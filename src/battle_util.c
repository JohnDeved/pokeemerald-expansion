#include "global.h"
#include "battle.h"
#include "battle_anim.h"
#include "battle_arena.h"
#include "battle_pyramid.h"
#include "battle_util.h"
#include "battle_controllers.h"
#include "battle_interface.h"
#include "battle_setup.h"
#include "party_menu.h"
#include "pokemon.h"
#include "international_string_util.h"
#include "item.h"
#include "util.h"
#include "battle_scripts.h"
#include "random.h"
#include "text.h"
#include "safari_zone.h"
#include "sound.h"
#include "sprite.h"
#include "string_util.h"
#include "task.h"
#include "trig.h"
#include "window.h"
#include "battle_message.h"
#include "battle_ai_main.h"
#include "battle_ai_util.h"
#include "event_data.h"
#include "link.h"
#include "malloc.h"
#include "berry.h"
#include "pokedex.h"
#include "mail.h"
#include "field_weather.h"
#include "constants/abilities.h"
#include "constants/battle_anim.h"
#include "constants/battle_config.h"
#include "constants/battle_move_effects.h"
#include "constants/battle_script_commands.h"
#include "constants/battle_string_ids.h"
#include "constants/hold_effects.h"
#include "constants/items.h"
#include "constants/moves.h"
#include "constants/songs.h"
#include "constants/species.h"
#include "constants/trainers.h"
#include "constants/weather.h"

extern struct Evolution gEvolutionTable[][EVOS_PER_MON];

/*
NOTE: The data and functions in this file up until (but not including) sSoundMovesTable
are actually part of battle_main.c. They needed to be moved to this file in order to
match the ROM; this is also why sSoundMovesTable's declaration is in the middle of
functions instead of at the top of the file with the other declarations.
*/

static bool32 TryRemoveScreens(u8 battler);
static bool32 IsUnnerveAbilityOnOpposingSide(u8 battlerId);

extern const u8 *const gBattleScriptsForMoveEffects[];
extern const u8 *const gBattlescriptsForBallThrow[];
extern const u8 *const gBattlescriptsForRunningByItem[];
extern const u8 *const gBattlescriptsForUsingItem[];
extern const u8 *const gBattlescriptsForSafariActions[];

static const u8 sPkblToEscapeFactor[][3] = {
    {
        [B_MSG_MON_CURIOUS]    = 0,
        [B_MSG_MON_ENTHRALLED] = 0,
        [B_MSG_MON_IGNORED]    = 0
    },{
        [B_MSG_MON_CURIOUS]    = 3,
        [B_MSG_MON_ENTHRALLED] = 5,
        [B_MSG_MON_IGNORED]    = 0
    },{
        [B_MSG_MON_CURIOUS]    = 2,
        [B_MSG_MON_ENTHRALLED] = 3,
        [B_MSG_MON_IGNORED]    = 0
    },{
        [B_MSG_MON_CURIOUS]    = 1,
        [B_MSG_MON_ENTHRALLED] = 2,
        [B_MSG_MON_IGNORED]    = 0
    },{
        [B_MSG_MON_CURIOUS]    = 1,
        [B_MSG_MON_ENTHRALLED] = 1,
        [B_MSG_MON_IGNORED]    = 0
    }
};
static const u8 sGoNearCounterToCatchFactor[] = {4, 3, 2, 1};
static const u8 sGoNearCounterToEscapeFactor[] = {4, 4, 4, 4};

static const u16 sSkillSwapBannedAbilities[] =
{
    ABILITY_WONDER_GUARD,
    ABILITY_MULTITYPE,
    ABILITY_ILLUSION,
    ABILITY_STANCE_CHANGE,
    ABILITY_SCHOOLING,
    ABILITY_COMATOSE,
    ABILITY_SHIELDS_DOWN,
    ABILITY_DISGUISE,
    ABILITY_RKS_SYSTEM,
    ABILITY_BATTLE_BOND,
    ABILITY_POWER_CONSTRUCT,
    ABILITY_NEUTRALIZING_GAS,
    ABILITY_ICE_FACE,
    ABILITY_HUNGER_SWITCH,
    ABILITY_GULP_MISSILE,
};

static const u16 sRolePlayBannedAbilities[] =
{
    ABILITY_TRACE,
    ABILITY_WONDER_GUARD,
    ABILITY_FORECAST,
    ABILITY_FLOWER_GIFT,
    ABILITY_MULTITYPE,
    ABILITY_ILLUSION,
    ABILITY_ZEN_MODE,
    ABILITY_IMPOSTER,
    ABILITY_STANCE_CHANGE,
    ABILITY_POWER_OF_ALCHEMY,
    ABILITY_RECEIVER,
    ABILITY_SCHOOLING,
    ABILITY_COMATOSE,
    ABILITY_SHIELDS_DOWN,
    ABILITY_DISGUISE,
    ABILITY_RKS_SYSTEM,
    ABILITY_BATTLE_BOND,
    ABILITY_POWER_CONSTRUCT,
    ABILITY_ICE_FACE,
    ABILITY_HUNGER_SWITCH,
    ABILITY_GULP_MISSILE,
};

static const u16 sRolePlayBannedAttackerAbilities[] =
{
    ABILITY_MULTITYPE,
    ABILITY_ZEN_MODE,
    ABILITY_STANCE_CHANGE,
    ABILITY_SCHOOLING,
    ABILITY_COMATOSE,
    ABILITY_SHIELDS_DOWN,
    ABILITY_DISGUISE,
    ABILITY_RKS_SYSTEM,
    ABILITY_BATTLE_BOND,
    ABILITY_POWER_CONSTRUCT,
    ABILITY_ICE_FACE,
    ABILITY_GULP_MISSILE,
};

static const u16 sWorrySeedBannedAbilities[] =
{
    ABILITY_MULTITYPE,
    ABILITY_STANCE_CHANGE,
    ABILITY_SCHOOLING,
    ABILITY_COMATOSE,
    ABILITY_SHIELDS_DOWN,
    ABILITY_DISGUISE,
    ABILITY_RKS_SYSTEM,
    ABILITY_BATTLE_BOND,
    ABILITY_POWER_CONSTRUCT,
    ABILITY_TRUANT,
    ABILITY_ICE_FACE,
    ABILITY_GULP_MISSILE,
};

static const u16 sGastroAcidBannedAbilities[] =
{
    ABILITY_AS_ONE_ICE_RIDER,
    ABILITY_AS_ONE_SHADOW_RIDER,
    ABILITY_BATTLE_BOND,
    ABILITY_COMATOSE,
    ABILITY_DISGUISE,
    ABILITY_GULP_MISSILE,
    ABILITY_ICE_FACE,
    ABILITY_MULTITYPE,
    ABILITY_POWER_CONSTRUCT,
    ABILITY_RKS_SYSTEM,
    ABILITY_SCHOOLING,
    ABILITY_SHIELDS_DOWN,
    ABILITY_STANCE_CHANGE,
    ABILITY_ZEN_MODE,
};

static const u16 sEntrainmentBannedAttackerAbilities[] =
{
    ABILITY_TRACE,
    ABILITY_FORECAST,
    ABILITY_FLOWER_GIFT,
    ABILITY_ZEN_MODE,
    ABILITY_ILLUSION,
    ABILITY_IMPOSTER,
    ABILITY_POWER_OF_ALCHEMY,
    ABILITY_RECEIVER,
    ABILITY_DISGUISE,
    ABILITY_POWER_CONSTRUCT,
    ABILITY_NEUTRALIZING_GAS,
    ABILITY_ICE_FACE,
    ABILITY_HUNGER_SWITCH,
    ABILITY_GULP_MISSILE,
};

static const u16 sEntrainmentTargetSimpleBeamBannedAbilities[] =
{
    ABILITY_TRUANT,
    ABILITY_MULTITYPE,
    ABILITY_STANCE_CHANGE,
    ABILITY_SCHOOLING,
    ABILITY_COMATOSE,
    ABILITY_SHIELDS_DOWN,
    ABILITY_DISGUISE,
    ABILITY_RKS_SYSTEM,
    ABILITY_BATTLE_BOND,
    ABILITY_ICE_FACE,
    ABILITY_GULP_MISSILE,
};

bool32 IsAffectedByFollowMe(u32 battlerAtk, u32 defSide)
{
    u32 ability = GetBattlerAbility(battlerAtk);

    if (gSideTimers[defSide].followmeTimer == 0
        || gBattleMons[gSideTimers[defSide].followmeTarget].hp == 0
        || ability == ABILITY_PROPELLER_TAIL || ability == ABILITY_STALWART)
        return FALSE;

    if (gSideTimers[defSide].followmePowder && !IsAffectedByPowder(battlerAtk, ability, GetBattlerHoldEffect(battlerAtk, TRUE)))
        return FALSE;

    return TRUE;
}

// Functions
void HandleAction_UseMove(void)
{
    u32 i, side, moveType, var = 4;

    gBattlerAttacker = gBattlerByTurnOrder[gCurrentTurnActionNumber];
    if (gBattleStruct->field_91 & gBitTable[gBattlerAttacker] || !IsBattlerAlive(gBattlerAttacker))
    {
        gCurrentActionFuncId = B_ACTION_FINISHED;
        return;
    }

    gIsCriticalHit = FALSE;
    gBattleStruct->atkCancellerTracker = 0;
    gMoveResultFlags = 0;
    gMultiHitCounter = 0;
    gBattleCommunication[6] = 0;
    gBattleScripting.savedMoveEffect = 0;
    gCurrMovePos = gChosenMovePos = *(gBattleStruct->chosenMovePositions + gBattlerAttacker);

    // choose move
    if (gProtectStructs[gBattlerAttacker].noValidMoves)
    {
        gProtectStructs[gBattlerAttacker].noValidMoves = 0;
        gCurrentMove = gChosenMove = MOVE_STRUGGLE;
        gHitMarker |= HITMARKER_NO_PPDEDUCT;
        *(gBattleStruct->moveTarget + gBattlerAttacker) = GetMoveTarget(MOVE_STRUGGLE, 0);
    }
    else if (gBattleMons[gBattlerAttacker].status2 & STATUS2_MULTIPLETURNS || gBattleMons[gBattlerAttacker].status2 & STATUS2_RECHARGE)
    {
        gCurrentMove = gChosenMove = gLockedMoves[gBattlerAttacker];
    }
    // encore forces you to use the same move
    else if (gDisableStructs[gBattlerAttacker].encoredMove != MOVE_NONE
          && gDisableStructs[gBattlerAttacker].encoredMove == gBattleMons[gBattlerAttacker].moves[gDisableStructs[gBattlerAttacker].encoredMovePos])
    {
        gCurrentMove = gChosenMove = gDisableStructs[gBattlerAttacker].encoredMove;
        gCurrMovePos = gChosenMovePos = gDisableStructs[gBattlerAttacker].encoredMovePos;
        *(gBattleStruct->moveTarget + gBattlerAttacker) = GetMoveTarget(gCurrentMove, 0);
    }
    // check if the encored move wasn't overwritten
    else if (gDisableStructs[gBattlerAttacker].encoredMove != MOVE_NONE
          && gDisableStructs[gBattlerAttacker].encoredMove != gBattleMons[gBattlerAttacker].moves[gDisableStructs[gBattlerAttacker].encoredMovePos])
    {
        gCurrMovePos = gChosenMovePos = gDisableStructs[gBattlerAttacker].encoredMovePos;
        gCurrentMove = gChosenMove = gBattleMons[gBattlerAttacker].moves[gCurrMovePos];
        gDisableStructs[gBattlerAttacker].encoredMove = MOVE_NONE;
        gDisableStructs[gBattlerAttacker].encoredMovePos = 0;
        gDisableStructs[gBattlerAttacker].encoreTimer = 0;
        *(gBattleStruct->moveTarget + gBattlerAttacker) = GetMoveTarget(gCurrentMove, 0);
    }
    else if (gBattleMons[gBattlerAttacker].moves[gCurrMovePos] != gChosenMoveByBattler[gBattlerAttacker])
    {
        gCurrentMove = gChosenMove = gBattleMons[gBattlerAttacker].moves[gCurrMovePos];
        *(gBattleStruct->moveTarget + gBattlerAttacker) = GetMoveTarget(gCurrentMove, 0);
    }
    else
    {
        gCurrentMove = gChosenMove = gBattleMons[gBattlerAttacker].moves[gCurrMovePos];
    }

    if (gBattleMons[gBattlerAttacker].hp != 0)
    {
        if (GetBattlerSide(gBattlerAttacker) == B_SIDE_PLAYER)
            gBattleResults.lastUsedMovePlayer = gCurrentMove;
        else
            gBattleResults.lastUsedMoveOpponent = gCurrentMove;
    }

    // Set dynamic move type.
    SetTypeBeforeUsingMove(gChosenMove, gBattlerAttacker);
    GET_MOVE_TYPE(gChosenMove, moveType);

    // choose target
    side = GetBattlerSide(gBattlerAttacker) ^ BIT_SIDE;
    if (IsAffectedByFollowMe(gBattlerAttacker, side)
        && gBattleMoves[gCurrentMove].target == MOVE_TARGET_SELECTED
        && GetBattlerSide(gBattlerAttacker) != GetBattlerSide(gSideTimers[side].followmeTarget))
    {
        gBattlerTarget = gSideTimers[side].followmeTarget;
    }
    else if ((gBattleTypeFlags & BATTLE_TYPE_DOUBLE)
           && gSideTimers[side].followmeTimer == 0
           && (gBattleMoves[gCurrentMove].power != 0 || gBattleMoves[gCurrentMove].target != MOVE_TARGET_USER)
           && ((gBattleMons[*(gBattleStruct->moveTarget + gBattlerAttacker)].ability != ABILITY_LIGHTNING_ROD && moveType == TYPE_ELECTRIC)
            || (gBattleMons[*(gBattleStruct->moveTarget + gBattlerAttacker)].ability != ABILITY_STORM_DRAIN && moveType == TYPE_WATER)))
    {
        side = GetBattlerSide(gBattlerAttacker);
        for (gActiveBattler = 0; gActiveBattler < gBattlersCount; gActiveBattler++)
        {
            if (side != GetBattlerSide(gActiveBattler)
                && *(gBattleStruct->moveTarget + gBattlerAttacker) != gActiveBattler
                && ((GetBattlerAbility(gActiveBattler) == ABILITY_LIGHTNING_ROD && moveType == TYPE_ELECTRIC)
                 || (GetBattlerAbility(gActiveBattler) == ABILITY_STORM_DRAIN && moveType == TYPE_WATER))
                && GetBattlerTurnOrderNum(gActiveBattler) < var
                && (GetBattlerAbility(gBattlerAttacker) != ABILITY_PROPELLER_TAIL
                 || GetBattlerAbility(gBattlerAttacker) != ABILITY_STALWART))
            {
                var = GetBattlerTurnOrderNum(gActiveBattler);
            }
        }
        if (var == 4)
        {
            if (gBattleMoves[gChosenMove].target & MOVE_TARGET_RANDOM)
            {
                if (GetBattlerSide(gBattlerAttacker) == B_SIDE_PLAYER)
                {
                    if (Random() & 1)
                        gBattlerTarget = GetBattlerAtPosition(B_POSITION_OPPONENT_LEFT);
                    else
                        gBattlerTarget = GetBattlerAtPosition(B_POSITION_OPPONENT_RIGHT);
                }
                else
                {
                    if (Random() & 1)
                        gBattlerTarget = GetBattlerAtPosition(B_POSITION_PLAYER_LEFT);
                    else
                        gBattlerTarget = GetBattlerAtPosition(B_POSITION_PLAYER_RIGHT);
                }
            }
            else if (gBattleMoves[gChosenMove].target & MOVE_TARGET_FOES_AND_ALLY)
            {
                for (gBattlerTarget = 0; gBattlerTarget < gBattlersCount; gBattlerTarget++)
                {
                    if (gBattlerTarget == gBattlerAttacker)
                        continue;
                    if (IsBattlerAlive(gBattlerTarget))
                        break;
                }
            }
            else
            {
                gBattlerTarget = *(gBattleStruct->moveTarget + gBattlerAttacker);
            }

            if (!IsBattlerAlive(gBattlerTarget))
            {
                if (GetBattlerSide(gBattlerAttacker) != GetBattlerSide(gBattlerTarget))
                {
                    gBattlerTarget = GetBattlerAtPosition(GetBattlerPosition(gBattlerTarget) ^ BIT_FLANK);
                }
                else
                {
                    gBattlerTarget = GetBattlerAtPosition(GetBattlerPosition(gBattlerAttacker) ^ BIT_SIDE);
                    if (!IsBattlerAlive(gBattlerTarget))
                        gBattlerTarget = GetBattlerAtPosition(GetBattlerPosition(gBattlerTarget) ^ BIT_FLANK);
                }
            }
        }
        else
        {
            gActiveBattler = gBattlerByTurnOrder[var];
            RecordAbilityBattle(gActiveBattler, gBattleMons[gActiveBattler].ability);
            if (gBattleMons[gActiveBattler].ability == ABILITY_LIGHTNING_ROD)
                gSpecialStatuses[gActiveBattler].lightningRodRedirected = 1;
            else if (gBattleMons[gActiveBattler].ability == ABILITY_STORM_DRAIN)
                gSpecialStatuses[gActiveBattler].stormDrainRedirected = 1;
            gBattlerTarget = gActiveBattler;
        }
    }
    else if (gBattleTypeFlags & BATTLE_TYPE_DOUBLE
          && gBattleMoves[gChosenMove].target & MOVE_TARGET_RANDOM)
    {
        if (GetBattlerSide(gBattlerAttacker) == B_SIDE_PLAYER)
        {
            if (Random() & 1)
                gBattlerTarget = GetBattlerAtPosition(B_POSITION_OPPONENT_LEFT);
            else
                gBattlerTarget = GetBattlerAtPosition(B_POSITION_OPPONENT_RIGHT);
        }
        else
        {
            if (Random() & 1)
                gBattlerTarget = GetBattlerAtPosition(B_POSITION_PLAYER_LEFT);
            else
                gBattlerTarget = GetBattlerAtPosition(B_POSITION_PLAYER_RIGHT);
        }

        if (gAbsentBattlerFlags & gBitTable[gBattlerTarget]
            && GetBattlerSide(gBattlerAttacker) != GetBattlerSide(gBattlerTarget))
        {
            gBattlerTarget = GetBattlerAtPosition(GetBattlerPosition(gBattlerTarget) ^ BIT_FLANK);
        }
    }
    else if (gBattleMoves[gChosenMove].target == MOVE_TARGET_ALLY)
    {
        if (IsBattlerAlive(BATTLE_PARTNER(gBattlerAttacker)))
            gBattlerTarget = BATTLE_PARTNER(gBattlerAttacker);
        else
            gBattlerTarget = gBattlerAttacker;
    }
    else if (gBattleTypeFlags & BATTLE_TYPE_DOUBLE
          && gBattleMoves[gChosenMove].target == MOVE_TARGET_FOES_AND_ALLY)
    {
        for (gBattlerTarget = 0; gBattlerTarget < gBattlersCount; gBattlerTarget++)
        {
            if (gBattlerTarget == gBattlerAttacker)
                continue;
            if (IsBattlerAlive(gBattlerTarget))
                break;
        }
    }
    else
    {
        gBattlerTarget = *(gBattleStruct->moveTarget + gBattlerAttacker);
        if (!IsBattlerAlive(gBattlerTarget))
        {
            if (GetBattlerSide(gBattlerAttacker) != GetBattlerSide(gBattlerTarget))
            {
                gBattlerTarget = GetBattlerAtPosition(GetBattlerPosition(gBattlerTarget) ^ BIT_FLANK);
            }
            else
            {
                gBattlerTarget = GetBattlerAtPosition(GetBattlerPosition(gBattlerAttacker) ^ BIT_SIDE);
                if (!IsBattlerAlive(gBattlerTarget))
                    gBattlerTarget = GetBattlerAtPosition(GetBattlerPosition(gBattlerTarget) ^ BIT_FLANK);
            }
        }
    }

    if (gBattleTypeFlags & BATTLE_TYPE_PALACE && gProtectStructs[gBattlerAttacker].palaceUnableToUseMove)
    {
        // Battle Palace, select battle script for failure to use move
        if (gBattleMons[gBattlerAttacker].hp == 0)
        {
            gCurrentActionFuncId = B_ACTION_FINISHED;
            return;
        }
        else if (gPalaceSelectionBattleScripts[gBattlerAttacker] != NULL)
        {
            gBattleCommunication[MULTISTRING_CHOOSER] = B_MSG_INCAPABLE_OF_POWER;
            gBattlescriptCurrInstr = gPalaceSelectionBattleScripts[gBattlerAttacker];
            gPalaceSelectionBattleScripts[gBattlerAttacker] = NULL;
        }
        else
        {
            gBattleCommunication[MULTISTRING_CHOOSER] = B_MSG_INCAPABLE_OF_POWER;
            gBattlescriptCurrInstr = BattleScript_MoveUsedLoafingAround;
        }
    }
    else
    {
        gBattlescriptCurrInstr = gBattleScriptsForMoveEffects[gBattleMoves[gCurrentMove].effect];
    }

    if (gBattleTypeFlags & BATTLE_TYPE_ARENA)
        BattleArena_AddMindPoints(gBattlerAttacker);

    // Record HP of each battler
    for (i = 0; i < MAX_BATTLERS_COUNT; i++)
        gBattleStruct->hpBefore[i] = gBattleMons[i].hp;

    gCurrentActionFuncId = B_ACTION_EXEC_SCRIPT;
}

void HandleAction_Switch(void)
{
    gBattlerAttacker = gBattlerByTurnOrder[gCurrentTurnActionNumber];
    gBattle_BG0_X = 0;
    gBattle_BG0_Y = 0;
    gActionSelectionCursor[gBattlerAttacker] = 0;
    gMoveSelectionCursor[gBattlerAttacker] = 0;

    PREPARE_MON_NICK_BUFFER(gBattleTextBuff1, gBattlerAttacker, *(gBattleStruct->field_58 + gBattlerAttacker))

    gBattleScripting.battler = gBattlerAttacker;
    gBattlescriptCurrInstr = BattleScript_ActionSwitch;
    gCurrentActionFuncId = B_ACTION_EXEC_SCRIPT;

    if (gBattleResults.playerSwitchesCounter < 255)
        gBattleResults.playerSwitchesCounter++;

    UndoFormChange(gBattlerPartyIndexes[gBattlerAttacker], GetBattlerSide(gBattlerAttacker), TRUE);
}

void HandleAction_UseItem(void)
{
    gBattlerAttacker = gBattlerTarget = gBattlerByTurnOrder[gCurrentTurnActionNumber];
    gBattle_BG0_X = 0;
    gBattle_BG0_Y = 0;
    ClearFuryCutterDestinyBondGrudge(gBattlerAttacker);

    gLastUsedItem = gBattleResources->bufferB[gBattlerAttacker][1] | (gBattleResources->bufferB[gBattlerAttacker][2] << 8);

    if (gLastUsedItem <= LAST_BALL) // is ball
    {
        gBattlescriptCurrInstr = gBattlescriptsForBallThrow[gLastUsedItem];
    }
    else if (gLastUsedItem == ITEM_POKE_DOLL || gLastUsedItem == ITEM_FLUFFY_TAIL)
    {
        gBattlescriptCurrInstr = gBattlescriptsForRunningByItem[0];
    }
    else if (GetBattlerSide(gBattlerAttacker) == B_SIDE_PLAYER)
    {
        gBattlescriptCurrInstr = gBattlescriptsForUsingItem[0];
    }
    else
    {
        gBattleScripting.battler = gBattlerAttacker;

        switch (*(gBattleStruct->AI_itemType + (gBattlerAttacker >> 1)))
        {
        case AI_ITEM_FULL_RESTORE:
        case AI_ITEM_HEAL_HP:
            break;
        case AI_ITEM_CURE_CONDITION:
            gBattleCommunication[MULTISTRING_CHOOSER] = AI_HEAL_CONFUSION;
            if (*(gBattleStruct->AI_itemFlags + gBattlerAttacker / 2) & (1 << AI_HEAL_CONFUSION))
            {
                if (*(gBattleStruct->AI_itemFlags + gBattlerAttacker / 2) & 0x3E)
                    gBattleCommunication[MULTISTRING_CHOOSER] = AI_HEAL_SLEEP;
            }
            else
            {
                // Check for other statuses, stopping at first (shouldn't be more than one)
                while (!(*(gBattleStruct->AI_itemFlags + gBattlerAttacker / 2) & 1))
                {
                    *(gBattleStruct->AI_itemFlags + gBattlerAttacker / 2) >>= 1;
                    gBattleCommunication[MULTISTRING_CHOOSER]++;
                    // MULTISTRING_CHOOSER will be either AI_HEAL_PARALYSIS, AI_HEAL_FREEZE,
                    // AI_HEAL_BURN, AI_HEAL_POISON, or AI_HEAL_SLEEP
                }
            }
            break;
        case AI_ITEM_X_STAT:
            gBattleCommunication[MULTISTRING_CHOOSER] = B_MSG_STAT_ROSE_ITEM;
            if (*(gBattleStruct->AI_itemFlags + (gBattlerAttacker >> 1)) & (1 << AI_DIRE_HIT))
            {
                gBattleCommunication[MULTISTRING_CHOOSER] = B_MSG_USED_DIRE_HIT;
            }
            else
            {
                PREPARE_STAT_BUFFER(gBattleTextBuff1, STAT_ATK)
                PREPARE_STRING_BUFFER(gBattleTextBuff2, CHAR_X)

                while (!((*(gBattleStruct->AI_itemFlags + (gBattlerAttacker >> 1))) & 1))
                {
                    *(gBattleStruct->AI_itemFlags + gBattlerAttacker / 2) >>= 1;
                    gBattleTextBuff1[2]++;
                }

                gBattleScripting.animArg1 = gBattleTextBuff1[2] + 14;
                gBattleScripting.animArg2 = 0;
            }
            break;
        case AI_ITEM_GUARD_SPEC:
            // It seems probable that at some point there was a special message for
            // an AI trainer using Guard Spec in a double battle.
            // There isn't now however, and the assignment to 2 below goes out of
            // bounds for gMistUsedStringIds and instead prints "{mon} is getting pumped"
            // from the next table, gFocusEnergyUsedStringIds.
            // In any case this isn't an issue in the retail version, as no trainers
            // are ever given any Guard Spec to use.
#ifndef UBFIX
            if (gBattleTypeFlags & BATTLE_TYPE_DOUBLE)
                gBattleCommunication[MULTISTRING_CHOOSER] = 2;
            else
#endif
                gBattleCommunication[MULTISTRING_CHOOSER] = B_MSG_SET_MIST;
            break;
        }

        gBattlescriptCurrInstr = gBattlescriptsForUsingItem[*(gBattleStruct->AI_itemType + gBattlerAttacker / 2)];
    }
    gCurrentActionFuncId = B_ACTION_EXEC_SCRIPT;
}

bool8 TryRunFromBattle(u8 battler)
{
    bool8 effect = FALSE;
    u8 holdEffect;
    u8 pyramidMultiplier;
    u8 speedVar;

    if (gBattleMons[battler].item == ITEM_ENIGMA_BERRY)
        holdEffect = gEnigmaBerries[battler].holdEffect;
    else
        holdEffect = ItemId_GetHoldEffect(gBattleMons[battler].item);

    gPotentialItemEffectBattler = battler;

    if (holdEffect == HOLD_EFFECT_CAN_ALWAYS_RUN)
    {
        gLastUsedItem = gBattleMons[battler].item;
        gProtectStructs[battler].fleeFlag = 1;
        effect++;
    }
    else if (gBattleMons[battler].ability == ABILITY_RUN_AWAY)
    {
        if (InBattlePyramid())
        {
            gBattleStruct->runTries++;
            pyramidMultiplier = GetPyramidRunMultiplier();
            speedVar = (gBattleMons[battler].speed * pyramidMultiplier) / (gBattleMons[BATTLE_OPPOSITE(battler)].speed) + (gBattleStruct->runTries * 30);
            if (speedVar > (Random() & 0xFF))
            {
                gLastUsedAbility = ABILITY_RUN_AWAY;
                gProtectStructs[battler].fleeFlag = 2;
                effect++;
            }
        }
        else
        {
            gLastUsedAbility = ABILITY_RUN_AWAY;
            gProtectStructs[battler].fleeFlag = 2;
            effect++;
        }
    }
    else if (gBattleTypeFlags & (BATTLE_TYPE_FRONTIER | BATTLE_TYPE_TRAINER_HILL) && gBattleTypeFlags & BATTLE_TYPE_TRAINER)
    {
        effect++;
    }
    else
    {
        u8 runningFromBattler = BATTLE_OPPOSITE(battler);
        if (!IsBattlerAlive(runningFromBattler))
            runningFromBattler |= BIT_FLANK;

        if (InBattlePyramid())
        {
            pyramidMultiplier = GetPyramidRunMultiplier();
            speedVar = (gBattleMons[battler].speed * pyramidMultiplier) / (gBattleMons[runningFromBattler].speed) + (gBattleStruct->runTries * 30);
            if (speedVar > (Random() & 0xFF))
                effect++;
        }
        else if (gBattleMons[battler].speed < gBattleMons[runningFromBattler].speed)
        {
            speedVar = (gBattleMons[battler].speed * 128) / (gBattleMons[runningFromBattler].speed) + (gBattleStruct->runTries * 30);
            if (speedVar > (Random() & 0xFF))
                effect++;
        }
        else // same speed or faster
        {
            effect++;
        }

        gBattleStruct->runTries++;
    }

    if (effect)
    {
        gCurrentTurnActionNumber = gBattlersCount;
        gBattleOutcome = B_OUTCOME_RAN;
    }

    return effect;
}

void HandleAction_Run(void)
{
    gBattlerAttacker = gBattlerByTurnOrder[gCurrentTurnActionNumber];

    if (gBattleTypeFlags & (BATTLE_TYPE_LINK | BATTLE_TYPE_RECORDED_LINK))
    {
        gCurrentTurnActionNumber = gBattlersCount;

        for (gActiveBattler = 0; gActiveBattler < gBattlersCount; gActiveBattler++)
        {
            if (GetBattlerSide(gActiveBattler) == B_SIDE_PLAYER)
            {
                if (gChosenActionByBattler[gActiveBattler] == B_ACTION_RUN)
                    gBattleOutcome |= B_OUTCOME_LOST;
            }
            else
            {
                if (gChosenActionByBattler[gActiveBattler] == B_ACTION_RUN)
                    gBattleOutcome |= B_OUTCOME_WON;
            }
        }

        gBattleOutcome |= B_OUTCOME_LINK_BATTLE_RAN;
        gSaveBlock2Ptr->frontier.disableRecordBattle = TRUE;
    }
    else
    {
        if (GetBattlerSide(gBattlerAttacker) == B_SIDE_PLAYER)
        {
            if (!TryRunFromBattle(gBattlerAttacker)) // failed to run away
            {
                ClearFuryCutterDestinyBondGrudge(gBattlerAttacker);
                gBattleCommunication[MULTISTRING_CHOOSER] = B_MSG_CANT_ESCAPE_2;
                gBattlescriptCurrInstr = BattleScript_PrintFailedToRunString;
                gCurrentActionFuncId = B_ACTION_EXEC_SCRIPT;
            }
        }
        else
        {
            if (!CanBattlerEscape(gBattlerAttacker))
            {
                gBattleCommunication[MULTISTRING_CHOOSER] = B_MSG_ATTACKER_CANT_ESCAPE;
                gBattlescriptCurrInstr = BattleScript_PrintFailedToRunString;
                gCurrentActionFuncId = B_ACTION_EXEC_SCRIPT;
            }
            else
            {
                gCurrentTurnActionNumber = gBattlersCount;
                gBattleOutcome = B_OUTCOME_MON_FLED;
            }
        }
    }
}

void HandleAction_WatchesCarefully(void)
{
    gBattlerAttacker = gBattlerByTurnOrder[gCurrentTurnActionNumber];
    gBattle_BG0_X = 0;
    gBattle_BG0_Y = 0;
    gBattlescriptCurrInstr = gBattlescriptsForSafariActions[0];
    gCurrentActionFuncId = B_ACTION_EXEC_SCRIPT;
}

void HandleAction_SafariZoneBallThrow(void)
{
    gBattlerAttacker = gBattlerByTurnOrder[gCurrentTurnActionNumber];
    gBattle_BG0_X = 0;
    gBattle_BG0_Y = 0;
    gNumSafariBalls--;
    gLastUsedItem = ITEM_SAFARI_BALL;
    gBattlescriptCurrInstr = gBattlescriptsForBallThrow[ITEM_SAFARI_BALL];
    gCurrentActionFuncId = B_ACTION_EXEC_SCRIPT;
}

void HandleAction_ThrowPokeblock(void)
{
    gBattlerAttacker = gBattlerByTurnOrder[gCurrentTurnActionNumber];
    gBattle_BG0_X = 0;
    gBattle_BG0_Y = 0;
    gBattleCommunication[MULTISTRING_CHOOSER] = gBattleResources->bufferB[gBattlerAttacker][1] - 1;
    gLastUsedItem = gBattleResources->bufferB[gBattlerAttacker][2];

    if (gBattleResults.pokeblockThrows < 0xFF)
        gBattleResults.pokeblockThrows++;
    if (gBattleStruct->safariPkblThrowCounter < 3)
        gBattleStruct->safariPkblThrowCounter++;
    if (gBattleStruct->safariEscapeFactor > 1)
    {
        // BUG: safariEscapeFactor can become 0 below. This causes the pokeblock throw glitch.
        #ifdef BUGFIX
        if (gBattleStruct->safariEscapeFactor <= sPkblToEscapeFactor[gBattleStruct->safariPkblThrowCounter][gBattleCommunication[MULTISTRING_CHOOSER]])
        #else
        if (gBattleStruct->safariEscapeFactor < sPkblToEscapeFactor[gBattleStruct->safariPkblThrowCounter][gBattleCommunication[MULTISTRING_CHOOSER]])
        #endif
            gBattleStruct->safariEscapeFactor = 1;
        else
            gBattleStruct->safariEscapeFactor -= sPkblToEscapeFactor[gBattleStruct->safariPkblThrowCounter][gBattleCommunication[MULTISTRING_CHOOSER]];
    }

    gBattlescriptCurrInstr = gBattlescriptsForSafariActions[2];
    gCurrentActionFuncId = B_ACTION_EXEC_SCRIPT;
}

void HandleAction_GoNear(void)
{
    gBattlerAttacker = gBattlerByTurnOrder[gCurrentTurnActionNumber];
    gBattle_BG0_X = 0;
    gBattle_BG0_Y = 0;

    gBattleStruct->safariCatchFactor += sGoNearCounterToCatchFactor[gBattleStruct->safariGoNearCounter];
    if (gBattleStruct->safariCatchFactor > 20)
        gBattleStruct->safariCatchFactor = 20;

    gBattleStruct->safariEscapeFactor += sGoNearCounterToEscapeFactor[gBattleStruct->safariGoNearCounter];
    if (gBattleStruct->safariEscapeFactor > 20)
        gBattleStruct->safariEscapeFactor = 20;

    if (gBattleStruct->safariGoNearCounter < 3)
    {
        gBattleStruct->safariGoNearCounter++;
        gBattleCommunication[MULTISTRING_CHOOSER] = B_MSG_CREPT_CLOSER;
    }
    else
    {
        gBattleCommunication[MULTISTRING_CHOOSER] = B_MSG_CANT_GET_CLOSER;
    }
    gBattlescriptCurrInstr = gBattlescriptsForSafariActions[1];
    gCurrentActionFuncId = B_ACTION_EXEC_SCRIPT;
}

void HandleAction_SafariZoneRun(void)
{
    gBattlerAttacker = gBattlerByTurnOrder[gCurrentTurnActionNumber];
    PlaySE(SE_FLEE);
    gCurrentTurnActionNumber = gBattlersCount;
    gBattleOutcome = B_OUTCOME_RAN;
}

void HandleAction_WallyBallThrow(void)
{
    gBattlerAttacker = gBattlerByTurnOrder[gCurrentTurnActionNumber];
    gBattle_BG0_X = 0;
    gBattle_BG0_Y = 0;

    PREPARE_MON_NICK_BUFFER(gBattleTextBuff1, gBattlerAttacker, gBattlerPartyIndexes[gBattlerAttacker])

    gBattlescriptCurrInstr = gBattlescriptsForSafariActions[3];
    gCurrentActionFuncId = B_ACTION_EXEC_SCRIPT;
    gActionsByTurnOrder[1] = B_ACTION_FINISHED;
}

void HandleAction_TryFinish(void)
{
    if (!HandleFaintedMonActions())
    {
        gBattleStruct->faintedActionsState = 0;
        gCurrentActionFuncId = B_ACTION_FINISHED;
    }
}

void HandleAction_NothingIsFainted(void)
{
    gCurrentTurnActionNumber++;
    gCurrentActionFuncId = gActionsByTurnOrder[gCurrentTurnActionNumber];
    gHitMarker &= ~(HITMARKER_DESTINYBOND | HITMARKER_IGNORE_SUBSTITUTE | HITMARKER_ATTACKSTRING_PRINTED
                    | HITMARKER_NO_PPDEDUCT | HITMARKER_IGNORE_SAFEGUARD | HITMARKER_x100000
                    | HITMARKER_OBEYS | HITMARKER_x10 | HITMARKER_SYNCHRONISE_EFFECT
                    | HITMARKER_CHARGING | HITMARKER_x4000000);
}

void HandleAction_ActionFinished(void)
{
    *(gBattleStruct->monToSwitchIntoId + gBattlerByTurnOrder[gCurrentTurnActionNumber]) = 6;
    gCurrentTurnActionNumber++;
    gCurrentActionFuncId = gActionsByTurnOrder[gCurrentTurnActionNumber];
    SpecialStatusesClear();
    gHitMarker &= ~(HITMARKER_DESTINYBOND | HITMARKER_IGNORE_SUBSTITUTE | HITMARKER_ATTACKSTRING_PRINTED
                    | HITMARKER_NO_PPDEDUCT | HITMARKER_IGNORE_SAFEGUARD | HITMARKER_x100000
                    | HITMARKER_OBEYS | HITMARKER_x10 | HITMARKER_SYNCHRONISE_EFFECT
                    | HITMARKER_CHARGING | HITMARKER_x4000000);

    gCurrentMove = 0;
    gBattleMoveDamage = 0;
    gMoveResultFlags = 0;
    gBattleScripting.animTurn = 0;
    gBattleScripting.animTargetsHit = 0;
    gLastLandedMoves[gBattlerAttacker] = 0;
    gLastHitByType[gBattlerAttacker] = 0;
    gBattleStruct->dynamicMoveType = 0;
    gBattleScripting.moveendState = 0;
    gBattleScripting.moveendState = 0;
    gBattleCommunication[3] = 0;
    gBattleCommunication[4] = 0;
    gBattleScripting.multihitMoveEffect = 0;
    gBattleResources->battleScriptsStack->size = 0;
}

// rom const data

static const u8 sMovesNotAffectedByStench[] =
{
    [MOVE_AIR_SLASH] = 1,
    [MOVE_ASTONISH] = 1,
    [MOVE_BITE] = 1,
    [MOVE_BONE_CLUB] = 1,
    [MOVE_DARK_PULSE] = 1,
    [MOVE_DOUBLE_IRON_BASH] = 1,
    [MOVE_DRAGON_RUSH] = 1,
    [MOVE_EXTRASENSORY] = 1,
    [MOVE_FAKE_OUT] = 1,
    [MOVE_FIERY_WRATH] = 1,
    [MOVE_FIRE_FANG] = 1,
    [MOVE_FLING] = 1,
    [MOVE_FLOATY_FALL] = 1,
    [MOVE_HEADBUTT] = 1,
    [MOVE_HEART_STAMP] = 1,
    [MOVE_HYPER_FANG] = 1,
    [MOVE_ICE_FANG] = 1,
    [MOVE_ICICLE_CRASH] = 1,
    [MOVE_IRON_HEAD] = 1,
    [MOVE_NEEDLE_ARM] = 1,
    [MOVE_NONE] = 1,
    [MOVE_ROCK_SLIDE] = 1,
    [MOVE_ROLLING_KICK] = 1,
    [MOVE_SECRET_POWER] = 1,
    [MOVE_SKY_ATTACK] = 1,
    [MOVE_SNORE] = 1,
    [MOVE_STEAMROLLER] = 1,
    [MOVE_STOMP] = 1,
    [MOVE_THUNDER_FANG] = 1,
    [MOVE_TWISTER] = 1,
    [MOVE_WATERFALL] = 1,
    [MOVE_ZEN_HEADBUTT] = 1,
    [MOVE_ZING_ZAP] = 1,
};

static const u8 sAbilitiesAffectedByMoldBreaker[] =
{
    [ABILITY_BATTLE_ARMOR] = 1,
    [ABILITY_CLEAR_BODY] = 1,
    [ABILITY_DAMP] = 1,
    [ABILITY_DRY_SKIN] = 1,
    [ABILITY_FILTER] = 1,
    [ABILITY_FLASH_FIRE] = 1,
    [ABILITY_FLOWER_GIFT] = 1,
    [ABILITY_HEATPROOF] = 1,
    [ABILITY_HYPER_CUTTER] = 1,
    [ABILITY_IMMUNITY] = 1,
    [ABILITY_INNER_FOCUS] = 1,
    [ABILITY_INSOMNIA] = 1,
    [ABILITY_KEEN_EYE] = 1,
    [ABILITY_LEAF_GUARD] = 1,
    [ABILITY_LEVITATE] = 1,
    [ABILITY_LIGHTNING_ROD] = 1,
    [ABILITY_LIMBER] = 1,
    [ABILITY_MAGMA_ARMOR] = 1,
    [ABILITY_MARVEL_SCALE] = 1,
    [ABILITY_MOTOR_DRIVE] = 1,
    [ABILITY_OBLIVIOUS] = 1,
    [ABILITY_OWN_TEMPO] = 1,
    [ABILITY_SAND_VEIL] = 1,
    [ABILITY_SHELL_ARMOR] = 1,
    [ABILITY_SHIELD_DUST] = 1,
    [ABILITY_SIMPLE] = 1,
    [ABILITY_SNOW_CLOAK] = 1,
    [ABILITY_SOLID_ROCK] = 1,
    [ABILITY_SOUNDPROOF] = 1,
    [ABILITY_STICKY_HOLD] = 1,
    [ABILITY_STORM_DRAIN] = 1,
    [ABILITY_STURDY] = 1,
    [ABILITY_SUCTION_CUPS] = 1,
    [ABILITY_TANGLED_FEET] = 1,
    [ABILITY_THICK_FAT] = 1,
    [ABILITY_UNAWARE] = 1,
    [ABILITY_VITAL_SPIRIT] = 1,
    [ABILITY_VOLT_ABSORB] = 1,
    [ABILITY_WATER_ABSORB] = 1,
    [ABILITY_WATER_VEIL] = 1,
    [ABILITY_WHITE_SMOKE] = 1,
    [ABILITY_WONDER_GUARD] = 1,
    [ABILITY_BIG_PECKS] = 1,
    [ABILITY_CONTRARY] = 1,
    [ABILITY_FRIEND_GUARD] = 1,
    [ABILITY_HEAVY_METAL] = 1,
    [ABILITY_LIGHT_METAL] = 1,
    [ABILITY_MAGIC_BOUNCE] = 1,
    [ABILITY_MULTISCALE] = 1,
    [ABILITY_SAP_SIPPER] = 1,
    [ABILITY_TELEPATHY] = 1,
    [ABILITY_WONDER_SKIN] = 1,
    [ABILITY_AROMA_VEIL] = 1,
    [ABILITY_BULLETPROOF] = 1,
    [ABILITY_FLOWER_VEIL] = 1,
    [ABILITY_FUR_COAT] = 1,
    [ABILITY_OVERCOAT] = 1,
    [ABILITY_SWEET_VEIL] = 1,
    [ABILITY_DAZZLING] = 1,
    [ABILITY_DISGUISE] = 1,
    [ABILITY_FLUFFY] = 1,
    [ABILITY_QUEENLY_MAJESTY] = 1,
    [ABILITY_WATER_BUBBLE] = 1,
};

static const u8 sAbilitiesNotTraced[ABILITIES_COUNT] =
{
    [ABILITY_AS_ONE_ICE_RIDER] = 1,
    [ABILITY_AS_ONE_SHADOW_RIDER] = 1,
    [ABILITY_BATTLE_BOND] = 1,
    [ABILITY_COMATOSE] = 1,
    [ABILITY_DISGUISE] = 1,
    [ABILITY_FLOWER_GIFT] = 1,
    [ABILITY_FORECAST] = 1,
    [ABILITY_GULP_MISSILE] = 1,
    [ABILITY_HUNGER_SWITCH] = 1,
    [ABILITY_ICE_FACE] = 1,
    [ABILITY_ILLUSION] = 1,
    [ABILITY_IMPOSTER] = 1,
    [ABILITY_MULTITYPE] = 1,
    [ABILITY_NEUTRALIZING_GAS] = 1,
    [ABILITY_NONE] = 1,
    [ABILITY_POWER_CONSTRUCT] = 1,
    [ABILITY_POWER_OF_ALCHEMY] = 1,
    [ABILITY_RECEIVER] = 1,
    [ABILITY_RKS_SYSTEM] = 1,
    [ABILITY_SCHOOLING] = 1,
    [ABILITY_SHIELDS_DOWN] = 1,
    [ABILITY_STANCE_CHANGE] = 1,
    [ABILITY_TRACE] = 1,
    [ABILITY_ZEN_MODE] = 1,
};

static const u8 sHoldEffectToType[][2] =
{
    {HOLD_EFFECT_BUG_POWER, TYPE_BUG},
    {HOLD_EFFECT_STEEL_POWER, TYPE_STEEL},
    {HOLD_EFFECT_GROUND_POWER, TYPE_GROUND},
    {HOLD_EFFECT_ROCK_POWER, TYPE_ROCK},
    {HOLD_EFFECT_GRASS_POWER, TYPE_GRASS},
    {HOLD_EFFECT_DARK_POWER, TYPE_DARK},
    {HOLD_EFFECT_FIGHTING_POWER, TYPE_FIGHTING},
    {HOLD_EFFECT_ELECTRIC_POWER, TYPE_ELECTRIC},
    {HOLD_EFFECT_WATER_POWER, TYPE_WATER},
    {HOLD_EFFECT_FLYING_POWER, TYPE_FLYING},
    {HOLD_EFFECT_POISON_POWER, TYPE_POISON},
    {HOLD_EFFECT_ICE_POWER, TYPE_ICE},
    {HOLD_EFFECT_GHOST_POWER, TYPE_GHOST},
    {HOLD_EFFECT_PSYCHIC_POWER, TYPE_PSYCHIC},
    {HOLD_EFFECT_FIRE_POWER, TYPE_FIRE},
    {HOLD_EFFECT_DRAGON_POWER, TYPE_DRAGON},
    {HOLD_EFFECT_NORMAL_POWER, TYPE_NORMAL},
    {HOLD_EFFECT_FAIRY_POWER, TYPE_FAIRY},
};

// percent in UQ_4_12 format
static const u16 sPercentToModifier[] =
{
    UQ_4_12(0.00), // 0
    UQ_4_12(0.01), // 1
    UQ_4_12(0.02), // 2
    UQ_4_12(0.03), // 3
    UQ_4_12(0.04), // 4
    UQ_4_12(0.05), // 5
    UQ_4_12(0.06), // 6
    UQ_4_12(0.07), // 7
    UQ_4_12(0.08), // 8
    UQ_4_12(0.09), // 9
    UQ_4_12(0.10), // 10
    UQ_4_12(0.11), // 11
    UQ_4_12(0.12), // 12
    UQ_4_12(0.13), // 13
    UQ_4_12(0.14), // 14
    UQ_4_12(0.15), // 15
    UQ_4_12(0.16), // 16
    UQ_4_12(0.17), // 17
    UQ_4_12(0.18), // 18
    UQ_4_12(0.19), // 19
    UQ_4_12(0.20), // 20
    UQ_4_12(0.21), // 21
    UQ_4_12(0.22), // 22
    UQ_4_12(0.23), // 23
    UQ_4_12(0.24), // 24
    UQ_4_12(0.25), // 25
    UQ_4_12(0.26), // 26
    UQ_4_12(0.27), // 27
    UQ_4_12(0.28), // 28
    UQ_4_12(0.29), // 29
    UQ_4_12(0.30), // 30
    UQ_4_12(0.31), // 31
    UQ_4_12(0.32), // 32
    UQ_4_12(0.33), // 33
    UQ_4_12(0.34), // 34
    UQ_4_12(0.35), // 35
    UQ_4_12(0.36), // 36
    UQ_4_12(0.37), // 37
    UQ_4_12(0.38), // 38
    UQ_4_12(0.39), // 39
    UQ_4_12(0.40), // 40
    UQ_4_12(0.41), // 41
    UQ_4_12(0.42), // 42
    UQ_4_12(0.43), // 43
    UQ_4_12(0.44), // 44
    UQ_4_12(0.45), // 45
    UQ_4_12(0.46), // 46
    UQ_4_12(0.47), // 47
    UQ_4_12(0.48), // 48
    UQ_4_12(0.49), // 49
    UQ_4_12(0.50), // 50
    UQ_4_12(0.51), // 51
    UQ_4_12(0.52), // 52
    UQ_4_12(0.53), // 53
    UQ_4_12(0.54), // 54
    UQ_4_12(0.55), // 55
    UQ_4_12(0.56), // 56
    UQ_4_12(0.57), // 57
    UQ_4_12(0.58), // 58
    UQ_4_12(0.59), // 59
    UQ_4_12(0.60), // 60
    UQ_4_12(0.61), // 61
    UQ_4_12(0.62), // 62
    UQ_4_12(0.63), // 63
    UQ_4_12(0.64), // 64
    UQ_4_12(0.65), // 65
    UQ_4_12(0.66), // 66
    UQ_4_12(0.67), // 67
    UQ_4_12(0.68), // 68
    UQ_4_12(0.69), // 69
    UQ_4_12(0.70), // 70
    UQ_4_12(0.71), // 71
    UQ_4_12(0.72), // 72
    UQ_4_12(0.73), // 73
    UQ_4_12(0.74), // 74
    UQ_4_12(0.75), // 75
    UQ_4_12(0.76), // 76
    UQ_4_12(0.77), // 77
    UQ_4_12(0.78), // 78
    UQ_4_12(0.79), // 79
    UQ_4_12(0.80), // 80
    UQ_4_12(0.81), // 81
    UQ_4_12(0.82), // 82
    UQ_4_12(0.83), // 83
    UQ_4_12(0.84), // 84
    UQ_4_12(0.85), // 85
    UQ_4_12(0.86), // 86
    UQ_4_12(0.87), // 87
    UQ_4_12(0.88), // 88
    UQ_4_12(0.89), // 89
    UQ_4_12(0.90), // 90
    UQ_4_12(0.91), // 91
    UQ_4_12(0.92), // 92
    UQ_4_12(0.93), // 93
    UQ_4_12(0.94), // 94
    UQ_4_12(0.95), // 95
    UQ_4_12(0.96), // 96
    UQ_4_12(0.97), // 97
    UQ_4_12(0.98), // 98
    UQ_4_12(0.99), // 99
    UQ_4_12(1.00), // 100
};

#define X UQ_4_12

static const u16 sTypeEffectivenessTable[NUMBER_OF_MON_TYPES][NUMBER_OF_MON_TYPES] =
{
//   normal  fight   flying  poison  ground  rock    bug     ghost   steel   mystery fire    water   grass  electric psychic ice     dragon  dark    fairy
    {X(1.0), X(1.0), X(1.0), X(1.0), X(1.0), X(0.5), X(1.0), X(0.0), X(0.5), X(1.0), X(1.0), X(1.0), X(1.0), X(1.0), X(1.0), X(1.0), X(1.0), X(1.0), X(1.0)}, // normal
    {X(2.0), X(1.0), X(0.5), X(0.5), X(1.0), X(2.0), X(0.5), X(0.0), X(2.0), X(1.0), X(1.0), X(1.0), X(1.0), X(1.0), X(0.5), X(2.0), X(1.0), X(2.0), X(0.5)}, // fight
    {X(1.0), X(2.0), X(1.0), X(1.0), X(1.0), X(0.5), X(2.0), X(1.0), X(0.5), X(1.0), X(1.0), X(1.0), X(2.0), X(0.5), X(1.0), X(1.0), X(1.0), X(1.0), X(1.0)}, // flying
    {X(1.0), X(1.0), X(1.0), X(0.5), X(0.5), X(0.5), X(1.0), X(0.5), X(0.0), X(1.0), X(1.0), X(1.0), X(2.0), X(1.0), X(1.0), X(1.0), X(1.0), X(1.0), X(2.0)}, // poison
    {X(1.0), X(1.0), X(0.0), X(2.0), X(1.0), X(2.0), X(0.5), X(1.0), X(2.0), X(1.0), X(2.0), X(1.0), X(0.5), X(2.0), X(1.0), X(1.0), X(1.0), X(1.0), X(1.0)}, // ground
    {X(1.0), X(0.5), X(2.0), X(1.0), X(0.5), X(1.0), X(2.0), X(1.0), X(0.5), X(1.0), X(2.0), X(1.0), X(1.0), X(1.0), X(1.0), X(2.0), X(1.0), X(1.0), X(1.0)}, // rock
    {X(1.0), X(0.5), X(0.5), X(0.5), X(1.0), X(1.0), X(1.0), X(0.5), X(0.5), X(1.0), X(0.5), X(1.0), X(2.0), X(1.0), X(2.0), X(1.0), X(1.0), X(2.0), X(0.5)}, // bug
    #if B_STEEL_RESISTANCES >= GEN_6
    {X(0.0), X(1.0), X(1.0), X(1.0), X(1.0), X(1.0), X(1.0), X(2.0), X(1.0), X(1.0), X(1.0), X(1.0), X(1.0), X(1.0), X(2.0), X(1.0), X(1.0), X(0.5), X(1.0)}, // ghost
    #else
    {X(0.0), X(1.0), X(1.0), X(1.0), X(1.0), X(1.0), X(1.0), X(2.0), X(0.5), X(1.0), X(1.0), X(1.0), X(1.0), X(1.0), X(2.0), X(1.0), X(1.0), X(0.5), X(1.0)}, // ghost
    #endif
    {X(1.0), X(1.0), X(1.0), X(1.0), X(1.0), X(2.0), X(1.0), X(1.0), X(0.5), X(1.0), X(0.5), X(0.5), X(1.0), X(0.5), X(1.0), X(2.0), X(1.0), X(1.0), X(2.0)}, // steel
    {X(1.0), X(1.0), X(1.0), X(1.0), X(1.0), X(1.0), X(1.0), X(1.0), X(1.0), X(1.0), X(1.0), X(1.0), X(1.0), X(1.0), X(1.0), X(1.0), X(1.0), X(1.0), X(1.0)}, // mystery
    {X(1.0), X(1.0), X(1.0), X(1.0), X(1.0), X(0.5), X(2.0), X(1.0), X(2.0), X(1.0), X(0.5), X(0.5), X(2.0), X(1.0), X(1.0), X(2.0), X(0.5), X(1.0), X(1.0)}, // fire
    {X(1.0), X(1.0), X(1.0), X(1.0), X(2.0), X(2.0), X(1.0), X(1.0), X(1.0), X(1.0), X(2.0), X(0.5), X(0.5), X(1.0), X(1.0), X(1.0), X(0.5), X(1.0), X(1.0)}, // water
    {X(1.0), X(1.0), X(0.5), X(0.5), X(2.0), X(2.0), X(0.5), X(1.0), X(0.5), X(1.0), X(0.5), X(2.0), X(0.5), X(1.0), X(1.0), X(1.0), X(0.5), X(1.0), X(1.0)}, // grass
    {X(1.0), X(1.0), X(2.0), X(1.0), X(0.0), X(1.0), X(1.0), X(1.0), X(1.0), X(1.0), X(1.0), X(2.0), X(0.5), X(0.5), X(1.0), X(1.0), X(0.5), X(1.0), X(1.0)}, // electric
    {X(1.0), X(2.0), X(1.0), X(2.0), X(1.0), X(1.0), X(1.0), X(1.0), X(0.5), X(1.0), X(1.0), X(1.0), X(1.0), X(1.0), X(0.5), X(1.0), X(1.0), X(0.0), X(1.0)}, // psychic
    {X(1.0), X(1.0), X(2.0), X(1.0), X(2.0), X(1.0), X(1.0), X(1.0), X(0.5), X(1.0), X(0.5), X(0.5), X(2.0), X(1.0), X(1.0), X(0.5), X(2.0), X(1.0), X(1.0)}, // ice
    {X(1.0), X(1.0), X(1.0), X(1.0), X(1.0), X(1.0), X(1.0), X(1.0), X(0.5), X(1.0), X(1.0), X(1.0), X(1.0), X(1.0), X(1.0), X(1.0), X(2.0), X(1.0), X(0.0)}, // dragon
    #if B_STEEL_RESISTANCES >= GEN_6
    {X(1.0), X(0.5), X(1.0), X(1.0), X(1.0), X(1.0), X(1.0), X(2.0), X(1.0), X(1.0), X(1.0), X(1.0), X(1.0), X(1.0), X(2.0), X(1.0), X(1.0), X(0.5), X(0.5)}, // dark
    #else
    {X(1.0), X(0.5), X(1.0), X(1.0), X(1.0), X(1.0), X(1.0), X(2.0), X(0.5), X(1.0), X(1.0), X(1.0), X(1.0), X(1.0), X(2.0), X(1.0), X(1.0), X(0.5), X(0.5)}, // dark
    #endif
    {X(1.0), X(2.0), X(1.0), X(0.5), X(1.0), X(1.0), X(1.0), X(1.0), X(0.5), X(1.0), X(0.5), X(1.0), X(1.0), X(1.0), X(1.0), X(1.0), X(2.0), X(2.0), X(1.0)}, // fairy
};

static const u16 sInverseTypeEffectivenessTable[NUMBER_OF_MON_TYPES][NUMBER_OF_MON_TYPES] =
{
//   normal  fight   flying  poison  ground  rock    bug     ghost   steel   mystery fire    water   grass  electric psychic ice     dragon  dark    fairy
    {X(1.0), X(1.0), X(1.0), X(1.0), X(1.0), X(2.0), X(1.0), X(2.0), X(2.0), X(1.0), X(1.0), X(1.0), X(1.0), X(1.0), X(1.0), X(1.0), X(1.0), X(1.0), X(1.0)}, // normal
    {X(0.5), X(1.0), X(2.0), X(2.0), X(1.0), X(0.5), X(2.0), X(2.0), X(0.5), X(1.0), X(1.0), X(1.0), X(1.0), X(1.0), X(2.0), X(0.5), X(1.0), X(0.5), X(2.0)}, // fight
    {X(1.0), X(0.5), X(1.0), X(1.0), X(1.0), X(2.0), X(0.5), X(1.0), X(2.0), X(1.0), X(1.0), X(1.0), X(0.5), X(2.0), X(1.0), X(1.0), X(1.0), X(1.0), X(1.0)}, // flying
    {X(1.0), X(1.0), X(1.0), X(2.0), X(2.0), X(2.0), X(1.0), X(2.0), X(2.0), X(1.0), X(1.0), X(1.0), X(0.5), X(1.0), X(1.0), X(1.0), X(1.0), X(1.0), X(0.5)}, // poison
    {X(1.0), X(1.0), X(2.0), X(0.5), X(1.0), X(0.5), X(2.0), X(1.0), X(0.5), X(1.0), X(0.5), X(1.0), X(2.0), X(0.5), X(1.0), X(1.0), X(1.0), X(1.0), X(1.0)}, // ground
    {X(1.0), X(2.0), X(0.5), X(1.0), X(2.0), X(1.0), X(0.5), X(1.0), X(2.0), X(1.0), X(0.5), X(1.0), X(1.0), X(1.0), X(1.0), X(0.5), X(1.0), X(1.0), X(1.0)}, // rock
    {X(1.0), X(2.0), X(2.0), X(2.0), X(1.0), X(1.0), X(1.0), X(2.0), X(2.0), X(1.0), X(2.0), X(1.0), X(0.5), X(1.0), X(0.5), X(1.0), X(1.0), X(0.5), X(2.0)}, // bug
    #if B_STEEL_RESISTANCES >= GEN_6
    {X(2.0), X(1.0), X(1.0), X(1.0), X(1.0), X(1.0), X(1.0), X(0.5), X(1.0), X(1.0), X(1.0), X(1.0), X(1.0), X(1.0), X(0.5), X(1.0), X(1.0), X(2.0), X(1.0)}, // ghost
    #else
    {X(2.0), X(1.0), X(1.0), X(1.0), X(1.0), X(1.0), X(1.0), X(0.5), X(2.0), X(1.0), X(1.0), X(1.0), X(1.0), X(1.0), X(0.5), X(1.0), X(1.0), X(2.0), X(1.0)}, // ghost
    #endif
    {X(1.0), X(1.0), X(1.0), X(1.0), X(1.0), X(0.5), X(1.0), X(1.0), X(2.0), X(1.0), X(2.0), X(2.0), X(1.0), X(2.0), X(1.0), X(0.5), X(1.0), X(1.0), X(0.5)}, // steel
    {X(1.0), X(1.0), X(1.0), X(1.0), X(1.0), X(1.0), X(1.0), X(1.0), X(1.0), X(1.0), X(1.0), X(1.0), X(1.0), X(1.0), X(1.0), X(1.0), X(1.0), X(1.0), X(1.0)}, // mystery
    {X(1.0), X(1.0), X(1.0), X(1.0), X(1.0), X(2.0), X(0.5), X(1.0), X(0.5), X(1.0), X(2.0), X(2.0), X(0.5), X(1.0), X(1.0), X(0.5), X(2.0), X(1.0), X(1.0)}, // fire
    {X(1.0), X(1.0), X(1.0), X(1.0), X(0.5), X(0.5), X(1.0), X(1.0), X(1.0), X(1.0), X(0.5), X(2.0), X(2.0), X(1.0), X(1.0), X(1.0), X(2.0), X(1.0), X(1.0)}, // water
    {X(1.0), X(1.0), X(2.0), X(2.0), X(0.5), X(0.5), X(2.0), X(1.0), X(2.0), X(1.0), X(2.0), X(0.5), X(2.0), X(1.0), X(1.0), X(1.0), X(2.0), X(1.0), X(1.0)}, // grass
    {X(1.0), X(1.0), X(0.5), X(1.0), X(2.0), X(1.0), X(1.0), X(1.0), X(1.0), X(1.0), X(1.0), X(0.5), X(2.0), X(2.0), X(1.0), X(1.0), X(2.0), X(1.0), X(1.0)}, // electric
    {X(1.0), X(0.5), X(1.0), X(0.5), X(1.0), X(1.0), X(1.0), X(1.0), X(2.0), X(1.0), X(1.0), X(1.0), X(1.0), X(1.0), X(2.0), X(1.0), X(1.0), X(2.0), X(1.0)}, // psychic
    {X(1.0), X(1.0), X(0.5), X(1.0), X(0.5), X(1.0), X(1.0), X(1.0), X(2.0), X(1.0), X(2.0), X(2.0), X(0.5), X(1.0), X(1.0), X(2.0), X(0.5), X(1.0), X(1.0)}, // ice
    {X(1.0), X(1.0), X(1.0), X(1.0), X(1.0), X(1.0), X(1.0), X(1.0), X(2.0), X(1.0), X(1.0), X(1.0), X(1.0), X(1.0), X(1.0), X(1.0), X(0.5), X(1.0), X(2.0)}, // dragon
    #if B_STEEL_RESISTANCES >= GEN_6
    {X(1.0), X(2.0), X(1.0), X(1.0), X(1.0), X(1.0), X(1.0), X(0.5), X(1.0), X(1.0), X(1.0), X(1.0), X(1.0), X(1.0), X(0.5), X(1.0), X(1.0), X(2.0), X(2.0)}, // dark
    #else
    {X(1.0), X(2.0), X(1.0), X(1.0), X(1.0), X(1.0), X(1.0), X(0.5), X(2.0), X(1.0), X(1.0), X(1.0), X(1.0), X(1.0), X(0.5), X(1.0), X(1.0), X(2.0), X(2.0)}, // dark
    #endif
    {X(1.0), X(0.5), X(1.0), X(2.0), X(1.0), X(1.0), X(1.0), X(1.0), X(2.0), X(1.0), X(2.0), X(1.0), X(1.0), X(1.0), X(1.0), X(1.0), X(0.5), X(0.5), X(1.0)}, // fairy
};

#undef X

// code
u8 GetBattlerForBattleScript(u8 caseId)
{
    u8 ret = 0;
    switch (caseId)
    {
    case BS_TARGET:
        ret = gBattlerTarget;
        break;
    case BS_ATTACKER:
        ret = gBattlerAttacker;
        break;
    case BS_EFFECT_BATTLER:
        ret = gEffectBattler;
        break;
    case BS_BATTLER_0:
        ret = 0;
        break;
    case BS_SCRIPTING:
        ret = gBattleScripting.battler;
        break;
    case BS_FAINTED:
        ret = gBattlerFainted;
        break;
    case 5:
        ret = gBattlerFainted;
        break;
    case 4:
    case 6:
    case 8:
    case 9:
    case BS_PLAYER1:
        ret = GetBattlerAtPosition(B_POSITION_PLAYER_LEFT);
        break;
    case BS_OPPONENT1:
        ret = GetBattlerAtPosition(B_POSITION_OPPONENT_LEFT);
        break;
    case BS_PLAYER2:
        ret = GetBattlerAtPosition(B_POSITION_PLAYER_RIGHT);
        break;
    case BS_OPPONENT2:
        ret = GetBattlerAtPosition(B_POSITION_OPPONENT_RIGHT);
        break;
    case BS_ABILITY_BATTLER:
        ret = gBattlerAbility;
        break;
    }
    return ret;
}

void PressurePPLose(u8 target, u8 attacker, u16 move)
{
    int moveIndex;

    if (gBattleMons[target].ability != ABILITY_PRESSURE)
        return;

    for (moveIndex = 0; moveIndex < MAX_MON_MOVES; moveIndex++)
    {
        if (gBattleMons[attacker].moves[moveIndex] == move)
            break;
    }

    if (moveIndex == MAX_MON_MOVES)
        return;

    if (gBattleMons[attacker].pp[moveIndex] != 0)
        gBattleMons[attacker].pp[moveIndex]--;

    if (!(gBattleMons[attacker].status2 & STATUS2_TRANSFORMED)
        && !(gDisableStructs[attacker].mimickedMoves & gBitTable[moveIndex]))
    {
        gActiveBattler = attacker;
        BtlController_EmitSetMonData(0, REQUEST_PPMOVE1_BATTLE + moveIndex, 0, 1, &gBattleMons[gActiveBattler].pp[moveIndex]);
        MarkBattlerForControllerExec(gActiveBattler);
    }
}

void PressurePPLoseOnUsingImprison(u8 attacker)
{
    int i, j;
    int imprisonPos = 4;
    u8 atkSide = GetBattlerSide(attacker);

    for (i = 0; i < gBattlersCount; i++)
    {
        if (atkSide != GetBattlerSide(i) && gBattleMons[i].ability == ABILITY_PRESSURE)
        {
            for (j = 0; j < MAX_MON_MOVES; j++)
            {
                if (gBattleMons[attacker].moves[j] == MOVE_IMPRISON)
                    break;
            }
            if (j != MAX_MON_MOVES)
            {
                imprisonPos = j;
                if (gBattleMons[attacker].pp[j] != 0)
                    gBattleMons[attacker].pp[j]--;
            }
        }
    }

    if (imprisonPos != 4
        && !(gBattleMons[attacker].status2 & STATUS2_TRANSFORMED)
        && !(gDisableStructs[attacker].mimickedMoves & gBitTable[imprisonPos]))
    {
        gActiveBattler = attacker;
        BtlController_EmitSetMonData(0, REQUEST_PPMOVE1_BATTLE + imprisonPos, 0, 1, &gBattleMons[gActiveBattler].pp[imprisonPos]);
        MarkBattlerForControllerExec(gActiveBattler);
    }
}

void PressurePPLoseOnUsingPerishSong(u8 attacker)
{
    int i, j;
    int perishSongPos = 4;

    for (i = 0; i < gBattlersCount; i++)
    {
        if (gBattleMons[i].ability == ABILITY_PRESSURE && i != attacker)
        {
            for (j = 0; j < MAX_MON_MOVES; j++)
            {
                if (gBattleMons[attacker].moves[j] == MOVE_PERISH_SONG)
                    break;
            }
            if (j != MAX_MON_MOVES)
            {
                perishSongPos = j;
                if (gBattleMons[attacker].pp[j] != 0)
                    gBattleMons[attacker].pp[j]--;
            }
        }
    }

    if (perishSongPos != MAX_MON_MOVES
        && !(gBattleMons[attacker].status2 & STATUS2_TRANSFORMED)
        && !(gDisableStructs[attacker].mimickedMoves & gBitTable[perishSongPos]))
    {
        gActiveBattler = attacker;
        BtlController_EmitSetMonData(0, REQUEST_PPMOVE1_BATTLE + perishSongPos, 0, 1, &gBattleMons[gActiveBattler].pp[perishSongPos]);
        MarkBattlerForControllerExec(gActiveBattler);
    }
}

void MarkAllBattlersForControllerExec(void) // unused
{
    int i;

    if (gBattleTypeFlags & BATTLE_TYPE_LINK)
    {
        for (i = 0; i < gBattlersCount; i++)
            gBattleControllerExecFlags |= gBitTable[i] << (32 - MAX_BATTLERS_COUNT);
    }
    else
    {
        for (i = 0; i < gBattlersCount; i++)
            gBattleControllerExecFlags |= gBitTable[i];
    }
}

bool32 IsBattlerMarkedForControllerExec(u8 battlerId)
{
    if (gBattleTypeFlags & BATTLE_TYPE_LINK)
        return (gBattleControllerExecFlags & (gBitTable[battlerId] << 0x1C)) != 0;
    else
        return (gBattleControllerExecFlags & (gBitTable[battlerId])) != 0;
}

void MarkBattlerForControllerExec(u8 battlerId)
{
    if (gBattleTypeFlags & BATTLE_TYPE_LINK)
        gBattleControllerExecFlags |= gBitTable[battlerId] << (32 - MAX_BATTLERS_COUNT);
    else
        gBattleControllerExecFlags |= gBitTable[battlerId];
}

void MarkBattlerReceivedLinkData(u8 battlerId)
{
    s32 i;

    for (i = 0; i < GetLinkPlayerCount(); i++)
        gBattleControllerExecFlags |= gBitTable[battlerId] << (i << 2);

    gBattleControllerExecFlags &= ~(0x10000000 << battlerId);
}

void CancelMultiTurnMoves(u8 battler)
{
    gBattleMons[battler].status2 &= ~(STATUS2_MULTIPLETURNS);
    gBattleMons[battler].status2 &= ~(STATUS2_LOCK_CONFUSE);
    gBattleMons[battler].status2 &= ~(STATUS2_UPROAR);
    gBattleMons[battler].status2 &= ~(STATUS2_BIDE);

    gStatuses3[battler] &= ~(STATUS3_SEMI_INVULNERABLE);

    gDisableStructs[battler].rolloutTimer = 0;
    gDisableStructs[battler].furyCutterCounter = 0;
}

bool8 WasUnableToUseMove(u8 battler)
{
    if (gProtectStructs[battler].prlzImmobility
        || gProtectStructs[battler].targetNotAffected
        || gProtectStructs[battler].usedImprisonedMove
        || gProtectStructs[battler].loveImmobility
        || gProtectStructs[battler].usedDisabledMove
        || gProtectStructs[battler].usedTauntedMove
        || gProtectStructs[battler].usedGravityPreventedMove
        || gProtectStructs[battler].usedHealBlockedMove
        || gProtectStructs[battler].flag2Unknown
        || gProtectStructs[battler].flinchImmobility
        || gProtectStructs[battler].confusionSelfDmg
        || gProtectStructs[battler].powderSelfDmg
        || gProtectStructs[battler].usedThroatChopPreventedMove)
        return TRUE;
    else
        return FALSE;
}

void PrepareStringBattle(u16 stringId, u8 battler)
{
    // Support for Contrary ability.
    // If a move attempted to raise stat - print "won't increase".
    // If a move attempted to lower stat - print "won't decrease".
    if (stringId == STRINGID_STATSWONTDECREASE && !(gBattleScripting.statChanger & STAT_BUFF_NEGATIVE))
        stringId = STRINGID_STATSWONTINCREASE;
    else if (stringId == STRINGID_STATSWONTINCREASE && gBattleScripting.statChanger & STAT_BUFF_NEGATIVE)
        stringId = STRINGID_STATSWONTDECREASE;

    else if (stringId == STRINGID_STATSWONTDECREASE2 && GetBattlerAbility(battler) == ABILITY_CONTRARY)
        stringId = STRINGID_STATSWONTINCREASE2;
    else if (stringId == STRINGID_STATSWONTINCREASE2 && GetBattlerAbility(battler) == ABILITY_CONTRARY)
        stringId = STRINGID_STATSWONTDECREASE2;

    // Check Defiant and Competitive stat raise whenever a stat is lowered.
    else if ((stringId == STRINGID_DEFENDERSSTATFELL || stringId == STRINGID_PKMNCUTSATTACKWITH)
              && ((GetBattlerAbility(gBattlerTarget) == ABILITY_DEFIANT && gBattleMons[gBattlerTarget].statStages[STAT_ATK] != MAX_STAT_STAGE)
                 || (GetBattlerAbility(gBattlerTarget) == ABILITY_COMPETITIVE && gBattleMons[gBattlerTarget].statStages[STAT_SPATK] != MAX_STAT_STAGE))
              && gSpecialStatuses[gBattlerTarget].changedStatsBattlerId != BATTLE_PARTNER(gBattlerTarget)
              && gSpecialStatuses[gBattlerTarget].changedStatsBattlerId != gBattlerTarget)
    {
        gBattlerAbility = gBattlerTarget;
        BattleScriptPushCursor();
        gBattlescriptCurrInstr = BattleScript_DefiantActivates;
        if (GetBattlerAbility(gBattlerTarget) == ABILITY_DEFIANT)
            SET_STATCHANGER(STAT_ATK, 2, FALSE);
        else
            SET_STATCHANGER(STAT_SPATK, 2, FALSE);
    }

    gActiveBattler = battler;
    BtlController_EmitPrintString(0, stringId);
    MarkBattlerForControllerExec(gActiveBattler);
}

void ResetSentPokesToOpponentValue(void)
{
    s32 i;
    u32 bits = 0;

    gSentPokesToOpponent[0] = 0;
    gSentPokesToOpponent[1] = 0;

    for (i = 0; i < gBattlersCount; i += 2)
        bits |= gBitTable[gBattlerPartyIndexes[i]];

    for (i = 1; i < gBattlersCount; i += 2)
        gSentPokesToOpponent[(i & BIT_FLANK) >> 1] = bits;
}

void OpponentSwitchInResetSentPokesToOpponentValue(u8 battler)
{
    s32 i = 0;
    u32 bits = 0;

    if (GetBattlerSide(battler) == B_SIDE_OPPONENT)
    {
        u8 flank = ((battler & BIT_FLANK) >> 1);
        gSentPokesToOpponent[flank] = 0;

        for (i = 0; i < gBattlersCount; i += 2)
        {
            if (!(gAbsentBattlerFlags & gBitTable[i]))
                bits |= gBitTable[gBattlerPartyIndexes[i]];
        }

        gSentPokesToOpponent[flank] = bits;
    }
}

void UpdateSentPokesToOpponentValue(u8 battler)
{
    if (GetBattlerSide(battler) == B_SIDE_OPPONENT)
    {
        OpponentSwitchInResetSentPokesToOpponentValue(battler);
    }
    else
    {
        s32 i;
        for (i = 1; i < gBattlersCount; i++)
            gSentPokesToOpponent[(i & BIT_FLANK) >> 1] |= gBitTable[gBattlerPartyIndexes[battler]];
    }
}

void BattleScriptPush(const u8 *bsPtr)
{
    gBattleResources->battleScriptsStack->ptr[gBattleResources->battleScriptsStack->size++] = bsPtr;
}

void BattleScriptPushCursor(void)
{
    gBattleResources->battleScriptsStack->ptr[gBattleResources->battleScriptsStack->size++] = gBattlescriptCurrInstr;
}

void BattleScriptPop(void)
{
    gBattlescriptCurrInstr = gBattleResources->battleScriptsStack->ptr[--gBattleResources->battleScriptsStack->size];
}

static bool32 IsGravityPreventingMove(u32 move)
{
    if (!(gFieldStatuses & STATUS_FIELD_GRAVITY))
        return FALSE;

    switch (move)
    {
    case MOVE_BOUNCE:
    case MOVE_FLY:
    case MOVE_FLYING_PRESS:
    case MOVE_HIGH_JUMP_KICK:
    case MOVE_JUMP_KICK:
    case MOVE_MAGNET_RISE:
    case MOVE_SKY_DROP:
    case MOVE_SPLASH:
    case MOVE_TELEKINESIS:
    case MOVE_FLOATY_FALL:
        return TRUE;
    default:
        return FALSE;
    }
}

bool32 IsHealBlockPreventingMove(u32 battler, u32 move)
{
    if (!(gStatuses3[battler] & STATUS3_HEAL_BLOCK))
        return FALSE;

    switch (gBattleMoves[move].effect)
    {
    case EFFECT_ABSORB:
    case EFFECT_MORNING_SUN:
    case EFFECT_MOONLIGHT:
    case EFFECT_RESTORE_HP:
    case EFFECT_REST:
    case EFFECT_ROOST:
    case EFFECT_HEALING_WISH:
    case EFFECT_WISH:
    case EFFECT_DREAM_EATER:
        return TRUE;
    default:
        return FALSE;
    }
}

static bool32 IsBelchPreventingMove(u32 battler, u32 move)
{
    if (gBattleMoves[move].effect != EFFECT_BELCH)
        return FALSE;

    return !(gBattleStruct->ateBerry[battler & BIT_SIDE] & gBitTable[gBattlerPartyIndexes[battler]]);
}

u8 TrySetCantSelectMoveBattleScript(void)
{
    u32 limitations = 0;
    u8 moveId = gBattleResources->bufferB[gActiveBattler][2] & ~(RET_MEGA_EVOLUTION);
    u32 move = gBattleMons[gActiveBattler].moves[moveId];
    u32 holdEffect = GetBattlerHoldEffect(gActiveBattler, TRUE);
    u16 *choicedMove = &gBattleStruct->choicedMove[gActiveBattler];

    if (gDisableStructs[gActiveBattler].disabledMove == move && move != MOVE_NONE)
    {
        gBattleScripting.battler = gActiveBattler;
        gCurrentMove = move;
        if (gBattleTypeFlags & BATTLE_TYPE_PALACE)
        {
            gPalaceSelectionBattleScripts[gActiveBattler] = BattleScript_SelectingDisabledMoveInPalace;
            gProtectStructs[gActiveBattler].palaceUnableToUseMove = 1;
        }
        else
        {
            gSelectionBattleScripts[gActiveBattler] = BattleScript_SelectingDisabledMove;
            limitations++;
        }
    }

    if (move == gLastMoves[gActiveBattler] && move != MOVE_STRUGGLE && (gBattleMons[gActiveBattler].status2 & STATUS2_TORMENT))
    {
        CancelMultiTurnMoves(gActiveBattler);
        if (gBattleTypeFlags & BATTLE_TYPE_PALACE)
        {
            gPalaceSelectionBattleScripts[gActiveBattler] = BattleScript_SelectingTormentedMoveInPalace;
            gProtectStructs[gActiveBattler].palaceUnableToUseMove = 1;
        }
        else
        {
            gSelectionBattleScripts[gActiveBattler] = BattleScript_SelectingTormentedMove;
            limitations++;
        }
    }

    if (gDisableStructs[gActiveBattler].tauntTimer != 0 && gBattleMoves[move].power == 0)
    {
        gCurrentMove = move;
        if (gBattleTypeFlags & BATTLE_TYPE_PALACE)
        {
            gPalaceSelectionBattleScripts[gActiveBattler] = BattleScript_SelectingNotAllowedMoveTauntInPalace;
            gProtectStructs[gActiveBattler].palaceUnableToUseMove = 1;
        }
        else
        {
            gSelectionBattleScripts[gActiveBattler] = BattleScript_SelectingNotAllowedMoveTaunt;
            limitations++;
        }
    }

    if (gDisableStructs[gActiveBattler].throatChopTimer != 0 && gBattleMoves[move].flags & FLAG_SOUND)
    {
        gCurrentMove = move;
        if (gBattleTypeFlags & BATTLE_TYPE_PALACE)
        {
            gPalaceSelectionBattleScripts[gActiveBattler] = BattleScript_SelectingNotAllowedMoveThroatChopInPalace;
            gProtectStructs[gActiveBattler].palaceUnableToUseMove = 1;
        }
        else
        {
            gSelectionBattleScripts[gActiveBattler] = BattleScript_SelectingNotAllowedMoveThroatChop;
            limitations++;
        }
    }

    if (GetImprisonedMovesCount(gActiveBattler, move))
    {
        gCurrentMove = move;
        if (gBattleTypeFlags & BATTLE_TYPE_PALACE)
        {
            gPalaceSelectionBattleScripts[gActiveBattler] = BattleScript_SelectingImprisonedMoveInPalace;
            gProtectStructs[gActiveBattler].palaceUnableToUseMove = 1;
        }
        else
        {
            gSelectionBattleScripts[gActiveBattler] = BattleScript_SelectingImprisonedMove;
            limitations++;
        }
    }

    if (IsGravityPreventingMove(move))
    {
        gCurrentMove = move;
        if (gBattleTypeFlags & BATTLE_TYPE_PALACE)
        {
            gPalaceSelectionBattleScripts[gActiveBattler] = BattleScript_SelectingNotAllowedMoveGravityInPalace;
            gProtectStructs[gActiveBattler].palaceUnableToUseMove = 1;
        }
        else
        {
            gSelectionBattleScripts[gActiveBattler] = BattleScript_SelectingNotAllowedMoveGravity;
            limitations++;
        }
    }

    if (IsHealBlockPreventingMove(gActiveBattler, move))
    {
        gCurrentMove = move;
        if (gBattleTypeFlags & BATTLE_TYPE_PALACE)
        {
            gPalaceSelectionBattleScripts[gActiveBattler] = BattleScript_SelectingNotAllowedMoveHealBlockInPalace;
            gProtectStructs[gActiveBattler].palaceUnableToUseMove = 1;
        }
        else
        {
            gSelectionBattleScripts[gActiveBattler] = BattleScript_SelectingNotAllowedMoveHealBlock;
            limitations++;
        }
    }

    if (IsBelchPreventingMove(gActiveBattler, move))
    {
        gCurrentMove = move;
        if (gBattleTypeFlags & BATTLE_TYPE_PALACE)
        {
            gPalaceSelectionBattleScripts[gActiveBattler] = BattleScript_SelectingNotAllowedBelchInPalace;
            gProtectStructs[gActiveBattler].palaceUnableToUseMove = 1;
        }
        else
        {
            gSelectionBattleScripts[gActiveBattler] = BattleScript_SelectingNotAllowedBelch;
            limitations++;
        }
    }

    gPotentialItemEffectBattler = gActiveBattler;
    if (HOLD_EFFECT_CHOICE(holdEffect) && *choicedMove != 0 && *choicedMove != 0xFFFF && *choicedMove != move)
    {
        gCurrentMove = *choicedMove;
        gLastUsedItem = gBattleMons[gActiveBattler].item;
        if (gBattleTypeFlags & BATTLE_TYPE_PALACE)
        {
            gProtectStructs[gActiveBattler].palaceUnableToUseMove = 1;
        }
        else
        {
            gSelectionBattleScripts[gActiveBattler] = BattleScript_SelectingNotAllowedMoveChoiceItem;
            limitations++;
        }
    }
    else if (holdEffect == HOLD_EFFECT_ASSAULT_VEST && gBattleMoves[move].power == 0)
    {
        gCurrentMove = move;
        gLastUsedItem = gBattleMons[gActiveBattler].item;
        if (gBattleTypeFlags & BATTLE_TYPE_PALACE)
        {
            gProtectStructs[gActiveBattler].palaceUnableToUseMove = 1;
        }
        else
        {
            gSelectionBattleScripts[gActiveBattler] = BattleScript_SelectingNotAllowedMoveAssaultVest;
            limitations++;
        }
    }

    if (gBattleMons[gActiveBattler].pp[moveId] == 0)
    {
        if (gBattleTypeFlags & BATTLE_TYPE_PALACE)
        {
            gProtectStructs[gActiveBattler].palaceUnableToUseMove = 1;
        }
        else
        {
            gSelectionBattleScripts[gActiveBattler] = BattleScript_SelectingMoveWithNoPP;
            limitations++;
        }
    }

    return limitations;
}

u8 CheckMoveLimitations(u8 battlerId, u8 unusableMoves, u8 check)
{
    u8 holdEffect = GetBattlerHoldEffect(battlerId, TRUE);
    u16 *choicedMove = &gBattleStruct->choicedMove[battlerId];
    s32 i;

    gPotentialItemEffectBattler = battlerId;

    for (i = 0; i < MAX_MON_MOVES; i++)
    {
        if (gBattleMons[battlerId].moves[i] == 0 && check & MOVE_LIMITATION_ZEROMOVE)
            unusableMoves |= gBitTable[i];
        else if (gBattleMons[battlerId].pp[i] == 0 && check & MOVE_LIMITATION_PP)
            unusableMoves |= gBitTable[i];
        else if (gBattleMons[battlerId].moves[i] == gDisableStructs[battlerId].disabledMove && check & MOVE_LIMITATION_DISABLED)
            unusableMoves |= gBitTable[i];
        else if (gBattleMons[battlerId].moves[i] == gLastMoves[battlerId] && check & MOVE_LIMITATION_TORMENTED && gBattleMons[battlerId].status2 & STATUS2_TORMENT)
            unusableMoves |= gBitTable[i];
        else if (gDisableStructs[battlerId].tauntTimer && check & MOVE_LIMITATION_TAUNT && gBattleMoves[gBattleMons[battlerId].moves[i]].power == 0)
            unusableMoves |= gBitTable[i];
        else if (GetImprisonedMovesCount(battlerId, gBattleMons[battlerId].moves[i]) && check & MOVE_LIMITATION_IMPRISON)
            unusableMoves |= gBitTable[i];
        else if (gDisableStructs[battlerId].encoreTimer && gDisableStructs[battlerId].encoredMove != gBattleMons[battlerId].moves[i])
            unusableMoves |= gBitTable[i];
        else if (HOLD_EFFECT_CHOICE(holdEffect) && *choicedMove != 0 && *choicedMove != 0xFFFF && *choicedMove != gBattleMons[battlerId].moves[i])
            unusableMoves |= gBitTable[i];
        else if (holdEffect == HOLD_EFFECT_ASSAULT_VEST && gBattleMoves[gBattleMons[battlerId].moves[i]].power == 0)
            unusableMoves |= gBitTable[i];
        else if (IsGravityPreventingMove(gBattleMons[battlerId].moves[i]))
            unusableMoves |= gBitTable[i];
        else if (IsHealBlockPreventingMove(battlerId, gBattleMons[battlerId].moves[i]))
            unusableMoves |= gBitTable[i];
        else if (IsBelchPreventingMove(battlerId, gBattleMons[battlerId].moves[i]))
            unusableMoves |= gBitTable[i];
        else if (gDisableStructs[battlerId].throatChopTimer && gBattleMoves[gBattleMons[battlerId].moves[i]].flags & FLAG_SOUND)
            unusableMoves |= gBitTable[i];
    }
    return unusableMoves;
}

bool8 AreAllMovesUnusable(void)
{
    u8 unusable;
    unusable = CheckMoveLimitations(gActiveBattler, 0, 0xFF);

    if (unusable == 0xF) // All moves are unusable.
    {
        gProtectStructs[gActiveBattler].noValidMoves = 1;
        gSelectionBattleScripts[gActiveBattler] = BattleScript_NoMovesLeft;
    }
    else
    {
        gProtectStructs[gActiveBattler].noValidMoves = 0;
    }

    return (unusable == 0xF);
}

u8 GetImprisonedMovesCount(u8 battlerId, u16 move)
{
    s32 i;
    u8 imprisonedMoves = 0;
    u8 battlerSide = GetBattlerSide(battlerId);

    for (i = 0; i < gBattlersCount; i++)
    {
        if (battlerSide != GetBattlerSide(i) && gStatuses3[i] & STATUS3_IMPRISONED_OTHERS)
        {
            s32 j;
            for (j = 0; j < MAX_MON_MOVES; j++)
            {
                if (move == gBattleMons[i].moves[j])
                    break;
            }
            if (j < MAX_MON_MOVES)
                imprisonedMoves++;
        }
    }

    return imprisonedMoves;
}

enum
{
    ENDTURN_ORDER,
    ENDTURN_REFLECT,
    ENDTURN_LIGHT_SCREEN,
    ENDTURN_AURORA_VEIL,
    ENDTURN_MIST,
    ENDTURN_LUCKY_CHANT,
    ENDTURN_SAFEGUARD,
    ENDTURN_TAILWIND,
    ENDTURN_WISH,
    ENDTURN_RAIN,
    ENDTURN_SANDSTORM,
    ENDTURN_SUN,
    ENDTURN_HAIL,
    ENDTURN_GRAVITY,
    ENDTURN_WATER_SPORT,
    ENDTURN_MUD_SPORT,
    ENDTURN_TRICK_ROOM,
    ENDTURN_WONDER_ROOM,
    ENDTURN_MAGIC_ROOM,
    ENDTURN_ELECTRIC_TERRAIN,
    ENDTURN_MISTY_TERRAIN,
    ENDTURN_GRASSY_TERRAIN,
    ENDTURN_PSYCHIC_TERRAIN,
    ENDTURN_ION_DELUGE,
    ENDTURN_FAIRY_LOCK,
    ENDTURN_FIELD_COUNT,
};

u8 DoFieldEndTurnEffects(void)
{
    u8 effect = 0;

    for (gBattlerAttacker = 0; gBattlerAttacker < gBattlersCount && gAbsentBattlerFlags & gBitTable[gBattlerAttacker]; gBattlerAttacker++)
    {
    }
    for (gBattlerTarget = 0; gBattlerTarget < gBattlersCount && gAbsentBattlerFlags & gBitTable[gBattlerTarget]; gBattlerTarget++)
    {
    }

    do
    {
        s32 i;
        u8 side;

        switch (gBattleStruct->turnCountersTracker)
        {
        case ENDTURN_ORDER:
            for (i = 0; i < gBattlersCount; i++)
            {
                gBattlerByTurnOrder[i] = i;
            }
            for (i = 0; i < gBattlersCount - 1; i++)
            {
                s32 j;
                for (j = i + 1; j < gBattlersCount; j++)
                {
                    if (GetWhoStrikesFirst(gBattlerByTurnOrder[i], gBattlerByTurnOrder[j], 0))
                        SwapTurnOrder(i, j);
                }
            }

            gBattleStruct->turnCountersTracker++;
            gBattleStruct->turnSideTracker = 0;
            // fall through
        case ENDTURN_REFLECT:
            while (gBattleStruct->turnSideTracker < 2)
            {
                side = gBattleStruct->turnSideTracker;
                gActiveBattler = gBattlerAttacker = gSideTimers[side].reflectBattlerId;
                if (gSideStatuses[side] & SIDE_STATUS_REFLECT)
                {
                    if (--gSideTimers[side].reflectTimer == 0)
                    {
                        gSideStatuses[side] &= ~SIDE_STATUS_REFLECT;
                        BattleScriptExecute(BattleScript_SideStatusWoreOff);
                        PREPARE_MOVE_BUFFER(gBattleTextBuff1, MOVE_REFLECT);
                        effect++;
                    }
                }
                gBattleStruct->turnSideTracker++;
                if (effect)
                    break;
            }
            if (!effect)
            {
                gBattleStruct->turnCountersTracker++;
                gBattleStruct->turnSideTracker = 0;
            }
            break;
        case ENDTURN_LIGHT_SCREEN:
            while (gBattleStruct->turnSideTracker < 2)
            {
                side = gBattleStruct->turnSideTracker;
                gActiveBattler = gBattlerAttacker = gSideTimers[side].lightscreenBattlerId;
                if (gSideStatuses[side] & SIDE_STATUS_LIGHTSCREEN)
                {
                    if (--gSideTimers[side].lightscreenTimer == 0)
                    {
                        gSideStatuses[side] &= ~SIDE_STATUS_LIGHTSCREEN;
                        BattleScriptExecute(BattleScript_SideStatusWoreOff);
                        gBattleCommunication[MULTISTRING_CHOOSER] = side;
                        PREPARE_MOVE_BUFFER(gBattleTextBuff1, MOVE_LIGHT_SCREEN);
                        effect++;
                    }
                }
                gBattleStruct->turnSideTracker++;
                if (effect)
                    break;
            }
            if (!effect)
            {
                gBattleStruct->turnCountersTracker++;
                gBattleStruct->turnSideTracker = 0;
            }
            break;
        case ENDTURN_AURORA_VEIL:
            while (gBattleStruct->turnSideTracker < 2)
            {
                side = gBattleStruct->turnSideTracker;
                gActiveBattler = gBattlerAttacker = gSideTimers[side].auroraVeilBattlerId;
                if (gSideStatuses[side] & SIDE_STATUS_AURORA_VEIL)
                {
                    if (--gSideTimers[side].auroraVeilTimer == 0)
                    {
                        gSideStatuses[side] &= ~SIDE_STATUS_AURORA_VEIL;
                        BattleScriptExecute(BattleScript_SideStatusWoreOff);
                        gBattleCommunication[MULTISTRING_CHOOSER] = side;
                        PREPARE_MOVE_BUFFER(gBattleTextBuff1, MOVE_AURORA_VEIL);
                        effect++;
                    }
                }
                gBattleStruct->turnSideTracker++;
                if (effect)
                    break;
            }
            if (!effect)
            {
                gBattleStruct->turnCountersTracker++;
                gBattleStruct->turnSideTracker = 0;
            }
            break;
        case ENDTURN_MIST:
            while (gBattleStruct->turnSideTracker < 2)
            {
                side = gBattleStruct->turnSideTracker;
                gActiveBattler = gBattlerAttacker = gSideTimers[side].mistBattlerId;
                if (gSideTimers[side].mistTimer != 0
                 && --gSideTimers[side].mistTimer == 0)
                {
                    gSideStatuses[side] &= ~SIDE_STATUS_MIST;
                    BattleScriptExecute(BattleScript_SideStatusWoreOff);
                    gBattleCommunication[MULTISTRING_CHOOSER] = side;
                    PREPARE_MOVE_BUFFER(gBattleTextBuff1, MOVE_MIST);
                    effect++;
                }
                gBattleStruct->turnSideTracker++;
                if (effect)
                    break;
            }
            if (!effect)
            {
                gBattleStruct->turnCountersTracker++;
                gBattleStruct->turnSideTracker = 0;
            }
            break;
        case ENDTURN_SAFEGUARD:
            while (gBattleStruct->turnSideTracker < 2)
            {
                side = gBattleStruct->turnSideTracker;
                gActiveBattler = gBattlerAttacker = gSideTimers[side].safeguardBattlerId;
                if (gSideStatuses[side] & SIDE_STATUS_SAFEGUARD)
                {
                    if (--gSideTimers[side].safeguardTimer == 0)
                    {
                        gSideStatuses[side] &= ~SIDE_STATUS_SAFEGUARD;
                        BattleScriptExecute(BattleScript_SafeguardEnds);
                        effect++;
                    }
                }
                gBattleStruct->turnSideTracker++;
                if (effect)
                    break;
            }
            if (!effect)
            {
                gBattleStruct->turnCountersTracker++;
                gBattleStruct->turnSideTracker = 0;
            }
            break;
        case ENDTURN_LUCKY_CHANT:
            while (gBattleStruct->turnSideTracker < 2)
            {
                side = gBattleStruct->turnSideTracker;
                gActiveBattler = gBattlerAttacker = gSideTimers[side].luckyChantBattlerId;
                if (gSideStatuses[side] & SIDE_STATUS_LUCKY_CHANT)
                {
                    if (--gSideTimers[side].luckyChantTimer == 0)
                    {
                        gSideStatuses[side] &= ~SIDE_STATUS_LUCKY_CHANT;
                        BattleScriptExecute(BattleScript_LuckyChantEnds);
                        effect++;
                    }
                }
                gBattleStruct->turnSideTracker++;
                if (effect)
                    break;
            }
            if (!effect)
            {
                gBattleStruct->turnCountersTracker++;
                gBattleStruct->turnSideTracker = 0;
            }
            break;
        case ENDTURN_TAILWIND:
            while (gBattleStruct->turnSideTracker < 2)
            {
                side = gBattleStruct->turnSideTracker;
                gActiveBattler = gBattlerAttacker = gSideTimers[side].tailwindBattlerId;
                if (gSideStatuses[side] & SIDE_STATUS_TAILWIND)
                {
                    if (--gSideTimers[side].tailwindTimer == 0)
                    {
                        gSideStatuses[side] &= ~SIDE_STATUS_TAILWIND;
                        BattleScriptExecute(BattleScript_TailwindEnds);
                        effect++;
                    }
                }
                gBattleStruct->turnSideTracker++;
                if (effect)
                    break;
            }
            if (!effect)
            {
                gBattleStruct->turnCountersTracker++;
                gBattleStruct->turnSideTracker = 0;
            }
            break;
        case ENDTURN_WISH:
            while (gBattleStruct->turnSideTracker < gBattlersCount)
            {
                gActiveBattler = gBattlerByTurnOrder[gBattleStruct->turnSideTracker];
                if (gWishFutureKnock.wishCounter[gActiveBattler] != 0
                 && --gWishFutureKnock.wishCounter[gActiveBattler] == 0
                 && gBattleMons[gActiveBattler].hp != 0)
                {
                    gBattlerTarget = gActiveBattler;
                    BattleScriptExecute(BattleScript_WishComesTrue);
                    effect++;
                }
                gBattleStruct->turnSideTracker++;
                if (effect)
                    break;
            }
            if (!effect)
            {
                gBattleStruct->turnCountersTracker++;
            }
            break;
        case ENDTURN_RAIN:
            if (gBattleWeather & WEATHER_RAIN_ANY)
            {
                if (!(gBattleWeather & WEATHER_RAIN_PERMANENT))
                {
                    if (--gWishFutureKnock.weatherDuration == 0)
                    {
                        gBattleWeather &= ~WEATHER_RAIN_TEMPORARY;
                        gBattleWeather &= ~WEATHER_RAIN_DOWNPOUR;
                        gBattleCommunication[MULTISTRING_CHOOSER] = B_MSG_RAIN_STOPPED;
                    }
                    else if (gBattleWeather & WEATHER_RAIN_DOWNPOUR)
                        gBattleCommunication[MULTISTRING_CHOOSER] = B_MSG_DOWNPOUR_CONTINUES;
                    else
                        gBattleCommunication[MULTISTRING_CHOOSER] = B_MSG_RAIN_CONTINUES;
                }
                else if (gBattleWeather & WEATHER_RAIN_DOWNPOUR)
                {
                    gBattleCommunication[MULTISTRING_CHOOSER] = B_MSG_DOWNPOUR_CONTINUES;
                }
                else
                {
                    gBattleCommunication[MULTISTRING_CHOOSER] = B_MSG_RAIN_CONTINUES;
                }

                BattleScriptExecute(BattleScript_RainContinuesOrEnds);
                effect++;
            }
            gBattleStruct->turnCountersTracker++;
            break;
        case ENDTURN_SANDSTORM:
            if (gBattleWeather & WEATHER_SANDSTORM_ANY)
            {
                if (!(gBattleWeather & WEATHER_SANDSTORM_PERMANENT) && --gWishFutureKnock.weatherDuration == 0)
                {
                    gBattleWeather &= ~WEATHER_SANDSTORM_TEMPORARY;
                    gBattlescriptCurrInstr = BattleScript_SandStormHailEnds;
                }
                else
                {
                    gBattlescriptCurrInstr = BattleScript_DamagingWeatherContinues;
                }

                gBattleScripting.animArg1 = B_ANIM_SANDSTORM_CONTINUES;
                gBattleCommunication[MULTISTRING_CHOOSER] = B_MSG_SANDSTORM;
                BattleScriptExecute(gBattlescriptCurrInstr);
                effect++;
            }
            gBattleStruct->turnCountersTracker++;
            break;
        case ENDTURN_SUN:
            if (gBattleWeather & WEATHER_SUN_ANY)
            {
                if (!(gBattleWeather & WEATHER_SUN_PERMANENT) && --gWishFutureKnock.weatherDuration == 0)
                {
                    gBattleWeather &= ~WEATHER_SUN_TEMPORARY;
                    gBattlescriptCurrInstr = BattleScript_SunlightFaded;
                }
                else
                {
                    gBattlescriptCurrInstr = BattleScript_SunlightContinues;
                }

                BattleScriptExecute(gBattlescriptCurrInstr);
                effect++;
            }
            gBattleStruct->turnCountersTracker++;
            break;
        case ENDTURN_HAIL:
            if (gBattleWeather & WEATHER_HAIL_ANY)
            {
                if (!(gBattleWeather & WEATHER_HAIL_PERMANENT) && --gWishFutureKnock.weatherDuration == 0)
                {
                    gBattleWeather &= ~WEATHER_HAIL_TEMPORARY;
                    gBattlescriptCurrInstr = BattleScript_SandStormHailEnds;
                }
                else
                {
                    gBattlescriptCurrInstr = BattleScript_DamagingWeatherContinues;
                }

                gBattleScripting.animArg1 = B_ANIM_HAIL_CONTINUES;
                gBattleCommunication[MULTISTRING_CHOOSER] = B_MSG_HAIL;
                BattleScriptExecute(gBattlescriptCurrInstr);
                effect++;
            }
            gBattleStruct->turnCountersTracker++;
            break;
        case ENDTURN_TRICK_ROOM:
            if (gFieldStatuses & STATUS_FIELD_TRICK_ROOM && --gFieldTimers.trickRoomTimer == 0)
            {
                gFieldStatuses &= ~(STATUS_FIELD_TRICK_ROOM);
                BattleScriptExecute(BattleScript_TrickRoomEnds);
                effect++;
            }
            gBattleStruct->turnCountersTracker++;
            break;
        case ENDTURN_WONDER_ROOM:
            if (gFieldStatuses & STATUS_FIELD_WONDER_ROOM && --gFieldTimers.wonderRoomTimer == 0)
            {
                gFieldStatuses &= ~(STATUS_FIELD_WONDER_ROOM);
                BattleScriptExecute(BattleScript_WonderRoomEnds);
                effect++;
            }
            gBattleStruct->turnCountersTracker++;
            break;
        case ENDTURN_MAGIC_ROOM:
            if (gFieldStatuses & STATUS_FIELD_MAGIC_ROOM && --gFieldTimers.magicRoomTimer == 0)
            {
                gFieldStatuses &= ~(STATUS_FIELD_MAGIC_ROOM);
                BattleScriptExecute(BattleScript_MagicRoomEnds);
                effect++;
            }
            gBattleStruct->turnCountersTracker++;
            break;
        case ENDTURN_ELECTRIC_TERRAIN:
            if (gFieldStatuses & STATUS_FIELD_ELECTRIC_TERRAIN
              && ((!gFieldStatuses & STATUS_FIELD_TERRAIN_PERMANENT) && --gFieldTimers.electricTerrainTimer == 0))
            {
                gFieldStatuses &= ~(STATUS_FIELD_ELECTRIC_TERRAIN | STATUS_FIELD_TERRAIN_PERMANENT);
                BattleScriptExecute(BattleScript_ElectricTerrainEnds);
                effect++;
            }
            gBattleStruct->turnCountersTracker++;
            break;
        case ENDTURN_MISTY_TERRAIN:
            if (gFieldStatuses & STATUS_FIELD_MISTY_TERRAIN
              && ((!gFieldStatuses & STATUS_FIELD_TERRAIN_PERMANENT) && --gFieldTimers.mistyTerrainTimer == 0))
            {
                gFieldStatuses &= ~(STATUS_FIELD_MISTY_TERRAIN);
                BattleScriptExecute(BattleScript_MistyTerrainEnds);
                effect++;
            }
            gBattleStruct->turnCountersTracker++;
            break;
        case ENDTURN_GRASSY_TERRAIN:
            if (gFieldStatuses & STATUS_FIELD_GRASSY_TERRAIN)
            {
                if (!(gFieldStatuses & STATUS_FIELD_TERRAIN_PERMANENT)
                  && (gFieldTimers.grassyTerrainTimer == 0 || --gFieldTimers.grassyTerrainTimer == 0))
                    gFieldStatuses &= ~(STATUS_FIELD_GRASSY_TERRAIN);

                BattleScriptExecute(BattleScript_GrassyTerrainHeals);
                effect++;
            }
            gBattleStruct->turnCountersTracker++;
            break;
        case ENDTURN_PSYCHIC_TERRAIN:
            if (gFieldStatuses & STATUS_FIELD_PSYCHIC_TERRAIN
              && ((!gFieldStatuses & STATUS_FIELD_TERRAIN_PERMANENT) && --gFieldTimers.psychicTerrainTimer == 0))
            {
                gFieldStatuses &= ~(STATUS_FIELD_PSYCHIC_TERRAIN);
                BattleScriptExecute(BattleScript_PsychicTerrainEnds);
                effect++;
            }
            gBattleStruct->turnCountersTracker++;
            break;
        case ENDTURN_WATER_SPORT:
            if (gFieldStatuses & STATUS_FIELD_WATERSPORT && --gFieldTimers.waterSportTimer == 0)
            {
                gFieldStatuses &= ~(STATUS_FIELD_WATERSPORT);
                BattleScriptExecute(BattleScript_WaterSportEnds);
                effect++;
            }
            gBattleStruct->turnCountersTracker++;
            break;
        case ENDTURN_MUD_SPORT:
            if (gFieldStatuses & STATUS_FIELD_MUDSPORT && --gFieldTimers.mudSportTimer == 0)
            {
                gFieldStatuses &= ~(STATUS_FIELD_MUDSPORT);
                BattleScriptExecute(BattleScript_MudSportEnds);
                effect++;
            }
            gBattleStruct->turnCountersTracker++;
            break;
        case ENDTURN_GRAVITY:
            if (gFieldStatuses & STATUS_FIELD_GRAVITY && --gFieldTimers.gravityTimer == 0)
            {
                gFieldStatuses &= ~(STATUS_FIELD_GRAVITY);
                BattleScriptExecute(BattleScript_GravityEnds);
                effect++;
            }
            gBattleStruct->turnCountersTracker++;
            break;
        case ENDTURN_ION_DELUGE:
            gFieldStatuses &= ~(STATUS_FIELD_ION_DELUGE);
            gBattleStruct->turnCountersTracker++;
            break;
        case ENDTURN_FAIRY_LOCK:
            if (gFieldStatuses & STATUS_FIELD_FAIRY_LOCK && --gFieldTimers.fairyLockTimer == 0)
            {
                gFieldStatuses &= ~(STATUS_FIELD_FAIRY_LOCK);
            }
            gBattleStruct->turnCountersTracker++;
            break;
        case ENDTURN_FIELD_COUNT:
            effect++;
            break;
        }
    } while (effect == 0);

    return (gBattleMainFunc != BattleTurnPassed);
}

enum
{
    ENDTURN_INGRAIN,
    ENDTURN_AQUA_RING,
    ENDTURN_ABILITIES,
    ENDTURN_ITEMS1,
    ENDTURN_LEECH_SEED,
    ENDTURN_POISON,
    ENDTURN_BAD_POISON,
    ENDTURN_BURN,
    ENDTURN_NIGHTMARES,
    ENDTURN_CURSE,
    ENDTURN_WRAP,
    ENDTURN_UPROAR,
    ENDTURN_THRASH,
    ENDTURN_FLINCH,
    ENDTURN_DISABLE,
    ENDTURN_ENCORE,
    ENDTURN_MAGNET_RISE,
    ENDTURN_TELEKINESIS,
    ENDTURN_HEALBLOCK,
    ENDTURN_EMBARGO,
    ENDTURN_LOCK_ON,
    ENDTURN_CHARGE,
    ENDTURN_LASER_FOCUS,
    ENDTURN_TAUNT,
    ENDTURN_YAWN,
    ENDTURN_ITEMS2,
    ENDTURN_ORBS,
    ENDTURN_ROOST,
    ENDTURN_ELECTRIFY,
    ENDTURN_POWDER,
    ENDTURN_THROAT_CHOP,
    ENDTURN_SLOW_START,
    ENDTURN_BATTLER_COUNT
};

// Ingrain, Leech Seed, Strength Sap and Aqua Ring
s32 GetDrainedBigRootHp(u32 battler, s32 hp)
{
    if (GetBattlerHoldEffect(battler, TRUE) == HOLD_EFFECT_BIG_ROOT)
        hp = (hp * 1300) / 1000;
    if (hp == 0)
        hp = 1;

    return hp * -1;
}

#define MAGIC_GUARD_CHECK \
if (ability == ABILITY_MAGIC_GUARD) \
{\
    RecordAbilityBattle(gActiveBattler, ability);\
    gBattleStruct->turnEffectsTracker++;\
            break;\
}


u8 DoBattlerEndTurnEffects(void)
{
    u32 ability, i, effect = 0;

    gHitMarker |= (HITMARKER_GRUDGE | HITMARKER_x20);
    while (gBattleStruct->turnEffectsBattlerId < gBattlersCount && gBattleStruct->turnEffectsTracker <= ENDTURN_BATTLER_COUNT)
    {
        gActiveBattler = gBattlerAttacker = gBattlerByTurnOrder[gBattleStruct->turnEffectsBattlerId];
        if (gAbsentBattlerFlags & gBitTable[gActiveBattler])
        {
            gBattleStruct->turnEffectsBattlerId++;
            continue;
        }

        ability = GetBattlerAbility(gActiveBattler);
        switch (gBattleStruct->turnEffectsTracker)
        {
        case ENDTURN_INGRAIN:  // ingrain
            if ((gStatuses3[gActiveBattler] & STATUS3_ROOTED)
             && !BATTLER_MAX_HP(gActiveBattler)
             && !(gStatuses3[gActiveBattler] & STATUS3_HEAL_BLOCK)
             && gBattleMons[gActiveBattler].hp != 0)
            {
                gBattleMoveDamage = GetDrainedBigRootHp(gActiveBattler, gBattleMons[gActiveBattler].maxHP / 16);
                BattleScriptExecute(BattleScript_IngrainTurnHeal);
                effect++;
            }
            gBattleStruct->turnEffectsTracker++;
            break;
        case ENDTURN_AQUA_RING:  // aqua ring
            if ((gStatuses3[gActiveBattler] & STATUS3_AQUA_RING)
             && !BATTLER_MAX_HP(gActiveBattler)
             && !(gStatuses3[gActiveBattler] & STATUS3_HEAL_BLOCK)
             && gBattleMons[gActiveBattler].hp != 0)
            {
                gBattleMoveDamage = GetDrainedBigRootHp(gActiveBattler, gBattleMons[gActiveBattler].maxHP / 16);
                BattleScriptExecute(BattleScript_AquaRingHeal);
                effect++;
            }
            gBattleStruct->turnEffectsTracker++;
            break;
        case ENDTURN_ABILITIES:  // end turn abilities
            if (AbilityBattleEffects(ABILITYEFFECT_ENDTURN, gActiveBattler, 0, 0, 0))
                effect++;
            gBattleStruct->turnEffectsTracker++;
            break;
        case ENDTURN_ITEMS1:  // item effects
            if (ItemBattleEffects(1, gActiveBattler, FALSE))
                effect++;
            gBattleStruct->turnEffectsTracker++;
            break;
        case ENDTURN_ITEMS2:  // item effects again
            if (ItemBattleEffects(1, gActiveBattler, TRUE))
                effect++;
            gBattleStruct->turnEffectsTracker++;
            break;
        case ENDTURN_ORBS:
            if (ItemBattleEffects(ITEMEFFECT_ORBS, gActiveBattler, FALSE))
                effect++;
            gBattleStruct->turnEffectsTracker++;
            break;
        case ENDTURN_LEECH_SEED:  // leech seed
            if ((gStatuses3[gActiveBattler] & STATUS3_LEECHSEED)
             && gBattleMons[gStatuses3[gActiveBattler] & STATUS3_LEECHSEED_BATTLER].hp != 0
             && gBattleMons[gActiveBattler].hp != 0)
            {
                MAGIC_GUARD_CHECK;

                gBattlerTarget = gStatuses3[gActiveBattler] & STATUS3_LEECHSEED_BATTLER; // Notice gBattlerTarget is actually the HP receiver.
                gBattleMoveDamage = gBattleMons[gActiveBattler].maxHP / 8;
                if (gBattleMoveDamage == 0)
                    gBattleMoveDamage = 1;
                gBattleScripting.animArg1 = gBattlerTarget;
                gBattleScripting.animArg2 = gBattlerAttacker;
                BattleScriptExecute(BattleScript_LeechSeedTurnDrain);
                effect++;
            }
            gBattleStruct->turnEffectsTracker++;
            break;
        case ENDTURN_POISON:  // poison
            if ((gBattleMons[gActiveBattler].status1 & STATUS1_POISON)
                && gBattleMons[gActiveBattler].hp != 0)
            {
                MAGIC_GUARD_CHECK;

                if (ability == ABILITY_POISON_HEAL)
                {
                    if (!BATTLER_MAX_HP(gActiveBattler) && !(gStatuses3[gActiveBattler] & STATUS3_HEAL_BLOCK))
                    {
                        gBattleMoveDamage = gBattleMons[gActiveBattler].maxHP / 8;
                        if (gBattleMoveDamage == 0)
                            gBattleMoveDamage = 1;
                        gBattleMoveDamage *= -1;
                        BattleScriptExecute(BattleScript_PoisonHealActivates);
                        effect++;
                    }
                }
                else
                {
                    gBattleMoveDamage = gBattleMons[gActiveBattler].maxHP / 8;
                    if (gBattleMoveDamage == 0)
                        gBattleMoveDamage = 1;
                    BattleScriptExecute(BattleScript_PoisonTurnDmg);
                    effect++;
                }
            }
            gBattleStruct->turnEffectsTracker++;
            break;
        case ENDTURN_BAD_POISON:  // toxic poison
            if ((gBattleMons[gActiveBattler].status1 & STATUS1_TOXIC_POISON)
                && gBattleMons[gActiveBattler].hp != 0)
            {
                MAGIC_GUARD_CHECK;

                if (ability == ABILITY_POISON_HEAL)
                {
                    if (!BATTLER_MAX_HP(gActiveBattler) && !(gStatuses3[gActiveBattler] & STATUS3_HEAL_BLOCK))
                    {
                        gBattleMoveDamage = gBattleMons[gActiveBattler].maxHP / 8;
                        if (gBattleMoveDamage == 0)
                            gBattleMoveDamage = 1;
                        gBattleMoveDamage *= -1;
                        BattleScriptExecute(BattleScript_PoisonHealActivates);
                        effect++;
                    }
                }
                else
                {
                    gBattleMoveDamage = gBattleMons[gActiveBattler].maxHP / 16;
                    if (gBattleMoveDamage == 0)
                        gBattleMoveDamage = 1;
                    if ((gBattleMons[gActiveBattler].status1 & STATUS1_TOXIC_COUNTER) != STATUS1_TOXIC_TURN(15)) // not 16 turns
                        gBattleMons[gActiveBattler].status1 += STATUS1_TOXIC_TURN(1);
                    gBattleMoveDamage *= (gBattleMons[gActiveBattler].status1 & STATUS1_TOXIC_COUNTER) >> 8;
                    BattleScriptExecute(BattleScript_PoisonTurnDmg);
                    effect++;
                }
            }
            gBattleStruct->turnEffectsTracker++;
            break;
        case ENDTURN_BURN:  // burn
            if ((gBattleMons[gActiveBattler].status1 & STATUS1_BURN)
                && gBattleMons[gActiveBattler].hp != 0)
            {
                MAGIC_GUARD_CHECK;

                gBattleMoveDamage = gBattleMons[gActiveBattler].maxHP / (B_BURN_DAMAGE >= GEN_7 ? 16 : 8);
                if (ability == ABILITY_HEATPROOF)
                {
                    if (gBattleMoveDamage > (gBattleMoveDamage / 2) + 1) // Record ability if the burn takes less damage than it normally would.
                        RecordAbilityBattle(gActiveBattler, ABILITY_HEATPROOF);
                    gBattleMoveDamage /= 2;
                }
                if (gBattleMoveDamage == 0)
                    gBattleMoveDamage = 1;
                BattleScriptExecute(BattleScript_BurnTurnDmg);
                effect++;
            }
            gBattleStruct->turnEffectsTracker++;
            break;
        case ENDTURN_NIGHTMARES:  // spooky nightmares
            if ((gBattleMons[gActiveBattler].status2 & STATUS2_NIGHTMARE)
                && gBattleMons[gActiveBattler].hp != 0)
            {
                MAGIC_GUARD_CHECK;
                // R/S does not perform this sleep check, which causes the nightmare effect to
                // persist even after the affected Pokemon has been awakened by Shed Skin.
                if (gBattleMons[gActiveBattler].status1 & STATUS1_SLEEP)
                {
                    gBattleMoveDamage = gBattleMons[gActiveBattler].maxHP / 4;
                    if (gBattleMoveDamage == 0)
                        gBattleMoveDamage = 1;
                    BattleScriptExecute(BattleScript_NightmareTurnDmg);
                    effect++;
                }
                else
                {
                    gBattleMons[gActiveBattler].status2 &= ~STATUS2_NIGHTMARE;
                }
            }
            gBattleStruct->turnEffectsTracker++;
            break;
        case ENDTURN_CURSE:  // curse
            if ((gBattleMons[gActiveBattler].status2 & STATUS2_CURSED)
                && gBattleMons[gActiveBattler].hp != 0)
            {
                MAGIC_GUARD_CHECK;
                gBattleMoveDamage = gBattleMons[gActiveBattler].maxHP / 4;
                if (gBattleMoveDamage == 0)
                    gBattleMoveDamage = 1;
                BattleScriptExecute(BattleScript_CurseTurnDmg);
                effect++;
            }
            gBattleStruct->turnEffectsTracker++;
            break;
        case ENDTURN_WRAP:  // wrap
            if ((gBattleMons[gActiveBattler].status2 & STATUS2_WRAPPED) && gBattleMons[gActiveBattler].hp != 0)
            {
                if (--gDisableStructs[gActiveBattler].wrapTurns != 0)  // damaged by wrap
                {
                    MAGIC_GUARD_CHECK;

                    gBattleScripting.animArg1 = gBattleStruct->wrappedMove[gActiveBattler];
                    gBattleScripting.animArg2 = gBattleStruct->wrappedMove[gActiveBattler] >> 8;
                    PREPARE_MOVE_BUFFER(gBattleTextBuff1, gBattleStruct->wrappedMove[gActiveBattler]);
                    gBattlescriptCurrInstr = BattleScript_WrapTurnDmg;
                    if (GetBattlerHoldEffect(gBattleStruct->wrappedBy[gActiveBattler], TRUE) == HOLD_EFFECT_BINDING_BAND)
                        gBattleMoveDamage = gBattleMons[gActiveBattler].maxHP / ((B_BINDING_DAMAGE >= GEN_6) ? 6 : 8);
                    else
                        gBattleMoveDamage = gBattleMons[gActiveBattler].maxHP / ((B_BINDING_DAMAGE >= GEN_6) ? 8 : 16);

                    if (gBattleMoveDamage == 0)
                        gBattleMoveDamage = 1;
                }
                else  // broke free
                {
                    gBattleMons[gActiveBattler].status2 &= ~(STATUS2_WRAPPED);
                    PREPARE_MOVE_BUFFER(gBattleTextBuff1, gBattleStruct->wrappedMove[gActiveBattler]);
                    gBattlescriptCurrInstr = BattleScript_WrapEnds;
                }
                BattleScriptExecute(gBattlescriptCurrInstr);
                effect++;
            }
            gBattleStruct->turnEffectsTracker++;
            break;
        case ENDTURN_UPROAR:  // uproar
            if (gBattleMons[gActiveBattler].status2 & STATUS2_UPROAR)
            {
                for (gBattlerAttacker = 0; gBattlerAttacker < gBattlersCount; gBattlerAttacker++)
                {
                    if ((gBattleMons[gBattlerAttacker].status1 & STATUS1_SLEEP)
                     && gBattleMons[gBattlerAttacker].ability != ABILITY_SOUNDPROOF)
                    {
                        gBattleMons[gBattlerAttacker].status1 &= ~(STATUS1_SLEEP);
                        gBattleMons[gBattlerAttacker].status2 &= ~(STATUS2_NIGHTMARE);
                        gBattleCommunication[MULTISTRING_CHOOSER] = 1;
                        BattleScriptExecute(BattleScript_MonWokeUpInUproar);
                        gActiveBattler = gBattlerAttacker;
                        BtlController_EmitSetMonData(0, REQUEST_STATUS_BATTLE, 0, 4, &gBattleMons[gActiveBattler].status1);
                        MarkBattlerForControllerExec(gActiveBattler);
                        break;
                    }
                }
                if (gBattlerAttacker != gBattlersCount)
                {
                    effect = 2;  // a pokemon was awaken
                    break;
                }
                else
                {
                    gBattlerAttacker = gActiveBattler;
                    gBattleMons[gActiveBattler].status2 -= STATUS2_UPROAR_TURN(1);  // uproar timer goes down
                    if (WasUnableToUseMove(gActiveBattler))
                    {
                        CancelMultiTurnMoves(gActiveBattler);
                        gBattleCommunication[MULTISTRING_CHOOSER] = B_MSG_UPROAR_ENDS;
                    }
                    else if (gBattleMons[gActiveBattler].status2 & STATUS2_UPROAR)
                    {
                        gBattleCommunication[MULTISTRING_CHOOSER] = B_MSG_UPROAR_CONTINUES;
                        gBattleMons[gActiveBattler].status2 |= STATUS2_MULTIPLETURNS;
                    }
                    else
                    {
                        gBattleCommunication[MULTISTRING_CHOOSER] = B_MSG_UPROAR_ENDS;
                        CancelMultiTurnMoves(gActiveBattler);
                    }
                    BattleScriptExecute(BattleScript_PrintUproarOverTurns);
                    effect = 1;
                }
            }
            if (effect != 2)
                gBattleStruct->turnEffectsTracker++;
            break;
        case ENDTURN_THRASH:  // thrash
            if (gBattleMons[gActiveBattler].status2 & STATUS2_LOCK_CONFUSE)
            {
                gBattleMons[gActiveBattler].status2 -= STATUS2_LOCK_CONFUSE_TURN(1);
                if (WasUnableToUseMove(gActiveBattler))
                    CancelMultiTurnMoves(gActiveBattler);
                else if (!(gBattleMons[gActiveBattler].status2 & STATUS2_LOCK_CONFUSE)
                 && (gBattleMons[gActiveBattler].status2 & STATUS2_MULTIPLETURNS))
                {
                    gBattleMons[gActiveBattler].status2 &= ~(STATUS2_MULTIPLETURNS);
                    if (!(gBattleMons[gActiveBattler].status2 & STATUS2_CONFUSION))
                    {
                        gBattleScripting.moveEffect = MOVE_EFFECT_CONFUSION | MOVE_EFFECT_AFFECTS_USER;
                        SetMoveEffect(TRUE, 0);
                        if (gBattleMons[gActiveBattler].status2 & STATUS2_CONFUSION)
                            BattleScriptExecute(BattleScript_ThrashConfuses);
                        effect++;
                    }
                }
            }
            gBattleStruct->turnEffectsTracker++;
            break;
        case ENDTURN_FLINCH:  // reset flinch
            gBattleMons[gActiveBattler].status2 &= ~(STATUS2_FLINCHED);
            gBattleStruct->turnEffectsTracker++;
        case ENDTURN_DISABLE:  // disable
            if (gDisableStructs[gActiveBattler].disableTimer != 0)
            {
                for (i = 0; i < MAX_MON_MOVES; i++)
                {
                    if (gDisableStructs[gActiveBattler].disabledMove == gBattleMons[gActiveBattler].moves[i])
                        break;
                }
                if (i == MAX_MON_MOVES)  // pokemon does not have the disabled move anymore
                {
                    gDisableStructs[gActiveBattler].disabledMove = 0;
                    gDisableStructs[gActiveBattler].disableTimer = 0;
                }
                else if (--gDisableStructs[gActiveBattler].disableTimer == 0)  // disable ends
                {
                    gDisableStructs[gActiveBattler].disabledMove = 0;
                    BattleScriptExecute(BattleScript_DisabledNoMore);
                    effect++;
                }
            }
            gBattleStruct->turnEffectsTracker++;
            break;
        case ENDTURN_ENCORE:  // encore
            if (gDisableStructs[gActiveBattler].encoreTimer != 0)
            {
                if (gBattleMons[gActiveBattler].moves[gDisableStructs[gActiveBattler].encoredMovePos] != gDisableStructs[gActiveBattler].encoredMove)  // pokemon does not have the encored move anymore
                {
                    gDisableStructs[gActiveBattler].encoredMove = 0;
                    gDisableStructs[gActiveBattler].encoreTimer = 0;
                }
                else if (--gDisableStructs[gActiveBattler].encoreTimer == 0
                 || gBattleMons[gActiveBattler].pp[gDisableStructs[gActiveBattler].encoredMovePos] == 0)
                {
                    gDisableStructs[gActiveBattler].encoredMove = 0;
                    gDisableStructs[gActiveBattler].encoreTimer = 0;
                    BattleScriptExecute(BattleScript_EncoredNoMore);
                    effect++;
                }
            }
            gBattleStruct->turnEffectsTracker++;
            break;
        case ENDTURN_LOCK_ON:  // lock-on decrement
            if (gStatuses3[gActiveBattler] & STATUS3_ALWAYS_HITS)
                gStatuses3[gActiveBattler] -= STATUS3_ALWAYS_HITS_TURN(1);
            gBattleStruct->turnEffectsTracker++;
            break;
        case ENDTURN_CHARGE:  // charge
            if (gDisableStructs[gActiveBattler].chargeTimer && --gDisableStructs[gActiveBattler].chargeTimer == 0)
                gStatuses3[gActiveBattler] &= ~STATUS3_CHARGED_UP;
            gBattleStruct->turnEffectsTracker++;
            break;
        case ENDTURN_TAUNT:  // taunt
            if (gDisableStructs[gActiveBattler].tauntTimer && --gDisableStructs[gActiveBattler].tauntTimer == 0)
            {
                BattleScriptExecute(BattleScript_BufferEndTurn);
                PREPARE_MOVE_BUFFER(gBattleTextBuff1, MOVE_TAUNT);
                effect++;
            }
            gBattleStruct->turnEffectsTracker++;
            break;
        case ENDTURN_YAWN:  // yawn
            if (gStatuses3[gActiveBattler] & STATUS3_YAWN)
            {
                gStatuses3[gActiveBattler] -= STATUS3_YAWN_TURN(1);
                if (!(gStatuses3[gActiveBattler] & STATUS3_YAWN) && !(gBattleMons[gActiveBattler].status1 & STATUS1_ANY)
                 && gBattleMons[gActiveBattler].ability != ABILITY_VITAL_SPIRIT
                 && gBattleMons[gActiveBattler].ability != ABILITY_INSOMNIA && !UproarWakeUpCheck(gActiveBattler)
                 && !IsLeafGuardProtected(gActiveBattler))
                {
                    CancelMultiTurnMoves(gActiveBattler);
                    gBattleMons[gActiveBattler].status1 |= (Random() & 3) + 2;
                    BtlController_EmitSetMonData(0, REQUEST_STATUS_BATTLE, 0, 4, &gBattleMons[gActiveBattler].status1);
                    MarkBattlerForControllerExec(gActiveBattler);
                    gEffectBattler = gActiveBattler;
                    BattleScriptExecute(BattleScript_YawnMakesAsleep);
                    effect++;
                }
            }
            gBattleStruct->turnEffectsTracker++;
            break;
        case ENDTURN_LASER_FOCUS:
            if (gStatuses3[gActiveBattler] & STATUS3_LASER_FOCUS)
            {
                if (gDisableStructs[gActiveBattler].laserFocusTimer == 0 || --gDisableStructs[gActiveBattler].laserFocusTimer == 0)
                    gStatuses3[gActiveBattler] &= ~(STATUS3_LASER_FOCUS);
            }
            gBattleStruct->turnEffectsTracker++;
            break;
        case ENDTURN_EMBARGO:
            if (gStatuses3[gActiveBattler] & STATUS3_EMBARGO)
            {
                if (gDisableStructs[gActiveBattler].embargoTimer == 0 || --gDisableStructs[gActiveBattler].embargoTimer == 0)
                {
                    gStatuses3[gActiveBattler] &= ~(STATUS3_EMBARGO);
                    BattleScriptExecute(BattleScript_EmbargoEndTurn);
                    effect++;
                }
            }
            gBattleStruct->turnEffectsTracker++;
            break;
        case ENDTURN_MAGNET_RISE:
            if (gStatuses3[gActiveBattler] & STATUS3_MAGNET_RISE)
            {
                if (gDisableStructs[gActiveBattler].magnetRiseTimer == 0 || --gDisableStructs[gActiveBattler].magnetRiseTimer == 0)
                {
                    gStatuses3[gActiveBattler] &= ~(STATUS3_MAGNET_RISE);
                    BattleScriptExecute(BattleScript_BufferEndTurn);
                    PREPARE_STRING_BUFFER(gBattleTextBuff1, STRINGID_ELECTROMAGNETISM);
                    effect++;
                }
            }
            gBattleStruct->turnEffectsTracker++;
            break;
        case ENDTURN_TELEKINESIS:
            if (gStatuses3[gActiveBattler] & STATUS3_TELEKINESIS)
            {
                if (gDisableStructs[gActiveBattler].telekinesisTimer == 0 || --gDisableStructs[gActiveBattler].telekinesisTimer == 0)
                {
                    gStatuses3[gActiveBattler] &= ~(STATUS3_TELEKINESIS);
                    BattleScriptExecute(BattleScript_TelekinesisEndTurn);
                    effect++;
                }
            }
            gBattleStruct->turnEffectsTracker++;
            break;
        case ENDTURN_HEALBLOCK:
            if (gStatuses3[gActiveBattler] & STATUS3_HEAL_BLOCK)
            {
                if (gDisableStructs[gActiveBattler].healBlockTimer == 0 || --gDisableStructs[gActiveBattler].healBlockTimer == 0)
                {
                    gStatuses3[gActiveBattler] &= ~(STATUS3_HEAL_BLOCK);
                    BattleScriptExecute(BattleScript_BufferEndTurn);
                    PREPARE_MOVE_BUFFER(gBattleTextBuff1, MOVE_HEAL_BLOCK);
                    effect++;
                }
            }
            gBattleStruct->turnEffectsTracker++;
            break;
        case ENDTURN_ROOST: // Return flying type.
            if (gBattleResources->flags->flags[gActiveBattler] & RESOURCE_FLAG_ROOST)
            {
                gBattleResources->flags->flags[gActiveBattler] &= ~(RESOURCE_FLAG_ROOST);
                gBattleMons[gActiveBattler].type1 = gBattleStruct->roostTypes[gActiveBattler][0];
                gBattleMons[gActiveBattler].type2 = gBattleStruct->roostTypes[gActiveBattler][1];
            }
            gBattleStruct->turnEffectsTracker++;
            break;
        case ENDTURN_ELECTRIFY:
            gStatuses3[gActiveBattler] &= ~(STATUS3_ELECTRIFIED);
            gBattleStruct->turnEffectsTracker++;
        case ENDTURN_POWDER:
            gBattleMons[gActiveBattler].status2 &= ~(STATUS2_POWDER);
            gBattleStruct->turnEffectsTracker++;
        case ENDTURN_THROAT_CHOP:
            if (gDisableStructs[gActiveBattler].throatChopTimer && --gDisableStructs[gActiveBattler].throatChopTimer == 0)
            {
                BattleScriptExecute(BattleScript_ThroatChopEndTurn);
                effect++;
            }
            gBattleStruct->turnEffectsTracker++;
            break;
        case ENDTURN_SLOW_START:
            if (gDisableStructs[gActiveBattler].slowStartTimer
                && --gDisableStructs[gActiveBattler].slowStartTimer == 0
                && ability == ABILITY_SLOW_START)
            {
                BattleScriptExecute(BattleScript_SlowStartEnds);
                effect++;
            }
            gBattleStruct->turnEffectsTracker++;
            break;
        case ENDTURN_BATTLER_COUNT:  // done
            gBattleStruct->turnEffectsTracker = 0;
            gBattleStruct->turnEffectsBattlerId++;
            break;
        }

        if (effect != 0)
            return effect;

    }
    gHitMarker &= ~(HITMARKER_GRUDGE | HITMARKER_x20);
    return 0;
}

bool8 HandleWishPerishSongOnTurnEnd(void)
{
    gHitMarker |= (HITMARKER_GRUDGE | HITMARKER_x20);

    switch (gBattleStruct->wishPerishSongState)
    {
    case 0:
        while (gBattleStruct->wishPerishSongBattlerId < gBattlersCount)
        {
            gActiveBattler = gBattleStruct->wishPerishSongBattlerId;
            if (gAbsentBattlerFlags & gBitTable[gActiveBattler])
            {
                gBattleStruct->wishPerishSongBattlerId++;
                continue;
            }

            gBattleStruct->wishPerishSongBattlerId++;
            if (gWishFutureKnock.futureSightCounter[gActiveBattler] != 0
             && --gWishFutureKnock.futureSightCounter[gActiveBattler] == 0
             && gBattleMons[gActiveBattler].hp != 0)
            {
                if (gWishFutureKnock.futureSightMove[gActiveBattler] == MOVE_FUTURE_SIGHT)
                    gBattleCommunication[MULTISTRING_CHOOSER] = B_MSG_FUTURE_SIGHT;
                else
                    gBattleCommunication[MULTISTRING_CHOOSER] = B_MSG_DOOM_DESIRE;

                PREPARE_MOVE_BUFFER(gBattleTextBuff1, gWishFutureKnock.futureSightMove[gActiveBattler]);

                gBattlerTarget = gActiveBattler;
                gBattlerAttacker = gWishFutureKnock.futureSightAttacker[gActiveBattler];
                gSpecialStatuses[gBattlerTarget].dmg = 0xFFFF;
                gCurrentMove = gWishFutureKnock.futureSightMove[gActiveBattler];
                SetTypeBeforeUsingMove(gCurrentMove, gActiveBattler);
                BattleScriptExecute(BattleScript_MonTookFutureAttack);

                if (gWishFutureKnock.futureSightCounter[gActiveBattler] == 0
                 && gWishFutureKnock.futureSightCounter[gActiveBattler ^ BIT_FLANK] == 0)
                {
                    gSideStatuses[GET_BATTLER_SIDE(gBattlerTarget)] &= ~(SIDE_STATUS_FUTUREATTACK);
                }
                return TRUE;
            }
        }
        gBattleStruct->wishPerishSongState = 1;
        gBattleStruct->wishPerishSongBattlerId = 0;
        // fall through
    case 1:
        while (gBattleStruct->wishPerishSongBattlerId < gBattlersCount)
        {
            gActiveBattler = gBattlerAttacker = gBattlerByTurnOrder[gBattleStruct->wishPerishSongBattlerId];
            if (gAbsentBattlerFlags & gBitTable[gActiveBattler])
            {
                gBattleStruct->wishPerishSongBattlerId++;
                continue;
            }
            gBattleStruct->wishPerishSongBattlerId++;
            if (gStatuses3[gActiveBattler] & STATUS3_PERISH_SONG)
            {
                PREPARE_BYTE_NUMBER_BUFFER(gBattleTextBuff1, 1, gDisableStructs[gActiveBattler].perishSongTimer);
                if (gDisableStructs[gActiveBattler].perishSongTimer == 0)
                {
                    gStatuses3[gActiveBattler] &= ~STATUS3_PERISH_SONG;
                    gBattleMoveDamage = gBattleMons[gActiveBattler].hp;
                    gBattlescriptCurrInstr = BattleScript_PerishSongTakesLife;
                }
                else
                {
                    gDisableStructs[gActiveBattler].perishSongTimer--;
                    gBattlescriptCurrInstr = BattleScript_PerishSongCountGoesDown;
                }
                BattleScriptExecute(gBattlescriptCurrInstr);
                return TRUE;
            }
        }
        // Hm...
        {
            u8 *state = &gBattleStruct->wishPerishSongState;
            *state = 2;
            gBattleStruct->wishPerishSongBattlerId = 0;
        }
        // fall through
    case 2:
        if ((gBattleTypeFlags & BATTLE_TYPE_ARENA)
         && gBattleStruct->arenaTurnCounter == 2
         && gBattleMons[0].hp != 0 && gBattleMons[1].hp != 0)
        {
            s32 i;

            for (i = 0; i < 2; i++)
                CancelMultiTurnMoves(i);

            gBattlescriptCurrInstr = BattleScript_ArenaDoJudgment;
            BattleScriptExecute(BattleScript_ArenaDoJudgment);
            gBattleStruct->wishPerishSongState++;
            return TRUE;
        }
        break;
    }

    gHitMarker &= ~(HITMARKER_GRUDGE | HITMARKER_x20);

    return FALSE;
}

#define FAINTED_ACTIONS_MAX_CASE 7

bool8 HandleFaintedMonActions(void)
{
    if (gBattleTypeFlags & BATTLE_TYPE_SAFARI)
        return FALSE;
    do
    {
        s32 i;
        switch (gBattleStruct->faintedActionsState)
        {
        case 0:
            gBattleStruct->faintedActionsBattlerId = 0;
            gBattleStruct->faintedActionsState++;
            for (i = 0; i < gBattlersCount; i++)
            {
                if (gAbsentBattlerFlags & gBitTable[i] && !HasNoMonsToSwitch(i, PARTY_SIZE, PARTY_SIZE))
                    gAbsentBattlerFlags &= ~(gBitTable[i]);
            }
            // fall through
        case 1:
            do
            {
                gBattlerFainted = gBattlerTarget = gBattleStruct->faintedActionsBattlerId;
                if (gBattleMons[gBattleStruct->faintedActionsBattlerId].hp == 0
                 && !(gBattleStruct->givenExpMons & gBitTable[gBattlerPartyIndexes[gBattleStruct->faintedActionsBattlerId]])
                 && !(gAbsentBattlerFlags & gBitTable[gBattleStruct->faintedActionsBattlerId]))
                {
                    BattleScriptExecute(BattleScript_GiveExp);
                    gBattleStruct->faintedActionsState = 2;
                    return TRUE;
                }
            } while (++gBattleStruct->faintedActionsBattlerId != gBattlersCount);
            gBattleStruct->faintedActionsState = 3;
            break;
        case 2:
            OpponentSwitchInResetSentPokesToOpponentValue(gBattlerFainted);
            if (++gBattleStruct->faintedActionsBattlerId == gBattlersCount)
                gBattleStruct->faintedActionsState = 3;
            else
                gBattleStruct->faintedActionsState = 1;

            // Don't switch mons until all pokemon performed their actions or the battle's over.
            if (gBattleOutcome == 0
                && !NoAliveMonsForEitherParty()
                && gCurrentTurnActionNumber != gBattlersCount)
            {
                gAbsentBattlerFlags |= gBitTable[gBattlerFainted];
                return FALSE;
            }
            break;
        case 3:
            // Don't switch mons until all pokemon performed their actions or the battle's over.
            if (gBattleOutcome == 0
                && !NoAliveMonsForEitherParty()
                && gCurrentTurnActionNumber != gBattlersCount)
            {
                return FALSE;
            }
            gBattleStruct->faintedActionsBattlerId = 0;
            gBattleStruct->faintedActionsState++;
            // fall through
        case 4:
            do
            {
                gBattlerFainted = gBattlerTarget = gBattleStruct->faintedActionsBattlerId;
                if (gBattleMons[gBattleStruct->faintedActionsBattlerId].hp == 0
                 && !(gAbsentBattlerFlags & gBitTable[gBattleStruct->faintedActionsBattlerId]))
                {
                    BattleScriptExecute(BattleScript_HandleFaintedMon);
                    gBattleStruct->faintedActionsState = 5;
                    return TRUE;
                }
            } while (++gBattleStruct->faintedActionsBattlerId != gBattlersCount);
            gBattleStruct->faintedActionsState = 6;
            break;
        case 5:
            if (++gBattleStruct->faintedActionsBattlerId == gBattlersCount)
                gBattleStruct->faintedActionsState = 6;
            else
                gBattleStruct->faintedActionsState = 4;
            break;
        case 6:
            if (ItemBattleEffects(1, 0, TRUE))
                return TRUE;
            gBattleStruct->faintedActionsState++;
            break;
        case FAINTED_ACTIONS_MAX_CASE:
            break;
        }
    } while (gBattleStruct->faintedActionsState != FAINTED_ACTIONS_MAX_CASE);
    return FALSE;
}

void TryClearRageAndFuryCutter(void)
{
    s32 i;
    for (i = 0; i < gBattlersCount; i++)
    {
        if ((gBattleMons[i].status2 & STATUS2_RAGE) && gChosenMoveByBattler[i] != MOVE_RAGE)
            gBattleMons[i].status2 &= ~(STATUS2_RAGE);
        if (gDisableStructs[i].furyCutterCounter != 0 && gChosenMoveByBattler[i] != MOVE_FURY_CUTTER)
            gDisableStructs[i].furyCutterCounter = 0;
    }
}

enum
{
    CANCELLER_FLAGS,
    CANCELLER_ASLEEP,
    CANCELLER_FROZEN,
    CANCELLER_TRUANT,
    CANCELLER_RECHARGE,
    CANCELLER_FLINCH,
    CANCELLER_DISABLED,
    CANCELLER_GRAVITY,
    CANCELLER_HEAL_BLOCKED,
    CANCELLER_TAUNTED,
    CANCELLER_IMPRISONED,
    CANCELLER_CONFUSED,
    CANCELLER_PARALYSED,
    CANCELLER_IN_LOVE,
    CANCELLER_BIDE,
    CANCELLER_THAW,
    CANCELLER_POWDER_MOVE,
    CANCELLER_POWDER_STATUS,
    CANCELLER_THROAT_CHOP,
    CANCELLER_END,
    CANCELLER_PSYCHIC_TERRAIN,
    CANCELLER_END2,
};

u8 AtkCanceller_UnableToUseMove(void)
{
    u8 effect = 0;
    s32 *bideDmg = &gBattleScripting.bideDmg;
    do
    {
        switch (gBattleStruct->atkCancellerTracker)
        {
        case CANCELLER_FLAGS: // flags clear
            gBattleMons[gBattlerAttacker].status2 &= ~(STATUS2_DESTINY_BOND);
            gStatuses3[gBattlerAttacker] &= ~(STATUS3_GRUDGE);
            gBattleStruct->atkCancellerTracker++;
            break;
        case CANCELLER_ASLEEP: // check being asleep
            if (gBattleMons[gBattlerAttacker].status1 & STATUS1_SLEEP)
            {
                if (UproarWakeUpCheck(gBattlerAttacker))
                {
                    gBattleMons[gBattlerAttacker].status1 &= ~(STATUS1_SLEEP);
                    gBattleMons[gBattlerAttacker].status2 &= ~(STATUS2_NIGHTMARE);
                    BattleScriptPushCursor();
                    gBattleCommunication[MULTISTRING_CHOOSER] = B_MSG_WOKE_UP_UPROAR;
                    gBattlescriptCurrInstr = BattleScript_MoveUsedWokeUp;
                    effect = 2;
                }
                else
                {
                    u8 toSub;
                    if (gBattleMons[gBattlerAttacker].ability == ABILITY_EARLY_BIRD)
                        toSub = 2;
                    else
                        toSub = 1;
                    if ((gBattleMons[gBattlerAttacker].status1 & STATUS1_SLEEP) < toSub)
                        gBattleMons[gBattlerAttacker].status1 &= ~(STATUS1_SLEEP);
                    else
                        gBattleMons[gBattlerAttacker].status1 -= toSub;
                    if (gBattleMons[gBattlerAttacker].status1 & STATUS1_SLEEP)
                    {
                        if (gCurrentMove != MOVE_SNORE && gCurrentMove != MOVE_SLEEP_TALK)
                        {
                            gBattlescriptCurrInstr = BattleScript_MoveUsedIsAsleep;
                            gHitMarker |= HITMARKER_UNABLE_TO_USE_MOVE;
                            effect = 2;
                        }
                    }
                    else
                    {
                        gBattleMons[gBattlerAttacker].status2 &= ~(STATUS2_NIGHTMARE);
                        BattleScriptPushCursor();
                        gBattleCommunication[MULTISTRING_CHOOSER] = B_MSG_WOKE_UP;
                        gBattlescriptCurrInstr = BattleScript_MoveUsedWokeUp;
                        effect = 2;
                    }
                }
            }
            gBattleStruct->atkCancellerTracker++;
            break;
        case CANCELLER_FROZEN: // check being frozen
            if (gBattleMons[gBattlerAttacker].status1 & STATUS1_FREEZE && !(gBattleMoves[gCurrentMove].flags & FLAG_THAW_USER))
            {
                if (Random() % 5)
                {
                    gBattlescriptCurrInstr = BattleScript_MoveUsedIsFrozen;
                    gHitMarker |= HITMARKER_NO_ATTACKSTRING;
                }
                else // unfreeze
                {
                    gBattleMons[gBattlerAttacker].status1 &= ~(STATUS1_FREEZE);
                    BattleScriptPushCursor();
                    gBattlescriptCurrInstr = BattleScript_MoveUsedUnfroze;
                    gBattleCommunication[MULTISTRING_CHOOSER] = B_MSG_DEFROSTED;
                }
                effect = 2;
            }
            gBattleStruct->atkCancellerTracker++;
            break;
        case CANCELLER_TRUANT: // truant
            if (gBattleMons[gBattlerAttacker].ability == ABILITY_TRUANT && gDisableStructs[gBattlerAttacker].truantCounter)
            {
                CancelMultiTurnMoves(gBattlerAttacker);
                gHitMarker |= HITMARKER_UNABLE_TO_USE_MOVE;
                gBattleCommunication[MULTISTRING_CHOOSER] = B_MSG_LOAFING;
                gBattlerAbility = gBattlerAttacker;
                gBattlescriptCurrInstr = BattleScript_TruantLoafingAround;
                gMoveResultFlags |= MOVE_RESULT_MISSED;
                effect = 1;
            }
            gBattleStruct->atkCancellerTracker++;
            break;
        case CANCELLER_RECHARGE: // recharge
            if (gBattleMons[gBattlerAttacker].status2 & STATUS2_RECHARGE)
            {
                gBattleMons[gBattlerAttacker].status2 &= ~(STATUS2_RECHARGE);
                gDisableStructs[gBattlerAttacker].rechargeTimer = 0;
                CancelMultiTurnMoves(gBattlerAttacker);
                gBattlescriptCurrInstr = BattleScript_MoveUsedMustRecharge;
                gHitMarker |= HITMARKER_UNABLE_TO_USE_MOVE;
                effect = 1;
            }
            gBattleStruct->atkCancellerTracker++;
            break;
        case CANCELLER_FLINCH: // flinch
            if (gBattleMons[gBattlerAttacker].status2 & STATUS2_FLINCHED)
            {
                gProtectStructs[gBattlerAttacker].flinchImmobility = 1;
                CancelMultiTurnMoves(gBattlerAttacker);
                gBattlescriptCurrInstr = BattleScript_MoveUsedFlinched;
                gHitMarker |= HITMARKER_UNABLE_TO_USE_MOVE;
                effect = 1;
            }
            gBattleStruct->atkCancellerTracker++;
            break;
        case CANCELLER_DISABLED: // disabled move
            if (gDisableStructs[gBattlerAttacker].disabledMove == gCurrentMove && gDisableStructs[gBattlerAttacker].disabledMove != 0)
            {
                gProtectStructs[gBattlerAttacker].usedDisabledMove = 1;
                gBattleScripting.battler = gBattlerAttacker;
                CancelMultiTurnMoves(gBattlerAttacker);
                gBattlescriptCurrInstr = BattleScript_MoveUsedIsDisabled;
                gHitMarker |= HITMARKER_UNABLE_TO_USE_MOVE;
                effect = 1;
            }
            gBattleStruct->atkCancellerTracker++;
            break;
        case CANCELLER_HEAL_BLOCKED:
            if (gStatuses3[gBattlerAttacker] & STATUS3_HEAL_BLOCK && IsHealBlockPreventingMove(gBattlerAttacker, gCurrentMove))
            {
                gProtectStructs[gBattlerAttacker].usedHealBlockedMove = 1;
                gBattleScripting.battler = gBattlerAttacker;
                CancelMultiTurnMoves(gBattlerAttacker);
                gBattlescriptCurrInstr = BattleScript_MoveUsedHealBlockPrevents;
                gHitMarker |= HITMARKER_UNABLE_TO_USE_MOVE;
                effect = 1;
            }
            gBattleStruct->atkCancellerTracker++;
            break;
        case CANCELLER_GRAVITY:
            if (gFieldStatuses & STATUS_FIELD_GRAVITY && IsGravityPreventingMove(gCurrentMove))
            {
                gProtectStructs[gBattlerAttacker].usedGravityPreventedMove = 1;
                gBattleScripting.battler = gBattlerAttacker;
                CancelMultiTurnMoves(gBattlerAttacker);
                gBattlescriptCurrInstr = BattleScript_MoveUsedGravityPrevents;
                gHitMarker |= HITMARKER_UNABLE_TO_USE_MOVE;
                effect = 1;
            }
            gBattleStruct->atkCancellerTracker++;
            break;
        case CANCELLER_TAUNTED: // taunt
            if (gDisableStructs[gBattlerAttacker].tauntTimer && gBattleMoves[gCurrentMove].power == 0)
            {
                gProtectStructs[gBattlerAttacker].usedTauntedMove = 1;
                CancelMultiTurnMoves(gBattlerAttacker);
                gBattlescriptCurrInstr = BattleScript_MoveUsedIsTaunted;
                gHitMarker |= HITMARKER_UNABLE_TO_USE_MOVE;
                effect = 1;
            }
            gBattleStruct->atkCancellerTracker++;
            break;
        case CANCELLER_IMPRISONED: // imprisoned
            if (GetImprisonedMovesCount(gBattlerAttacker, gCurrentMove))
            {
                gProtectStructs[gBattlerAttacker].usedImprisonedMove = 1;
                CancelMultiTurnMoves(gBattlerAttacker);
                gBattlescriptCurrInstr = BattleScript_MoveUsedIsImprisoned;
                gHitMarker |= HITMARKER_UNABLE_TO_USE_MOVE;
                effect = 1;
            }
            gBattleStruct->atkCancellerTracker++;
            break;
        case CANCELLER_CONFUSED: // confusion
            if (gBattleMons[gBattlerAttacker].status2 & STATUS2_CONFUSION)
            {
                gBattleMons[gBattlerAttacker].status2 -= STATUS2_CONFUSION_TURN(1);
                if (gBattleMons[gBattlerAttacker].status2 & STATUS2_CONFUSION)
                {
                    if (Random() % ((B_CONFUSION_SELF_DMG_CHANCE >= GEN_7) ? 3 : 2) == 0) // confusion dmg
                    {
                        gBattleCommunication[MULTISTRING_CHOOSER] = TRUE;
                        gBattlerTarget = gBattlerAttacker;
                        gBattleMoveDamage = CalculateMoveDamage(MOVE_NONE, gBattlerAttacker, gBattlerAttacker, TYPE_MYSTERY, 40, FALSE, FALSE, TRUE);
                        gProtectStructs[gBattlerAttacker].confusionSelfDmg = 1;
                        gHitMarker |= HITMARKER_UNABLE_TO_USE_MOVE;
                    }
                    else
                    {
                        gBattleCommunication[MULTISTRING_CHOOSER] = FALSE;
                        BattleScriptPushCursor();
                    }
                    gBattlescriptCurrInstr = BattleScript_MoveUsedIsConfused;
                }
                else // snapped out of confusion
                {
                    BattleScriptPushCursor();
                    gBattlescriptCurrInstr = BattleScript_MoveUsedIsConfusedNoMore;
                }
                effect = 1;
            }
            gBattleStruct->atkCancellerTracker++;
            break;
        case CANCELLER_PARALYSED: // paralysis
            if ((gBattleMons[gBattlerAttacker].status1 & STATUS1_PARALYSIS) && (Random() % 4) == 0)
            {
                gProtectStructs[gBattlerAttacker].prlzImmobility = 1;
                // This is removed in Emerald for some reason
                //CancelMultiTurnMoves(gBattlerAttacker);
                gBattlescriptCurrInstr = BattleScript_MoveUsedIsParalyzed;
                gHitMarker |= HITMARKER_UNABLE_TO_USE_MOVE;
                effect = 1;
            }
            gBattleStruct->atkCancellerTracker++;
            break;
        case CANCELLER_IN_LOVE: // infatuation
            if (gBattleMons[gBattlerAttacker].status2 & STATUS2_INFATUATION)
            {
                gBattleScripting.battler = CountTrailingZeroBits((gBattleMons[gBattlerAttacker].status2 & STATUS2_INFATUATION) >> 0x10);
                if (Random() & 1)
                {
                    BattleScriptPushCursor();
                }
                else
                {
                    BattleScriptPush(BattleScript_MoveUsedIsInLoveCantAttack);
                    gHitMarker |= HITMARKER_UNABLE_TO_USE_MOVE;
                    gProtectStructs[gBattlerAttacker].loveImmobility = 1;
                    CancelMultiTurnMoves(gBattlerAttacker);
                }
                gBattlescriptCurrInstr = BattleScript_MoveUsedIsInLove;
                effect = 1;
            }
            gBattleStruct->atkCancellerTracker++;
            break;
        case CANCELLER_BIDE: // bide
            if (gBattleMons[gBattlerAttacker].status2 & STATUS2_BIDE)
            {
                gBattleMons[gBattlerAttacker].status2 -= STATUS2_BIDE_TURN(1);
                if (gBattleMons[gBattlerAttacker].status2 & STATUS2_BIDE)
                {
                    gBattlescriptCurrInstr = BattleScript_BideStoringEnergy;
                }
                else
                {
                    // This is removed in Emerald for some reason
                    //gBattleMons[gBattlerAttacker].status2 &= ~(STATUS2_MULTIPLETURNS);
                    if (gTakenDmg[gBattlerAttacker])
                    {
                        gCurrentMove = MOVE_BIDE;
                        *bideDmg = gTakenDmg[gBattlerAttacker] * 2;
                        gBattlerTarget = gTakenDmgByBattler[gBattlerAttacker];
                        if (gAbsentBattlerFlags & gBitTable[gBattlerTarget])
                            gBattlerTarget = GetMoveTarget(MOVE_BIDE, 1);
                        gBattlescriptCurrInstr = BattleScript_BideAttack;
                    }
                    else
                    {
                        gBattlescriptCurrInstr = BattleScript_BideNoEnergyToAttack;
                    }
                }
                effect = 1;
            }
            gBattleStruct->atkCancellerTracker++;
            break;
        case CANCELLER_THAW: // move thawing
            if (gBattleMons[gBattlerAttacker].status1 & STATUS1_FREEZE)
            {
                if (!(gBattleMoves[gCurrentMove].effect == EFFECT_BURN_UP && !IS_BATTLER_OF_TYPE(gBattlerAttacker, TYPE_FIRE)))
                {
                    gBattleMons[gBattlerAttacker].status1 &= ~(STATUS1_FREEZE);
                    BattleScriptPushCursor();
                    gBattlescriptCurrInstr = BattleScript_MoveUsedUnfroze;
                    gBattleCommunication[MULTISTRING_CHOOSER] = B_MSG_DEFROSTED_BY_MOVE;
                }
                effect = 2;
            }
            gBattleStruct->atkCancellerTracker++;
            break;
        case CANCELLER_POWDER_MOVE:
            if ((gBattleMoves[gCurrentMove].flags & FLAG_POWDER) && (gBattlerAttacker != gBattlerTarget))
            {
                if ((B_POWDER_GRASS >= GEN_6 && IS_BATTLER_OF_TYPE(gBattlerTarget, TYPE_GRASS))
                    || GetBattlerAbility(gBattlerTarget) == ABILITY_OVERCOAT)
                {
                    gBattlerAbility = gBattlerTarget;
                    effect = 1;
                }
                else if (GetBattlerHoldEffect(gBattlerTarget, TRUE) == HOLD_EFFECT_SAFETY_GOOGLES)
                {
                    RecordItemEffectBattle(gBattlerTarget, HOLD_EFFECT_SAFETY_GOOGLES);
                    effect = 1;
                }

                if (effect)
                    gBattlescriptCurrInstr = BattleScript_PowderMoveNoEffect;
            }
            gBattleStruct->atkCancellerTracker++;
            break;
        case CANCELLER_POWDER_STATUS:
            if (gBattleMons[gBattlerAttacker].status2 & STATUS2_POWDER)
            {
                u32 moveType;
                GET_MOVE_TYPE(gCurrentMove, moveType);
                if (moveType == TYPE_FIRE)
                {
                    gProtectStructs[gBattlerAttacker].powderSelfDmg = 1;
                    gBattleMoveDamage = gBattleMons[gBattlerAttacker].maxHP / 4;
                    gBattlescriptCurrInstr = BattleScript_MoveUsedPowder;
                    effect = 1;
                }
            }
            gBattleStruct->atkCancellerTracker++;
            break;
        case CANCELLER_THROAT_CHOP:
            if (gDisableStructs[gBattlerAttacker].throatChopTimer && gBattleMoves[gCurrentMove].flags & FLAG_SOUND)
            {
                gProtectStructs[gBattlerAttacker].usedThroatChopPreventedMove = 1;
                CancelMultiTurnMoves(gBattlerAttacker);
                gBattlescriptCurrInstr = BattleScript_MoveUsedIsThroatChopPrevented;
                gHitMarker |= HITMARKER_UNABLE_TO_USE_MOVE;
                effect = 1;
            }
            gBattleStruct->atkCancellerTracker++;
            break;
        case CANCELLER_END:
            break;
        }

    } while (gBattleStruct->atkCancellerTracker != CANCELLER_END && gBattleStruct->atkCancellerTracker != CANCELLER_END2 && effect == 0);

    if (effect == 2)
    {
        gActiveBattler = gBattlerAttacker;
        BtlController_EmitSetMonData(0, REQUEST_STATUS_BATTLE, 0, 4, &gBattleMons[gActiveBattler].status1);
        MarkBattlerForControllerExec(gActiveBattler);
    }
    return effect;
}

// After Protean Activation.
u8 AtkCanceller_UnableToUseMove2(void)
{
    u8 effect = 0;

    do
    {
        switch (gBattleStruct->atkCancellerTracker)
        {
        case CANCELLER_END:
            gBattleStruct->atkCancellerTracker++;
        case CANCELLER_PSYCHIC_TERRAIN:
            if (gFieldStatuses & STATUS_FIELD_PSYCHIC_TERRAIN
                && IsBattlerGrounded(gBattlerTarget)
                && GetChosenMovePriority(gBattlerAttacker) > 0
                && GetBattlerSide(gBattlerAttacker) != GetBattlerSide(gBattlerTarget))
            {
                CancelMultiTurnMoves(gBattlerAttacker);
                gBattlescriptCurrInstr = BattleScript_MoveUsedPsychicTerrainPrevents;
                gHitMarker |= HITMARKER_UNABLE_TO_USE_MOVE;
                effect = 1;
            }
            gBattleStruct->atkCancellerTracker++;
            break;
        case CANCELLER_END2:
            break;
        }

    } while (gBattleStruct->atkCancellerTracker != CANCELLER_END2 && effect == 0);

    return effect;
}

bool8 HasNoMonsToSwitch(u8 battler, u8 partyIdBattlerOn1, u8 partyIdBattlerOn2)
{
    struct Pokemon *party;
    u8 id1, id2;
    s32 i;

    if (!(gBattleTypeFlags & BATTLE_TYPE_DOUBLE))
        return FALSE;

    if (BATTLE_TWO_VS_ONE_OPPONENT && GetBattlerSide(battler) == B_SIDE_OPPONENT)
    {
        id2 = GetBattlerAtPosition(B_POSITION_OPPONENT_LEFT);
        id1 = GetBattlerAtPosition(B_POSITION_OPPONENT_RIGHT);
        party = gEnemyParty;

        if (partyIdBattlerOn1 == PARTY_SIZE)
            partyIdBattlerOn1 = gBattlerPartyIndexes[id2];
        if (partyIdBattlerOn2 == PARTY_SIZE)
            partyIdBattlerOn2 = gBattlerPartyIndexes[id1];

        for (i = 0; i < PARTY_SIZE; i++)
        {
            if (GetMonData(&party[i], MON_DATA_HP) != 0
             && GetMonData(&party[i], MON_DATA_SPECIES2) != SPECIES_NONE
             && GetMonData(&party[i], MON_DATA_SPECIES2) != SPECIES_EGG
             && i != partyIdBattlerOn1 && i != partyIdBattlerOn2
             && i != *(gBattleStruct->monToSwitchIntoId + id2) && i != id1[gBattleStruct->monToSwitchIntoId])
                break;
        }
        return (i == PARTY_SIZE);
    }
    else if (gBattleTypeFlags & BATTLE_TYPE_INGAME_PARTNER)
    {
        if (GetBattlerSide(battler) == B_SIDE_PLAYER)
            party = gPlayerParty;
        else
            party = gEnemyParty;

        id1 = ((battler & BIT_FLANK) / 2);
        for (i = id1 * 3; i < id1 * 3 + 3; i++)
        {
            if (GetMonData(&party[i], MON_DATA_HP) != 0
             && GetMonData(&party[i], MON_DATA_SPECIES2) != SPECIES_NONE
             && GetMonData(&party[i], MON_DATA_SPECIES2) != SPECIES_EGG)
                break;
        }
        return (i == id1 * 3 + 3);
    }
    else if (gBattleTypeFlags & BATTLE_TYPE_MULTI)
    {
        if (gBattleTypeFlags & BATTLE_TYPE_TOWER_LINK_MULTI)
        {
            if (GetBattlerSide(battler) == B_SIDE_PLAYER)
            {
                party = gPlayerParty;
                id2 = GetBattlerMultiplayerId(battler);
                id1 = GetLinkTrainerFlankId(id2);
            }
            else
            {
                party = gEnemyParty;
                if (battler == 1)
                    id1 = 0;
                else
                    id1 = 1;
            }
        }
        else
        {
            id2 = GetBattlerMultiplayerId(battler);

            if (GetBattlerSide(battler) == B_SIDE_PLAYER)
                party = gPlayerParty;
            else
                party = gEnemyParty;

            id1 = GetLinkTrainerFlankId(id2);
        }

        for (i = id1 * 3; i < id1 * 3 + 3; i++)
        {
            if (GetMonData(&party[i], MON_DATA_HP) != 0
             && GetMonData(&party[i], MON_DATA_SPECIES2) != SPECIES_NONE
             && GetMonData(&party[i], MON_DATA_SPECIES2) != SPECIES_EGG)
                break;
        }
        return (i == id1 * 3 + 3);
    }
    else if ((gBattleTypeFlags & BATTLE_TYPE_TWO_OPPONENTS) && GetBattlerSide(battler) == B_SIDE_OPPONENT)
    {
        party = gEnemyParty;

        if (battler == 1)
            id1 = 0;
        else
            id1 = 3;

        for (i = id1; i < id1 + 3; i++)
        {
            if (GetMonData(&party[i], MON_DATA_HP) != 0
             && GetMonData(&party[i], MON_DATA_SPECIES2) != SPECIES_NONE
             && GetMonData(&party[i], MON_DATA_SPECIES2) != SPECIES_EGG)
                break;
        }
        return (i == id1 + 3);
    }
    else
    {
        if (GetBattlerSide(battler) == B_SIDE_OPPONENT)
        {
            id2 = GetBattlerAtPosition(B_POSITION_OPPONENT_LEFT);
            id1 = GetBattlerAtPosition(B_POSITION_OPPONENT_RIGHT);
            party = gEnemyParty;
        }
        else
        {
            id2 = GetBattlerAtPosition(B_POSITION_PLAYER_LEFT);
            id1 = GetBattlerAtPosition(B_POSITION_PLAYER_RIGHT);
            party = gPlayerParty;
        }

        if (partyIdBattlerOn1 == PARTY_SIZE)
            partyIdBattlerOn1 = gBattlerPartyIndexes[id2];
        if (partyIdBattlerOn2 == PARTY_SIZE)
            partyIdBattlerOn2 = gBattlerPartyIndexes[id1];

        for (i = 0; i < PARTY_SIZE; i++)
        {
            if (GetMonData(&party[i], MON_DATA_HP) != 0
             && GetMonData(&party[i], MON_DATA_SPECIES2) != SPECIES_NONE
             && GetMonData(&party[i], MON_DATA_SPECIES2) != SPECIES_EGG
             && i != partyIdBattlerOn1 && i != partyIdBattlerOn2
             && i != *(gBattleStruct->monToSwitchIntoId + id2) && i != id1[gBattleStruct->monToSwitchIntoId])
                break;
        }
        return (i == PARTY_SIZE);
    }
}

u8 TryWeatherFormChange(u8 battler)
{
    u8 ret = 0;
    bool32 weatherEffect = WEATHER_HAS_EFFECT;

    if (gBattleMons[battler].species == SPECIES_CASTFORM)
    {
        if (gBattleMons[battler].ability != ABILITY_FORECAST || gBattleMons[battler].hp == 0)
        {
            ret = 0;
        }
        else if (!weatherEffect && !IS_BATTLER_OF_TYPE(battler, TYPE_NORMAL))
        {
            SET_BATTLER_TYPE(battler, TYPE_NORMAL);
            ret = 1;
        }
        else if (!weatherEffect)
        {
            ret = 0;
        }
        else if (!(gBattleWeather & (WEATHER_RAIN_ANY | WEATHER_SUN_ANY | WEATHER_HAIL_ANY)) && !IS_BATTLER_OF_TYPE(battler, TYPE_NORMAL))
        {
            SET_BATTLER_TYPE(battler, TYPE_NORMAL);
            ret = 1;
        }
        else if (gBattleWeather & WEATHER_SUN_ANY && !IS_BATTLER_OF_TYPE(battler, TYPE_FIRE))
        {
            SET_BATTLER_TYPE(battler, TYPE_FIRE);
            ret = 2;
        }
        else if (gBattleWeather & WEATHER_RAIN_ANY && !IS_BATTLER_OF_TYPE(battler, TYPE_WATER))
        {
            SET_BATTLER_TYPE(battler, TYPE_WATER);
            ret = 3;
        }
        else if (gBattleWeather & WEATHER_HAIL_ANY && !IS_BATTLER_OF_TYPE(battler, TYPE_ICE))
        {
            SET_BATTLER_TYPE(battler, TYPE_ICE);
            ret = 4;
        }
    }
    else if (gBattleMons[battler].species == SPECIES_CHERRIM)
    {
        if (gBattleMons[battler].ability != ABILITY_FLOWER_GIFT || gBattleMons[battler].hp == 0)
            ret = 0;
        else if (gBattleMonForms[battler] == 0 && weatherEffect && gBattleWeather & WEATHER_SUN_ANY)
            ret = 2;
        else if (gBattleMonForms[battler] != 0 && (!weatherEffect || !(gBattleWeather & WEATHER_SUN_ANY)))
            ret = 1;
    }

    return ret;
}
static const u16 sWeatherFlagsInfo[][3] =
{
    [ENUM_WEATHER_RAIN] = {WEATHER_RAIN_TEMPORARY, WEATHER_RAIN_PERMANENT, HOLD_EFFECT_DAMP_ROCK},
    [ENUM_WEATHER_SUN] = {WEATHER_SUN_TEMPORARY, WEATHER_SUN_PERMANENT, HOLD_EFFECT_HEAT_ROCK},
    [ENUM_WEATHER_SANDSTORM] = {WEATHER_SANDSTORM_TEMPORARY, WEATHER_SANDSTORM_PERMANENT, HOLD_EFFECT_SMOOTH_ROCK},
    [ENUM_WEATHER_HAIL] = {WEATHER_HAIL_TEMPORARY, WEATHER_HAIL_PERMANENT, HOLD_EFFECT_ICY_ROCK},
};

bool32 TryChangeBattleWeather(u8 battler, u32 weatherEnumId, bool32 viaAbility)
{
    if (viaAbility && B_ABILITY_WEATHER <= GEN_5
        && !(gBattleWeather & sWeatherFlagsInfo[weatherEnumId][1]))
    {
        gBattleWeather = (sWeatherFlagsInfo[weatherEnumId][0] | sWeatherFlagsInfo[weatherEnumId][1]);
        return TRUE;
    }
    else if (!(gBattleWeather & (sWeatherFlagsInfo[weatherEnumId][0] | sWeatherFlagsInfo[weatherEnumId][1])))
    {
        gBattleWeather = (sWeatherFlagsInfo[weatherEnumId][0]);
        if (GetBattlerHoldEffect(battler, TRUE) == sWeatherFlagsInfo[weatherEnumId][2])
            gWishFutureKnock.weatherDuration = 8;
        else
            gWishFutureKnock.weatherDuration = 5;

        return TRUE;
    }

    return FALSE;
}

static bool32 TryChangeBattleTerrain(u32 battler, u32 statusFlag, u8 *timer)
{
    if (!(gFieldStatuses & statusFlag))
    {
        gFieldStatuses &= ~(STATUS_FIELD_MISTY_TERRAIN | STATUS_FIELD_GRASSY_TERRAIN | EFFECT_ELECTRIC_TERRAIN | EFFECT_PSYCHIC_TERRAIN);
        gFieldStatuses |= statusFlag;

        if (GetBattlerHoldEffect(battler, TRUE) == HOLD_EFFECT_TERRAIN_EXTENDER)
            *timer = 8;
        else
            *timer = 5;

        gBattlerAttacker = gBattleScripting.battler = battler;
        return TRUE;
    }

    return FALSE;
}

static bool32 ShouldChangeFormHpBased(u32 battler)
{
    // Ability,     form >, form <=, hp divided
    static const u16 forms[][4] =
    {
        {ABILITY_ZEN_MODE, SPECIES_DARMANITAN, SPECIES_DARMANITAN_ZEN_MODE, 2},
        {ABILITY_SHIELDS_DOWN, SPECIES_MINIOR, SPECIES_MINIOR_CORE_RED, 2},
        {ABILITY_SHIELDS_DOWN, SPECIES_MINIOR_METEOR_BLUE, SPECIES_MINIOR_CORE_BLUE, 2},
        {ABILITY_SHIELDS_DOWN, SPECIES_MINIOR_METEOR_GREEN, SPECIES_MINIOR_CORE_GREEN, 2},
        {ABILITY_SHIELDS_DOWN, SPECIES_MINIOR_METEOR_INDIGO, SPECIES_MINIOR_CORE_INDIGO, 2},
        {ABILITY_SHIELDS_DOWN, SPECIES_MINIOR_METEOR_ORANGE, SPECIES_MINIOR_CORE_ORANGE, 2},
        {ABILITY_SHIELDS_DOWN, SPECIES_MINIOR_METEOR_VIOLET, SPECIES_MINIOR_CORE_VIOLET, 2},
        {ABILITY_SHIELDS_DOWN, SPECIES_MINIOR_METEOR_YELLOW, SPECIES_MINIOR_CORE_YELLOW, 2},
        {ABILITY_SCHOOLING, SPECIES_WISHIWASHI_SCHOOL, SPECIES_WISHIWASHI, 4},
    };
    u32 i;

    for (i = 0; i < ARRAY_COUNT(forms); i++)
    {
        if (gBattleMons[battler].ability == forms[i][0])
        {
            if (gBattleMons[battler].species == forms[i][2]
                && gBattleMons[battler].hp > gBattleMons[battler].maxHP / forms[i][3])
            {
                gBattleMons[battler].species = forms[i][1];
                return TRUE;
            }
            if (gBattleMons[battler].species == forms[i][1]
                && gBattleMons[battler].hp <= gBattleMons[battler].maxHP / forms[i][3])
            {
                gBattleMons[battler].species = forms[i][2];
                return TRUE;
            }
        }
    }
    return FALSE;
}

static u8 ForewarnChooseMove(u32 battler)
{
    struct Forewarn {
        u8 battlerId;
        u8 power;
        u16 moveId;
    };
    u32 i, j, bestId, count;
    struct Forewarn *data = malloc(sizeof(struct Forewarn) * MAX_BATTLERS_COUNT * MAX_MON_MOVES);

    // Put all moves
    for (count = 0, i = 0; i < MAX_BATTLERS_COUNT; i++)
    {
        if (IsBattlerAlive(i) && GetBattlerSide(i) != GetBattlerSide(battler))
        {
            for (j = 0; j < MAX_MON_MOVES; j++)
            {
                if (gBattleMons[i].moves[j] == MOVE_NONE)
                    continue;
                data[count].moveId = gBattleMons[i].moves[j];
                data[count].battlerId = i;
                switch (gBattleMoves[data[count].moveId].effect)
                {
                case EFFECT_OHKO:
                    data[count].power = 150;
                    break;
                case EFFECT_COUNTER:
                case EFFECT_MIRROR_COAT:
                case EFFECT_METAL_BURST:
                    data[count].power = 120;
                    break;
                default:
                    if (gBattleMoves[data[count].moveId].power == 1)
                        data[count].power = 80;
                    else
                        data[count].power = gBattleMoves[data[count].moveId].power;
                    break;
                }
                count++;
            }
        }
    }

    for (bestId = 0, i = 1; i < count; i++)
    {
        if (data[i].power > data[bestId].power)
            bestId = i;
        else if (data[i].power == data[bestId].power && Random() & 1)
            bestId = i;
    }

    gBattlerTarget = data[bestId].battlerId;
    PREPARE_MOVE_BUFFER(gBattleTextBuff1, data[bestId].moveId)
    RecordKnownMove(gBattlerTarget, data[bestId].moveId);

    free(data);
}

u8 AbilityBattleEffects(u8 caseID, u8 battler, u16 ability, u8 special, u16 moveArg)
{
    u8 effect = 0;
    u32 speciesAtk, speciesDef;
    u32 pidAtk, pidDef;
    u32 moveType, move;
    u32 i, j;

    if (gBattleTypeFlags & BATTLE_TYPE_SAFARI)
        return 0;

    if (gBattlerAttacker >= gBattlersCount)
        gBattlerAttacker = battler;

    speciesAtk = gBattleMons[gBattlerAttacker].species;
    pidAtk = gBattleMons[gBattlerAttacker].personality;

    speciesDef = gBattleMons[gBattlerTarget].species;
    pidDef = gBattleMons[gBattlerTarget].personality;

    if (special)
        gLastUsedAbility = special;
    else
        gLastUsedAbility = GetBattlerAbility(battler);

    if (moveArg)
        move = moveArg;
    else
        move = gCurrentMove;

    GET_MOVE_TYPE(move, moveType);

    switch (caseID)
    {
    case ABILITYEFFECT_ON_SWITCHIN: // 0
        gBattleScripting.battler = battler;
        switch (gLastUsedAbility)
        {
        case ABILITYEFFECT_SWITCH_IN_TERRAIN:
            if (VarGet(VAR_TERRAIN) & STATUS_TERRAIN_ANY)
            {
                u16 terrainFlags = VarGet(VAR_TERRAIN) & STATUS_TERRAIN_ANY;    // only works for status flag (1 << 15)
                gFieldStatuses = terrainFlags | STATUS_FIELD_TERRAIN_PERMANENT; // terrain is permanent
                switch (VarGet(VAR_TERRAIN) & STATUS_TERRAIN_ANY)
                {
                case STATUS_FIELD_ELECTRIC_TERRAIN:
                    gBattleCommunication[MULTISTRING_CHOOSER] = 2;
                    break;
                case STATUS_FIELD_MISTY_TERRAIN:
                    gBattleCommunication[MULTISTRING_CHOOSER] = 0;
                    break;
                case STATUS_FIELD_GRASSY_TERRAIN:
                    gBattleCommunication[MULTISTRING_CHOOSER] = 1;
                    break;
                case STATUS_FIELD_PSYCHIC_TERRAIN:
                    gBattleCommunication[MULTISTRING_CHOOSER] = 3;
                    break;
                }

                BattleScriptPushCursorAndCallback(BattleScript_OverworldTerrain);
                effect++;
            }
            #if B_THUNDERSTORM_TERRAIN == TRUE
            else if (GetCurrentWeather() == WEATHER_RAIN_THUNDERSTORM && !(gFieldStatuses & STATUS_FIELD_ELECTRIC_TERRAIN))
            {
                // overworld weather started rain, so just do electric terrain anim
                gFieldStatuses = (STATUS_FIELD_ELECTRIC_TERRAIN | STATUS_FIELD_TERRAIN_PERMANENT);
                gBattleCommunication[MULTISTRING_CHOOSER] = 2;
                BattleScriptPushCursorAndCallback(BattleScript_OverworldTerrain);
                effect++;
            }
            #endif
            break;
        case ABILITYEFFECT_SWITCH_IN_WEATHER:
            if (!(gBattleTypeFlags & BATTLE_TYPE_RECORDED))
            {
                switch (GetCurrentWeather())
                {
                case WEATHER_RAIN:
                case WEATHER_RAIN_THUNDERSTORM:
                case WEATHER_DOWNPOUR:
                    if (!(gBattleWeather & WEATHER_RAIN_ANY))
                    {
                        gBattleWeather = (WEATHER_RAIN_TEMPORARY | WEATHER_RAIN_PERMANENT);
                        gBattleScripting.animArg1 = B_ANIM_RAIN_CONTINUES;
                        effect++;
                    }
                    break;
                case WEATHER_SANDSTORM:
                    if (!(gBattleWeather & WEATHER_SANDSTORM_ANY))
                    {
                        gBattleWeather = (WEATHER_SANDSTORM_PERMANENT | WEATHER_SANDSTORM_TEMPORARY);
                        gBattleScripting.animArg1 = B_ANIM_SANDSTORM_CONTINUES;
                        effect++;
                    }
                    break;
                case WEATHER_DROUGHT:
                    if (!(gBattleWeather & WEATHER_SUN_ANY))
                    {
                        gBattleWeather = (WEATHER_SUN_PERMANENT | WEATHER_SUN_TEMPORARY);
                        gBattleScripting.animArg1 = B_ANIM_SUN_CONTINUES;
                        effect++;
                    }
                    break;
                }
            }
            if (effect)
            {
                gBattleCommunication[MULTISTRING_CHOOSER] = GetCurrentWeather();
                BattleScriptPushCursorAndCallback(BattleScript_OverworldWeatherStarts);
            }
            break;
        case ABILITY_IMPOSTER:
            if (IsBattlerAlive(BATTLE_OPPOSITE(battler))
                && !(gBattleMons[BATTLE_OPPOSITE(battler)].status2 & (STATUS2_TRANSFORMED | STATUS2_SUBSTITUTE))
                && !(gBattleMons[battler].status2 & STATUS2_TRANSFORMED)
                && !(gBattleStruct->illusion[BATTLE_OPPOSITE(battler)].on)
                && !(gStatuses3[BATTLE_OPPOSITE(battler)] & STATUS3_SEMI_INVULNERABLE))
            {
                gBattlerAttacker = battler;
                gBattlerTarget = BATTLE_OPPOSITE(battler);
                BattleScriptPushCursorAndCallback(BattleScript_ImposterActivates);
                effect++;
            }
            break;
        case ABILITY_MOLD_BREAKER:
            if (!gSpecialStatuses[battler].switchInAbilityDone)
            {
                gBattleCommunication[MULTISTRING_CHOOSER] = B_MSG_SWITCHIN_MOLDBREAKER;
                gSpecialStatuses[battler].switchInAbilityDone = 1;
                BattleScriptPushCursorAndCallback(BattleScript_SwitchInAbilityMsg);
                effect++;
            }
            break;
        case ABILITY_TERAVOLT:
            if (!gSpecialStatuses[battler].switchInAbilityDone)
            {
                gBattleCommunication[MULTISTRING_CHOOSER] = B_MSG_SWITCHIN_TERAVOLT;
                gSpecialStatuses[battler].switchInAbilityDone = 1;
                BattleScriptPushCursorAndCallback(BattleScript_SwitchInAbilityMsg);
                effect++;
            }
            break;
        case ABILITY_TURBOBLAZE:
            if (!gSpecialStatuses[battler].switchInAbilityDone)
            {
                gBattleCommunication[MULTISTRING_CHOOSER] = B_MSG_SWITCHIN_TURBOBLAZE;
                gSpecialStatuses[battler].switchInAbilityDone = 1;
                BattleScriptPushCursorAndCallback(BattleScript_SwitchInAbilityMsg);
                effect++;
            }
            break;
        case ABILITY_SLOW_START:
            if (!gSpecialStatuses[battler].switchInAbilityDone)
            {
                gDisableStructs[battler].slowStartTimer = 5;
                gBattleCommunication[MULTISTRING_CHOOSER] = B_MSG_SWITCHIN_SLOWSTART;
                gSpecialStatuses[battler].switchInAbilityDone = 1;
                BattleScriptPushCursorAndCallback(BattleScript_SwitchInAbilityMsg);
                effect++;
            }
            break;
        case ABILITY_UNNERVE:
            if (!gSpecialStatuses[battler].switchInAbilityDone)
            {
                gBattleCommunication[MULTISTRING_CHOOSER] = B_MSG_SWITCHIN_UNNERVE;
                gSpecialStatuses[battler].switchInAbilityDone = 1;
                BattleScriptPushCursorAndCallback(BattleScript_SwitchInAbilityMsg);
                effect++;
            }
            break;
        case ABILITY_AS_ONE_ICE_RIDER:
        case ABILITY_AS_ONE_SHADOW_RIDER:
            if (!gSpecialStatuses[battler].switchInAbilityDone)
            {
                gBattleCommunication[MULTISTRING_CHOOSER] = B_MSG_SWITCHIN_ASONE;
                gSpecialStatuses[battler].switchInAbilityDone = 1;
                BattleScriptPushCursorAndCallback(BattleScript_ActivateAsOne);
                effect++;
            }
            break;
        case ABILITY_CURIOUS_MEDICINE:
            if (!gSpecialStatuses[battler].switchInAbilityDone && IsDoubleBattle()
              && IsBattlerAlive(BATTLE_PARTNER(battler)) && TryResetBattlerStatChanges(BATTLE_PARTNER(battler)))
            {
                u32 i;
                gEffectBattler = BATTLE_PARTNER(battler);
                gBattleCommunication[MULTISTRING_CHOOSER] = B_MSG_SWITCHIN_CURIOUS_MEDICINE;
                gSpecialStatuses[battler].switchInAbilityDone = 1;
                BattleScriptPushCursorAndCallback(BattleScript_SwitchInAbilityMsg);
                effect++;
            }
            break;
        case ABILITY_ANTICIPATION:
            if (!gSpecialStatuses[battler].switchInAbilityDone)
            {
                u32 side = GetBattlerSide(battler);

                for (i = 0; i < MAX_BATTLERS_COUNT; i++)
                {
                    if (IsBattlerAlive(i) && side != GetBattlerSide(i))
                    {
                        for (j = 0; j < MAX_MON_MOVES; j++)
                        {
                            move = gBattleMons[i].moves[j];
                            GET_MOVE_TYPE(move, moveType);
                            if (CalcTypeEffectivenessMultiplier(move, moveType, i, battler, FALSE) >= UQ_4_12(2.0))
                            {
                                effect++;
                                break;
                            }
                        }
                    }
                }

                if (effect)
                {
                    gBattleCommunication[MULTISTRING_CHOOSER] = B_MSG_SWITCHIN_ANTICIPATION;
                    gSpecialStatuses[battler].switchInAbilityDone = 1;
                    BattleScriptPushCursorAndCallback(BattleScript_SwitchInAbilityMsg);
                }
            }
            break;
        case ABILITY_FRISK:
            if (!gSpecialStatuses[battler].switchInAbilityDone)
            {
                gSpecialStatuses[battler].switchInAbilityDone = 1;
                BattleScriptPushCursorAndCallback(BattleScript_FriskActivates); // Try activate
                effect++;
            }
            return effect; // Note: It returns effect as to not record the ability if Frisk does not activate.
        case ABILITY_FOREWARN:
            if (!gSpecialStatuses[battler].switchInAbilityDone)
            {
                ForewarnChooseMove(battler);
                gBattleCommunication[MULTISTRING_CHOOSER] = B_MSG_SWITCHIN_FOREWARN;
                gSpecialStatuses[battler].switchInAbilityDone = 1;
                BattleScriptPushCursorAndCallback(BattleScript_SwitchInAbilityMsg);
                effect++;
            }
            break;
        case ABILITY_DOWNLOAD:
            if (!gSpecialStatuses[battler].switchInAbilityDone)
            {
                u32 statId, opposingBattler;
                u32 opposingDef = 0, opposingSpDef = 0;

                opposingBattler = BATTLE_OPPOSITE(battler);
                for (i = 0; i < 2; opposingBattler ^= BIT_SIDE, i++)
                {
                    if (IsBattlerAlive(opposingBattler))
                    {
                        opposingDef += gBattleMons[opposingBattler].defense
                                    * gStatStageRatios[gBattleMons[opposingBattler].statStages[STAT_DEF]][0]
                                    / gStatStageRatios[gBattleMons[opposingBattler].statStages[STAT_DEF]][1];
                        opposingSpDef += gBattleMons[opposingBattler].spDefense
                                      * gStatStageRatios[gBattleMons[opposingBattler].statStages[STAT_SPDEF]][0]
                                      / gStatStageRatios[gBattleMons[opposingBattler].statStages[STAT_SPDEF]][1];
                    }
                }

                if (opposingDef < opposingSpDef)
                    statId = STAT_ATK;
                else
                    statId = STAT_SPATK;

                gSpecialStatuses[battler].switchInAbilityDone = 1;

                if (gBattleMons[battler].statStages[statId] != MAX_STAT_STAGE)
                {
                    gBattleMons[battler].statStages[statId]++;
                    SET_STATCHANGER(statId, 1, FALSE);
                    PREPARE_STAT_BUFFER(gBattleTextBuff1, statId);
                    BattleScriptPushCursorAndCallback(BattleScript_AttackerAbilityStatRaiseEnd3);
                    effect++;
                }
            }
            break;
        case ABILITY_PRESSURE:
            if (!gSpecialStatuses[battler].switchInAbilityDone)
            {
                gBattleCommunication[MULTISTRING_CHOOSER] = B_MSG_SWITCHIN_PRESSURE;
                gSpecialStatuses[battler].switchInAbilityDone = 1;
                BattleScriptPushCursorAndCallback(BattleScript_SwitchInAbilityMsg);
                effect++;
            }
            break;
        case ABILITY_DARK_AURA:
            if (!gSpecialStatuses[battler].switchInAbilityDone)
            {
                gBattleCommunication[MULTISTRING_CHOOSER] = B_MSG_SWITCHIN_DARKAURA;
                gSpecialStatuses[battler].switchInAbilityDone = 1;
                BattleScriptPushCursorAndCallback(BattleScript_SwitchInAbilityMsg);
                effect++;
            }
            break;
        case ABILITY_FAIRY_AURA:
            if (!gSpecialStatuses[battler].switchInAbilityDone)
            {
                gBattleCommunication[MULTISTRING_CHOOSER] = B_MSG_SWITCHIN_FAIRYAURA;
                gSpecialStatuses[battler].switchInAbilityDone = 1;
                BattleScriptPushCursorAndCallback(BattleScript_SwitchInAbilityMsg);
                effect++;
            }
            break;
        case ABILITY_AURA_BREAK:
            if (!gSpecialStatuses[battler].switchInAbilityDone)
            {
                gBattleCommunication[MULTISTRING_CHOOSER] = B_MSG_SWITCHIN_AURABREAK;
                gSpecialStatuses[battler].switchInAbilityDone = 1;
                BattleScriptPushCursorAndCallback(BattleScript_SwitchInAbilityMsg);
                effect++;
            }
            break;
        case ABILITY_COMATOSE:
            if (!gSpecialStatuses[battler].switchInAbilityDone)
            {
                gBattleCommunication[MULTISTRING_CHOOSER] = B_MSG_SWITCHIN_COMATOSE;
                gSpecialStatuses[battler].switchInAbilityDone = 1;
                BattleScriptPushCursorAndCallback(BattleScript_SwitchInAbilityMsg);
                effect++;
            }
            break;
        case ABILITY_SCREEN_CLEANER:
            if (!gSpecialStatuses[battler].switchInAbilityDone && TryRemoveScreens(battler))
            {
                gBattleCommunication[MULTISTRING_CHOOSER] = B_MSG_SWITCHIN_SCREENCLEANER;
                gSpecialStatuses[battler].switchInAbilityDone = 1;
                BattleScriptPushCursorAndCallback(BattleScript_SwitchInAbilityMsg);
                effect++;
            }
            break;
        case ABILITY_DRIZZLE:
            if (TryChangeBattleWeather(battler, ENUM_WEATHER_RAIN, TRUE))
            {
                BattleScriptPushCursorAndCallback(BattleScript_DrizzleActivates);
                effect++;
            }
            break;
        case ABILITY_SAND_STREAM:
            if (TryChangeBattleWeather(battler, ENUM_WEATHER_SANDSTORM, TRUE))
            {
                BattleScriptPushCursorAndCallback(BattleScript_SandstreamActivates);
                effect++;
            }
            break;
        case ABILITY_DROUGHT:
            if (TryChangeBattleWeather(battler, ENUM_WEATHER_SUN, TRUE))
            {
                BattleScriptPushCursorAndCallback(BattleScript_DroughtActivates);
                effect++;
            }
            break;
        case ABILITY_SNOW_WARNING:
            if (TryChangeBattleWeather(battler, ENUM_WEATHER_HAIL, TRUE))
            {
                BattleScriptPushCursorAndCallback(BattleScript_SnowWarningActivates);
                effect++;
            }
            break;
        case ABILITY_ELECTRIC_SURGE:
            if (TryChangeBattleTerrain(battler, STATUS_FIELD_ELECTRIC_TERRAIN, &gFieldTimers.electricTerrainTimer))
            {
                BattleScriptPushCursorAndCallback(BattleScript_ElectricSurgeActivates);
                effect++;
            }
            break;
        case ABILITY_GRASSY_SURGE:
            if (TryChangeBattleTerrain(battler, STATUS_FIELD_GRASSY_TERRAIN, &gFieldTimers.grassyTerrainTimer))
            {
                BattleScriptPushCursorAndCallback(BattleScript_GrassySurgeActivates);
                effect++;
            }
            break;
        case ABILITY_MISTY_SURGE:
            if (TryChangeBattleTerrain(battler, STATUS_FIELD_MISTY_TERRAIN, &gFieldTimers.mistyTerrainTimer))
            {
                BattleScriptPushCursorAndCallback(BattleScript_MistySurgeActivates);
                effect++;
            }
            break;
        case ABILITY_PSYCHIC_SURGE:
            if (TryChangeBattleTerrain(battler, STATUS_FIELD_PSYCHIC_TERRAIN, &gFieldTimers.psychicTerrainTimer))
            {
                BattleScriptPushCursorAndCallback(BattleScript_PsychicSurgeActivates);
                effect++;
            }
            break;
        case ABILITY_INTIMIDATE:
            if (!(gSpecialStatuses[battler].intimidatedMon))
            {
                gBattleResources->flags->flags[battler] |= RESOURCE_FLAG_INTIMIDATED;
                gSpecialStatuses[battler].intimidatedMon = 1;
            }
            break;
        case ABILITY_FORECAST:
        case ABILITY_FLOWER_GIFT:
            effect = TryWeatherFormChange(battler);
            if (effect != 0)
            {
                BattleScriptPushCursorAndCallback(BattleScript_CastformChange);
                *(&gBattleStruct->formToChangeInto) = effect - 1;
            }
            break;
        case ABILITY_TRACE:
            if (!(gSpecialStatuses[battler].traced))
            {
                gBattleResources->flags->flags[battler] |= RESOURCE_FLAG_TRACED;
                gSpecialStatuses[battler].traced = 1;
            }
            break;
        case ABILITY_CLOUD_NINE:
        case ABILITY_AIR_LOCK:
            if (!gSpecialStatuses[battler].switchInAbilityDone)
            {
                gSpecialStatuses[battler].switchInAbilityDone = 1;
                BattleScriptPushCursorAndCallback(BattleScript_AnnounceAirLockCloudNine);
                effect++;
            }
            break;
        case ABILITY_SCHOOLING:
            if (gBattleMons[battler].level < 20)
                break;
        case ABILITY_SHIELDS_DOWN:
            if (ShouldChangeFormHpBased(battler))
            {
                BattleScriptPushCursorAndCallback(BattleScript_AttackerFormChangeEnd3);
                effect++;
            }
            break;
        case ABILITY_INTREPID_SWORD:
            if (!gSpecialStatuses[battler].switchInAbilityDone)
            {
                gSpecialStatuses[battler].switchInAbilityDone = 1;
                SET_STATCHANGER(STAT_ATK, 1, FALSE);
                BattleScriptPushCursorAndCallback(BattleScript_BattlerAbilityStatRaiseOnSwitchIn);
                effect++;
            }
            break;
        case ABILITY_DAUNTLESS_SHIELD:
            if (!gSpecialStatuses[battler].switchInAbilityDone)
            {
                gSpecialStatuses[battler].switchInAbilityDone = 1;
                SET_STATCHANGER(STAT_DEF, 1, FALSE);
                BattleScriptPushCursorAndCallback(BattleScript_BattlerAbilityStatRaiseOnSwitchIn);
                effect++;
            }
            break;
        }
        break;
    case ABILITYEFFECT_ENDTURN: // 1
        if (gBattleMons[battler].hp != 0)
        {
            gBattlerAttacker = battler;
            switch (gLastUsedAbility)
            {
            case ABILITY_HARVEST:
                if (((WEATHER_HAS_EFFECT && gBattleWeather & WEATHER_SUN_ANY) || Random() % 2 == 0)
                 && gBattleMons[battler].item == ITEM_NONE
                 && gBattleStruct->changedItems[battler] == ITEM_NONE
                 && ItemId_GetPocket(gBattleStruct->usedHeldItems[battler]) == POCKET_BERRIES)
                {
                    gLastUsedItem = gBattleStruct->changedItems[battler] = gBattleStruct->usedHeldItems[battler];
                    gBattleStruct->usedHeldItems[battler] = ITEM_NONE;
                    BattleScriptPushCursorAndCallback(BattleScript_HarvestActivates);
                    effect++;
                }
                break;
            case ABILITY_DRY_SKIN:
                if (gBattleWeather & WEATHER_SUN_ANY)
                    goto SOLAR_POWER_HP_DROP;
            // Dry Skin works similarly to Rain Dish in Rain
            case ABILITY_RAIN_DISH:
                if (WEATHER_HAS_EFFECT
                 && (gBattleWeather & WEATHER_RAIN_ANY)
                 && !BATTLER_MAX_HP(battler)
                 && !(gStatuses3[battler] & STATUS3_HEAL_BLOCK))
                {
                    BattleScriptPushCursorAndCallback(BattleScript_RainDishActivates);
                    gBattleMoveDamage = gBattleMons[battler].maxHP / (gLastUsedAbility == ABILITY_RAIN_DISH ? 16 : 8);
                    if (gBattleMoveDamage == 0)
                        gBattleMoveDamage = 1;
                    gBattleMoveDamage *= -1;
                    effect++;
                }
                break;
            case ABILITY_HYDRATION:
                if (WEATHER_HAS_EFFECT
                 && (gBattleWeather & WEATHER_RAIN_ANY)
                 && gBattleMons[battler].status1 & STATUS1_ANY)
                {
                    goto ABILITY_HEAL_MON_STATUS;
                }
                break;
            case ABILITY_SHED_SKIN:
                if ((gBattleMons[battler].status1 & STATUS1_ANY) && (Random() % 3) == 0)
                {
                ABILITY_HEAL_MON_STATUS:
                    if (gBattleMons[battler].status1 & (STATUS1_POISON | STATUS1_TOXIC_POISON))
                        StringCopy(gBattleTextBuff1, gStatusConditionString_PoisonJpn);
                    if (gBattleMons[battler].status1 & STATUS1_SLEEP)
                        StringCopy(gBattleTextBuff1, gStatusConditionString_SleepJpn);
                    if (gBattleMons[battler].status1 & STATUS1_PARALYSIS)
                        StringCopy(gBattleTextBuff1, gStatusConditionString_ParalysisJpn);
                    if (gBattleMons[battler].status1 & STATUS1_BURN)
                        StringCopy(gBattleTextBuff1, gStatusConditionString_BurnJpn);
                    if (gBattleMons[battler].status1 & STATUS1_FREEZE)
                        StringCopy(gBattleTextBuff1, gStatusConditionString_IceJpn);

                    gBattleMons[battler].status1 = 0;
                    gBattleMons[battler].status2 &= ~(STATUS2_NIGHTMARE);
                    gBattleScripting.battler = gActiveBattler = battler;
                    BattleScriptPushCursorAndCallback(BattleScript_ShedSkinActivates);
                    BtlController_EmitSetMonData(0, REQUEST_STATUS_BATTLE, 0, 4, &gBattleMons[battler].status1);
                    MarkBattlerForControllerExec(gActiveBattler);
                    effect++;
                }
                break;
            case ABILITY_SPEED_BOOST:
                if (gBattleMons[battler].statStages[STAT_SPEED] < MAX_STAT_STAGE && gDisableStructs[battler].isFirstTurn != 2)
                {
                    gBattleMons[battler].statStages[STAT_SPEED]++;
                    gBattleScripting.animArg1 = 14 + STAT_SPEED;
                    gBattleScripting.animArg2 = 0;
                    BattleScriptPushCursorAndCallback(BattleScript_SpeedBoostActivates);
                    gBattleScripting.battler = battler;
                    effect++;
                }
                break;
            case ABILITY_MOODY:
                if (gDisableStructs[battler].isFirstTurn != 2)
                {
                    u32 validToRaise = 0, validToLower = 0;
                    u32 statsNum = (B_MOODY_ACC_EVASION != GEN_8) ? NUM_BATTLE_STATS : NUM_STATS;

                    for (i = STAT_ATK; i < statsNum; i++)
                    {
                        if (gBattleMons[battler].statStages[i] != MIN_STAT_STAGE)
                            validToLower |= gBitTable[i];
                        if (gBattleMons[battler].statStages[i] != MAX_STAT_STAGE)
                            validToRaise |= gBitTable[i];
                    }

                    if (validToLower != 0 || validToRaise != 0) // Can lower one stat, or can raise one stat
                    {
                        gBattleScripting.statChanger = gBattleScripting.savedStatChanger = 0; // for raising and lowering stat respectively
                        if (validToRaise != 0) // Find stat to raise
                        {
                            do
                            {
                                i = (Random() % statsNum) + STAT_ATK;
                            } while (!(validToRaise & gBitTable[i]));
                            SET_STATCHANGER(i, 2, FALSE);
                            validToLower &= ~(gBitTable[i]); // Can't lower the same stat as raising.
                        }
                        if (validToLower != 0) // Find stat to lower
                        {
                            do
                            {
                                i = (Random() % statsNum) + STAT_ATK;
                            } while (!(validToLower & gBitTable[i]));
                            SET_STATCHANGER2(gBattleScripting.savedStatChanger, i, 1, TRUE);
                        }
                        BattleScriptPushCursorAndCallback(BattleScript_MoodyActivates);
                        effect++;
                    }
                }
                break;
            case ABILITY_TRUANT:
                gDisableStructs[gBattlerAttacker].truantCounter ^= 1;
                break;
            case ABILITY_BAD_DREAMS:
                if (gBattleMons[battler].status1 & STATUS1_SLEEP
                    || gBattleMons[BATTLE_OPPOSITE(battler)].status1 & STATUS1_SLEEP
                    || GetBattlerAbility(battler) == ABILITY_COMATOSE
                    || GetBattlerAbility(BATTLE_OPPOSITE(battler)) == ABILITY_COMATOSE)
                {
                    BattleScriptPushCursorAndCallback(BattleScript_BadDreamsActivates);
                    effect++;
                }
                break;
            SOLAR_POWER_HP_DROP:
            case ABILITY_SOLAR_POWER:
                if (WEATHER_HAS_EFFECT && gBattleWeather & WEATHER_SUN_ANY)
                {
                    BattleScriptPushCursorAndCallback(BattleScript_SolarPowerActivates);
                    gBattleMoveDamage = gBattleMons[battler].maxHP / 8;
                    if (gBattleMoveDamage == 0)
                        gBattleMoveDamage = 1;
                    effect++;
                }
                break;
            case ABILITY_HEALER:
                gBattleScripting.battler = BATTLE_PARTNER(battler);
                if (IsBattlerAlive(gBattleScripting.battler)
                    && gBattleMons[gBattleScripting.battler].status1 & STATUS1_ANY
                    && (Random() % 100) < 30)
                {
                    BattleScriptPushCursorAndCallback(BattleScript_HealerActivates);
                    effect++;
                }
                break;
            case ABILITY_SCHOOLING:
                if (gBattleMons[battler].level < 20)
                    break;
            case ABILITY_ZEN_MODE:
            case ABILITY_SHIELDS_DOWN:
                if ((effect = ShouldChangeFormHpBased(battler)))
                    BattleScriptPushCursorAndCallback(BattleScript_AttackerFormChangeEnd3);
                break;
            case ABILITY_POWER_CONSTRUCT:
                if ((gBattleMons[battler].species == SPECIES_ZYGARDE || gBattleMons[battler].species == SPECIES_ZYGARDE_10)
                    && gBattleMons[battler].hp <= gBattleMons[battler].maxHP / 2)
                {
                    gBattleStruct->changedSpecies[gBattlerPartyIndexes[battler]] = gBattleMons[battler].species;
                    gBattleMons[battler].species = SPECIES_ZYGARDE_COMPLETE;
                    BattleScriptPushCursorAndCallback(BattleScript_AttackerFormChangeEnd3);
                    effect++;
                }
                break;
            case ABILITY_BALL_FETCH:
                if (gBattleMons[battler].item == ITEM_NONE
                    && gBattleResults.catchAttempts[gLastUsedBall - ITEM_ULTRA_BALL] >= 1
                    && !gHasFetchedBall)
                {
                    gBattleScripting.battler = battler;
                    BtlController_EmitSetMonData(0, REQUEST_HELDITEM_BATTLE, 0, 2, &gLastUsedBall);
                    MarkBattlerForControllerExec(battler);
                    gHasFetchedBall = TRUE;
                    gLastUsedItem = gLastUsedBall;
                    BattleScriptPushCursorAndCallback(BattleScript_BallFetch);
                    effect++;
                }
                break;
            }
        }
        break;
    case ABILITYEFFECT_MOVES_BLOCK: // 2
        if ((gLastUsedAbility == ABILITY_SOUNDPROOF && gBattleMoves[move].flags & FLAG_SOUND)
            || (gLastUsedAbility == ABILITY_BULLETPROOF && gBattleMoves[move].flags & FLAG_BALLISTIC))
        {
            if (gBattleMons[gBattlerAttacker].status2 & STATUS2_MULTIPLETURNS)
                gHitMarker |= HITMARKER_NO_PPDEDUCT;
            gBattlescriptCurrInstr = BattleScript_SoundproofProtected;
            effect = 1;
        }
        else if ((((gLastUsedAbility == ABILITY_DAZZLING || gLastUsedAbility == ABILITY_QUEENLY_MAJESTY
                   || (IsBattlerAlive(battler ^= BIT_FLANK)
                       && ((GetBattlerAbility(battler) == ABILITY_DAZZLING) || GetBattlerAbility(battler) == ABILITY_QUEENLY_MAJESTY)))
                   ))
                 && GetChosenMovePriority(gBattlerAttacker) > 0
                 && GetBattlerSide(gBattlerAttacker) != GetBattlerSide(battler))
        {
            if (gBattleMons[gBattlerAttacker].status2 & STATUS2_MULTIPLETURNS)
                gHitMarker |= HITMARKER_NO_PPDEDUCT;
            gBattlescriptCurrInstr = BattleScript_DazzlingProtected;
            effect = 1;
        }
        break;
    case ABILITYEFFECT_ABSORBING: // 3
        if (move != MOVE_NONE)
        {
            u8 statId;
            switch (gLastUsedAbility)
            {
            case ABILITY_VOLT_ABSORB:
                if (moveType == TYPE_ELECTRIC)
                    effect = 1;
                break;
            case ABILITY_WATER_ABSORB:
            case ABILITY_DRY_SKIN:
                if (moveType == TYPE_WATER)
                    effect = 1;
                break;
            case ABILITY_MOTOR_DRIVE:
                if (moveType == TYPE_ELECTRIC)
                    effect = 2, statId = STAT_SPEED;
                break;
            case ABILITY_LIGHTNING_ROD:
                if (moveType == TYPE_ELECTRIC)
                    effect = 2, statId = STAT_SPATK;
                break;
            case ABILITY_STORM_DRAIN:
                if (moveType == TYPE_WATER)
                    effect = 2, statId = STAT_SPATK;
                break;
            case ABILITY_SAP_SIPPER:
                if (moveType == TYPE_GRASS)
                    effect = 2, statId = STAT_ATK;
                break;
            case ABILITY_FLASH_FIRE:
                if (moveType == TYPE_FIRE && !((gBattleMons[battler].status1 & STATUS1_FREEZE) && B_FLASH_FIRE_FROZEN <= GEN_4))
                {
                    if (!(gBattleResources->flags->flags[battler] & RESOURCE_FLAG_FLASH_FIRE))
                    {
                        gBattleCommunication[MULTISTRING_CHOOSER] = B_MSG_FLASH_FIRE_BOOST;
                        if (gProtectStructs[gBattlerAttacker].notFirstStrike)
                            gBattlescriptCurrInstr = BattleScript_FlashFireBoost;
                        else
                            gBattlescriptCurrInstr = BattleScript_FlashFireBoost_PPLoss;

                        gBattleResources->flags->flags[battler] |= RESOURCE_FLAG_FLASH_FIRE;
                        effect = 3;
                    }
                    else
                    {
                        gBattleCommunication[MULTISTRING_CHOOSER] = B_MSG_FLASH_FIRE_NO_BOOST;
                        if (gProtectStructs[gBattlerAttacker].notFirstStrike)
                            gBattlescriptCurrInstr = BattleScript_FlashFireBoost;
                        else
                            gBattlescriptCurrInstr = BattleScript_FlashFireBoost_PPLoss;

                        effect = 3;
                    }
                }
                break;
            }

            if (effect == 1) // Drain Hp ability.
            {
                if (BATTLER_MAX_HP(battler) || gStatuses3[battler] & STATUS3_HEAL_BLOCK)
                {
                    if ((gProtectStructs[gBattlerAttacker].notFirstStrike))
                        gBattlescriptCurrInstr = BattleScript_MonMadeMoveUseless;
                    else
                        gBattlescriptCurrInstr = BattleScript_MonMadeMoveUseless_PPLoss;
                }
                else
                {
                    if (gProtectStructs[gBattlerAttacker].notFirstStrike)
                        gBattlescriptCurrInstr = BattleScript_MoveHPDrain;
                    else
                        gBattlescriptCurrInstr = BattleScript_MoveHPDrain_PPLoss;

                    gBattleMoveDamage = gBattleMons[battler].maxHP / 4;
                    if (gBattleMoveDamage == 0)
                        gBattleMoveDamage = 1;
                    gBattleMoveDamage *= -1;
                }
            }
            else if (effect == 2) // Boost Stat ability;
            {
                if (gBattleMons[battler].statStages[statId] == MAX_STAT_STAGE)
                {
                    if ((gProtectStructs[gBattlerAttacker].notFirstStrike))
                        gBattlescriptCurrInstr = BattleScript_MonMadeMoveUseless;
                    else
                        gBattlescriptCurrInstr = BattleScript_MonMadeMoveUseless_PPLoss;
                }
                else
                {
                    if (gProtectStructs[gBattlerAttacker].notFirstStrike)
                        gBattlescriptCurrInstr = BattleScript_MoveStatDrain;
                    else
                        gBattlescriptCurrInstr = BattleScript_MoveStatDrain_PPLoss;

                    SET_STATCHANGER(statId, 1, FALSE);
                    gBattleMons[battler].statStages[statId]++;
                    PREPARE_STAT_BUFFER(gBattleTextBuff1, statId);
                }
            }
        }
        break;
    case ABILITYEFFECT_MOVE_END: // Think contact abilities.
        switch (gLastUsedAbility)
        {
        case ABILITY_JUSTIFIED:
            if (!(gMoveResultFlags & MOVE_RESULT_NO_EFFECT)
             && TARGET_TURN_DAMAGED
             && IsBattlerAlive(battler)
             && moveType == TYPE_DARK
             && gBattleMons[battler].statStages[STAT_ATK] != MAX_STAT_STAGE)
            {
                SET_STATCHANGER(STAT_ATK, 1, FALSE);
                BattleScriptPushCursor();
                gBattlescriptCurrInstr = BattleScript_TargetAbilityStatRaiseOnMoveEnd;
                effect++;
            }
            break;
        case ABILITY_RATTLED:
            if (!(gMoveResultFlags & MOVE_RESULT_NO_EFFECT)
             && TARGET_TURN_DAMAGED
             && IsBattlerAlive(battler)
             && (moveType == TYPE_DARK || moveType == TYPE_BUG || moveType == TYPE_GHOST)
             && gBattleMons[battler].statStages[STAT_SPEED] != MAX_STAT_STAGE)
            {
                SET_STATCHANGER(STAT_SPEED, 1, FALSE);
                BattleScriptPushCursor();
                gBattlescriptCurrInstr = BattleScript_TargetAbilityStatRaiseOnMoveEnd;
                effect++;
            }
            break;
        case ABILITY_WATER_COMPACTION:
            if (!(gMoveResultFlags & MOVE_RESULT_NO_EFFECT)
             && TARGET_TURN_DAMAGED
             && IsBattlerAlive(battler)
             && moveType == TYPE_WATER
             && gBattleMons[battler].statStages[STAT_DEF] != MAX_STAT_STAGE)
            {
                SET_STATCHANGER(STAT_DEF, 2, FALSE);
                BattleScriptPushCursor();
                gBattlescriptCurrInstr = BattleScript_TargetAbilityStatRaiseOnMoveEnd;
                effect++;
            }
            break;
        case ABILITY_STAMINA:
            if (!(gMoveResultFlags & MOVE_RESULT_NO_EFFECT)
             && TARGET_TURN_DAMAGED
             && IsBattlerAlive(battler)
             && gBattleMons[battler].statStages[STAT_DEF] != MAX_STAT_STAGE)
            {
                SET_STATCHANGER(STAT_DEF, 1, FALSE);
                BattleScriptPushCursor();
                gBattlescriptCurrInstr = BattleScript_TargetAbilityStatRaiseOnMoveEnd;
                effect++;
            }
            break;
        case ABILITY_BERSERK:
            if (!(gMoveResultFlags & MOVE_RESULT_NO_EFFECT)
             && TARGET_TURN_DAMAGED
             && IsBattlerAlive(battler)
            // Had more than half of hp before, now has less
             && gBattleStruct->hpBefore[battler] > gBattleMons[battler].maxHP / 2
             && gBattleMons[battler].hp < gBattleMons[battler].maxHP / 2
             && (gMultiHitCounter == 0 || gMultiHitCounter == 1)
             && !(TestSheerForceFlag(gBattlerAttacker, gCurrentMove))
             && gBattleMons[battler].statStages[STAT_SPATK] != MAX_STAT_STAGE)
            {
                SET_STATCHANGER(STAT_SPATK, 1, FALSE);
                BattleScriptPushCursor();
                gBattlescriptCurrInstr = BattleScript_TargetAbilityStatRaiseOnMoveEnd;
                effect++;
            }
            break;
        case ABILITY_EMERGENCY_EXIT:
        case ABILITY_WIMP_OUT:
            if (!(gMoveResultFlags & MOVE_RESULT_NO_EFFECT)
             && TARGET_TURN_DAMAGED
             && IsBattlerAlive(battler)
            // Had more than half of hp before, now has less
             && gBattleStruct->hpBefore[battler] > gBattleMons[battler].maxHP / 2
             && gBattleMons[battler].hp < gBattleMons[battler].maxHP / 2
             && (gMultiHitCounter == 0 || gMultiHitCounter == 1)
             && !(TestSheerForceFlag(gBattlerAttacker, gCurrentMove))
             && (CanBattlerSwitch(battler) || !(gBattleTypeFlags & BATTLE_TYPE_TRAINER))
             && !(gBattleTypeFlags & BATTLE_TYPE_ARENA)
             && CountUsablePartyMons(battler) > 0)
            {
                gBattleResources->flags->flags[battler] |= RESOURCE_FLAG_EMERGENCY_EXIT;
                effect++;
            }
            break;
        case ABILITY_WEAK_ARMOR:
            if (!(gMoveResultFlags & MOVE_RESULT_NO_EFFECT)
             && TARGET_TURN_DAMAGED
             && IsBattlerAlive(battler)
             && IS_MOVE_PHYSICAL(gCurrentMove)
             && (gBattleMons[battler].statStages[STAT_SPEED] != MAX_STAT_STAGE || gBattleMons[battler].statStages[STAT_DEF] != MIN_STAT_STAGE))
            {
                BattleScriptPushCursor();
                gBattlescriptCurrInstr = BattleScript_WeakArmorActivates;
                effect++;
            }
            break;
        case ABILITY_CURSED_BODY:
            if (!(gMoveResultFlags & MOVE_RESULT_NO_EFFECT)
             && TARGET_TURN_DAMAGED
             && gDisableStructs[gBattlerAttacker].disabledMove == MOVE_NONE
             && IsBattlerAlive(gBattlerAttacker)
             && !IsAbilityOnSide(gBattlerAttacker, ABILITY_AROMA_VEIL)
             && gBattleMons[gBattlerAttacker].pp[gChosenMovePos] != 0
             && (Random() % 3) == 0)
            {
                gDisableStructs[gBattlerAttacker].disabledMove = gChosenMove;
                gDisableStructs[gBattlerAttacker].disableTimer = 4;
                PREPARE_MOVE_BUFFER(gBattleTextBuff1, gChosenMove);
                BattleScriptPushCursor();
                gBattlescriptCurrInstr = BattleScript_CursedBodyActivates;
                effect++;
            }
            break;
        case ABILITY_MUMMY:
            if (!(gMoveResultFlags & MOVE_RESULT_NO_EFFECT)
             && IsBattlerAlive(gBattlerAttacker)
             && TARGET_TURN_DAMAGED
             && (gBattleMoves[move].flags & FLAG_MAKES_CONTACT))
            {
                switch (gBattleMons[gBattlerAttacker].ability)
                {
                case ABILITY_MUMMY:
                case ABILITY_BATTLE_BOND:
                case ABILITY_COMATOSE:
                case ABILITY_DISGUISE:
                case ABILITY_MULTITYPE:
                case ABILITY_POWER_CONSTRUCT:
                case ABILITY_RKS_SYSTEM:
                case ABILITY_SCHOOLING:
                case ABILITY_SHIELDS_DOWN:
                case ABILITY_STANCE_CHANGE:
                    break;
                default:
                    gLastUsedAbility = gBattleMons[gBattlerAttacker].ability = ABILITY_MUMMY;
                    BattleScriptPushCursor();
                    gBattlescriptCurrInstr = BattleScript_MummyActivates;
                    effect++;
                    break;
                }
            }
            break;
        case ABILITY_ANGER_POINT:
            if (!(gMoveResultFlags & MOVE_RESULT_NO_EFFECT)
             && gIsCriticalHit
             && TARGET_TURN_DAMAGED
             && IsBattlerAlive(battler)
             && gBattleMons[battler].statStages[STAT_ATK] != MAX_STAT_STAGE)
            {
                SET_STATCHANGER(STAT_ATK, MAX_STAT_STAGE - gBattleMons[battler].statStages[STAT_ATK], FALSE);
                BattleScriptPushCursor();
                gBattlescriptCurrInstr = BattleScript_TargetsStatWasMaxedOut;
                effect++;
            }
            break;
        case ABILITY_COLOR_CHANGE:
            if (!(gMoveResultFlags & MOVE_RESULT_NO_EFFECT)
             && move != MOVE_STRUGGLE
             && gBattleMoves[move].power != 0
             && TARGET_TURN_DAMAGED
             && !IS_BATTLER_OF_TYPE(battler, moveType)
             && gBattleMons[battler].hp != 0)
            {
                SET_BATTLER_TYPE(battler, moveType);
                PREPARE_TYPE_BUFFER(gBattleTextBuff1, moveType);
                BattleScriptPushCursor();
                gBattlescriptCurrInstr = BattleScript_ColorChangeActivates;
                effect++;
            }
            break;
        case ABILITY_GOOEY:
        case ABILITY_TANGLING_HAIR:
            if (!(gMoveResultFlags & MOVE_RESULT_NO_EFFECT)
             && gBattleMons[gBattlerAttacker].hp != 0
             && gBattleMons[gBattlerAttacker].statStages[STAT_SPEED] != MIN_STAT_STAGE
             && !gProtectStructs[gBattlerAttacker].confusionSelfDmg
             && TARGET_TURN_DAMAGED
             && IsMoveMakingContact(move, gBattlerAttacker))
            {
                gBattleScripting.moveEffect = MOVE_EFFECT_AFFECTS_USER | MOVE_EFFECT_SPD_MINUS_1;
                PREPARE_ABILITY_BUFFER(gBattleTextBuff1, gLastUsedAbility);
                BattleScriptPushCursor();
                gBattlescriptCurrInstr = BattleScript_AbilityStatusEffect;
                gHitMarker |= HITMARKER_IGNORE_SAFEGUARD;
                effect++;
            }
            break;
        case ABILITY_ROUGH_SKIN:
        case ABILITY_IRON_BARBS:
            if (!(gMoveResultFlags & MOVE_RESULT_NO_EFFECT)
             && gBattleMons[gBattlerAttacker].hp != 0
             && !gProtectStructs[gBattlerAttacker].confusionSelfDmg
             && TARGET_TURN_DAMAGED
             && IsMoveMakingContact(move, gBattlerAttacker))
            {
                gBattleMoveDamage = gBattleMons[gBattlerAttacker].maxHP / 8;
                if (gBattleMoveDamage == 0)
                    gBattleMoveDamage = 1;
                PREPARE_ABILITY_BUFFER(gBattleTextBuff1, gLastUsedAbility);
                BattleScriptPushCursor();
                gBattlescriptCurrInstr = BattleScript_RoughSkinActivates;
                effect++;
            }
            break;
        case ABILITY_AFTERMATH:
            if (!IsAbilityOnField(ABILITY_DAMP)
             && !(gMoveResultFlags & MOVE_RESULT_NO_EFFECT)
             && gBattleMons[gBattlerTarget].hp == 0
             && IsBattlerAlive(gBattlerAttacker)
             && IsMoveMakingContact(move, gBattlerAttacker))
            {
                gBattleMoveDamage = gBattleMons[gBattlerAttacker].maxHP / 4;
                if (gBattleMoveDamage == 0)
                    gBattleMoveDamage = 1;
                BattleScriptPushCursor();
                gBattlescriptCurrInstr = BattleScript_AftermathDmg;
                effect++;
            }
            break;
        case ABILITY_INNARDS_OUT:
            if (!(gMoveResultFlags & MOVE_RESULT_NO_EFFECT)
             && gBattleMons[gBattlerTarget].hp == 0
             && IsBattlerAlive(gBattlerAttacker))
            {
                gBattleMoveDamage = gSpecialStatuses[gBattlerTarget].dmg;
                BattleScriptPushCursor();
                gBattlescriptCurrInstr = BattleScript_AftermathDmg;
                effect++;
            }
            break;
        case ABILITY_EFFECT_SPORE:
            if (!IS_BATTLER_OF_TYPE(gBattlerAttacker, TYPE_GRASS)
             && GetBattlerAbility(gBattlerAttacker) != ABILITY_OVERCOAT
             && GetBattlerHoldEffect(gBattlerAttacker, TRUE) != HOLD_EFFECT_SAFETY_GOOGLES)
            {
                i = Random() % 3;
                if (i == 0)
                    goto POISON_POINT;
                if (i == 1)
                    goto STATIC;
                // Sleep
                if (!(gMoveResultFlags & MOVE_RESULT_NO_EFFECT)
                 && gBattleMons[gBattlerAttacker].hp != 0
                 && !gProtectStructs[gBattlerAttacker].confusionSelfDmg
                 && TARGET_TURN_DAMAGED
                 && GetBattlerAbility(gBattlerAttacker) != ABILITY_INSOMNIA
                 && GetBattlerAbility(gBattlerAttacker) != ABILITY_VITAL_SPIRIT
                 && !(gBattleMons[gBattlerAttacker].status1 & STATUS1_ANY)
                 && !IsAbilityStatusProtected(gBattlerAttacker)
                 && IsMoveMakingContact(move, gBattlerAttacker)
                 && (Random() % 3) == 0)
                {
                    gBattleScripting.moveEffect = MOVE_EFFECT_AFFECTS_USER | MOVE_EFFECT_SLEEP;
                    PREPARE_ABILITY_BUFFER(gBattleTextBuff1, gLastUsedAbility);
                    BattleScriptPushCursor();
                    gBattlescriptCurrInstr = BattleScript_AbilityStatusEffect;
                    gHitMarker |= HITMARKER_IGNORE_SAFEGUARD;
                    effect++;
                }
            }
            break;
        POISON_POINT:
        case ABILITY_POISON_POINT:
            if (!(gMoveResultFlags & MOVE_RESULT_NO_EFFECT)
             && gBattleMons[gBattlerAttacker].hp != 0
             && !gProtectStructs[gBattlerAttacker].confusionSelfDmg
             && TARGET_TURN_DAMAGED
             && !IS_BATTLER_OF_TYPE(gBattlerAttacker, TYPE_POISON)
             && !IS_BATTLER_OF_TYPE(gBattlerAttacker, TYPE_STEEL)
             && GetBattlerAbility(gBattlerAttacker) != ABILITY_IMMUNITY
             && !(gBattleMons[gBattlerAttacker].status1 & STATUS1_ANY)
             && !IsAbilityStatusProtected(gBattlerAttacker)
             && IsMoveMakingContact(move, gBattlerAttacker)
             && (Random() % 3) == 0)
            {
                gBattleScripting.moveEffect = MOVE_EFFECT_AFFECTS_USER | MOVE_EFFECT_POISON;
                PREPARE_ABILITY_BUFFER(gBattleTextBuff1, gLastUsedAbility);
                BattleScriptPushCursor();
                gBattlescriptCurrInstr = BattleScript_AbilityStatusEffect;
                gHitMarker |= HITMARKER_IGNORE_SAFEGUARD;
                effect++;
            }
            break;
        STATIC:
        case ABILITY_STATIC:
            if (!(gMoveResultFlags & MOVE_RESULT_NO_EFFECT)
             && gBattleMons[gBattlerAttacker].hp != 0
             && !gProtectStructs[gBattlerAttacker].confusionSelfDmg
             && TARGET_TURN_DAMAGED
             && CanParalyzeType(gBattlerTarget, gBattlerAttacker)
             && GetBattlerAbility(gBattlerAttacker) != ABILITY_LIMBER
             && !(gBattleMons[gBattlerAttacker].status1 & STATUS1_ANY)
             && !IsAbilityStatusProtected(gBattlerAttacker)
             && IsMoveMakingContact(move, gBattlerAttacker)
             && (Random() % 3) == 0)
            {
                gBattleScripting.moveEffect = MOVE_EFFECT_AFFECTS_USER | MOVE_EFFECT_PARALYSIS;
                BattleScriptPushCursor();
                gBattlescriptCurrInstr = BattleScript_AbilityStatusEffect;
                gHitMarker |= HITMARKER_IGNORE_SAFEGUARD;
                effect++;
            }
            break;
        case ABILITY_FLAME_BODY:
            if (!(gMoveResultFlags & MOVE_RESULT_NO_EFFECT)
             && gBattleMons[gBattlerAttacker].hp != 0
             && !gProtectStructs[gBattlerAttacker].confusionSelfDmg
             && (gBattleMoves[move].flags & FLAG_MAKES_CONTACT)
             && TARGET_TURN_DAMAGED
             && !IS_BATTLER_OF_TYPE(gBattlerAttacker, TYPE_FIRE)
             && GetBattlerAbility(gBattlerAttacker) != ABILITY_WATER_VEIL
             && !(gBattleMons[gBattlerAttacker].status1 & STATUS1_ANY)
             && !IsAbilityStatusProtected(gBattlerAttacker)
             && (Random() % 3) == 0)
            {
                gBattleScripting.moveEffect = MOVE_EFFECT_AFFECTS_USER | MOVE_EFFECT_BURN;
                BattleScriptPushCursor();
                gBattlescriptCurrInstr = BattleScript_AbilityStatusEffect;
                gHitMarker |= HITMARKER_IGNORE_SAFEGUARD;
                effect++;
            }
            break;
        case ABILITY_CUTE_CHARM:
            if (!(gMoveResultFlags & MOVE_RESULT_NO_EFFECT)
             && gBattleMons[gBattlerAttacker].hp != 0
             && !gProtectStructs[gBattlerAttacker].confusionSelfDmg
             && (gBattleMoves[move].flags & FLAG_MAKES_CONTACT)
             && TARGET_TURN_DAMAGED
             && gBattleMons[gBattlerTarget].hp != 0
             && (Random() % 3) == 0
             && GetBattlerAbility(gBattlerAttacker) != ABILITY_OBLIVIOUS
             && !IsAbilityOnSide(gBattlerAttacker, ABILITY_AROMA_VEIL)
             && GetGenderFromSpeciesAndPersonality(speciesAtk, pidAtk) != GetGenderFromSpeciesAndPersonality(speciesDef, pidDef)
             && !(gBattleMons[gBattlerAttacker].status2 & STATUS2_INFATUATION)
             && GetGenderFromSpeciesAndPersonality(speciesAtk, pidAtk) != MON_GENDERLESS
             && GetGenderFromSpeciesAndPersonality(speciesDef, pidDef) != MON_GENDERLESS)
            {
                gBattleMons[gBattlerAttacker].status2 |= STATUS2_INFATUATED_WITH(gBattlerTarget);
                BattleScriptPushCursor();
                gBattlescriptCurrInstr = BattleScript_CuteCharmActivates;
                effect++;
            }
            break;
        case ABILITY_ILLUSION:
            if (gBattleStruct->illusion[gBattlerTarget].on && !gBattleStruct->illusion[gBattlerTarget].broken && TARGET_TURN_DAMAGED)
            {
                BattleScriptPushCursor();
                gBattlescriptCurrInstr = BattleScript_IllusionOff;
                effect++;
            }
            break;
        case ABILITY_COTTON_DOWN:
            if (!(gMoveResultFlags & MOVE_RESULT_NO_EFFECT)
             && gBattleMons[gBattlerAttacker].hp != 0
             && !gProtectStructs[gBattlerAttacker].confusionSelfDmg
             && TARGET_TURN_DAMAGED)
            {
                gEffectBattler = gBattlerTarget;
                BattleScriptPushCursor();
                gBattlescriptCurrInstr = BattleScript_CottonDownActivates;
                effect++;
            }
            break;
        case ABILITY_STEAM_ENGINE:
            if (!(gMoveResultFlags & MOVE_RESULT_NO_EFFECT)
             && TARGET_TURN_DAMAGED
             && IsBattlerAlive(battler)
             && gBattleMons[battler].statStages[STAT_SPEED] != MAX_STAT_STAGE
             && (moveType == TYPE_FIRE || moveType == TYPE_WATER))
            {
                SET_STATCHANGER(STAT_SPEED, 6, FALSE);
                BattleScriptPushCursor();
                gBattlescriptCurrInstr = BattleScript_TargetAbilityStatRaiseOnMoveEnd;
                effect++;
            }
            break;
        case ABILITY_SAND_SPIT:
            if (!(gMoveResultFlags & MOVE_RESULT_NO_EFFECT)
             && !gProtectStructs[gBattlerAttacker].confusionSelfDmg
             && TARGET_TURN_DAMAGED
             && !(WEATHER_HAS_EFFECT && gBattleWeather & WEATHER_SANDSTORM_ANY)
             && TryChangeBattleWeather(battler, ENUM_WEATHER_SANDSTORM, TRUE))
            {
                gBattleScripting.battler = gActiveBattler = battler;
                BattleScriptPushCursor();
                gBattlescriptCurrInstr = BattleScript_SandSpitActivates;
                effect++;
            }
            break;
        case ABILITY_PERISH_BODY:
            if (!(gMoveResultFlags & MOVE_RESULT_NO_EFFECT)
             && !gProtectStructs[gBattlerAttacker].confusionSelfDmg
             && TARGET_TURN_DAMAGED
             && IsBattlerAlive(battler)
             && (gBattleMoves[move].flags & FLAG_MAKES_CONTACT)
             && !(gStatuses3[gBattlerAttacker] & STATUS3_PERISH_SONG))
            {
                if (!(gStatuses3[battler] & STATUS3_PERISH_SONG))
                {
                    gStatuses3[battler] |= STATUS3_PERISH_SONG;
                    gDisableStructs[battler].perishSongTimer = 3;
                    gDisableStructs[battler].perishSongTimerStartValue = 3;
                }
                gStatuses3[gBattlerAttacker] |= STATUS3_PERISH_SONG;
                gDisableStructs[gBattlerAttacker].perishSongTimer = 3;
                gDisableStructs[gBattlerAttacker].perishSongTimerStartValue = 3;
                BattleScriptPushCursor();
                gBattlescriptCurrInstr = BattleScript_PerishBodyActivates;
                effect++;
            }
            break;
        }
        break;
    case ABILITYEFFECT_MOVE_END_ATTACKER: // Same as above, but for attacker
        switch (gLastUsedAbility)
        {
        case ABILITY_POISON_TOUCH:
            if (!(gMoveResultFlags & MOVE_RESULT_NO_EFFECT)
             && gBattleMons[gBattlerTarget].hp != 0
             && !gProtectStructs[gBattlerTarget].confusionSelfDmg
             && !IS_BATTLER_OF_TYPE(gBattlerTarget, TYPE_POISON)
             && !IS_BATTLER_OF_TYPE(gBattlerTarget, TYPE_STEEL)
             && GetBattlerAbility(gBattlerTarget) != ABILITY_IMMUNITY
             && !(gBattleMons[gBattlerTarget].status1 & STATUS1_ANY)
             && !IsAbilityStatusProtected(gBattlerTarget)
             && IsMoveMakingContact(move, gBattlerAttacker)
             && (Random() % 3) == 0)
            {
                gBattleScripting.moveEffect = MOVE_EFFECT_POISON;
                PREPARE_ABILITY_BUFFER(gBattleTextBuff1, gLastUsedAbility);
                BattleScriptPushCursor();
                gBattlescriptCurrInstr = BattleScript_AbilityStatusEffect;
                gHitMarker |= HITMARKER_IGNORE_SAFEGUARD;
                effect++;
            }
            break;
        case ABILITY_STENCH:
            if (!(gMoveResultFlags & MOVE_RESULT_NO_EFFECT)
             && gBattleMons[gBattlerTarget].hp != 0
             && !gProtectStructs[gBattlerAttacker].confusionSelfDmg
             && (Random() % 10) == 0
             && !IS_MOVE_STATUS(move)
             && !sMovesNotAffectedByStench[gCurrentMove])
            {
                gBattleScripting.moveEffect = MOVE_EFFECT_FLINCH;
                BattleScriptPushCursor();
                SetMoveEffect(FALSE, 0);
                BattleScriptPop();
                effect++;
            }
            break;
        }
        break;
    case ABILITYEFFECT_MOVE_END_OTHER: // Abilities that activate on *another* battler's moveend: Dancer, Soul-Heart, Receiver, Symbiosis
        switch (GetBattlerAbility(battler))
        {
        case ABILITY_DANCER:
            if (IsBattlerAlive(battler)
             && (gBattleMoves[gCurrentMove].flags & FLAG_DANCE)
             && !gSpecialStatuses[battler].dancerUsedMove
             && gBattlerAttacker != battler)
            {
                // Set bit and save Dancer mon's original target
                gSpecialStatuses[battler].dancerUsedMove = 1;
                gSpecialStatuses[battler].dancerOriginalTarget = *(gBattleStruct->moveTarget + battler) | 0x4;
                gBattleStruct->atkCancellerTracker = 0;
                gBattlerAttacker = gBattlerAbility = battler;
                gCalledMove = gCurrentMove;

                // Set the target to the original target of the mon that first used a Dance move
                gBattlerTarget = gBattleScripting.savedBattler & 0x3;

                // Make sure that the target isn't an ally - if it is, target the original user
                if (GetBattlerSide(gBattlerTarget) == GetBattlerSide(gBattlerAttacker))
                    gBattlerTarget = (gBattleScripting.savedBattler & 0xF0) >> 4;
                gHitMarker &= ~(HITMARKER_ATTACKSTRING_PRINTED);
                BattleScriptExecute(BattleScript_DancerActivates);
                effect++;
            }
            break;
        }
        break;
    case ABILITYEFFECT_IMMUNITY: // 5
        for (battler = 0; battler < gBattlersCount; battler++)
        {
            switch (gBattleMons[battler].ability)
            {
            case ABILITY_IMMUNITY:
                if (gBattleMons[battler].status1 & (STATUS1_POISON | STATUS1_TOXIC_POISON | STATUS1_TOXIC_COUNTER))
                {
                    StringCopy(gBattleTextBuff1, gStatusConditionString_PoisonJpn);
                    effect = 1;
                }
                break;
            case ABILITY_OWN_TEMPO:
                if (gBattleMons[battler].status2 & STATUS2_CONFUSION)
                {
                    StringCopy(gBattleTextBuff1, gStatusConditionString_ConfusionJpn);
                    effect = 2;
                }
                break;
            case ABILITY_LIMBER:
                if (gBattleMons[battler].status1 & STATUS1_PARALYSIS)
                {
                    StringCopy(gBattleTextBuff1, gStatusConditionString_ParalysisJpn);
                    effect = 1;
                }
                break;
            case ABILITY_INSOMNIA:
            case ABILITY_VITAL_SPIRIT:
                if (gBattleMons[battler].status1 & STATUS1_SLEEP)
                {
                    gBattleMons[battler].status2 &= ~(STATUS2_NIGHTMARE);
                    StringCopy(gBattleTextBuff1, gStatusConditionString_SleepJpn);
                    effect = 1;
                }
                break;
            case ABILITY_WATER_VEIL:
                if (gBattleMons[battler].status1 & STATUS1_BURN)
                {
                    StringCopy(gBattleTextBuff1, gStatusConditionString_BurnJpn);
                    effect = 1;
                }
                break;
            case ABILITY_MAGMA_ARMOR:
                if (gBattleMons[battler].status1 & STATUS1_FREEZE)
                {
                    StringCopy(gBattleTextBuff1, gStatusConditionString_IceJpn);
                    effect = 1;
                }
                break;
            case ABILITY_OBLIVIOUS:
                if (gBattleMons[battler].status2 & STATUS2_INFATUATION)
                    effect = 3;
                else if (gDisableStructs[battler].tauntTimer != 0)
                    effect = 4;
                break;
            }
            if (effect)
            {
                switch (effect)
                {
                case 1: // status cleared
                    gBattleMons[battler].status1 = 0;
                    BattleScriptPushCursor();
                    gBattlescriptCurrInstr = BattleScript_AbilityCuredStatus;
                    break;
                case 2: // get rid of confusion
                    gBattleMons[battler].status2 &= ~(STATUS2_CONFUSION);
                    BattleScriptPushCursor();
                    gBattlescriptCurrInstr = BattleScript_AbilityCuredStatus;
                    break;
                case 3: // get rid of infatuation
                    gBattleMons[battler].status2 &= ~(STATUS2_INFATUATION);
                    BattleScriptPushCursor();
                    gBattlescriptCurrInstr = BattleScript_BattlerGotOverItsInfatuation;
                    break;
                case 4: // get rid of taunt
                    gDisableStructs[battler].tauntTimer = 0;
                    BattleScriptPushCursor();
                    gBattlescriptCurrInstr = BattleScript_BattlerShookOffTaunt;
                    break;
                }

                gBattleScripting.battler = gActiveBattler = gBattlerAbility = battler;
                BtlController_EmitSetMonData(0, REQUEST_STATUS_BATTLE, 0, 4, &gBattleMons[gActiveBattler].status1);
                MarkBattlerForControllerExec(gActiveBattler);
                return effect;
            }
        }
        break;
    case ABILITYEFFECT_FORECAST: // 6
        for (battler = 0; battler < gBattlersCount; battler++)
        {
            if (gBattleMons[battler].ability == ABILITY_FORECAST || gBattleMons[battler].ability == ABILITY_FLOWER_GIFT)
            {
                effect = TryWeatherFormChange(battler);
                if (effect)
                {
                    BattleScriptPushCursorAndCallback(BattleScript_CastformChange);
                    gBattleScripting.battler = battler;
                    gBattleStruct->formToChangeInto = effect - 1;
                    return effect;
                }
            }
        }
        break;
    case ABILITYEFFECT_SYNCHRONIZE:
        if (gLastUsedAbility == ABILITY_SYNCHRONIZE && (gHitMarker & HITMARKER_SYNCHRONISE_EFFECT))
        {
            gHitMarker &= ~(HITMARKER_SYNCHRONISE_EFFECT);

            if (!(gBattleMons[gBattlerAttacker].status1 & STATUS1_ANY))
            {
                gBattleStruct->synchronizeMoveEffect &= ~(MOVE_EFFECT_AFFECTS_USER | MOVE_EFFECT_CERTAIN);
                if (gBattleStruct->synchronizeMoveEffect == MOVE_EFFECT_TOXIC)
                    gBattleStruct->synchronizeMoveEffect = MOVE_EFFECT_POISON;

                gBattleScripting.moveEffect = gBattleStruct->synchronizeMoveEffect + MOVE_EFFECT_AFFECTS_USER;
                gBattleScripting.battler = gBattlerAbility = gBattlerTarget;
                PREPARE_ABILITY_BUFFER(gBattleTextBuff1, ABILITY_SYNCHRONIZE);
                BattleScriptPushCursor();
                gBattlescriptCurrInstr = BattleScript_SynchronizeActivates;
                gHitMarker |= HITMARKER_IGNORE_SAFEGUARD;
                effect++;
            }
        }
        break;
    case ABILITYEFFECT_ATK_SYNCHRONIZE: // 8
        if (gLastUsedAbility == ABILITY_SYNCHRONIZE && (gHitMarker & HITMARKER_SYNCHRONISE_EFFECT))
        {
            gHitMarker &= ~(HITMARKER_SYNCHRONISE_EFFECT);

            if (!(gBattleMons[gBattlerTarget].status1 & STATUS1_ANY))
            {
                gBattleStruct->synchronizeMoveEffect &= ~(MOVE_EFFECT_AFFECTS_USER | MOVE_EFFECT_CERTAIN);
                if (gBattleStruct->synchronizeMoveEffect == MOVE_EFFECT_TOXIC)
                    gBattleStruct->synchronizeMoveEffect = MOVE_EFFECT_POISON;

                gBattleScripting.moveEffect = gBattleStruct->synchronizeMoveEffect;
                gBattleScripting.battler = gBattlerAbility = gBattlerAttacker;
                PREPARE_ABILITY_BUFFER(gBattleTextBuff1, ABILITY_SYNCHRONIZE);
                BattleScriptPushCursor();
                gBattlescriptCurrInstr = BattleScript_SynchronizeActivates;
                gHitMarker |= HITMARKER_IGNORE_SAFEGUARD;
                effect++;
            }
        }
        break;
    case ABILITYEFFECT_INTIMIDATE1:
    case ABILITYEFFECT_INTIMIDATE2:
        for (i = 0; i < gBattlersCount; i++)
        {
            if (gBattleMons[i].ability == ABILITY_INTIMIDATE && gBattleResources->flags->flags[i] & RESOURCE_FLAG_INTIMIDATED)
            {
                gLastUsedAbility = ABILITY_INTIMIDATE;
                gBattleResources->flags->flags[i] &= ~(RESOURCE_FLAG_INTIMIDATED);
                if (caseID == ABILITYEFFECT_INTIMIDATE1)
                {
                    BattleScriptPushCursorAndCallback(BattleScript_IntimidateActivatesEnd3);
                }
                else
                {
                    BattleScriptPushCursor();
                    gBattlescriptCurrInstr = BattleScript_IntimidateActivates;
                }
                battler = gBattlerAbility = gBattleStruct->intimidateBattler = i;
                effect++;
                break;
            }
        }
        break;
    case ABILITYEFFECT_TRACE1:
    case ABILITYEFFECT_TRACE2:
        for (i = 0; i < gBattlersCount; i++)
        {
            if (gBattleMons[i].ability == ABILITY_TRACE && (gBattleResources->flags->flags[i] & RESOURCE_FLAG_TRACED))
            {
                u8 side = (GetBattlerPosition(i) ^ BIT_SIDE) & BIT_SIDE; // side of the opposing pokemon
                u8 target1 = GetBattlerAtPosition(side);
                u8 target2 = GetBattlerAtPosition(side + BIT_FLANK);

                if (gBattleTypeFlags & BATTLE_TYPE_DOUBLE)
                {
                    if (!sAbilitiesNotTraced[gBattleMons[target1].ability] && gBattleMons[target1].hp != 0
                     && !sAbilitiesNotTraced[gBattleMons[target2].ability] && gBattleMons[target2].hp != 0)
                        gActiveBattler = GetBattlerAtPosition(((Random() & 1) * 2) | side), effect++;
                    else if (!sAbilitiesNotTraced[gBattleMons[target1].ability] && gBattleMons[target1].hp != 0)
                        gActiveBattler = target1, effect++;
                    else if (!sAbilitiesNotTraced[gBattleMons[target2].ability] && gBattleMons[target2].hp != 0)
                        gActiveBattler = target2, effect++;
                }
                else
                {
                    if (!sAbilitiesNotTraced[gBattleMons[target1].ability] && gBattleMons[target1].hp != 0)
                        gActiveBattler = target1, effect++;
                }

                if (effect)
                {
                    if (caseID == ABILITYEFFECT_TRACE1)
                    {
                        BattleScriptPushCursorAndCallback(BattleScript_TraceActivatesEnd3);
                    }
                    else
                    {
                        BattleScriptPushCursor();
                        gBattlescriptCurrInstr = BattleScript_TraceActivates;
                    }
                    gBattleResources->flags->flags[i] &= ~(RESOURCE_FLAG_TRACED);
                    gBattleStruct->tracedAbility[i] = gLastUsedAbility = gBattleMons[gActiveBattler].ability;
                    battler = gBattlerAbility = gBattleScripting.battler = i;

                    PREPARE_MON_NICK_WITH_PREFIX_BUFFER(gBattleTextBuff1, gActiveBattler, gBattlerPartyIndexes[gActiveBattler])
                    PREPARE_ABILITY_BUFFER(gBattleTextBuff2, gLastUsedAbility)
                    break;
                }
            }
        }
        break;
    }

    if (effect && gLastUsedAbility != 0xFF)
        RecordAbilityBattle(battler, gLastUsedAbility);
    if (effect && caseID <= ABILITYEFFECT_MOVE_END)
        gBattlerAbility = battler;

    return effect;
}

u32 GetBattlerAbility(u8 battlerId)
{
    if (gStatuses3[battlerId] & STATUS3_GASTRO_ACID)
        return ABILITY_NONE;
    else if ((((gBattleMons[gBattlerAttacker].ability == ABILITY_MOLD_BREAKER
            || gBattleMons[gBattlerAttacker].ability == ABILITY_TERAVOLT
            || gBattleMons[gBattlerAttacker].ability == ABILITY_TURBOBLAZE)
            && !(gStatuses3[gBattlerAttacker] & STATUS3_GASTRO_ACID))
            || gBattleMoves[gCurrentMove].flags & FLAG_TARGET_ABILITY_IGNORED)
            && sAbilitiesAffectedByMoldBreaker[gBattleMons[battlerId].ability]
            && gBattlerByTurnOrder[gCurrentTurnActionNumber] == gBattlerAttacker
            && gActionsByTurnOrder[gBattlerByTurnOrder[gBattlerAttacker]] == B_ACTION_USE_MOVE
            && gCurrentTurnActionNumber < gBattlersCount)
        return ABILITY_NONE;
    else
        return gBattleMons[battlerId].ability;
}

u32 IsAbilityOnSide(u32 battlerId, u32 ability)
{
    if (IsBattlerAlive(battlerId) && GetBattlerAbility(battlerId) == ability)
        return battlerId + 1;
    else if (IsBattlerAlive(BATTLE_PARTNER(battlerId)) && GetBattlerAbility(BATTLE_PARTNER(battlerId)) == ability)
        return BATTLE_PARTNER(battlerId) + 1;
    else
        return 0;
}

u32 IsAbilityOnOpposingSide(u32 battlerId, u32 ability)
{
    return IsAbilityOnSide(BATTLE_OPPOSITE(battlerId), ability);
}

u32 IsAbilityOnField(u32 ability)
{
    u32 i;

    for (i = 0; i < gBattlersCount; i++)
    {
        if (IsBattlerAlive(i) && GetBattlerAbility(i) == ability)
            return i + 1;
    }

    return 0;
}

u32 IsAbilityOnFieldExcept(u32 battlerId, u32 ability)
{
    u32 i;

    for (i = 0; i < gBattlersCount; i++)
    {
        if (i != battlerId && IsBattlerAlive(i) && GetBattlerAbility(i) == ability)
            return i + 1;
    }

    return 0;
}

u32 IsAbilityPreventingEscape(u32 battlerId)
{
    u32 id;

    if (B_GHOSTS_ESCAPE >= GEN_6 && IS_BATTLER_OF_TYPE(battlerId, TYPE_GHOST))
        return 0;

    if ((id = IsAbilityOnOpposingSide(battlerId, ABILITY_SHADOW_TAG)) && gBattleMons[battlerId].ability != ABILITY_SHADOW_TAG)
        return id;
    if ((id = IsAbilityOnOpposingSide(battlerId, ABILITY_ARENA_TRAP)) && IsBattlerGrounded(battlerId))
        return id;
    if ((id = IsAbilityOnOpposingSide(battlerId, ABILITY_MAGNET_PULL)) && IS_BATTLER_OF_TYPE(battlerId, TYPE_STEEL))
        return id;

    return 0;
}

bool32 CanBattlerEscape(u32 battlerId) // no ability check
{
    if (GetBattlerHoldEffect(battlerId, TRUE) == HOLD_EFFECT_SHED_SHELL)
        return TRUE;
    else if ((B_GHOSTS_ESCAPE >= GEN_6 && !IS_BATTLER_OF_TYPE(battlerId, TYPE_GHOST)) && gBattleMons[battlerId].status2 & (STATUS2_ESCAPE_PREVENTION | STATUS2_WRAPPED))
        return FALSE;
    else if (gStatuses3[battlerId] & STATUS3_ROOTED)
        return FALSE;
    else if (gFieldStatuses & STATUS_FIELD_FAIRY_LOCK)
        return FALSE;
    else
        return TRUE;
}

void BattleScriptExecute(const u8 *BS_ptr)
{
    gBattlescriptCurrInstr = BS_ptr;
    gBattleResources->battleCallbackStack->function[gBattleResources->battleCallbackStack->size++] = gBattleMainFunc;
    gBattleMainFunc = RunBattleScriptCommands_PopCallbacksStack;
    gCurrentActionFuncId = 0;
}

void BattleScriptPushCursorAndCallback(const u8 *BS_ptr)
{
    BattleScriptPushCursor();
    gBattlescriptCurrInstr = BS_ptr;
    gBattleResources->battleCallbackStack->function[gBattleResources->battleCallbackStack->size++] = gBattleMainFunc;
    gBattleMainFunc = RunBattleScriptCommands;
}

enum
{
    ITEM_NO_EFFECT, // 0
    ITEM_STATUS_CHANGE, // 1
    ITEM_EFFECT_OTHER, // 2
    ITEM_PP_CHANGE, // 3
    ITEM_HP_CHANGE, // 4
    ITEM_STATS_CHANGE, // 5
};

// second argument is 1/X of current hp compared to max hp
bool32 HasEnoughHpToEatBerry(u32 battlerId, u32 hpFraction, u32 itemId)
{
    bool32 isBerry = (ItemId_GetPocket(itemId) == POCKET_BERRIES);

    if (gBattleMons[battlerId].hp == 0)
        return FALSE;
    // Unnerve prevents consumption of opponents' berries.
    if (isBerry && IsUnnerveAbilityOnOpposingSide(battlerId))
        return FALSE;
    if (gBattleMons[battlerId].hp <= gBattleMons[battlerId].maxHP / hpFraction)
        return TRUE;

    if (hpFraction <= 4 && GetBattlerAbility(battlerId) == ABILITY_GLUTTONY && isBerry
         && gBattleMons[battlerId].hp <= gBattleMons[battlerId].maxHP / 2)
    {
        RecordAbilityBattle(battlerId, ABILITY_GLUTTONY);
        return TRUE;
    }

    return FALSE;
}

static u8 HealConfuseBerry(u32 battlerId, u32 itemId, u8 flavorId, bool32 end2)
{
    if (HasEnoughHpToEatBerry(battlerId, 2, itemId))
    {
        PREPARE_FLAVOR_BUFFER(gBattleTextBuff1, flavorId);

        gBattleMoveDamage = gBattleMons[battlerId].maxHP / GetBattlerHoldEffectParam(battlerId);
        if (gBattleMoveDamage == 0)
            gBattleMoveDamage = 1;
        gBattleMoveDamage *= -1;

        if (GetBattlerAbility(battlerId) == ABILITY_RIPEN)
        {
            gBattleMoveDamage *= 2;
            gBattlerAbility = battlerId;
        }

        if (end2)
        {
            if (GetFlavorRelationByPersonality(gBattleMons[battlerId].personality, flavorId) < 0)
                BattleScriptExecute(BattleScript_BerryConfuseHealEnd2);
            else
                BattleScriptExecute(BattleScript_ItemHealHP_RemoveItemEnd2);
        }
        else
        {
            BattleScriptPushCursor();
            if (GetFlavorRelationByPersonality(gBattleMons[battlerId].personality, flavorId) < 0)
                gBattlescriptCurrInstr = BattleScript_BerryConfuseHealRet;
            else
                gBattlescriptCurrInstr = BattleScript_ItemHealHP_RemoveItemRet;
        }

        return ITEM_HP_CHANGE;
    }
    return 0;
}

static u8 StatRaiseBerry(u32 battlerId, u32 itemId, u32 statId, bool32 end2)
{
    if (gBattleMons[battlerId].statStages[statId] < MAX_STAT_STAGE && HasEnoughHpToEatBerry(battlerId, GetBattlerHoldEffectParam(battlerId), itemId))
    {
        PREPARE_STAT_BUFFER(gBattleTextBuff1, statId);
        PREPARE_STRING_BUFFER(gBattleTextBuff2, STRINGID_STATROSE);

        gEffectBattler = battlerId;
        if (GetBattlerAbility(battlerId) == ABILITY_RIPEN)
            SET_STATCHANGER(statId, 2, FALSE);
        else
            SET_STATCHANGER(statId, 1, FALSE);

        gBattleScripting.animArg1 = 14 + statId;
        gBattleScripting.animArg2 = 0;

        if (end2)
        {
            BattleScriptExecute(BattleScript_BerryStatRaiseEnd2);
        }
        else
        {
            BattleScriptPushCursor();
            gBattlescriptCurrInstr = BattleScript_BerryStatRaiseRet;
        }
        return ITEM_STATS_CHANGE;
    }
    return 0;
}

static u8 RandomStatRaiseBerry(u32 battlerId, u32 itemId, bool32 end2)
{
    s32 i;

    for (i = 0; i < 5; i++)
    {
        if (gBattleMons[battlerId].statStages[STAT_ATK + i] < MAX_STAT_STAGE)
            break;
    }
    if (i != 5 && HasEnoughHpToEatBerry(battlerId, GetBattlerHoldEffectParam(battlerId), itemId))
    {
        do
        {
            i = Random() % 5;
        } while (gBattleMons[battlerId].statStages[STAT_ATK + i] == MAX_STAT_STAGE);

        PREPARE_STAT_BUFFER(gBattleTextBuff1, i + 1);

        gBattleTextBuff2[0] = B_BUFF_PLACEHOLDER_BEGIN;
        gBattleTextBuff2[1] = B_BUFF_STRING;
        gBattleTextBuff2[2] = STRINGID_STATSHARPLY;
        gBattleTextBuff2[3] = STRINGID_STATSHARPLY >> 8;
        gBattleTextBuff2[4] = B_BUFF_STRING;
        gBattleTextBuff2[5] = STRINGID_STATROSE;
        gBattleTextBuff2[6] = STRINGID_STATROSE >> 8;
        gBattleTextBuff2[7] = EOS;

        gEffectBattler = battlerId;

        if (GetBattlerAbility(battlerId) == ABILITY_RIPEN)
            SET_STATCHANGER(i + 1, 4, FALSE);
        else
            SET_STATCHANGER(i + 1, 2, FALSE);

        gBattleScripting.animArg1 = 0x21 + i + 6;
        gBattleScripting.animArg2 = 0;

        if (end2)
        {
            BattleScriptExecute(BattleScript_BerryStatRaiseEnd2);
        }
        else
        {
            BattleScriptPushCursor();
            gBattlescriptCurrInstr = BattleScript_BerryStatRaiseRet;
        }
        return ITEM_STATS_CHANGE;
    }
    return 0;
}

static u8 TrySetMicleBerry(u32 battlerId, u32 itemId, bool32 end2)
{
    if (HasEnoughHpToEatBerry(battlerId, 4, itemId))
    {
        gProtectStructs[battlerId].micle = TRUE;  // battler's next attack has increased accuracy

        if (end2)
        {
            BattleScriptExecute(BattleScript_MicleBerryActivateEnd2);
        }
        else
        {
            BattleScriptPushCursor();
            gBattlescriptCurrInstr = BattleScript_MicleBerryActivateRet;
        }
        return ITEM_EFFECT_OTHER;
    }
    return 0;
}

static u8 DamagedStatBoostBerryEffect(u8 battlerId, u8 statId, u8 split)
{
    if (IsBattlerAlive(battlerId)
     && TARGET_TURN_DAMAGED
     && gBattleMons[battlerId].statStages[statId] < MAX_STAT_STAGE
     && !DoesSubstituteBlockMove(gBattlerAttacker, battlerId, gCurrentMove)
     && GetBattleMoveSplit(gCurrentMove) == split)
    {

        PREPARE_STAT_BUFFER(gBattleTextBuff1, statId);
        PREPARE_STRING_BUFFER(gBattleTextBuff2, STRINGID_STATROSE);

        gEffectBattler = battlerId;
        if (GetBattlerAbility(battlerId) == ABILITY_RIPEN)
            SET_STATCHANGER(statId, 2, FALSE);
        else
            SET_STATCHANGER(statId, 1, FALSE);

        gBattleScripting.animArg1 = 14 + statId;
        gBattleScripting.animArg2 = 0;
        BattleScriptPushCursor();
        gBattlescriptCurrInstr = BattleScript_BerryStatRaiseRet;
        return ITEM_STATS_CHANGE;
    }
    return 0;
}

u8 TryHandleSeed(u8 battler, u32 terrainFlag, u8 statId, u16 itemId, bool32 execute)
{
    if (gFieldStatuses & terrainFlag && gBattleMons[battler].statStages[statId] < MAX_STAT_STAGE)
    {
        PREPARE_STAT_BUFFER(gBattleTextBuff1, statId);
        PREPARE_STRING_BUFFER(gBattleTextBuff2, STRINGID_STATROSE);

        gLastUsedItem = itemId; // for surge abilities
        gEffectBattler = battler;
        gBattleScripting.battler = battler;
        SET_STATCHANGER(statId, 1, FALSE);
        gBattleScripting.animArg1 = 0xE + statId;
        gBattleScripting.animArg2 = 0;
        if (execute)
        {
            BattleScriptExecute(BattleScript_BerryStatRaiseEnd2);
        }
        else
        {
            BattleScriptPushCursor();
            gBattlescriptCurrInstr = BattleScript_BerryStatRaiseRet;
        }
        return ITEM_STATS_CHANGE;
    }
    return 0;
}

static u8 ItemHealHp(u32 battlerId, u32 itemId, bool32 end2, bool32 percentHeal)
{
    if (HasEnoughHpToEatBerry(battlerId, 2, itemId))
    {
        if (percentHeal)
            gBattleMoveDamage = (gBattleMons[battlerId].maxHP * GetBattlerHoldEffectParam(battlerId) / 100) * -1;
        else
            gBattleMoveDamage = GetBattlerHoldEffectParam(battlerId) * -1;

        // check ripen
        if (ItemId_GetPocket(itemId) == POCKET_BERRIES && GetBattlerAbility(battlerId) == ABILITY_RIPEN)
            gBattleMoveDamage *= 2;

        gBattlerAbility = battlerId;    // in SWSH, berry juice shows ability pop up but has no effect. This is mimicked here
        if (end2)
        {
            BattleScriptExecute(BattleScript_ItemHealHP_RemoveItemEnd2);
        }
        else
        {
            BattleScriptPushCursor();
            gBattlescriptCurrInstr = BattleScript_ItemHealHP_RemoveItemRet;
        }
        return ITEM_HP_CHANGE;
    }
    return 0;
}

static bool32 UnnerveOn(u32 battlerId, u32 itemId)
{
    if (ItemId_GetPocket(itemId) == POCKET_BERRIES && IsUnnerveAbilityOnOpposingSide(battlerId))
        return TRUE;
    return FALSE;
}

u8 ItemBattleEffects(u8 caseID, u8 battlerId, bool8 moveTurn)
{
    int i = 0, moveType;
    u8 effect = ITEM_NO_EFFECT;
    u8 changedPP = 0;
    u8 battlerHoldEffect, atkHoldEffect;
    u8 atkHoldEffectParam;
    u16 atkItem;

    gLastUsedItem = gBattleMons[battlerId].item;
    battlerHoldEffect = GetBattlerHoldEffect(battlerId, TRUE);

    atkItem = gBattleMons[gBattlerAttacker].item;
    atkHoldEffect = GetBattlerHoldEffect(gBattlerAttacker, TRUE);
    atkHoldEffectParam = GetBattlerHoldEffectParam(gBattlerAttacker);

    switch (caseID)
    {
    case ITEMEFFECT_ON_SWITCH_IN:
        if (!gSpecialStatuses[battlerId].switchInItemDone)
        {
            switch (battlerHoldEffect)
            {
            case HOLD_EFFECT_DOUBLE_PRIZE:
                if (GetBattlerSide(battlerId) == B_SIDE_PLAYER)
                    gBattleStruct->moneyMultiplier *= 2;
                break;
            case HOLD_EFFECT_RESTORE_STATS:
                for (i = 0; i < NUM_BATTLE_STATS; i++)
                {
                    if (gBattleMons[battlerId].statStages[i] < DEFAULT_STAT_STAGE)
                    {
                        gBattleMons[battlerId].statStages[i] = DEFAULT_STAT_STAGE;
                        effect = ITEM_STATS_CHANGE;
                    }
                }
                if (effect)
                {
                    gBattleScripting.battler = battlerId;
                    gPotentialItemEffectBattler = battlerId;
                    gActiveBattler = gBattlerAttacker = battlerId;
                    BattleScriptExecute(BattleScript_WhiteHerbEnd2);
                }
                break;
            case HOLD_EFFECT_CONFUSE_SPICY:
                if (B_BERRIES_INSTANT >= GEN_4)
                    effect = HealConfuseBerry(battlerId, gLastUsedItem, FLAVOR_SPICY, TRUE);
                break;
            case HOLD_EFFECT_CONFUSE_DRY:
                if (B_BERRIES_INSTANT >= GEN_4)
                    effect = HealConfuseBerry(battlerId, gLastUsedItem, FLAVOR_DRY, TRUE);
                break;
            case HOLD_EFFECT_CONFUSE_SWEET:
                if (B_BERRIES_INSTANT >= GEN_4)
                    effect = HealConfuseBerry(battlerId, gLastUsedItem, FLAVOR_SWEET, TRUE);
                break;
            case HOLD_EFFECT_CONFUSE_BITTER:
                if (B_BERRIES_INSTANT >= GEN_4)
                    effect = HealConfuseBerry(battlerId, gLastUsedItem, FLAVOR_BITTER, TRUE);
                break;
            case HOLD_EFFECT_CONFUSE_SOUR:
                if (B_BERRIES_INSTANT >= GEN_4)
                    effect = HealConfuseBerry(battlerId, gLastUsedItem, FLAVOR_SOUR, TRUE);
                break;
            case HOLD_EFFECT_ATTACK_UP:
                if (B_BERRIES_INSTANT >= GEN_4)
                    effect = StatRaiseBerry(battlerId, gLastUsedItem, STAT_ATK, TRUE);
                break;
            case HOLD_EFFECT_DEFENSE_UP:
                if (B_BERRIES_INSTANT >= GEN_4)
                    effect = StatRaiseBerry(battlerId, gLastUsedItem, STAT_DEF, TRUE);
                break;
            case HOLD_EFFECT_SPEED_UP:
                if (B_BERRIES_INSTANT >= GEN_4)
                    effect = StatRaiseBerry(battlerId, gLastUsedItem, STAT_SPEED, TRUE);
                break;
            case HOLD_EFFECT_SP_ATTACK_UP:
                if (B_BERRIES_INSTANT >= GEN_4)
                    effect = StatRaiseBerry(battlerId, gLastUsedItem, STAT_SPATK, TRUE);
                break;
            case HOLD_EFFECT_SP_DEFENSE_UP:
                if (B_BERRIES_INSTANT >= GEN_4)
                    effect = StatRaiseBerry(battlerId, gLastUsedItem, STAT_SPDEF, TRUE);
                break;
            case HOLD_EFFECT_CRITICAL_UP:
                if (B_BERRIES_INSTANT >= GEN_4 && !(gBattleMons[battlerId].status2 & STATUS2_FOCUS_ENERGY) && HasEnoughHpToEatBerry(battlerId, GetBattlerHoldEffectParam(battlerId), gLastUsedItem))
                {
                    gBattleMons[battlerId].status2 |= STATUS2_FOCUS_ENERGY;
                    BattleScriptExecute(BattleScript_BerryFocusEnergyEnd2);
                    effect = ITEM_EFFECT_OTHER;
                }
                break;
            case HOLD_EFFECT_RANDOM_STAT_UP:
                if (B_BERRIES_INSTANT >= GEN_4)
                    effect = RandomStatRaiseBerry(battlerId, gLastUsedItem, TRUE);
                break;
            case HOLD_EFFECT_CURE_PAR:
                if (B_BERRIES_INSTANT >= GEN_4 && gBattleMons[battlerId].status1 & STATUS1_PARALYSIS && !UnnerveOn(battlerId, gLastUsedItem))
                {
                    gBattleMons[battlerId].status1 &= ~(STATUS1_PARALYSIS);
                    BattleScriptExecute(BattleScript_BerryCurePrlzEnd2);
                    effect = ITEM_STATUS_CHANGE;
                }
                break;
            case HOLD_EFFECT_CURE_PSN:
                if (B_BERRIES_INSTANT >= GEN_4 && gBattleMons[battlerId].status1 & STATUS1_PSN_ANY && !UnnerveOn(battlerId, gLastUsedItem))
                {
                    gBattleMons[battlerId].status1 &= ~(STATUS1_PSN_ANY | STATUS1_TOXIC_COUNTER);
                    BattleScriptExecute(BattleScript_BerryCurePsnEnd2);
                    effect = ITEM_STATUS_CHANGE;
                }
                break;
            case HOLD_EFFECT_CURE_BRN:
                if (B_BERRIES_INSTANT >= GEN_4 && gBattleMons[battlerId].status1 & STATUS1_BURN && !UnnerveOn(battlerId, gLastUsedItem))
                {
                    gBattleMons[battlerId].status1 &= ~(STATUS1_BURN);
                    BattleScriptExecute(BattleScript_BerryCureBrnEnd2);
                    effect = ITEM_STATUS_CHANGE;
                }
                break;
            case HOLD_EFFECT_CURE_FRZ:
                if (B_BERRIES_INSTANT >= GEN_4 && gBattleMons[battlerId].status1 & STATUS1_FREEZE && !UnnerveOn(battlerId, gLastUsedItem))
                {
                    gBattleMons[battlerId].status1 &= ~(STATUS1_FREEZE);
                    BattleScriptExecute(BattleScript_BerryCureFrzEnd2);
                    effect = ITEM_STATUS_CHANGE;
                }
                break;
            case HOLD_EFFECT_CURE_SLP:
                if (B_BERRIES_INSTANT >= GEN_4 && gBattleMons[battlerId].status1 & STATUS1_SLEEP && !UnnerveOn(battlerId, gLastUsedItem))
                {
                    gBattleMons[battlerId].status1 &= ~(STATUS1_SLEEP);
                    gBattleMons[battlerId].status2 &= ~(STATUS2_NIGHTMARE);
                    BattleScriptExecute(BattleScript_BerryCureSlpEnd2);
                    effect = ITEM_STATUS_CHANGE;
                }
                break;
            case HOLD_EFFECT_CURE_STATUS:
                if (B_BERRIES_INSTANT >= GEN_4 && (gBattleMons[battlerId].status1 & STATUS1_ANY || gBattleMons[battlerId].status2 & STATUS2_CONFUSION) && !UnnerveOn(battlerId, gLastUsedItem))
                {
                    i = 0;
                    if (gBattleMons[battlerId].status1 & STATUS1_PSN_ANY)
                    {
                        StringCopy(gBattleTextBuff1, gStatusConditionString_PoisonJpn);
                        i++;
                    }
                    if (gBattleMons[battlerId].status1 & STATUS1_SLEEP)
                    {
                        gBattleMons[battlerId].status2 &= ~(STATUS2_NIGHTMARE);
                        StringCopy(gBattleTextBuff1, gStatusConditionString_SleepJpn);
                        i++;
                    }
                    if (gBattleMons[battlerId].status1 & STATUS1_PARALYSIS)
                    {
                        StringCopy(gBattleTextBuff1, gStatusConditionString_ParalysisJpn);
                        i++;
                    }
                    if (gBattleMons[battlerId].status1 & STATUS1_BURN)
                    {
                        StringCopy(gBattleTextBuff1, gStatusConditionString_BurnJpn);
                        i++;
                    }
                    if (gBattleMons[battlerId].status1 & STATUS1_FREEZE)
                    {
                        StringCopy(gBattleTextBuff1, gStatusConditionString_IceJpn);
                        i++;
                    }
                    if (gBattleMons[battlerId].status2 & STATUS2_CONFUSION)
                    {
                        StringCopy(gBattleTextBuff1, gStatusConditionString_ConfusionJpn);
                        i++;
                    }
                    if (!(i > 1))
                        gBattleCommunication[MULTISTRING_CHOOSER] = B_MSG_CURED_PROBLEM;
                    else
                        gBattleCommunication[MULTISTRING_CHOOSER] = B_MSG_NORMALIZED_STATUS;
                    gBattleMons[battlerId].status1 = 0;
                    gBattleMons[battlerId].status2 &= ~(STATUS2_CONFUSION);
                    BattleScriptExecute(BattleScript_BerryCureChosenStatusEnd2);
                    effect = ITEM_STATUS_CHANGE;
                }
                break;
            case HOLD_EFFECT_RESTORE_HP:
                if (B_BERRIES_INSTANT >= GEN_4)
                    effect = ItemHealHp(battlerId, gLastUsedItem, TRUE, FALSE);
                break;
            case HOLD_EFFECT_RESTORE_PCT_HP:
                if (B_BERRIES_INSTANT >= GEN_4)
                    effect = ItemHealHp(battlerId, gLastUsedItem, TRUE, TRUE);
                break;
            case HOLD_EFFECT_AIR_BALLOON:
                effect = ITEM_EFFECT_OTHER;
                gBattleScripting.battler = battlerId;
                BattleScriptPushCursorAndCallback(BattleScript_AirBaloonMsgIn);
                RecordItemEffectBattle(battlerId, HOLD_EFFECT_AIR_BALLOON);
                break;
            case HOLD_EFFECT_ROOM_SERVICE:
                if (gFieldStatuses & STATUS_FIELD_TRICK_ROOM && gBattleMons[battlerId].statStages[STAT_SPEED] > MIN_STAT_STAGE)
                {
                    PREPARE_STAT_BUFFER(gBattleTextBuff1, STAT_SPEED);
                    PREPARE_STRING_BUFFER(gBattleTextBuff2, STRINGID_STATFELL);

                    gEffectBattler = battlerId;
                    SET_STATCHANGER(STAT_SPEED, 1, TRUE);
                    gBattleScripting.animArg1 = 0xE + STAT_SPEED;
                    gBattleScripting.animArg2 = 0;
                    BattleScriptExecute(BattleScript_BerryStatRaiseEnd2);
                    effect = ITEM_STATS_CHANGE;
                }
            case HOLD_EFFECT_SEEDS:
                switch (GetBattlerHoldEffectParam(battlerId))
                {
                case HOLD_EFFECT_PARAM_ELECTRIC_TERRAIN:
                    effect = TryHandleSeed(battlerId, STATUS_FIELD_ELECTRIC_TERRAIN, STAT_DEF, gLastUsedItem, TRUE);
                    break;
                case HOLD_EFFECT_PARAM_GRASSY_TERRAIN:
                    effect = TryHandleSeed(battlerId, STATUS_FIELD_GRASSY_TERRAIN, STAT_DEF, gLastUsedItem, TRUE);
                    break;
                case HOLD_EFFECT_PARAM_MISTY_TERRAIN:
                    effect = TryHandleSeed(battlerId, STATUS_FIELD_MISTY_TERRAIN, STAT_SPDEF, gLastUsedItem, TRUE);
                    break;
                case HOLD_EFFECT_PARAM_PSYCHIC_TERRAIN:
                    effect = TryHandleSeed(battlerId, STATUS_FIELD_PSYCHIC_TERRAIN, STAT_SPDEF, gLastUsedItem, TRUE);
                    break;
                    
                }
                break;
            case HOLD_EFFECT_EJECT_PACK:
                if (gSpecialStatuses[battlerId].statFell)
                {
                    gSpecialStatuses[battlerId].statFell = FALSE;
                    gActiveBattler = gBattleScripting.battler = battlerId;
                    effect = ITEM_STATS_CHANGE;
                    if (moveTurn)
					{
						BattleScriptPushCursor();
						gBattlescriptCurrInstr = BattleScript_EjectPackActivate_Ret;
					}
					else
                    {
						BattleScriptExecute(BattleScript_EjectPackActivate_End2);
                    }
                }
                break;
            }

            if (effect)
            {
                gSpecialStatuses[battlerId].switchInItemDone = 1;
                gActiveBattler = gBattlerAttacker = gPotentialItemEffectBattler = gBattleScripting.battler = battlerId;
                switch (effect)
                {
                case ITEM_STATUS_CHANGE:
                    BtlController_EmitSetMonData(0, REQUEST_STATUS_BATTLE, 0, 4, &gBattleMons[battlerId].status1);
                    MarkBattlerForControllerExec(gActiveBattler);
                    break;
                case ITEM_PP_CHANGE:
                    if (!(gBattleMons[battlerId].status2 & STATUS2_TRANSFORMED) && !(gDisableStructs[battlerId].mimickedMoves & gBitTable[i]))
                        gBattleMons[battlerId].pp[i] = changedPP;
                    break;
                }
            }
        }
        break;
    case 1:
        if (gBattleMons[battlerId].hp)
        {
            switch (battlerHoldEffect)
            {
            case HOLD_EFFECT_RESTORE_HP:
                if (!moveTurn)
                    effect = ItemHealHp(battlerId, gLastUsedItem, TRUE, FALSE);
                break;
            case HOLD_EFFECT_RESTORE_PCT_HP:
                if (!moveTurn)
                    effect = ItemHealHp(battlerId, gLastUsedItem, TRUE, TRUE);
                break;
            case HOLD_EFFECT_RESTORE_PP:
                if (!moveTurn)
                {
                    struct Pokemon *mon;
                    u8 ppBonuses;
                    u16 move;

                    mon = GetBattlerPartyData(battlerId);
                    for (i = 0; i < MAX_MON_MOVES; i++)
                    {
                        move = GetMonData(mon, MON_DATA_MOVE1 + i);
                        changedPP = GetMonData(mon, MON_DATA_PP1 + i);
                        ppBonuses = GetMonData(mon, MON_DATA_PP_BONUSES);
                        if (move && changedPP == 0)
                            break;
                    }
                    if (i != MAX_MON_MOVES)
                    {
                        u8 maxPP = CalculatePPWithBonus(move, ppBonuses, i);
                        u8 ppRestored = GetBattlerHoldEffectParam(battlerId);

                        if (GetBattlerAbility(battlerId) == ABILITY_RIPEN)
                        {
                            ppRestored *= 2;
                            gBattlerAbility = battlerId;
                        }
                        if (changedPP + ppRestored > maxPP)
                            changedPP = maxPP;
                        else
                            changedPP = changedPP + ppRestored;

                        PREPARE_MOVE_BUFFER(gBattleTextBuff1, move);

                        BattleScriptExecute(BattleScript_BerryPPHealEnd2);
                        BtlController_EmitSetMonData(0, i + REQUEST_PPMOVE1_BATTLE, 0, 1, &changedPP);
                        MarkBattlerForControllerExec(gActiveBattler);
                        effect = ITEM_PP_CHANGE;
                    }
                }
                break;
            case HOLD_EFFECT_RESTORE_STATS:
                for (i = 0; i < NUM_BATTLE_STATS; i++)
                {
                    if (gBattleMons[battlerId].statStages[i] < DEFAULT_STAT_STAGE)
                    {
                        gBattleMons[battlerId].statStages[i] = DEFAULT_STAT_STAGE;
                        effect = ITEM_STATS_CHANGE;
                    }
                }
                if (effect)
                {
                    gBattleScripting.battler = battlerId;
                    gPotentialItemEffectBattler = battlerId;
                    gActiveBattler = gBattlerAttacker = battlerId;
                    BattleScriptExecute(BattleScript_WhiteHerbEnd2);
                }
                break;
            case HOLD_EFFECT_BLACK_SLUDGE:
                if (IS_BATTLER_OF_TYPE(battlerId, TYPE_POISON))
                    goto LEFTOVERS;
            case HOLD_EFFECT_LEFTOVERS:
            LEFTOVERS:
                if (gBattleMons[battlerId].hp < gBattleMons[battlerId].maxHP && !moveTurn)
                {
                    gBattleMoveDamage = gBattleMons[battlerId].maxHP / 16;
                    if (gBattleMoveDamage == 0)
                        gBattleMoveDamage = 1;
                    gBattleMoveDamage *= -1;
                    BattleScriptExecute(BattleScript_ItemHealHP_End2);
                    effect = ITEM_HP_CHANGE;
                    RecordItemEffectBattle(battlerId, battlerHoldEffect);
                }
                break;
            case HOLD_EFFECT_CONFUSE_SPICY:
                if (!moveTurn)
                    effect = HealConfuseBerry(battlerId, gLastUsedItem, FLAVOR_SPICY, TRUE);
                break;
            case HOLD_EFFECT_CONFUSE_DRY:
                if (!moveTurn)
                    effect = HealConfuseBerry(battlerId, gLastUsedItem, FLAVOR_DRY, TRUE);
                break;
            case HOLD_EFFECT_CONFUSE_SWEET:
                if (!moveTurn)
                    effect = HealConfuseBerry(battlerId, gLastUsedItem, FLAVOR_SWEET, TRUE);
                break;
            case HOLD_EFFECT_CONFUSE_BITTER:
                if (!moveTurn)
                    effect = HealConfuseBerry(battlerId, gLastUsedItem, FLAVOR_BITTER, TRUE);
                break;
            case HOLD_EFFECT_CONFUSE_SOUR:
                if (!moveTurn)
                    effect = HealConfuseBerry(battlerId, gLastUsedItem, FLAVOR_SOUR, TRUE);
                break;
            case HOLD_EFFECT_ATTACK_UP:
                if (!moveTurn)
                    effect = StatRaiseBerry(battlerId, gLastUsedItem, STAT_ATK, TRUE);
                break;
            case HOLD_EFFECT_DEFENSE_UP:
                if (!moveTurn)
                    effect = StatRaiseBerry(battlerId, gLastUsedItem, STAT_DEF, TRUE);
                break;
            case HOLD_EFFECT_SPEED_UP:
                if (!moveTurn)
                    effect = StatRaiseBerry(battlerId, gLastUsedItem, STAT_SPEED, TRUE);
                break;
            case HOLD_EFFECT_SP_ATTACK_UP:
                if (!moveTurn)
                    effect = StatRaiseBerry(battlerId, gLastUsedItem, STAT_SPATK, TRUE);
                break;
            case HOLD_EFFECT_SP_DEFENSE_UP:
                if (!moveTurn)
                    effect = StatRaiseBerry(battlerId, gLastUsedItem, STAT_SPDEF, TRUE);
                break;
            case HOLD_EFFECT_CRITICAL_UP:
                if (!moveTurn && !(gBattleMons[battlerId].status2 & STATUS2_FOCUS_ENERGY) && HasEnoughHpToEatBerry(battlerId, GetBattlerHoldEffectParam(battlerId), gLastUsedItem))
                {
                    gBattleMons[battlerId].status2 |= STATUS2_FOCUS_ENERGY;
                    BattleScriptExecute(BattleScript_BerryFocusEnergyEnd2);
                    effect = ITEM_EFFECT_OTHER;
                }
                break;
            case HOLD_EFFECT_RANDOM_STAT_UP:
                if (!moveTurn)
                    effect = RandomStatRaiseBerry(battlerId, gLastUsedItem, TRUE);
                break;
            case HOLD_EFFECT_CURE_PAR:
                if (gBattleMons[battlerId].status1 & STATUS1_PARALYSIS && !UnnerveOn(battlerId, gLastUsedItem))
                {
                    gBattleMons[battlerId].status1 &= ~(STATUS1_PARALYSIS);
                    BattleScriptExecute(BattleScript_BerryCurePrlzEnd2);
                    effect = ITEM_STATUS_CHANGE;
                }
                break;
            case HOLD_EFFECT_CURE_PSN:
                if (gBattleMons[battlerId].status1 & STATUS1_PSN_ANY && !UnnerveOn(battlerId, gLastUsedItem))
                {
                    gBattleMons[battlerId].status1 &= ~(STATUS1_PSN_ANY | STATUS1_TOXIC_COUNTER);
                    BattleScriptExecute(BattleScript_BerryCurePsnEnd2);
                    effect = ITEM_STATUS_CHANGE;
                }
                break;
            case HOLD_EFFECT_CURE_BRN:
                if (gBattleMons[battlerId].status1 & STATUS1_BURN && !UnnerveOn(battlerId, gLastUsedItem))
                {
                    gBattleMons[battlerId].status1 &= ~(STATUS1_BURN);
                    BattleScriptExecute(BattleScript_BerryCureBrnEnd2);
                    effect = ITEM_STATUS_CHANGE;
                }
                break;
            case HOLD_EFFECT_CURE_FRZ:
                if (gBattleMons[battlerId].status1 & STATUS1_FREEZE && !UnnerveOn(battlerId, gLastUsedItem))
                {
                    gBattleMons[battlerId].status1 &= ~(STATUS1_FREEZE);
                    BattleScriptExecute(BattleScript_BerryCureFrzEnd2);
                    effect = ITEM_STATUS_CHANGE;
                }
                break;
            case HOLD_EFFECT_CURE_SLP:
                if (gBattleMons[battlerId].status1 & STATUS1_SLEEP && !UnnerveOn(battlerId, gLastUsedItem))
                {
                    gBattleMons[battlerId].status1 &= ~(STATUS1_SLEEP);
                    gBattleMons[battlerId].status2 &= ~(STATUS2_NIGHTMARE);
                    BattleScriptExecute(BattleScript_BerryCureSlpEnd2);
                    effect = ITEM_STATUS_CHANGE;
                }
                break;
            case HOLD_EFFECT_CURE_CONFUSION:
                if (gBattleMons[battlerId].status2 & STATUS2_CONFUSION && !UnnerveOn(battlerId, gLastUsedItem))
                {
                    gBattleMons[battlerId].status2 &= ~(STATUS2_CONFUSION);
                    BattleScriptExecute(BattleScript_BerryCureConfusionEnd2);
                    effect = ITEM_EFFECT_OTHER;
                }
                break;
            case HOLD_EFFECT_CURE_STATUS:
                if ((gBattleMons[battlerId].status1 & STATUS1_ANY || gBattleMons[battlerId].status2 & STATUS2_CONFUSION) && !UnnerveOn(battlerId, gLastUsedItem))
                {
                    i = 0;
                    if (gBattleMons[battlerId].status1 & STATUS1_PSN_ANY)
                    {
                        StringCopy(gBattleTextBuff1, gStatusConditionString_PoisonJpn);
                        i++;
                    }
                    if (gBattleMons[battlerId].status1 & STATUS1_SLEEP)
                    {
                        gBattleMons[battlerId].status2 &= ~(STATUS2_NIGHTMARE);
                        StringCopy(gBattleTextBuff1, gStatusConditionString_SleepJpn);
                        i++;
                    }
                    if (gBattleMons[battlerId].status1 & STATUS1_PARALYSIS)
                    {
                        StringCopy(gBattleTextBuff1, gStatusConditionString_ParalysisJpn);
                        i++;
                    }
                    if (gBattleMons[battlerId].status1 & STATUS1_BURN)
                    {
                        StringCopy(gBattleTextBuff1, gStatusConditionString_BurnJpn);
                        i++;
                    }
                    if (gBattleMons[battlerId].status1 & STATUS1_FREEZE)
                    {
                        StringCopy(gBattleTextBuff1, gStatusConditionString_IceJpn);
                        i++;
                    }
                    if (gBattleMons[battlerId].status2 & STATUS2_CONFUSION)
                    {
                        StringCopy(gBattleTextBuff1, gStatusConditionString_ConfusionJpn);
                        i++;
                    }
                    if (!(i > 1))
                        gBattleCommunication[MULTISTRING_CHOOSER] = B_MSG_CURED_PROBLEM;
                    else
                        gBattleCommunication[MULTISTRING_CHOOSER] = B_MSG_NORMALIZED_STATUS;
                    gBattleMons[battlerId].status1 = 0;
                    gBattleMons[battlerId].status2 &= ~(STATUS2_CONFUSION);
                    BattleScriptExecute(BattleScript_BerryCureChosenStatusEnd2);
                    effect = ITEM_STATUS_CHANGE;
                }
                break;
            case HOLD_EFFECT_CURE_ATTRACT:
                if (gBattleMons[battlerId].status2 & STATUS2_INFATUATION)
                {
                    gBattleMons[battlerId].status2 &= ~(STATUS2_INFATUATION);
                    StringCopy(gBattleTextBuff1, gStatusConditionString_LoveJpn);
                    BattleScriptExecute(BattleScript_BerryCureChosenStatusEnd2);
                    gBattleCommunication[MULTISTRING_CHOOSER] = B_MSG_CURED_PROBLEM;
                    effect = ITEM_EFFECT_OTHER;
                }
                break;
            case HOLD_EFFECT_MICLE_BERRY:
                if (!moveTurn)
                    effect = TrySetMicleBerry(battlerId, gLastUsedItem, TRUE);
                break;
            }

            if (effect)
            {
                gActiveBattler = gBattlerAttacker = gPotentialItemEffectBattler = gBattleScripting.battler = battlerId;
                switch (effect)
                {
                case ITEM_STATUS_CHANGE:
                    BtlController_EmitSetMonData(0, REQUEST_STATUS_BATTLE, 0, 4, &gBattleMons[battlerId].status1);
                    MarkBattlerForControllerExec(gActiveBattler);
                    break;
                case ITEM_PP_CHANGE:
                    if (!(gBattleMons[battlerId].status2 & STATUS2_TRANSFORMED) && !(gDisableStructs[battlerId].mimickedMoves & gBitTable[i]))
                        gBattleMons[battlerId].pp[i] = changedPP;
                    break;
                }
            }
        }
        break;
    case ITEMEFFECT_MOVE_END:
        for (battlerId = 0; battlerId < gBattlersCount; battlerId++)
        {
            gLastUsedItem = gBattleMons[battlerId].item;
            battlerHoldEffect = GetBattlerHoldEffect(battlerId, TRUE);
            switch (battlerHoldEffect)
            {
            case HOLD_EFFECT_MICLE_BERRY:
                if (B_HP_BERRIES >= GEN_4)
                    effect = TrySetMicleBerry(battlerId, gLastUsedItem, FALSE);
                break;
            case HOLD_EFFECT_RESTORE_HP:
                if (B_HP_BERRIES >= GEN_4)
                    effect = ItemHealHp(battlerId, gLastUsedItem, FALSE, FALSE);
                break;
            case HOLD_EFFECT_RESTORE_PCT_HP:
                if (B_BERRIES_INSTANT >= GEN_4)
                    effect = ItemHealHp(battlerId, gLastUsedItem, FALSE, TRUE);
                break;
            case HOLD_EFFECT_CONFUSE_SPICY:
                if (B_BERRIES_INSTANT >= GEN_4)
                    effect = HealConfuseBerry(battlerId, gLastUsedItem, FLAVOR_SPICY, FALSE);
                break;
            case HOLD_EFFECT_CONFUSE_DRY:
                if (B_BERRIES_INSTANT >= GEN_4)
                    effect = HealConfuseBerry(battlerId, gLastUsedItem, FLAVOR_DRY, FALSE);
                break;
            case HOLD_EFFECT_CONFUSE_SWEET:
                if (B_BERRIES_INSTANT >= GEN_4)
                    effect = HealConfuseBerry(battlerId, gLastUsedItem, FLAVOR_SWEET, FALSE);
                break;
            case HOLD_EFFECT_CONFUSE_BITTER:
                if (B_BERRIES_INSTANT >= GEN_4)
                    effect = HealConfuseBerry(battlerId, gLastUsedItem, FLAVOR_BITTER, FALSE);
                break;
            case HOLD_EFFECT_CONFUSE_SOUR:
                if (B_BERRIES_INSTANT >= GEN_4)
                    effect = HealConfuseBerry(battlerId, gLastUsedItem, FLAVOR_SOUR, FALSE);
                break;
            case HOLD_EFFECT_ATTACK_UP:
                if (B_BERRIES_INSTANT >= GEN_4)
                    effect = StatRaiseBerry(battlerId, gLastUsedItem, STAT_ATK, FALSE);
                break;
            case HOLD_EFFECT_DEFENSE_UP:
                if (B_BERRIES_INSTANT >= GEN_4)
                    effect = StatRaiseBerry(battlerId, gLastUsedItem, STAT_DEF, FALSE);
                break;
            case HOLD_EFFECT_SPEED_UP:
                if (B_BERRIES_INSTANT >= GEN_4)
                    effect = StatRaiseBerry(battlerId, gLastUsedItem, STAT_SPEED, FALSE);
                break;
            case HOLD_EFFECT_SP_ATTACK_UP:
                if (B_BERRIES_INSTANT >= GEN_4)
                    effect = StatRaiseBerry(battlerId, gLastUsedItem, STAT_SPATK, FALSE);
                break;
            case HOLD_EFFECT_SP_DEFENSE_UP:
                if (B_BERRIES_INSTANT >= GEN_4)
                    effect = StatRaiseBerry(battlerId, gLastUsedItem, STAT_SPDEF, FALSE);
                break;
            case HOLD_EFFECT_RANDOM_STAT_UP:
                if (B_BERRIES_INSTANT >= GEN_4)
                    effect = RandomStatRaiseBerry(battlerId, gLastUsedItem, FALSE);
                break;
            case HOLD_EFFECT_CURE_PAR:
                if (gBattleMons[battlerId].status1 & STATUS1_PARALYSIS && !UnnerveOn(battlerId, gLastUsedItem))
                {
                    gBattleMons[battlerId].status1 &= ~(STATUS1_PARALYSIS);
                    BattleScriptPushCursor();
                    gBattlescriptCurrInstr = BattleScript_BerryCureParRet;
                    effect = ITEM_STATUS_CHANGE;
                }
                break;
            case HOLD_EFFECT_CURE_PSN:
                if (gBattleMons[battlerId].status1 & STATUS1_PSN_ANY && !UnnerveOn(battlerId, gLastUsedItem))
                {
                    gBattleMons[battlerId].status1 &= ~(STATUS1_PSN_ANY | STATUS1_TOXIC_COUNTER);
                    BattleScriptPushCursor();
                    gBattlescriptCurrInstr = BattleScript_BerryCurePsnRet;
                    effect = ITEM_STATUS_CHANGE;
                }
                break;
            case HOLD_EFFECT_CURE_BRN:
                if (gBattleMons[battlerId].status1 & STATUS1_BURN && !UnnerveOn(battlerId, gLastUsedItem))
                {
                    gBattleMons[battlerId].status1 &= ~(STATUS1_BURN);
                    BattleScriptPushCursor();
                    gBattlescriptCurrInstr = BattleScript_BerryCureBrnRet;
                    effect = ITEM_STATUS_CHANGE;
                }
                break;
            case HOLD_EFFECT_CURE_FRZ:
                if (gBattleMons[battlerId].status1 & STATUS1_FREEZE && !UnnerveOn(battlerId, gLastUsedItem))
                {
                    gBattleMons[battlerId].status1 &= ~(STATUS1_FREEZE);
                    BattleScriptPushCursor();
                    gBattlescriptCurrInstr = BattleScript_BerryCureFrzRet;
                    effect = ITEM_STATUS_CHANGE;
                }
                break;
            case HOLD_EFFECT_CURE_SLP:
                if (gBattleMons[battlerId].status1 & STATUS1_SLEEP && !UnnerveOn(battlerId, gLastUsedItem))
                {
                    gBattleMons[battlerId].status1 &= ~(STATUS1_SLEEP);
                    gBattleMons[battlerId].status2 &= ~(STATUS2_NIGHTMARE);
                    BattleScriptPushCursor();
                    gBattlescriptCurrInstr = BattleScript_BerryCureSlpRet;
                    effect = ITEM_STATUS_CHANGE;
                }
                break;
            case HOLD_EFFECT_CURE_CONFUSION:
                if (gBattleMons[battlerId].status2 & STATUS2_CONFUSION && !UnnerveOn(battlerId, gLastUsedItem))
                {
                    gBattleMons[battlerId].status2 &= ~(STATUS2_CONFUSION);
                    BattleScriptPushCursor();
                    gBattlescriptCurrInstr = BattleScript_BerryCureConfusionRet;
                    effect = ITEM_EFFECT_OTHER;
                }
                break;
            case HOLD_EFFECT_CURE_ATTRACT:
                if (gBattleMons[battlerId].status2 & STATUS2_INFATUATION)
                {
                    gBattleMons[battlerId].status2 &= ~(STATUS2_INFATUATION);
                    StringCopy(gBattleTextBuff1, gStatusConditionString_LoveJpn);
                    BattleScriptPushCursor();
                    gBattleCommunication[MULTISTRING_CHOOSER] = B_MSG_CURED_PROBLEM;
                    gBattlescriptCurrInstr = BattleScript_BerryCureChosenStatusRet;
                    effect = ITEM_EFFECT_OTHER;
                }
                break;
            case HOLD_EFFECT_CURE_STATUS:
                if ((gBattleMons[battlerId].status1 & STATUS1_ANY || gBattleMons[battlerId].status2 & STATUS2_CONFUSION) && !UnnerveOn(battlerId, gLastUsedItem))
                {
                    if (gBattleMons[battlerId].status1 & STATUS1_PSN_ANY)
                    {
                        StringCopy(gBattleTextBuff1, gStatusConditionString_PoisonJpn);
                    }
                    if (gBattleMons[battlerId].status1 & STATUS1_SLEEP)
                    {
                        gBattleMons[battlerId].status2 &= ~(STATUS2_NIGHTMARE);
                        StringCopy(gBattleTextBuff1, gStatusConditionString_SleepJpn);
                    }
                    if (gBattleMons[battlerId].status1 & STATUS1_PARALYSIS)
                    {
                        StringCopy(gBattleTextBuff1, gStatusConditionString_ParalysisJpn);
                    }
                    if (gBattleMons[battlerId].status1 & STATUS1_BURN)
                    {
                        StringCopy(gBattleTextBuff1, gStatusConditionString_BurnJpn);
                    }
                    if (gBattleMons[battlerId].status1 & STATUS1_FREEZE)
                    {
                        StringCopy(gBattleTextBuff1, gStatusConditionString_IceJpn);
                    }
                    if (gBattleMons[battlerId].status2 & STATUS2_CONFUSION)
                    {
                        StringCopy(gBattleTextBuff1, gStatusConditionString_ConfusionJpn);
                    }
                    gBattleMons[battlerId].status1 = 0;
                    gBattleMons[battlerId].status2 &= ~(STATUS2_CONFUSION);
                    BattleScriptPushCursor();
                    gBattleCommunication[MULTISTRING_CHOOSER] = B_MSG_CURED_PROBLEM;
                    gBattlescriptCurrInstr = BattleScript_BerryCureChosenStatusRet;
                    effect = ITEM_STATUS_CHANGE;
                }
                break;
            case HOLD_EFFECT_RESTORE_STATS:
                for (i = 0; i < NUM_BATTLE_STATS; i++)
                {
                    if (gBattleMons[battlerId].statStages[i] < DEFAULT_STAT_STAGE)
                    {
                        gBattleMons[battlerId].statStages[i] = DEFAULT_STAT_STAGE;
                        effect = ITEM_STATS_CHANGE;
                    }
                }
                if (effect)
                {
                    gBattleScripting.battler = battlerId;
                    gPotentialItemEffectBattler = battlerId;
                    BattleScriptPushCursor();
                    gBattlescriptCurrInstr = BattleScript_WhiteHerbRet;
                    return effect;
                }
                break;
            }

            if (effect)
            {
                gActiveBattler = gPotentialItemEffectBattler = gBattleScripting.battler = battlerId;
                if (effect == ITEM_STATUS_CHANGE)
                {
                    BtlController_EmitSetMonData(0, REQUEST_STATUS_BATTLE, 0, 4, &gBattleMons[gActiveBattler].status1);
                    MarkBattlerForControllerExec(gActiveBattler);
                }
                break;
            }
        }
        break;
    case ITEMEFFECT_KINGSROCK_SHELLBELL:
        switch (atkHoldEffect)
        {
        case HOLD_EFFECT_FLINCH:
            if (gBattleMoveDamage != 0  // need to have done damage
                && !(gMoveResultFlags & MOVE_RESULT_NO_EFFECT)
                && TARGET_TURN_DAMAGED
                && (Random() % 100) < atkHoldEffectParam
                && gBattleMoves[gCurrentMove].flags & FLAG_KINGS_ROCK_AFFECTED
                && gBattleMons[gBattlerTarget].hp)
            {
                gBattleScripting.moveEffect = MOVE_EFFECT_FLINCH;
                BattleScriptPushCursor();
                SetMoveEffect(FALSE, 0);
                BattleScriptPop();
            }
            break;
        case HOLD_EFFECT_SHELL_BELL:
            if (gBattleMoveDamage != 0  // need to have done damage
                && !(gMoveResultFlags & MOVE_RESULT_NO_EFFECT)
                && gSpecialStatuses[gBattlerTarget].dmg != 0
                && gSpecialStatuses[gBattlerTarget].dmg != 0xFFFF
                && gBattlerAttacker != gBattlerTarget
                && gBattleMons[gBattlerAttacker].hp != gBattleMons[gBattlerAttacker].maxHP
                && gBattleMons[gBattlerAttacker].hp != 0)
            {
                gLastUsedItem = atkItem;
                gPotentialItemEffectBattler = gBattlerAttacker;
                gBattleScripting.battler = gBattlerAttacker;
                gBattleMoveDamage = (gSpecialStatuses[gBattlerTarget].dmg / atkHoldEffectParam) * -1;
                if (gBattleMoveDamage == 0)
                    gBattleMoveDamage = -1;
                gSpecialStatuses[gBattlerTarget].dmg = 0;
                BattleScriptPushCursor();
                gBattlescriptCurrInstr = BattleScript_ItemHealHP_Ret;
                effect++;
            }
            break;
        case HOLD_EFFECT_THROAT_SPRAY:  // doesn't need to be a damaging move
            if (!(gMoveResultFlags & MOVE_RESULT_NO_EFFECT)
             && gBattleMons[gBattlerAttacker].hp != 0
             && gBattleMoves[gCurrentMove].flags & FLAG_SOUND
             && gBattleMons[gBattlerAttacker].statStages[STAT_SPATK] < MAX_STAT_STAGE)
            {
                gLastUsedItem = atkItem;
                gBattleScripting.statChanger = SET_STATCHANGER(STAT_SPATK, 1, FALSE);
                effect = ITEM_STATS_CHANGE;
                BattleScriptPushCursor();
                gBattlescriptCurrInstr = BattleScript_AttackerItemStatRaise;
            }
            break;
        case HOLD_EFFECT_BLUNDER_POLICY:
            if (gBattleStruct->blunderPolicy
             && gBattleMons[gBattlerAttacker].hp != 0
             && gBattleMons[gBattlerAttacker].statStages[STAT_SPEED] < MAX_STAT_STAGE)
            {
                gBattleStruct->blunderPolicy = FALSE;
                gLastUsedItem = atkItem;
                gBattleScripting.statChanger = SET_STATCHANGER(STAT_SPEED, 2, FALSE);
                effect = ITEM_STATS_CHANGE;
                BattleScriptPushCursor();
                gBattlescriptCurrInstr = BattleScript_AttackerItemStatRaise;
            }
            break;
        }
        break;
    case ITEMEFFECT_TARGET:
        if (!(gMoveResultFlags & MOVE_RESULT_NO_EFFECT))
        {
            GET_MOVE_TYPE(gCurrentMove, moveType);
            switch (battlerHoldEffect)
            {
            case HOLD_EFFECT_AIR_BALLOON:
                if (TARGET_TURN_DAMAGED)
                {
                    effect = ITEM_EFFECT_OTHER;
                    BattleScriptPushCursor();
                    gBattlescriptCurrInstr = BattleScript_AirBaloonMsgPop;
                }
                break;
            case HOLD_EFFECT_ROCKY_HELMET:
                if (TARGET_TURN_DAMAGED
                    && IsMoveMakingContact(gCurrentMove, gBattlerAttacker)
                    && IsBattlerAlive(gBattlerAttacker)
                    && GetBattlerAbility(gBattlerAttacker) != ABILITY_MAGIC_GUARD)
                {
                    gBattleMoveDamage = gBattleMons[gBattlerAttacker].maxHP / 6;
                    if (gBattleMoveDamage == 0)
                        gBattleMoveDamage = 1;
                    effect = ITEM_HP_CHANGE;
                    BattleScriptPushCursor();
                    gBattlescriptCurrInstr = BattleScript_RockyHelmetActivates;
                    PREPARE_ITEM_BUFFER(gBattleTextBuff1, gLastUsedItem);
                    RecordItemEffectBattle(battlerId, HOLD_EFFECT_ROCKY_HELMET);
                }
                break;
            case HOLD_EFFECT_WEAKNESS_POLICY:
                if (IsBattlerAlive(battlerId)
                    && TARGET_TURN_DAMAGED
                    && gMoveResultFlags & MOVE_RESULT_SUPER_EFFECTIVE)
                {
                    effect = ITEM_STATS_CHANGE;
                    BattleScriptPushCursor();
                    gBattlescriptCurrInstr = BattleScript_WeaknessPolicy;
                }
                break;
            case HOLD_EFFECT_SNOWBALL:
                if (IsBattlerAlive(battlerId)
                    && TARGET_TURN_DAMAGED
                    && moveType == TYPE_ICE)
                {
                    effect = ITEM_STATS_CHANGE;
                    BattleScriptPushCursor();
                    gBattlescriptCurrInstr = BattleScript_TargetItemStatRaise;
                    gBattleScripting.statChanger = SET_STATCHANGER(STAT_ATK, 1, FALSE);
                }
                break;
            case HOLD_EFFECT_LUMINOUS_MOSS:
                if (IsBattlerAlive(battlerId)
                    && TARGET_TURN_DAMAGED
                    && moveType == TYPE_WATER)
                {
                    effect = ITEM_STATS_CHANGE;
                    BattleScriptPushCursor();
                    gBattlescriptCurrInstr = BattleScript_TargetItemStatRaise;
                    gBattleScripting.statChanger = SET_STATCHANGER(STAT_SPDEF, 1, FALSE);
                }
                break;
            case HOLD_EFFECT_CELL_BATTERY:
                if (IsBattlerAlive(battlerId)
                    && TARGET_TURN_DAMAGED
                    && moveType == TYPE_ELECTRIC)
                {
                    effect = ITEM_STATS_CHANGE;
                    BattleScriptPushCursor();
                    gBattlescriptCurrInstr = BattleScript_TargetItemStatRaise;
                    gBattleScripting.statChanger = SET_STATCHANGER(STAT_ATK, 1, FALSE);
                }
                break;
            case HOLD_EFFECT_ABSORB_BULB:
                if (IsBattlerAlive(battlerId)
                    && TARGET_TURN_DAMAGED
                    && moveType == TYPE_WATER)
                {
                    effect = ITEM_STATS_CHANGE;
                    BattleScriptPushCursor();
                    gBattlescriptCurrInstr = BattleScript_TargetItemStatRaise;
                    gBattleScripting.statChanger = SET_STATCHANGER(STAT_SPATK, 1, FALSE);
                }
                break;
            case HOLD_EFFECT_JABOCA_BERRY:  // consume and damage attacker if used physical move
                if (IsBattlerAlive(battlerId)
                 && TARGET_TURN_DAMAGED
                 && !DoesSubstituteBlockMove(gBattlerAttacker, battlerId, gCurrentMove)
                 && IS_MOVE_PHYSICAL(gCurrentMove)
                 && GetBattlerAbility(gBattlerAttacker) != ABILITY_MAGIC_GUARD)
                {
                    gBattleMoveDamage = gBattleMons[gBattlerAttacker].maxHP / 8;
                    if (gBattleMoveDamage == 0)
                        gBattleMoveDamage = 1;
                    if (GetBattlerAbility(battlerId) == ABILITY_RIPEN)
                        gBattleMoveDamage *= 2;

                    effect = ITEM_HP_CHANGE;
                    BattleScriptPushCursor();
                    gBattlescriptCurrInstr = BattleScript_JabocaRowapBerryActivates;
                    PREPARE_ITEM_BUFFER(gBattleTextBuff1, gLastUsedItem);
                    RecordItemEffectBattle(battlerId, HOLD_EFFECT_ROCKY_HELMET);
                }
                break;
            case HOLD_EFFECT_ROWAP_BERRY:  // consume and damage attacker if used special move
                if (IsBattlerAlive(battlerId)
                 && TARGET_TURN_DAMAGED
                 && !DoesSubstituteBlockMove(gBattlerAttacker, battlerId, gCurrentMove)
                 && IS_MOVE_SPECIAL(gCurrentMove)
                 && GetBattlerAbility(gBattlerAttacker) != ABILITY_MAGIC_GUARD)
                {
                    gBattleMoveDamage = gBattleMons[gBattlerAttacker].maxHP / 8;
                    if (gBattleMoveDamage == 0)
                        gBattleMoveDamage = 1;
                    if (GetBattlerAbility(battlerId) == ABILITY_RIPEN)
                        gBattleMoveDamage *= 2;

                    effect = ITEM_HP_CHANGE;
                    BattleScriptPushCursor();
                    gBattlescriptCurrInstr = BattleScript_JabocaRowapBerryActivates;
                    PREPARE_ITEM_BUFFER(gBattleTextBuff1, gLastUsedItem);
                    RecordItemEffectBattle(battlerId, HOLD_EFFECT_ROCKY_HELMET);
                }
                break;
            case HOLD_EFFECT_KEE_BERRY:  // consume and boost defense if used physical move
                effect = DamagedStatBoostBerryEffect(battlerId, STAT_DEF, SPLIT_PHYSICAL);
                break;
            case HOLD_EFFECT_MARANGA_BERRY:  // consume and boost sp. defense if used special move
                effect = DamagedStatBoostBerryEffect(battlerId, STAT_SPDEF, SPLIT_SPECIAL);
                break;
            case HOLD_EFFECT_STICKY_BARB:
                if (TARGET_TURN_DAMAGED
                  && (!(gMoveResultFlags & MOVE_RESULT_NO_EFFECT))
                  && IsMoveMakingContact(gCurrentMove, gBattlerAttacker)
                  && !DoesSubstituteBlockMove(gCurrentMove, gBattlerAttacker, battlerId)
                  && IsBattlerAlive(gBattlerAttacker)
                  && CanStealItem(gBattlerAttacker, gBattlerTarget, gBattleMons[gBattlerTarget].item)
                  && gBattleMons[gBattlerAttacker].item == ITEM_NONE)
                {
                    // No sticky hold checks.
                    gEffectBattler = battlerId; // gEffectBattler = target
                    StealTargetItem(gBattlerAttacker, gBattlerTarget);  // Attacker takes target's barb
                    BattleScriptPushCursor();
                    gBattlescriptCurrInstr = BattleScript_StickyBarbTransfer;
                    effect = ITEM_EFFECT_OTHER;
                }
                break;
            }
        }
        break;
    case ITEMEFFECT_ORBS:
        switch (battlerHoldEffect)
        {
        case HOLD_EFFECT_TOXIC_ORB:
            if (!gBattleMons[battlerId].status1
                && CanPoisonType(battlerId, battlerId)
                && GetBattlerAbility(battlerId) != ABILITY_IMMUNITY
                && GetBattlerAbility(battlerId) != ABILITY_COMATOSE
                && IsBattlerAlive)
            {
                effect = ITEM_STATUS_CHANGE;
                gBattleMons[battlerId].status1 = STATUS1_TOXIC_POISON;
                BattleScriptExecute(BattleScript_ToxicOrb);
                RecordItemEffectBattle(battlerId, battlerHoldEffect);
            }
            break;
        case HOLD_EFFECT_FLAME_ORB:
            if (!gBattleMons[battlerId].status1
                && !IS_BATTLER_OF_TYPE(battlerId, TYPE_FIRE)
                && GetBattlerAbility(battlerId) != ABILITY_WATER_VEIL
                && GetBattlerAbility(battlerId) != ABILITY_WATER_BUBBLE
                && GetBattlerAbility(battlerId) != ABILITY_COMATOSE
                && IsBattlerAlive)
            {
                effect = ITEM_STATUS_CHANGE;
                gBattleMons[battlerId].status1 = STATUS1_BURN;
                BattleScriptExecute(BattleScript_FlameOrb);
                RecordItemEffectBattle(battlerId, battlerHoldEffect);
            }
            break;
        case HOLD_EFFECT_STICKY_BARB:   // Not an orb per se, but similar effect, and needs to NOT activate with pickpocket
            if (GetBattlerAbility(battlerId) != ABILITY_MAGIC_GUARD)
            {
                gBattleMoveDamage = gBattleMons[battlerId].maxHP / 8;
                if (gBattleMoveDamage == 0)
                    gBattleMoveDamage = 1;
                BattleScriptExecute(BattleScript_ItemHurtEnd2);
                effect = ITEM_HP_CHANGE;
                RecordItemEffectBattle(battlerId, battlerHoldEffect);
                PREPARE_ITEM_BUFFER(gBattleTextBuff1, gLastUsedItem);
            }
            break;
        }

        if (effect == ITEM_STATUS_CHANGE)
        {
            gActiveBattler = battlerId;
            BtlController_EmitSetMonData(0, REQUEST_STATUS_BATTLE, 0, 4, &gBattleMons[battlerId].status1);
            MarkBattlerForControllerExec(gActiveBattler);
        }
        break;
    }

    // Berry was successfully used on a Pokemon.
    if (effect && (gLastUsedItem >= FIRST_BERRY_INDEX && gLastUsedItem <= LAST_BERRY_INDEX))
        gBattleStruct->ateBerry[battlerId & BIT_SIDE] |= gBitTable[gBattlerPartyIndexes[battlerId]];

    return effect;
}

void ClearFuryCutterDestinyBondGrudge(u8 battlerId)
{
    gDisableStructs[battlerId].furyCutterCounter = 0;
    gBattleMons[battlerId].status2 &= ~(STATUS2_DESTINY_BOND);
    gStatuses3[battlerId] &= ~(STATUS3_GRUDGE);
}

void HandleAction_RunBattleScript(void) // identical to RunBattleScriptCommands
{
    if (gBattleControllerExecFlags == 0)
        gBattleScriptingCommandsTable[*gBattlescriptCurrInstr]();
}

u32 SetRandomTarget(u32 battlerId)
{
    u32 target;
    static const u8 targets[2][2] =
    {
        [B_SIDE_PLAYER] = {B_POSITION_OPPONENT_LEFT, B_POSITION_OPPONENT_RIGHT},
        [B_SIDE_OPPONENT] = {B_POSITION_PLAYER_LEFT, B_POSITION_PLAYER_RIGHT},
    };

    if (gBattleTypeFlags & BATTLE_TYPE_DOUBLE)
    {
        target = GetBattlerAtPosition(targets[GetBattlerSide(battlerId)][Random() % 2]);
        if (!IsBattlerAlive(target))
            target ^= BIT_FLANK;
    }
    else
    {
        target = GetBattlerAtPosition(targets[GetBattlerSide(battlerId)][0]);
    }

    return target;
}

u8 GetMoveTarget(u16 move, u8 setTarget)
{
    u8 targetBattler = 0;
    u32 i, moveTarget, side;

    if (setTarget)
        moveTarget = setTarget - 1;
    else
        moveTarget = gBattleMoves[move].target;

    switch (moveTarget)
    {
    case MOVE_TARGET_SELECTED:
        side = GetBattlerSide(gBattlerAttacker) ^ BIT_SIDE;
        if (IsAffectedByFollowMe(gBattlerAttacker, side))
        {
            targetBattler = gSideTimers[side].followmeTarget;
        }
        else
        {
            targetBattler = SetRandomTarget(gBattlerAttacker);
            if (gBattleMoves[move].type == TYPE_ELECTRIC
                && IsAbilityOnOpposingSide(gBattlerAttacker, ABILITY_LIGHTNING_ROD)
                && gBattleMons[targetBattler].ability != ABILITY_LIGHTNING_ROD)
            {
                targetBattler ^= BIT_FLANK;
                RecordAbilityBattle(targetBattler, gBattleMons[targetBattler].ability);
                gSpecialStatuses[targetBattler].lightningRodRedirected = 1;
            }
            else if (gBattleMoves[move].type == TYPE_WATER
                && IsAbilityOnOpposingSide(gBattlerAttacker, ABILITY_STORM_DRAIN)
                && gBattleMons[targetBattler].ability != ABILITY_STORM_DRAIN)
            {
                targetBattler ^= BIT_FLANK;
                RecordAbilityBattle(targetBattler, gBattleMons[targetBattler].ability);
                gSpecialStatuses[targetBattler].stormDrainRedirected = 1;
            }
        }
        break;
    case MOVE_TARGET_DEPENDS:
    case MOVE_TARGET_BOTH:
    case MOVE_TARGET_FOES_AND_ALLY:
    case MOVE_TARGET_OPPONENTS_FIELD:
        targetBattler = GetBattlerAtPosition((GetBattlerPosition(gBattlerAttacker) & BIT_SIDE) ^ BIT_SIDE);
        if (!IsBattlerAlive(targetBattler))
            targetBattler ^= BIT_FLANK;
        break;
    case MOVE_TARGET_RANDOM:
        side = GetBattlerSide(gBattlerAttacker) ^ BIT_SIDE;
        if (IsAffectedByFollowMe(gBattlerAttacker, side))
            targetBattler = gSideTimers[side].followmeTarget;
        else if (gBattleTypeFlags & BATTLE_TYPE_DOUBLE && moveTarget & MOVE_TARGET_RANDOM)
            targetBattler = SetRandomTarget(gBattlerAttacker);
        else
            targetBattler = GetBattlerAtPosition((GetBattlerPosition(gBattlerAttacker) & BIT_SIDE) ^ BIT_SIDE);
        break;
    case MOVE_TARGET_USER_OR_SELECTED:
    case MOVE_TARGET_USER:
    default:
        targetBattler = gBattlerAttacker;
        break;
    case MOVE_TARGET_ALLY:
        if (IsBattlerAlive(BATTLE_PARTNER(gBattlerAttacker)))
            targetBattler = BATTLE_PARTNER(gBattlerAttacker);
        else
            targetBattler = gBattlerAttacker;
        break;
    }

    *(gBattleStruct->moveTarget + gBattlerAttacker) = targetBattler;

    return targetBattler;
}

static bool32 IsMonEventLegal(u8 battlerId)
{
    if (GetBattlerSide(battlerId) == B_SIDE_OPPONENT)
        return TRUE;
    if (GetMonData(&gPlayerParty[gBattlerPartyIndexes[battlerId]], MON_DATA_SPECIES, NULL) != SPECIES_DEOXYS
        && GetMonData(&gPlayerParty[gBattlerPartyIndexes[battlerId]], MON_DATA_SPECIES, NULL) != SPECIES_MEW)
            return TRUE;
    return GetMonData(&gPlayerParty[gBattlerPartyIndexes[battlerId]], MON_DATA_EVENT_LEGAL, NULL);
}

u8 IsMonDisobedient(void)
{
    s32 rnd;
    s32 calc;
    u8 obedienceLevel = 0;

    if (gBattleTypeFlags & (BATTLE_TYPE_LINK | BATTLE_TYPE_RECORDED_LINK))
        return 0;
    if (GetBattlerSide(gBattlerAttacker) == B_SIDE_OPPONENT)
        return 0;

    if (IsMonEventLegal(gBattlerAttacker)) // only false if illegal Mew or Deoxys
    {
        if (gBattleTypeFlags & BATTLE_TYPE_INGAME_PARTNER && GetBattlerPosition(gBattlerAttacker) == 2)
            return 0;
        if (gBattleTypeFlags & BATTLE_TYPE_FRONTIER)
            return 0;
        if (gBattleTypeFlags & BATTLE_TYPE_RECORDED)
            return 0;
        if (!IsOtherTrainer(gBattleMons[gBattlerAttacker].otId, gBattleMons[gBattlerAttacker].otName))
            return 0;
        if (FlagGet(FLAG_BADGE08_GET))
            return 0;

        obedienceLevel = 10;

        if (FlagGet(FLAG_BADGE02_GET))
            obedienceLevel = 30;
        if (FlagGet(FLAG_BADGE04_GET))
            obedienceLevel = 50;
        if (FlagGet(FLAG_BADGE06_GET))
            obedienceLevel = 70;
    }

    if (gBattleMons[gBattlerAttacker].level <= obedienceLevel)
        return 0;
    rnd = (Random() & 255);
    calc = (gBattleMons[gBattlerAttacker].level + obedienceLevel) * rnd >> 8;
    if (calc < obedienceLevel)
        return 0;

    // is not obedient
    if (gCurrentMove == MOVE_RAGE)
        gBattleMons[gBattlerAttacker].status2 &= ~(STATUS2_RAGE);
    if (gBattleMons[gBattlerAttacker].status1 & STATUS1_SLEEP && (gCurrentMove == MOVE_SNORE || gCurrentMove == MOVE_SLEEP_TALK))
    {
        gBattlescriptCurrInstr = BattleScript_IgnoresWhileAsleep;
        return 1;
    }

    rnd = (Random() & 255);
    calc = (gBattleMons[gBattlerAttacker].level + obedienceLevel) * rnd >> 8;
    if (calc < obedienceLevel)
    {
        calc = CheckMoveLimitations(gBattlerAttacker, gBitTable[gCurrMovePos], 0xFF);
        if (calc == 0xF) // all moves cannot be used
        {
            // Randomly select, then print a disobedient string
            // B_MSG_LOAFING, B_MSG_WONT_OBEY, B_MSG_TURNED_AWAY, or B_MSG_PRETEND_NOT_NOTICE
            gBattleCommunication[MULTISTRING_CHOOSER] = Random() & (NUM_LOAF_STRINGS - 1);
            gBattlescriptCurrInstr = BattleScript_MoveUsedLoafingAround;
            return 1;
        }
        else // use a random move
        {
            do
            {
                gCurrMovePos = gChosenMovePos = Random() & (MAX_MON_MOVES - 1);
            } while (gBitTable[gCurrMovePos] & calc);

            gCalledMove = gBattleMons[gBattlerAttacker].moves[gCurrMovePos];
            gBattlescriptCurrInstr = BattleScript_IgnoresAndUsesRandomMove;
            gBattlerTarget = GetMoveTarget(gCalledMove, 0);
            gHitMarker |= HITMARKER_x200000;
            return 2;
        }
    }
    else
    {
        obedienceLevel = gBattleMons[gBattlerAttacker].level - obedienceLevel;

        calc = (Random() & 255);
        if (calc < obedienceLevel && !(gBattleMons[gBattlerAttacker].status1 & STATUS1_ANY) && gBattleMons[gBattlerAttacker].ability != ABILITY_VITAL_SPIRIT && gBattleMons[gBattlerAttacker].ability != ABILITY_INSOMNIA)
        {
            // try putting asleep
            int i;
            for (i = 0; i < gBattlersCount; i++)
            {
                if (gBattleMons[i].status2 & STATUS2_UPROAR)
                    break;
            }
            if (i == gBattlersCount)
            {
                gBattlescriptCurrInstr = BattleScript_IgnoresAndFallsAsleep;
                return 1;
            }
        }
        calc -= obedienceLevel;
        if (calc < obedienceLevel)
        {
            gBattleMoveDamage = CalculateMoveDamage(MOVE_NONE, gBattlerAttacker, gBattlerAttacker, TYPE_MYSTERY, 40, FALSE, FALSE, TRUE);
            gBattlerTarget = gBattlerAttacker;
            gBattlescriptCurrInstr = BattleScript_IgnoresAndHitsItself;
            gHitMarker |= HITMARKER_UNABLE_TO_USE_MOVE;
            return 2;
        }
        else
        {
            // Randomly select, then print a disobedient string
            // B_MSG_LOAFING, B_MSG_WONT_OBEY, B_MSG_TURNED_AWAY, or B_MSG_PRETEND_NOT_NOTICE
            gBattleCommunication[MULTISTRING_CHOOSER] = Random() & (NUM_LOAF_STRINGS - 1);
            gBattlescriptCurrInstr = BattleScript_MoveUsedLoafingAround;
            return 1;
        }
    }
}

u32 GetBattlerHoldEffect(u8 battlerId, bool32 checkNegating)
{
    if (checkNegating)
    {
        if (gStatuses3[battlerId] & STATUS3_EMBARGO)
            return HOLD_EFFECT_NONE;
        if (gFieldStatuses & STATUS_FIELD_MAGIC_ROOM)
            return HOLD_EFFECT_NONE;
        if (gBattleMons[battlerId].ability == ABILITY_KLUTZ && !(gStatuses3[battlerId] & STATUS3_GASTRO_ACID))
            return HOLD_EFFECT_NONE;
    }

    gPotentialItemEffectBattler = battlerId;

    if (B_ENABLE_DEBUG && gBattleStruct->debugHoldEffects[battlerId] != 0 && gBattleMons[battlerId].item)
        return gBattleStruct->debugHoldEffects[battlerId];
    else if (gBattleMons[battlerId].item == ITEM_ENIGMA_BERRY)
        return gEnigmaBerries[battlerId].holdEffect;
    else
        return ItemId_GetHoldEffect(gBattleMons[battlerId].item);
}

u32 GetBattlerHoldEffectParam(u8 battlerId)
{
    if (gBattleMons[battlerId].item == ITEM_ENIGMA_BERRY)
        return gEnigmaBerries[battlerId].holdEffectParam;
    else
        return ItemId_GetHoldEffectParam(gBattleMons[battlerId].item);
}

bool32 IsMoveMakingContact(u16 move, u8 battlerAtk)
{
    if (!(gBattleMoves[move].flags & FLAG_MAKES_CONTACT))
        return FALSE;
    else if (GetBattlerAbility(battlerAtk) == ABILITY_LONG_REACH)
        return FALSE;
    else if (GetBattlerHoldEffect(battlerAtk, TRUE) == HOLD_EFFECT_PROTECTIVE_PADS)
        return FALSE;
    else
        return TRUE;
}

bool32 IsBattlerGrounded(u8 battlerId)
{
    if (GetBattlerHoldEffect(battlerId, TRUE) == HOLD_EFFECT_IRON_BALL)
        return TRUE;
    else if (gFieldStatuses & STATUS_FIELD_GRAVITY)
        return TRUE;
    else if (gStatuses3[battlerId] & STATUS3_ROOTED)
        return TRUE;
    else if (gStatuses3[battlerId] & STATUS3_SMACKED_DOWN)
        return TRUE;

    else if (gStatuses3[battlerId] & STATUS3_TELEKINESIS)
        return FALSE;
    else if (gStatuses3[battlerId] & STATUS3_MAGNET_RISE)
        return FALSE;
    else if (GetBattlerHoldEffect(battlerId, TRUE) == HOLD_EFFECT_AIR_BALLOON)
        return FALSE;
    else if (GetBattlerAbility(battlerId) == ABILITY_LEVITATE)
        return FALSE;
    else if (IS_BATTLER_OF_TYPE(battlerId, TYPE_FLYING))
        return FALSE;

    else
        return TRUE;
}

bool32 IsBattlerAlive(u8 battlerId)
{
    if (gBattleMons[battlerId].hp == 0)
        return FALSE;
    else if (battlerId >= gBattlersCount)
        return FALSE;
    else if (gAbsentBattlerFlags & gBitTable[battlerId])
        return FALSE;
    else
        return TRUE;
}

u8 GetBattleMonMoveSlot(struct BattlePokemon *battleMon, u16 move)
{
    u8 i;

    for (i = 0; i < 4; i++)
    {
        if (battleMon->moves[i] == move)
            break;
    }
    return i;
}

u32 GetBattlerWeight(u8 battlerId)
{
    u32 i;
    u32 weight = GetPokedexHeightWeight(SpeciesToNationalPokedexNum(gBattleMons[battlerId].species), 1);
    u32 ability = GetBattlerAbility(battlerId);
    u32 holdEffect = GetBattlerHoldEffect(battlerId, TRUE);

    if (ability == ABILITY_HEAVY_METAL)
        weight *= 2;
    else if (ability == ABILITY_LIGHT_METAL)
        weight /= 2;

    if (holdEffect == HOLD_EFFECT_FLOAT_STONE)
        weight /= 2;

    for (i = 0; i < gDisableStructs[battlerId].autotomizeCount; i++)
    {
        if (weight > 1000)
        {
            weight -= 1000;
        }
        else if (weight <= 1000)
        {
            weight = 1;
            break;
        }
    }

    if (weight == 0)
        weight = 1;

    return weight;
}

u32 CountBattlerStatIncreases(u8 battlerId, bool32 countEvasionAcc)
{
    u32 i;
    u32 count = 0;

    for (i = 0; i < NUM_BATTLE_STATS; i++)
    {
        if ((i == STAT_ACC || i == STAT_EVASION) && !countEvasionAcc)
            continue;
        if (gBattleMons[battlerId].statStages[i] > DEFAULT_STAT_STAGE) // Stat is increased.
            count += gBattleMons[battlerId].statStages[i] - DEFAULT_STAT_STAGE;
    }

    return count;
}

u32 GetMoveTargetCount(u16 move, u8 battlerAtk, u8 battlerDef)
{
    switch (gBattleMoves[move].target)
    {
    case MOVE_TARGET_BOTH:
        return IsBattlerAlive(battlerDef)
             + IsBattlerAlive(BATTLE_PARTNER(battlerDef));
    case MOVE_TARGET_FOES_AND_ALLY:
        return IsBattlerAlive(battlerDef)
             + IsBattlerAlive(BATTLE_PARTNER(battlerDef))
             + IsBattlerAlive(BATTLE_PARTNER(battlerAtk));
    case MOVE_TARGET_OPPONENTS_FIELD:
        return 1;
    case MOVE_TARGET_DEPENDS:
    case MOVE_TARGET_SELECTED:
    case MOVE_TARGET_RANDOM:
    case MOVE_TARGET_USER_OR_SELECTED:
        return IsBattlerAlive(battlerDef);
    case MOVE_TARGET_USER:
        return IsBattlerAlive(battlerAtk);
    default:
        return 0;
    }
}

static void MulModifier(u16 *modifier, u16 val)
{
    *modifier = UQ_4_12_TO_INT((*modifier * val) + UQ_4_12_ROUND);
}

static u32 ApplyModifier(u16 modifier, u32 val)
{
    return UQ_4_12_TO_INT((modifier * val) + UQ_4_12_ROUND);
}

static const u8 sFlailHpScaleToPowerTable[] =
{
    1, 200,
    4, 150,
    9, 100,
    16, 80,
    32, 40,
    48, 20
};

// format: min. weight (hectograms), base power
static const u16 sWeightToDamageTable[] =
{
    100, 20,
    250, 40,
    500, 60,
    1000, 80,
    2000, 100,
    0xFFFF, 0xFFFF
};

static const u8 sSpeedDiffPowerTable[] = {40, 60, 80, 120, 150};
static const u8 sHeatCrushPowerTable[] = {40, 40, 60, 80, 100, 120};
static const u8 sTrumpCardPowerTable[] = {200, 80, 60, 50, 40};

const struct TypePower gNaturalGiftTable[] =
{
    [ITEM_TO_BERRY(ITEM_CHERI_BERRY)] = {TYPE_FIRE, 80},
    [ITEM_TO_BERRY(ITEM_CHESTO_BERRY)] = {TYPE_WATER, 80},
    [ITEM_TO_BERRY(ITEM_PECHA_BERRY)] = {TYPE_ELECTRIC, 80},
    [ITEM_TO_BERRY(ITEM_RAWST_BERRY)] = {TYPE_GRASS, 80},
    [ITEM_TO_BERRY(ITEM_ASPEAR_BERRY)] = {TYPE_ICE, 80},
    [ITEM_TO_BERRY(ITEM_LEPPA_BERRY)] = {TYPE_FIGHTING, 80},
    [ITEM_TO_BERRY(ITEM_ORAN_BERRY)] = {TYPE_POISON, 80},
    [ITEM_TO_BERRY(ITEM_PERSIM_BERRY)] = {TYPE_GROUND, 80},
    [ITEM_TO_BERRY(ITEM_LUM_BERRY)] = {TYPE_FLYING, 80},
    [ITEM_TO_BERRY(ITEM_SITRUS_BERRY)] = {TYPE_PSYCHIC, 80},
    [ITEM_TO_BERRY(ITEM_FIGY_BERRY)] = {TYPE_BUG, 80},
    [ITEM_TO_BERRY(ITEM_WIKI_BERRY)] = {TYPE_ROCK, 80},
    [ITEM_TO_BERRY(ITEM_MAGO_BERRY)] = {TYPE_GHOST, 80},
    [ITEM_TO_BERRY(ITEM_AGUAV_BERRY)] = {TYPE_DRAGON, 80},
    [ITEM_TO_BERRY(ITEM_IAPAPA_BERRY)] = {TYPE_DARK, 80},
    [ITEM_TO_BERRY(ITEM_RAZZ_BERRY)] = {TYPE_STEEL, 80},
    [ITEM_TO_BERRY(ITEM_OCCA_BERRY)] = {TYPE_FIRE, 80},
    [ITEM_TO_BERRY(ITEM_PASSHO_BERRY)] = {TYPE_WATER, 80},
    [ITEM_TO_BERRY(ITEM_WACAN_BERRY)] = {TYPE_ELECTRIC, 80},
    [ITEM_TO_BERRY(ITEM_RINDO_BERRY)] = {TYPE_GRASS, 80},
    [ITEM_TO_BERRY(ITEM_YACHE_BERRY)] = {TYPE_ICE, 80},
    [ITEM_TO_BERRY(ITEM_CHOPLE_BERRY)] = {TYPE_FIGHTING, 80},
    [ITEM_TO_BERRY(ITEM_KEBIA_BERRY)] = {TYPE_POISON, 80},
    [ITEM_TO_BERRY(ITEM_SHUCA_BERRY)] = {TYPE_GROUND, 80},
    [ITEM_TO_BERRY(ITEM_COBA_BERRY)] = {TYPE_FLYING, 80},
    [ITEM_TO_BERRY(ITEM_PAYAPA_BERRY)] = {TYPE_PSYCHIC, 80},
    [ITEM_TO_BERRY(ITEM_TANGA_BERRY)] = {TYPE_BUG, 80},
    [ITEM_TO_BERRY(ITEM_CHARTI_BERRY)] = {TYPE_ROCK, 80},
    [ITEM_TO_BERRY(ITEM_KASIB_BERRY)] = {TYPE_GHOST, 80},
    [ITEM_TO_BERRY(ITEM_HABAN_BERRY)] = {TYPE_DRAGON, 80},
    [ITEM_TO_BERRY(ITEM_COLBUR_BERRY)] = {TYPE_DARK, 80},
    [ITEM_TO_BERRY(ITEM_BABIRI_BERRY)] = {TYPE_STEEL, 80},
    [ITEM_TO_BERRY(ITEM_CHILAN_BERRY)] = {TYPE_NORMAL, 80},
    [ITEM_TO_BERRY(ITEM_ROSELI_BERRY)] = {TYPE_FAIRY, 80},
    [ITEM_TO_BERRY(ITEM_BLUK_BERRY)] = {TYPE_FIRE, 90},
    [ITEM_TO_BERRY(ITEM_NANAB_BERRY)] = {TYPE_WATER, 90},
    [ITEM_TO_BERRY(ITEM_WEPEAR_BERRY)] = {TYPE_ELECTRIC, 90},
    [ITEM_TO_BERRY(ITEM_PINAP_BERRY)] = {TYPE_GRASS, 90},
    [ITEM_TO_BERRY(ITEM_POMEG_BERRY)] = {TYPE_ICE, 90},
    [ITEM_TO_BERRY(ITEM_KELPSY_BERRY)] = {TYPE_FIGHTING, 90},
    [ITEM_TO_BERRY(ITEM_QUALOT_BERRY)] = {TYPE_POISON, 90},
    [ITEM_TO_BERRY(ITEM_HONDEW_BERRY)] = {TYPE_GROUND, 90},
    [ITEM_TO_BERRY(ITEM_GREPA_BERRY)] = {TYPE_FLYING, 90},
    [ITEM_TO_BERRY(ITEM_TAMATO_BERRY)] = {TYPE_PSYCHIC, 90},
    [ITEM_TO_BERRY(ITEM_CORNN_BERRY)] = {TYPE_BUG, 90},
    [ITEM_TO_BERRY(ITEM_MAGOST_BERRY)] = {TYPE_ROCK, 90},
    [ITEM_TO_BERRY(ITEM_RABUTA_BERRY)] = {TYPE_GHOST, 90},
    [ITEM_TO_BERRY(ITEM_NOMEL_BERRY)] = {TYPE_DRAGON, 90},
    [ITEM_TO_BERRY(ITEM_SPELON_BERRY)] = {TYPE_DARK, 90},
    [ITEM_TO_BERRY(ITEM_PAMTRE_BERRY)] = {TYPE_STEEL, 90},
    [ITEM_TO_BERRY(ITEM_WATMEL_BERRY)] = {TYPE_FIRE, 100},
    [ITEM_TO_BERRY(ITEM_DURIN_BERRY)] = {TYPE_WATER, 100},
    [ITEM_TO_BERRY(ITEM_BELUE_BERRY)] = {TYPE_ELECTRIC, 100},
    [ITEM_TO_BERRY(ITEM_LIECHI_BERRY)] = {TYPE_GRASS, 100},
    [ITEM_TO_BERRY(ITEM_GANLON_BERRY)] = {TYPE_ICE, 100},
    [ITEM_TO_BERRY(ITEM_SALAC_BERRY)] = {TYPE_FIGHTING, 100},
    [ITEM_TO_BERRY(ITEM_PETAYA_BERRY)] = {TYPE_POISON, 100},
    [ITEM_TO_BERRY(ITEM_APICOT_BERRY)] = {TYPE_GROUND, 100},
    [ITEM_TO_BERRY(ITEM_LANSAT_BERRY)] = {TYPE_FLYING, 100},
    [ITEM_TO_BERRY(ITEM_STARF_BERRY)] = {TYPE_PSYCHIC, 100},
    [ITEM_TO_BERRY(ITEM_ENIGMA_BERRY)] = {TYPE_BUG, 100},
    [ITEM_TO_BERRY(ITEM_MICLE_BERRY)] = {TYPE_ROCK, 100},
    [ITEM_TO_BERRY(ITEM_CUSTAP_BERRY)] = {TYPE_GHOST, 100},
    [ITEM_TO_BERRY(ITEM_JABOCA_BERRY)] = {TYPE_DRAGON, 100},
    [ITEM_TO_BERRY(ITEM_ROWAP_BERRY)] = {TYPE_DARK, 100},
    [ITEM_TO_BERRY(ITEM_KEE_BERRY)] = {TYPE_FAIRY, 100},
    [ITEM_TO_BERRY(ITEM_MARANGA_BERRY)] = {TYPE_DARK, 100},
};

static u16 CalcMoveBasePower(u16 move, u8 battlerAtk, u8 battlerDef)
{
    u32 i;
    u16 basePower = gBattleMoves[move].power;
    u32 weight, hpFraction, speed;

    switch (gBattleMoves[move].effect)
    {
    case EFFECT_PLEDGE:
        // todo
        break;
    case EFFECT_FLING:
        // todo: program Fling + Unburden interaction
        break;
    case EFFECT_ERUPTION:
        basePower = gBattleMons[battlerAtk].hp * basePower / gBattleMons[battlerAtk].maxHP;
        break;
    case EFFECT_FLAIL:
        hpFraction = GetScaledHPFraction(gBattleMons[battlerAtk].hp, gBattleMons[battlerAtk].maxHP, 48);
        for (i = 0; i < sizeof(sFlailHpScaleToPowerTable); i += 2)
        {
            if (hpFraction <= sFlailHpScaleToPowerTable[i])
                break;
        }
        basePower = sFlailHpScaleToPowerTable[i + 1];
        break;
    case EFFECT_RETURN:
        basePower = 10 * (gBattleMons[battlerAtk].friendship) / 25;
        break;
    case EFFECT_FRUSTRATION:
        basePower = 10 * (255 - gBattleMons[battlerAtk].friendship) / 25;
        break;
    case EFFECT_FURY_CUTTER:
        for (i = 1; i < gDisableStructs[battlerAtk].furyCutterCounter; i++)
            basePower *= 2;
        break;
    case EFFECT_ROLLOUT:
        for (i = 1; i < (5 - gDisableStructs[battlerAtk].rolloutTimer); i++)
            basePower *= 2;
        if (gBattleMons[battlerAtk].status2 & STATUS2_DEFENSE_CURL)
            basePower *= 2;
        break;
    case EFFECT_MAGNITUDE:
        basePower = gBattleStruct->magnitudeBasePower;
        break;
    case EFFECT_PRESENT:
        basePower = gBattleStruct->presentBasePower;
        break;
    case EFFECT_TRIPLE_KICK:
        basePower += gBattleScripting.tripleKickPower;
        break;
    case EFFECT_SPIT_UP:
        basePower = 100 * gDisableStructs[battlerAtk].stockpileCounter;
        break;
    case EFFECT_REVENGE:
        if ((gProtectStructs[battlerAtk].physicalDmg
                && gProtectStructs[battlerAtk].physicalBattlerId == battlerDef)
            || (gProtectStructs[battlerAtk].specialDmg
                && gProtectStructs[battlerAtk].specialBattlerId == battlerDef))
            basePower *= 2;
        break;
    case EFFECT_WEATHER_BALL:
        if (WEATHER_HAS_EFFECT && gBattleWeather & WEATHER_ANY)
            basePower *= 2;
        break;
    case EFFECT_PURSUIT:
        if (gActionsByTurnOrder[GetBattlerTurnOrderNum(gBattlerTarget)] == B_ACTION_SWITCH)
            basePower *= 2;
        break;
    case EFFECT_NATURAL_GIFT:
        basePower = gNaturalGiftTable[ITEM_TO_BERRY(gBattleMons[battlerAtk].item)].power;
        break;
    case EFFECT_WAKE_UP_SLAP:
        if (gBattleMons[battlerDef].status1 & STATUS1_SLEEP || GetBattlerAbility(battlerDef) == ABILITY_COMATOSE)
            basePower *= 2;
        break;
    case EFFECT_SMELLINGSALT:
        if (gBattleMons[battlerDef].status1 & STATUS1_PARALYSIS)
            basePower *= 2;
        break;
    case EFFECT_WRING_OUT:
        basePower = 120 * gBattleMons[battlerDef].hp / gBattleMons[battlerDef].maxHP;
        break;
    case EFFECT_HEX:
        if (gBattleMons[battlerDef].status1 & STATUS1_ANY || GetBattlerAbility(battlerDef) == ABILITY_COMATOSE)
            basePower *= 2;
        break;
    case EFFECT_ASSURANCE:
        if (gProtectStructs[battlerDef].physicalDmg != 0 || gProtectStructs[battlerDef].specialDmg != 0 || gProtectStructs[battlerDef].confusionSelfDmg != 0)
            basePower *= 2;
        break;
    case EFFECT_TRUMP_CARD:
        i = GetBattleMonMoveSlot(&gBattleMons[battlerAtk], move);
        if (i != 4)
        {
            if (gBattleMons[battlerAtk].pp[i] >= ARRAY_COUNT(sTrumpCardPowerTable))
                basePower = sTrumpCardPowerTable[ARRAY_COUNT(sTrumpCardPowerTable) - 1];
            else
                basePower = sTrumpCardPowerTable[i];
        }
        break;
    case EFFECT_ACROBATICS:
        if (gBattleMons[battlerAtk].item == ITEM_NONE
            // Edge case, because removal of items happens after damage calculation.
            || (gSpecialStatuses[battlerAtk].gemBoost && GetBattlerHoldEffect(battlerAtk, FALSE) == HOLD_EFFECT_GEMS))
            basePower *= 2;
        break;
    case EFFECT_LOW_KICK:
        weight = GetBattlerWeight(battlerDef);
        for (i = 0; sWeightToDamageTable[i] != 0xFFFF; i += 2)
        {
            if (sWeightToDamageTable[i] > weight)
                break;
        }
        if (sWeightToDamageTable[i] != 0xFFFF)
            basePower = sWeightToDamageTable[i + 1];
        else
            basePower = 120;
        break;
    case EFFECT_HEAT_CRASH:
        weight = GetBattlerWeight(battlerAtk) / GetBattlerWeight(battlerDef);
        if (weight >= ARRAY_COUNT(sHeatCrushPowerTable))
            basePower = sHeatCrushPowerTable[ARRAY_COUNT(sHeatCrushPowerTable) - 1];
        else
            basePower = sHeatCrushPowerTable[i];
        break;
    case EFFECT_PUNISHMENT:
        basePower = 60 + (CountBattlerStatIncreases(battlerDef, FALSE) * 20);
        if (basePower > 200)
            basePower = 200;
        break;
    case EFFECT_STORED_POWER:
        basePower += (CountBattlerStatIncreases(battlerAtk, TRUE) * 20);
        break;
    case EFFECT_ELECTRO_BALL:
        speed = GetBattlerTotalSpeedStat(battlerAtk) / GetBattlerTotalSpeedStat(battlerDef);
        if (speed >= ARRAY_COUNT(sSpeedDiffPowerTable))
            speed = ARRAY_COUNT(sSpeedDiffPowerTable) - 1;
        basePower = sSpeedDiffPowerTable[speed];
        break;
    case EFFECT_GYRO_BALL:
        basePower = ((25 * GetBattlerTotalSpeedStat(battlerDef)) / GetBattlerTotalSpeedStat(battlerAtk)) + 1;
        if (basePower > 150)
            basePower = 150;
        break;
    case EFFECT_ECHOED_VOICE:
        if (gFieldTimers.echoVoiceCounter != 0)
        {
            if (gFieldTimers.echoVoiceCounter >= 5)
                basePower *= 5;
            else
                basePower *= gFieldTimers.echoVoiceCounter;
        }
        break;
    case EFFECT_PAYBACK:
        if (GetBattlerTurnOrderNum(battlerAtk) > GetBattlerTurnOrderNum(battlerDef)
            && (gDisableStructs[battlerDef].isFirstTurn != 2 || B_PAYBACK_SWITCH_BOOST < GEN_5))
            basePower *= 2;
        break;
    case EFFECT_ROUND:
        if (gChosenMoveByBattler[BATTLE_PARTNER(battlerAtk)] == MOVE_ROUND && !(gAbsentBattlerFlags & gBitTable[BATTLE_PARTNER(battlerAtk)]))
            basePower *= 2;
        break;
    case EFFECT_FUSION_COMBO:
        if (gBattleMoves[gLastUsedMove].effect == EFFECT_FUSION_COMBO && move != gLastUsedMove)
            basePower *= 2;
        break;
    }

    if (basePower == 0)
        basePower = 1;
    return basePower;
}

static u32 CalcMoveBasePowerAfterModifiers(u16 move, u8 battlerAtk, u8 battlerDef, u8 moveType, bool32 updateFlags)
{
    u32 i, ability;
    u32 holdEffectAtk, holdEffectParamAtk;
    u16 basePower = CalcMoveBasePower(move, battlerAtk, battlerDef);
    u16 holdEffectModifier;
    u16 modifier = UQ_4_12(1.0);

    // attacker's abilities
    switch (GetBattlerAbility(battlerAtk))
    {
    case ABILITY_TECHNICIAN:
        if (basePower <= 60)
           MulModifier(&modifier, UQ_4_12(1.5));
        break;
    case ABILITY_FLARE_BOOST:
        if (gBattleMons[battlerAtk].status1 & STATUS1_BURN && IS_MOVE_SPECIAL(move))
           MulModifier(&modifier, UQ_4_12(1.5));
        break;
    case ABILITY_TOXIC_BOOST:
        if (gBattleMons[battlerAtk].status1 & STATUS1_PSN_ANY && IS_MOVE_PHYSICAL(move))
           MulModifier(&modifier, UQ_4_12(1.5));
        break;
    case ABILITY_RECKLESS:
        if (gBattleMoves[move].flags & FLAG_RECKLESS_BOOST)
           MulModifier(&modifier, UQ_4_12(1.2));
        break;
    case ABILITY_IRON_FIST:
        if (gBattleMoves[move].flags & FLAG_IRON_FIST_BOOST)
           MulModifier(&modifier, UQ_4_12(1.2));
        break;
    case ABILITY_SHEER_FORCE:
        if (gBattleMoves[move].flags & FLAG_SHEER_FORCE_BOOST)
           MulModifier(&modifier, UQ_4_12(1.3));
        break;
    case ABILITY_SAND_FORCE:
        if ((moveType == TYPE_STEEL || moveType == TYPE_ROCK || moveType == TYPE_GROUND)
            && WEATHER_HAS_EFFECT && gBattleWeather & WEATHER_SANDSTORM_ANY)
           MulModifier(&modifier, UQ_4_12(1.3));
        break;
    case ABILITY_RIVALRY:
        if (GetGenderFromSpeciesAndPersonality(gBattleMons[battlerAtk].species, gBattleMons[battlerAtk].personality) != MON_GENDERLESS
            && GetGenderFromSpeciesAndPersonality(gBattleMons[battlerDef].species, gBattleMons[battlerDef].personality) != MON_GENDERLESS)
        {
            if (GetGenderFromSpeciesAndPersonality(gBattleMons[battlerAtk].species, gBattleMons[battlerAtk].personality)
             == GetGenderFromSpeciesAndPersonality(gBattleMons[battlerDef].species, gBattleMons[battlerDef].personality))
               MulModifier(&modifier, UQ_4_12(1.25));
            else
               MulModifier(&modifier, UQ_4_12(0.75));
        }
        break;
    case ABILITY_ANALYTIC:
        if (GetBattlerTurnOrderNum(battlerAtk) == gBattlersCount - 1 && move != MOVE_FUTURE_SIGHT && move != MOVE_DOOM_DESIRE)
           MulModifier(&modifier, UQ_4_12(1.3));
        break;
    case ABILITY_TOUGH_CLAWS:
        if (gBattleMoves[move].flags & FLAG_MAKES_CONTACT)
           MulModifier(&modifier, UQ_4_12(1.3));
        break;
    case ABILITY_STRONG_JAW:
        if (gBattleMoves[move].flags & FLAG_STRONG_JAW_BOOST)
           MulModifier(&modifier, UQ_4_12(1.5));
        break;
    case ABILITY_MEGA_LAUNCHER:
        if (gBattleMoves[move].flags & FLAG_MEGA_LAUNCHER_BOOST)
           MulModifier(&modifier, UQ_4_12(1.5));
        break;
    case ABILITY_WATER_BUBBLE:
        if (moveType == TYPE_WATER)
           MulModifier(&modifier, UQ_4_12(2.0));
        break;
    case ABILITY_STEELWORKER:
        if (moveType == TYPE_STEEL)
           MulModifier(&modifier, UQ_4_12(1.5));
        break;
    case ABILITY_PIXILATE:
        if (moveType == TYPE_FAIRY && gBattleStruct->ateBoost[battlerAtk])
            MulModifier(&modifier, UQ_4_12(1.2));
        break;
    case ABILITY_GALVANIZE:
        if (moveType == TYPE_ELECTRIC && gBattleStruct->ateBoost[battlerAtk])
            MulModifier(&modifier, UQ_4_12(1.2));
        break;
    case ABILITY_REFRIGERATE:
        if (moveType == TYPE_ICE && gBattleStruct->ateBoost[battlerAtk])
            MulModifier(&modifier, UQ_4_12(1.2));
        break;
    case ABILITY_AERILATE:
        if (moveType == TYPE_FLYING && gBattleStruct->ateBoost[battlerAtk])
            MulModifier(&modifier, UQ_4_12(1.2));
        break;
    case ABILITY_NORMALIZE:
        if (moveType == TYPE_NORMAL && gBattleStruct->ateBoost[battlerAtk])
            MulModifier(&modifier, UQ_4_12(1.2));
        break;
    case ABILITY_PUNK_ROCK:
        if (gBattleMoves[move].flags & FLAG_SOUND)
            MulModifier(&modifier, UQ_4_12(1.3));
        break;
    case ABILITY_STEELY_SPIRIT:
        if (moveType == TYPE_STEEL)
            MulModifier(&modifier, UQ_4_12(1.5));
        break;
    case ABILITY_TRANSISTOR:
        if (moveType == TYPE_ELECTRIC)
            MulModifier(&modifier, UQ_4_12(1.5));
        break;
    case ABILITY_DRAGONS_MAW:
        if (moveType == TYPE_DRAGON)
            MulModifier(&modifier, UQ_4_12(1.5));
        break;
    }

    // field abilities
    if ((IsAbilityOnField(ABILITY_DARK_AURA) && moveType == TYPE_DARK)
        || (IsAbilityOnField(ABILITY_FAIRY_AURA) && moveType == TYPE_FAIRY))
    {
        if (IsAbilityOnField(ABILITY_AURA_BREAK))
            MulModifier(&modifier, UQ_4_12(0.75));
        else
            MulModifier(&modifier, UQ_4_12(1.25));
    }

    // attacker partner's abilities
    if (IsBattlerAlive(BATTLE_PARTNER(battlerAtk)))
    {
        switch (GetBattlerAbility(BATTLE_PARTNER(battlerAtk)))
        {
        case ABILITY_BATTERY:
            if (IS_MOVE_SPECIAL(move))
                MulModifier(&modifier, UQ_4_12(1.3));
            break;
        case ABILITY_POWER_SPOT:
            MulModifier(&modifier, UQ_4_12(1.3));
            break;
        case ABILITY_STEELY_SPIRIT:
            if (moveType == TYPE_STEEL)
                MulModifier(&modifier, UQ_4_12(1.5));
            break;
        }
    }

    // target's abilities
    ability = GetBattlerAbility(battlerDef);
    switch (ability)
    {
    case ABILITY_HEATPROOF:
    case ABILITY_WATER_BUBBLE:
        if (moveType == TYPE_FIRE)
        {
            MulModifier(&modifier, UQ_4_12(0.5));
            if (updateFlags)
                RecordAbilityBattle(battlerDef, ability);
        }
        break;
    case ABILITY_DRY_SKIN:
        if (moveType == TYPE_FIRE)
            MulModifier(&modifier, UQ_4_12(1.25));
        break;
    case ABILITY_FLUFFY:
        if (IsMoveMakingContact(move, battlerAtk))
        {
            MulModifier(&modifier, UQ_4_12(0.5));
            if (updateFlags)
                RecordAbilityBattle(battlerDef, ability);
        }
        if (moveType == TYPE_FIRE)
            MulModifier(&modifier, UQ_4_12(2.0));
        break;
    }

    holdEffectAtk = GetBattlerHoldEffect(battlerAtk, TRUE);
    holdEffectParamAtk = GetBattlerHoldEffectParam(battlerAtk);
    if (holdEffectParamAtk > 100)
        holdEffectParamAtk = 100;

    holdEffectModifier = UQ_4_12(1.0) + sPercentToModifier[holdEffectParamAtk];

    // attacker's hold effect
    switch (holdEffectAtk)
    {
    case HOLD_EFFECT_MUSCLE_BAND:
        if (IS_MOVE_PHYSICAL(move))
            MulModifier(&modifier, holdEffectModifier);
        break;
    case HOLD_EFFECT_WISE_GLASSES:
        if (IS_MOVE_SPECIAL(move))
            MulModifier(&modifier, holdEffectModifier);
        break;
    case HOLD_EFFECT_LUSTROUS_ORB:
        if (gBattleMons[battlerAtk].species == SPECIES_PALKIA && (moveType == TYPE_WATER || moveType == TYPE_DRAGON))
            MulModifier(&modifier, holdEffectModifier);
        break;
    case HOLD_EFFECT_ADAMANT_ORB:
        if (gBattleMons[battlerAtk].species == SPECIES_DIALGA && (moveType == TYPE_STEEL || moveType == TYPE_DRAGON))
            MulModifier(&modifier, holdEffectModifier);
        break;
    case HOLD_EFFECT_GRISEOUS_ORB:
        if (gBattleMons[battlerAtk].species == SPECIES_GIRATINA && (moveType == TYPE_GHOST || moveType == TYPE_DRAGON))
            MulModifier(&modifier, holdEffectModifier);
        break;
    case HOLD_EFFECT_SOUL_DEW:
        if ((gBattleMons[battlerAtk].species == SPECIES_LATIAS || gBattleMons[battlerAtk].species == SPECIES_LATIOS) && !(gBattleTypeFlags & BATTLE_TYPE_FRONTIER))
            MulModifier(&modifier, holdEffectModifier);
        break;
    case HOLD_EFFECT_GEMS:
        if (gSpecialStatuses[battlerAtk].gemBoost && gBattleMons[battlerAtk].item)
            MulModifier(&modifier, UQ_4_12(1.0) + sPercentToModifier[gSpecialStatuses[battlerAtk].gemParam]);
        break;
    case HOLD_EFFECT_BUG_POWER:
    case HOLD_EFFECT_STEEL_POWER:
    case HOLD_EFFECT_GROUND_POWER:
    case HOLD_EFFECT_ROCK_POWER:
    case HOLD_EFFECT_GRASS_POWER:
    case HOLD_EFFECT_DARK_POWER:
    case HOLD_EFFECT_FIGHTING_POWER:
    case HOLD_EFFECT_ELECTRIC_POWER:
    case HOLD_EFFECT_WATER_POWER:
    case HOLD_EFFECT_FLYING_POWER:
    case HOLD_EFFECT_POISON_POWER:
    case HOLD_EFFECT_ICE_POWER:
    case HOLD_EFFECT_GHOST_POWER:
    case HOLD_EFFECT_PSYCHIC_POWER:
    case HOLD_EFFECT_FIRE_POWER:
    case HOLD_EFFECT_DRAGON_POWER:
    case HOLD_EFFECT_NORMAL_POWER:
    case HOLD_EFFECT_FAIRY_POWER:
        for (i = 0; i < ARRAY_COUNT(sHoldEffectToType); i++)
        {
            if (holdEffectAtk == sHoldEffectToType[i][0])
            {
                if (moveType == sHoldEffectToType[i][1])
                    MulModifier(&modifier, holdEffectModifier);
                break;
            }
        }
        break;
    case HOLD_EFFECT_PLATE:
        if (moveType == ItemId_GetSecondaryId(gBattleMons[battlerAtk].item))
            MulModifier(&modifier, holdEffectModifier);
        break;
    }

    // move effect
    switch (gBattleMoves[move].effect)
    {
    case EFFECT_FACADE:
        if (gBattleMons[battlerAtk].status1 & (STATUS1_BURN | STATUS1_PSN_ANY | STATUS1_PARALYSIS))
            MulModifier(&modifier, UQ_4_12(2.0));
        break;
    case EFFECT_BRINE:
        if (gBattleMons[battlerDef].hp <= (gBattleMons[battlerDef].maxHP / 2))
            MulModifier(&modifier, UQ_4_12(2.0));
        break;
    case EFFECT_VENOSHOCK:
        if (gBattleMons[battlerDef].status1 & STATUS1_PSN_ANY)
            MulModifier(&modifier, UQ_4_12(2.0));
        break;
    case EFFECT_RETALITATE:
        // todo
        break;
    case EFFECT_SOLARBEAM:
        if (WEATHER_HAS_EFFECT && gBattleWeather & (WEATHER_HAIL_ANY | WEATHER_SANDSTORM_ANY | WEATHER_RAIN_ANY))
            MulModifier(&modifier, UQ_4_12(0.5));
        break;
    case EFFECT_STOMPING_TANTRUM:
        if (gBattleStruct->lastMoveFailed & gBitTable[battlerAtk])
            MulModifier(&modifier, UQ_4_12(2.0));
        break;
    case EFFECT_BULLDOZE:
    case EFFECT_MAGNITUDE:
    case EFFECT_EARTHQUAKE:
        if (gFieldStatuses & STATUS_FIELD_GRASSY_TERRAIN && !(gStatuses3[battlerDef] & STATUS3_SEMI_INVULNERABLE))
            MulModifier(&modifier, UQ_4_12(0.5));
        break;
    case EFFECT_KNOCK_OFF:
        if (gBattleMons[battlerDef].item != ITEM_NONE && GetBattlerAbility(battlerDef) != ABILITY_STICKY_HOLD)
            MulModifier(&modifier, UQ_4_12(1.5));
        break;
    }

    // various effecs
    if (gProtectStructs[battlerAtk].helpingHand)
        MulModifier(&modifier, UQ_4_12(1.5));
    if (gStatuses3[battlerAtk] & STATUS3_CHARGED_UP && moveType == TYPE_ELECTRIC)
        MulModifier(&modifier, UQ_4_12(2.0));
    if (gStatuses3[battlerAtk] & STATUS3_ME_FIRST)
        MulModifier(&modifier, UQ_4_12(1.5));
    if (gFieldStatuses & STATUS_FIELD_GRASSY_TERRAIN && moveType == TYPE_GRASS && IsBattlerGrounded(battlerAtk) && !(gStatuses3[battlerAtk] & STATUS3_SEMI_INVULNERABLE))
        MulModifier(&modifier, (B_TERRAIN_TYPE_BOOST >= GEN_8) ? UQ_4_12(1.3) : UQ_4_12(1.5));
    if (gFieldStatuses & STATUS_FIELD_MISTY_TERRAIN && moveType == TYPE_DRAGON && IsBattlerGrounded(battlerDef) && !(gStatuses3[battlerDef] & STATUS3_SEMI_INVULNERABLE))
        MulModifier(&modifier, UQ_4_12(0.5));
    if (gFieldStatuses & STATUS_FIELD_ELECTRIC_TERRAIN && moveType == TYPE_ELECTRIC && IsBattlerGrounded(battlerAtk) && !(gStatuses3[battlerAtk] & STATUS3_SEMI_INVULNERABLE))
        MulModifier(&modifier, (B_TERRAIN_TYPE_BOOST >= GEN_8) ? UQ_4_12(1.3) : UQ_4_12(1.5));
    if (gFieldStatuses & STATUS_FIELD_PSYCHIC_TERRAIN && moveType == TYPE_PSYCHIC && IsBattlerGrounded(battlerAtk) && !(gStatuses3[battlerAtk] & STATUS3_SEMI_INVULNERABLE))
        MulModifier(&modifier, (B_TERRAIN_TYPE_BOOST >= GEN_8) ? UQ_4_12(1.3) : UQ_4_12(1.5));

    return ApplyModifier(modifier, basePower);
}

static u32 CalcAttackStat(u16 move, u8 battlerAtk, u8 battlerDef, u8 moveType, bool32 isCrit, bool32 updateFlags)
{
    u8 atkStage;
    u32 atkStat;
    u16 modifier;

    if (gBattleMoves[move].effect == EFFECT_FOUL_PLAY)
    {
        if (IS_MOVE_PHYSICAL(move))
        {
            atkStat = gBattleMons[battlerDef].attack;
            atkStage = gBattleMons[battlerDef].statStages[STAT_ATK];
        }
        else
        {
            atkStat = gBattleMons[battlerDef].spAttack;
            atkStage = gBattleMons[battlerDef].statStages[STAT_SPATK];
        }
    }
    if (gBattleMoves[move].effect == EFFECT_BODY_PRESS)
    {
        atkStat = gBattleMons[battlerAtk].defense;
        atkStage = gBattleMons[battlerAtk].statStages[STAT_DEF];
    }
    else
    {
        if (IS_MOVE_PHYSICAL(move))
        {
            atkStat = gBattleMons[battlerAtk].attack;
            atkStage = gBattleMons[battlerAtk].statStages[STAT_ATK];
        }
        else
        {
            atkStat = gBattleMons[battlerAtk].spAttack;
            atkStage = gBattleMons[battlerAtk].statStages[STAT_SPATK];
        }
    }

    // critical hits ignore attack stat's stage drops
    if (isCrit && atkStage < DEFAULT_STAT_STAGE)
        atkStage = DEFAULT_STAT_STAGE;
    // pokemon with unaware ignore attack stat changes while taking damage
    if (GetBattlerAbility(battlerDef) == ABILITY_UNAWARE)
        atkStage = DEFAULT_STAT_STAGE;

    atkStat *= gStatStageRatios[atkStage][0];
    atkStat /= gStatStageRatios[atkStage][1];

    // apply attack stat modifiers
    modifier = UQ_4_12(1.0);

    // attacker's abilities
    switch (GetBattlerAbility(battlerAtk))
    {
    case ABILITY_HUGE_POWER:
    case ABILITY_PURE_POWER:
        if (IS_MOVE_PHYSICAL(move))
            MulModifier(&modifier, UQ_4_12(2.0));
        break;
    case ABILITY_SLOW_START:
        if (gDisableStructs[battlerAtk].slowStartTimer != 0)
            MulModifier(&modifier, UQ_4_12(0.5));
        break;
    case ABILITY_SOLAR_POWER:
        if (IS_MOVE_SPECIAL(move) && WEATHER_HAS_EFFECT && gBattleWeather & WEATHER_SUN_ANY)
            MulModifier(&modifier, UQ_4_12(1.5));
        break;
    case ABILITY_DEFEATIST:
        if (gBattleMons[battlerAtk].hp <= (gBattleMons[battlerAtk].maxHP / 2))
            MulModifier(&modifier, UQ_4_12(0.5));
        break;
    case ABILITY_FLASH_FIRE:
        if (moveType == TYPE_FIRE && gBattleResources->flags->flags[battlerAtk] & RESOURCE_FLAG_FLASH_FIRE)
            MulModifier(&modifier, UQ_4_12(1.5));
        break;
    case ABILITY_SWARM:
        if (moveType == TYPE_BUG && gBattleMons[battlerAtk].hp <= (gBattleMons[battlerAtk].maxHP / 3))
            MulModifier(&modifier, UQ_4_12(1.5));
        break;
    case ABILITY_TORRENT:
        if (moveType == TYPE_WATER && gBattleMons[battlerAtk].hp <= (gBattleMons[battlerAtk].maxHP / 3))
            MulModifier(&modifier, UQ_4_12(1.5));
        break;
    case ABILITY_BLAZE:
        if (moveType == TYPE_FIRE && gBattleMons[battlerAtk].hp <= (gBattleMons[battlerAtk].maxHP / 3))
            MulModifier(&modifier, UQ_4_12(1.5));
        break;
    case ABILITY_OVERGROW:
        if (moveType == TYPE_GRASS && gBattleMons[battlerAtk].hp <= (gBattleMons[battlerAtk].maxHP / 3))
            MulModifier(&modifier, UQ_4_12(1.5));
        break;
    case ABILITY_PLUS:
    case ABILITY_MINUS:
        if (IsBattlerAlive(BATTLE_PARTNER(battlerAtk)))
        {
            u32 partnerAbility = GetBattlerAbility(BATTLE_PARTNER(battlerAtk));
            if (partnerAbility == ABILITY_PLUS || partnerAbility == ABILITY_MINUS)
                MulModifier(&modifier, UQ_4_12(1.5));
        }
        break;
    case ABILITY_FLOWER_GIFT:
        if (gBattleMons[battlerAtk].species == SPECIES_CHERRIM && WEATHER_HAS_EFFECT && (gBattleWeather & WEATHER_SUN_ANY) && IS_MOVE_PHYSICAL(move))
            MulModifier(&modifier, UQ_4_12(1.5));
        break;
    case ABILITY_HUSTLE:
        if (IS_MOVE_PHYSICAL(move))
            MulModifier(&modifier, UQ_4_12(1.5));
        break;
    case ABILITY_STAKEOUT:
        if (gDisableStructs[battlerDef].isFirstTurn == 2) // just switched in
            MulModifier(&modifier, UQ_4_12(2.0));
        break;
    case ABILITY_GUTS:
        if (gBattleMons[battlerAtk].status1 & STATUS1_ANY && IS_MOVE_PHYSICAL(move))
            MulModifier(&modifier, UQ_4_12(1.5));
        break;
    }

    // target's abilities
    switch (GetBattlerAbility(battlerDef))
    {
    case ABILITY_THICK_FAT:
        if (moveType == TYPE_FIRE || moveType == TYPE_ICE)
        {
            MulModifier(&modifier, UQ_4_12(0.5));
            if (updateFlags)
                RecordAbilityBattle(battlerDef, ABILITY_THICK_FAT);
        }
        break;
    case ABILITY_ICE_SCALES:
        if (IS_MOVE_SPECIAL(move))
            MulModifier(&modifier, UQ_4_12(0.5));
        break;
    }

    // ally's abilities
    if (IsBattlerAlive(BATTLE_PARTNER(battlerAtk)))
    {
        switch (GetBattlerAbility(BATTLE_PARTNER(battlerAtk)))
        {
        case ABILITY_FLOWER_GIFT:
            if (gBattleMons[BATTLE_PARTNER(battlerAtk)].species == SPECIES_CHERRIM && WEATHER_HAS_EFFECT && (gBattleWeather & WEATHER_SUN_ANY) && IS_MOVE_PHYSICAL(move))
                MulModifier(&modifier, UQ_4_12(1.5));
            break;
        }
    }

    // attacker's hold effect
    switch (GetBattlerHoldEffect(battlerAtk, TRUE))
    {
    case HOLD_EFFECT_THICK_CLUB:
        if ((GET_BASE_SPECIES_ID(gBattleMons[battlerAtk].species) == SPECIES_CUBONE
         || GET_BASE_SPECIES_ID(gBattleMons[battlerAtk].species) == SPECIES_MAROWAK)
         && IS_MOVE_PHYSICAL(move))
            MulModifier(&modifier, UQ_4_12(2.0));
        break;
    case HOLD_EFFECT_DEEP_SEA_TOOTH:
        if (gBattleMons[battlerAtk].species == SPECIES_CLAMPERL && IS_MOVE_SPECIAL(move))
            MulModifier(&modifier, UQ_4_12(2.0));
        break;
    case HOLD_EFFECT_LIGHT_BALL:
        if (gBattleMons[battlerAtk].species == SPECIES_PIKACHU)
            MulModifier(&modifier, UQ_4_12(2.0));
        break;
    case HOLD_EFFECT_CHOICE_BAND:
        if (IS_MOVE_PHYSICAL(move))
            MulModifier(&modifier, UQ_4_12(1.5));
        break;
    case HOLD_EFFECT_CHOICE_SPECS:
        if (IS_MOVE_SPECIAL(move))
            MulModifier(&modifier, UQ_4_12(1.5));
        break;
    }

    // The offensive stats of a Player's Pokémon are boosted by x1.1 (+10%) if they have the 1st badge and 7th badges.
    // Having the 1st badge boosts physical attack while having the 7th badge boosts special attack.
    if (ShouldGetStatBadgeBoost(FLAG_BADGE01_GET, battlerAtk) && IS_MOVE_PHYSICAL(move))
        MulModifier(&modifier, UQ_4_12(1.1));
    if (ShouldGetStatBadgeBoost(FLAG_BADGE07_GET, battlerAtk) && IS_MOVE_SPECIAL(move))
        MulModifier(&modifier, UQ_4_12(1.1));

    return ApplyModifier(modifier, atkStat);
}

static bool32 CanEvolve(u32 species)
{
    u32 i;

    for (i = 0; i < EVOS_PER_MON; i++)
    {
        if (gEvolutionTable[species][i].method
         && gEvolutionTable[species][i].method != EVO_MEGA_EVOLUTION
         && gEvolutionTable[species][i].method != EVO_MOVE_MEGA_EVOLUTION)
            return TRUE;
    }
    return FALSE;
}

static u32 CalcDefenseStat(u16 move, u8 battlerAtk, u8 battlerDef, u8 moveType, bool32 isCrit, bool32 updateFlags)
{
    bool32 usesDefStat;
    u8 defStage;
    u32 defStat, def, spDef;
    u16 modifier;

    if (gFieldStatuses & STATUS_FIELD_WONDER_ROOM) // the defense stats are swapped
    {
        def = gBattleMons[battlerDef].spDefense;
        spDef = gBattleMons[battlerDef].defense;
    }
    else
    {
        def = gBattleMons[battlerDef].defense;
        spDef = gBattleMons[battlerDef].spDefense;
    }

    if (gBattleMoves[move].effect == EFFECT_PSYSHOCK || IS_MOVE_PHYSICAL(move)) // uses defense stat instead of sp.def
    {
        defStat = def;
        defStage = gBattleMons[battlerDef].statStages[STAT_DEF];
        usesDefStat = TRUE;
    }
    else // is special
    {
        defStat = spDef;
        defStage = gBattleMons[battlerDef].statStages[STAT_SPDEF];
        usesDefStat = FALSE;
    }

    // critical hits ignore positive stat changes
    if (isCrit && defStage > DEFAULT_STAT_STAGE)
        defStage = DEFAULT_STAT_STAGE;
    // pokemon with unaware ignore defense stat changes while dealing damage
    if (GetBattlerAbility(battlerAtk) == ABILITY_UNAWARE)
        defStage = DEFAULT_STAT_STAGE;
    // certain moves also ignore stat changes
    if (gBattleMoves[move].flags & FLAG_STAT_STAGES_IGNORED)
        defStage = DEFAULT_STAT_STAGE;

    defStat *= gStatStageRatios[defStage][0];
    defStat /= gStatStageRatios[defStage][1];

    // apply defense stat modifiers
    modifier = UQ_4_12(1.0);

    // target's abilities
    switch (GetBattlerAbility(battlerDef))
    {
    case ABILITY_MARVEL_SCALE:
        if (gBattleMons[battlerDef].status1 & STATUS1_ANY && usesDefStat)
        {
            MulModifier(&modifier, UQ_4_12(1.5));
            if (updateFlags)
                RecordAbilityBattle(battlerDef, ABILITY_MARVEL_SCALE);
        }
        break;
    case ABILITY_FUR_COAT:
        if (usesDefStat)
        {
            MulModifier(&modifier, UQ_4_12(2.0));
            if (updateFlags)
                RecordAbilityBattle(battlerDef, ABILITY_FUR_COAT);
        }
        break;
    case ABILITY_GRASS_PELT:
        if (gFieldStatuses & STATUS_FIELD_GRASSY_TERRAIN && usesDefStat)
        {
            MulModifier(&modifier, UQ_4_12(1.5));
            if (updateFlags)
                RecordAbilityBattle(battlerDef, ABILITY_GRASS_PELT);
        }
        break;
    case ABILITY_FLOWER_GIFT:
        if (gBattleMons[battlerDef].species == SPECIES_CHERRIM && WEATHER_HAS_EFFECT && gBattleWeather & WEATHER_SUN_ANY && !usesDefStat)
            MulModifier(&modifier, UQ_4_12(1.5));
        break;
    case ABILITY_PUNK_ROCK:
        if (gBattleMoves[move].flags & FLAG_SOUND)
            MulModifier(&modifier, UQ_4_12(2.0));
        break;
    }

    // ally's abilities
    if (IsBattlerAlive(BATTLE_PARTNER(battlerDef)))
    {
        switch (GetBattlerAbility(BATTLE_PARTNER(battlerDef)))
        {
        case ABILITY_FLOWER_GIFT:
            if (gBattleMons[BATTLE_PARTNER(battlerDef)].species == SPECIES_CHERRIM && WEATHER_HAS_EFFECT && gBattleWeather & WEATHER_SUN_ANY && !usesDefStat)
                MulModifier(&modifier, UQ_4_12(1.5));
            break;
        }
    }

    // target's hold effects
    switch (GetBattlerHoldEffect(battlerDef, TRUE))
    {
    case HOLD_EFFECT_DEEP_SEA_SCALE:
        if (gBattleMons[battlerDef].species == SPECIES_CLAMPERL && !usesDefStat)
            MulModifier(&modifier, UQ_4_12(2.0));
        break;
    case HOLD_EFFECT_METAL_POWDER:
        if (gBattleMons[battlerDef].species == SPECIES_DITTO && usesDefStat && !(gBattleMons[battlerDef].status2 & STATUS2_TRANSFORMED))
            MulModifier(&modifier, UQ_4_12(2.0));
        break;
    case HOLD_EFFECT_EVIOLITE:
        if (CanEvolve(gBattleMons[battlerDef].species))
            MulModifier(&modifier, UQ_4_12(1.5));
        break;
    case HOLD_EFFECT_ASSAULT_VEST:
        if (!usesDefStat)
            MulModifier(&modifier, UQ_4_12(1.5));
        break;
    }

    // sandstorm sp.def boost for rock types
    if (IS_BATTLER_OF_TYPE(battlerDef, TYPE_ROCK) && WEATHER_HAS_EFFECT && gBattleWeather & WEATHER_SANDSTORM_ANY && !usesDefStat)
        MulModifier(&modifier, UQ_4_12(1.5));

    // The defensive stats of a Player's Pokémon are boosted by x1.1 (+10%) if they have the 5th badge and 7th badges.
    // Having the 5th badge boosts physical defense while having the 7th badge boosts special defense.
    if (ShouldGetStatBadgeBoost(FLAG_BADGE05_GET, battlerDef) && IS_MOVE_PHYSICAL(move))
        MulModifier(&modifier, UQ_4_12(1.1));
    if (ShouldGetStatBadgeBoost(FLAG_BADGE07_GET, battlerDef) && IS_MOVE_SPECIAL(move))
        MulModifier(&modifier, UQ_4_12(1.1));

    return ApplyModifier(modifier, defStat);
}

static u32 CalcFinalDmg(u32 dmg, u16 move, u8 battlerAtk, u8 battlerDef, u8 moveType, u16 typeEffectivenessModifier, bool32 isCrit, bool32 updateFlags)
{
    u32 percentBoost;
    u32 abilityAtk = GetBattlerAbility(battlerAtk);
    u32 abilityDef = GetBattlerAbility(battlerDef);
    u32 defSide = GET_BATTLER_SIDE(battlerDef);
    u16 finalModifier = UQ_4_12(1.0);

    // check multiple targets in double battle
    if (GetMoveTargetCount(move, battlerAtk, battlerDef) >= 2)
        MulModifier(&finalModifier, UQ_4_12(0.75));

    // take type effectiveness
    MulModifier(&finalModifier, typeEffectivenessModifier);

    // check crit
    if (isCrit)
        dmg = ApplyModifier((B_CRIT_MULTIPLIER >= GEN_6 ? UQ_4_12(1.5) : UQ_4_12(2.0)), dmg);

    // check burn
    if (gBattleMons[battlerAtk].status1 & STATUS1_BURN && IS_MOVE_PHYSICAL(move)
        && gBattleMoves[move].effect != EFFECT_FACADE && abilityAtk != ABILITY_GUTS)
        dmg = ApplyModifier(UQ_4_12(0.5), dmg);

    // check sunny/rain weather
    if (WEATHER_HAS_EFFECT && gBattleWeather & WEATHER_RAIN_ANY)
    {
        if (moveType == TYPE_FIRE)
            dmg = ApplyModifier(UQ_4_12(0.5), dmg);
        else if (moveType == TYPE_WATER)
            dmg = ApplyModifier(UQ_4_12(1.5), dmg);
    }
    else if (WEATHER_HAS_EFFECT && gBattleWeather & WEATHER_SUN_ANY)
    {
        if (moveType == TYPE_FIRE)
            dmg = ApplyModifier(UQ_4_12(1.5), dmg);
        else if (moveType == TYPE_WATER)
            dmg = ApplyModifier(UQ_4_12(0.5), dmg);
    }

    // check stab
    if (IS_BATTLER_OF_TYPE(battlerAtk, moveType) && move != MOVE_STRUGGLE)
    {
        if (abilityAtk == ABILITY_ADAPTABILITY)
            MulModifier(&finalModifier, UQ_4_12(2.0));
        else
            MulModifier(&finalModifier, UQ_4_12(1.5));
    }

    // reflect, light screen, aurora veil
    if (((gSideStatuses[defSide] & SIDE_STATUS_REFLECT && IS_MOVE_PHYSICAL(move))
            || (gSideStatuses[defSide] & SIDE_STATUS_LIGHTSCREEN && IS_MOVE_SPECIAL(move))
            || (gSideStatuses[defSide] & SIDE_STATUS_AURORA_VEIL))
        && abilityAtk != ABILITY_INFILTRATOR)
    {
        if (gBattleTypeFlags & BATTLE_TYPE_DOUBLE)
            MulModifier(&finalModifier, UQ_4_12(0.66));
        else
            MulModifier(&finalModifier, UQ_4_12(0.5));
    }

    // attacker's abilities
    switch (abilityAtk)
    {
    case ABILITY_TINTED_LENS:
        if (typeEffectivenessModifier <= UQ_4_12(0.5))
            MulModifier(&finalModifier, UQ_4_12(2.0));
        break;
    case ABILITY_SNIPER:
        if (isCrit)
            MulModifier(&finalModifier, UQ_4_12(1.5));
        break;
    case ABILITY_NEUROFORCE:
        if (typeEffectivenessModifier >= UQ_4_12(2.0))
            MulModifier(&finalModifier, UQ_4_12(1.25));
        break;
    }

    // target's abilities
    switch (abilityDef)
    {
    case ABILITY_MULTISCALE:
    case ABILITY_SHADOW_SHIELD:
        if (BATTLER_MAX_HP(battlerDef))
            MulModifier(&finalModifier, UQ_4_12(0.5));
        break;
    case ABILITY_FILTER:
    case ABILITY_SOLID_ROCK:
    case ABILITY_PRISM_ARMOR:
        if (typeEffectivenessModifier >= UQ_4_12(2.0))
            MulModifier(&finalModifier, UQ_4_12(0.75));
        break;
    }

    // target's ally's abilities
    if (IsBattlerAlive(BATTLE_PARTNER(battlerDef)))
    {
        switch (GetBattlerAbility(BATTLE_PARTNER(battlerDef)))
        {
        case ABILITY_FRIEND_GUARD:
            MulModifier(&finalModifier, UQ_4_12(0.75));
            break;
        }
    }

    // attacker's hold effect
    switch (GetBattlerHoldEffect(battlerAtk, TRUE))
    {
    case HOLD_EFFECT_METRONOME:
        percentBoost = min((gBattleStruct->sameMoveTurns[battlerAtk] * GetBattlerHoldEffectParam(battlerAtk)), 100);
        MulModifier(&finalModifier, UQ_4_12(1.0) + sPercentToModifier[percentBoost]);
        break;
    case HOLD_EFFECT_EXPERT_BELT:
        if (typeEffectivenessModifier >= UQ_4_12(2.0))
            MulModifier(&finalModifier, UQ_4_12(1.2));
        break;
    case HOLD_EFFECT_LIFE_ORB:
        MulModifier(&finalModifier, UQ_4_12(1.3));
        break;
    }

    // target's hold effect
    switch (GetBattlerHoldEffect(battlerDef, TRUE))
    {
    // berries reducing dmg
    case HOLD_EFFECT_RESIST_BERRY:
        if (moveType == GetBattlerHoldEffectParam(battlerDef)
            && (moveType == TYPE_NORMAL || typeEffectivenessModifier >= UQ_4_12(2.0)))
        {
            if (abilityDef == ABILITY_RIPEN)
                MulModifier(&finalModifier, UQ_4_12(0.25));
            else
                MulModifier(&finalModifier, UQ_4_12(0.5));
            if (updateFlags)
                gSpecialStatuses[battlerDef].berryReduced = 1;
        }
        break;
    }

    if (gBattleMoves[move].flags & FLAG_DMG_MINIMIZE    && gStatuses3[battlerDef] & STATUS3_MINIMIZED)
        MulModifier(&finalModifier, UQ_4_12(2.0));
    if (gBattleMoves[move].flags & FLAG_DMG_UNDERGROUND && gStatuses3[battlerDef] & STATUS3_UNDERGROUND)
        MulModifier(&finalModifier, UQ_4_12(2.0));
    if (gBattleMoves[move].flags & FLAG_DMG_UNDERWATER  && gStatuses3[battlerDef] & STATUS3_UNDERWATER)
        MulModifier(&finalModifier, UQ_4_12(2.0));
    if (gBattleMoves[move].flags & FLAG_DMG_2X_IN_AIR   && gStatuses3[battlerDef] & STATUS3_ON_AIR)
        MulModifier(&finalModifier, UQ_4_12(2.0));

    dmg = ApplyModifier(finalModifier, dmg);
    if (dmg == 0)
        dmg = 1;

    return dmg;
}

s32 CalculateMoveDamage(u16 move, u8 battlerAtk, u8 battlerDef, u8 moveType, s32 fixedBasePower, bool32 isCrit, bool32 randomFactor, bool32 updateFlags)
{
    s32 dmg;
    u16 typeEffectivenessModifier;

    typeEffectivenessModifier = CalcTypeEffectivenessMultiplier(move, moveType, battlerAtk, battlerDef, updateFlags);

    // Don't calculate damage if the move has no effect on target.
    if (typeEffectivenessModifier == UQ_4_12(0))
        return 0;

    if (fixedBasePower)
        gBattleMovePower = fixedBasePower;
    else
        gBattleMovePower = CalcMoveBasePowerAfterModifiers(move, battlerAtk, battlerDef, moveType, updateFlags);

    // long dmg basic formula
    dmg = ((gBattleMons[battlerAtk].level * 2) / 5) + 2;
    dmg *= gBattleMovePower;
    dmg *= CalcAttackStat(move, battlerAtk, battlerDef, moveType, isCrit, updateFlags);
    dmg /= CalcDefenseStat(move, battlerAtk, battlerDef, moveType, isCrit, updateFlags);
    dmg = (dmg / 50) + 2;

    // Calculate final modifiers.
    dmg = CalcFinalDmg(dmg, move, battlerAtk, battlerDef, moveType, typeEffectivenessModifier, isCrit, updateFlags);

    // Add a random factor.
    if (randomFactor)
    {
        dmg *= 100 - (Random() % 16);
        dmg /= 100;
    }

    if (dmg == 0)
        dmg = 1;

    return dmg;
}

static void MulByTypeEffectiveness(u16 *modifier, u16 move, u8 moveType, u8 battlerDef, u8 defType, u8 battlerAtk, bool32 recordAbilities)
{
    u16 mod = GetTypeModifier(moveType, defType);

    if (mod == UQ_4_12(0.0) && GetBattlerHoldEffect(battlerDef, TRUE) == HOLD_EFFECT_RING_TARGET)
    {
        mod = UQ_4_12(1.0);
        if (recordAbilities)
            RecordItemEffectBattle(battlerDef, HOLD_EFFECT_RING_TARGET);
    }
    else if ((moveType == TYPE_FIGHTING || moveType == TYPE_NORMAL) && defType == TYPE_GHOST && gBattleMons[battlerDef].status2 & STATUS2_FORESIGHT && mod == UQ_4_12(0.0))
    {
        mod = UQ_4_12(1.0);
    }
    else if ((moveType == TYPE_FIGHTING || moveType == TYPE_NORMAL) && defType == TYPE_GHOST && GetBattlerAbility(battlerAtk) == ABILITY_SCRAPPY && mod == UQ_4_12(0.0))
    {
        mod = UQ_4_12(1.0);
        if (recordAbilities)
            RecordAbilityBattle(battlerAtk, ABILITY_SCRAPPY);
    }

    if (moveType == TYPE_PSYCHIC && defType == TYPE_DARK && gStatuses3[battlerDef] & STATUS3_MIRACLE_EYED && mod == UQ_4_12(0.0))
        mod = UQ_4_12(1.0);
    if (gBattleMoves[move].effect == EFFECT_FREEZE_DRY && defType == TYPE_WATER)
        mod = UQ_4_12(2.0);
    if (moveType == TYPE_GROUND && defType == TYPE_FLYING && IsBattlerGrounded(battlerDef) && mod == UQ_4_12(0.0))
        mod = UQ_4_12(1.0);

    if (gProtectStructs[battlerDef].kingsShielded && gBattleMoves[move].effect != EFFECT_FEINT)
        mod = UQ_4_12(1.0);

    MulModifier(modifier, mod);
}

static void UpdateMoveResultFlags(u16 modifier)
{
    if (modifier == UQ_4_12(0.0))
    {
        gMoveResultFlags |= MOVE_RESULT_DOESNT_AFFECT_FOE;
        gMoveResultFlags &= ~(MOVE_RESULT_NOT_VERY_EFFECTIVE | MOVE_RESULT_SUPER_EFFECTIVE);
    }
    else if (modifier == UQ_4_12(1.0))
    {
        gMoveResultFlags &= ~(MOVE_RESULT_NOT_VERY_EFFECTIVE | MOVE_RESULT_SUPER_EFFECTIVE | MOVE_RESULT_DOESNT_AFFECT_FOE);
    }
    else if (modifier > UQ_4_12(1.0))
    {
        gMoveResultFlags |= MOVE_RESULT_SUPER_EFFECTIVE;
        gMoveResultFlags &= ~(MOVE_RESULT_NOT_VERY_EFFECTIVE | MOVE_RESULT_DOESNT_AFFECT_FOE);
    }
    else //if (modifier < UQ_4_12(1.0))
    {
        gMoveResultFlags |= MOVE_RESULT_NOT_VERY_EFFECTIVE;
        gMoveResultFlags &= ~(MOVE_RESULT_SUPER_EFFECTIVE | MOVE_RESULT_DOESNT_AFFECT_FOE);
    }
}

static u16 CalcTypeEffectivenessMultiplierInternal(u16 move, u8 moveType, u8 battlerAtk, u8 battlerDef, bool32 recordAbilities, u16 modifier)
{
    MulByTypeEffectiveness(&modifier, move, moveType, battlerDef, gBattleMons[battlerDef].type1, battlerAtk, recordAbilities);
    if (gBattleMons[battlerDef].type2 != gBattleMons[battlerDef].type1)
        MulByTypeEffectiveness(&modifier, move, moveType, battlerDef, gBattleMons[battlerDef].type2, battlerAtk, recordAbilities);
    if (gBattleMons[battlerDef].type3 != TYPE_MYSTERY && gBattleMons[battlerDef].type3 != gBattleMons[battlerDef].type2
        && gBattleMons[battlerDef].type3 != gBattleMons[battlerDef].type1)
        MulByTypeEffectiveness(&modifier, move, moveType, battlerDef, gBattleMons[battlerDef].type3, battlerAtk, recordAbilities);

    if (moveType == TYPE_GROUND && !IsBattlerGrounded(battlerDef) && !(gBattleMoves[move].flags & FLAG_DMG_UNGROUNDED_IGNORE_TYPE_IF_FLYING))
    {
        modifier = UQ_4_12(0.0);
        if (recordAbilities && GetBattlerAbility(battlerDef) == ABILITY_LEVITATE)
        {
            gLastUsedAbility = ABILITY_LEVITATE;
            gMoveResultFlags |= (MOVE_RESULT_MISSED | MOVE_RESULT_DOESNT_AFFECT_FOE);
            gLastLandedMoves[battlerDef] = 0;
            gBattleCommunication[MISS_TYPE] = B_MSG_GROUND_MISS;
            RecordAbilityBattle(battlerDef, ABILITY_LEVITATE);
        }
    }

    // Thousand Arrows ignores type modifiers for flying mons
    if (!IsBattlerGrounded(battlerDef) && (gBattleMoves[move].flags & FLAG_DMG_UNGROUNDED_IGNORE_TYPE_IF_FLYING)
        && (gBattleMons[battlerDef].type1 == TYPE_FLYING || gBattleMons[battlerDef].type2 == TYPE_FLYING || gBattleMons[battlerDef].type3 == TYPE_FLYING))
    {
        modifier = UQ_4_12(1.0);
    }

    if (GetBattlerAbility(battlerDef) == ABILITY_WONDER_GUARD && modifier <= UQ_4_12(1.0) && gBattleMoves[move].power)
    {
        modifier = UQ_4_12(0.0);
        if (recordAbilities)
        {
            gLastUsedAbility = ABILITY_WONDER_GUARD;
            gMoveResultFlags |= MOVE_RESULT_MISSED;
            gLastLandedMoves[battlerDef] = 0;
            gBattleCommunication[MISS_TYPE] = B_MSG_AVOIDED_DMG;
            RecordAbilityBattle(battlerDef, ABILITY_WONDER_GUARD);
        }
    }

    return modifier;
}

u16 CalcTypeEffectivenessMultiplier(u16 move, u8 moveType, u8 battlerAtk, u8 battlerDef, bool32 recordAbilities)
{
    u16 modifier = UQ_4_12(1.0);

    if (move != MOVE_STRUGGLE && moveType != TYPE_MYSTERY)
    {
        modifier = CalcTypeEffectivenessMultiplierInternal(move, moveType, battlerAtk, battlerDef, recordAbilities, modifier);
        if (gBattleMoves[move].effect == EFFECT_TWO_TYPED_MOVE)
            modifier = CalcTypeEffectivenessMultiplierInternal(move, gBattleMoves[move].argument, battlerAtk, battlerDef, recordAbilities, modifier);
    }

    if (recordAbilities)
        UpdateMoveResultFlags(modifier);
    return modifier;
}

u16 CalcPartyMonTypeEffectivenessMultiplier(u16 move, u16 speciesDef, u16 abilityDef)
{
    u16 modifier = UQ_4_12(1.0);
    u8 moveType = gBattleMoves[move].type;

    if (move != MOVE_STRUGGLE && moveType != TYPE_MYSTERY)
    {
        MulByTypeEffectiveness(&modifier, move, moveType, 0, gBaseStats[speciesDef].type1, 0, FALSE);
        if (gBaseStats[speciesDef].type2 != gBaseStats[speciesDef].type1)
            MulByTypeEffectiveness(&modifier, move, moveType, 0, gBaseStats[speciesDef].type2, 0, FALSE);

        if (moveType == TYPE_GROUND && abilityDef == ABILITY_LEVITATE && !(gFieldStatuses & STATUS_FIELD_GRAVITY))
            modifier = UQ_4_12(0.0);
        if (abilityDef == ABILITY_WONDER_GUARD && modifier <= UQ_4_12(1.0) && gBattleMoves[move].power)
            modifier = UQ_4_12(0.0);
    }

    UpdateMoveResultFlags(modifier);
    return modifier;
}

u16 GetTypeModifier(u8 atkType, u8 defType)
{
    if (B_FLAG_INVERSE_BATTLE != 0 && FlagGet(B_FLAG_INVERSE_BATTLE))
        return sInverseTypeEffectivenessTable[atkType][defType];
    else
        return sTypeEffectivenessTable[atkType][defType];
}

s32 GetStealthHazardDamage(u8 hazardType, u8 battlerId)
{
    u8 type1 = gBattleMons[battlerId].type1;
    u8 type2 = gBattleMons[battlerId].type2;
    u32 maxHp = gBattleMons[battlerId].maxHP;
    s32 dmg = 0;
    u16 modifier = UQ_4_12(1.0);

    MulModifier(&modifier, GetTypeModifier(hazardType, type1));
    if (type2 != type1)
        MulModifier(&modifier, GetTypeModifier(hazardType, type2));

    switch (modifier)
    {
    case UQ_4_12(0.0):
        dmg = 0;
        break;
    case UQ_4_12(0.25):
        dmg = maxHp / 32;
        if (dmg == 0)
            dmg = 1;
        break;
    case UQ_4_12(0.5):
        dmg = maxHp / 16;
        if (dmg == 0)
            dmg = 1;
        break;
    case UQ_4_12(1.0):
        dmg = maxHp / 8;
        if (dmg == 0)
            dmg = 1;
        break;
    case UQ_4_12(2.0):
        dmg = maxHp / 4;
        if (dmg == 0)
            dmg = 1;
        break;
    case UQ_4_12(4.0):
        dmg = maxHp / 2;
        if (dmg == 0)
            dmg = 1;
        break;
    }

    return dmg;
}

bool32 IsPartnerMonFromSameTrainer(u8 battlerId)
{
    if (GetBattlerSide(battlerId) == B_SIDE_OPPONENT && gBattleTypeFlags & BATTLE_TYPE_TWO_OPPONENTS)
        return FALSE;
    else if (GetBattlerSide(battlerId) == B_SIDE_PLAYER && gBattleTypeFlags & BATTLE_TYPE_INGAME_PARTNER)
        return FALSE;
    else if (gBattleTypeFlags & BATTLE_TYPE_MULTI)
        return FALSE;
    else
        return TRUE;
}

u16 GetMegaEvolutionSpecies(u16 preEvoSpecies, u16 heldItemId)
{
    u32 i;

    for (i = 0; i < EVOS_PER_MON; i++)
    {
        if (gEvolutionTable[preEvoSpecies][i].method == EVO_MEGA_EVOLUTION
            && gEvolutionTable[preEvoSpecies][i].param == heldItemId)
                return gEvolutionTable[preEvoSpecies][i].targetSpecies;
    }
    return SPECIES_NONE;
}

u16 GetWishMegaEvolutionSpecies(u16 preEvoSpecies, u16 moveId1, u16 moveId2, u16 moveId3, u16 moveId4)
{
    u32 i, par;

    for (i = 0; i < EVOS_PER_MON; i++)
    {
        if (gEvolutionTable[preEvoSpecies][i].method == EVO_MOVE_MEGA_EVOLUTION)
        {
            par = gEvolutionTable[preEvoSpecies][i].param;
            if (par == moveId1 || par == moveId2 || par == moveId3 || par == moveId4)
                return gEvolutionTable[preEvoSpecies][i].targetSpecies;
        }
    }
    return SPECIES_NONE;
}

bool32 CanMegaEvolve(u8 battlerId)
{
    u32 itemId, holdEffect, species;
    struct Pokemon *mon;
    u8 battlerPosition = GetBattlerPosition(battlerId);
    u8 partnerPosition = GetBattlerPosition(BATTLE_PARTNER(battlerId));
    struct MegaEvolutionData *mega = &(((struct ChooseMoveStruct*)(&gBattleResources->bufferA[gActiveBattler][4]))->mega);

#ifdef ITEM_EXPANSION
    // Check if Player has a Mega Bracelet
    if ((GetBattlerPosition(battlerId) == B_POSITION_PLAYER_LEFT || (!(gBattleTypeFlags & BATTLE_TYPE_MULTI) && GetBattlerPosition(battlerId) == B_POSITION_PLAYER_RIGHT))
     && !CheckBagHasItem(ITEM_MEGA_BRACELET, 1))
        return FALSE;
#endif

    // Check if trainer already mega evolved a pokemon.
    if (mega->alreadyEvolved[battlerPosition])
        return FALSE;
    if (gBattleTypeFlags & BATTLE_TYPE_DOUBLE)
    {
        if (IsPartnerMonFromSameTrainer(battlerId)
            && (mega->alreadyEvolved[partnerPosition] || (mega->toEvolve & gBitTable[BATTLE_PARTNER(battlerId)])))
            return FALSE;
    }

    // Gets mon data.
    if (GetBattlerSide(battlerId) == B_SIDE_OPPONENT)
        mon = &gEnemyParty[gBattlerPartyIndexes[battlerId]];
    else
        mon = &gPlayerParty[gBattlerPartyIndexes[battlerId]];

    species = GetMonData(mon, MON_DATA_SPECIES);
    itemId = GetMonData(mon, MON_DATA_HELD_ITEM);

    // Check if there is an entry in the evolution table for regular Mega Evolution.
    if (GetMegaEvolutionSpecies(species, itemId) != SPECIES_NONE)
    {
        if (B_ENABLE_DEBUG && gBattleStruct->debugHoldEffects[battlerId])
            holdEffect = gBattleStruct->debugHoldEffects[battlerId];
        else if (itemId == ITEM_ENIGMA_BERRY)
            holdEffect = gEnigmaBerries[battlerId].holdEffect;
        else
            holdEffect = ItemId_GetHoldEffect(itemId);

        // Can Mega Evolve via Item.
        if (holdEffect == HOLD_EFFECT_MEGA_STONE)
        {
            gBattleStruct->mega.isWishMegaEvo = FALSE;
            return TRUE;
        }
    }

    // Check if there is an entry in the evolution table for Wish Mega Evolution.
    if (GetWishMegaEvolutionSpecies(species, GetMonData(mon, MON_DATA_MOVE1), GetMonData(mon, MON_DATA_MOVE2), GetMonData(mon, MON_DATA_MOVE3), GetMonData(mon, MON_DATA_MOVE4)))
    {
        gBattleStruct->mega.isWishMegaEvo = TRUE;
        return TRUE;
    }

    // No checks passed, the mon CAN'T mega evolve.
    return FALSE;
}

void UndoMegaEvolution(u32 monId)
{
    if (gBattleStruct->mega.evolvedPartyIds[B_SIDE_PLAYER] & gBitTable[monId])
    {
        gBattleStruct->mega.evolvedPartyIds[B_SIDE_PLAYER] &= ~(gBitTable[monId]);
        SetMonData(&gPlayerParty[monId], MON_DATA_SPECIES, &gBattleStruct->mega.playerEvolvedSpecies);
        CalculateMonStats(&gPlayerParty[monId]);
    }
    // While not exactly a mega evolution, Zygarde follows the same rules.
    else if (GetMonData(&gPlayerParty[monId], MON_DATA_SPECIES, NULL) == SPECIES_ZYGARDE_COMPLETE)
    {
        SetMonData(&gPlayerParty[monId], MON_DATA_SPECIES, &gBattleStruct->changedSpecies[monId]);
        gBattleStruct->changedSpecies[monId] = 0;
        CalculateMonStats(&gPlayerParty[monId]);
    }
}

void UndoFormChange(u32 monId, u32 side, bool32 isSwitchingOut)
{
    u32 i, currSpecies;
    struct Pokemon *party = (side == B_SIDE_PLAYER) ? gPlayerParty : gEnemyParty;
    static const u16 species[][2] = // changed form id, default form id
    {
        {SPECIES_MIMIKYU_BUSTED, SPECIES_MIMIKYU},
        {SPECIES_AEGISLASH_BLADE, SPECIES_AEGISLASH},
        {SPECIES_DARMANITAN_ZEN_MODE, SPECIES_DARMANITAN},
        {SPECIES_MINIOR, SPECIES_MINIOR_CORE_RED},
        {SPECIES_MINIOR_METEOR_BLUE, SPECIES_MINIOR_CORE_BLUE},
        {SPECIES_MINIOR_METEOR_GREEN, SPECIES_MINIOR_CORE_GREEN},
        {SPECIES_MINIOR_METEOR_INDIGO, SPECIES_MINIOR_CORE_INDIGO},
        {SPECIES_MINIOR_METEOR_ORANGE, SPECIES_MINIOR_CORE_ORANGE},
        {SPECIES_MINIOR_METEOR_VIOLET, SPECIES_MINIOR_CORE_VIOLET},
        {SPECIES_MINIOR_METEOR_YELLOW, SPECIES_MINIOR_CORE_YELLOW},
        {SPECIES_WISHIWASHI_SCHOOL, SPECIES_WISHIWASHI},
    };

    if (isSwitchingOut) // Don't revert Mimikyu Busted when switching out
        i = 1;
    else
        i = 0;

    currSpecies = GetMonData(&party[monId], MON_DATA_SPECIES, NULL);
    for (; i < ARRAY_COUNT(species); i++)
    {
        if (currSpecies == species[i][0])
        {
            SetMonData(&party[monId], MON_DATA_SPECIES, &species[i][1]);
            CalculateMonStats(&party[monId]);
            break;
        }
    }
}

bool32 DoBattlersShareType(u32 battler1, u32 battler2)
{
    s32 i;
    u8 types1[3] = {gBattleMons[battler1].type1, gBattleMons[battler1].type2, gBattleMons[battler1].type3};
    u8 types2[3] = {gBattleMons[battler2].type1, gBattleMons[battler2].type2, gBattleMons[battler2].type3};

    if (types1[2] == TYPE_MYSTERY)
        types1[2] = types1[0];
    if (types2[2] == TYPE_MYSTERY)
        types2[2] = types2[0];

    for (i = 0; i < 3; i++)
    {
        if (types1[i] == types2[0] || types1[i] == types2[1] || types1[i] == types2[2])
            return TRUE;
    }

    return FALSE;
}

bool32 CanBattlerGetOrLoseItem(u8 battlerId, u16 itemId)
{
    u16 species = gBattleMons[battlerId].species;
    u16 holdEffect = ItemId_GetHoldEffect(itemId);
    
    // Mail can be stolen now
    if (itemId == ITEM_ENIGMA_BERRY)
        return FALSE;
    else if (GET_BASE_SPECIES_ID(species) == SPECIES_KYOGRE && itemId == ITEM_BLUE_ORB) // includes primal
        return FALSE;
    else if (GET_BASE_SPECIES_ID(species) == SPECIES_GROUDON && itemId == ITEM_RED_ORB) // includes primal
        return FALSE;
    // Mega stone cannot be lost if pokemon's base species can mega evolve with it.
    else if (holdEffect == HOLD_EFFECT_MEGA_STONE && (GetMegaEvolutionSpecies(GET_BASE_SPECIES_ID(species), itemId) != SPECIES_NONE))
        return FALSE;
    else if (GET_BASE_SPECIES_ID(species) == SPECIES_GIRATINA && itemId == ITEM_GRISEOUS_ORB)
        return FALSE;
    else if (GET_BASE_SPECIES_ID(species) == SPECIES_GENESECT && holdEffect == HOLD_EFFECT_DRIVE)
        return FALSE;
    else if (GET_BASE_SPECIES_ID(species) == SPECIES_SILVALLY && holdEffect == HOLD_EFFECT_MEMORY)
        return FALSE;
    else if (GET_BASE_SPECIES_ID(species) == SPECIES_ARCEUS && holdEffect == HOLD_EFFECT_PLATE)
        return FALSE;
#ifdef HOLD_EFFECT_Z_CRYSTAL
    else if (holdEffect == HOLD_EFFECT_Z_CRYSTAL)
        return FALSE;
#endif
    else
        return TRUE;
}

struct Pokemon *GetIllusionMonPtr(u32 battlerId)
{
    if (gBattleStruct->illusion[battlerId].broken)
        return NULL;
    if (!gBattleStruct->illusion[battlerId].set)
    {
        if (GetBattlerSide(battlerId) == B_SIDE_PLAYER)
            SetIllusionMon(&gPlayerParty[gBattlerPartyIndexes[battlerId]], battlerId);
        else
            SetIllusionMon(&gEnemyParty[gBattlerPartyIndexes[battlerId]], battlerId);
    }
    if (!gBattleStruct->illusion[battlerId].on)
        return NULL;

    return gBattleStruct->illusion[battlerId].mon;
}

void ClearIllusionMon(u32 battlerId)
{
    memset(&gBattleStruct->illusion[battlerId], 0, sizeof(gBattleStruct->illusion[battlerId]));
}

bool32 SetIllusionMon(struct Pokemon *mon, u32 battlerId)
{
    struct Pokemon *party, *partnerMon;
    s32 i, id;

    gBattleStruct->illusion[battlerId].set = 1;
    if (GetMonAbility(mon) != ABILITY_ILLUSION)
        return FALSE;

    if (GetBattlerSide(battlerId) == B_SIDE_PLAYER)
        party = gPlayerParty;
    else
        party = gEnemyParty;

    if (IsBattlerAlive(BATTLE_PARTNER(battlerId)))
        partnerMon = &party[gBattlerPartyIndexes[BATTLE_PARTNER(battlerId)]];
    else
        partnerMon = mon;

    // Find last alive non-egg pokemon.
    for (i = PARTY_SIZE - 1; i >= 0; i--)
    {
        id = i;
        if (GetMonData(&party[id], MON_DATA_SANITY_HAS_SPECIES)
            && GetMonData(&party[id], MON_DATA_HP)
            && &party[id] != mon
            && &party[id] != partnerMon)
        {
            gBattleStruct->illusion[battlerId].on = 1;
            gBattleStruct->illusion[battlerId].broken = 0;
            gBattleStruct->illusion[battlerId].partyId = id;
            gBattleStruct->illusion[battlerId].mon = &party[id];
            return TRUE;
        }
    }

    return FALSE;
}

bool8 ShouldGetStatBadgeBoost(u16 badgeFlag, u8 battlerId)
{
    if (B_BADGE_BOOST != GEN_3)
        return FALSE;
    else if (gBattleTypeFlags & (BATTLE_TYPE_LINK | BATTLE_TYPE_EREADER_TRAINER | BATTLE_TYPE_RECORDED_LINK | BATTLE_TYPE_FRONTIER))
        return FALSE;
    else if (GetBattlerSide(battlerId) != B_SIDE_PLAYER)
        return FALSE;
    else if (gBattleTypeFlags & BATTLE_TYPE_TRAINER && gTrainerBattleOpponent_A == TRAINER_SECRET_BASE)
        return FALSE;
    else if (FlagGet(badgeFlag))
        return TRUE;
    else
        return FALSE;
}

u8 GetBattleMoveSplit(u32 moveId)
{
    if (IS_MOVE_STATUS(moveId) || B_PHYSICAL_SPECIAL_SPLIT >= GEN_4)
        return gBattleMoves[moveId].split;
    else if (gBattleMoves[moveId].type < TYPE_MYSTERY)
        return SPLIT_PHYSICAL;
    else
        return SPLIT_SPECIAL;
}

<<<<<<< HEAD
bool32 IsBattlerAffectedByHazards(u8 battlerId, bool32 toxicSpikes)
{
    bool32 ret = TRUE;
    u32 holdEffect = GetBattlerHoldEffect(gActiveBattler, TRUE);
    if (toxicSpikes && holdEffect == HOLD_EFFECT_HEAVY_DUTY_BOOTS && !IS_BATTLER_OF_TYPE(battlerId, TYPE_POISON))
    {
        ret = FALSE;
        RecordItemEffectBattle(battlerId, holdEffect);
    }
    else if (holdEffect == HOLD_EFFECT_HEAVY_DUTY_BOOTS)
    {
        ret = FALSE;
        RecordItemEffectBattle(battlerId, holdEffect);
    }
    return ret;
}

bool32 TestSheerForceFlag(u8 battler, u16 move)
{
    if (GetBattlerAbility(battler) == ABILITY_SHEER_FORCE && gBattleMoves[move].flags & FLAG_SHEER_FORCE_BOOST)
        return TRUE;
    else
        return FALSE;
}

=======
static bool32 TryRemoveScreens(u8 battler)
{
    bool32 removed = FALSE;
    u8 battlerSide = GetBattlerSide(battler);
    u8 enemySide = GetBattlerSide(BATTLE_OPPOSITE(battler));

    // try to remove from battler's side
    if (gSideStatuses[battlerSide] & (SIDE_STATUS_REFLECT | SIDE_STATUS_LIGHTSCREEN | SIDE_STATUS_AURORA_VEIL))
    {
        gSideStatuses[battlerSide] &= ~(SIDE_STATUS_REFLECT | SIDE_STATUS_LIGHTSCREEN | SIDE_STATUS_AURORA_VEIL);
        gSideTimers[battlerSide].reflectTimer = 0;
        gSideTimers[battlerSide].lightscreenTimer = 0;
        gSideTimers[battlerSide].auroraVeilTimer = 0;
        removed = TRUE;
    }

    // try to remove from battler opponent's side
    if (gSideStatuses[enemySide] & (SIDE_STATUS_REFLECT | SIDE_STATUS_LIGHTSCREEN | SIDE_STATUS_AURORA_VEIL))
    {
        gSideStatuses[enemySide] &= ~(SIDE_STATUS_REFLECT | SIDE_STATUS_LIGHTSCREEN | SIDE_STATUS_AURORA_VEIL);
        gSideTimers[enemySide].reflectTimer = 0;
        gSideTimers[enemySide].lightscreenTimer = 0;
        gSideTimers[enemySide].auroraVeilTimer = 0;
        removed = TRUE;
    }

    return removed;
}

static bool32 IsUnnerveAbilityOnOpposingSide(u8 battlerId)
{
    if (IsAbilityOnOpposingSide(battlerId, ABILITY_UNNERVE)
      || IsAbilityOnOpposingSide(battlerId, ABILITY_AS_ONE_ICE_RIDER)
      || IsAbilityOnOpposingSide(battlerId, ABILITY_AS_ONE_SHADOW_RIDER))
        return TRUE;
    return FALSE;
}

bool32 TestMoveFlags(u16 move, u32 flag)
{
    if (gBattleMoves[move].flags & flag)
        return TRUE;
    return FALSE;
}

struct Pokemon *GetBattlerPartyData(u8 battlerId)
{
    struct Pokemon *mon;
    if (GetBattlerSide(battlerId) == B_SIDE_PLAYER)
        mon = &gPlayerParty[gBattlerPartyIndexes[battlerId]];
    else
        mon = &gEnemyParty[gBattlerPartyIndexes[battlerId]];

    return mon;
}

//Make sure the input bank is any bank on the specific mon's side
bool32 CanFling(u8 battlerId)
{
    u16 item = gBattleMons[battlerId].item;
    u16 itemEffect = ItemId_GetHoldEffect(item);

    if (item == ITEM_NONE
      || GetBattlerAbility(battlerId) == ABILITY_KLUTZ
      || gFieldStatuses & STATUS_FIELD_MAGIC_ROOM
      || gDisableStructs[battlerId].embargoTimer != 0
      || !CanBattlerGetOrLoseItem(battlerId, item)
      //|| itemEffect == HOLD_EFFECT_PRIMAL_ORB
      || itemEffect == HOLD_EFFECT_GEMS
      #ifdef ITEM_ABILITY_CAPSULE
      || item == ITEM_ABILITY_CAPSULE
      #endif
      || (ItemId_GetPocket(item) == POCKET_BERRIES && IsAbilityOnSide(battlerId, ABILITY_UNNERVE))
      || GetPocketByItemId(item) == POCKET_POKE_BALLS)
        return FALSE;

    return TRUE;
}

// ability checks
bool32 IsRolePlayBannedAbilityAtk(u16 ability)
{
    u32 i;
    for (i = 0; i < ARRAY_COUNT(sRolePlayBannedAttackerAbilities); i++)
    {
        if (ability == sRolePlayBannedAttackerAbilities[i])
            return TRUE;
    }
    return FALSE;
}

bool32 IsRolePlayBannedAbility(u16 ability)
{
    u32 i;
    for (i = 0; i < ARRAY_COUNT(sRolePlayBannedAbilities); i++)
    {
        if (ability == sRolePlayBannedAbilities[i])
            return TRUE;
    }
    return FALSE;
}

bool32 IsSkillSwapBannedAbility(u16 ability)
{
    u32 i;
    for (i = 0; i < ARRAY_COUNT(sSkillSwapBannedAbilities); i++)
    {
        if (ability == sSkillSwapBannedAbilities[i])
            return TRUE;
    }
    return FALSE;
}

bool32 IsWorrySeedBannedAbility(u16 ability)
{
    u32 i;
    for (i = 0; i < ARRAY_COUNT(sWorrySeedBannedAbilities); i++)
    {
        if (ability == sWorrySeedBannedAbilities[i])
            return TRUE;
    }
    return FALSE;
}

bool32 IsGastroAcidBannedAbility(u16 ability)
{
    u32 i;
    for (i = 0; i < ARRAY_COUNT(sGastroAcidBannedAbilities); i++)
    {
        if (ability == sGastroAcidBannedAbilities[i])
            return TRUE;
    }
    return FALSE;
}

bool32 IsEntrainmentBannedAbilityAttacker(u16 ability)
{
    u32 i;
    for (i = 0; i < ARRAY_COUNT(sEntrainmentBannedAttackerAbilities); i++)
    {
        if (ability == sEntrainmentBannedAttackerAbilities[i])
            return TRUE;
    }
    return FALSE;
}

bool32 IsEntrainmentTargetOrSimpleBeamBannedAbility(u16 ability)
{
    u32 i;
    for (i = 0; i < ARRAY_COUNT(sEntrainmentTargetSimpleBeamBannedAbilities); i++)
    {
        if (ability == sEntrainmentTargetSimpleBeamBannedAbilities[i])
            return TRUE;
    }
    return FALSE;
}

// Sort an array of battlers by speed
// Useful for effects like pickpocket, eject button, red card, dancer
>>>>>>> a10a02a5
void SortBattlersBySpeed(u8 *battlers, bool8 slowToFast)
{
    int i, j, currSpeed, currBattler;
    u16 speeds[4] = {0};
    
    for (i = 0; i < gBattlersCount; i++)
        speeds[i] = GetBattlerTotalSpeedStat(battlers[i]);

    for (i = 1; i < gBattlersCount; i++)
    {
        currBattler = battlers[i];
        currSpeed = speeds[i];
        j = i - 1;

        if (slowToFast)
        {
            while (j >= 0 && speeds[j] > currSpeed)
            {
                battlers[j + 1] = battlers[j];
                speeds[j + 1] = speeds[j];
                j = j - 1;
            }
        }
        else
        {
            while (j >= 0 && speeds[j] < currSpeed)
            {
                battlers[j + 1] = battlers[j];
                speeds[j + 1] = speeds[j];
                j = j - 1;
            }
        }

        battlers[j + 1] = currBattler;
        speeds[j + 1] = currSpeed;
    }
<<<<<<< HEAD
}
=======
}

bool32 TestSheerForceFlag(u8 battler, u16 move)
{
    if (GetBattlerAbility(battler) == ABILITY_SHEER_FORCE && gBattleMoves[move].flags & FLAG_SHEER_FORCE_BOOST)
        return TRUE;
    else
        return FALSE;
}

void TryRestoreStolenItems(void)
{
    u32 i;
    u16 stolenItem = ITEM_NONE;
    
    for (i = 0; i < PARTY_SIZE; i++)
    {
        if (gBattleStruct->itemStolen[i].stolen)
        {
            stolenItem = gBattleStruct->itemStolen[i].originalItem;
            if (stolenItem != ITEM_NONE && ItemId_GetPocket(stolenItem) != POCKET_BERRIES)
                SetMonData(&gPlayerParty[i], MON_DATA_HELD_ITEM, &stolenItem);  // Restore stolen non-berry items
        }
    }
}

bool32 CanStealItem(u8 battlerStealing, u8 battlerItem, u16 item)
{
    u8 stealerSide = GetBattlerSide(battlerStealing);
    
    if (gBattleTypeFlags & BATTLE_TYPE_TRAINER_HILL)
        return FALSE;
    
    // Check if the battler trying to steal should be able to
    if (stealerSide == B_SIDE_OPPONENT
        && !(gBattleTypeFlags &
             (BATTLE_TYPE_EREADER_TRAINER
              | BATTLE_TYPE_FRONTIER
              | BATTLE_TYPE_LINK
              | BATTLE_TYPE_RECORDED_LINK
              | BATTLE_TYPE_SECRET_BASE
              #if B_TRAINERS_KNOCK_OFF_ITEMS
              | BATTLE_TYPE_TRAINER
              #endif
              )))
    {
        return FALSE;
    }
    else if (!(gBattleTypeFlags &
          (BATTLE_TYPE_EREADER_TRAINER
           | BATTLE_TYPE_FRONTIER
           | BATTLE_TYPE_LINK
           | BATTLE_TYPE_RECORDED_LINK
           | BATTLE_TYPE_SECRET_BASE))
        && (gWishFutureKnock.knockedOffMons[stealerSide] & gBitTable[gBattlerPartyIndexes[battlerStealing]]))
    {
        return FALSE;
    }
    
    if (!CanBattlerGetOrLoseItem(battlerItem, item)      // Battler with item cannot have it stolen
      ||!CanBattlerGetOrLoseItem(battlerStealing, item)) // Stealer cannot take the item
        return FALSE;
    
    return TRUE;
}

void TrySaveExchangedItem(u8 battlerId, u16 stolenItem)
{
    // Because BtlController_EmitSetMonData does SetMonData, we need to save the stolen item only if it matches the battler's original
    // So, if the player steals an item during battle and has it stolen from it, it will not end the battle with it (naturally)
    #if B_TRAINERS_KNOCK_OFF_ITEMS == TRUE
    // If regular trainer battle and mon's original item matches what is being stolen, save it to be restored at end of battle
    if (gBattleTypeFlags & BATTLE_TYPE_TRAINER
      && !(gBattleTypeFlags & BATTLE_TYPE_FRONTIER)
      && GetBattlerSide(battlerId) == B_SIDE_PLAYER
      && stolenItem == gBattleStruct->itemStolen[gBattlerPartyIndexes[battlerId]].originalItem)
        gBattleStruct->itemStolen[gBattlerPartyIndexes[battlerId]].stolen = TRUE;
    #endif
}
>>>>>>> a10a02a5
<|MERGE_RESOLUTION|>--- conflicted
+++ resolved
@@ -5574,7 +5574,7 @@
         PREPARE_STAT_BUFFER(gBattleTextBuff1, statId);
         PREPARE_STRING_BUFFER(gBattleTextBuff2, STRINGID_STATROSE);
 
-        gLastUsedItem = itemId; // for surge abilities
+        gLastUsedItem = itemId; // For surge abilities
         gEffectBattler = battler;
         gBattleScripting.battler = battler;
         SET_STATCHANGER(statId, 1, FALSE);
@@ -5853,7 +5853,6 @@
                 case HOLD_EFFECT_PARAM_PSYCHIC_TERRAIN:
                     effect = TryHandleSeed(battlerId, STATUS_FIELD_PSYCHIC_TERRAIN, STAT_SPDEF, gLastUsedItem, TRUE);
                     break;
-                    
                 }
                 break;
             case HOLD_EFFECT_EJECT_PACK:
@@ -5863,13 +5862,13 @@
                     gActiveBattler = gBattleScripting.battler = battlerId;
                     effect = ITEM_STATS_CHANGE;
                     if (moveTurn)
-					{
-						BattleScriptPushCursor();
-						gBattlescriptCurrInstr = BattleScript_EjectPackActivate_Ret;
-					}
-					else
                     {
-						BattleScriptExecute(BattleScript_EjectPackActivate_End2);
+                        BattleScriptPushCursor();
+                        gBattlescriptCurrInstr = BattleScript_EjectPackActivate_Ret;
+                    }
+                    else
+                    {
+                        BattleScriptExecute(BattleScript_EjectPackActivate_End2);
                     }
                 }
                 break;
@@ -6359,7 +6358,7 @@
         switch (atkHoldEffect)
         {
         case HOLD_EFFECT_FLINCH:
-            if (gBattleMoveDamage != 0  // need to have done damage
+            if (gBattleMoveDamage != 0  // Need to have done damage
                 && !(gMoveResultFlags & MOVE_RESULT_NO_EFFECT)
                 && TARGET_TURN_DAMAGED
                 && (Random() % 100) < atkHoldEffectParam
@@ -6373,7 +6372,7 @@
             }
             break;
         case HOLD_EFFECT_SHELL_BELL:
-            if (gBattleMoveDamage != 0  // need to have done damage
+            if (gBattleMoveDamage != 0  // Need to have done damage
                 && !(gMoveResultFlags & MOVE_RESULT_NO_EFFECT)
                 && gSpecialStatuses[gBattlerTarget].dmg != 0
                 && gSpecialStatuses[gBattlerTarget].dmg != 0xFFFF
@@ -6393,7 +6392,7 @@
                 effect++;
             }
             break;
-        case HOLD_EFFECT_THROAT_SPRAY:  // doesn't need to be a damaging move
+        case HOLD_EFFECT_THROAT_SPRAY:  // Does NOT need to be a damaging move
             if (!(gMoveResultFlags & MOVE_RESULT_NO_EFFECT)
              && gBattleMons[gBattlerAttacker].hp != 0
              && gBattleMoves[gCurrentMove].flags & FLAG_SOUND
@@ -8627,33 +8626,6 @@
         return SPLIT_SPECIAL;
 }
 
-<<<<<<< HEAD
-bool32 IsBattlerAffectedByHazards(u8 battlerId, bool32 toxicSpikes)
-{
-    bool32 ret = TRUE;
-    u32 holdEffect = GetBattlerHoldEffect(gActiveBattler, TRUE);
-    if (toxicSpikes && holdEffect == HOLD_EFFECT_HEAVY_DUTY_BOOTS && !IS_BATTLER_OF_TYPE(battlerId, TYPE_POISON))
-    {
-        ret = FALSE;
-        RecordItemEffectBattle(battlerId, holdEffect);
-    }
-    else if (holdEffect == HOLD_EFFECT_HEAVY_DUTY_BOOTS)
-    {
-        ret = FALSE;
-        RecordItemEffectBattle(battlerId, holdEffect);
-    }
-    return ret;
-}
-
-bool32 TestSheerForceFlag(u8 battler, u16 move)
-{
-    if (GetBattlerAbility(battler) == ABILITY_SHEER_FORCE && gBattleMoves[move].flags & FLAG_SHEER_FORCE_BOOST)
-        return TRUE;
-    else
-        return FALSE;
-}
-
-=======
 static bool32 TryRemoveScreens(u8 battler)
 {
     bool32 removed = FALSE;
@@ -8813,7 +8785,6 @@
 
 // Sort an array of battlers by speed
 // Useful for effects like pickpocket, eject button, red card, dancer
->>>>>>> a10a02a5
 void SortBattlersBySpeed(u8 *battlers, bool8 slowToFast)
 {
     int i, j, currSpeed, currBattler;
@@ -8850,17 +8821,6 @@
         battlers[j + 1] = currBattler;
         speeds[j + 1] = currSpeed;
     }
-<<<<<<< HEAD
-}
-=======
-}
-
-bool32 TestSheerForceFlag(u8 battler, u16 move)
-{
-    if (GetBattlerAbility(battler) == ABILITY_SHEER_FORCE && gBattleMoves[move].flags & FLAG_SHEER_FORCE_BOOST)
-        return TRUE;
-    else
-        return FALSE;
 }
 
 void TryRestoreStolenItems(void)
@@ -8932,4 +8892,28 @@
         gBattleStruct->itemStolen[gBattlerPartyIndexes[battlerId]].stolen = TRUE;
     #endif
 }
->>>>>>> a10a02a5
+
+bool32 IsBattlerAffectedByHazards(u8 battlerId, bool32 toxicSpikes)
+{
+    bool32 ret = TRUE;
+    u32 holdEffect = GetBattlerHoldEffect(gActiveBattler, TRUE);
+    if (toxicSpikes && holdEffect == HOLD_EFFECT_HEAVY_DUTY_BOOTS && !IS_BATTLER_OF_TYPE(battlerId, TYPE_POISON))
+    {
+        ret = FALSE;
+        RecordItemEffectBattle(battlerId, holdEffect);
+    }
+    else if (holdEffect == HOLD_EFFECT_HEAVY_DUTY_BOOTS)
+    {
+        ret = FALSE;
+        RecordItemEffectBattle(battlerId, holdEffect);
+    }
+    return ret;
+}
+
+bool32 TestSheerForceFlag(u8 battler, u16 move)
+{
+    if (GetBattlerAbility(battler) == ABILITY_SHEER_FORCE && gBattleMoves[move].flags & FLAG_SHEER_FORCE_BOOST)
+        return TRUE;
+    else
+        return FALSE;
+}