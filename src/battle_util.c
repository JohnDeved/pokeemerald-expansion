#include "global.h"
#include "battle.h"
#include "battle_anim.h"
#include "battle_arena.h"
#include "battle_pyramid.h"
#include "battle_util.h"
#include "battle_controllers.h"
#include "battle_interface.h"
#include "battle_setup.h"
#include "party_menu.h"
#include "pokemon.h"
#include "international_string_util.h"
#include "item.h"
#include "util.h"
#include "battle_scripts.h"
#include "random.h"
#include "text.h"
#include "safari_zone.h"
#include "sound.h"
#include "sprite.h"
#include "string_util.h"
#include "task.h"
#include "trig.h"
#include "window.h"
#include "battle_message.h"
#include "battle_ai_main.h"
#include "battle_ai_util.h"
#include "event_data.h"
#include "link.h"
#include "malloc.h"
#include "berry.h"
#include "pokedex.h"
#include "mail.h"
#include "field_weather.h"
#include "constants/abilities.h"
#include "constants/battle_anim.h"
#include "constants/battle_config.h"
#include "constants/battle_move_effects.h"
#include "constants/battle_script_commands.h"
#include "constants/battle_string_ids.h"
#include "constants/hold_effects.h"
#include "constants/items.h"
#include "constants/moves.h"
#include "constants/songs.h"
#include "constants/species.h"
#include "constants/trainers.h"
#include "constants/weather.h"

extern struct Evolution gEvolutionTable[][EVOS_PER_MON];

/*
NOTE: The data and functions in this file up until (but not including) sSoundMovesTable
are actually part of battle_main.c. They needed to be moved to this file in order to
match the ROM; this is also why sSoundMovesTable's declaration is in the middle of
functions instead of at the top of the file with the other declarations.
*/

static bool32 TryRemoveScreens(u8 battler);
static bool32 IsUnnerveAbilityOnOpposingSide(u8 battlerId);

extern const u8 *const gBattleScriptsForMoveEffects[];
extern const u8 *const gBattlescriptsForBallThrow[];
extern const u8 *const gBattlescriptsForRunningByItem[];
extern const u8 *const gBattlescriptsForUsingItem[];
extern const u8 *const gBattlescriptsForSafariActions[];

static const u8 sPkblToEscapeFactor[][3] = {
    {
        [B_MSG_MON_CURIOUS]    = 0,
        [B_MSG_MON_ENTHRALLED] = 0,
        [B_MSG_MON_IGNORED]    = 0
    },{
        [B_MSG_MON_CURIOUS]    = 3,
        [B_MSG_MON_ENTHRALLED] = 5,
        [B_MSG_MON_IGNORED]    = 0
    },{
        [B_MSG_MON_CURIOUS]    = 2,
        [B_MSG_MON_ENTHRALLED] = 3,
        [B_MSG_MON_IGNORED]    = 0
    },{
        [B_MSG_MON_CURIOUS]    = 1,
        [B_MSG_MON_ENTHRALLED] = 2,
        [B_MSG_MON_IGNORED]    = 0
    },{
        [B_MSG_MON_CURIOUS]    = 1,
        [B_MSG_MON_ENTHRALLED] = 1,
        [B_MSG_MON_IGNORED]    = 0
    }
};
static const u8 sGoNearCounterToCatchFactor[] = {4, 3, 2, 1};
static const u8 sGoNearCounterToEscapeFactor[] = {4, 4, 4, 4};

static const u16 sSkillSwapBannedAbilities[] =
{
    ABILITY_WONDER_GUARD,
    ABILITY_MULTITYPE,
    ABILITY_ILLUSION,
    ABILITY_STANCE_CHANGE,
    ABILITY_SCHOOLING,
    ABILITY_COMATOSE,
    ABILITY_SHIELDS_DOWN,
    ABILITY_DISGUISE,
    ABILITY_RKS_SYSTEM,
    ABILITY_BATTLE_BOND,
    ABILITY_POWER_CONSTRUCT,
    ABILITY_NEUTRALIZING_GAS,
    ABILITY_ICE_FACE,
    ABILITY_HUNGER_SWITCH,
    ABILITY_GULP_MISSILE,
};

static const u16 sRolePlayBannedAbilities[] =
{
    ABILITY_TRACE,
    ABILITY_WONDER_GUARD,
    ABILITY_FORECAST,
    ABILITY_FLOWER_GIFT,
    ABILITY_MULTITYPE,
    ABILITY_ILLUSION,
    ABILITY_ZEN_MODE,
    ABILITY_IMPOSTER,
    ABILITY_STANCE_CHANGE,
    ABILITY_POWER_OF_ALCHEMY,
    ABILITY_RECEIVER,
    ABILITY_SCHOOLING,
    ABILITY_COMATOSE,
    ABILITY_SHIELDS_DOWN,
    ABILITY_DISGUISE,
    ABILITY_RKS_SYSTEM,
    ABILITY_BATTLE_BOND,
    ABILITY_POWER_CONSTRUCT,
    ABILITY_ICE_FACE,
    ABILITY_HUNGER_SWITCH,
    ABILITY_GULP_MISSILE,
};

static const u16 sRolePlayBannedAttackerAbilities[] =
{
    ABILITY_MULTITYPE,
    ABILITY_ZEN_MODE,
    ABILITY_STANCE_CHANGE,
    ABILITY_SCHOOLING,
    ABILITY_COMATOSE,
    ABILITY_SHIELDS_DOWN,
    ABILITY_DISGUISE,
    ABILITY_RKS_SYSTEM,
    ABILITY_BATTLE_BOND,
    ABILITY_POWER_CONSTRUCT,
    ABILITY_ICE_FACE,
    ABILITY_GULP_MISSILE,
};

static const u16 sWorrySeedBannedAbilities[] =
{
    ABILITY_MULTITYPE,
    ABILITY_STANCE_CHANGE,
    ABILITY_SCHOOLING,
    ABILITY_COMATOSE,
    ABILITY_SHIELDS_DOWN,
    ABILITY_DISGUISE,
    ABILITY_RKS_SYSTEM,
    ABILITY_BATTLE_BOND,
    ABILITY_POWER_CONSTRUCT,
    ABILITY_TRUANT,
    ABILITY_ICE_FACE,
    ABILITY_GULP_MISSILE,
};

static const u16 sGastroAcidBannedAbilities[] =
{
    ABILITY_AS_ONE_ICE_RIDER,
    ABILITY_AS_ONE_SHADOW_RIDER,
    ABILITY_BATTLE_BOND,
    ABILITY_COMATOSE,
    ABILITY_DISGUISE,
    ABILITY_GULP_MISSILE,
    ABILITY_ICE_FACE,
    ABILITY_MULTITYPE,
    ABILITY_POWER_CONSTRUCT,
    ABILITY_RKS_SYSTEM,
    ABILITY_SCHOOLING,
    ABILITY_SHIELDS_DOWN,
    ABILITY_STANCE_CHANGE,
    ABILITY_ZEN_MODE,
};

static const u16 sEntrainmentBannedAttackerAbilities[] =
{
    ABILITY_TRACE,
    ABILITY_FORECAST,
    ABILITY_FLOWER_GIFT,
    ABILITY_ZEN_MODE,
    ABILITY_ILLUSION,
    ABILITY_IMPOSTER,
    ABILITY_POWER_OF_ALCHEMY,
    ABILITY_RECEIVER,
    ABILITY_DISGUISE,
    ABILITY_POWER_CONSTRUCT,
    ABILITY_NEUTRALIZING_GAS,
    ABILITY_ICE_FACE,
    ABILITY_HUNGER_SWITCH,
    ABILITY_GULP_MISSILE,
};

static const u16 sEntrainmentTargetSimpleBeamBannedAbilities[] =
{
    ABILITY_TRUANT,
    ABILITY_MULTITYPE,
    ABILITY_STANCE_CHANGE,
    ABILITY_SCHOOLING,
    ABILITY_COMATOSE,
    ABILITY_SHIELDS_DOWN,
    ABILITY_DISGUISE,
    ABILITY_RKS_SYSTEM,
    ABILITY_BATTLE_BOND,
    ABILITY_ICE_FACE,
    ABILITY_GULP_MISSILE,
};

static const u16 sTwoStrikeMoves[] =
{
    MOVE_BONEMERANG,
    MOVE_DOUBLE_HIT,
    MOVE_DOUBLE_IRON_BASH,
    MOVE_DOUBLE_KICK,
    MOVE_DRAGON_DARTS,
    MOVE_DUAL_CHOP,
    MOVE_DUAL_WINGBEAT,
    MOVE_GEAR_GRIND,
    MOVE_TWINEEDLE,
    0xFFFF
};

static u8 CalcBeatUpPower(void)
{
    struct Pokemon *party;
    u8 basePower;
    u16 species;

    if (GetBattlerSide(gBattlerAttacker) == B_SIDE_PLAYER)
        party = gPlayerParty;
    else
        party = gEnemyParty;
    // Party slot is set in the battle script for Beat Up
    species = GetMonData(&party[gBattleCommunication[0] - 1], MON_DATA_SPECIES);
    basePower = (gBaseStats[species].baseAttack / 10) + 5;

    return basePower;
}

bool32 IsAffectedByFollowMe(u32 battlerAtk, u32 defSide, u32 move)
{
    u32 ability = GetBattlerAbility(battlerAtk);

    if (gSideTimers[defSide].followmeTimer == 0
        || gBattleMons[gSideTimers[defSide].followmeTarget].hp == 0
        || gBattleMoves[move].effect == EFFECT_SNIPE_SHOT
        || ability == ABILITY_PROPELLER_TAIL || ability == ABILITY_STALWART)
        return FALSE;

    if (gSideTimers[defSide].followmePowder && !IsAffectedByPowder(battlerAtk, ability, GetBattlerHoldEffect(battlerAtk, TRUE)))
        return FALSE;

    return TRUE;
}

// Functions
void HandleAction_UseMove(void)
{
    u32 i, side, moveType, var = 4;

    gBattlerAttacker = gBattlerByTurnOrder[gCurrentTurnActionNumber];
    if (gBattleStruct->field_91 & gBitTable[gBattlerAttacker] || !IsBattlerAlive(gBattlerAttacker))
    {
        gCurrentActionFuncId = B_ACTION_FINISHED;
        return;
    }

    gIsCriticalHit = FALSE;
    gBattleStruct->atkCancellerTracker = 0;
    gMoveResultFlags = 0;
    gMultiHitCounter = 0;
    gBattleScripting.savedDmg = 0;
    gBattleCommunication[6] = 0;
    gBattleScripting.savedMoveEffect = 0;
    gCurrMovePos = gChosenMovePos = *(gBattleStruct->chosenMovePositions + gBattlerAttacker);

    // choose move
    if (gProtectStructs[gBattlerAttacker].noValidMoves)
    {
        gProtectStructs[gBattlerAttacker].noValidMoves = 0;
        gCurrentMove = gChosenMove = MOVE_STRUGGLE;
        gHitMarker |= HITMARKER_NO_PPDEDUCT;
        *(gBattleStruct->moveTarget + gBattlerAttacker) = GetMoveTarget(MOVE_STRUGGLE, 0);
    }
    else if (gBattleMons[gBattlerAttacker].status2 & STATUS2_MULTIPLETURNS || gBattleMons[gBattlerAttacker].status2 & STATUS2_RECHARGE)
    {
        gCurrentMove = gChosenMove = gLockedMoves[gBattlerAttacker];
    }
    // encore forces you to use the same move
    else if (gDisableStructs[gBattlerAttacker].encoredMove != MOVE_NONE
          && gDisableStructs[gBattlerAttacker].encoredMove == gBattleMons[gBattlerAttacker].moves[gDisableStructs[gBattlerAttacker].encoredMovePos])
    {
        gCurrentMove = gChosenMove = gDisableStructs[gBattlerAttacker].encoredMove;
        gCurrMovePos = gChosenMovePos = gDisableStructs[gBattlerAttacker].encoredMovePos;
        *(gBattleStruct->moveTarget + gBattlerAttacker) = GetMoveTarget(gCurrentMove, 0);
    }
    // check if the encored move wasn't overwritten
    else if (gDisableStructs[gBattlerAttacker].encoredMove != MOVE_NONE
          && gDisableStructs[gBattlerAttacker].encoredMove != gBattleMons[gBattlerAttacker].moves[gDisableStructs[gBattlerAttacker].encoredMovePos])
    {
        gCurrMovePos = gChosenMovePos = gDisableStructs[gBattlerAttacker].encoredMovePos;
        gCurrentMove = gChosenMove = gBattleMons[gBattlerAttacker].moves[gCurrMovePos];
        gDisableStructs[gBattlerAttacker].encoredMove = MOVE_NONE;
        gDisableStructs[gBattlerAttacker].encoredMovePos = 0;
        gDisableStructs[gBattlerAttacker].encoreTimer = 0;
        *(gBattleStruct->moveTarget + gBattlerAttacker) = GetMoveTarget(gCurrentMove, 0);
    }
    else if (gBattleMons[gBattlerAttacker].moves[gCurrMovePos] != gChosenMoveByBattler[gBattlerAttacker])
    {
        gCurrentMove = gChosenMove = gBattleMons[gBattlerAttacker].moves[gCurrMovePos];
        *(gBattleStruct->moveTarget + gBattlerAttacker) = GetMoveTarget(gCurrentMove, 0);
    }
    else
    {
        gCurrentMove = gChosenMove = gBattleMons[gBattlerAttacker].moves[gCurrMovePos];
    }

    if (gBattleMons[gBattlerAttacker].hp != 0)
    {
        if (GetBattlerSide(gBattlerAttacker) == B_SIDE_PLAYER)
            gBattleResults.lastUsedMovePlayer = gCurrentMove;
        else
            gBattleResults.lastUsedMoveOpponent = gCurrentMove;
    }

    // Set dynamic move type.
    SetTypeBeforeUsingMove(gChosenMove, gBattlerAttacker);
    GET_MOVE_TYPE(gChosenMove, moveType);

    // choose target
    side = GetBattlerSide(gBattlerAttacker) ^ BIT_SIDE;
    if (IsAffectedByFollowMe(gBattlerAttacker, side, gCurrentMove)
        && gBattleMoves[gCurrentMove].target == MOVE_TARGET_SELECTED
        && GetBattlerSide(gBattlerAttacker) != GetBattlerSide(gSideTimers[side].followmeTarget))
    {
        gBattlerTarget = gSideTimers[side].followmeTarget;
    }
    else if ((gBattleTypeFlags & BATTLE_TYPE_DOUBLE)
           && gSideTimers[side].followmeTimer == 0
           && (gBattleMoves[gCurrentMove].power != 0 || gBattleMoves[gCurrentMove].target != MOVE_TARGET_USER)
           && ((gBattleMons[*(gBattleStruct->moveTarget + gBattlerAttacker)].ability != ABILITY_LIGHTNING_ROD && moveType == TYPE_ELECTRIC)
            || (gBattleMons[*(gBattleStruct->moveTarget + gBattlerAttacker)].ability != ABILITY_STORM_DRAIN && moveType == TYPE_WATER)))
    {
        side = GetBattlerSide(gBattlerAttacker);
        for (gActiveBattler = 0; gActiveBattler < gBattlersCount; gActiveBattler++)
        {
            if (side != GetBattlerSide(gActiveBattler)
                && *(gBattleStruct->moveTarget + gBattlerAttacker) != gActiveBattler
                && ((GetBattlerAbility(gActiveBattler) == ABILITY_LIGHTNING_ROD && moveType == TYPE_ELECTRIC)
                 || (GetBattlerAbility(gActiveBattler) == ABILITY_STORM_DRAIN && moveType == TYPE_WATER))
                && GetBattlerTurnOrderNum(gActiveBattler) < var
                && gBattleMoves[gCurrentMove].effect != EFFECT_SNIPE_SHOT
                && (GetBattlerAbility(gBattlerAttacker) != ABILITY_PROPELLER_TAIL
                 || GetBattlerAbility(gBattlerAttacker) != ABILITY_STALWART))
            {
                var = GetBattlerTurnOrderNum(gActiveBattler);
            }
        }
        if (var == 4)
        {
            if (gBattleMoves[gChosenMove].target & MOVE_TARGET_RANDOM)
            {
                if (GetBattlerSide(gBattlerAttacker) == B_SIDE_PLAYER)
                {
                    if (Random() & 1)
                        gBattlerTarget = GetBattlerAtPosition(B_POSITION_OPPONENT_LEFT);
                    else
                        gBattlerTarget = GetBattlerAtPosition(B_POSITION_OPPONENT_RIGHT);
                }
                else
                {
                    if (Random() & 1)
                        gBattlerTarget = GetBattlerAtPosition(B_POSITION_PLAYER_LEFT);
                    else
                        gBattlerTarget = GetBattlerAtPosition(B_POSITION_PLAYER_RIGHT);
                }
            }
            else if (gBattleMoves[gChosenMove].target & MOVE_TARGET_FOES_AND_ALLY)
            {
                for (gBattlerTarget = 0; gBattlerTarget < gBattlersCount; gBattlerTarget++)
                {
                    if (gBattlerTarget == gBattlerAttacker)
                        continue;
                    if (IsBattlerAlive(gBattlerTarget))
                        break;
                }
            }
            else
            {
                gBattlerTarget = *(gBattleStruct->moveTarget + gBattlerAttacker);
            }

            if (!IsBattlerAlive(gBattlerTarget))
            {
                if (GetBattlerSide(gBattlerAttacker) != GetBattlerSide(gBattlerTarget))
                {
                    gBattlerTarget = GetBattlerAtPosition(GetBattlerPosition(gBattlerTarget) ^ BIT_FLANK);
                }
                else
                {
                    gBattlerTarget = GetBattlerAtPosition(GetBattlerPosition(gBattlerAttacker) ^ BIT_SIDE);
                    if (!IsBattlerAlive(gBattlerTarget))
                        gBattlerTarget = GetBattlerAtPosition(GetBattlerPosition(gBattlerTarget) ^ BIT_FLANK);
                }
            }
        }
        else
        {
            gActiveBattler = gBattlerByTurnOrder[var];
            RecordAbilityBattle(gActiveBattler, gBattleMons[gActiveBattler].ability);
            if (gBattleMons[gActiveBattler].ability == ABILITY_LIGHTNING_ROD)
                gSpecialStatuses[gActiveBattler].lightningRodRedirected = 1;
            else if (gBattleMons[gActiveBattler].ability == ABILITY_STORM_DRAIN)
                gSpecialStatuses[gActiveBattler].stormDrainRedirected = 1;
            gBattlerTarget = gActiveBattler;
        }
    }
    else if (gBattleTypeFlags & BATTLE_TYPE_DOUBLE
          && gBattleMoves[gChosenMove].target & MOVE_TARGET_RANDOM)
    {
        if (GetBattlerSide(gBattlerAttacker) == B_SIDE_PLAYER)
        {
            if (Random() & 1)
                gBattlerTarget = GetBattlerAtPosition(B_POSITION_OPPONENT_LEFT);
            else
                gBattlerTarget = GetBattlerAtPosition(B_POSITION_OPPONENT_RIGHT);
        }
        else
        {
            if (Random() & 1)
                gBattlerTarget = GetBattlerAtPosition(B_POSITION_PLAYER_LEFT);
            else
                gBattlerTarget = GetBattlerAtPosition(B_POSITION_PLAYER_RIGHT);
        }

        if (gAbsentBattlerFlags & gBitTable[gBattlerTarget]
            && GetBattlerSide(gBattlerAttacker) != GetBattlerSide(gBattlerTarget))
        {
            gBattlerTarget = GetBattlerAtPosition(GetBattlerPosition(gBattlerTarget) ^ BIT_FLANK);
        }
    }
    else if (gBattleMoves[gChosenMove].target == MOVE_TARGET_ALLY)
    {
        if (IsBattlerAlive(BATTLE_PARTNER(gBattlerAttacker)))
            gBattlerTarget = BATTLE_PARTNER(gBattlerAttacker);
        else
            gBattlerTarget = gBattlerAttacker;
    }
    else if (gBattleTypeFlags & BATTLE_TYPE_DOUBLE
          && gBattleMoves[gChosenMove].target == MOVE_TARGET_FOES_AND_ALLY)
    {
        for (gBattlerTarget = 0; gBattlerTarget < gBattlersCount; gBattlerTarget++)
        {
            if (gBattlerTarget == gBattlerAttacker)
                continue;
            if (IsBattlerAlive(gBattlerTarget))
                break;
        }
    }
    else
    {
        gBattlerTarget = *(gBattleStruct->moveTarget + gBattlerAttacker);
        if (!IsBattlerAlive(gBattlerTarget))
        {
            if (GetBattlerSide(gBattlerAttacker) != GetBattlerSide(gBattlerTarget))
            {
                gBattlerTarget = GetBattlerAtPosition(GetBattlerPosition(gBattlerTarget) ^ BIT_FLANK);
            }
            else
            {
                gBattlerTarget = GetBattlerAtPosition(GetBattlerPosition(gBattlerAttacker) ^ BIT_SIDE);
                if (!IsBattlerAlive(gBattlerTarget))
                    gBattlerTarget = GetBattlerAtPosition(GetBattlerPosition(gBattlerTarget) ^ BIT_FLANK);
            }
        }
    }

    if (gBattleTypeFlags & BATTLE_TYPE_PALACE && gProtectStructs[gBattlerAttacker].palaceUnableToUseMove)
    {
        // Battle Palace, select battle script for failure to use move
        if (gBattleMons[gBattlerAttacker].hp == 0)
        {
            gCurrentActionFuncId = B_ACTION_FINISHED;
            return;
        }
        else if (gPalaceSelectionBattleScripts[gBattlerAttacker] != NULL)
        {
            gBattleCommunication[MULTISTRING_CHOOSER] = B_MSG_INCAPABLE_OF_POWER;
            gBattlescriptCurrInstr = gPalaceSelectionBattleScripts[gBattlerAttacker];
            gPalaceSelectionBattleScripts[gBattlerAttacker] = NULL;
        }
        else
        {
            gBattleCommunication[MULTISTRING_CHOOSER] = B_MSG_INCAPABLE_OF_POWER;
            gBattlescriptCurrInstr = BattleScript_MoveUsedLoafingAround;
        }
    }
    else
    {
        gBattlescriptCurrInstr = gBattleScriptsForMoveEffects[gBattleMoves[gCurrentMove].effect];
    }

    if (gBattleTypeFlags & BATTLE_TYPE_ARENA)
        BattleArena_AddMindPoints(gBattlerAttacker);

    // Record HP of each battler
    for (i = 0; i < MAX_BATTLERS_COUNT; i++)
        gBattleStruct->hpBefore[i] = gBattleMons[i].hp;

    gCurrentActionFuncId = B_ACTION_EXEC_SCRIPT;
}

void HandleAction_Switch(void)
{
    gBattlerAttacker = gBattlerByTurnOrder[gCurrentTurnActionNumber];
    gBattle_BG0_X = 0;
    gBattle_BG0_Y = 0;
    gActionSelectionCursor[gBattlerAttacker] = 0;
    gMoveSelectionCursor[gBattlerAttacker] = 0;

    PREPARE_MON_NICK_BUFFER(gBattleTextBuff1, gBattlerAttacker, *(gBattleStruct->field_58 + gBattlerAttacker))

    gBattleScripting.battler = gBattlerAttacker;
    gBattlescriptCurrInstr = BattleScript_ActionSwitch;
    gCurrentActionFuncId = B_ACTION_EXEC_SCRIPT;

    if (gBattleResults.playerSwitchesCounter < 255)
        gBattleResults.playerSwitchesCounter++;

    UndoFormChange(gBattlerPartyIndexes[gBattlerAttacker], GetBattlerSide(gBattlerAttacker), TRUE);
}

void HandleAction_UseItem(void)
{
    gBattlerAttacker = gBattlerTarget = gBattlerByTurnOrder[gCurrentTurnActionNumber];
    gBattle_BG0_X = 0;
    gBattle_BG0_Y = 0;
    ClearFuryCutterDestinyBondGrudge(gBattlerAttacker);

    gLastUsedItem = gBattleResources->bufferB[gBattlerAttacker][1] | (gBattleResources->bufferB[gBattlerAttacker][2] << 8);

    if (gLastUsedItem <= LAST_BALL) // is ball
    {
        gBattlescriptCurrInstr = gBattlescriptsForBallThrow[gLastUsedItem];
    }
    else if (gLastUsedItem == ITEM_POKE_DOLL || gLastUsedItem == ITEM_FLUFFY_TAIL)
    {
        gBattlescriptCurrInstr = gBattlescriptsForRunningByItem[0];
    }
    else if (GetBattlerSide(gBattlerAttacker) == B_SIDE_PLAYER)
    {
        gBattlescriptCurrInstr = gBattlescriptsForUsingItem[0];
    }
    else
    {
        gBattleScripting.battler = gBattlerAttacker;

        switch (*(gBattleStruct->AI_itemType + (gBattlerAttacker >> 1)))
        {
        case AI_ITEM_FULL_RESTORE:
        case AI_ITEM_HEAL_HP:
            break;
        case AI_ITEM_CURE_CONDITION:
            gBattleCommunication[MULTISTRING_CHOOSER] = AI_HEAL_CONFUSION;
            if (*(gBattleStruct->AI_itemFlags + gBattlerAttacker / 2) & (1 << AI_HEAL_CONFUSION))
            {
                if (*(gBattleStruct->AI_itemFlags + gBattlerAttacker / 2) & 0x3E)
                    gBattleCommunication[MULTISTRING_CHOOSER] = AI_HEAL_SLEEP;
            }
            else
            {
                // Check for other statuses, stopping at first (shouldn't be more than one)
                while (!(*(gBattleStruct->AI_itemFlags + gBattlerAttacker / 2) & 1))
                {
                    *(gBattleStruct->AI_itemFlags + gBattlerAttacker / 2) >>= 1;
                    gBattleCommunication[MULTISTRING_CHOOSER]++;
                    // MULTISTRING_CHOOSER will be either AI_HEAL_PARALYSIS, AI_HEAL_FREEZE,
                    // AI_HEAL_BURN, AI_HEAL_POISON, or AI_HEAL_SLEEP
                }
            }
            break;
        case AI_ITEM_X_STAT:
            gBattleCommunication[MULTISTRING_CHOOSER] = B_MSG_STAT_ROSE_ITEM;
            if (*(gBattleStruct->AI_itemFlags + (gBattlerAttacker >> 1)) & (1 << AI_DIRE_HIT))
            {
                gBattleCommunication[MULTISTRING_CHOOSER] = B_MSG_USED_DIRE_HIT;
            }
            else
            {
                PREPARE_STAT_BUFFER(gBattleTextBuff1, STAT_ATK)
                PREPARE_STRING_BUFFER(gBattleTextBuff2, CHAR_X)

                while (!((*(gBattleStruct->AI_itemFlags + (gBattlerAttacker >> 1))) & 1))
                {
                    *(gBattleStruct->AI_itemFlags + gBattlerAttacker / 2) >>= 1;
                    gBattleTextBuff1[2]++;
                }

                gBattleScripting.animArg1 = gBattleTextBuff1[2] + 14;
                gBattleScripting.animArg2 = 0;
            }
            break;
        case AI_ITEM_GUARD_SPEC:
            // It seems probable that at some point there was a special message for
            // an AI trainer using Guard Spec in a double battle.
            // There isn't now however, and the assignment to 2 below goes out of
            // bounds for gMistUsedStringIds and instead prints "{mon} is getting pumped"
            // from the next table, gFocusEnergyUsedStringIds.
            // In any case this isn't an issue in the retail version, as no trainers
            // are ever given any Guard Spec to use.
#ifndef UBFIX
            if (gBattleTypeFlags & BATTLE_TYPE_DOUBLE)
                gBattleCommunication[MULTISTRING_CHOOSER] = 2;
            else
#endif
                gBattleCommunication[MULTISTRING_CHOOSER] = B_MSG_SET_MIST;
            break;
        }

        gBattlescriptCurrInstr = gBattlescriptsForUsingItem[*(gBattleStruct->AI_itemType + gBattlerAttacker / 2)];
    }
    gCurrentActionFuncId = B_ACTION_EXEC_SCRIPT;
}

bool8 TryRunFromBattle(u8 battler)
{
    bool8 effect = FALSE;
    u8 holdEffect;
    u8 pyramidMultiplier;
    u8 speedVar;

    if (gBattleMons[battler].item == ITEM_ENIGMA_BERRY)
        holdEffect = gEnigmaBerries[battler].holdEffect;
    else
        holdEffect = ItemId_GetHoldEffect(gBattleMons[battler].item);

    gPotentialItemEffectBattler = battler;

    if (holdEffect == HOLD_EFFECT_CAN_ALWAYS_RUN)
    {
        gLastUsedItem = gBattleMons[battler].item;
        gProtectStructs[battler].fleeFlag = 1;
        effect++;
    }
    else if (gBattleMons[battler].ability == ABILITY_RUN_AWAY)
    {
        if (InBattlePyramid())
        {
            gBattleStruct->runTries++;
            pyramidMultiplier = GetPyramidRunMultiplier();
            speedVar = (gBattleMons[battler].speed * pyramidMultiplier) / (gBattleMons[BATTLE_OPPOSITE(battler)].speed) + (gBattleStruct->runTries * 30);
            if (speedVar > (Random() & 0xFF))
            {
                gLastUsedAbility = ABILITY_RUN_AWAY;
                gProtectStructs[battler].fleeFlag = 2;
                effect++;
            }
        }
        else
        {
            gLastUsedAbility = ABILITY_RUN_AWAY;
            gProtectStructs[battler].fleeFlag = 2;
            effect++;
        }
    }
    else if (gBattleTypeFlags & (BATTLE_TYPE_FRONTIER | BATTLE_TYPE_TRAINER_HILL) && gBattleTypeFlags & BATTLE_TYPE_TRAINER)
    {
        effect++;
    }
    else
    {
        u8 runningFromBattler = BATTLE_OPPOSITE(battler);
        if (!IsBattlerAlive(runningFromBattler))
            runningFromBattler |= BIT_FLANK;

        if (InBattlePyramid())
        {
            pyramidMultiplier = GetPyramidRunMultiplier();
            speedVar = (gBattleMons[battler].speed * pyramidMultiplier) / (gBattleMons[runningFromBattler].speed) + (gBattleStruct->runTries * 30);
            if (speedVar > (Random() & 0xFF))
                effect++;
        }
        else if (gBattleMons[battler].speed < gBattleMons[runningFromBattler].speed)
        {
            speedVar = (gBattleMons[battler].speed * 128) / (gBattleMons[runningFromBattler].speed) + (gBattleStruct->runTries * 30);
            if (speedVar > (Random() & 0xFF))
                effect++;
        }
        else // same speed or faster
        {
            effect++;
        }

        gBattleStruct->runTries++;
    }

    if (effect)
    {
        gCurrentTurnActionNumber = gBattlersCount;
        gBattleOutcome = B_OUTCOME_RAN;
    }

    return effect;
}

void HandleAction_Run(void)
{
    gBattlerAttacker = gBattlerByTurnOrder[gCurrentTurnActionNumber];

    if (gBattleTypeFlags & (BATTLE_TYPE_LINK | BATTLE_TYPE_RECORDED_LINK))
    {
        gCurrentTurnActionNumber = gBattlersCount;

        for (gActiveBattler = 0; gActiveBattler < gBattlersCount; gActiveBattler++)
        {
            if (GetBattlerSide(gActiveBattler) == B_SIDE_PLAYER)
            {
                if (gChosenActionByBattler[gActiveBattler] == B_ACTION_RUN)
                    gBattleOutcome |= B_OUTCOME_LOST;
            }
            else
            {
                if (gChosenActionByBattler[gActiveBattler] == B_ACTION_RUN)
                    gBattleOutcome |= B_OUTCOME_WON;
            }
        }

        gBattleOutcome |= B_OUTCOME_LINK_BATTLE_RAN;
        gSaveBlock2Ptr->frontier.disableRecordBattle = TRUE;
    }
    else
    {
        if (GetBattlerSide(gBattlerAttacker) == B_SIDE_PLAYER)
        {
            if (!TryRunFromBattle(gBattlerAttacker)) // failed to run away
            {
                ClearFuryCutterDestinyBondGrudge(gBattlerAttacker);
                gBattleCommunication[MULTISTRING_CHOOSER] = B_MSG_CANT_ESCAPE_2;
                gBattlescriptCurrInstr = BattleScript_PrintFailedToRunString;
                gCurrentActionFuncId = B_ACTION_EXEC_SCRIPT;
            }
        }
        else
        {
            if (!CanBattlerEscape(gBattlerAttacker))
            {
                gBattleCommunication[MULTISTRING_CHOOSER] = B_MSG_ATTACKER_CANT_ESCAPE;
                gBattlescriptCurrInstr = BattleScript_PrintFailedToRunString;
                gCurrentActionFuncId = B_ACTION_EXEC_SCRIPT;
            }
            else
            {
                gCurrentTurnActionNumber = gBattlersCount;
                gBattleOutcome = B_OUTCOME_MON_FLED;
            }
        }
    }
}

void HandleAction_WatchesCarefully(void)
{
    gBattlerAttacker = gBattlerByTurnOrder[gCurrentTurnActionNumber];
    gBattle_BG0_X = 0;
    gBattle_BG0_Y = 0;
    gBattlescriptCurrInstr = gBattlescriptsForSafariActions[0];
    gCurrentActionFuncId = B_ACTION_EXEC_SCRIPT;
}

void HandleAction_SafariZoneBallThrow(void)
{
    gBattlerAttacker = gBattlerByTurnOrder[gCurrentTurnActionNumber];
    gBattle_BG0_X = 0;
    gBattle_BG0_Y = 0;
    gNumSafariBalls--;
    gLastUsedItem = ITEM_SAFARI_BALL;
    gBattlescriptCurrInstr = gBattlescriptsForBallThrow[ITEM_SAFARI_BALL];
    gCurrentActionFuncId = B_ACTION_EXEC_SCRIPT;
}

void HandleAction_ThrowBall(void)
{
    gBattlerAttacker = gBattlerByTurnOrder[gCurrentTurnActionNumber];
    gBattle_BG0_X = 0;
    gBattle_BG0_Y = 0;
    gLastUsedItem = gLastThrownBall;
    RemoveBagItem(gLastUsedItem, 1);
    gBattlescriptCurrInstr = BattleScript_BallThrow;
    gCurrentActionFuncId = B_ACTION_EXEC_SCRIPT;
}

void HandleAction_ThrowPokeblock(void)
{
    gBattlerAttacker = gBattlerByTurnOrder[gCurrentTurnActionNumber];
    gBattle_BG0_X = 0;
    gBattle_BG0_Y = 0;
    gBattleCommunication[MULTISTRING_CHOOSER] = gBattleResources->bufferB[gBattlerAttacker][1] - 1;
    gLastUsedItem = gBattleResources->bufferB[gBattlerAttacker][2];

    if (gBattleResults.pokeblockThrows < 0xFF)
        gBattleResults.pokeblockThrows++;
    if (gBattleStruct->safariPkblThrowCounter < 3)
        gBattleStruct->safariPkblThrowCounter++;
    if (gBattleStruct->safariEscapeFactor > 1)
    {
        // BUG: safariEscapeFactor can become 0 below. This causes the pokeblock throw glitch.
        #ifdef BUGFIX
        if (gBattleStruct->safariEscapeFactor <= sPkblToEscapeFactor[gBattleStruct->safariPkblThrowCounter][gBattleCommunication[MULTISTRING_CHOOSER]])
        #else
        if (gBattleStruct->safariEscapeFactor < sPkblToEscapeFactor[gBattleStruct->safariPkblThrowCounter][gBattleCommunication[MULTISTRING_CHOOSER]])
        #endif
            gBattleStruct->safariEscapeFactor = 1;
        else
            gBattleStruct->safariEscapeFactor -= sPkblToEscapeFactor[gBattleStruct->safariPkblThrowCounter][gBattleCommunication[MULTISTRING_CHOOSER]];
    }

    gBattlescriptCurrInstr = gBattlescriptsForSafariActions[2];
    gCurrentActionFuncId = B_ACTION_EXEC_SCRIPT;
}

void HandleAction_GoNear(void)
{
    gBattlerAttacker = gBattlerByTurnOrder[gCurrentTurnActionNumber];
    gBattle_BG0_X = 0;
    gBattle_BG0_Y = 0;

    gBattleStruct->safariCatchFactor += sGoNearCounterToCatchFactor[gBattleStruct->safariGoNearCounter];
    if (gBattleStruct->safariCatchFactor > 20)
        gBattleStruct->safariCatchFactor = 20;

    gBattleStruct->safariEscapeFactor += sGoNearCounterToEscapeFactor[gBattleStruct->safariGoNearCounter];
    if (gBattleStruct->safariEscapeFactor > 20)
        gBattleStruct->safariEscapeFactor = 20;

    if (gBattleStruct->safariGoNearCounter < 3)
    {
        gBattleStruct->safariGoNearCounter++;
        gBattleCommunication[MULTISTRING_CHOOSER] = B_MSG_CREPT_CLOSER;
    }
    else
    {
        gBattleCommunication[MULTISTRING_CHOOSER] = B_MSG_CANT_GET_CLOSER;
    }
    gBattlescriptCurrInstr = gBattlescriptsForSafariActions[1];
    gCurrentActionFuncId = B_ACTION_EXEC_SCRIPT;
}

void HandleAction_SafariZoneRun(void)
{
    gBattlerAttacker = gBattlerByTurnOrder[gCurrentTurnActionNumber];
    PlaySE(SE_FLEE);
    gCurrentTurnActionNumber = gBattlersCount;
    gBattleOutcome = B_OUTCOME_RAN;
}

void HandleAction_WallyBallThrow(void)
{
    gBattlerAttacker = gBattlerByTurnOrder[gCurrentTurnActionNumber];
    gBattle_BG0_X = 0;
    gBattle_BG0_Y = 0;

    PREPARE_MON_NICK_BUFFER(gBattleTextBuff1, gBattlerAttacker, gBattlerPartyIndexes[gBattlerAttacker])

    gBattlescriptCurrInstr = gBattlescriptsForSafariActions[3];
    gCurrentActionFuncId = B_ACTION_EXEC_SCRIPT;
    gActionsByTurnOrder[1] = B_ACTION_FINISHED;
}

void HandleAction_TryFinish(void)
{
    if (!HandleFaintedMonActions())
    {
        gBattleStruct->faintedActionsState = 0;
        gCurrentActionFuncId = B_ACTION_FINISHED;
    }
}

void HandleAction_NothingIsFainted(void)
{
    gCurrentTurnActionNumber++;
    gCurrentActionFuncId = gActionsByTurnOrder[gCurrentTurnActionNumber];
    gHitMarker &= ~(HITMARKER_DESTINYBOND | HITMARKER_IGNORE_SUBSTITUTE | HITMARKER_ATTACKSTRING_PRINTED
                    | HITMARKER_NO_PPDEDUCT | HITMARKER_IGNORE_SAFEGUARD | HITMARKER_x100000
                    | HITMARKER_OBEYS | HITMARKER_x10 | HITMARKER_SYNCHRONISE_EFFECT
                    | HITMARKER_CHARGING | HITMARKER_x4000000);
}

void HandleAction_ActionFinished(void)
{
    *(gBattleStruct->monToSwitchIntoId + gBattlerByTurnOrder[gCurrentTurnActionNumber]) = 6;
    gCurrentTurnActionNumber++;
    gCurrentActionFuncId = gActionsByTurnOrder[gCurrentTurnActionNumber];
    SpecialStatusesClear();
    gHitMarker &= ~(HITMARKER_DESTINYBOND | HITMARKER_IGNORE_SUBSTITUTE | HITMARKER_ATTACKSTRING_PRINTED
                    | HITMARKER_NO_PPDEDUCT | HITMARKER_IGNORE_SAFEGUARD | HITMARKER_x100000
                    | HITMARKER_OBEYS | HITMARKER_x10 | HITMARKER_SYNCHRONISE_EFFECT
                    | HITMARKER_CHARGING | HITMARKER_x4000000 | HITMARKER_IGNORE_DISGUISE);

    gCurrentMove = 0;
    gBattleMoveDamage = 0;
    gMoveResultFlags = 0;
    gBattleScripting.animTurn = 0;
    gBattleScripting.animTargetsHit = 0;
    gLastLandedMoves[gBattlerAttacker] = 0;
    gLastHitByType[gBattlerAttacker] = 0;
    gBattleStruct->dynamicMoveType = 0;
    gBattleScripting.moveendState = 0;
    gBattleScripting.moveendState = 0;
    gBattleCommunication[3] = 0;
    gBattleCommunication[4] = 0;
    gBattleScripting.multihitMoveEffect = 0;
    gBattleResources->battleScriptsStack->size = 0;
}

// rom const data

static const u8 sMovesNotAffectedByStench[] =
{
    [MOVE_AIR_SLASH] = 1,
    [MOVE_ASTONISH] = 1,
    [MOVE_BITE] = 1,
    [MOVE_BONE_CLUB] = 1,
    [MOVE_DARK_PULSE] = 1,
    [MOVE_DOUBLE_IRON_BASH] = 1,
    [MOVE_DRAGON_RUSH] = 1,
    [MOVE_EXTRASENSORY] = 1,
    [MOVE_FAKE_OUT] = 1,
    [MOVE_FIERY_WRATH] = 1,
    [MOVE_FIRE_FANG] = 1,
    [MOVE_FLING] = 1,
    [MOVE_FLOATY_FALL] = 1,
    [MOVE_HEADBUTT] = 1,
    [MOVE_HEART_STAMP] = 1,
    [MOVE_HYPER_FANG] = 1,
    [MOVE_ICE_FANG] = 1,
    [MOVE_ICICLE_CRASH] = 1,
    [MOVE_IRON_HEAD] = 1,
    [MOVE_NEEDLE_ARM] = 1,
    [MOVE_NONE] = 1,
    [MOVE_ROCK_SLIDE] = 1,
    [MOVE_ROLLING_KICK] = 1,
    [MOVE_SECRET_POWER] = 1,
    [MOVE_SKY_ATTACK] = 1,
    [MOVE_SNORE] = 1,
    [MOVE_STEAMROLLER] = 1,
    [MOVE_STOMP] = 1,
    [MOVE_THUNDER_FANG] = 1,
    [MOVE_TWISTER] = 1,
    [MOVE_WATERFALL] = 1,
    [MOVE_ZEN_HEADBUTT] = 1,
    [MOVE_ZING_ZAP] = 1,
};

static const u8 sAbilitiesAffectedByMoldBreaker[] =
{
    [ABILITY_BATTLE_ARMOR] = 1,
    [ABILITY_CLEAR_BODY] = 1,
    [ABILITY_DAMP] = 1,
    [ABILITY_DRY_SKIN] = 1,
    [ABILITY_FILTER] = 1,
    [ABILITY_FLASH_FIRE] = 1,
    [ABILITY_FLOWER_GIFT] = 1,
    [ABILITY_HEATPROOF] = 1,
    [ABILITY_HYPER_CUTTER] = 1,
    [ABILITY_IMMUNITY] = 1,
    [ABILITY_INNER_FOCUS] = 1,
    [ABILITY_INSOMNIA] = 1,
    [ABILITY_KEEN_EYE] = 1,
    [ABILITY_LEAF_GUARD] = 1,
    [ABILITY_LEVITATE] = 1,
    [ABILITY_LIGHTNING_ROD] = 1,
    [ABILITY_LIMBER] = 1,
    [ABILITY_MAGMA_ARMOR] = 1,
    [ABILITY_MARVEL_SCALE] = 1,
    [ABILITY_MOTOR_DRIVE] = 1,
    [ABILITY_OBLIVIOUS] = 1,
    [ABILITY_OWN_TEMPO] = 1,
    [ABILITY_SAND_VEIL] = 1,
    [ABILITY_SHELL_ARMOR] = 1,
    [ABILITY_SHIELD_DUST] = 1,
    [ABILITY_SIMPLE] = 1,
    [ABILITY_SNOW_CLOAK] = 1,
    [ABILITY_SOLID_ROCK] = 1,
    [ABILITY_SOUNDPROOF] = 1,
    [ABILITY_STICKY_HOLD] = 1,
    [ABILITY_STORM_DRAIN] = 1,
    [ABILITY_STURDY] = 1,
    [ABILITY_SUCTION_CUPS] = 1,
    [ABILITY_TANGLED_FEET] = 1,
    [ABILITY_THICK_FAT] = 1,
    [ABILITY_UNAWARE] = 1,
    [ABILITY_VITAL_SPIRIT] = 1,
    [ABILITY_VOLT_ABSORB] = 1,
    [ABILITY_WATER_ABSORB] = 1,
    [ABILITY_WATER_VEIL] = 1,
    [ABILITY_WHITE_SMOKE] = 1,
    [ABILITY_WONDER_GUARD] = 1,
    [ABILITY_BIG_PECKS] = 1,
    [ABILITY_CONTRARY] = 1,
    [ABILITY_FRIEND_GUARD] = 1,
    [ABILITY_HEAVY_METAL] = 1,
    [ABILITY_LIGHT_METAL] = 1,
    [ABILITY_MAGIC_BOUNCE] = 1,
    [ABILITY_MULTISCALE] = 1,
    [ABILITY_SAP_SIPPER] = 1,
    [ABILITY_TELEPATHY] = 1,
    [ABILITY_WONDER_SKIN] = 1,
    [ABILITY_AROMA_VEIL] = 1,
    [ABILITY_BULLETPROOF] = 1,
    [ABILITY_FLOWER_VEIL] = 1,
    [ABILITY_FUR_COAT] = 1,
    [ABILITY_OVERCOAT] = 1,
    [ABILITY_SWEET_VEIL] = 1,
    [ABILITY_DAZZLING] = 1,
    [ABILITY_DISGUISE] = 1,
    [ABILITY_FLUFFY] = 1,
    [ABILITY_QUEENLY_MAJESTY] = 1,
    [ABILITY_WATER_BUBBLE] = 1,
    [ABILITY_MIRROR_ARMOR] = 1,
    [ABILITY_PUNK_ROCK] = 1,
    [ABILITY_ICE_SCALES] = 1,
    [ABILITY_ICE_FACE] = 1,
    [ABILITY_PASTEL_VEIL] = 1,
};

static const u8 sAbilitiesNotTraced[ABILITIES_COUNT] =
{
    [ABILITY_AS_ONE_ICE_RIDER] = 1,
    [ABILITY_AS_ONE_SHADOW_RIDER] = 1,
    [ABILITY_BATTLE_BOND] = 1,
    [ABILITY_COMATOSE] = 1,
    [ABILITY_DISGUISE] = 1,
    [ABILITY_FLOWER_GIFT] = 1,
    [ABILITY_FORECAST] = 1,
    [ABILITY_GULP_MISSILE] = 1,
    [ABILITY_HUNGER_SWITCH] = 1,
    [ABILITY_ICE_FACE] = 1,
    [ABILITY_ILLUSION] = 1,
    [ABILITY_IMPOSTER] = 1,
    [ABILITY_MULTITYPE] = 1,
    [ABILITY_NEUTRALIZING_GAS] = 1,
    [ABILITY_NONE] = 1,
    [ABILITY_POWER_CONSTRUCT] = 1,
    [ABILITY_POWER_OF_ALCHEMY] = 1,
    [ABILITY_RECEIVER] = 1,
    [ABILITY_RKS_SYSTEM] = 1,
    [ABILITY_SCHOOLING] = 1,
    [ABILITY_SHIELDS_DOWN] = 1,
    [ABILITY_STANCE_CHANGE] = 1,
    [ABILITY_TRACE] = 1,
    [ABILITY_ZEN_MODE] = 1,
};

static const u8 sHoldEffectToType[][2] =
{
    {HOLD_EFFECT_BUG_POWER, TYPE_BUG},
    {HOLD_EFFECT_STEEL_POWER, TYPE_STEEL},
    {HOLD_EFFECT_GROUND_POWER, TYPE_GROUND},
    {HOLD_EFFECT_ROCK_POWER, TYPE_ROCK},
    {HOLD_EFFECT_GRASS_POWER, TYPE_GRASS},
    {HOLD_EFFECT_DARK_POWER, TYPE_DARK},
    {HOLD_EFFECT_FIGHTING_POWER, TYPE_FIGHTING},
    {HOLD_EFFECT_ELECTRIC_POWER, TYPE_ELECTRIC},
    {HOLD_EFFECT_WATER_POWER, TYPE_WATER},
    {HOLD_EFFECT_FLYING_POWER, TYPE_FLYING},
    {HOLD_EFFECT_POISON_POWER, TYPE_POISON},
    {HOLD_EFFECT_ICE_POWER, TYPE_ICE},
    {HOLD_EFFECT_GHOST_POWER, TYPE_GHOST},
    {HOLD_EFFECT_PSYCHIC_POWER, TYPE_PSYCHIC},
    {HOLD_EFFECT_FIRE_POWER, TYPE_FIRE},
    {HOLD_EFFECT_DRAGON_POWER, TYPE_DRAGON},
    {HOLD_EFFECT_NORMAL_POWER, TYPE_NORMAL},
    {HOLD_EFFECT_FAIRY_POWER, TYPE_FAIRY},
};

// percent in UQ_4_12 format
static const u16 sPercentToModifier[] =
{
    UQ_4_12(0.00), // 0
    UQ_4_12(0.01), // 1
    UQ_4_12(0.02), // 2
    UQ_4_12(0.03), // 3
    UQ_4_12(0.04), // 4
    UQ_4_12(0.05), // 5
    UQ_4_12(0.06), // 6
    UQ_4_12(0.07), // 7
    UQ_4_12(0.08), // 8
    UQ_4_12(0.09), // 9
    UQ_4_12(0.10), // 10
    UQ_4_12(0.11), // 11
    UQ_4_12(0.12), // 12
    UQ_4_12(0.13), // 13
    UQ_4_12(0.14), // 14
    UQ_4_12(0.15), // 15
    UQ_4_12(0.16), // 16
    UQ_4_12(0.17), // 17
    UQ_4_12(0.18), // 18
    UQ_4_12(0.19), // 19
    UQ_4_12(0.20), // 20
    UQ_4_12(0.21), // 21
    UQ_4_12(0.22), // 22
    UQ_4_12(0.23), // 23
    UQ_4_12(0.24), // 24
    UQ_4_12(0.25), // 25
    UQ_4_12(0.26), // 26
    UQ_4_12(0.27), // 27
    UQ_4_12(0.28), // 28
    UQ_4_12(0.29), // 29
    UQ_4_12(0.30), // 30
    UQ_4_12(0.31), // 31
    UQ_4_12(0.32), // 32
    UQ_4_12(0.33), // 33
    UQ_4_12(0.34), // 34
    UQ_4_12(0.35), // 35
    UQ_4_12(0.36), // 36
    UQ_4_12(0.37), // 37
    UQ_4_12(0.38), // 38
    UQ_4_12(0.39), // 39
    UQ_4_12(0.40), // 40
    UQ_4_12(0.41), // 41
    UQ_4_12(0.42), // 42
    UQ_4_12(0.43), // 43
    UQ_4_12(0.44), // 44
    UQ_4_12(0.45), // 45
    UQ_4_12(0.46), // 46
    UQ_4_12(0.47), // 47
    UQ_4_12(0.48), // 48
    UQ_4_12(0.49), // 49
    UQ_4_12(0.50), // 50
    UQ_4_12(0.51), // 51
    UQ_4_12(0.52), // 52
    UQ_4_12(0.53), // 53
    UQ_4_12(0.54), // 54
    UQ_4_12(0.55), // 55
    UQ_4_12(0.56), // 56
    UQ_4_12(0.57), // 57
    UQ_4_12(0.58), // 58
    UQ_4_12(0.59), // 59
    UQ_4_12(0.60), // 60
    UQ_4_12(0.61), // 61
    UQ_4_12(0.62), // 62
    UQ_4_12(0.63), // 63
    UQ_4_12(0.64), // 64
    UQ_4_12(0.65), // 65
    UQ_4_12(0.66), // 66
    UQ_4_12(0.67), // 67
    UQ_4_12(0.68), // 68
    UQ_4_12(0.69), // 69
    UQ_4_12(0.70), // 70
    UQ_4_12(0.71), // 71
    UQ_4_12(0.72), // 72
    UQ_4_12(0.73), // 73
    UQ_4_12(0.74), // 74
    UQ_4_12(0.75), // 75
    UQ_4_12(0.76), // 76
    UQ_4_12(0.77), // 77
    UQ_4_12(0.78), // 78
    UQ_4_12(0.79), // 79
    UQ_4_12(0.80), // 80
    UQ_4_12(0.81), // 81
    UQ_4_12(0.82), // 82
    UQ_4_12(0.83), // 83
    UQ_4_12(0.84), // 84
    UQ_4_12(0.85), // 85
    UQ_4_12(0.86), // 86
    UQ_4_12(0.87), // 87
    UQ_4_12(0.88), // 88
    UQ_4_12(0.89), // 89
    UQ_4_12(0.90), // 90
    UQ_4_12(0.91), // 91
    UQ_4_12(0.92), // 92
    UQ_4_12(0.93), // 93
    UQ_4_12(0.94), // 94
    UQ_4_12(0.95), // 95
    UQ_4_12(0.96), // 96
    UQ_4_12(0.97), // 97
    UQ_4_12(0.98), // 98
    UQ_4_12(0.99), // 99
    UQ_4_12(1.00), // 100
};

#define X UQ_4_12

static const u16 sTypeEffectivenessTable[NUMBER_OF_MON_TYPES][NUMBER_OF_MON_TYPES] =
{
//   normal  fight   flying  poison  ground  rock    bug     ghost   steel   mystery fire    water   grass  electric psychic ice     dragon  dark    fairy
    {X(1.0), X(1.0), X(1.0), X(1.0), X(1.0), X(0.5), X(1.0), X(0.0), X(0.5), X(1.0), X(1.0), X(1.0), X(1.0), X(1.0), X(1.0), X(1.0), X(1.0), X(1.0), X(1.0)}, // normal
    {X(2.0), X(1.0), X(0.5), X(0.5), X(1.0), X(2.0), X(0.5), X(0.0), X(2.0), X(1.0), X(1.0), X(1.0), X(1.0), X(1.0), X(0.5), X(2.0), X(1.0), X(2.0), X(0.5)}, // fight
    {X(1.0), X(2.0), X(1.0), X(1.0), X(1.0), X(0.5), X(2.0), X(1.0), X(0.5), X(1.0), X(1.0), X(1.0), X(2.0), X(0.5), X(1.0), X(1.0), X(1.0), X(1.0), X(1.0)}, // flying
    {X(1.0), X(1.0), X(1.0), X(0.5), X(0.5), X(0.5), X(1.0), X(0.5), X(0.0), X(1.0), X(1.0), X(1.0), X(2.0), X(1.0), X(1.0), X(1.0), X(1.0), X(1.0), X(2.0)}, // poison
    {X(1.0), X(1.0), X(0.0), X(2.0), X(1.0), X(2.0), X(0.5), X(1.0), X(2.0), X(1.0), X(2.0), X(1.0), X(0.5), X(2.0), X(1.0), X(1.0), X(1.0), X(1.0), X(1.0)}, // ground
    {X(1.0), X(0.5), X(2.0), X(1.0), X(0.5), X(1.0), X(2.0), X(1.0), X(0.5), X(1.0), X(2.0), X(1.0), X(1.0), X(1.0), X(1.0), X(2.0), X(1.0), X(1.0), X(1.0)}, // rock
    {X(1.0), X(0.5), X(0.5), X(0.5), X(1.0), X(1.0), X(1.0), X(0.5), X(0.5), X(1.0), X(0.5), X(1.0), X(2.0), X(1.0), X(2.0), X(1.0), X(1.0), X(2.0), X(0.5)}, // bug
    #if B_STEEL_RESISTANCES >= GEN_6
    {X(0.0), X(1.0), X(1.0), X(1.0), X(1.0), X(1.0), X(1.0), X(2.0), X(1.0), X(1.0), X(1.0), X(1.0), X(1.0), X(1.0), X(2.0), X(1.0), X(1.0), X(0.5), X(1.0)}, // ghost
    #else
    {X(0.0), X(1.0), X(1.0), X(1.0), X(1.0), X(1.0), X(1.0), X(2.0), X(0.5), X(1.0), X(1.0), X(1.0), X(1.0), X(1.0), X(2.0), X(1.0), X(1.0), X(0.5), X(1.0)}, // ghost
    #endif
    {X(1.0), X(1.0), X(1.0), X(1.0), X(1.0), X(2.0), X(1.0), X(1.0), X(0.5), X(1.0), X(0.5), X(0.5), X(1.0), X(0.5), X(1.0), X(2.0), X(1.0), X(1.0), X(2.0)}, // steel
    {X(1.0), X(1.0), X(1.0), X(1.0), X(1.0), X(1.0), X(1.0), X(1.0), X(1.0), X(1.0), X(1.0), X(1.0), X(1.0), X(1.0), X(1.0), X(1.0), X(1.0), X(1.0), X(1.0)}, // mystery
    {X(1.0), X(1.0), X(1.0), X(1.0), X(1.0), X(0.5), X(2.0), X(1.0), X(2.0), X(1.0), X(0.5), X(0.5), X(2.0), X(1.0), X(1.0), X(2.0), X(0.5), X(1.0), X(1.0)}, // fire
    {X(1.0), X(1.0), X(1.0), X(1.0), X(2.0), X(2.0), X(1.0), X(1.0), X(1.0), X(1.0), X(2.0), X(0.5), X(0.5), X(1.0), X(1.0), X(1.0), X(0.5), X(1.0), X(1.0)}, // water
    {X(1.0), X(1.0), X(0.5), X(0.5), X(2.0), X(2.0), X(0.5), X(1.0), X(0.5), X(1.0), X(0.5), X(2.0), X(0.5), X(1.0), X(1.0), X(1.0), X(0.5), X(1.0), X(1.0)}, // grass
    {X(1.0), X(1.0), X(2.0), X(1.0), X(0.0), X(1.0), X(1.0), X(1.0), X(1.0), X(1.0), X(1.0), X(2.0), X(0.5), X(0.5), X(1.0), X(1.0), X(0.5), X(1.0), X(1.0)}, // electric
    {X(1.0), X(2.0), X(1.0), X(2.0), X(1.0), X(1.0), X(1.0), X(1.0), X(0.5), X(1.0), X(1.0), X(1.0), X(1.0), X(1.0), X(0.5), X(1.0), X(1.0), X(0.0), X(1.0)}, // psychic
    {X(1.0), X(1.0), X(2.0), X(1.0), X(2.0), X(1.0), X(1.0), X(1.0), X(0.5), X(1.0), X(0.5), X(0.5), X(2.0), X(1.0), X(1.0), X(0.5), X(2.0), X(1.0), X(1.0)}, // ice
    {X(1.0), X(1.0), X(1.0), X(1.0), X(1.0), X(1.0), X(1.0), X(1.0), X(0.5), X(1.0), X(1.0), X(1.0), X(1.0), X(1.0), X(1.0), X(1.0), X(2.0), X(1.0), X(0.0)}, // dragon
    #if B_STEEL_RESISTANCES >= GEN_6
    {X(1.0), X(0.5), X(1.0), X(1.0), X(1.0), X(1.0), X(1.0), X(2.0), X(1.0), X(1.0), X(1.0), X(1.0), X(1.0), X(1.0), X(2.0), X(1.0), X(1.0), X(0.5), X(0.5)}, // dark
    #else
    {X(1.0), X(0.5), X(1.0), X(1.0), X(1.0), X(1.0), X(1.0), X(2.0), X(0.5), X(1.0), X(1.0), X(1.0), X(1.0), X(1.0), X(2.0), X(1.0), X(1.0), X(0.5), X(0.5)}, // dark
    #endif
    {X(1.0), X(2.0), X(1.0), X(0.5), X(1.0), X(1.0), X(1.0), X(1.0), X(0.5), X(1.0), X(0.5), X(1.0), X(1.0), X(1.0), X(1.0), X(1.0), X(2.0), X(2.0), X(1.0)}, // fairy
};

static const u16 sInverseTypeEffectivenessTable[NUMBER_OF_MON_TYPES][NUMBER_OF_MON_TYPES] =
{
//   normal  fight   flying  poison  ground  rock    bug     ghost   steel   mystery fire    water   grass  electric psychic ice     dragon  dark    fairy
    {X(1.0), X(1.0), X(1.0), X(1.0), X(1.0), X(2.0), X(1.0), X(2.0), X(2.0), X(1.0), X(1.0), X(1.0), X(1.0), X(1.0), X(1.0), X(1.0), X(1.0), X(1.0), X(1.0)}, // normal
    {X(0.5), X(1.0), X(2.0), X(2.0), X(1.0), X(0.5), X(2.0), X(2.0), X(0.5), X(1.0), X(1.0), X(1.0), X(1.0), X(1.0), X(2.0), X(0.5), X(1.0), X(0.5), X(2.0)}, // fight
    {X(1.0), X(0.5), X(1.0), X(1.0), X(1.0), X(2.0), X(0.5), X(1.0), X(2.0), X(1.0), X(1.0), X(1.0), X(0.5), X(2.0), X(1.0), X(1.0), X(1.0), X(1.0), X(1.0)}, // flying
    {X(1.0), X(1.0), X(1.0), X(2.0), X(2.0), X(2.0), X(1.0), X(2.0), X(2.0), X(1.0), X(1.0), X(1.0), X(0.5), X(1.0), X(1.0), X(1.0), X(1.0), X(1.0), X(0.5)}, // poison
    {X(1.0), X(1.0), X(2.0), X(0.5), X(1.0), X(0.5), X(2.0), X(1.0), X(0.5), X(1.0), X(0.5), X(1.0), X(2.0), X(0.5), X(1.0), X(1.0), X(1.0), X(1.0), X(1.0)}, // ground
    {X(1.0), X(2.0), X(0.5), X(1.0), X(2.0), X(1.0), X(0.5), X(1.0), X(2.0), X(1.0), X(0.5), X(1.0), X(1.0), X(1.0), X(1.0), X(0.5), X(1.0), X(1.0), X(1.0)}, // rock
    {X(1.0), X(2.0), X(2.0), X(2.0), X(1.0), X(1.0), X(1.0), X(2.0), X(2.0), X(1.0), X(2.0), X(1.0), X(0.5), X(1.0), X(0.5), X(1.0), X(1.0), X(0.5), X(2.0)}, // bug
    #if B_STEEL_RESISTANCES >= GEN_6
    {X(2.0), X(1.0), X(1.0), X(1.0), X(1.0), X(1.0), X(1.0), X(0.5), X(1.0), X(1.0), X(1.0), X(1.0), X(1.0), X(1.0), X(0.5), X(1.0), X(1.0), X(2.0), X(1.0)}, // ghost
    #else
    {X(2.0), X(1.0), X(1.0), X(1.0), X(1.0), X(1.0), X(1.0), X(0.5), X(2.0), X(1.0), X(1.0), X(1.0), X(1.0), X(1.0), X(0.5), X(1.0), X(1.0), X(2.0), X(1.0)}, // ghost
    #endif
    {X(1.0), X(1.0), X(1.0), X(1.0), X(1.0), X(0.5), X(1.0), X(1.0), X(2.0), X(1.0), X(2.0), X(2.0), X(1.0), X(2.0), X(1.0), X(0.5), X(1.0), X(1.0), X(0.5)}, // steel
    {X(1.0), X(1.0), X(1.0), X(1.0), X(1.0), X(1.0), X(1.0), X(1.0), X(1.0), X(1.0), X(1.0), X(1.0), X(1.0), X(1.0), X(1.0), X(1.0), X(1.0), X(1.0), X(1.0)}, // mystery
    {X(1.0), X(1.0), X(1.0), X(1.0), X(1.0), X(2.0), X(0.5), X(1.0), X(0.5), X(1.0), X(2.0), X(2.0), X(0.5), X(1.0), X(1.0), X(0.5), X(2.0), X(1.0), X(1.0)}, // fire
    {X(1.0), X(1.0), X(1.0), X(1.0), X(0.5), X(0.5), X(1.0), X(1.0), X(1.0), X(1.0), X(0.5), X(2.0), X(2.0), X(1.0), X(1.0), X(1.0), X(2.0), X(1.0), X(1.0)}, // water
    {X(1.0), X(1.0), X(2.0), X(2.0), X(0.5), X(0.5), X(2.0), X(1.0), X(2.0), X(1.0), X(2.0), X(0.5), X(2.0), X(1.0), X(1.0), X(1.0), X(2.0), X(1.0), X(1.0)}, // grass
    {X(1.0), X(1.0), X(0.5), X(1.0), X(2.0), X(1.0), X(1.0), X(1.0), X(1.0), X(1.0), X(1.0), X(0.5), X(2.0), X(2.0), X(1.0), X(1.0), X(2.0), X(1.0), X(1.0)}, // electric
    {X(1.0), X(0.5), X(1.0), X(0.5), X(1.0), X(1.0), X(1.0), X(1.0), X(2.0), X(1.0), X(1.0), X(1.0), X(1.0), X(1.0), X(2.0), X(1.0), X(1.0), X(2.0), X(1.0)}, // psychic
    {X(1.0), X(1.0), X(0.5), X(1.0), X(0.5), X(1.0), X(1.0), X(1.0), X(2.0), X(1.0), X(2.0), X(2.0), X(0.5), X(1.0), X(1.0), X(2.0), X(0.5), X(1.0), X(1.0)}, // ice
    {X(1.0), X(1.0), X(1.0), X(1.0), X(1.0), X(1.0), X(1.0), X(1.0), X(2.0), X(1.0), X(1.0), X(1.0), X(1.0), X(1.0), X(1.0), X(1.0), X(0.5), X(1.0), X(2.0)}, // dragon
    #if B_STEEL_RESISTANCES >= GEN_6
    {X(1.0), X(2.0), X(1.0), X(1.0), X(1.0), X(1.0), X(1.0), X(0.5), X(1.0), X(1.0), X(1.0), X(1.0), X(1.0), X(1.0), X(0.5), X(1.0), X(1.0), X(2.0), X(2.0)}, // dark
    #else
    {X(1.0), X(2.0), X(1.0), X(1.0), X(1.0), X(1.0), X(1.0), X(0.5), X(2.0), X(1.0), X(1.0), X(1.0), X(1.0), X(1.0), X(0.5), X(1.0), X(1.0), X(2.0), X(2.0)}, // dark
    #endif
    {X(1.0), X(0.5), X(1.0), X(2.0), X(1.0), X(1.0), X(1.0), X(1.0), X(2.0), X(1.0), X(2.0), X(1.0), X(1.0), X(1.0), X(1.0), X(1.0), X(0.5), X(0.5), X(1.0)}, // fairy
};

#undef X

// code
u8 GetBattlerForBattleScript(u8 caseId)
{
    u8 ret = 0;
    switch (caseId)
    {
    case BS_TARGET:
        ret = gBattlerTarget;
        break;
    case BS_ATTACKER:
        ret = gBattlerAttacker;
        break;
    case BS_EFFECT_BATTLER:
        ret = gEffectBattler;
        break;
    case BS_BATTLER_0:
        ret = 0;
        break;
    case BS_SCRIPTING:
        ret = gBattleScripting.battler;
        break;
    case BS_FAINTED:
        ret = gBattlerFainted;
        break;
    case 5:
        ret = gBattlerFainted;
        break;
    case 4:
    case 6:
    case 8:
    case 9:
    case BS_PLAYER1:
        ret = GetBattlerAtPosition(B_POSITION_PLAYER_LEFT);
        break;
    case BS_OPPONENT1:
        ret = GetBattlerAtPosition(B_POSITION_OPPONENT_LEFT);
        break;
    case BS_PLAYER2:
        ret = GetBattlerAtPosition(B_POSITION_PLAYER_RIGHT);
        break;
    case BS_OPPONENT2:
        ret = GetBattlerAtPosition(B_POSITION_OPPONENT_RIGHT);
        break;
    case BS_ABILITY_BATTLER:
        ret = gBattlerAbility;
        break;
    }
    return ret;
}

void PressurePPLose(u8 target, u8 attacker, u16 move)
{
    int moveIndex;

    if (GetBattlerAbility(target) != ABILITY_PRESSURE)
        return;

    for (moveIndex = 0; moveIndex < MAX_MON_MOVES; moveIndex++)
    {
        if (gBattleMons[attacker].moves[moveIndex] == move)
            break;
    }

    if (moveIndex == MAX_MON_MOVES)
        return;

    if (gBattleMons[attacker].pp[moveIndex] != 0)
        gBattleMons[attacker].pp[moveIndex]--;

    if (!(gBattleMons[attacker].status2 & STATUS2_TRANSFORMED)
        && !(gDisableStructs[attacker].mimickedMoves & gBitTable[moveIndex]))
    {
        gActiveBattler = attacker;
        BtlController_EmitSetMonData(0, REQUEST_PPMOVE1_BATTLE + moveIndex, 0, 1, &gBattleMons[gActiveBattler].pp[moveIndex]);
        MarkBattlerForControllerExec(gActiveBattler);
    }
}

void PressurePPLoseOnUsingImprison(u8 attacker)
{
    int i, j;
    int imprisonPos = 4;
    u8 atkSide = GetBattlerSide(attacker);

    for (i = 0; i < gBattlersCount; i++)
    {
        if (atkSide != GetBattlerSide(i) && GetBattlerAbility(i) == ABILITY_PRESSURE)
        {
            for (j = 0; j < MAX_MON_MOVES; j++)
            {
                if (gBattleMons[attacker].moves[j] == MOVE_IMPRISON)
                    break;
            }
            if (j != MAX_MON_MOVES)
            {
                imprisonPos = j;
                if (gBattleMons[attacker].pp[j] != 0)
                    gBattleMons[attacker].pp[j]--;
            }
        }
    }

    if (imprisonPos != 4
        && !(gBattleMons[attacker].status2 & STATUS2_TRANSFORMED)
        && !(gDisableStructs[attacker].mimickedMoves & gBitTable[imprisonPos]))
    {
        gActiveBattler = attacker;
        BtlController_EmitSetMonData(0, REQUEST_PPMOVE1_BATTLE + imprisonPos, 0, 1, &gBattleMons[gActiveBattler].pp[imprisonPos]);
        MarkBattlerForControllerExec(gActiveBattler);
    }
}

void PressurePPLoseOnUsingPerishSong(u8 attacker)
{
    int i, j;
    int perishSongPos = 4;

    for (i = 0; i < gBattlersCount; i++)
    {
        if (GetBattlerAbility(i) == ABILITY_PRESSURE && i != attacker)
        {
            for (j = 0; j < MAX_MON_MOVES; j++)
            {
                if (gBattleMons[attacker].moves[j] == MOVE_PERISH_SONG)
                    break;
            }
            if (j != MAX_MON_MOVES)
            {
                perishSongPos = j;
                if (gBattleMons[attacker].pp[j] != 0)
                    gBattleMons[attacker].pp[j]--;
            }
        }
    }

    if (perishSongPos != MAX_MON_MOVES
        && !(gBattleMons[attacker].status2 & STATUS2_TRANSFORMED)
        && !(gDisableStructs[attacker].mimickedMoves & gBitTable[perishSongPos]))
    {
        gActiveBattler = attacker;
        BtlController_EmitSetMonData(0, REQUEST_PPMOVE1_BATTLE + perishSongPos, 0, 1, &gBattleMons[gActiveBattler].pp[perishSongPos]);
        MarkBattlerForControllerExec(gActiveBattler);
    }
}

void MarkAllBattlersForControllerExec(void) // unused
{
    int i;

    if (gBattleTypeFlags & BATTLE_TYPE_LINK)
    {
        for (i = 0; i < gBattlersCount; i++)
            gBattleControllerExecFlags |= gBitTable[i] << (32 - MAX_BATTLERS_COUNT);
    }
    else
    {
        for (i = 0; i < gBattlersCount; i++)
            gBattleControllerExecFlags |= gBitTable[i];
    }
}

bool32 IsBattlerMarkedForControllerExec(u8 battlerId)
{
    if (gBattleTypeFlags & BATTLE_TYPE_LINK)
        return (gBattleControllerExecFlags & (gBitTable[battlerId] << 0x1C)) != 0;
    else
        return (gBattleControllerExecFlags & (gBitTable[battlerId])) != 0;
}

void MarkBattlerForControllerExec(u8 battlerId)
{
    if (gBattleTypeFlags & BATTLE_TYPE_LINK)
        gBattleControllerExecFlags |= gBitTable[battlerId] << (32 - MAX_BATTLERS_COUNT);
    else
        gBattleControllerExecFlags |= gBitTable[battlerId];
}

void MarkBattlerReceivedLinkData(u8 battlerId)
{
    s32 i;

    for (i = 0; i < GetLinkPlayerCount(); i++)
        gBattleControllerExecFlags |= gBitTable[battlerId] << (i << 2);

    gBattleControllerExecFlags &= ~(0x10000000 << battlerId);
}

void CancelMultiTurnMoves(u8 battler)
{
    gBattleMons[battler].status2 &= ~(STATUS2_MULTIPLETURNS);
    gBattleMons[battler].status2 &= ~(STATUS2_LOCK_CONFUSE);
    gBattleMons[battler].status2 &= ~(STATUS2_UPROAR);
    gBattleMons[battler].status2 &= ~(STATUS2_BIDE);

    gStatuses3[battler] &= ~(STATUS3_SEMI_INVULNERABLE);

    gDisableStructs[battler].rolloutTimer = 0;
    gDisableStructs[battler].furyCutterCounter = 0;
}

bool8 WasUnableToUseMove(u8 battler)
{
    if (gProtectStructs[battler].prlzImmobility
        || gProtectStructs[battler].usedImprisonedMove
        || gProtectStructs[battler].loveImmobility
        || gProtectStructs[battler].usedDisabledMove
        || gProtectStructs[battler].usedTauntedMove
        || gProtectStructs[battler].usedGravityPreventedMove
        || gProtectStructs[battler].usedHealBlockedMove
        || gProtectStructs[battler].flag2Unknown
        || gProtectStructs[battler].flinchImmobility
        || gProtectStructs[battler].confusionSelfDmg
        || gProtectStructs[battler].powderSelfDmg
        || gProtectStructs[battler].usedThroatChopPreventedMove)
        return TRUE;
    else
        return FALSE;
}

void PrepareStringBattle(u16 stringId, u8 battler)
{
    // Support for Contrary ability.
    // If a move attempted to raise stat - print "won't increase".
    // If a move attempted to lower stat - print "won't decrease".
    if (stringId == STRINGID_STATSWONTDECREASE && !(gBattleScripting.statChanger & STAT_BUFF_NEGATIVE))
        stringId = STRINGID_STATSWONTINCREASE;
    else if (stringId == STRINGID_STATSWONTINCREASE && gBattleScripting.statChanger & STAT_BUFF_NEGATIVE)
        stringId = STRINGID_STATSWONTDECREASE;

    else if (stringId == STRINGID_STATSWONTDECREASE2 && GetBattlerAbility(battler) == ABILITY_CONTRARY)
        stringId = STRINGID_STATSWONTINCREASE2;
    else if (stringId == STRINGID_STATSWONTINCREASE2 && GetBattlerAbility(battler) == ABILITY_CONTRARY)
        stringId = STRINGID_STATSWONTDECREASE2;

    // Check Defiant and Competitive stat raise whenever a stat is lowered.
    else if ((stringId == STRINGID_DEFENDERSSTATFELL || stringId == STRINGID_PKMNCUTSATTACKWITH)
              && ((GetBattlerAbility(gBattlerTarget) == ABILITY_DEFIANT && CompareStat(gBattlerTarget, STAT_ATK, MAX_STAT_STAGE, CMP_LESS_THAN))
                 || (GetBattlerAbility(gBattlerTarget) == ABILITY_COMPETITIVE && CompareStat(gBattlerTarget, STAT_SPATK, MAX_STAT_STAGE, CMP_LESS_THAN)))
              && gSpecialStatuses[gBattlerTarget].changedStatsBattlerId != BATTLE_PARTNER(gBattlerTarget)
              && gSpecialStatuses[gBattlerTarget].changedStatsBattlerId != gBattlerTarget)
    {
        gBattlerAbility = gBattlerTarget;
        BattleScriptPushCursor();
        gBattlescriptCurrInstr = BattleScript_DefiantActivates;
        if (GetBattlerAbility(gBattlerTarget) == ABILITY_DEFIANT)
            SET_STATCHANGER(STAT_ATK, 2, FALSE);
        else
            SET_STATCHANGER(STAT_SPATK, 2, FALSE);
    }

    gActiveBattler = battler;
    BtlController_EmitPrintString(0, stringId);
    MarkBattlerForControllerExec(gActiveBattler);
}

void ResetSentPokesToOpponentValue(void)
{
    s32 i;
    u32 bits = 0;

    gSentPokesToOpponent[0] = 0;
    gSentPokesToOpponent[1] = 0;

    for (i = 0; i < gBattlersCount; i += 2)
        bits |= gBitTable[gBattlerPartyIndexes[i]];

    for (i = 1; i < gBattlersCount; i += 2)
        gSentPokesToOpponent[(i & BIT_FLANK) >> 1] = bits;
}

void OpponentSwitchInResetSentPokesToOpponentValue(u8 battler)
{
    s32 i = 0;
    u32 bits = 0;

    if (GetBattlerSide(battler) == B_SIDE_OPPONENT)
    {
        u8 flank = ((battler & BIT_FLANK) >> 1);
        gSentPokesToOpponent[flank] = 0;

        for (i = 0; i < gBattlersCount; i += 2)
        {
            if (!(gAbsentBattlerFlags & gBitTable[i]))
                bits |= gBitTable[gBattlerPartyIndexes[i]];
        }

        gSentPokesToOpponent[flank] = bits;
    }
}

void UpdateSentPokesToOpponentValue(u8 battler)
{
    if (GetBattlerSide(battler) == B_SIDE_OPPONENT)
    {
        OpponentSwitchInResetSentPokesToOpponentValue(battler);
    }
    else
    {
        s32 i;
        for (i = 1; i < gBattlersCount; i++)
            gSentPokesToOpponent[(i & BIT_FLANK) >> 1] |= gBitTable[gBattlerPartyIndexes[battler]];
    }
}

void BattleScriptPush(const u8 *bsPtr)
{
    gBattleResources->battleScriptsStack->ptr[gBattleResources->battleScriptsStack->size++] = bsPtr;
}

void BattleScriptPushCursor(void)
{
    gBattleResources->battleScriptsStack->ptr[gBattleResources->battleScriptsStack->size++] = gBattlescriptCurrInstr;
}

void BattleScriptPop(void)
{
    gBattlescriptCurrInstr = gBattleResources->battleScriptsStack->ptr[--gBattleResources->battleScriptsStack->size];
}

static bool32 IsGravityPreventingMove(u32 move)
{
    if (!(gFieldStatuses & STATUS_FIELD_GRAVITY))
        return FALSE;

    switch (move)
    {
    case MOVE_BOUNCE:
    case MOVE_FLY:
    case MOVE_FLYING_PRESS:
    case MOVE_HIGH_JUMP_KICK:
    case MOVE_JUMP_KICK:
    case MOVE_MAGNET_RISE:
    case MOVE_SKY_DROP:
    case MOVE_SPLASH:
    case MOVE_TELEKINESIS:
    case MOVE_FLOATY_FALL:
        return TRUE;
    default:
        return FALSE;
    }
}

bool32 IsHealBlockPreventingMove(u32 battler, u32 move)
{
    if (!(gStatuses3[battler] & STATUS3_HEAL_BLOCK))
        return FALSE;

    switch (gBattleMoves[move].effect)
    {
    case EFFECT_ABSORB:
    case EFFECT_MORNING_SUN:
    case EFFECT_MOONLIGHT:
    case EFFECT_RESTORE_HP:
    case EFFECT_REST:
    case EFFECT_ROOST:
    case EFFECT_HEALING_WISH:
    case EFFECT_WISH:
    case EFFECT_DREAM_EATER:
        return TRUE;
    default:
        return FALSE;
    }
}

static bool32 IsBelchPreventingMove(u32 battler, u32 move)
{
    if (gBattleMoves[move].effect != EFFECT_BELCH)
        return FALSE;

    return !(gBattleStruct->ateBerry[battler & BIT_SIDE] & gBitTable[gBattlerPartyIndexes[battler]]);
}

u8 TrySetCantSelectMoveBattleScript(void)
{
    u32 limitations = 0;
    u8 moveId = gBattleResources->bufferB[gActiveBattler][2] & ~(RET_MEGA_EVOLUTION);
    u32 move = gBattleMons[gActiveBattler].moves[moveId];
    u32 holdEffect = GetBattlerHoldEffect(gActiveBattler, TRUE);
    u16 *choicedMove = &gBattleStruct->choicedMove[gActiveBattler];

    if (gDisableStructs[gActiveBattler].disabledMove == move && move != MOVE_NONE)
    {
        gBattleScripting.battler = gActiveBattler;
        gCurrentMove = move;
        if (gBattleTypeFlags & BATTLE_TYPE_PALACE)
        {
            gPalaceSelectionBattleScripts[gActiveBattler] = BattleScript_SelectingDisabledMoveInPalace;
            gProtectStructs[gActiveBattler].palaceUnableToUseMove = 1;
        }
        else
        {
            gSelectionBattleScripts[gActiveBattler] = BattleScript_SelectingDisabledMove;
            limitations++;
        }
    }

    if (move == gLastMoves[gActiveBattler] && move != MOVE_STRUGGLE && (gBattleMons[gActiveBattler].status2 & STATUS2_TORMENT))
    {
        CancelMultiTurnMoves(gActiveBattler);
        if (gBattleTypeFlags & BATTLE_TYPE_PALACE)
        {
            gPalaceSelectionBattleScripts[gActiveBattler] = BattleScript_SelectingTormentedMoveInPalace;
            gProtectStructs[gActiveBattler].palaceUnableToUseMove = 1;
        }
        else
        {
            gSelectionBattleScripts[gActiveBattler] = BattleScript_SelectingTormentedMove;
            limitations++;
        }
    }

    if (gDisableStructs[gActiveBattler].tauntTimer != 0 && gBattleMoves[move].power == 0)
    {
        gCurrentMove = move;
        if (gBattleTypeFlags & BATTLE_TYPE_PALACE)
        {
            gPalaceSelectionBattleScripts[gActiveBattler] = BattleScript_SelectingNotAllowedMoveTauntInPalace;
            gProtectStructs[gActiveBattler].palaceUnableToUseMove = 1;
        }
        else
        {
            gSelectionBattleScripts[gActiveBattler] = BattleScript_SelectingNotAllowedMoveTaunt;
            limitations++;
        }
    }

    if (gDisableStructs[gActiveBattler].throatChopTimer != 0 && gBattleMoves[move].flags & FLAG_SOUND)
    {
        gCurrentMove = move;
        if (gBattleTypeFlags & BATTLE_TYPE_PALACE)
        {
            gPalaceSelectionBattleScripts[gActiveBattler] = BattleScript_SelectingNotAllowedMoveThroatChopInPalace;
            gProtectStructs[gActiveBattler].palaceUnableToUseMove = 1;
        }
        else
        {
            gSelectionBattleScripts[gActiveBattler] = BattleScript_SelectingNotAllowedMoveThroatChop;
            limitations++;
        }
    }

    if (GetImprisonedMovesCount(gActiveBattler, move))
    {
        gCurrentMove = move;
        if (gBattleTypeFlags & BATTLE_TYPE_PALACE)
        {
            gPalaceSelectionBattleScripts[gActiveBattler] = BattleScript_SelectingImprisonedMoveInPalace;
            gProtectStructs[gActiveBattler].palaceUnableToUseMove = 1;
        }
        else
        {
            gSelectionBattleScripts[gActiveBattler] = BattleScript_SelectingImprisonedMove;
            limitations++;
        }
    }

    if (IsGravityPreventingMove(move))
    {
        gCurrentMove = move;
        if (gBattleTypeFlags & BATTLE_TYPE_PALACE)
        {
            gPalaceSelectionBattleScripts[gActiveBattler] = BattleScript_SelectingNotAllowedMoveGravityInPalace;
            gProtectStructs[gActiveBattler].palaceUnableToUseMove = 1;
        }
        else
        {
            gSelectionBattleScripts[gActiveBattler] = BattleScript_SelectingNotAllowedMoveGravity;
            limitations++;
        }
    }

    if (IsHealBlockPreventingMove(gActiveBattler, move))
    {
        gCurrentMove = move;
        if (gBattleTypeFlags & BATTLE_TYPE_PALACE)
        {
            gPalaceSelectionBattleScripts[gActiveBattler] = BattleScript_SelectingNotAllowedMoveHealBlockInPalace;
            gProtectStructs[gActiveBattler].palaceUnableToUseMove = 1;
        }
        else
        {
            gSelectionBattleScripts[gActiveBattler] = BattleScript_SelectingNotAllowedMoveHealBlock;
            limitations++;
        }
    }

    if (IsBelchPreventingMove(gActiveBattler, move))
    {
        gCurrentMove = move;
        if (gBattleTypeFlags & BATTLE_TYPE_PALACE)
        {
            gPalaceSelectionBattleScripts[gActiveBattler] = BattleScript_SelectingNotAllowedBelchInPalace;
            gProtectStructs[gActiveBattler].palaceUnableToUseMove = 1;
        }
        else
        {
            gSelectionBattleScripts[gActiveBattler] = BattleScript_SelectingNotAllowedBelch;
            limitations++;
        }
    }
    
    if (move == MOVE_STUFF_CHEEKS && ItemId_GetPocket(gBattleMons[gActiveBattler].item) != POCKET_BERRIES)
    {
        gCurrentMove = move;
        if (gBattleTypeFlags & BATTLE_TYPE_PALACE)
        {
            gPalaceSelectionBattleScripts[gActiveBattler] = BattleScript_SelectingNotAllowedBelchInPalace;
            gProtectStructs[gActiveBattler].palaceUnableToUseMove = 1;
        }
        else
        {
            gSelectionBattleScripts[gActiveBattler] = BattleScript_SelectingNotAllowedStuffCheeks;
            limitations++;
        }
    }

    gPotentialItemEffectBattler = gActiveBattler;
    if (HOLD_EFFECT_CHOICE(holdEffect) && *choicedMove != 0 && *choicedMove != 0xFFFF && *choicedMove != move)
    {
        gCurrentMove = *choicedMove;
        gLastUsedItem = gBattleMons[gActiveBattler].item;
        if (gBattleTypeFlags & BATTLE_TYPE_PALACE)
        {
            gProtectStructs[gActiveBattler].palaceUnableToUseMove = 1;
        }
        else
        {
            gSelectionBattleScripts[gActiveBattler] = BattleScript_SelectingNotAllowedMoveChoiceItem;
            limitations++;
        }
    }
    else if (holdEffect == HOLD_EFFECT_ASSAULT_VEST && gBattleMoves[move].power == 0)
    {
        gCurrentMove = move;
        gLastUsedItem = gBattleMons[gActiveBattler].item;
        if (gBattleTypeFlags & BATTLE_TYPE_PALACE)
        {
            gProtectStructs[gActiveBattler].palaceUnableToUseMove = 1;
        }
        else
        {
            gSelectionBattleScripts[gActiveBattler] = BattleScript_SelectingNotAllowedMoveAssaultVest;
            limitations++;
        }
    }

    if (gBattleMons[gActiveBattler].pp[moveId] == 0)
    {
        if (gBattleTypeFlags & BATTLE_TYPE_PALACE)
        {
            gProtectStructs[gActiveBattler].palaceUnableToUseMove = 1;
        }
        else
        {
            gSelectionBattleScripts[gActiveBattler] = BattleScript_SelectingMoveWithNoPP;
            limitations++;
        }
    }

    return limitations;
}

u8 CheckMoveLimitations(u8 battlerId, u8 unusableMoves, u8 check)
{
    u8 holdEffect = GetBattlerHoldEffect(battlerId, TRUE);
    u16 *choicedMove = &gBattleStruct->choicedMove[battlerId];
    s32 i;

    gPotentialItemEffectBattler = battlerId;

    for (i = 0; i < MAX_MON_MOVES; i++)
    {
        if (gBattleMons[battlerId].moves[i] == 0 && check & MOVE_LIMITATION_ZEROMOVE)
            unusableMoves |= gBitTable[i];
        else if (gBattleMons[battlerId].pp[i] == 0 && check & MOVE_LIMITATION_PP)
            unusableMoves |= gBitTable[i];
        else if (gBattleMons[battlerId].moves[i] == gDisableStructs[battlerId].disabledMove && check & MOVE_LIMITATION_DISABLED)
            unusableMoves |= gBitTable[i];
        else if (gBattleMons[battlerId].moves[i] == gLastMoves[battlerId] && check & MOVE_LIMITATION_TORMENTED && gBattleMons[battlerId].status2 & STATUS2_TORMENT)
            unusableMoves |= gBitTable[i];
        else if (gDisableStructs[battlerId].tauntTimer && check & MOVE_LIMITATION_TAUNT && gBattleMoves[gBattleMons[battlerId].moves[i]].power == 0)
            unusableMoves |= gBitTable[i];
        else if (GetImprisonedMovesCount(battlerId, gBattleMons[battlerId].moves[i]) && check & MOVE_LIMITATION_IMPRISON)
            unusableMoves |= gBitTable[i];
        else if (gDisableStructs[battlerId].encoreTimer && gDisableStructs[battlerId].encoredMove != gBattleMons[battlerId].moves[i])
            unusableMoves |= gBitTable[i];
        else if (HOLD_EFFECT_CHOICE(holdEffect) && *choicedMove != 0 && *choicedMove != 0xFFFF && *choicedMove != gBattleMons[battlerId].moves[i])
            unusableMoves |= gBitTable[i];
        else if (holdEffect == HOLD_EFFECT_ASSAULT_VEST && gBattleMoves[gBattleMons[battlerId].moves[i]].power == 0)
            unusableMoves |= gBitTable[i];
        else if (IsGravityPreventingMove(gBattleMons[battlerId].moves[i]))
            unusableMoves |= gBitTable[i];
        else if (IsHealBlockPreventingMove(battlerId, gBattleMons[battlerId].moves[i]))
            unusableMoves |= gBitTable[i];
        else if (IsBelchPreventingMove(battlerId, gBattleMons[battlerId].moves[i]))
            unusableMoves |= gBitTable[i];
        else if (gDisableStructs[battlerId].throatChopTimer && gBattleMoves[gBattleMons[battlerId].moves[i]].flags & FLAG_SOUND)
            unusableMoves |= gBitTable[i];
        else if (gBattleMons[battlerId].moves[i] == MOVE_STUFF_CHEEKS && ItemId_GetPocket(gBattleMons[gActiveBattler].item) != POCKET_BERRIES)
            unusableMoves |= gBitTable[i];
    }
    return unusableMoves;
}

bool8 AreAllMovesUnusable(void)
{
    u8 unusable;
    unusable = CheckMoveLimitations(gActiveBattler, 0, 0xFF);

    if (unusable == 0xF) // All moves are unusable.
    {
        gProtectStructs[gActiveBattler].noValidMoves = 1;
        gSelectionBattleScripts[gActiveBattler] = BattleScript_NoMovesLeft;
    }
    else
    {
        gProtectStructs[gActiveBattler].noValidMoves = 0;
    }

    return (unusable == 0xF);
}

u8 GetImprisonedMovesCount(u8 battlerId, u16 move)
{
    s32 i;
    u8 imprisonedMoves = 0;
    u8 battlerSide = GetBattlerSide(battlerId);

    for (i = 0; i < gBattlersCount; i++)
    {
        if (battlerSide != GetBattlerSide(i) && gStatuses3[i] & STATUS3_IMPRISONED_OTHERS)
        {
            s32 j;
            for (j = 0; j < MAX_MON_MOVES; j++)
            {
                if (move == gBattleMons[i].moves[j])
                    break;
            }
            if (j < MAX_MON_MOVES)
                imprisonedMoves++;
        }
    }

    return imprisonedMoves;
}

enum
{
    ENDTURN_ORDER,
    ENDTURN_REFLECT,
    ENDTURN_LIGHT_SCREEN,
    ENDTURN_AURORA_VEIL,
    ENDTURN_MIST,
    ENDTURN_LUCKY_CHANT,
    ENDTURN_SAFEGUARD,
    ENDTURN_TAILWIND,
    ENDTURN_WISH,
    ENDTURN_RAIN,
    ENDTURN_SANDSTORM,
    ENDTURN_SUN,
    ENDTURN_HAIL,
    ENDTURN_GRAVITY,
    ENDTURN_WATER_SPORT,
    ENDTURN_MUD_SPORT,
    ENDTURN_TRICK_ROOM,
    ENDTURN_WONDER_ROOM,
    ENDTURN_MAGIC_ROOM,
    ENDTURN_ELECTRIC_TERRAIN,
    ENDTURN_MISTY_TERRAIN,
    ENDTURN_GRASSY_TERRAIN,
    ENDTURN_PSYCHIC_TERRAIN,
    ENDTURN_ION_DELUGE,
    ENDTURN_FAIRY_LOCK,
    ENDTURN_FIELD_COUNT,
};

u8 DoFieldEndTurnEffects(void)
{
    u8 effect = 0;

    for (gBattlerAttacker = 0; gBattlerAttacker < gBattlersCount && gAbsentBattlerFlags & gBitTable[gBattlerAttacker]; gBattlerAttacker++)
    {
    }
    for (gBattlerTarget = 0; gBattlerTarget < gBattlersCount && gAbsentBattlerFlags & gBitTable[gBattlerTarget]; gBattlerTarget++)
    {
    }

    do
    {
        s32 i;
        u8 side;

        switch (gBattleStruct->turnCountersTracker)
        {
        case ENDTURN_ORDER:
            for (i = 0; i < gBattlersCount; i++)
            {
                gBattlerByTurnOrder[i] = i;
            }
            for (i = 0; i < gBattlersCount - 1; i++)
            {
                s32 j;
                for (j = i + 1; j < gBattlersCount; j++)
                {
                    if (GetWhoStrikesFirst(gBattlerByTurnOrder[i], gBattlerByTurnOrder[j], 0))
                        SwapTurnOrder(i, j);
                }
            }

            gBattleStruct->turnCountersTracker++;
            gBattleStruct->turnSideTracker = 0;
            // fall through
        case ENDTURN_REFLECT:
            while (gBattleStruct->turnSideTracker < 2)
            {
                side = gBattleStruct->turnSideTracker;
                gActiveBattler = gBattlerAttacker = gSideTimers[side].reflectBattlerId;
                if (gSideStatuses[side] & SIDE_STATUS_REFLECT)
                {
                    if (--gSideTimers[side].reflectTimer == 0)
                    {
                        gSideStatuses[side] &= ~SIDE_STATUS_REFLECT;
                        BattleScriptExecute(BattleScript_SideStatusWoreOff);
                        PREPARE_MOVE_BUFFER(gBattleTextBuff1, MOVE_REFLECT);
                        effect++;
                    }
                }
                gBattleStruct->turnSideTracker++;
                if (effect)
                    break;
            }
            if (!effect)
            {
                gBattleStruct->turnCountersTracker++;
                gBattleStruct->turnSideTracker = 0;
            }
            break;
        case ENDTURN_LIGHT_SCREEN:
            while (gBattleStruct->turnSideTracker < 2)
            {
                side = gBattleStruct->turnSideTracker;
                gActiveBattler = gBattlerAttacker = gSideTimers[side].lightscreenBattlerId;
                if (gSideStatuses[side] & SIDE_STATUS_LIGHTSCREEN)
                {
                    if (--gSideTimers[side].lightscreenTimer == 0)
                    {
                        gSideStatuses[side] &= ~SIDE_STATUS_LIGHTSCREEN;
                        BattleScriptExecute(BattleScript_SideStatusWoreOff);
                        gBattleCommunication[MULTISTRING_CHOOSER] = side;
                        PREPARE_MOVE_BUFFER(gBattleTextBuff1, MOVE_LIGHT_SCREEN);
                        effect++;
                    }
                }
                gBattleStruct->turnSideTracker++;
                if (effect)
                    break;
            }
            if (!effect)
            {
                gBattleStruct->turnCountersTracker++;
                gBattleStruct->turnSideTracker = 0;
            }
            break;
        case ENDTURN_AURORA_VEIL:
            while (gBattleStruct->turnSideTracker < 2)
            {
                side = gBattleStruct->turnSideTracker;
                gActiveBattler = gBattlerAttacker = gSideTimers[side].auroraVeilBattlerId;
                if (gSideStatuses[side] & SIDE_STATUS_AURORA_VEIL)
                {
                    if (--gSideTimers[side].auroraVeilTimer == 0)
                    {
                        gSideStatuses[side] &= ~SIDE_STATUS_AURORA_VEIL;
                        BattleScriptExecute(BattleScript_SideStatusWoreOff);
                        gBattleCommunication[MULTISTRING_CHOOSER] = side;
                        PREPARE_MOVE_BUFFER(gBattleTextBuff1, MOVE_AURORA_VEIL);
                        effect++;
                    }
                }
                gBattleStruct->turnSideTracker++;
                if (effect)
                    break;
            }
            if (!effect)
            {
                gBattleStruct->turnCountersTracker++;
                gBattleStruct->turnSideTracker = 0;
            }
            break;
        case ENDTURN_MIST:
            while (gBattleStruct->turnSideTracker < 2)
            {
                side = gBattleStruct->turnSideTracker;
                gActiveBattler = gBattlerAttacker = gSideTimers[side].mistBattlerId;
                if (gSideTimers[side].mistTimer != 0
                 && --gSideTimers[side].mistTimer == 0)
                {
                    gSideStatuses[side] &= ~SIDE_STATUS_MIST;
                    BattleScriptExecute(BattleScript_SideStatusWoreOff);
                    gBattleCommunication[MULTISTRING_CHOOSER] = side;
                    PREPARE_MOVE_BUFFER(gBattleTextBuff1, MOVE_MIST);
                    effect++;
                }
                gBattleStruct->turnSideTracker++;
                if (effect)
                    break;
            }
            if (!effect)
            {
                gBattleStruct->turnCountersTracker++;
                gBattleStruct->turnSideTracker = 0;
            }
            break;
        case ENDTURN_SAFEGUARD:
            while (gBattleStruct->turnSideTracker < 2)
            {
                side = gBattleStruct->turnSideTracker;
                gActiveBattler = gBattlerAttacker = gSideTimers[side].safeguardBattlerId;
                if (gSideStatuses[side] & SIDE_STATUS_SAFEGUARD)
                {
                    if (--gSideTimers[side].safeguardTimer == 0)
                    {
                        gSideStatuses[side] &= ~SIDE_STATUS_SAFEGUARD;
                        BattleScriptExecute(BattleScript_SafeguardEnds);
                        effect++;
                    }
                }
                gBattleStruct->turnSideTracker++;
                if (effect)
                    break;
            }
            if (!effect)
            {
                gBattleStruct->turnCountersTracker++;
                gBattleStruct->turnSideTracker = 0;
            }
            break;
        case ENDTURN_LUCKY_CHANT:
            while (gBattleStruct->turnSideTracker < 2)
            {
                side = gBattleStruct->turnSideTracker;
                gActiveBattler = gBattlerAttacker = gSideTimers[side].luckyChantBattlerId;
                if (gSideStatuses[side] & SIDE_STATUS_LUCKY_CHANT)
                {
                    if (--gSideTimers[side].luckyChantTimer == 0)
                    {
                        gSideStatuses[side] &= ~SIDE_STATUS_LUCKY_CHANT;
                        BattleScriptExecute(BattleScript_LuckyChantEnds);
                        effect++;
                    }
                }
                gBattleStruct->turnSideTracker++;
                if (effect)
                    break;
            }
            if (!effect)
            {
                gBattleStruct->turnCountersTracker++;
                gBattleStruct->turnSideTracker = 0;
            }
            break;
        case ENDTURN_TAILWIND:
            while (gBattleStruct->turnSideTracker < 2)
            {
                side = gBattleStruct->turnSideTracker;
                gActiveBattler = gBattlerAttacker = gSideTimers[side].tailwindBattlerId;
                if (gSideStatuses[side] & SIDE_STATUS_TAILWIND)
                {
                    if (--gSideTimers[side].tailwindTimer == 0)
                    {
                        gSideStatuses[side] &= ~SIDE_STATUS_TAILWIND;
                        BattleScriptExecute(BattleScript_TailwindEnds);
                        effect++;
                    }
                }
                gBattleStruct->turnSideTracker++;
                if (effect)
                    break;
            }
            if (!effect)
            {
                gBattleStruct->turnCountersTracker++;
                gBattleStruct->turnSideTracker = 0;
            }
            break;
        case ENDTURN_WISH:
            while (gBattleStruct->turnSideTracker < gBattlersCount)
            {
                gActiveBattler = gBattlerByTurnOrder[gBattleStruct->turnSideTracker];
                if (gWishFutureKnock.wishCounter[gActiveBattler] != 0
                 && --gWishFutureKnock.wishCounter[gActiveBattler] == 0
                 && gBattleMons[gActiveBattler].hp != 0)
                {
                    gBattlerTarget = gActiveBattler;
                    BattleScriptExecute(BattleScript_WishComesTrue);
                    effect++;
                }
                gBattleStruct->turnSideTracker++;
                if (effect)
                    break;
            }
            if (!effect)
            {
                gBattleStruct->turnCountersTracker++;
            }
            break;
        case ENDTURN_RAIN:
            if (gBattleWeather & WEATHER_RAIN_ANY)
            {
                if (!(gBattleWeather & WEATHER_RAIN_PERMANENT)
                 && !(gBattleWeather & WEATHER_RAIN_PRIMAL))
                {
                    if (--gWishFutureKnock.weatherDuration == 0)
                    {
                        gBattleWeather &= ~WEATHER_RAIN_TEMPORARY;
                        gBattleWeather &= ~WEATHER_RAIN_DOWNPOUR;
                        gBattleCommunication[MULTISTRING_CHOOSER] = B_MSG_RAIN_STOPPED;
                    }
                    else if (gBattleWeather & WEATHER_RAIN_DOWNPOUR)
                        gBattleCommunication[MULTISTRING_CHOOSER] = B_MSG_DOWNPOUR_CONTINUES;
                    else
                        gBattleCommunication[MULTISTRING_CHOOSER] = B_MSG_RAIN_CONTINUES;
                }
                else if (gBattleWeather & WEATHER_RAIN_DOWNPOUR)
                {
                    gBattleCommunication[MULTISTRING_CHOOSER] = B_MSG_DOWNPOUR_CONTINUES;
                }
                else
                {
                    gBattleCommunication[MULTISTRING_CHOOSER] = B_MSG_RAIN_CONTINUES;
                }

                BattleScriptExecute(BattleScript_RainContinuesOrEnds);
                effect++;
            }
            gBattleStruct->turnCountersTracker++;
            break;
        case ENDTURN_SANDSTORM:
            if (gBattleWeather & WEATHER_SANDSTORM_ANY)
            {
                if (!(gBattleWeather & WEATHER_SANDSTORM_PERMANENT) && --gWishFutureKnock.weatherDuration == 0)
                {
                    gBattleWeather &= ~WEATHER_SANDSTORM_TEMPORARY;
                    gBattlescriptCurrInstr = BattleScript_SandStormHailEnds;
                }
                else
                {
                    gBattlescriptCurrInstr = BattleScript_DamagingWeatherContinues;
                }

                gBattleScripting.animArg1 = B_ANIM_SANDSTORM_CONTINUES;
                gBattleCommunication[MULTISTRING_CHOOSER] = B_MSG_SANDSTORM;
                BattleScriptExecute(gBattlescriptCurrInstr);
                effect++;
            }
            gBattleStruct->turnCountersTracker++;
            break;
        case ENDTURN_SUN:
            if (gBattleWeather & WEATHER_SUN_ANY)
            {
                if (!(gBattleWeather & WEATHER_SUN_PERMANENT)
                 && !(gBattleWeather & WEATHER_SUN_PRIMAL)
                 && --gWishFutureKnock.weatherDuration == 0)
                {
                    gBattleWeather &= ~WEATHER_SUN_TEMPORARY;
                    gBattlescriptCurrInstr = BattleScript_SunlightFaded;
                }
                else
                {
                    gBattlescriptCurrInstr = BattleScript_SunlightContinues;
                }

                BattleScriptExecute(gBattlescriptCurrInstr);
                effect++;
            }
            gBattleStruct->turnCountersTracker++;
            break;
        case ENDTURN_HAIL:
            if (gBattleWeather & WEATHER_HAIL_ANY)
            {
                if (!(gBattleWeather & WEATHER_HAIL_PERMANENT) && --gWishFutureKnock.weatherDuration == 0)
                {
                    gBattleWeather &= ~WEATHER_HAIL_TEMPORARY;
                    gBattlescriptCurrInstr = BattleScript_SandStormHailEnds;
                }
                else
                {
                    gBattlescriptCurrInstr = BattleScript_DamagingWeatherContinues;
                }

                gBattleScripting.animArg1 = B_ANIM_HAIL_CONTINUES;
                gBattleCommunication[MULTISTRING_CHOOSER] = B_MSG_HAIL;
                BattleScriptExecute(gBattlescriptCurrInstr);
                effect++;
            }
            gBattleStruct->turnCountersTracker++;
            break;
        case ENDTURN_TRICK_ROOM:
            if (gFieldStatuses & STATUS_FIELD_TRICK_ROOM && --gFieldTimers.trickRoomTimer == 0)
            {
                gFieldStatuses &= ~(STATUS_FIELD_TRICK_ROOM);
                BattleScriptExecute(BattleScript_TrickRoomEnds);
                effect++;
            }
            gBattleStruct->turnCountersTracker++;
            break;
        case ENDTURN_WONDER_ROOM:
            if (gFieldStatuses & STATUS_FIELD_WONDER_ROOM && --gFieldTimers.wonderRoomTimer == 0)
            {
                gFieldStatuses &= ~(STATUS_FIELD_WONDER_ROOM);
                BattleScriptExecute(BattleScript_WonderRoomEnds);
                effect++;
            }
            gBattleStruct->turnCountersTracker++;
            break;
        case ENDTURN_MAGIC_ROOM:
            if (gFieldStatuses & STATUS_FIELD_MAGIC_ROOM && --gFieldTimers.magicRoomTimer == 0)
            {
                gFieldStatuses &= ~(STATUS_FIELD_MAGIC_ROOM);
                BattleScriptExecute(BattleScript_MagicRoomEnds);
                effect++;
            }
            gBattleStruct->turnCountersTracker++;
            break;
        case ENDTURN_ELECTRIC_TERRAIN:
            if (gFieldStatuses & STATUS_FIELD_ELECTRIC_TERRAIN
              && (!(gFieldStatuses & STATUS_FIELD_TERRAIN_PERMANENT) && --gFieldTimers.electricTerrainTimer == 0))
            {
                gFieldStatuses &= ~(STATUS_FIELD_ELECTRIC_TERRAIN | STATUS_FIELD_TERRAIN_PERMANENT);
                BattleScriptExecute(BattleScript_ElectricTerrainEnds);
                effect++;
            }
            gBattleStruct->turnCountersTracker++;
            break;
        case ENDTURN_MISTY_TERRAIN:
            if (gFieldStatuses & STATUS_FIELD_MISTY_TERRAIN
              && (!(gFieldStatuses & STATUS_FIELD_TERRAIN_PERMANENT) && --gFieldTimers.mistyTerrainTimer == 0))
            {
                gFieldStatuses &= ~(STATUS_FIELD_MISTY_TERRAIN);
                BattleScriptExecute(BattleScript_MistyTerrainEnds);
                effect++;
            }
            gBattleStruct->turnCountersTracker++;
            break;
        case ENDTURN_GRASSY_TERRAIN:
            if (gFieldStatuses & STATUS_FIELD_GRASSY_TERRAIN)
            {
                if (!(gFieldStatuses & STATUS_FIELD_TERRAIN_PERMANENT)
                  && (gFieldTimers.grassyTerrainTimer == 0 || --gFieldTimers.grassyTerrainTimer == 0))
                    gFieldStatuses &= ~(STATUS_FIELD_GRASSY_TERRAIN);

                BattleScriptExecute(BattleScript_GrassyTerrainHeals);
                effect++;
            }
            gBattleStruct->turnCountersTracker++;
            break;
        case ENDTURN_PSYCHIC_TERRAIN:
            if (gFieldStatuses & STATUS_FIELD_PSYCHIC_TERRAIN
              && (!(gFieldStatuses & STATUS_FIELD_TERRAIN_PERMANENT) && --gFieldTimers.psychicTerrainTimer == 0))
            {
                gFieldStatuses &= ~(STATUS_FIELD_PSYCHIC_TERRAIN);
                BattleScriptExecute(BattleScript_PsychicTerrainEnds);
                effect++;
            }
            gBattleStruct->turnCountersTracker++;
            break;
        case ENDTURN_WATER_SPORT:
            if (gFieldStatuses & STATUS_FIELD_WATERSPORT && --gFieldTimers.waterSportTimer == 0)
            {
                gFieldStatuses &= ~(STATUS_FIELD_WATERSPORT);
                BattleScriptExecute(BattleScript_WaterSportEnds);
                effect++;
            }
            gBattleStruct->turnCountersTracker++;
            break;
        case ENDTURN_MUD_SPORT:
            if (gFieldStatuses & STATUS_FIELD_MUDSPORT && --gFieldTimers.mudSportTimer == 0)
            {
                gFieldStatuses &= ~(STATUS_FIELD_MUDSPORT);
                BattleScriptExecute(BattleScript_MudSportEnds);
                effect++;
            }
            gBattleStruct->turnCountersTracker++;
            break;
        case ENDTURN_GRAVITY:
            if (gFieldStatuses & STATUS_FIELD_GRAVITY && --gFieldTimers.gravityTimer == 0)
            {
                gFieldStatuses &= ~(STATUS_FIELD_GRAVITY);
                BattleScriptExecute(BattleScript_GravityEnds);
                effect++;
            }
            gBattleStruct->turnCountersTracker++;
            break;
        case ENDTURN_ION_DELUGE:
            gFieldStatuses &= ~(STATUS_FIELD_ION_DELUGE);
            gBattleStruct->turnCountersTracker++;
            break;
        case ENDTURN_FAIRY_LOCK:
            if (gFieldStatuses & STATUS_FIELD_FAIRY_LOCK && --gFieldTimers.fairyLockTimer == 0)
            {
                gFieldStatuses &= ~(STATUS_FIELD_FAIRY_LOCK);
            }
            gBattleStruct->turnCountersTracker++;
            break;
        case ENDTURN_FIELD_COUNT:
            effect++;
            break;
        }
    } while (effect == 0);

    return (gBattleMainFunc != BattleTurnPassed);
}

enum
{
    ENDTURN_INGRAIN,
    ENDTURN_AQUA_RING,
    ENDTURN_ABILITIES,
    ENDTURN_ITEMS1,
    ENDTURN_LEECH_SEED,
    ENDTURN_POISON,
    ENDTURN_BAD_POISON,
    ENDTURN_BURN,
    ENDTURN_NIGHTMARES,
    ENDTURN_CURSE,
    ENDTURN_WRAP,
    ENDTURN_UPROAR,
    ENDTURN_THRASH,
    ENDTURN_FLINCH,
    ENDTURN_DISABLE,
    ENDTURN_ENCORE,
    ENDTURN_MAGNET_RISE,
    ENDTURN_TELEKINESIS,
    ENDTURN_HEALBLOCK,
    ENDTURN_EMBARGO,
    ENDTURN_LOCK_ON,
    ENDTURN_CHARGE,
    ENDTURN_LASER_FOCUS,
    ENDTURN_TAUNT,
    ENDTURN_YAWN,
    ENDTURN_ITEMS2,
    ENDTURN_ORBS,
    ENDTURN_ROOST,
    ENDTURN_ELECTRIFY,
    ENDTURN_POWDER,
    ENDTURN_THROAT_CHOP,
    ENDTURN_SLOW_START,
    ENDTURN_BATTLER_COUNT
};

// Ingrain, Leech Seed, Strength Sap and Aqua Ring
s32 GetDrainedBigRootHp(u32 battler, s32 hp)
{
    if (GetBattlerHoldEffect(battler, TRUE) == HOLD_EFFECT_BIG_ROOT)
        hp = (hp * 1300) / 1000;
    if (hp == 0)
        hp = 1;

    return hp * -1;
}

#define MAGIC_GUARD_CHECK \
if (ability == ABILITY_MAGIC_GUARD) \
{\
    RecordAbilityBattle(gActiveBattler, ability);\
    gBattleStruct->turnEffectsTracker++;\
            break;\
}


u8 DoBattlerEndTurnEffects(void)
{
    u32 ability, i, effect = 0;

    gHitMarker |= (HITMARKER_GRUDGE | HITMARKER_x20);
    while (gBattleStruct->turnEffectsBattlerId < gBattlersCount && gBattleStruct->turnEffectsTracker <= ENDTURN_BATTLER_COUNT)
    {
        gActiveBattler = gBattlerAttacker = gBattlerByTurnOrder[gBattleStruct->turnEffectsBattlerId];
        if (gAbsentBattlerFlags & gBitTable[gActiveBattler])
        {
            gBattleStruct->turnEffectsBattlerId++;
            continue;
        }

        ability = GetBattlerAbility(gActiveBattler);
        switch (gBattleStruct->turnEffectsTracker)
        {
        case ENDTURN_INGRAIN:  // ingrain
            if ((gStatuses3[gActiveBattler] & STATUS3_ROOTED)
             && !BATTLER_MAX_HP(gActiveBattler)
             && !(gStatuses3[gActiveBattler] & STATUS3_HEAL_BLOCK)
             && gBattleMons[gActiveBattler].hp != 0)
            {
                gBattleMoveDamage = GetDrainedBigRootHp(gActiveBattler, gBattleMons[gActiveBattler].maxHP / 16);
                BattleScriptExecute(BattleScript_IngrainTurnHeal);
                effect++;
            }
            gBattleStruct->turnEffectsTracker++;
            break;
        case ENDTURN_AQUA_RING:  // aqua ring
            if ((gStatuses3[gActiveBattler] & STATUS3_AQUA_RING)
             && !BATTLER_MAX_HP(gActiveBattler)
             && !(gStatuses3[gActiveBattler] & STATUS3_HEAL_BLOCK)
             && gBattleMons[gActiveBattler].hp != 0)
            {
                gBattleMoveDamage = GetDrainedBigRootHp(gActiveBattler, gBattleMons[gActiveBattler].maxHP / 16);
                BattleScriptExecute(BattleScript_AquaRingHeal);
                effect++;
            }
            gBattleStruct->turnEffectsTracker++;
            break;
        case ENDTURN_ABILITIES:  // end turn abilities
            if (AbilityBattleEffects(ABILITYEFFECT_ENDTURN, gActiveBattler, 0, 0, 0))
                effect++;
            gBattleStruct->turnEffectsTracker++;
            break;
        case ENDTURN_ITEMS1:  // item effects
            if (ItemBattleEffects(1, gActiveBattler, FALSE))
                effect++;
            gBattleStruct->turnEffectsTracker++;
            break;
        case ENDTURN_ITEMS2:  // item effects again
            if (ItemBattleEffects(1, gActiveBattler, TRUE))
                effect++;
            gBattleStruct->turnEffectsTracker++;
            break;
        case ENDTURN_ORBS:
            if (ItemBattleEffects(ITEMEFFECT_ORBS, gActiveBattler, FALSE))
                effect++;
            gBattleStruct->turnEffectsTracker++;
            break;
        case ENDTURN_LEECH_SEED:  // leech seed
            if ((gStatuses3[gActiveBattler] & STATUS3_LEECHSEED)
             && gBattleMons[gStatuses3[gActiveBattler] & STATUS3_LEECHSEED_BATTLER].hp != 0
             && gBattleMons[gActiveBattler].hp != 0)
            {
                MAGIC_GUARD_CHECK;

                gBattlerTarget = gStatuses3[gActiveBattler] & STATUS3_LEECHSEED_BATTLER; // Notice gBattlerTarget is actually the HP receiver.
                gBattleMoveDamage = gBattleMons[gActiveBattler].maxHP / 8;
                if (gBattleMoveDamage == 0)
                    gBattleMoveDamage = 1;
                gBattleScripting.animArg1 = gBattlerTarget;
                gBattleScripting.animArg2 = gBattlerAttacker;
                BattleScriptExecute(BattleScript_LeechSeedTurnDrain);
                effect++;
            }
            gBattleStruct->turnEffectsTracker++;
            break;
        case ENDTURN_POISON:  // poison
            if ((gBattleMons[gActiveBattler].status1 & STATUS1_POISON)
                && gBattleMons[gActiveBattler].hp != 0)
            {
                MAGIC_GUARD_CHECK;

                if (ability == ABILITY_POISON_HEAL)
                {
                    if (!BATTLER_MAX_HP(gActiveBattler) && !(gStatuses3[gActiveBattler] & STATUS3_HEAL_BLOCK))
                    {
                        gBattleMoveDamage = gBattleMons[gActiveBattler].maxHP / 8;
                        if (gBattleMoveDamage == 0)
                            gBattleMoveDamage = 1;
                        gBattleMoveDamage *= -1;
                        BattleScriptExecute(BattleScript_PoisonHealActivates);
                        effect++;
                    }
                }
                else
                {
                    gBattleMoveDamage = gBattleMons[gActiveBattler].maxHP / 8;
                    if (gBattleMoveDamage == 0)
                        gBattleMoveDamage = 1;
                    BattleScriptExecute(BattleScript_PoisonTurnDmg);
                    effect++;
                }
            }
            gBattleStruct->turnEffectsTracker++;
            break;
        case ENDTURN_BAD_POISON:  // toxic poison
            if ((gBattleMons[gActiveBattler].status1 & STATUS1_TOXIC_POISON)
                && gBattleMons[gActiveBattler].hp != 0)
            {
                MAGIC_GUARD_CHECK;

                if (ability == ABILITY_POISON_HEAL)
                {
                    if (!BATTLER_MAX_HP(gActiveBattler) && !(gStatuses3[gActiveBattler] & STATUS3_HEAL_BLOCK))
                    {
                        gBattleMoveDamage = gBattleMons[gActiveBattler].maxHP / 8;
                        if (gBattleMoveDamage == 0)
                            gBattleMoveDamage = 1;
                        gBattleMoveDamage *= -1;
                        BattleScriptExecute(BattleScript_PoisonHealActivates);
                        effect++;
                    }
                }
                else
                {
                    gBattleMoveDamage = gBattleMons[gActiveBattler].maxHP / 16;
                    if (gBattleMoveDamage == 0)
                        gBattleMoveDamage = 1;
                    if ((gBattleMons[gActiveBattler].status1 & STATUS1_TOXIC_COUNTER) != STATUS1_TOXIC_TURN(15)) // not 16 turns
                        gBattleMons[gActiveBattler].status1 += STATUS1_TOXIC_TURN(1);
                    gBattleMoveDamage *= (gBattleMons[gActiveBattler].status1 & STATUS1_TOXIC_COUNTER) >> 8;
                    BattleScriptExecute(BattleScript_PoisonTurnDmg);
                    effect++;
                }
            }
            gBattleStruct->turnEffectsTracker++;
            break;
        case ENDTURN_BURN:  // burn
            if ((gBattleMons[gActiveBattler].status1 & STATUS1_BURN)
                && gBattleMons[gActiveBattler].hp != 0)
            {
                MAGIC_GUARD_CHECK;

                gBattleMoveDamage = gBattleMons[gActiveBattler].maxHP / (B_BURN_DAMAGE >= GEN_7 ? 16 : 8);
                if (ability == ABILITY_HEATPROOF)
                {
                    if (gBattleMoveDamage > (gBattleMoveDamage / 2) + 1) // Record ability if the burn takes less damage than it normally would.
                        RecordAbilityBattle(gActiveBattler, ABILITY_HEATPROOF);
                    gBattleMoveDamage /= 2;
                }
                if (gBattleMoveDamage == 0)
                    gBattleMoveDamage = 1;
                BattleScriptExecute(BattleScript_BurnTurnDmg);
                effect++;
            }
            gBattleStruct->turnEffectsTracker++;
            break;
        case ENDTURN_NIGHTMARES:  // spooky nightmares
            if ((gBattleMons[gActiveBattler].status2 & STATUS2_NIGHTMARE)
                && gBattleMons[gActiveBattler].hp != 0)
            {
                MAGIC_GUARD_CHECK;
                // R/S does not perform this sleep check, which causes the nightmare effect to
                // persist even after the affected Pokemon has been awakened by Shed Skin.
                if (gBattleMons[gActiveBattler].status1 & STATUS1_SLEEP)
                {
                    gBattleMoveDamage = gBattleMons[gActiveBattler].maxHP / 4;
                    if (gBattleMoveDamage == 0)
                        gBattleMoveDamage = 1;
                    BattleScriptExecute(BattleScript_NightmareTurnDmg);
                    effect++;
                }
                else
                {
                    gBattleMons[gActiveBattler].status2 &= ~STATUS2_NIGHTMARE;
                }
            }
            gBattleStruct->turnEffectsTracker++;
            break;
        case ENDTURN_CURSE:  // curse
            if ((gBattleMons[gActiveBattler].status2 & STATUS2_CURSED)
                && gBattleMons[gActiveBattler].hp != 0)
            {
                MAGIC_GUARD_CHECK;
                gBattleMoveDamage = gBattleMons[gActiveBattler].maxHP / 4;
                if (gBattleMoveDamage == 0)
                    gBattleMoveDamage = 1;
                BattleScriptExecute(BattleScript_CurseTurnDmg);
                effect++;
            }
            gBattleStruct->turnEffectsTracker++;
            break;
        case ENDTURN_WRAP:  // wrap
            if ((gBattleMons[gActiveBattler].status2 & STATUS2_WRAPPED) && gBattleMons[gActiveBattler].hp != 0)
            {
                if (--gDisableStructs[gActiveBattler].wrapTurns != 0)  // damaged by wrap
                {
                    MAGIC_GUARD_CHECK;

                    gBattleScripting.animArg1 = gBattleStruct->wrappedMove[gActiveBattler];
                    gBattleScripting.animArg2 = gBattleStruct->wrappedMove[gActiveBattler] >> 8;
                    PREPARE_MOVE_BUFFER(gBattleTextBuff1, gBattleStruct->wrappedMove[gActiveBattler]);
                    gBattlescriptCurrInstr = BattleScript_WrapTurnDmg;
                    if (GetBattlerHoldEffect(gBattleStruct->wrappedBy[gActiveBattler], TRUE) == HOLD_EFFECT_BINDING_BAND)
                        gBattleMoveDamage = gBattleMons[gActiveBattler].maxHP / ((B_BINDING_DAMAGE >= GEN_6) ? 6 : 8);
                    else
                        gBattleMoveDamage = gBattleMons[gActiveBattler].maxHP / ((B_BINDING_DAMAGE >= GEN_6) ? 8 : 16);

                    if (gBattleMoveDamage == 0)
                        gBattleMoveDamage = 1;
                }
                else  // broke free
                {
                    gBattleMons[gActiveBattler].status2 &= ~(STATUS2_WRAPPED);
                    PREPARE_MOVE_BUFFER(gBattleTextBuff1, gBattleStruct->wrappedMove[gActiveBattler]);
                    gBattlescriptCurrInstr = BattleScript_WrapEnds;
                }
                BattleScriptExecute(gBattlescriptCurrInstr);
                effect++;
            }
            gBattleStruct->turnEffectsTracker++;
            break;
        case ENDTURN_UPROAR:  // uproar
            if (gBattleMons[gActiveBattler].status2 & STATUS2_UPROAR)
            {
                for (gBattlerAttacker = 0; gBattlerAttacker < gBattlersCount; gBattlerAttacker++)
                {
                    if ((gBattleMons[gBattlerAttacker].status1 & STATUS1_SLEEP)
                     && gBattleMons[gBattlerAttacker].ability != ABILITY_SOUNDPROOF)
                    {
                        gBattleMons[gBattlerAttacker].status1 &= ~(STATUS1_SLEEP);
                        gBattleMons[gBattlerAttacker].status2 &= ~(STATUS2_NIGHTMARE);
                        gBattleCommunication[MULTISTRING_CHOOSER] = 1;
                        BattleScriptExecute(BattleScript_MonWokeUpInUproar);
                        gActiveBattler = gBattlerAttacker;
                        BtlController_EmitSetMonData(0, REQUEST_STATUS_BATTLE, 0, 4, &gBattleMons[gActiveBattler].status1);
                        MarkBattlerForControllerExec(gActiveBattler);
                        break;
                    }
                }
                if (gBattlerAttacker != gBattlersCount)
                {
                    effect = 2;  // a pokemon was awaken
                    break;
                }
                else
                {
                    gBattlerAttacker = gActiveBattler;
                    gBattleMons[gActiveBattler].status2 -= STATUS2_UPROAR_TURN(1);  // uproar timer goes down
                    if (WasUnableToUseMove(gActiveBattler))
                    {
                        CancelMultiTurnMoves(gActiveBattler);
                        gBattleCommunication[MULTISTRING_CHOOSER] = B_MSG_UPROAR_ENDS;
                    }
                    else if (gBattleMons[gActiveBattler].status2 & STATUS2_UPROAR)
                    {
                        gBattleCommunication[MULTISTRING_CHOOSER] = B_MSG_UPROAR_CONTINUES;
                        gBattleMons[gActiveBattler].status2 |= STATUS2_MULTIPLETURNS;
                    }
                    else
                    {
                        gBattleCommunication[MULTISTRING_CHOOSER] = B_MSG_UPROAR_ENDS;
                        CancelMultiTurnMoves(gActiveBattler);
                    }
                    BattleScriptExecute(BattleScript_PrintUproarOverTurns);
                    effect = 1;
                }
            }
            if (effect != 2)
                gBattleStruct->turnEffectsTracker++;
            break;
        case ENDTURN_THRASH:  // thrash
            if (gBattleMons[gActiveBattler].status2 & STATUS2_LOCK_CONFUSE)
            {
                gBattleMons[gActiveBattler].status2 -= STATUS2_LOCK_CONFUSE_TURN(1);
                if (WasUnableToUseMove(gActiveBattler))
                    CancelMultiTurnMoves(gActiveBattler);
                else if (!(gBattleMons[gActiveBattler].status2 & STATUS2_LOCK_CONFUSE)
                 && (gBattleMons[gActiveBattler].status2 & STATUS2_MULTIPLETURNS))
                {
                    gBattleMons[gActiveBattler].status2 &= ~(STATUS2_MULTIPLETURNS);
                    if (!(gBattleMons[gActiveBattler].status2 & STATUS2_CONFUSION))
                    {
                        gBattleScripting.moveEffect = MOVE_EFFECT_CONFUSION | MOVE_EFFECT_AFFECTS_USER;
                        SetMoveEffect(TRUE, 0);
                        if (gBattleMons[gActiveBattler].status2 & STATUS2_CONFUSION)
                            BattleScriptExecute(BattleScript_ThrashConfuses);
                        effect++;
                    }
                }
            }
            gBattleStruct->turnEffectsTracker++;
            break;
        case ENDTURN_FLINCH:  // reset flinch
            gBattleMons[gActiveBattler].status2 &= ~(STATUS2_FLINCHED);
            gBattleStruct->turnEffectsTracker++;
        case ENDTURN_DISABLE:  // disable
            if (gDisableStructs[gActiveBattler].disableTimer != 0)
            {
                for (i = 0; i < MAX_MON_MOVES; i++)
                {
                    if (gDisableStructs[gActiveBattler].disabledMove == gBattleMons[gActiveBattler].moves[i])
                        break;
                }
                if (i == MAX_MON_MOVES)  // pokemon does not have the disabled move anymore
                {
                    gDisableStructs[gActiveBattler].disabledMove = 0;
                    gDisableStructs[gActiveBattler].disableTimer = 0;
                }
                else if (--gDisableStructs[gActiveBattler].disableTimer == 0)  // disable ends
                {
                    gDisableStructs[gActiveBattler].disabledMove = 0;
                    BattleScriptExecute(BattleScript_DisabledNoMore);
                    effect++;
                }
            }
            gBattleStruct->turnEffectsTracker++;
            break;
        case ENDTURN_ENCORE:  // encore
            if (gDisableStructs[gActiveBattler].encoreTimer != 0)
            {
                if (gBattleMons[gActiveBattler].moves[gDisableStructs[gActiveBattler].encoredMovePos] != gDisableStructs[gActiveBattler].encoredMove)  // pokemon does not have the encored move anymore
                {
                    gDisableStructs[gActiveBattler].encoredMove = 0;
                    gDisableStructs[gActiveBattler].encoreTimer = 0;
                }
                else if (--gDisableStructs[gActiveBattler].encoreTimer == 0
                 || gBattleMons[gActiveBattler].pp[gDisableStructs[gActiveBattler].encoredMovePos] == 0)
                {
                    gDisableStructs[gActiveBattler].encoredMove = 0;
                    gDisableStructs[gActiveBattler].encoreTimer = 0;
                    BattleScriptExecute(BattleScript_EncoredNoMore);
                    effect++;
                }
            }
            gBattleStruct->turnEffectsTracker++;
            break;
        case ENDTURN_LOCK_ON:  // lock-on decrement
            if (gStatuses3[gActiveBattler] & STATUS3_ALWAYS_HITS)
                gStatuses3[gActiveBattler] -= STATUS3_ALWAYS_HITS_TURN(1);
            gBattleStruct->turnEffectsTracker++;
            break;
        case ENDTURN_CHARGE:  // charge
            if (gDisableStructs[gActiveBattler].chargeTimer && --gDisableStructs[gActiveBattler].chargeTimer == 0)
                gStatuses3[gActiveBattler] &= ~STATUS3_CHARGED_UP;
            gBattleStruct->turnEffectsTracker++;
            break;
        case ENDTURN_TAUNT:  // taunt
            if (gDisableStructs[gActiveBattler].tauntTimer && --gDisableStructs[gActiveBattler].tauntTimer == 0)
            {
                BattleScriptExecute(BattleScript_BufferEndTurn);
                PREPARE_MOVE_BUFFER(gBattleTextBuff1, MOVE_TAUNT);
                effect++;
            }
            gBattleStruct->turnEffectsTracker++;
            break;
        case ENDTURN_YAWN:  // yawn
            if (gStatuses3[gActiveBattler] & STATUS3_YAWN)
            {
                gStatuses3[gActiveBattler] -= STATUS3_YAWN_TURN(1);
                if (!(gStatuses3[gActiveBattler] & STATUS3_YAWN) && !(gBattleMons[gActiveBattler].status1 & STATUS1_ANY)
                 && GetBattlerAbility(gActiveBattler) != ABILITY_VITAL_SPIRIT
                 && GetBattlerAbility(gActiveBattler) != ABILITY_INSOMNIA && !UproarWakeUpCheck(gActiveBattler)
                 && !IsLeafGuardProtected(gActiveBattler))
                {
                    CancelMultiTurnMoves(gActiveBattler);
                    gEffectBattler = gActiveBattler;
                    if (IsBattlerTerrainAffected(gActiveBattler, STATUS_FIELD_ELECTRIC_TERRAIN))
                    {
                        gBattleCommunication[MULTISTRING_CHOOSER] = B_MSG_TERRAINPREVENTS_ELECTRIC;
                        BattleScriptExecute(BattleScript_TerrainPreventsEnd2);
                    }
                    else if (IsBattlerTerrainAffected(gActiveBattler, STATUS_FIELD_MISTY_TERRAIN))
                    {
                        gBattleCommunication[MULTISTRING_CHOOSER] = B_MSG_TERRAINPREVENTS_MISTY;
                        BattleScriptExecute(BattleScript_TerrainPreventsEnd2);
                    }
                    else
                    {
                        gBattleMons[gActiveBattler].status1 |= (Random() & 3) + 2;
                        BtlController_EmitSetMonData(0, REQUEST_STATUS_BATTLE, 0, 4, &gBattleMons[gActiveBattler].status1);
                        MarkBattlerForControllerExec(gActiveBattler);
                        BattleScriptExecute(BattleScript_YawnMakesAsleep);
                    }
                    effect++;
                }
            }
            gBattleStruct->turnEffectsTracker++;
            break;
        case ENDTURN_LASER_FOCUS:
            if (gStatuses3[gActiveBattler] & STATUS3_LASER_FOCUS)
            {
                if (gDisableStructs[gActiveBattler].laserFocusTimer == 0 || --gDisableStructs[gActiveBattler].laserFocusTimer == 0)
                    gStatuses3[gActiveBattler] &= ~(STATUS3_LASER_FOCUS);
            }
            gBattleStruct->turnEffectsTracker++;
            break;
        case ENDTURN_EMBARGO:
            if (gStatuses3[gActiveBattler] & STATUS3_EMBARGO)
            {
                if (gDisableStructs[gActiveBattler].embargoTimer == 0 || --gDisableStructs[gActiveBattler].embargoTimer == 0)
                {
                    gStatuses3[gActiveBattler] &= ~(STATUS3_EMBARGO);
                    BattleScriptExecute(BattleScript_EmbargoEndTurn);
                    effect++;
                }
            }
            gBattleStruct->turnEffectsTracker++;
            break;
        case ENDTURN_MAGNET_RISE:
            if (gStatuses3[gActiveBattler] & STATUS3_MAGNET_RISE)
            {
                if (gDisableStructs[gActiveBattler].magnetRiseTimer == 0 || --gDisableStructs[gActiveBattler].magnetRiseTimer == 0)
                {
                    gStatuses3[gActiveBattler] &= ~(STATUS3_MAGNET_RISE);
                    BattleScriptExecute(BattleScript_BufferEndTurn);
                    PREPARE_STRING_BUFFER(gBattleTextBuff1, STRINGID_ELECTROMAGNETISM);
                    effect++;
                }
            }
            gBattleStruct->turnEffectsTracker++;
            break;
        case ENDTURN_TELEKINESIS:
            if (gStatuses3[gActiveBattler] & STATUS3_TELEKINESIS)
            {
                if (gDisableStructs[gActiveBattler].telekinesisTimer == 0 || --gDisableStructs[gActiveBattler].telekinesisTimer == 0)
                {
                    gStatuses3[gActiveBattler] &= ~(STATUS3_TELEKINESIS);
                    BattleScriptExecute(BattleScript_TelekinesisEndTurn);
                    effect++;
                }
            }
            gBattleStruct->turnEffectsTracker++;
            break;
        case ENDTURN_HEALBLOCK:
            if (gStatuses3[gActiveBattler] & STATUS3_HEAL_BLOCK)
            {
                if (gDisableStructs[gActiveBattler].healBlockTimer == 0 || --gDisableStructs[gActiveBattler].healBlockTimer == 0)
                {
                    gStatuses3[gActiveBattler] &= ~(STATUS3_HEAL_BLOCK);
                    BattleScriptExecute(BattleScript_BufferEndTurn);
                    PREPARE_MOVE_BUFFER(gBattleTextBuff1, MOVE_HEAL_BLOCK);
                    effect++;
                }
            }
            gBattleStruct->turnEffectsTracker++;
            break;
        case ENDTURN_ROOST: // Return flying type.
            if (gBattleResources->flags->flags[gActiveBattler] & RESOURCE_FLAG_ROOST)
            {
                gBattleResources->flags->flags[gActiveBattler] &= ~(RESOURCE_FLAG_ROOST);
                gBattleMons[gActiveBattler].type1 = gBattleStruct->roostTypes[gActiveBattler][0];
                gBattleMons[gActiveBattler].type2 = gBattleStruct->roostTypes[gActiveBattler][1];
            }
            gBattleStruct->turnEffectsTracker++;
            break;
        case ENDTURN_ELECTRIFY:
            gStatuses3[gActiveBattler] &= ~(STATUS3_ELECTRIFIED);
            gBattleStruct->turnEffectsTracker++;
        case ENDTURN_POWDER:
            gBattleMons[gActiveBattler].status2 &= ~(STATUS2_POWDER);
            gBattleStruct->turnEffectsTracker++;
        case ENDTURN_THROAT_CHOP:
            if (gDisableStructs[gActiveBattler].throatChopTimer && --gDisableStructs[gActiveBattler].throatChopTimer == 0)
            {
                BattleScriptExecute(BattleScript_ThroatChopEndTurn);
                effect++;
            }
            gBattleStruct->turnEffectsTracker++;
            break;
        case ENDTURN_SLOW_START:
            if (gDisableStructs[gActiveBattler].slowStartTimer
                && --gDisableStructs[gActiveBattler].slowStartTimer == 0
                && ability == ABILITY_SLOW_START)
            {
                BattleScriptExecute(BattleScript_SlowStartEnds);
                effect++;
            }
            gBattleStruct->turnEffectsTracker++;
            break;
        case ENDTURN_BATTLER_COUNT:  // done
            gBattleStruct->turnEffectsTracker = 0;
            gBattleStruct->turnEffectsBattlerId++;
            break;
        }

        if (effect != 0)
            return effect;

    }
    gHitMarker &= ~(HITMARKER_GRUDGE | HITMARKER_x20);
    return 0;
}

bool8 HandleWishPerishSongOnTurnEnd(void)
{
    gHitMarker |= (HITMARKER_GRUDGE | HITMARKER_x20);

    switch (gBattleStruct->wishPerishSongState)
    {
    case 0:
        while (gBattleStruct->wishPerishSongBattlerId < gBattlersCount)
        {
            gActiveBattler = gBattleStruct->wishPerishSongBattlerId;
            if (gAbsentBattlerFlags & gBitTable[gActiveBattler])
            {
                gBattleStruct->wishPerishSongBattlerId++;
                continue;
            }

            gBattleStruct->wishPerishSongBattlerId++;
            if (gWishFutureKnock.futureSightCounter[gActiveBattler] != 0
             && --gWishFutureKnock.futureSightCounter[gActiveBattler] == 0
             && gBattleMons[gActiveBattler].hp != 0)
            {
                if (gWishFutureKnock.futureSightMove[gActiveBattler] == MOVE_FUTURE_SIGHT)
                    gBattleCommunication[MULTISTRING_CHOOSER] = B_MSG_FUTURE_SIGHT;
                else
                    gBattleCommunication[MULTISTRING_CHOOSER] = B_MSG_DOOM_DESIRE;

                PREPARE_MOVE_BUFFER(gBattleTextBuff1, gWishFutureKnock.futureSightMove[gActiveBattler]);

                gBattlerTarget = gActiveBattler;
                gBattlerAttacker = gWishFutureKnock.futureSightAttacker[gActiveBattler];
                gSpecialStatuses[gBattlerTarget].dmg = 0xFFFF;
                gCurrentMove = gWishFutureKnock.futureSightMove[gActiveBattler];
                SetTypeBeforeUsingMove(gCurrentMove, gActiveBattler);
                BattleScriptExecute(BattleScript_MonTookFutureAttack);

                if (gWishFutureKnock.futureSightCounter[gActiveBattler] == 0
                 && gWishFutureKnock.futureSightCounter[gActiveBattler ^ BIT_FLANK] == 0)
                {
                    gSideStatuses[GET_BATTLER_SIDE(gBattlerTarget)] &= ~(SIDE_STATUS_FUTUREATTACK);
                }
                return TRUE;
            }
        }
        gBattleStruct->wishPerishSongState = 1;
        gBattleStruct->wishPerishSongBattlerId = 0;
        // fall through
    case 1:
        while (gBattleStruct->wishPerishSongBattlerId < gBattlersCount)
        {
            gActiveBattler = gBattlerAttacker = gBattlerByTurnOrder[gBattleStruct->wishPerishSongBattlerId];
            if (gAbsentBattlerFlags & gBitTable[gActiveBattler])
            {
                gBattleStruct->wishPerishSongBattlerId++;
                continue;
            }
            gBattleStruct->wishPerishSongBattlerId++;
            if (gStatuses3[gActiveBattler] & STATUS3_PERISH_SONG)
            {
                PREPARE_BYTE_NUMBER_BUFFER(gBattleTextBuff1, 1, gDisableStructs[gActiveBattler].perishSongTimer);
                if (gDisableStructs[gActiveBattler].perishSongTimer == 0)
                {
                    gStatuses3[gActiveBattler] &= ~STATUS3_PERISH_SONG;
                    gBattleMoveDamage = gBattleMons[gActiveBattler].hp;
                    gBattlescriptCurrInstr = BattleScript_PerishSongTakesLife;
                }
                else
                {
                    gDisableStructs[gActiveBattler].perishSongTimer--;
                    gBattlescriptCurrInstr = BattleScript_PerishSongCountGoesDown;
                }
                BattleScriptExecute(gBattlescriptCurrInstr);
                return TRUE;
            }
        }
        // Hm...
        {
            u8 *state = &gBattleStruct->wishPerishSongState;
            *state = 2;
            gBattleStruct->wishPerishSongBattlerId = 0;
        }
        // fall through
    case 2:
        if ((gBattleTypeFlags & BATTLE_TYPE_ARENA)
         && gBattleStruct->arenaTurnCounter == 2
         && gBattleMons[0].hp != 0 && gBattleMons[1].hp != 0)
        {
            s32 i;

            for (i = 0; i < 2; i++)
                CancelMultiTurnMoves(i);

            gBattlescriptCurrInstr = BattleScript_ArenaDoJudgment;
            BattleScriptExecute(BattleScript_ArenaDoJudgment);
            gBattleStruct->wishPerishSongState++;
            return TRUE;
        }
        break;
    }

    gHitMarker &= ~(HITMARKER_GRUDGE | HITMARKER_x20);

    return FALSE;
}

#define FAINTED_ACTIONS_MAX_CASE 7

bool8 HandleFaintedMonActions(void)
{
    if (gBattleTypeFlags & BATTLE_TYPE_SAFARI)
        return FALSE;
    do
    {
        s32 i;
        switch (gBattleStruct->faintedActionsState)
        {
        case 0:
            gBattleStruct->faintedActionsBattlerId = 0;
            gBattleStruct->faintedActionsState++;
            for (i = 0; i < gBattlersCount; i++)
            {
                if (gAbsentBattlerFlags & gBitTable[i] && !HasNoMonsToSwitch(i, PARTY_SIZE, PARTY_SIZE))
                    gAbsentBattlerFlags &= ~(gBitTable[i]);
            }
            // fall through
        case 1:
            do
            {
                gBattlerFainted = gBattlerTarget = gBattleStruct->faintedActionsBattlerId;
                if (gBattleMons[gBattleStruct->faintedActionsBattlerId].hp == 0
                 && !(gBattleStruct->givenExpMons & gBitTable[gBattlerPartyIndexes[gBattleStruct->faintedActionsBattlerId]])
                 && !(gAbsentBattlerFlags & gBitTable[gBattleStruct->faintedActionsBattlerId]))
                {
                    BattleScriptExecute(BattleScript_GiveExp);
                    gBattleStruct->faintedActionsState = 2;
                    return TRUE;
                }
            } while (++gBattleStruct->faintedActionsBattlerId != gBattlersCount);
            gBattleStruct->faintedActionsState = 3;
            break;
        case 2:
            OpponentSwitchInResetSentPokesToOpponentValue(gBattlerFainted);
            if (++gBattleStruct->faintedActionsBattlerId == gBattlersCount)
                gBattleStruct->faintedActionsState = 3;
            else
                gBattleStruct->faintedActionsState = 1;

            // Don't switch mons until all pokemon performed their actions or the battle's over.
            if (gBattleOutcome == 0
                && !NoAliveMonsForEitherParty()
                && gCurrentTurnActionNumber != gBattlersCount)
            {
                gAbsentBattlerFlags |= gBitTable[gBattlerFainted];
                return FALSE;
            }
            break;
        case 3:
            // Don't switch mons until all pokemon performed their actions or the battle's over.
            if (gBattleOutcome == 0
                && !NoAliveMonsForEitherParty()
                && gCurrentTurnActionNumber != gBattlersCount)
            {
                return FALSE;
            }
            gBattleStruct->faintedActionsBattlerId = 0;
            gBattleStruct->faintedActionsState++;
            // fall through
        case 4:
            do
            {
                gBattlerFainted = gBattlerTarget = gBattleStruct->faintedActionsBattlerId;
                if (gBattleMons[gBattleStruct->faintedActionsBattlerId].hp == 0
                 && !(gAbsentBattlerFlags & gBitTable[gBattleStruct->faintedActionsBattlerId]))
                {
                    BattleScriptExecute(BattleScript_HandleFaintedMon);
                    gBattleStruct->faintedActionsState = 5;
                    return TRUE;
                }
            } while (++gBattleStruct->faintedActionsBattlerId != gBattlersCount);
            gBattleStruct->faintedActionsState = 6;
            break;
        case 5:
            if (++gBattleStruct->faintedActionsBattlerId == gBattlersCount)
                gBattleStruct->faintedActionsState = 6;
            else
                gBattleStruct->faintedActionsState = 4;
            break;
        case 6:
            if (ItemBattleEffects(1, 0, TRUE))
                return TRUE;
            gBattleStruct->faintedActionsState++;
            break;
        case FAINTED_ACTIONS_MAX_CASE:
            break;
        }
    } while (gBattleStruct->faintedActionsState != FAINTED_ACTIONS_MAX_CASE);
    return FALSE;
}

void TryClearRageAndFuryCutter(void)
{
    s32 i;
    for (i = 0; i < gBattlersCount; i++)
    {
        if ((gBattleMons[i].status2 & STATUS2_RAGE) && gChosenMoveByBattler[i] != MOVE_RAGE)
            gBattleMons[i].status2 &= ~(STATUS2_RAGE);
        if (gDisableStructs[i].furyCutterCounter != 0 && gChosenMoveByBattler[i] != MOVE_FURY_CUTTER)
            gDisableStructs[i].furyCutterCounter = 0;
    }
}

enum
{
    CANCELLER_FLAGS,
    CANCELLER_ASLEEP,
    CANCELLER_FROZEN,
    CANCELLER_TRUANT,
    CANCELLER_RECHARGE,
    CANCELLER_FLINCH,
    CANCELLER_DISABLED,
    CANCELLER_GRAVITY,
    CANCELLER_HEAL_BLOCKED,
    CANCELLER_TAUNTED,
    CANCELLER_IMPRISONED,
    CANCELLER_CONFUSED,
    CANCELLER_PARALYSED,
    CANCELLER_IN_LOVE,
    CANCELLER_BIDE,
    CANCELLER_THAW,
    CANCELLER_POWDER_MOVE,
    CANCELLER_POWDER_STATUS,
    CANCELLER_THROAT_CHOP,
    CANCELLER_PRANKSTER,
    CANCELLER_MULTIHIT_MOVES,
    CANCELLER_END,
    CANCELLER_PSYCHIC_TERRAIN,
    CANCELLER_END2,
};

u8 AtkCanceller_UnableToUseMove(void)
{
    u8 effect = 0;
    s32 *bideDmg = &gBattleScripting.bideDmg;
    do
    {
        switch (gBattleStruct->atkCancellerTracker)
        {
        case CANCELLER_FLAGS: // flags clear
            gBattleMons[gBattlerAttacker].status2 &= ~(STATUS2_DESTINY_BOND);
            gStatuses3[gBattlerAttacker] &= ~(STATUS3_GRUDGE);
            gBattleScripting.tripleKickPower = 0;
            gBattleStruct->atkCancellerTracker++;
            break;
        case CANCELLER_ASLEEP: // check being asleep
            if (gBattleMons[gBattlerAttacker].status1 & STATUS1_SLEEP)
            {
                if (UproarWakeUpCheck(gBattlerAttacker))
                {
                    gBattleMons[gBattlerAttacker].status1 &= ~(STATUS1_SLEEP);
                    gBattleMons[gBattlerAttacker].status2 &= ~(STATUS2_NIGHTMARE);
                    BattleScriptPushCursor();
                    gBattleCommunication[MULTISTRING_CHOOSER] = B_MSG_WOKE_UP_UPROAR;
                    gBattlescriptCurrInstr = BattleScript_MoveUsedWokeUp;
                    effect = 2;
                }
                else
                {
                    u8 toSub;
                    if (GetBattlerAbility(gBattlerAttacker) == ABILITY_EARLY_BIRD)
                        toSub = 2;
                    else
                        toSub = 1;
                    if ((gBattleMons[gBattlerAttacker].status1 & STATUS1_SLEEP) < toSub)
                        gBattleMons[gBattlerAttacker].status1 &= ~(STATUS1_SLEEP);
                    else
                        gBattleMons[gBattlerAttacker].status1 -= toSub;
                    if (gBattleMons[gBattlerAttacker].status1 & STATUS1_SLEEP)
                    {
                        if (gChosenMove != MOVE_SNORE && gChosenMove != MOVE_SLEEP_TALK)
                        {
                            gBattlescriptCurrInstr = BattleScript_MoveUsedIsAsleep;
                            gHitMarker |= HITMARKER_UNABLE_TO_USE_MOVE;
                            effect = 2;
                        }
                    }
                    else
                    {
                        gBattleMons[gBattlerAttacker].status2 &= ~(STATUS2_NIGHTMARE);
                        BattleScriptPushCursor();
                        gBattleCommunication[MULTISTRING_CHOOSER] = B_MSG_WOKE_UP;
                        gBattlescriptCurrInstr = BattleScript_MoveUsedWokeUp;
                        effect = 2;
                    }
                }
            }
            gBattleStruct->atkCancellerTracker++;
            break;
        case CANCELLER_FROZEN: // check being frozen
            if (gBattleMons[gBattlerAttacker].status1 & STATUS1_FREEZE && !(gBattleMoves[gCurrentMove].flags & FLAG_THAW_USER))
            {
                if (Random() % 5)
                {
                    gBattlescriptCurrInstr = BattleScript_MoveUsedIsFrozen;
                    gHitMarker |= HITMARKER_NO_ATTACKSTRING;
                }
                else // unfreeze
                {
                    gBattleMons[gBattlerAttacker].status1 &= ~(STATUS1_FREEZE);
                    BattleScriptPushCursor();
                    gBattlescriptCurrInstr = BattleScript_MoveUsedUnfroze;
                    gBattleCommunication[MULTISTRING_CHOOSER] = B_MSG_DEFROSTED;
                }
                effect = 2;
            }
            gBattleStruct->atkCancellerTracker++;
            break;
        case CANCELLER_TRUANT: // truant
            if (gBattleMons[gBattlerAttacker].ability == ABILITY_TRUANT && gDisableStructs[gBattlerAttacker].truantCounter)
            {
                CancelMultiTurnMoves(gBattlerAttacker);
                gHitMarker |= HITMARKER_UNABLE_TO_USE_MOVE;
                gBattleCommunication[MULTISTRING_CHOOSER] = B_MSG_LOAFING;
                gBattlerAbility = gBattlerAttacker;
                gBattlescriptCurrInstr = BattleScript_TruantLoafingAround;
                gMoveResultFlags |= MOVE_RESULT_MISSED;
                effect = 1;
            }
            gBattleStruct->atkCancellerTracker++;
            break;
        case CANCELLER_RECHARGE: // recharge
            if (gBattleMons[gBattlerAttacker].status2 & STATUS2_RECHARGE)
            {
                gBattleMons[gBattlerAttacker].status2 &= ~(STATUS2_RECHARGE);
                gDisableStructs[gBattlerAttacker].rechargeTimer = 0;
                CancelMultiTurnMoves(gBattlerAttacker);
                gBattlescriptCurrInstr = BattleScript_MoveUsedMustRecharge;
                gHitMarker |= HITMARKER_UNABLE_TO_USE_MOVE;
                effect = 1;
            }
            gBattleStruct->atkCancellerTracker++;
            break;
        case CANCELLER_FLINCH: // flinch
            if (gBattleMons[gBattlerAttacker].status2 & STATUS2_FLINCHED)
            {
                gProtectStructs[gBattlerAttacker].flinchImmobility = 1;
                CancelMultiTurnMoves(gBattlerAttacker);
                gBattlescriptCurrInstr = BattleScript_MoveUsedFlinched;
                gHitMarker |= HITMARKER_UNABLE_TO_USE_MOVE;
                effect = 1;
            }
            gBattleStruct->atkCancellerTracker++;
            break;
        case CANCELLER_DISABLED: // disabled move
            if (gDisableStructs[gBattlerAttacker].disabledMove == gCurrentMove && gDisableStructs[gBattlerAttacker].disabledMove != 0)
            {
                gProtectStructs[gBattlerAttacker].usedDisabledMove = 1;
                gBattleScripting.battler = gBattlerAttacker;
                CancelMultiTurnMoves(gBattlerAttacker);
                gBattlescriptCurrInstr = BattleScript_MoveUsedIsDisabled;
                gHitMarker |= HITMARKER_UNABLE_TO_USE_MOVE;
                effect = 1;
            }
            gBattleStruct->atkCancellerTracker++;
            break;
        case CANCELLER_HEAL_BLOCKED:
            if (gStatuses3[gBattlerAttacker] & STATUS3_HEAL_BLOCK && IsHealBlockPreventingMove(gBattlerAttacker, gCurrentMove))
            {
                gProtectStructs[gBattlerAttacker].usedHealBlockedMove = 1;
                gBattleScripting.battler = gBattlerAttacker;
                CancelMultiTurnMoves(gBattlerAttacker);
                gBattlescriptCurrInstr = BattleScript_MoveUsedHealBlockPrevents;
                gHitMarker |= HITMARKER_UNABLE_TO_USE_MOVE;
                effect = 1;
            }
            gBattleStruct->atkCancellerTracker++;
            break;
        case CANCELLER_GRAVITY:
            if (gFieldStatuses & STATUS_FIELD_GRAVITY && IsGravityPreventingMove(gCurrentMove))
            {
                gProtectStructs[gBattlerAttacker].usedGravityPreventedMove = 1;
                gBattleScripting.battler = gBattlerAttacker;
                CancelMultiTurnMoves(gBattlerAttacker);
                gBattlescriptCurrInstr = BattleScript_MoveUsedGravityPrevents;
                gHitMarker |= HITMARKER_UNABLE_TO_USE_MOVE;
                effect = 1;
            }
            gBattleStruct->atkCancellerTracker++;
            break;
        case CANCELLER_TAUNTED: // taunt
            if (gDisableStructs[gBattlerAttacker].tauntTimer && gBattleMoves[gCurrentMove].power == 0)
            {
                gProtectStructs[gBattlerAttacker].usedTauntedMove = 1;
                CancelMultiTurnMoves(gBattlerAttacker);
                gBattlescriptCurrInstr = BattleScript_MoveUsedIsTaunted;
                gHitMarker |= HITMARKER_UNABLE_TO_USE_MOVE;
                effect = 1;
            }
            gBattleStruct->atkCancellerTracker++;
            break;
        case CANCELLER_IMPRISONED: // imprisoned
            if (GetImprisonedMovesCount(gBattlerAttacker, gCurrentMove))
            {
                gProtectStructs[gBattlerAttacker].usedImprisonedMove = 1;
                CancelMultiTurnMoves(gBattlerAttacker);
                gBattlescriptCurrInstr = BattleScript_MoveUsedIsImprisoned;
                gHitMarker |= HITMARKER_UNABLE_TO_USE_MOVE;
                effect = 1;
            }
            gBattleStruct->atkCancellerTracker++;
            break;
        case CANCELLER_CONFUSED: // confusion
            if (gBattleMons[gBattlerAttacker].status2 & STATUS2_CONFUSION)
            {
                gBattleMons[gBattlerAttacker].status2 -= STATUS2_CONFUSION_TURN(1);
                if (gBattleMons[gBattlerAttacker].status2 & STATUS2_CONFUSION)
                {
                    if (Random() % ((B_CONFUSION_SELF_DMG_CHANCE >= GEN_7) ? 3 : 2) == 0) // confusion dmg
                    {
                        gBattleCommunication[MULTISTRING_CHOOSER] = TRUE;
                        gBattlerTarget = gBattlerAttacker;
                        gBattleMoveDamage = CalculateMoveDamage(MOVE_NONE, gBattlerAttacker, gBattlerAttacker, TYPE_MYSTERY, 40, FALSE, FALSE, TRUE);
                        gProtectStructs[gBattlerAttacker].confusionSelfDmg = 1;
                        gHitMarker |= HITMARKER_UNABLE_TO_USE_MOVE;
                    }
                    else
                    {
                        gBattleCommunication[MULTISTRING_CHOOSER] = FALSE;
                        BattleScriptPushCursor();
                    }
                    gBattlescriptCurrInstr = BattleScript_MoveUsedIsConfused;
                }
                else // snapped out of confusion
                {
                    BattleScriptPushCursor();
                    gBattlescriptCurrInstr = BattleScript_MoveUsedIsConfusedNoMore;
                }
                effect = 1;
            }
            gBattleStruct->atkCancellerTracker++;
            break;
        case CANCELLER_PARALYSED: // paralysis
            if ((gBattleMons[gBattlerAttacker].status1 & STATUS1_PARALYSIS) && (Random() % 4) == 0)
            {
                gProtectStructs[gBattlerAttacker].prlzImmobility = 1;
                // This is removed in Emerald for some reason
                //CancelMultiTurnMoves(gBattlerAttacker);
                gBattlescriptCurrInstr = BattleScript_MoveUsedIsParalyzed;
                gHitMarker |= HITMARKER_UNABLE_TO_USE_MOVE;
                effect = 1;
            }
            gBattleStruct->atkCancellerTracker++;
            break;
        case CANCELLER_IN_LOVE: // infatuation
            if (gBattleMons[gBattlerAttacker].status2 & STATUS2_INFATUATION)
            {
                gBattleScripting.battler = CountTrailingZeroBits((gBattleMons[gBattlerAttacker].status2 & STATUS2_INFATUATION) >> 0x10);
                if (Random() & 1)
                {
                    BattleScriptPushCursor();
                }
                else
                {
                    BattleScriptPush(BattleScript_MoveUsedIsInLoveCantAttack);
                    gHitMarker |= HITMARKER_UNABLE_TO_USE_MOVE;
                    gProtectStructs[gBattlerAttacker].loveImmobility = 1;
                    CancelMultiTurnMoves(gBattlerAttacker);
                }
                gBattlescriptCurrInstr = BattleScript_MoveUsedIsInLove;
                effect = 1;
            }
            gBattleStruct->atkCancellerTracker++;
            break;
        case CANCELLER_BIDE: // bide
            if (gBattleMons[gBattlerAttacker].status2 & STATUS2_BIDE)
            {
                gBattleMons[gBattlerAttacker].status2 -= STATUS2_BIDE_TURN(1);
                if (gBattleMons[gBattlerAttacker].status2 & STATUS2_BIDE)
                {
                    gBattlescriptCurrInstr = BattleScript_BideStoringEnergy;
                }
                else
                {
                    // This is removed in Emerald for some reason
                    //gBattleMons[gBattlerAttacker].status2 &= ~(STATUS2_MULTIPLETURNS);
                    if (gTakenDmg[gBattlerAttacker])
                    {
                        gCurrentMove = MOVE_BIDE;
                        *bideDmg = gTakenDmg[gBattlerAttacker] * 2;
                        gBattlerTarget = gTakenDmgByBattler[gBattlerAttacker];
                        if (gAbsentBattlerFlags & gBitTable[gBattlerTarget])
                            gBattlerTarget = GetMoveTarget(MOVE_BIDE, 1);
                        gBattlescriptCurrInstr = BattleScript_BideAttack;
                    }
                    else
                    {
                        gBattlescriptCurrInstr = BattleScript_BideNoEnergyToAttack;
                    }
                }
                effect = 1;
            }
            gBattleStruct->atkCancellerTracker++;
            break;
        case CANCELLER_THAW: // move thawing
            if (gBattleMons[gBattlerAttacker].status1 & STATUS1_FREEZE)
            {
                if (!(gBattleMoves[gCurrentMove].effect == EFFECT_BURN_UP && !IS_BATTLER_OF_TYPE(gBattlerAttacker, TYPE_FIRE)))
                {
                    gBattleMons[gBattlerAttacker].status1 &= ~(STATUS1_FREEZE);
                    BattleScriptPushCursor();
                    gBattlescriptCurrInstr = BattleScript_MoveUsedUnfroze;
                    gBattleCommunication[MULTISTRING_CHOOSER] = B_MSG_DEFROSTED_BY_MOVE;
                }
                effect = 2;
            }
            gBattleStruct->atkCancellerTracker++;
            break;
        case CANCELLER_POWDER_MOVE:
            if ((gBattleMoves[gCurrentMove].flags & FLAG_POWDER) && (gBattlerAttacker != gBattlerTarget))
            {
                if ((B_POWDER_GRASS >= GEN_6 && IS_BATTLER_OF_TYPE(gBattlerTarget, TYPE_GRASS))
                    || GetBattlerAbility(gBattlerTarget) == ABILITY_OVERCOAT)
                {
                    gBattlerAbility = gBattlerTarget;
                    effect = 1;
                }
                else if (GetBattlerHoldEffect(gBattlerTarget, TRUE) == HOLD_EFFECT_SAFETY_GOGGLES)
                {
                    RecordItemEffectBattle(gBattlerTarget, HOLD_EFFECT_SAFETY_GOGGLES);
                    gLastUsedItem = gBattleMons[gBattlerTarget].item;
                    effect = 1;
                }

                if (effect)
                    gBattlescriptCurrInstr = BattleScript_PowderMoveNoEffect;
            }
            gBattleStruct->atkCancellerTracker++;
            break;
        case CANCELLER_POWDER_STATUS:
            if (gBattleMons[gBattlerAttacker].status2 & STATUS2_POWDER)
            {
                u32 moveType;
                GET_MOVE_TYPE(gCurrentMove, moveType);
                if (moveType == TYPE_FIRE)
                {
                    gProtectStructs[gBattlerAttacker].powderSelfDmg = 1;
                    gBattleMoveDamage = gBattleMons[gBattlerAttacker].maxHP / 4;
                    gBattlescriptCurrInstr = BattleScript_MoveUsedPowder;
                    effect = 1;
                }
            }
            gBattleStruct->atkCancellerTracker++;
            break;
        case CANCELLER_THROAT_CHOP:
            if (gDisableStructs[gBattlerAttacker].throatChopTimer && gBattleMoves[gCurrentMove].flags & FLAG_SOUND)
            {
                gProtectStructs[gBattlerAttacker].usedThroatChopPreventedMove = 1;
                CancelMultiTurnMoves(gBattlerAttacker);
                gBattlescriptCurrInstr = BattleScript_MoveUsedIsThroatChopPrevented;
                gHitMarker |= HITMARKER_UNABLE_TO_USE_MOVE;
                effect = 1;
            }
            gBattleStruct->atkCancellerTracker++;
            break;
        case CANCELLER_PRANKSTER:
            if (BlocksPrankster(gCurrentMove, gBattlerAttacker, gBattlerTarget, TRUE)
              && !(IS_MOVE_STATUS(gCurrentMove) && GetBattlerAbility(gBattlerTarget) == ABILITY_MAGIC_BOUNCE))
            {
                if (!(gBattleTypeFlags & BATTLE_TYPE_DOUBLE) || !(gBattleMoves[gCurrentMove].target & (MOVE_TARGET_BOTH | MOVE_TARGET_FOES_AND_ALLY)))
                    CancelMultiTurnMoves(gBattlerAttacker); // Don't cancel moves that can hit two targets bc one target might not be protected
                gBattleScripting.battler = gBattlerAbility = gBattlerTarget;
                gBattlescriptCurrInstr = BattleScript_DarkTypePreventsPrankster;
                effect = 1;
            }
        case CANCELLER_MULTIHIT_MOVES:
            if (gBattleMoves[gCurrentMove].effect == EFFECT_MULTI_HIT)
            {
                u16 ability = gBattleMons[gBattlerAttacker].ability;

                if (ability == ABILITY_SKILL_LINK)
                {
                    gMultiHitCounter = 5;
                }
                #ifdef POKEMON_EXPANSION
                else if (ability == ABILITY_BATTLE_BOND
                && gCurrentMove == MOVE_WATER_SHURIKEN
                && gBattleMons[gBattlerAttacker].species == SPECIES_GRENINJA_ASH)
                {
                    gMultiHitCounter = 3;
                }
                #endif
                else
                {
                    if (B_MULTI_HIT_CHANCE >= GEN_5)
                    {
                        // 2 and 3 hits: 33.3%
                        // 4 and 5 hits: 16.7%
                        gMultiHitCounter = Random() % 4;
                        if (gMultiHitCounter > 2)
                        {
                            gMultiHitCounter = (Random() % 3);
                            if (gMultiHitCounter < 2)
                                gMultiHitCounter = 2;
                            else
                                gMultiHitCounter = 3;
                        }
                        else
                            gMultiHitCounter += 3;
                    }
                    else
                    {
                        // 2 and 3 hits: 37.5%
                        // 4 and 5 hits: 12.5%
                        gMultiHitCounter = Random() % 4;
                        if (gMultiHitCounter > 1)
                            gMultiHitCounter = (Random() % 4) + 2;
                        else
                            gMultiHitCounter += 2;
                    }
                }

                PREPARE_BYTE_NUMBER_BUFFER(gBattleScripting.multihitString, 1, 0)
            }
            else if (IsTwoStrikesMove(gCurrentMove))
            {
                gMultiHitCounter = 2;
                PREPARE_BYTE_NUMBER_BUFFER(gBattleScripting.multihitString, 1, 0)
                if (gCurrentMove == MOVE_DRAGON_DARTS)
                {
                    // TODO
                }
            }
            else if (gBattleMoves[gCurrentMove].effect == EFFECT_TRIPLE_KICK || gCurrentMove == MOVE_SURGING_STRIKES)
            {
                gMultiHitCounter = 3;
                PREPARE_BYTE_NUMBER_BUFFER(gBattleScripting.multihitString, 1, 0)
            }
            #if B_BEAT_UP_DMG >= GEN_5
            else if (gBattleMoves[gCurrentMove].effect == EFFECT_BEAT_UP)
            {
                struct Pokemon* party;
                int i;

                if (GetBattlerSide(gBattlerAttacker) == B_SIDE_PLAYER)
                    party = gPlayerParty;
                else
                    party = gEnemyParty;
                
                for (i = 0; i < PARTY_SIZE; i++)
                {
                    if (GetMonData(&party[i], MON_DATA_HP)
                    && GetMonData(&party[i], MON_DATA_SPECIES) != SPECIES_NONE
                    && !GetMonData(&party[i], MON_DATA_IS_EGG)
                    && !GetMonData(&party[i], MON_DATA_STATUS))
                        gMultiHitCounter++;
                }

                gBattleCommunication[0] = 0; // For later
                PREPARE_BYTE_NUMBER_BUFFER(gBattleScripting.multihitString, 1, 0)
            }
            #endif
            gBattleStruct->atkCancellerTracker++;
            break;
        case CANCELLER_END:
            break;
        }

    } while (gBattleStruct->atkCancellerTracker != CANCELLER_END && gBattleStruct->atkCancellerTracker != CANCELLER_END2 && effect == 0);

    if (effect == 2)
    {
        gActiveBattler = gBattlerAttacker;
        BtlController_EmitSetMonData(0, REQUEST_STATUS_BATTLE, 0, 4, &gBattleMons[gActiveBattler].status1);
        MarkBattlerForControllerExec(gActiveBattler);
    }
    return effect;
}

// After Protean Activation.
u8 AtkCanceller_UnableToUseMove2(void)
{
    u8 effect = 0;

    do
    {
        switch (gBattleStruct->atkCancellerTracker)
        {
        case CANCELLER_END:
            gBattleStruct->atkCancellerTracker++;
        case CANCELLER_PSYCHIC_TERRAIN:
            if (gFieldStatuses & STATUS_FIELD_PSYCHIC_TERRAIN
                && IsBattlerGrounded(gBattlerTarget)
                && GetChosenMovePriority(gBattlerAttacker) > 0
                && GetBattlerSide(gBattlerAttacker) != GetBattlerSide(gBattlerTarget))
            {
                CancelMultiTurnMoves(gBattlerAttacker);
                gBattlescriptCurrInstr = BattleScript_MoveUsedPsychicTerrainPrevents;
                gHitMarker |= HITMARKER_UNABLE_TO_USE_MOVE;
                effect = 1;
            }
            gBattleStruct->atkCancellerTracker++;
            break;
        case CANCELLER_END2:
            break;
        }

    } while (gBattleStruct->atkCancellerTracker != CANCELLER_END2 && effect == 0);

    return effect;
}

bool8 HasNoMonsToSwitch(u8 battler, u8 partyIdBattlerOn1, u8 partyIdBattlerOn2)
{
    struct Pokemon *party;
    u8 id1, id2;
    s32 i;

    if (!(gBattleTypeFlags & BATTLE_TYPE_DOUBLE))
        return FALSE;

    if (BATTLE_TWO_VS_ONE_OPPONENT && GetBattlerSide(battler) == B_SIDE_OPPONENT)
    {
        id2 = GetBattlerAtPosition(B_POSITION_OPPONENT_LEFT);
        id1 = GetBattlerAtPosition(B_POSITION_OPPONENT_RIGHT);
        party = gEnemyParty;

        if (partyIdBattlerOn1 == PARTY_SIZE)
            partyIdBattlerOn1 = gBattlerPartyIndexes[id2];
        if (partyIdBattlerOn2 == PARTY_SIZE)
            partyIdBattlerOn2 = gBattlerPartyIndexes[id1];

        for (i = 0; i < PARTY_SIZE; i++)
        {
            if (GetMonData(&party[i], MON_DATA_HP) != 0
             && GetMonData(&party[i], MON_DATA_SPECIES2) != SPECIES_NONE
             && GetMonData(&party[i], MON_DATA_SPECIES2) != SPECIES_EGG
             && i != partyIdBattlerOn1 && i != partyIdBattlerOn2
             && i != *(gBattleStruct->monToSwitchIntoId + id2) && i != id1[gBattleStruct->monToSwitchIntoId])
                break;
        }
        return (i == PARTY_SIZE);
    }
    else if (gBattleTypeFlags & BATTLE_TYPE_INGAME_PARTNER)
    {
        if (GetBattlerSide(battler) == B_SIDE_PLAYER)
            party = gPlayerParty;
        else
            party = gEnemyParty;

        id1 = ((battler & BIT_FLANK) / 2);
        for (i = id1 * 3; i < id1 * 3 + 3; i++)
        {
            if (GetMonData(&party[i], MON_DATA_HP) != 0
             && GetMonData(&party[i], MON_DATA_SPECIES2) != SPECIES_NONE
             && GetMonData(&party[i], MON_DATA_SPECIES2) != SPECIES_EGG)
                break;
        }
        return (i == id1 * 3 + 3);
    }
    else if (gBattleTypeFlags & BATTLE_TYPE_MULTI)
    {
        if (gBattleTypeFlags & BATTLE_TYPE_TOWER_LINK_MULTI)
        {
            if (GetBattlerSide(battler) == B_SIDE_PLAYER)
            {
                party = gPlayerParty;
                id2 = GetBattlerMultiplayerId(battler);
                id1 = GetLinkTrainerFlankId(id2);
            }
            else
            {
                party = gEnemyParty;
                if (battler == 1)
                    id1 = 0;
                else
                    id1 = 1;
            }
        }
        else
        {
            id2 = GetBattlerMultiplayerId(battler);

            if (GetBattlerSide(battler) == B_SIDE_PLAYER)
                party = gPlayerParty;
            else
                party = gEnemyParty;

            id1 = GetLinkTrainerFlankId(id2);
        }

        for (i = id1 * 3; i < id1 * 3 + 3; i++)
        {
            if (GetMonData(&party[i], MON_DATA_HP) != 0
             && GetMonData(&party[i], MON_DATA_SPECIES2) != SPECIES_NONE
             && GetMonData(&party[i], MON_DATA_SPECIES2) != SPECIES_EGG)
                break;
        }
        return (i == id1 * 3 + 3);
    }
    else if ((gBattleTypeFlags & BATTLE_TYPE_TWO_OPPONENTS) && GetBattlerSide(battler) == B_SIDE_OPPONENT)
    {
        party = gEnemyParty;

        if (battler == 1)
            id1 = 0;
        else
            id1 = 3;

        for (i = id1; i < id1 + 3; i++)
        {
            if (GetMonData(&party[i], MON_DATA_HP) != 0
             && GetMonData(&party[i], MON_DATA_SPECIES2) != SPECIES_NONE
             && GetMonData(&party[i], MON_DATA_SPECIES2) != SPECIES_EGG)
                break;
        }
        return (i == id1 + 3);
    }
    else
    {
        if (GetBattlerSide(battler) == B_SIDE_OPPONENT)
        {
            id2 = GetBattlerAtPosition(B_POSITION_OPPONENT_LEFT);
            id1 = GetBattlerAtPosition(B_POSITION_OPPONENT_RIGHT);
            party = gEnemyParty;
        }
        else
        {
            id2 = GetBattlerAtPosition(B_POSITION_PLAYER_LEFT);
            id1 = GetBattlerAtPosition(B_POSITION_PLAYER_RIGHT);
            party = gPlayerParty;
        }

        if (partyIdBattlerOn1 == PARTY_SIZE)
            partyIdBattlerOn1 = gBattlerPartyIndexes[id2];
        if (partyIdBattlerOn2 == PARTY_SIZE)
            partyIdBattlerOn2 = gBattlerPartyIndexes[id1];

        for (i = 0; i < PARTY_SIZE; i++)
        {
            if (GetMonData(&party[i], MON_DATA_HP) != 0
             && GetMonData(&party[i], MON_DATA_SPECIES2) != SPECIES_NONE
             && GetMonData(&party[i], MON_DATA_SPECIES2) != SPECIES_EGG
             && i != partyIdBattlerOn1 && i != partyIdBattlerOn2
             && i != *(gBattleStruct->monToSwitchIntoId + id2) && i != id1[gBattleStruct->monToSwitchIntoId])
                break;
        }
        return (i == PARTY_SIZE);
    }
}

u8 TryWeatherFormChange(u8 battler)
{
    u8 ret = 0;
    bool32 weatherEffect = WEATHER_HAS_EFFECT;

    if (gBattleMons[battler].species == SPECIES_CASTFORM)
    {
        if (gBattleMons[battler].ability != ABILITY_FORECAST || gBattleMons[battler].hp == 0)
        {
            ret = 0;
        }
        else if (!weatherEffect && !IS_BATTLER_OF_TYPE(battler, TYPE_NORMAL))
        {
            SET_BATTLER_TYPE(battler, TYPE_NORMAL);
            ret = 1;
        }
        else if (!weatherEffect)
        {
            ret = 0;
        }
        else if (!(gBattleWeather & (WEATHER_RAIN_ANY | WEATHER_SUN_ANY | WEATHER_HAIL_ANY)) && !IS_BATTLER_OF_TYPE(battler, TYPE_NORMAL))
        {
            SET_BATTLER_TYPE(battler, TYPE_NORMAL);
            ret = 1;
        }
        else if (gBattleWeather & WEATHER_SUN_ANY && !IS_BATTLER_OF_TYPE(battler, TYPE_FIRE))
        {
            SET_BATTLER_TYPE(battler, TYPE_FIRE);
            ret = 2;
        }
        else if (gBattleWeather & WEATHER_RAIN_ANY && !IS_BATTLER_OF_TYPE(battler, TYPE_WATER))
        {
            SET_BATTLER_TYPE(battler, TYPE_WATER);
            ret = 3;
        }
        else if (gBattleWeather & WEATHER_HAIL_ANY && !IS_BATTLER_OF_TYPE(battler, TYPE_ICE))
        {
            SET_BATTLER_TYPE(battler, TYPE_ICE);
            ret = 4;
        }
    }
    else if (gBattleMons[battler].species == SPECIES_CHERRIM)
    {
        if (gBattleMons[battler].ability != ABILITY_FLOWER_GIFT || gBattleMons[battler].hp == 0)
            ret = 0;
        else if (gBattleMonForms[battler] == 0 && weatherEffect && gBattleWeather & WEATHER_SUN_ANY)
            ret = 2;
        else if (gBattleMonForms[battler] != 0 && (!weatherEffect || !(gBattleWeather & WEATHER_SUN_ANY)))
            ret = 1;
    }

    return ret;
}
static const u16 sWeatherFlagsInfo[][3] =
{
    [ENUM_WEATHER_RAIN] = {WEATHER_RAIN_TEMPORARY, WEATHER_RAIN_PERMANENT, HOLD_EFFECT_DAMP_ROCK},
    [ENUM_WEATHER_RAIN_PRIMAL] = {WEATHER_RAIN_PRIMAL, WEATHER_RAIN_PRIMAL, HOLD_EFFECT_DAMP_ROCK},
    [ENUM_WEATHER_SUN] = {WEATHER_SUN_TEMPORARY, WEATHER_SUN_PERMANENT, HOLD_EFFECT_HEAT_ROCK},
    [ENUM_WEATHER_SUN_PRIMAL] = {WEATHER_SUN_PRIMAL, WEATHER_SUN_PRIMAL, HOLD_EFFECT_HEAT_ROCK},
    [ENUM_WEATHER_SANDSTORM] = {WEATHER_SANDSTORM_TEMPORARY, WEATHER_SANDSTORM_PERMANENT, HOLD_EFFECT_SMOOTH_ROCK},
    [ENUM_WEATHER_HAIL] = {WEATHER_HAIL_TEMPORARY, WEATHER_HAIL_PERMANENT, HOLD_EFFECT_ICY_ROCK},
    [ENUM_WEATHER_STRONG_WINDS] = {WEATHER_STRONG_WINDS, WEATHER_STRONG_WINDS, HOLD_EFFECT_NONE},
};

bool32 TryChangeBattleWeather(u8 battler, u32 weatherEnumId, bool32 viaAbility)
{
    if (viaAbility && B_ABILITY_WEATHER <= GEN_5
        && !(gBattleWeather & sWeatherFlagsInfo[weatherEnumId][1]))
    {
        gBattleWeather = (sWeatherFlagsInfo[weatherEnumId][0] | sWeatherFlagsInfo[weatherEnumId][1]);
        return TRUE;
    }
    else if (gBattleWeather & WEATHER_PRIMAL_ANY
          && GetBattlerAbility(battler) != ABILITY_DESOLATE_LAND
          && GetBattlerAbility(battler) != ABILITY_PRIMORDIAL_SEA
          && GetBattlerAbility(battler) != ABILITY_DELTA_STREAM)
    {
        return FALSE;
    }
    else if (!(gBattleWeather & (sWeatherFlagsInfo[weatherEnumId][0] | sWeatherFlagsInfo[weatherEnumId][1])))
    {
        gBattleWeather = (sWeatherFlagsInfo[weatherEnumId][0]);
        if (GetBattlerHoldEffect(battler, TRUE) == sWeatherFlagsInfo[weatherEnumId][2])
            gWishFutureKnock.weatherDuration = 8;
        else
            gWishFutureKnock.weatherDuration = 5;

        return TRUE;
    }

    return FALSE;
}

static bool32 TryChangeBattleTerrain(u32 battler, u32 statusFlag, u8 *timer)
{
    if (!(gFieldStatuses & statusFlag))
    {
        gFieldStatuses &= ~(STATUS_FIELD_MISTY_TERRAIN | STATUS_FIELD_GRASSY_TERRAIN | EFFECT_ELECTRIC_TERRAIN | EFFECT_PSYCHIC_TERRAIN);
        gFieldStatuses |= statusFlag;

        if (GetBattlerHoldEffect(battler, TRUE) == HOLD_EFFECT_TERRAIN_EXTENDER)
            *timer = 8;
        else
            *timer = 5;

        gBattlerAttacker = gBattleScripting.battler = battler;
        return TRUE;
    }

    return FALSE;
}

static bool32 ShouldChangeFormHpBased(u32 battler)
{
    // Ability,     form >, form <=, hp divided
    static const u16 forms[][4] =
    {
        {ABILITY_ZEN_MODE, SPECIES_DARMANITAN, SPECIES_DARMANITAN_ZEN_MODE, 2},
        {ABILITY_SHIELDS_DOWN, SPECIES_MINIOR, SPECIES_MINIOR_CORE_RED, 2},
        {ABILITY_SHIELDS_DOWN, SPECIES_MINIOR_METEOR_BLUE, SPECIES_MINIOR_CORE_BLUE, 2},
        {ABILITY_SHIELDS_DOWN, SPECIES_MINIOR_METEOR_GREEN, SPECIES_MINIOR_CORE_GREEN, 2},
        {ABILITY_SHIELDS_DOWN, SPECIES_MINIOR_METEOR_INDIGO, SPECIES_MINIOR_CORE_INDIGO, 2},
        {ABILITY_SHIELDS_DOWN, SPECIES_MINIOR_METEOR_ORANGE, SPECIES_MINIOR_CORE_ORANGE, 2},
        {ABILITY_SHIELDS_DOWN, SPECIES_MINIOR_METEOR_VIOLET, SPECIES_MINIOR_CORE_VIOLET, 2},
        {ABILITY_SHIELDS_DOWN, SPECIES_MINIOR_METEOR_YELLOW, SPECIES_MINIOR_CORE_YELLOW, 2},
        {ABILITY_SCHOOLING, SPECIES_WISHIWASHI_SCHOOL, SPECIES_WISHIWASHI, 4},
        {ABILITY_GULP_MISSILE, SPECIES_CRAMORANT, SPECIES_CRAMORANT_GORGING, 2},
        {ABILITY_GULP_MISSILE, SPECIES_CRAMORANT, SPECIES_CRAMORANT_GULPING, 1},
    };
    u32 i;

    for (i = 0; i < ARRAY_COUNT(forms); i++)
    {
        if (gBattleMons[battler].ability == forms[i][0])
        {
            if (gBattleMons[battler].species == forms[i][2]
                && gBattleMons[battler].hp > gBattleMons[battler].maxHP / forms[i][3])
            {
                gBattleMons[battler].species = forms[i][1];
                return TRUE;
            }
            if (gBattleMons[battler].species == forms[i][1]
                && gBattleMons[battler].hp <= gBattleMons[battler].maxHP / forms[i][3])
            {
                gBattleMons[battler].species = forms[i][2];
                return TRUE;
            }
        }
    }
    return FALSE;
}

static u8 ForewarnChooseMove(u32 battler)
{
    struct Forewarn {
        u8 battlerId;
        u8 power;
        u16 moveId;
    };
    u32 i, j, bestId, count;
    struct Forewarn *data = malloc(sizeof(struct Forewarn) * MAX_BATTLERS_COUNT * MAX_MON_MOVES);

    // Put all moves
    for (count = 0, i = 0; i < MAX_BATTLERS_COUNT; i++)
    {
        if (IsBattlerAlive(i) && GetBattlerSide(i) != GetBattlerSide(battler))
        {
            for (j = 0; j < MAX_MON_MOVES; j++)
            {
                if (gBattleMons[i].moves[j] == MOVE_NONE)
                    continue;
                data[count].moveId = gBattleMons[i].moves[j];
                data[count].battlerId = i;
                switch (gBattleMoves[data[count].moveId].effect)
                {
                case EFFECT_OHKO:
                    data[count].power = 150;
                    break;
                case EFFECT_COUNTER:
                case EFFECT_MIRROR_COAT:
                case EFFECT_METAL_BURST:
                    data[count].power = 120;
                    break;
                default:
                    if (gBattleMoves[data[count].moveId].power == 1)
                        data[count].power = 80;
                    else
                        data[count].power = gBattleMoves[data[count].moveId].power;
                    break;
                }
                count++;
            }
        }
    }

    for (bestId = 0, i = 1; i < count; i++)
    {
        if (data[i].power > data[bestId].power)
            bestId = i;
        else if (data[i].power == data[bestId].power && Random() & 1)
            bestId = i;
    }

    gBattlerTarget = data[bestId].battlerId;
    PREPARE_MOVE_BUFFER(gBattleTextBuff1, data[bestId].moveId)
    RecordKnownMove(gBattlerTarget, data[bestId].moveId);

    free(data);
}

u8 AbilityBattleEffects(u8 caseID, u8 battler, u16 ability, u8 special, u16 moveArg)
{
    u8 effect = 0;
    u32 speciesAtk, speciesDef;
    u32 pidAtk, pidDef;
    u32 moveType, move;
    u32 i, j;

    if (gBattleTypeFlags & BATTLE_TYPE_SAFARI)
        return 0;

    if (gBattlerAttacker >= gBattlersCount)
        gBattlerAttacker = battler;

    speciesAtk = gBattleMons[gBattlerAttacker].species;
    pidAtk = gBattleMons[gBattlerAttacker].personality;

    speciesDef = gBattleMons[gBattlerTarget].species;
    pidDef = gBattleMons[gBattlerTarget].personality;

    if (special)
        gLastUsedAbility = special;
    else
        gLastUsedAbility = GetBattlerAbility(battler);

    if (moveArg)
        move = moveArg;
    else
        move = gCurrentMove;

    GET_MOVE_TYPE(move, moveType);

    switch (caseID)
    {
    case ABILITYEFFECT_ON_SWITCHIN: // 0
        gBattleScripting.battler = battler;
        switch (gLastUsedAbility)
        {
        case ABILITYEFFECT_SWITCH_IN_TERRAIN:
            if (VarGet(VAR_TERRAIN) & STATUS_FIELD_TERRAIN_ANY)
            {
                u16 terrainFlags = VarGet(VAR_TERRAIN) & STATUS_FIELD_TERRAIN_ANY;    // only works for status flag (1 << 15)
                gFieldStatuses = terrainFlags | STATUS_FIELD_TERRAIN_PERMANENT; // terrain is permanent
                switch (VarGet(VAR_TERRAIN) & STATUS_FIELD_TERRAIN_ANY)
                {
                case STATUS_FIELD_ELECTRIC_TERRAIN:
                    gBattleCommunication[MULTISTRING_CHOOSER] = 2;
                    break;
                case STATUS_FIELD_MISTY_TERRAIN:
                    gBattleCommunication[MULTISTRING_CHOOSER] = 0;
                    break;
                case STATUS_FIELD_GRASSY_TERRAIN:
                    gBattleCommunication[MULTISTRING_CHOOSER] = 1;
                    break;
                case STATUS_FIELD_PSYCHIC_TERRAIN:
                    gBattleCommunication[MULTISTRING_CHOOSER] = 3;
                    break;
                }

                BattleScriptPushCursorAndCallback(BattleScript_OverworldTerrain);
                effect++;
            }
            #if B_THUNDERSTORM_TERRAIN == TRUE
            else if (GetCurrentWeather() == WEATHER_RAIN_THUNDERSTORM && !(gFieldStatuses & STATUS_FIELD_ELECTRIC_TERRAIN))
            {
                // overworld weather started rain, so just do electric terrain anim
                gFieldStatuses = (STATUS_FIELD_ELECTRIC_TERRAIN | STATUS_FIELD_TERRAIN_PERMANENT);
                gBattleCommunication[MULTISTRING_CHOOSER] = 2;
                BattleScriptPushCursorAndCallback(BattleScript_OverworldTerrain);
                effect++;
            }
            #endif
            break;
        case ABILITYEFFECT_SWITCH_IN_WEATHER:
            if (!(gBattleTypeFlags & BATTLE_TYPE_RECORDED))
            {
                switch (GetCurrentWeather())
                {
                case WEATHER_RAIN:
                case WEATHER_RAIN_THUNDERSTORM:
                case WEATHER_DOWNPOUR:
                    if (!(gBattleWeather & WEATHER_RAIN_ANY))
                    {
                        gBattleWeather = (WEATHER_RAIN_TEMPORARY | WEATHER_RAIN_PERMANENT);
                        gBattleScripting.animArg1 = B_ANIM_RAIN_CONTINUES;
                        effect++;
                    }
                    break;
                case WEATHER_SANDSTORM:
                    if (!(gBattleWeather & WEATHER_SANDSTORM_ANY))
                    {
                        gBattleWeather = (WEATHER_SANDSTORM_PERMANENT | WEATHER_SANDSTORM_TEMPORARY);
                        gBattleScripting.animArg1 = B_ANIM_SANDSTORM_CONTINUES;
                        effect++;
                    }
                    break;
                case WEATHER_DROUGHT:
                    if (!(gBattleWeather & WEATHER_SUN_ANY))
                    {
                        gBattleWeather = (WEATHER_SUN_PERMANENT | WEATHER_SUN_TEMPORARY);
                        gBattleScripting.animArg1 = B_ANIM_SUN_CONTINUES;
                        effect++;
                    }
                    break;
                }
            }
            if (effect)
            {
                gBattleCommunication[MULTISTRING_CHOOSER] = GetCurrentWeather();
                BattleScriptPushCursorAndCallback(BattleScript_OverworldWeatherStarts);
            }
            break;
        case ABILITY_IMPOSTER:
            if (IsBattlerAlive(BATTLE_OPPOSITE(battler))
                && !(gBattleMons[BATTLE_OPPOSITE(battler)].status2 & (STATUS2_TRANSFORMED | STATUS2_SUBSTITUTE))
                && !(gBattleMons[battler].status2 & STATUS2_TRANSFORMED)
                && !(gBattleStruct->illusion[BATTLE_OPPOSITE(battler)].on)
                && !(gStatuses3[BATTLE_OPPOSITE(battler)] & STATUS3_SEMI_INVULNERABLE))
            {
                gBattlerAttacker = battler;
                gBattlerTarget = BATTLE_OPPOSITE(battler);
                BattleScriptPushCursorAndCallback(BattleScript_ImposterActivates);
                effect++;
            }
            break;
        case ABILITY_MOLD_BREAKER:
            if (!gSpecialStatuses[battler].switchInAbilityDone)
            {
                gBattleCommunication[MULTISTRING_CHOOSER] = B_MSG_SWITCHIN_MOLDBREAKER;
                gSpecialStatuses[battler].switchInAbilityDone = 1;
                BattleScriptPushCursorAndCallback(BattleScript_SwitchInAbilityMsg);
                effect++;
            }
            break;
        case ABILITY_TERAVOLT:
            if (!gSpecialStatuses[battler].switchInAbilityDone)
            {
                gBattleCommunication[MULTISTRING_CHOOSER] = B_MSG_SWITCHIN_TERAVOLT;
                gSpecialStatuses[battler].switchInAbilityDone = 1;
                BattleScriptPushCursorAndCallback(BattleScript_SwitchInAbilityMsg);
                effect++;
            }
            break;
        case ABILITY_TURBOBLAZE:
            if (!gSpecialStatuses[battler].switchInAbilityDone)
            {
                gBattleCommunication[MULTISTRING_CHOOSER] = B_MSG_SWITCHIN_TURBOBLAZE;
                gSpecialStatuses[battler].switchInAbilityDone = 1;
                BattleScriptPushCursorAndCallback(BattleScript_SwitchInAbilityMsg);
                effect++;
            }
            break;
        case ABILITY_SLOW_START:
            if (!gSpecialStatuses[battler].switchInAbilityDone)
            {
                gDisableStructs[battler].slowStartTimer = 5;
                gBattleCommunication[MULTISTRING_CHOOSER] = B_MSG_SWITCHIN_SLOWSTART;
                gSpecialStatuses[battler].switchInAbilityDone = 1;
                BattleScriptPushCursorAndCallback(BattleScript_SwitchInAbilityMsg);
                effect++;
            }
            break;
        case ABILITY_UNNERVE:
            if (!gSpecialStatuses[battler].switchInAbilityDone)
            {
                gBattleCommunication[MULTISTRING_CHOOSER] = B_MSG_SWITCHIN_UNNERVE;
                gSpecialStatuses[battler].switchInAbilityDone = 1;
                BattleScriptPushCursorAndCallback(BattleScript_SwitchInAbilityMsg);
                effect++;
            }
            break;
        case ABILITY_AS_ONE_ICE_RIDER:
        case ABILITY_AS_ONE_SHADOW_RIDER:
            if (!gSpecialStatuses[battler].switchInAbilityDone)
            {
                gBattleCommunication[MULTISTRING_CHOOSER] = B_MSG_SWITCHIN_ASONE;
                gSpecialStatuses[battler].switchInAbilityDone = 1;
                BattleScriptPushCursorAndCallback(BattleScript_ActivateAsOne);
                effect++;
            }
            break;
        case ABILITY_CURIOUS_MEDICINE:
            if (!gSpecialStatuses[battler].switchInAbilityDone && IsDoubleBattle()
              && IsBattlerAlive(BATTLE_PARTNER(battler)) && TryResetBattlerStatChanges(BATTLE_PARTNER(battler)))
            {
                u32 i;
                gEffectBattler = BATTLE_PARTNER(battler);
                gBattleCommunication[MULTISTRING_CHOOSER] = B_MSG_SWITCHIN_CURIOUS_MEDICINE;
                gSpecialStatuses[battler].switchInAbilityDone = 1;
                BattleScriptPushCursorAndCallback(BattleScript_SwitchInAbilityMsg);
                effect++;
            }
            break;
        case ABILITY_ANTICIPATION:
            if (!gSpecialStatuses[battler].switchInAbilityDone)
            {
                u32 side = GetBattlerSide(battler);

                for (i = 0; i < MAX_BATTLERS_COUNT; i++)
                {
                    if (IsBattlerAlive(i) && side != GetBattlerSide(i))
                    {
                        for (j = 0; j < MAX_MON_MOVES; j++)
                        {
                            move = gBattleMons[i].moves[j];
                            GET_MOVE_TYPE(move, moveType);
                            if (CalcTypeEffectivenessMultiplier(move, moveType, i, battler, FALSE) >= UQ_4_12(2.0))
                            {
                                effect++;
                                break;
                            }
                        }
                    }
                }

                if (effect)
                {
                    gBattleCommunication[MULTISTRING_CHOOSER] = B_MSG_SWITCHIN_ANTICIPATION;
                    gSpecialStatuses[battler].switchInAbilityDone = 1;
                    BattleScriptPushCursorAndCallback(BattleScript_SwitchInAbilityMsg);
                }
            }
            break;
        case ABILITY_FRISK:
            if (!gSpecialStatuses[battler].switchInAbilityDone)
            {
                gSpecialStatuses[battler].switchInAbilityDone = 1;
                BattleScriptPushCursorAndCallback(BattleScript_FriskActivates); // Try activate
                effect++;
            }
            return effect; // Note: It returns effect as to not record the ability if Frisk does not activate.
        case ABILITY_FOREWARN:
            if (!gSpecialStatuses[battler].switchInAbilityDone)
            {
                ForewarnChooseMove(battler);
                gBattleCommunication[MULTISTRING_CHOOSER] = B_MSG_SWITCHIN_FOREWARN;
                gSpecialStatuses[battler].switchInAbilityDone = 1;
                BattleScriptPushCursorAndCallback(BattleScript_SwitchInAbilityMsg);
                effect++;
            }
            break;
        case ABILITY_DOWNLOAD:
            if (!gSpecialStatuses[battler].switchInAbilityDone)
            {
                u32 statId, opposingBattler;
                u32 opposingDef = 0, opposingSpDef = 0;

                opposingBattler = BATTLE_OPPOSITE(battler);
                for (i = 0; i < 2; opposingBattler ^= BIT_FLANK, i++)
                {
                    if (IsBattlerAlive(opposingBattler))
                    {
                        opposingDef += gBattleMons[opposingBattler].defense
                                    * gStatStageRatios[gBattleMons[opposingBattler].statStages[STAT_DEF]][0]
                                    / gStatStageRatios[gBattleMons[opposingBattler].statStages[STAT_DEF]][1];
                        opposingSpDef += gBattleMons[opposingBattler].spDefense
                                      * gStatStageRatios[gBattleMons[opposingBattler].statStages[STAT_SPDEF]][0]
                                      / gStatStageRatios[gBattleMons[opposingBattler].statStages[STAT_SPDEF]][1];
                    }
                }

                if (opposingDef < opposingSpDef)
                    statId = STAT_ATK;
                else
                    statId = STAT_SPATK;

                gSpecialStatuses[battler].switchInAbilityDone = 1;

                if (CompareStat(battler, statId, MAX_STAT_STAGE, CMP_LESS_THAN))
                {
                    gBattleMons[battler].statStages[statId]++;
                    SET_STATCHANGER(statId, 1, FALSE);
                    gBattlerAttacker = battler;
                    PREPARE_STAT_BUFFER(gBattleTextBuff1, statId);
                    BattleScriptPushCursorAndCallback(BattleScript_AttackerAbilityStatRaiseEnd3);
                    effect++;
                }
            }
            break;
        case ABILITY_PRESSURE:
            if (!gSpecialStatuses[battler].switchInAbilityDone)
            {
                gBattleCommunication[MULTISTRING_CHOOSER] = B_MSG_SWITCHIN_PRESSURE;
                gSpecialStatuses[battler].switchInAbilityDone = 1;
                BattleScriptPushCursorAndCallback(BattleScript_SwitchInAbilityMsg);
                effect++;
            }
            break;
        case ABILITY_DARK_AURA:
            if (!gSpecialStatuses[battler].switchInAbilityDone)
            {
                gBattleCommunication[MULTISTRING_CHOOSER] = B_MSG_SWITCHIN_DARKAURA;
                gSpecialStatuses[battler].switchInAbilityDone = 1;
                BattleScriptPushCursorAndCallback(BattleScript_SwitchInAbilityMsg);
                effect++;
            }
            break;
        case ABILITY_FAIRY_AURA:
            if (!gSpecialStatuses[battler].switchInAbilityDone)
            {
                gBattleCommunication[MULTISTRING_CHOOSER] = B_MSG_SWITCHIN_FAIRYAURA;
                gSpecialStatuses[battler].switchInAbilityDone = 1;
                BattleScriptPushCursorAndCallback(BattleScript_SwitchInAbilityMsg);
                effect++;
            }
            break;
        case ABILITY_AURA_BREAK:
            if (!gSpecialStatuses[battler].switchInAbilityDone)
            {
                gBattleCommunication[MULTISTRING_CHOOSER] = B_MSG_SWITCHIN_AURABREAK;
                gSpecialStatuses[battler].switchInAbilityDone = 1;
                BattleScriptPushCursorAndCallback(BattleScript_SwitchInAbilityMsg);
                effect++;
            }
            break;
        case ABILITY_COMATOSE:
            if (!gSpecialStatuses[battler].switchInAbilityDone)
            {
                gBattleCommunication[MULTISTRING_CHOOSER] = B_MSG_SWITCHIN_COMATOSE;
                gSpecialStatuses[battler].switchInAbilityDone = 1;
                BattleScriptPushCursorAndCallback(BattleScript_SwitchInAbilityMsg);
                effect++;
            }
            break;
        case ABILITY_SCREEN_CLEANER:
            if (!gSpecialStatuses[battler].switchInAbilityDone && TryRemoveScreens(battler))
            {
                gBattleCommunication[MULTISTRING_CHOOSER] = B_MSG_SWITCHIN_SCREENCLEANER;
                gSpecialStatuses[battler].switchInAbilityDone = 1;
                BattleScriptPushCursorAndCallback(BattleScript_SwitchInAbilityMsg);
                effect++;
            }
            break;
        case ABILITY_DRIZZLE:
            if (TryChangeBattleWeather(battler, ENUM_WEATHER_RAIN, TRUE))
            {
                BattleScriptPushCursorAndCallback(BattleScript_DrizzleActivates);
                effect++;
            }
            else if (WEATHER_HAS_EFFECT && gBattleWeather & WEATHER_PRIMAL_ANY && !gSpecialStatuses[battler].switchInAbilityDone)
            {
                gSpecialStatuses[battler].switchInAbilityDone = 1;
                BattleScriptPushCursorAndCallback(BattleScript_BlockedByPrimalWeatherEnd3);
                effect++;
            }
            break;
        case ABILITY_SAND_STREAM:
            if (TryChangeBattleWeather(battler, ENUM_WEATHER_SANDSTORM, TRUE))
            {
                BattleScriptPushCursorAndCallback(BattleScript_SandstreamActivates);
                effect++;
            }
            else if (WEATHER_HAS_EFFECT && gBattleWeather & WEATHER_PRIMAL_ANY && !gSpecialStatuses[battler].switchInAbilityDone)
            {
                gSpecialStatuses[battler].switchInAbilityDone = 1;
                BattleScriptPushCursorAndCallback(BattleScript_BlockedByPrimalWeatherEnd3);
                effect++;
            }
            break;
        case ABILITY_DROUGHT:
            if (TryChangeBattleWeather(battler, ENUM_WEATHER_SUN, TRUE))
            {
                BattleScriptPushCursorAndCallback(BattleScript_DroughtActivates);
                effect++;
            }
            else if (WEATHER_HAS_EFFECT && gBattleWeather & WEATHER_PRIMAL_ANY && !gSpecialStatuses[battler].switchInAbilityDone)
            {
                gSpecialStatuses[battler].switchInAbilityDone = 1;
                BattleScriptPushCursorAndCallback(BattleScript_BlockedByPrimalWeatherEnd3);
                effect++;
            }
            break;
        case ABILITY_SNOW_WARNING:
            if (TryChangeBattleWeather(battler, ENUM_WEATHER_HAIL, TRUE))
            {
                BattleScriptPushCursorAndCallback(BattleScript_SnowWarningActivates);
                effect++;
            }
            else if (WEATHER_HAS_EFFECT && gBattleWeather & WEATHER_PRIMAL_ANY && !gSpecialStatuses[battler].switchInAbilityDone)
            {
                gSpecialStatuses[battler].switchInAbilityDone = 1;
                BattleScriptPushCursorAndCallback(BattleScript_BlockedByPrimalWeatherEnd3);
                effect++;
            }
            break;
        case ABILITY_ELECTRIC_SURGE:
            if (TryChangeBattleTerrain(battler, STATUS_FIELD_ELECTRIC_TERRAIN, &gFieldTimers.electricTerrainTimer))
            {
                BattleScriptPushCursorAndCallback(BattleScript_ElectricSurgeActivates);
                effect++;
            }
            break;
        case ABILITY_GRASSY_SURGE:
            if (TryChangeBattleTerrain(battler, STATUS_FIELD_GRASSY_TERRAIN, &gFieldTimers.grassyTerrainTimer))
            {
                BattleScriptPushCursorAndCallback(BattleScript_GrassySurgeActivates);
                effect++;
            }
            break;
        case ABILITY_MISTY_SURGE:
            if (TryChangeBattleTerrain(battler, STATUS_FIELD_MISTY_TERRAIN, &gFieldTimers.mistyTerrainTimer))
            {
                BattleScriptPushCursorAndCallback(BattleScript_MistySurgeActivates);
                effect++;
            }
            break;
        case ABILITY_PSYCHIC_SURGE:
            if (TryChangeBattleTerrain(battler, STATUS_FIELD_PSYCHIC_TERRAIN, &gFieldTimers.psychicTerrainTimer))
            {
                BattleScriptPushCursorAndCallback(BattleScript_PsychicSurgeActivates);
                effect++;
            }
            break;
        case ABILITY_INTIMIDATE:
            if (!(gSpecialStatuses[battler].intimidatedMon))
            {
                gBattleResources->flags->flags[battler] |= RESOURCE_FLAG_INTIMIDATED;
                gSpecialStatuses[battler].intimidatedMon = 1;
            }
            break;
        case ABILITY_FORECAST:
        case ABILITY_FLOWER_GIFT:
            effect = TryWeatherFormChange(battler);
            if (effect != 0)
            {
                BattleScriptPushCursorAndCallback(BattleScript_CastformChange);
                *(&gBattleStruct->formToChangeInto) = effect - 1;
            }
            break;
        case ABILITY_TRACE:
            if (!(gSpecialStatuses[battler].traced))
            {
                gBattleResources->flags->flags[battler] |= RESOURCE_FLAG_TRACED;
                gSpecialStatuses[battler].traced = 1;
            }
            break;
        case ABILITY_CLOUD_NINE:
        case ABILITY_AIR_LOCK:
            if (!gSpecialStatuses[battler].switchInAbilityDone)
            {
                gSpecialStatuses[battler].switchInAbilityDone = 1;
                BattleScriptPushCursorAndCallback(BattleScript_AnnounceAirLockCloudNine);
                effect++;
            }
            break;
        case ABILITY_SCHOOLING:
            if (gBattleMons[battler].level < 20)
                break;
        case ABILITY_SHIELDS_DOWN:
            if (ShouldChangeFormHpBased(battler))
            {
                BattleScriptPushCursorAndCallback(BattleScript_AttackerFormChangeEnd3);
                effect++;
            }
            break;
        case ABILITY_INTREPID_SWORD:
            if (!gSpecialStatuses[battler].switchInAbilityDone)
            {
                gSpecialStatuses[battler].switchInAbilityDone = 1;
                SET_STATCHANGER(STAT_ATK, 1, FALSE);
                BattleScriptPushCursorAndCallback(BattleScript_BattlerAbilityStatRaiseOnSwitchIn);
                effect++;
            }
            break;
        case ABILITY_DAUNTLESS_SHIELD:
            if (!gSpecialStatuses[battler].switchInAbilityDone)
            {
                gSpecialStatuses[battler].switchInAbilityDone = 1;
                SET_STATCHANGER(STAT_DEF, 1, FALSE);
                BattleScriptPushCursorAndCallback(BattleScript_BattlerAbilityStatRaiseOnSwitchIn);
                effect++;
            }
            break;
        case ABILITY_DESOLATE_LAND:
            if (TryChangeBattleWeather(battler, ENUM_WEATHER_SUN_PRIMAL, TRUE))
            {
                BattleScriptPushCursorAndCallback(BattleScript_DesolateLandActivates);
                effect++;
            }
            break;
        case ABILITY_PRIMORDIAL_SEA:
            if (TryChangeBattleWeather(battler, ENUM_WEATHER_RAIN_PRIMAL, TRUE))
            {
                BattleScriptPushCursorAndCallback(BattleScript_PrimordialSeaActivates);
                effect++;
            }
            break;
        case ABILITY_DELTA_STREAM:
            if (TryChangeBattleWeather(battler, ENUM_WEATHER_STRONG_WINDS, TRUE))
            {
                BattleScriptPushCursorAndCallback(BattleScript_DeltaStreamActivates);
                effect++;
            }
            break;
        }
        break;
    case ABILITYEFFECT_ENDTURN: // 1
        if (gBattleMons[battler].hp != 0)
        {
            gBattlerAttacker = battler;
            switch (gLastUsedAbility)
            {
            case ABILITY_HARVEST:
                if (((WEATHER_HAS_EFFECT && gBattleWeather & WEATHER_SUN_ANY) || Random() % 2 == 0)
                 && gBattleMons[battler].item == ITEM_NONE
                 && gBattleStruct->changedItems[battler] == ITEM_NONE
                 && ItemId_GetPocket(gBattleStruct->usedHeldItems[battler]) == POCKET_BERRIES)
                {
                    gLastUsedItem = gBattleStruct->changedItems[battler] = gBattleStruct->usedHeldItems[battler];
                    gBattleStruct->usedHeldItems[battler] = ITEM_NONE;
                    BattleScriptPushCursorAndCallback(BattleScript_HarvestActivates);
                    effect++;
                }
                break;
            case ABILITY_DRY_SKIN:
                if (gBattleWeather & WEATHER_SUN_ANY)
                    goto SOLAR_POWER_HP_DROP;
            // Dry Skin works similarly to Rain Dish in Rain
            case ABILITY_RAIN_DISH:
                if (WEATHER_HAS_EFFECT
                 && (gBattleWeather & WEATHER_RAIN_ANY)
                 && !BATTLER_MAX_HP(battler)
                 && !(gStatuses3[battler] & STATUS3_HEAL_BLOCK))
                {
                    BattleScriptPushCursorAndCallback(BattleScript_RainDishActivates);
                    gBattleMoveDamage = gBattleMons[battler].maxHP / (gLastUsedAbility == ABILITY_RAIN_DISH ? 16 : 8);
                    if (gBattleMoveDamage == 0)
                        gBattleMoveDamage = 1;
                    gBattleMoveDamage *= -1;
                    effect++;
                }
                break;
            case ABILITY_HYDRATION:
                if (WEATHER_HAS_EFFECT
                 && (gBattleWeather & WEATHER_RAIN_ANY)
                 && gBattleMons[battler].status1 & STATUS1_ANY)
                {
                    goto ABILITY_HEAL_MON_STATUS;
                }
                break;
            case ABILITY_SHED_SKIN:
                if ((gBattleMons[battler].status1 & STATUS1_ANY) && (Random() % 3) == 0)
                {
                ABILITY_HEAL_MON_STATUS:
                    if (gBattleMons[battler].status1 & (STATUS1_POISON | STATUS1_TOXIC_POISON))
                        StringCopy(gBattleTextBuff1, gStatusConditionString_PoisonJpn);
                    if (gBattleMons[battler].status1 & STATUS1_SLEEP)
                        StringCopy(gBattleTextBuff1, gStatusConditionString_SleepJpn);
                    if (gBattleMons[battler].status1 & STATUS1_PARALYSIS)
                        StringCopy(gBattleTextBuff1, gStatusConditionString_ParalysisJpn);
                    if (gBattleMons[battler].status1 & STATUS1_BURN)
                        StringCopy(gBattleTextBuff1, gStatusConditionString_BurnJpn);
                    if (gBattleMons[battler].status1 & STATUS1_FREEZE)
                        StringCopy(gBattleTextBuff1, gStatusConditionString_IceJpn);

                    gBattleMons[battler].status1 = 0;
                    gBattleMons[battler].status2 &= ~(STATUS2_NIGHTMARE);
                    gBattleScripting.battler = gActiveBattler = battler;
                    BattleScriptPushCursorAndCallback(BattleScript_ShedSkinActivates);
                    BtlController_EmitSetMonData(0, REQUEST_STATUS_BATTLE, 0, 4, &gBattleMons[battler].status1);
                    MarkBattlerForControllerExec(gActiveBattler);
                    effect++;
                }
                break;
            case ABILITY_SPEED_BOOST:
                if (CompareStat(battler, STAT_SPEED, MAX_STAT_STAGE, CMP_LESS_THAN) && gDisableStructs[battler].isFirstTurn != 2)
                {
                    gBattleMons[battler].statStages[STAT_SPEED]++;
                    gBattleScripting.animArg1 = 14 + STAT_SPEED;
                    gBattleScripting.animArg2 = 0;
                    BattleScriptPushCursorAndCallback(BattleScript_SpeedBoostActivates);
                    gBattleScripting.battler = battler;
                    effect++;
                }
                break;
            case ABILITY_MOODY:
                if (gDisableStructs[battler].isFirstTurn != 2)
                {
                    u32 validToRaise = 0, validToLower = 0;
                    u32 statsNum = (B_MOODY_ACC_EVASION != GEN_8) ? NUM_BATTLE_STATS : NUM_STATS;

                    for (i = STAT_ATK; i < statsNum; i++)
                    {
                        if (CompareStat(battler, i, MIN_STAT_STAGE, CMP_GREATER_THAN))
                            validToLower |= gBitTable[i];
                        if (CompareStat(battler, i, MAX_STAT_STAGE, CMP_LESS_THAN))
                            validToRaise |= gBitTable[i];
                    }

                    if (validToLower != 0 || validToRaise != 0) // Can lower one stat, or can raise one stat
                    {
                        gBattleScripting.statChanger = gBattleScripting.savedStatChanger = 0; // for raising and lowering stat respectively
                        if (validToRaise != 0) // Find stat to raise
                        {
                            do
                            {
                                i = (Random() % statsNum) + STAT_ATK;
                            } while (!(validToRaise & gBitTable[i]));
                            SET_STATCHANGER(i, 2, FALSE);
                            validToLower &= ~(gBitTable[i]); // Can't lower the same stat as raising.
                        }
                        if (validToLower != 0) // Find stat to lower
                        {
                            do
                            {
                                i = (Random() % statsNum) + STAT_ATK;
                            } while (!(validToLower & gBitTable[i]));
                            SET_STATCHANGER2(gBattleScripting.savedStatChanger, i, 1, TRUE);
                        }
                        BattleScriptPushCursorAndCallback(BattleScript_MoodyActivates);
                        effect++;
                    }
                }
                break;
            case ABILITY_TRUANT:
                gDisableStructs[gBattlerAttacker].truantCounter ^= 1;
                break;
            case ABILITY_BAD_DREAMS:
                if (gBattleMons[battler].status1 & STATUS1_SLEEP
                    || gBattleMons[BATTLE_OPPOSITE(battler)].status1 & STATUS1_SLEEP
                    || GetBattlerAbility(battler) == ABILITY_COMATOSE
                    || GetBattlerAbility(BATTLE_OPPOSITE(battler)) == ABILITY_COMATOSE)
                {
                    BattleScriptPushCursorAndCallback(BattleScript_BadDreamsActivates);
                    effect++;
                }
                break;
            SOLAR_POWER_HP_DROP:
            case ABILITY_SOLAR_POWER:
                if (WEATHER_HAS_EFFECT && gBattleWeather & WEATHER_SUN_ANY)
                {
                    BattleScriptPushCursorAndCallback(BattleScript_SolarPowerActivates);
                    gBattleMoveDamage = gBattleMons[battler].maxHP / 8;
                    if (gBattleMoveDamage == 0)
                        gBattleMoveDamage = 1;
                    effect++;
                }
                break;
            case ABILITY_HEALER:
                gBattleScripting.battler = BATTLE_PARTNER(battler);
                if (IsBattlerAlive(gBattleScripting.battler)
                    && gBattleMons[gBattleScripting.battler].status1 & STATUS1_ANY
                    && (Random() % 100) < 30)
                {
                    BattleScriptPushCursorAndCallback(BattleScript_HealerActivates);
                    effect++;
                }
                break;
            case ABILITY_SCHOOLING:
                if (gBattleMons[battler].level < 20)
                    break;
            case ABILITY_ZEN_MODE:
            case ABILITY_SHIELDS_DOWN:
                if ((effect = ShouldChangeFormHpBased(battler)))
                    BattleScriptPushCursorAndCallback(BattleScript_AttackerFormChangeEnd3);
                break;
            case ABILITY_POWER_CONSTRUCT:
                if ((gBattleMons[battler].species == SPECIES_ZYGARDE || gBattleMons[battler].species == SPECIES_ZYGARDE_10)
                    && gBattleMons[battler].hp <= gBattleMons[battler].maxHP / 2)
                {
                    gBattleStruct->changedSpecies[gBattlerPartyIndexes[battler]] = gBattleMons[battler].species;
                    gBattleMons[battler].species = SPECIES_ZYGARDE_COMPLETE;
                    BattleScriptPushCursorAndCallback(BattleScript_AttackerFormChangeEnd3);
                    effect++;
                }
                break;
            case ABILITY_BALL_FETCH:
                if (gBattleMons[battler].item == ITEM_NONE
                    && gBattleResults.catchAttempts[gLastUsedBall - ITEM_ULTRA_BALL] >= 1
                    && !gHasFetchedBall)
                {
                    gBattleScripting.battler = battler;
                    BtlController_EmitSetMonData(0, REQUEST_HELDITEM_BATTLE, 0, 2, &gLastUsedBall);
                    MarkBattlerForControllerExec(battler);
                    gHasFetchedBall = TRUE;
                    gLastUsedItem = gLastUsedBall;
                    BattleScriptPushCursorAndCallback(BattleScript_BallFetch);
                    effect++;
                }
                break;
            }
        }
        break;
    case ABILITYEFFECT_MOVES_BLOCK: // 2
        if ((gLastUsedAbility == ABILITY_SOUNDPROOF && gBattleMoves[move].flags & FLAG_SOUND && !(gBattleMoves[move].target & MOVE_TARGET_USER))
            || (gLastUsedAbility == ABILITY_BULLETPROOF && gBattleMoves[move].flags & FLAG_BALLISTIC))
        {
            if (gBattleMons[gBattlerAttacker].status2 & STATUS2_MULTIPLETURNS)
                gHitMarker |= HITMARKER_NO_PPDEDUCT;
            gBattlescriptCurrInstr = BattleScript_SoundproofProtected;
            effect = 1;
        }
        else if ((((gLastUsedAbility == ABILITY_DAZZLING || gLastUsedAbility == ABILITY_QUEENLY_MAJESTY
                   || (IsBattlerAlive(battler ^= BIT_FLANK)
                       && ((GetBattlerAbility(battler) == ABILITY_DAZZLING) || GetBattlerAbility(battler) == ABILITY_QUEENLY_MAJESTY)))
                   ))
                 && GetChosenMovePriority(gBattlerAttacker) > 0
                 && GetBattlerSide(gBattlerAttacker) != GetBattlerSide(battler))
        {
            if (gBattleMons[gBattlerAttacker].status2 & STATUS2_MULTIPLETURNS)
                gHitMarker |= HITMARKER_NO_PPDEDUCT;
            gBattlescriptCurrInstr = BattleScript_DazzlingProtected;
            effect = 1;
        }
        break;
    case ABILITYEFFECT_ABSORBING: // 3
        if (move != MOVE_NONE)
        {
            u8 statId;
            switch (gLastUsedAbility)
            {
            case ABILITY_VOLT_ABSORB:
                if (moveType == TYPE_ELECTRIC)
                    effect = 1;
                break;
            case ABILITY_WATER_ABSORB:
            case ABILITY_DRY_SKIN:
                if (moveType == TYPE_WATER)
                    effect = 1;
                break;
            case ABILITY_MOTOR_DRIVE:
                if (moveType == TYPE_ELECTRIC)
                    effect = 2, statId = STAT_SPEED;
                break;
            case ABILITY_LIGHTNING_ROD:
                if (moveType == TYPE_ELECTRIC)
                    effect = 2, statId = STAT_SPATK;
                break;
            case ABILITY_STORM_DRAIN:
                if (moveType == TYPE_WATER)
                    effect = 2, statId = STAT_SPATK;
                break;
            case ABILITY_SAP_SIPPER:
                if (moveType == TYPE_GRASS)
                    effect = 2, statId = STAT_ATK;
                break;
            case ABILITY_FLASH_FIRE:
                if (moveType == TYPE_FIRE && !((gBattleMons[battler].status1 & STATUS1_FREEZE) && B_FLASH_FIRE_FROZEN <= GEN_4))
                {
                    if (!(gBattleResources->flags->flags[battler] & RESOURCE_FLAG_FLASH_FIRE))
                    {
                        gBattleCommunication[MULTISTRING_CHOOSER] = B_MSG_FLASH_FIRE_BOOST;
                        if (gProtectStructs[gBattlerAttacker].notFirstStrike)
                            gBattlescriptCurrInstr = BattleScript_FlashFireBoost;
                        else
                            gBattlescriptCurrInstr = BattleScript_FlashFireBoost_PPLoss;

                        gBattleResources->flags->flags[battler] |= RESOURCE_FLAG_FLASH_FIRE;
                        effect = 3;
                    }
                    else
                    {
                        gBattleCommunication[MULTISTRING_CHOOSER] = B_MSG_FLASH_FIRE_NO_BOOST;
                        if (gProtectStructs[gBattlerAttacker].notFirstStrike)
                            gBattlescriptCurrInstr = BattleScript_FlashFireBoost;
                        else
                            gBattlescriptCurrInstr = BattleScript_FlashFireBoost_PPLoss;

                        effect = 3;
                    }
                }
                break;
            }

            if (effect == 1) // Drain Hp ability.
            {
                if (BATTLER_MAX_HP(battler) || gStatuses3[battler] & STATUS3_HEAL_BLOCK)
                {
                    if ((gProtectStructs[gBattlerAttacker].notFirstStrike))
                        gBattlescriptCurrInstr = BattleScript_MonMadeMoveUseless;
                    else
                        gBattlescriptCurrInstr = BattleScript_MonMadeMoveUseless_PPLoss;
                }
                else
                {
                    if (gProtectStructs[gBattlerAttacker].notFirstStrike)
                        gBattlescriptCurrInstr = BattleScript_MoveHPDrain;
                    else
                        gBattlescriptCurrInstr = BattleScript_MoveHPDrain_PPLoss;

                    gBattleMoveDamage = gBattleMons[battler].maxHP / 4;
                    if (gBattleMoveDamage == 0)
                        gBattleMoveDamage = 1;
                    gBattleMoveDamage *= -1;
                }
            }
            else if (effect == 2) // Boost Stat ability;
            {
                if (!CompareStat(battler, statId, MAX_STAT_STAGE, CMP_LESS_THAN))
                {
                    if ((gProtectStructs[gBattlerAttacker].notFirstStrike))
                        gBattlescriptCurrInstr = BattleScript_MonMadeMoveUseless;
                    else
                        gBattlescriptCurrInstr = BattleScript_MonMadeMoveUseless_PPLoss;
                }
                else
                {
                    if (gProtectStructs[gBattlerAttacker].notFirstStrike)
                        gBattlescriptCurrInstr = BattleScript_MoveStatDrain;
                    else
                        gBattlescriptCurrInstr = BattleScript_MoveStatDrain_PPLoss;

                    SET_STATCHANGER(statId, 1, FALSE);
                    gBattleMons[battler].statStages[statId]++;
                    PREPARE_STAT_BUFFER(gBattleTextBuff1, statId);
                }
            }
        }
        break;
    case ABILITYEFFECT_MOVE_END: // Think contact abilities.
        switch (gLastUsedAbility)
        {
        case ABILITY_JUSTIFIED:
            if (!(gMoveResultFlags & MOVE_RESULT_NO_EFFECT)
             && TARGET_TURN_DAMAGED
             && IsBattlerAlive(battler)
             && moveType == TYPE_DARK
             && CompareStat(battler, STAT_ATK, MAX_STAT_STAGE, CMP_LESS_THAN))
            {
                SET_STATCHANGER(STAT_ATK, 1, FALSE);
                BattleScriptPushCursor();
                gBattlescriptCurrInstr = BattleScript_TargetAbilityStatRaiseOnMoveEnd;
                effect++;
            }
            break;
        case ABILITY_RATTLED:
            if (!(gMoveResultFlags & MOVE_RESULT_NO_EFFECT)
             && TARGET_TURN_DAMAGED
             && IsBattlerAlive(battler)
             && (moveType == TYPE_DARK || moveType == TYPE_BUG || moveType == TYPE_GHOST)
             && CompareStat(battler, STAT_SPEED, MAX_STAT_STAGE, CMP_LESS_THAN))
            {
                SET_STATCHANGER(STAT_SPEED, 1, FALSE);
                BattleScriptPushCursor();
                gBattlescriptCurrInstr = BattleScript_TargetAbilityStatRaiseOnMoveEnd;
                effect++;
            }
            break;
        case ABILITY_WATER_COMPACTION:
            if (!(gMoveResultFlags & MOVE_RESULT_NO_EFFECT)
             && TARGET_TURN_DAMAGED
             && IsBattlerAlive(battler)
             && moveType == TYPE_WATER
             && CompareStat(battler, STAT_DEF, MAX_STAT_STAGE, CMP_LESS_THAN))
            {
                SET_STATCHANGER(STAT_DEF, 2, FALSE);
                BattleScriptPushCursor();
                gBattlescriptCurrInstr = BattleScript_TargetAbilityStatRaiseOnMoveEnd;
                effect++;
            }
            break;
        case ABILITY_STAMINA:
            if (!(gMoveResultFlags & MOVE_RESULT_NO_EFFECT)
             && TARGET_TURN_DAMAGED
             && IsBattlerAlive(battler)
             && CompareStat(battler, STAT_DEF, MAX_STAT_STAGE, CMP_LESS_THAN))
            {
                SET_STATCHANGER(STAT_DEF, 1, FALSE);
                BattleScriptPushCursor();
                gBattlescriptCurrInstr = BattleScript_TargetAbilityStatRaiseOnMoveEnd;
                effect++;
            }
            break;
        case ABILITY_BERSERK:
            if (!(gMoveResultFlags & MOVE_RESULT_NO_EFFECT)
             && TARGET_TURN_DAMAGED
             && IsBattlerAlive(battler)
            // Had more than half of hp before, now has less
             && gBattleStruct->hpBefore[battler] > gBattleMons[battler].maxHP / 2
             && gBattleMons[battler].hp < gBattleMons[battler].maxHP / 2
             && (gMultiHitCounter == 0 || gMultiHitCounter == 1)
             && !(TestSheerForceFlag(gBattlerAttacker, gCurrentMove))
             && CompareStat(battler, STAT_SPATK, MAX_STAT_STAGE, CMP_LESS_THAN))
            {
                SET_STATCHANGER(STAT_SPATK, 1, FALSE);
                BattleScriptPushCursor();
                gBattlescriptCurrInstr = BattleScript_TargetAbilityStatRaiseOnMoveEnd;
                effect++;
            }
            break;
        case ABILITY_EMERGENCY_EXIT:
        case ABILITY_WIMP_OUT:
            if (!(gMoveResultFlags & MOVE_RESULT_NO_EFFECT)
             && TARGET_TURN_DAMAGED
             && IsBattlerAlive(battler)
            // Had more than half of hp before, now has less
             && gBattleStruct->hpBefore[battler] > gBattleMons[battler].maxHP / 2
             && gBattleMons[battler].hp < gBattleMons[battler].maxHP / 2
             && (gMultiHitCounter == 0 || gMultiHitCounter == 1)
             && !(TestSheerForceFlag(gBattlerAttacker, gCurrentMove))
             && (CanBattlerSwitch(battler) || !(gBattleTypeFlags & BATTLE_TYPE_TRAINER))
             && !(gBattleTypeFlags & BATTLE_TYPE_ARENA)
             && CountUsablePartyMons(battler) > 0)
            {
                gBattleResources->flags->flags[battler] |= RESOURCE_FLAG_EMERGENCY_EXIT;
                effect++;
            }
            break;
        case ABILITY_WEAK_ARMOR:
            if (!(gMoveResultFlags & MOVE_RESULT_NO_EFFECT)
             && TARGET_TURN_DAMAGED
             && IsBattlerAlive(battler)
             && IS_MOVE_PHYSICAL(gCurrentMove)
             && (CompareStat(battler, STAT_SPEED, MAX_STAT_STAGE, CMP_LESS_THAN) // Don't activate if speed cannot be raised
               || CompareStat(battler, STAT_DEF, MIN_STAT_STAGE, CMP_GREATER_THAN))) // Don't activate if defense cannot be lowered
            {
                if (gBattleMoves[gCurrentMove].effect == EFFECT_HIT_ESCAPE && CanBattlerSwitch(gBattlerAttacker))
                    gProtectStructs[battler].disableEjectPack = 1;  // Set flag for target

                BattleScriptPushCursor();
                gBattlescriptCurrInstr = BattleScript_WeakArmorActivates;
                effect++;
            }
            break;
        case ABILITY_CURSED_BODY:
            if (!(gMoveResultFlags & MOVE_RESULT_NO_EFFECT)
             && TARGET_TURN_DAMAGED
             && gDisableStructs[gBattlerAttacker].disabledMove == MOVE_NONE
             && IsBattlerAlive(gBattlerAttacker)
             && !IsAbilityOnSide(gBattlerAttacker, ABILITY_AROMA_VEIL)
             && gBattleMons[gBattlerAttacker].pp[gChosenMovePos] != 0
             && (Random() % 3) == 0)
            {
                gDisableStructs[gBattlerAttacker].disabledMove = gChosenMove;
                gDisableStructs[gBattlerAttacker].disableTimer = 4;
                PREPARE_MOVE_BUFFER(gBattleTextBuff1, gChosenMove);
                BattleScriptPushCursor();
                gBattlescriptCurrInstr = BattleScript_CursedBodyActivates;
                effect++;
            }
            break;
        case ABILITY_MUMMY:
            if (!(gMoveResultFlags & MOVE_RESULT_NO_EFFECT)
             && IsBattlerAlive(gBattlerAttacker)
             && TARGET_TURN_DAMAGED
             && (gBattleMoves[move].flags & FLAG_MAKES_CONTACT))
            {
                switch (gBattleMons[gBattlerAttacker].ability)
                {
                case ABILITY_MUMMY:
                case ABILITY_BATTLE_BOND:
                case ABILITY_COMATOSE:
                case ABILITY_DISGUISE:
                case ABILITY_MULTITYPE:
                case ABILITY_POWER_CONSTRUCT:
                case ABILITY_RKS_SYSTEM:
                case ABILITY_SCHOOLING:
                case ABILITY_SHIELDS_DOWN:
                case ABILITY_STANCE_CHANGE:
                    break;
                default:
                    gLastUsedAbility = gBattleMons[gBattlerAttacker].ability = ABILITY_MUMMY;
                    BattleScriptPushCursor();
                    gBattlescriptCurrInstr = BattleScript_MummyActivates;
                    effect++;
                    break;
                }
            }
            break;
        case ABILITY_ANGER_POINT:
            if (!(gMoveResultFlags & MOVE_RESULT_NO_EFFECT)
             && gIsCriticalHit
             && TARGET_TURN_DAMAGED
             && IsBattlerAlive(battler)
             && CompareStat(battler, STAT_ATK, MAX_STAT_STAGE, CMP_LESS_THAN))
            {
                SET_STATCHANGER(STAT_ATK, MAX_STAT_STAGE - gBattleMons[battler].statStages[STAT_ATK], FALSE);
                BattleScriptPushCursor();
                gBattlescriptCurrInstr = BattleScript_TargetsStatWasMaxedOut;
                effect++;
            }
            break;
        case ABILITY_COLOR_CHANGE:
            if (!(gMoveResultFlags & MOVE_RESULT_NO_EFFECT)
             && move != MOVE_STRUGGLE
             && gBattleMoves[move].power != 0
             && TARGET_TURN_DAMAGED
             && !IS_BATTLER_OF_TYPE(battler, moveType)
             && gBattleMons[battler].hp != 0)
            {
                SET_BATTLER_TYPE(battler, moveType);
                PREPARE_TYPE_BUFFER(gBattleTextBuff1, moveType);
                BattleScriptPushCursor();
                gBattlescriptCurrInstr = BattleScript_ColorChangeActivates;
                effect++;
            }
            break;
        case ABILITY_GOOEY:
        case ABILITY_TANGLING_HAIR:
            if (!(gMoveResultFlags & MOVE_RESULT_NO_EFFECT)
             && gBattleMons[gBattlerAttacker].hp != 0
             && CompareStat(gBattlerAttacker, STAT_SPEED, MIN_STAT_STAGE, CMP_GREATER_THAN)
             && !gProtectStructs[gBattlerAttacker].confusionSelfDmg
             && TARGET_TURN_DAMAGED
             && IsMoveMakingContact(move, gBattlerAttacker))
            {
                gBattleScripting.moveEffect = MOVE_EFFECT_AFFECTS_USER | MOVE_EFFECT_SPD_MINUS_1;
                PREPARE_ABILITY_BUFFER(gBattleTextBuff1, gLastUsedAbility);
                BattleScriptPushCursor();
                gBattlescriptCurrInstr = BattleScript_AbilityStatusEffect;
                gHitMarker |= HITMARKER_IGNORE_SAFEGUARD;
                effect++;
            }
            break;
        case ABILITY_ROUGH_SKIN:
        case ABILITY_IRON_BARBS:
            if (!(gMoveResultFlags & MOVE_RESULT_NO_EFFECT)
             && gBattleMons[gBattlerAttacker].hp != 0
             && !gProtectStructs[gBattlerAttacker].confusionSelfDmg
             && TARGET_TURN_DAMAGED
             && IsMoveMakingContact(move, gBattlerAttacker))
            {
                gBattleMoveDamage = gBattleMons[gBattlerAttacker].maxHP / 8;
                if (gBattleMoveDamage == 0)
                    gBattleMoveDamage = 1;
                PREPARE_ABILITY_BUFFER(gBattleTextBuff1, gLastUsedAbility);
                BattleScriptPushCursor();
                gBattlescriptCurrInstr = BattleScript_RoughSkinActivates;
                effect++;
            }
            break;
        case ABILITY_AFTERMATH:
            if (!IsAbilityOnField(ABILITY_DAMP)
             && !(gMoveResultFlags & MOVE_RESULT_NO_EFFECT)
             && gBattleMons[gBattlerTarget].hp == 0
             && IsBattlerAlive(gBattlerAttacker)
             && IsMoveMakingContact(move, gBattlerAttacker))
            {
                gBattleMoveDamage = gBattleMons[gBattlerAttacker].maxHP / 4;
                if (gBattleMoveDamage == 0)
                    gBattleMoveDamage = 1;
                BattleScriptPushCursor();
                gBattlescriptCurrInstr = BattleScript_AftermathDmg;
                effect++;
            }
            break;
        case ABILITY_INNARDS_OUT:
            if (!(gMoveResultFlags & MOVE_RESULT_NO_EFFECT)
             && gBattleMons[gBattlerTarget].hp == 0
             && IsBattlerAlive(gBattlerAttacker))
            {
                gBattleMoveDamage = gSpecialStatuses[gBattlerTarget].dmg;
                BattleScriptPushCursor();
                gBattlescriptCurrInstr = BattleScript_AftermathDmg;
                effect++;
            }
            break;
        case ABILITY_EFFECT_SPORE:
            if (!IS_BATTLER_OF_TYPE(gBattlerAttacker, TYPE_GRASS)
             && GetBattlerAbility(gBattlerAttacker) != ABILITY_OVERCOAT
             && GetBattlerHoldEffect(gBattlerAttacker, TRUE) != HOLD_EFFECT_SAFETY_GOGGLES)
            {
                i = Random() % 3;
                if (i == 0)
                    goto POISON_POINT;
                if (i == 1)
                    goto STATIC;
                // Sleep
                if (!(gMoveResultFlags & MOVE_RESULT_NO_EFFECT)
                 && gBattleMons[gBattlerAttacker].hp != 0
                 && !gProtectStructs[gBattlerAttacker].confusionSelfDmg
                 && TARGET_TURN_DAMAGED
                 && CanSleep(gBattlerAttacker)
                 && IsMoveMakingContact(move, gBattlerAttacker)
                 && (Random() % 3) == 0)
                {
                    gBattleScripting.moveEffect = MOVE_EFFECT_AFFECTS_USER | MOVE_EFFECT_SLEEP;
                    PREPARE_ABILITY_BUFFER(gBattleTextBuff1, gLastUsedAbility);
                    BattleScriptPushCursor();
                    gBattlescriptCurrInstr = BattleScript_AbilityStatusEffect;
                    gHitMarker |= HITMARKER_IGNORE_SAFEGUARD;
                    effect++;
                }
            }
            break;
        POISON_POINT:
        case ABILITY_POISON_POINT:
            if (!(gMoveResultFlags & MOVE_RESULT_NO_EFFECT)
             && gBattleMons[gBattlerAttacker].hp != 0
             && !gProtectStructs[gBattlerAttacker].confusionSelfDmg
             && TARGET_TURN_DAMAGED
             && CanBePoisoned(gBattlerAttacker)
             && IsMoveMakingContact(move, gBattlerAttacker)
             && (Random() % 3) == 0)
            {
                gBattleScripting.moveEffect = MOVE_EFFECT_AFFECTS_USER | MOVE_EFFECT_POISON;
                PREPARE_ABILITY_BUFFER(gBattleTextBuff1, gLastUsedAbility);
                BattleScriptPushCursor();
                gBattlescriptCurrInstr = BattleScript_AbilityStatusEffect;
                gHitMarker |= HITMARKER_IGNORE_SAFEGUARD;
                effect++;
            }
            break;
        STATIC:
        case ABILITY_STATIC:
            if (!(gMoveResultFlags & MOVE_RESULT_NO_EFFECT)
             && gBattleMons[gBattlerAttacker].hp != 0
             && !gProtectStructs[gBattlerAttacker].confusionSelfDmg
             && TARGET_TURN_DAMAGED
             && CanBeParalyzed(gBattlerAttacker)
             && IsMoveMakingContact(move, gBattlerAttacker)
             && (Random() % 3) == 0)
            {
                gBattleScripting.moveEffect = MOVE_EFFECT_AFFECTS_USER | MOVE_EFFECT_PARALYSIS;
                BattleScriptPushCursor();
                gBattlescriptCurrInstr = BattleScript_AbilityStatusEffect;
                gHitMarker |= HITMARKER_IGNORE_SAFEGUARD;
                effect++;
            }
            break;
        case ABILITY_FLAME_BODY:
            if (!(gMoveResultFlags & MOVE_RESULT_NO_EFFECT)
             && gBattleMons[gBattlerAttacker].hp != 0
             && !gProtectStructs[gBattlerAttacker].confusionSelfDmg
             && (gBattleMoves[move].flags & FLAG_MAKES_CONTACT)
             && TARGET_TURN_DAMAGED
             && CanBeBurned(gBattlerAttacker)
             && (Random() % 3) == 0)
            {
                gBattleScripting.moveEffect = MOVE_EFFECT_AFFECTS_USER | MOVE_EFFECT_BURN;
                BattleScriptPushCursor();
                gBattlescriptCurrInstr = BattleScript_AbilityStatusEffect;
                gHitMarker |= HITMARKER_IGNORE_SAFEGUARD;
                effect++;
            }
            break;
        case ABILITY_CUTE_CHARM:
            if (!(gMoveResultFlags & MOVE_RESULT_NO_EFFECT)
             && gBattleMons[gBattlerAttacker].hp != 0
             && !gProtectStructs[gBattlerAttacker].confusionSelfDmg
             && (gBattleMoves[move].flags & FLAG_MAKES_CONTACT)
             && TARGET_TURN_DAMAGED
             && gBattleMons[gBattlerTarget].hp != 0
             && (Random() % 3) == 0
             && GetBattlerAbility(gBattlerAttacker) != ABILITY_OBLIVIOUS
             && !IsAbilityOnSide(gBattlerAttacker, ABILITY_AROMA_VEIL)
             && GetGenderFromSpeciesAndPersonality(speciesAtk, pidAtk) != GetGenderFromSpeciesAndPersonality(speciesDef, pidDef)
             && !(gBattleMons[gBattlerAttacker].status2 & STATUS2_INFATUATION)
             && GetGenderFromSpeciesAndPersonality(speciesAtk, pidAtk) != MON_GENDERLESS
             && GetGenderFromSpeciesAndPersonality(speciesDef, pidDef) != MON_GENDERLESS)
            {
                gBattleMons[gBattlerAttacker].status2 |= STATUS2_INFATUATED_WITH(gBattlerTarget);
                BattleScriptPushCursor();
                gBattlescriptCurrInstr = BattleScript_CuteCharmActivates;
                effect++;
            }
            break;
        case ABILITY_ILLUSION:
            if (gBattleStruct->illusion[gBattlerTarget].on && !gBattleStruct->illusion[gBattlerTarget].broken && TARGET_TURN_DAMAGED)
            {
                BattleScriptPushCursor();
                gBattlescriptCurrInstr = BattleScript_IllusionOff;
                effect++;
            }
            break;
        case ABILITY_COTTON_DOWN:
            if (!(gMoveResultFlags & MOVE_RESULT_NO_EFFECT)
             && gBattleMons[gBattlerAttacker].hp != 0
             && !gProtectStructs[gBattlerAttacker].confusionSelfDmg
             && TARGET_TURN_DAMAGED)
            {
                gEffectBattler = gBattlerTarget;
                BattleScriptPushCursor();
                gBattlescriptCurrInstr = BattleScript_CottonDownActivates;
                effect++;
            }
            break;
        case ABILITY_STEAM_ENGINE:
            if (!(gMoveResultFlags & MOVE_RESULT_NO_EFFECT)
             && TARGET_TURN_DAMAGED
             && IsBattlerAlive(battler)
             && CompareStat(battler, STAT_SPEED, MAX_STAT_STAGE, CMP_LESS_THAN)
             && (moveType == TYPE_FIRE || moveType == TYPE_WATER))
            {
                SET_STATCHANGER(STAT_SPEED, 6, FALSE);
                BattleScriptPushCursor();
                gBattlescriptCurrInstr = BattleScript_TargetAbilityStatRaiseOnMoveEnd;
                effect++;
            }
            break;
        case ABILITY_SAND_SPIT:
            if (!(gMoveResultFlags & MOVE_RESULT_NO_EFFECT)
             && !gProtectStructs[gBattlerAttacker].confusionSelfDmg
             && TARGET_TURN_DAMAGED
             && !(WEATHER_HAS_EFFECT && gBattleWeather & WEATHER_SANDSTORM_ANY)
             && TryChangeBattleWeather(battler, ENUM_WEATHER_SANDSTORM, TRUE)
             && !(WEATHER_HAS_EFFECT && gBattleWeather & WEATHER_PRIMAL_ANY))
            {
                gBattleScripting.battler = gActiveBattler = battler;
                BattleScriptPushCursor();
                gBattlescriptCurrInstr = BattleScript_SandSpitActivates;
                effect++;
            }
            else if (WEATHER_HAS_EFFECT && gBattleWeather & WEATHER_PRIMAL_ANY)
            {
                BattleScriptPushCursor();
                gBattlescriptCurrInstr = BattleScript_BlockedByPrimalWeatherRet;
                effect++;
            }
            break;
        case ABILITY_PERISH_BODY:
            if (!(gMoveResultFlags & MOVE_RESULT_NO_EFFECT)
             && !gProtectStructs[gBattlerAttacker].confusionSelfDmg
             && TARGET_TURN_DAMAGED
             && IsBattlerAlive(battler)
             && (gBattleMoves[move].flags & FLAG_MAKES_CONTACT)
             && !(gStatuses3[gBattlerAttacker] & STATUS3_PERISH_SONG))
            {
                if (!(gStatuses3[battler] & STATUS3_PERISH_SONG))
                {
                    gStatuses3[battler] |= STATUS3_PERISH_SONG;
                    gDisableStructs[battler].perishSongTimer = 3;
                    gDisableStructs[battler].perishSongTimerStartValue = 3;
                }
                gStatuses3[gBattlerAttacker] |= STATUS3_PERISH_SONG;
                gDisableStructs[gBattlerAttacker].perishSongTimer = 3;
                gDisableStructs[gBattlerAttacker].perishSongTimerStartValue = 3;
                BattleScriptPushCursor();
                gBattlescriptCurrInstr = BattleScript_PerishBodyActivates;
                effect++;
            }
            break;
        case ABILITY_GULP_MISSILE:
            if (!(gMoveResultFlags & MOVE_RESULT_NO_EFFECT)
             && !gProtectStructs[gBattlerAttacker].confusionSelfDmg
             && TARGET_TURN_DAMAGED
             && IsBattlerAlive(battler))
            {
                if (gBattleMons[gBattlerTarget].species == SPECIES_CRAMORANT_GORGING)
                {
                    gBattleStruct->changedSpecies[gBattlerPartyIndexes[gBattlerTarget]] = gBattleMons[gBattlerTarget].species;
                    gBattleMons[gBattlerTarget].species = SPECIES_CRAMORANT;
                    if (GetBattlerAbility(gBattlerAttacker) != ABILITY_MAGIC_GUARD)
                    {
                        gBattleMoveDamage = gBattleMons[gBattlerAttacker].maxHP / 4;
                        if (gBattleMoveDamage == 0)
                            gBattleMoveDamage = 1;
                    }
                    BattleScriptPushCursor();
                    gBattlescriptCurrInstr = BattleScript_GulpMissileGorging;
                    effect++;
                }
                else if (gBattleMons[gBattlerTarget].species == SPECIES_CRAMORANT_GULPING)
                {
                    gBattleStruct->changedSpecies[gBattlerPartyIndexes[gBattlerTarget]] = gBattleMons[gBattlerTarget].species;
                    gBattleMons[gBattlerTarget].species = SPECIES_CRAMORANT;
                    if (GetBattlerAbility(gBattlerAttacker) != ABILITY_MAGIC_GUARD)
                    {
                        gBattleMoveDamage = gBattleMons[gBattlerAttacker].maxHP / 4;
                        if (gBattleMoveDamage == 0)
                            gBattleMoveDamage = 1;
                    }
                    BattleScriptPushCursor();
                    gBattlescriptCurrInstr = BattleScript_GulpMissileGulping;
                    effect++;
                }
            }
            break;
        }
        break;
    case ABILITYEFFECT_MOVE_END_ATTACKER: // Same as above, but for attacker
        switch (gLastUsedAbility)
        {
        case ABILITY_POISON_TOUCH:
            if (!(gMoveResultFlags & MOVE_RESULT_NO_EFFECT)
             && gBattleMons[gBattlerTarget].hp != 0
             && !gProtectStructs[gBattlerTarget].confusionSelfDmg
             && CanBePoisoned(gBattlerTarget)
             && IsMoveMakingContact(move, gBattlerAttacker)
             && (Random() % 3) == 0)
            {
                gBattleScripting.moveEffect = MOVE_EFFECT_POISON;
                PREPARE_ABILITY_BUFFER(gBattleTextBuff1, gLastUsedAbility);
                BattleScriptPushCursor();
                gBattlescriptCurrInstr = BattleScript_AbilityStatusEffect;
                gHitMarker |= HITMARKER_IGNORE_SAFEGUARD;
                effect++;
            }
            break;
        case ABILITY_STENCH:
            if (!(gMoveResultFlags & MOVE_RESULT_NO_EFFECT)
             && gBattleMons[gBattlerTarget].hp != 0
             && !gProtectStructs[gBattlerAttacker].confusionSelfDmg
             && (Random() % 10) == 0
             && !IS_MOVE_STATUS(move)
             && !sMovesNotAffectedByStench[gCurrentMove])
            {
                gBattleScripting.moveEffect = MOVE_EFFECT_FLINCH;
                BattleScriptPushCursor();
                SetMoveEffect(FALSE, 0);
                BattleScriptPop();
                effect++;
            }
            break;
        case ABILITY_GULP_MISSILE:
            if (((gCurrentMove == MOVE_SURF && TARGET_TURN_DAMAGED) || gStatuses3[gBattlerAttacker] & STATUS3_UNDERWATER)
             && (effect = ShouldChangeFormHpBased(gBattlerAttacker)))
            {
                BattleScriptPushCursor();
                gBattlescriptCurrInstr = BattleScript_AttackerFormChange;
                effect++;
            }
            break;
        }
        break;
    case ABILITYEFFECT_MOVE_END_OTHER: // Abilities that activate on *another* battler's moveend: Dancer, Soul-Heart, Receiver, Symbiosis
        switch (GetBattlerAbility(battler))
        {
        case ABILITY_DANCER:
            if (IsBattlerAlive(battler)
             && (gBattleMoves[gCurrentMove].flags & FLAG_DANCE)
             && !gSpecialStatuses[battler].dancerUsedMove
             && gBattlerAttacker != battler)
            {
                // Set bit and save Dancer mon's original target
                gSpecialStatuses[battler].dancerUsedMove = 1;
                gSpecialStatuses[battler].dancerOriginalTarget = *(gBattleStruct->moveTarget + battler) | 0x4;
                gBattleStruct->atkCancellerTracker = 0;
                gBattlerAttacker = gBattlerAbility = battler;
                gCalledMove = gCurrentMove;

                // Set the target to the original target of the mon that first used a Dance move
                gBattlerTarget = gBattleScripting.savedBattler & 0x3;

                // Make sure that the target isn't an ally - if it is, target the original user
                if (GetBattlerSide(gBattlerTarget) == GetBattlerSide(gBattlerAttacker))
                    gBattlerTarget = (gBattleScripting.savedBattler & 0xF0) >> 4;
                gHitMarker &= ~(HITMARKER_ATTACKSTRING_PRINTED);
                BattleScriptExecute(BattleScript_DancerActivates);
                effect++;
            }
            break;
        }
        break;
    case ABILITYEFFECT_IMMUNITY: // 5
        for (battler = 0; battler < gBattlersCount; battler++)
        {
            switch (gBattleMons[battler].ability)
            {
            case ABILITY_IMMUNITY:
                if (gBattleMons[battler].status1 & (STATUS1_POISON | STATUS1_TOXIC_POISON | STATUS1_TOXIC_COUNTER))
                {
                    StringCopy(gBattleTextBuff1, gStatusConditionString_PoisonJpn);
                    effect = 1;
                }
                break;
            case ABILITY_OWN_TEMPO:
                if (gBattleMons[battler].status2 & STATUS2_CONFUSION)
                {
                    StringCopy(gBattleTextBuff1, gStatusConditionString_ConfusionJpn);
                    effect = 2;
                }
                break;
            case ABILITY_LIMBER:
                if (gBattleMons[battler].status1 & STATUS1_PARALYSIS)
                {
                    StringCopy(gBattleTextBuff1, gStatusConditionString_ParalysisJpn);
                    effect = 1;
                }
                break;
            case ABILITY_INSOMNIA:
            case ABILITY_VITAL_SPIRIT:
                if (gBattleMons[battler].status1 & STATUS1_SLEEP)
                {
                    gBattleMons[battler].status2 &= ~(STATUS2_NIGHTMARE);
                    StringCopy(gBattleTextBuff1, gStatusConditionString_SleepJpn);
                    effect = 1;
                }
                break;
            case ABILITY_WATER_VEIL:
            case ABILITY_WATER_BUBBLE:
                if (gBattleMons[battler].status1 & STATUS1_BURN)
                {
                    StringCopy(gBattleTextBuff1, gStatusConditionString_BurnJpn);
                    effect = 1;
                }
                break;
            case ABILITY_MAGMA_ARMOR:
                if (gBattleMons[battler].status1 & STATUS1_FREEZE)
                {
                    StringCopy(gBattleTextBuff1, gStatusConditionString_IceJpn);
                    effect = 1;
                }
                break;
            case ABILITY_OBLIVIOUS:
                if (gBattleMons[battler].status2 & STATUS2_INFATUATION)
                    effect = 3;
                else if (gDisableStructs[battler].tauntTimer != 0)
                    effect = 4;
                break;
            }
            if (effect)
            {
                switch (effect)
                {
                case 1: // status cleared
                    gBattleMons[battler].status1 = 0;
                    BattleScriptPushCursor();
                    gBattlescriptCurrInstr = BattleScript_AbilityCuredStatus;
                    break;
                case 2: // get rid of confusion
                    gBattleMons[battler].status2 &= ~(STATUS2_CONFUSION);
                    BattleScriptPushCursor();
                    gBattlescriptCurrInstr = BattleScript_AbilityCuredStatus;
                    break;
                case 3: // get rid of infatuation
                    gBattleMons[battler].status2 &= ~(STATUS2_INFATUATION);
                    BattleScriptPushCursor();
                    gBattlescriptCurrInstr = BattleScript_BattlerGotOverItsInfatuation;
                    break;
                case 4: // get rid of taunt
                    gDisableStructs[battler].tauntTimer = 0;
                    BattleScriptPushCursor();
                    gBattlescriptCurrInstr = BattleScript_BattlerShookOffTaunt;
                    break;
                }

                gBattleScripting.battler = gActiveBattler = gBattlerAbility = battler;
                BtlController_EmitSetMonData(0, REQUEST_STATUS_BATTLE, 0, 4, &gBattleMons[gActiveBattler].status1);
                MarkBattlerForControllerExec(gActiveBattler);
                return effect;
            }
        }
        break;
    case ABILITYEFFECT_FORECAST: // 6
        for (battler = 0; battler < gBattlersCount; battler++)
        {
            if (gBattleMons[battler].ability == ABILITY_FORECAST || gBattleMons[battler].ability == ABILITY_FLOWER_GIFT)
            {
                effect = TryWeatherFormChange(battler);
                if (effect)
                {
                    BattleScriptPushCursorAndCallback(BattleScript_CastformChange);
                    gBattleScripting.battler = battler;
                    gBattleStruct->formToChangeInto = effect - 1;
                    return effect;
                }
            }
        }
        break;
    case ABILITYEFFECT_SYNCHRONIZE:
        if (gLastUsedAbility == ABILITY_SYNCHRONIZE && (gHitMarker & HITMARKER_SYNCHRONISE_EFFECT))
        {
            gHitMarker &= ~(HITMARKER_SYNCHRONISE_EFFECT);

            if (!(gBattleMons[gBattlerAttacker].status1 & STATUS1_ANY))
            {
                gBattleStruct->synchronizeMoveEffect &= ~(MOVE_EFFECT_AFFECTS_USER | MOVE_EFFECT_CERTAIN);
                if (gBattleStruct->synchronizeMoveEffect == MOVE_EFFECT_TOXIC)
                    gBattleStruct->synchronizeMoveEffect = MOVE_EFFECT_POISON;

                gBattleScripting.moveEffect = gBattleStruct->synchronizeMoveEffect + MOVE_EFFECT_AFFECTS_USER;
                gBattleScripting.battler = gBattlerAbility = gBattlerTarget;
                PREPARE_ABILITY_BUFFER(gBattleTextBuff1, ABILITY_SYNCHRONIZE);
                BattleScriptPushCursor();
                gBattlescriptCurrInstr = BattleScript_SynchronizeActivates;
                gHitMarker |= HITMARKER_IGNORE_SAFEGUARD;
                effect++;
            }
        }
        break;
    case ABILITYEFFECT_ATK_SYNCHRONIZE: // 8
        if (gLastUsedAbility == ABILITY_SYNCHRONIZE && (gHitMarker & HITMARKER_SYNCHRONISE_EFFECT))
        {
            gHitMarker &= ~(HITMARKER_SYNCHRONISE_EFFECT);

            if (!(gBattleMons[gBattlerTarget].status1 & STATUS1_ANY))
            {
                gBattleStruct->synchronizeMoveEffect &= ~(MOVE_EFFECT_AFFECTS_USER | MOVE_EFFECT_CERTAIN);
                if (gBattleStruct->synchronizeMoveEffect == MOVE_EFFECT_TOXIC)
                    gBattleStruct->synchronizeMoveEffect = MOVE_EFFECT_POISON;

                gBattleScripting.moveEffect = gBattleStruct->synchronizeMoveEffect;
                gBattleScripting.battler = gBattlerAbility = gBattlerAttacker;
                PREPARE_ABILITY_BUFFER(gBattleTextBuff1, ABILITY_SYNCHRONIZE);
                BattleScriptPushCursor();
                gBattlescriptCurrInstr = BattleScript_SynchronizeActivates;
                gHitMarker |= HITMARKER_IGNORE_SAFEGUARD;
                effect++;
            }
        }
        break;
    case ABILITYEFFECT_INTIMIDATE1:
    case ABILITYEFFECT_INTIMIDATE2:
        for (i = 0; i < gBattlersCount; i++)
        {
            if (gBattleMons[i].ability == ABILITY_INTIMIDATE && gBattleResources->flags->flags[i] & RESOURCE_FLAG_INTIMIDATED)
            {
                gLastUsedAbility = ABILITY_INTIMIDATE;
                gBattleResources->flags->flags[i] &= ~(RESOURCE_FLAG_INTIMIDATED);
                if (caseID == ABILITYEFFECT_INTIMIDATE1)
                {
                    BattleScriptPushCursorAndCallback(BattleScript_IntimidateActivatesEnd3);
                }
                else
                {
                    BattleScriptPushCursor();
                    gBattlescriptCurrInstr = BattleScript_IntimidateActivates;
                }
                battler = gBattlerAbility = gBattleStruct->intimidateBattler = i;
                effect++;
                break;
            }
        }
        break;
    case ABILITYEFFECT_TRACE1:
    case ABILITYEFFECT_TRACE2:
        for (i = 0; i < gBattlersCount; i++)
        {
            if (gBattleMons[i].ability == ABILITY_TRACE && (gBattleResources->flags->flags[i] & RESOURCE_FLAG_TRACED))
            {
                u8 side = (GetBattlerPosition(i) ^ BIT_SIDE) & BIT_SIDE; // side of the opposing pokemon
                u8 target1 = GetBattlerAtPosition(side);
                u8 target2 = GetBattlerAtPosition(side + BIT_FLANK);

                if (gBattleTypeFlags & BATTLE_TYPE_DOUBLE)
                {
                    if (!sAbilitiesNotTraced[gBattleMons[target1].ability] && gBattleMons[target1].hp != 0
                     && !sAbilitiesNotTraced[gBattleMons[target2].ability] && gBattleMons[target2].hp != 0)
                        gActiveBattler = GetBattlerAtPosition(((Random() & 1) * 2) | side), effect++;
                    else if (!sAbilitiesNotTraced[gBattleMons[target1].ability] && gBattleMons[target1].hp != 0)
                        gActiveBattler = target1, effect++;
                    else if (!sAbilitiesNotTraced[gBattleMons[target2].ability] && gBattleMons[target2].hp != 0)
                        gActiveBattler = target2, effect++;
                }
                else
                {
                    if (!sAbilitiesNotTraced[gBattleMons[target1].ability] && gBattleMons[target1].hp != 0)
                        gActiveBattler = target1, effect++;
                }

                if (effect)
                {
                    if (caseID == ABILITYEFFECT_TRACE1)
                    {
                        BattleScriptPushCursorAndCallback(BattleScript_TraceActivatesEnd3);
                    }
                    else
                    {
                        BattleScriptPushCursor();
                        gBattlescriptCurrInstr = BattleScript_TraceActivates;
                    }
                    gBattleResources->flags->flags[i] &= ~(RESOURCE_FLAG_TRACED);
                    gBattleStruct->tracedAbility[i] = gLastUsedAbility = gBattleMons[gActiveBattler].ability;
                    battler = gBattlerAbility = gBattleScripting.battler = i;

                    PREPARE_MON_NICK_WITH_PREFIX_BUFFER(gBattleTextBuff1, gActiveBattler, gBattlerPartyIndexes[gActiveBattler])
                    PREPARE_ABILITY_BUFFER(gBattleTextBuff2, gLastUsedAbility)
                    break;
                }
            }
        }
        break;
    }

    if (effect && gLastUsedAbility != 0xFF)
        RecordAbilityBattle(battler, gLastUsedAbility);
    if (effect && caseID <= ABILITYEFFECT_MOVE_END)
        gBattlerAbility = battler;

    return effect;
}

u32 GetBattlerAbility(u8 battlerId)
{
    if (gStatuses3[battlerId] & STATUS3_GASTRO_ACID)
        return ABILITY_NONE;
    else if ((((gBattleMons[gBattlerAttacker].ability == ABILITY_MOLD_BREAKER
            || gBattleMons[gBattlerAttacker].ability == ABILITY_TERAVOLT
            || gBattleMons[gBattlerAttacker].ability == ABILITY_TURBOBLAZE)
            && !(gStatuses3[gBattlerAttacker] & STATUS3_GASTRO_ACID))
            || gBattleMoves[gCurrentMove].flags & FLAG_TARGET_ABILITY_IGNORED)
            && sAbilitiesAffectedByMoldBreaker[gBattleMons[battlerId].ability]
            && gBattlerByTurnOrder[gCurrentTurnActionNumber] == gBattlerAttacker
            && gActionsByTurnOrder[gBattlerByTurnOrder[gBattlerAttacker]] == B_ACTION_USE_MOVE
            && gCurrentTurnActionNumber < gBattlersCount)
        return ABILITY_NONE;
    else
        return gBattleMons[battlerId].ability;
}

u32 IsAbilityOnSide(u32 battlerId, u32 ability)
{
    if (IsBattlerAlive(battlerId) && GetBattlerAbility(battlerId) == ability)
        return battlerId + 1;
    else if (IsBattlerAlive(BATTLE_PARTNER(battlerId)) && GetBattlerAbility(BATTLE_PARTNER(battlerId)) == ability)
        return BATTLE_PARTNER(battlerId) + 1;
    else
        return 0;
}

u32 IsAbilityOnOpposingSide(u32 battlerId, u32 ability)
{
    return IsAbilityOnSide(BATTLE_OPPOSITE(battlerId), ability);
}

u32 IsAbilityOnField(u32 ability)
{
    u32 i;

    for (i = 0; i < gBattlersCount; i++)
    {
        if (IsBattlerAlive(i) && GetBattlerAbility(i) == ability)
            return i + 1;
    }

    return 0;
}

u32 IsAbilityOnFieldExcept(u32 battlerId, u32 ability)
{
    u32 i;

    for (i = 0; i < gBattlersCount; i++)
    {
        if (i != battlerId && IsBattlerAlive(i) && GetBattlerAbility(i) == ability)
            return i + 1;
    }

    return 0;
}

u32 IsAbilityPreventingEscape(u32 battlerId)
{
    u32 id;
    #if B_GHOSTS_ESCAPE >= GEN_6
        if (IS_BATTLER_OF_TYPE(battlerId, TYPE_GHOST))
            return 0;
    #endif
    #if B_SHADOW_TAG_ESCAPE >= GEN_4
        if ((id = IsAbilityOnOpposingSide(battlerId, ABILITY_SHADOW_TAG)) && gBattleMons[battlerId].ability != ABILITY_SHADOW_TAG)
    #else
        if (id = IsAbilityOnOpposingSide(battlerId, ABILITY_SHADOW_TAG))
    #endif
        return id;
    if ((id = IsAbilityOnOpposingSide(battlerId, ABILITY_ARENA_TRAP)) && IsBattlerGrounded(battlerId))
        return id;
    if ((id = IsAbilityOnOpposingSide(battlerId, ABILITY_MAGNET_PULL)) && IS_BATTLER_OF_TYPE(battlerId, TYPE_STEEL))
        return id;

    return 0;
}

bool32 CanBattlerEscape(u32 battlerId) // no ability check
{
    if (GetBattlerHoldEffect(battlerId, TRUE) == HOLD_EFFECT_SHED_SHELL)
        return TRUE;
    else if ((B_GHOSTS_ESCAPE >= GEN_6 && !IS_BATTLER_OF_TYPE(battlerId, TYPE_GHOST)) && gBattleMons[battlerId].status2 & (STATUS2_ESCAPE_PREVENTION | STATUS2_WRAPPED))
        return FALSE;
    else if (gStatuses3[battlerId] & STATUS3_ROOTED)
        return FALSE;
    else if (gFieldStatuses & STATUS_FIELD_FAIRY_LOCK)
        return FALSE;
    else
        return TRUE;
}

void BattleScriptExecute(const u8 *BS_ptr)
{
    gBattlescriptCurrInstr = BS_ptr;
    gBattleResources->battleCallbackStack->function[gBattleResources->battleCallbackStack->size++] = gBattleMainFunc;
    gBattleMainFunc = RunBattleScriptCommands_PopCallbacksStack;
    gCurrentActionFuncId = 0;
}

void BattleScriptPushCursorAndCallback(const u8 *BS_ptr)
{
    BattleScriptPushCursor();
    gBattlescriptCurrInstr = BS_ptr;
    gBattleResources->battleCallbackStack->function[gBattleResources->battleCallbackStack->size++] = gBattleMainFunc;
    gBattleMainFunc = RunBattleScriptCommands;
}

enum
{
    ITEM_NO_EFFECT, // 0
    ITEM_STATUS_CHANGE, // 1
    ITEM_EFFECT_OTHER, // 2
    ITEM_PP_CHANGE, // 3
    ITEM_HP_CHANGE, // 4
    ITEM_STATS_CHANGE, // 5
};

bool32 IsBattlerTerrainAffected(u8 battlerId, u32 terrainFlag)
{
    if (!(gFieldStatuses & terrainFlag))
        return FALSE;
    else if (gStatuses3[battlerId] & STATUS3_SEMI_INVULNERABLE)
        return FALSE;
    
    return IsBattlerGrounded(battlerId);
}

bool32 CanSleep(u8 battlerId)
{
    u16 ability = GetBattlerAbility(battlerId);
    if (ability == ABILITY_INSOMNIA
      || ability == ABILITY_VITAL_SPIRIT
      || ability == ABILITY_COMATOSE
      || gSideStatuses[GetBattlerSide(battlerId)] & SIDE_STATUS_SAFEGUARD
      || gBattleMons[battlerId].status1 & STATUS1_ANY
      || IsAbilityOnSide(battlerId, ABILITY_SWEET_VEIL)
      || IsAbilityStatusProtected(battlerId)
      || IsBattlerTerrainAffected(battlerId, STATUS_FIELD_ELECTRIC_TERRAIN | STATUS_FIELD_MISTY_TERRAIN))
        return FALSE;
    return TRUE;
}

bool32 CanBePoisoned(u8 battlerId)
{
    u16 ability = GetBattlerAbility(battlerId);
    if (IS_BATTLER_OF_TYPE(battlerId, TYPE_POISON)
     || IS_BATTLER_OF_TYPE(battlerId, TYPE_STEEL)
     || gSideStatuses[GetBattlerSide(battlerId)] & SIDE_STATUS_SAFEGUARD
     || gBattleMons[battlerId].status1 & STATUS1_ANY
     || ability == ABILITY_IMMUNITY
     || ability == ABILITY_COMATOSE
     || gBattleMons[battlerId].status1 & STATUS1_ANY
     || IsAbilityStatusProtected(battlerId)
     || IsBattlerTerrainAffected(battlerId, STATUS_FIELD_MISTY_TERRAIN))
        return FALSE;
    return TRUE;
}

bool32 CanBeBurned(u8 battlerId)
{
    u16 ability = GetBattlerAbility(battlerId);
    if (IS_BATTLER_OF_TYPE(battlerId, TYPE_FIRE)
      || gSideStatuses[GetBattlerSide(battlerId)] & SIDE_STATUS_SAFEGUARD
      || gBattleMons[battlerId].status1 & STATUS1_ANY
      || ability == ABILITY_WATER_VEIL
      || ability == ABILITY_WATER_BUBBLE
      || ability == ABILITY_COMATOSE
      || IsAbilityStatusProtected(battlerId)
      || IsBattlerTerrainAffected(battlerId, STATUS_FIELD_MISTY_TERRAIN))
        return FALSE;
    return TRUE;
}

bool32 CanBeParalyzed(u8 battlerId)
{
    u16 ability = GetBattlerAbility(battlerId);
    if ((B_PARALYZE_ELECTRIC >= GEN_6 && IS_BATTLER_OF_TYPE(battlerId, TYPE_ELECTRIC))
      || gSideStatuses[GetBattlerSide(battlerId)] & SIDE_STATUS_SAFEGUARD
      || ability == ABILITY_LIMBER
      || ability == ABILITY_COMATOSE
      || gBattleMons[battlerId].status1 & STATUS1_ANY
      || IsAbilityStatusProtected(battlerId)
      || IsBattlerTerrainAffected(battlerId, STATUS_FIELD_MISTY_TERRAIN))
        return FALSE;
    return TRUE;
}

bool32 CanBeFrozen(u8 battlerId)
{
    u16 ability = GetBattlerAbility(battlerId);
    if (IS_BATTLER_OF_TYPE(battlerId, TYPE_ICE)
      || (WEATHER_HAS_EFFECT && gBattleWeather & WEATHER_SUN_ANY)
      || gSideStatuses[GetBattlerSide(battlerId)] & SIDE_STATUS_SAFEGUARD
      || ability == ABILITY_MAGMA_ARMOR
      || ability == ABILITY_COMATOSE
      || gBattleMons[battlerId].status1 & STATUS1_ANY
      || IsAbilityStatusProtected(battlerId)
      || IsBattlerTerrainAffected(battlerId, STATUS_FIELD_MISTY_TERRAIN))
        return FALSE;
    return TRUE;
}

bool32 CanBeConfused(u8 battlerId)
{
    if (GetBattlerAbility(gEffectBattler) == ABILITY_OWN_TEMPO
      || gBattleMons[gEffectBattler].status2 & STATUS2_CONFUSION
      || IsBattlerTerrainAffected(battlerId, STATUS_FIELD_MISTY_TERRAIN))
        return FALSE;
    return TRUE;
}

// second argument is 1/X of current hp compared to max hp
bool32 HasEnoughHpToEatBerry(u32 battlerId, u32 hpFraction, u32 itemId)
{
    bool32 isBerry = (ItemId_GetPocket(itemId) == POCKET_BERRIES);

    if (gBattleMons[battlerId].hp == 0)
        return FALSE;
    if (gBattleScripting.overrideBerryRequirements)
        return TRUE;
    // Unnerve prevents consumption of opponents' berries.
    if (isBerry && IsUnnerveAbilityOnOpposingSide(battlerId))
        return FALSE;
    if (gBattleMons[battlerId].hp <= gBattleMons[battlerId].maxHP / hpFraction)
        return TRUE;

    if (hpFraction <= 4 && GetBattlerAbility(battlerId) == ABILITY_GLUTTONY && isBerry
         && gBattleMons[battlerId].hp <= gBattleMons[battlerId].maxHP / 2)
    {
        RecordAbilityBattle(battlerId, ABILITY_GLUTTONY);
        return TRUE;
    }

    return FALSE;
}

static u8 HealConfuseBerry(u32 battlerId, u32 itemId, u8 flavorId, bool32 end2)
{
    if (HasEnoughHpToEatBerry(battlerId, 2, itemId))
    {
        PREPARE_FLAVOR_BUFFER(gBattleTextBuff1, flavorId);

        gBattleMoveDamage = gBattleMons[battlerId].maxHP / GetBattlerHoldEffectParam(battlerId);
        if (gBattleMoveDamage == 0)
            gBattleMoveDamage = 1;
        gBattleMoveDamage *= -1;

        if (GetBattlerAbility(battlerId) == ABILITY_RIPEN)
        {
            gBattleMoveDamage *= 2;
            gBattlerAbility = battlerId;
        }
        gBattleScripting.battler = battlerId;
        if (end2)
        {
            if (GetFlavorRelationByPersonality(gBattleMons[battlerId].personality, flavorId) < 0)
                BattleScriptExecute(BattleScript_BerryConfuseHealEnd2);
            else
                BattleScriptExecute(BattleScript_ItemHealHP_RemoveItemEnd2);
        }
        else
        {
            BattleScriptPushCursor();
            if (GetFlavorRelationByPersonality(gBattleMons[battlerId].personality, flavorId) < 0)
                gBattlescriptCurrInstr = BattleScript_BerryConfuseHealRet;
            else
                gBattlescriptCurrInstr = BattleScript_ItemHealHP_RemoveItemRet;
        }

        return ITEM_HP_CHANGE;
    }
    return 0;
}

static u8 StatRaiseBerry(u32 battlerId, u32 itemId, u32 statId, bool32 end2)
{
    if (CompareStat(battlerId, statId, MAX_STAT_STAGE, CMP_LESS_THAN) && HasEnoughHpToEatBerry(battlerId, GetBattlerHoldEffectParam(battlerId), itemId))
    {
        BufferStatChange(battlerId, statId, STRINGID_STATROSE);
        gEffectBattler = battlerId;
        if (GetBattlerAbility(battlerId) == ABILITY_RIPEN)
            SET_STATCHANGER(statId, 2, FALSE);
        else
            SET_STATCHANGER(statId, 1, FALSE);

        gBattleScripting.animArg1 = 14 + statId;
        gBattleScripting.animArg2 = 0;

        if (end2)
        {
            BattleScriptExecute(BattleScript_BerryStatRaiseEnd2);
        }
        else
        {
            BattleScriptPushCursor();
            gBattlescriptCurrInstr = BattleScript_BerryStatRaiseRet;
        }
        return ITEM_STATS_CHANGE;
    }
    return 0;
}

static u8 RandomStatRaiseBerry(u32 battlerId, u32 itemId, bool32 end2)
{
    s32 i;
    u16 stringId;

    for (i = 0; i < 5; i++)
    {
        if (CompareStat(battlerId, STAT_ATK + i, MAX_STAT_STAGE, CMP_LESS_THAN))
            break;
    }
    if (i != 5 && HasEnoughHpToEatBerry(battlerId, GetBattlerHoldEffectParam(battlerId), itemId))
    {
        do
        {
            i = Random() % 5;
        } while (!CompareStat(battlerId, STAT_ATK + i, MAX_STAT_STAGE, CMP_LESS_THAN));

        PREPARE_STAT_BUFFER(gBattleTextBuff1, i + 1);
        stringId = (GetBattlerAbility(battlerId) == ABILITY_CONTRARY) ? STRINGID_STATFELL : STRINGID_STATROSE;
        gBattleTextBuff2[0] = B_BUFF_PLACEHOLDER_BEGIN;
        gBattleTextBuff2[1] = B_BUFF_STRING;
        gBattleTextBuff2[2] = STRINGID_STATSHARPLY;
        gBattleTextBuff2[3] = STRINGID_STATSHARPLY >> 8;
        gBattleTextBuff2[4] = B_BUFF_STRING;
        gBattleTextBuff2[5] = stringId;
        gBattleTextBuff2[6] = stringId >> 8;
        gBattleTextBuff2[7] = EOS;
        gEffectBattler = battlerId;
        if (GetBattlerAbility(battlerId) == ABILITY_RIPEN)
            SET_STATCHANGER(i + 1, 4, FALSE);
        else
            SET_STATCHANGER(i + 1, 2, FALSE);

        gBattleScripting.animArg1 = 0x21 + i + 6;
        gBattleScripting.animArg2 = 0;
        if (end2)
        {
            BattleScriptExecute(BattleScript_BerryStatRaiseEnd2);
        }
        else
        {
            BattleScriptPushCursor();
            gBattlescriptCurrInstr = BattleScript_BerryStatRaiseRet;
        }
        
        return ITEM_STATS_CHANGE;
    }
    return 0;
}

static u8 TrySetMicleBerry(u32 battlerId, u32 itemId, bool32 end2)
{
    if (HasEnoughHpToEatBerry(battlerId, 4, itemId))
    {
        gProtectStructs[battlerId].micle = TRUE;  // battler's next attack has increased accuracy

        if (end2)
        {
            BattleScriptExecute(BattleScript_MicleBerryActivateEnd2);
        }
        else
        {
            BattleScriptPushCursor();
            gBattlescriptCurrInstr = BattleScript_MicleBerryActivateRet;
        }
        return ITEM_EFFECT_OTHER;
    }
    return 0;
}

static u8 DamagedStatBoostBerryEffect(u8 battlerId, u8 statId, u8 split)
{
    if (IsBattlerAlive(battlerId)
     && TARGET_TURN_DAMAGED
     && CompareStat(battlerId, statId, MAX_STAT_STAGE, CMP_LESS_THAN)
     && !DoesSubstituteBlockMove(gBattlerAttacker, battlerId, gCurrentMove)
     && GetBattleMoveSplit(gCurrentMove) == split)
    {
        BufferStatChange(battlerId, statId, STRINGID_STATROSE);

        gEffectBattler = battlerId;
        if (GetBattlerAbility(battlerId) == ABILITY_RIPEN)
            SET_STATCHANGER(statId, 2, FALSE);
        else
            SET_STATCHANGER(statId, 1, FALSE);

        gBattleScripting.animArg1 = 14 + statId;
        gBattleScripting.animArg2 = 0;
        BattleScriptPushCursor();
        gBattlescriptCurrInstr = BattleScript_BerryStatRaiseRet;
        return ITEM_STATS_CHANGE;
    }
    return 0;
}

u8 TryHandleSeed(u8 battler, u32 terrainFlag, u8 statId, u16 itemId, bool32 execute)
{
    if (gFieldStatuses & terrainFlag && CompareStat(battler, statId, MAX_STAT_STAGE, CMP_LESS_THAN))
    {
        BufferStatChange(battler, statId, STRINGID_STATROSE);
        gLastUsedItem = itemId; // For surge abilities
        gEffectBattler = gBattleScripting.battler = battler;
        SET_STATCHANGER(statId, 1, FALSE);
        gBattleScripting.animArg1 = 0xE + statId;
        gBattleScripting.animArg2 = 0;
        if (execute)
        {
            BattleScriptExecute(BattleScript_BerryStatRaiseEnd2);
        }
        else
        {
            BattleScriptPushCursor();
            gBattlescriptCurrInstr = BattleScript_BerryStatRaiseRet;
        }
        return ITEM_STATS_CHANGE;
    }
    return 0;
}

static u8 ItemHealHp(u32 battlerId, u32 itemId, bool32 end2, bool32 percentHeal)
{
    if (HasEnoughHpToEatBerry(battlerId, 2, itemId)
      && !(gBattleScripting.overrideBerryRequirements && gBattleMons[battlerId].hp == gBattleMons[battlerId].maxHP))
    {
        if (percentHeal)
            gBattleMoveDamage = (gBattleMons[battlerId].maxHP * GetBattlerHoldEffectParam(battlerId) / 100) * -1;
        else
            gBattleMoveDamage = GetBattlerHoldEffectParam(battlerId) * -1;

        // check ripen
        if (ItemId_GetPocket(itemId) == POCKET_BERRIES && GetBattlerAbility(battlerId) == ABILITY_RIPEN)
            gBattleMoveDamage *= 2;

        gBattlerAbility = battlerId;    // in SWSH, berry juice shows ability pop up but has no effect. This is mimicked here
        if (end2)
        {
            BattleScriptExecute(BattleScript_ItemHealHP_RemoveItemEnd2);
        }
        else
        {
            BattleScriptPushCursor();
            gBattlescriptCurrInstr = BattleScript_ItemHealHP_RemoveItemRet;
        }
        return ITEM_HP_CHANGE;
    }
    return 0;
}

static bool32 UnnerveOn(u32 battlerId, u32 itemId)
{
    if (ItemId_GetPocket(itemId) == POCKET_BERRIES && IsUnnerveAbilityOnOpposingSide(battlerId))
        return TRUE;
    return FALSE;
}

static bool32 GetMentalHerbEffect(u8 battlerId)
{
    bool32 ret = FALSE;
    
    // Check infatuation
    if (gBattleMons[battlerId].status2 & STATUS2_INFATUATION)
    {
        gBattleMons[battlerId].status2 &= ~(STATUS2_INFATUATION);
        gBattleCommunication[MULTISTRING_CHOOSER] = B_MSG_MENTALHERBCURE_INFATUATION;  // STRINGID_TARGETGOTOVERINFATUATION
        StringCopy(gBattleTextBuff1, gStatusConditionString_LoveJpn);
        ret = TRUE;
    }
    #if B_MENTAL_HERB >= GEN_5
        // Check taunt
        if (gDisableStructs[battlerId].tauntTimer != 0)
        {
            gDisableStructs[battlerId].tauntTimer = gDisableStructs[battlerId].tauntTimer2 = 0;
            gBattleCommunication[MULTISTRING_CHOOSER] = B_MSG_MENTALHERBCURE_TAUNT;
            PREPARE_MOVE_BUFFER(gBattleTextBuff1, MOVE_TAUNT);
            ret = TRUE;
        }
        // Check encore
        if (gDisableStructs[battlerId].encoreTimer != 0)
        {
            gDisableStructs[battlerId].encoredMove = 0;
            gDisableStructs[battlerId].encoreTimerStartValue = gDisableStructs[battlerId].encoreTimer = 0;
            gBattleCommunication[MULTISTRING_CHOOSER] = B_MSG_MENTALHERBCURE_ENCORE;   // STRINGID_PKMNENCOREENDED
            ret = TRUE;
        }
        // Check torment
        if (gBattleMons[battlerId].status2 & STATUS2_TORMENT)
        {
            gBattleMons[battlerId].status2 &= ~(STATUS2_TORMENT);
            gBattleCommunication[MULTISTRING_CHOOSER] = B_MSG_MENTALHERBCURE_TORMENT;
            ret = TRUE;
        }
        // Check heal block
        if (gStatuses3[battlerId] & STATUS3_HEAL_BLOCK)
        {
            gStatuses3[battlerId] &= ~(STATUS3_HEAL_BLOCK);
            gBattleCommunication[MULTISTRING_CHOOSER] = B_MSG_MENTALHERBCURE_HEALBLOCK;
            ret = TRUE;
        }
        // Check disable
        if (gDisableStructs[battlerId].disableTimer != 0)
        {
            gDisableStructs[battlerId].disableTimer = gDisableStructs[battlerId].disableTimerStartValue = 0;
            gDisableStructs[battlerId].disabledMove = 0;
            gBattleCommunication[MULTISTRING_CHOOSER] = B_MSG_MENTALHERBCURE_DISABLE;
            ret = TRUE;
        }
    #endif
    return ret;
}

u8 ItemBattleEffects(u8 caseID, u8 battlerId, bool8 moveTurn)
{
    int i = 0, moveType;
    u8 effect = ITEM_NO_EFFECT;
    u8 changedPP = 0;
    u8 battlerHoldEffect, atkHoldEffect;
    u8 atkHoldEffectParam;
    u16 atkItem;

    gLastUsedItem = gBattleMons[battlerId].item;
    battlerHoldEffect = GetBattlerHoldEffect(battlerId, TRUE);

    atkItem = gBattleMons[gBattlerAttacker].item;
    atkHoldEffect = GetBattlerHoldEffect(gBattlerAttacker, TRUE);
    atkHoldEffectParam = GetBattlerHoldEffectParam(gBattlerAttacker);

    switch (caseID)
    {
    case ITEMEFFECT_ON_SWITCH_IN:
        if (!gSpecialStatuses[battlerId].switchInItemDone)
        {
            switch (battlerHoldEffect)
            {
            case HOLD_EFFECT_DOUBLE_PRIZE:
                if (GetBattlerSide(battlerId) == B_SIDE_PLAYER && !gBattleStruct->moneyMultiplierItem)
                {
                    gBattleStruct->moneyMultiplier *= 2;
                    gBattleStruct->moneyMultiplierItem = 1;
                }
                break;
            case HOLD_EFFECT_RESTORE_STATS:
                for (i = 0; i < NUM_BATTLE_STATS; i++)
                {
                    if (gBattleMons[battlerId].statStages[i] < DEFAULT_STAT_STAGE)
                    {
                        gBattleMons[battlerId].statStages[i] = DEFAULT_STAT_STAGE;
                        effect = ITEM_STATS_CHANGE;
                    }
                }
                if (effect)
                {
                    gBattleScripting.battler = battlerId;
                    gPotentialItemEffectBattler = battlerId;
                    gActiveBattler = gBattlerAttacker = battlerId;
                    BattleScriptExecute(BattleScript_WhiteHerbEnd2);
                }
                break;
            case HOLD_EFFECT_CONFUSE_SPICY:
                if (B_BERRIES_INSTANT >= GEN_4)
                    effect = HealConfuseBerry(battlerId, gLastUsedItem, FLAVOR_SPICY, TRUE);
                break;
            case HOLD_EFFECT_CONFUSE_DRY:
                if (B_BERRIES_INSTANT >= GEN_4)
                    effect = HealConfuseBerry(battlerId, gLastUsedItem, FLAVOR_DRY, TRUE);
                break;
            case HOLD_EFFECT_CONFUSE_SWEET:
                if (B_BERRIES_INSTANT >= GEN_4)
                    effect = HealConfuseBerry(battlerId, gLastUsedItem, FLAVOR_SWEET, TRUE);
                break;
            case HOLD_EFFECT_CONFUSE_BITTER:
                if (B_BERRIES_INSTANT >= GEN_4)
                    effect = HealConfuseBerry(battlerId, gLastUsedItem, FLAVOR_BITTER, TRUE);
                break;
            case HOLD_EFFECT_CONFUSE_SOUR:
                if (B_BERRIES_INSTANT >= GEN_4)
                    effect = HealConfuseBerry(battlerId, gLastUsedItem, FLAVOR_SOUR, TRUE);
                break;
            case HOLD_EFFECT_ATTACK_UP:
                if (B_BERRIES_INSTANT >= GEN_4)
                    effect = StatRaiseBerry(battlerId, gLastUsedItem, STAT_ATK, TRUE);
                break;
            case HOLD_EFFECT_DEFENSE_UP:
                if (B_BERRIES_INSTANT >= GEN_4)
                    effect = StatRaiseBerry(battlerId, gLastUsedItem, STAT_DEF, TRUE);
                break;
            case HOLD_EFFECT_SPEED_UP:
                if (B_BERRIES_INSTANT >= GEN_4)
                    effect = StatRaiseBerry(battlerId, gLastUsedItem, STAT_SPEED, TRUE);
                break;
            case HOLD_EFFECT_SP_ATTACK_UP:
                if (B_BERRIES_INSTANT >= GEN_4)
                    effect = StatRaiseBerry(battlerId, gLastUsedItem, STAT_SPATK, TRUE);
                break;
            case HOLD_EFFECT_SP_DEFENSE_UP:
                if (B_BERRIES_INSTANT >= GEN_4)
                    effect = StatRaiseBerry(battlerId, gLastUsedItem, STAT_SPDEF, TRUE);
                break;
            case HOLD_EFFECT_CRITICAL_UP:
                if (B_BERRIES_INSTANT >= GEN_4 && !(gBattleMons[battlerId].status2 & STATUS2_FOCUS_ENERGY) && HasEnoughHpToEatBerry(battlerId, GetBattlerHoldEffectParam(battlerId), gLastUsedItem))
                {
                    gBattleMons[battlerId].status2 |= STATUS2_FOCUS_ENERGY;
                    BattleScriptExecute(BattleScript_BerryFocusEnergyEnd2);
                    effect = ITEM_EFFECT_OTHER;
                }
                break;
            case HOLD_EFFECT_RANDOM_STAT_UP:
                if (B_BERRIES_INSTANT >= GEN_4)
                    effect = RandomStatRaiseBerry(battlerId, gLastUsedItem, TRUE);
                break;
            case HOLD_EFFECT_CURE_PAR:
                if (B_BERRIES_INSTANT >= GEN_4 && gBattleMons[battlerId].status1 & STATUS1_PARALYSIS && !UnnerveOn(battlerId, gLastUsedItem))
                {
                    gBattleMons[battlerId].status1 &= ~(STATUS1_PARALYSIS);
                    BattleScriptExecute(BattleScript_BerryCurePrlzEnd2);
                    effect = ITEM_STATUS_CHANGE;
                }
                break;
            case HOLD_EFFECT_CURE_PSN:
                if (B_BERRIES_INSTANT >= GEN_4 && gBattleMons[battlerId].status1 & STATUS1_PSN_ANY && !UnnerveOn(battlerId, gLastUsedItem))
                {
                    gBattleMons[battlerId].status1 &= ~(STATUS1_PSN_ANY | STATUS1_TOXIC_COUNTER);
                    BattleScriptExecute(BattleScript_BerryCurePsnEnd2);
                    effect = ITEM_STATUS_CHANGE;
                }
                break;
            case HOLD_EFFECT_CURE_BRN:
                if (B_BERRIES_INSTANT >= GEN_4 && gBattleMons[battlerId].status1 & STATUS1_BURN && !UnnerveOn(battlerId, gLastUsedItem))
                {
                    gBattleMons[battlerId].status1 &= ~(STATUS1_BURN);
                    BattleScriptExecute(BattleScript_BerryCureBrnEnd2);
                    effect = ITEM_STATUS_CHANGE;
                }
                break;
            case HOLD_EFFECT_CURE_FRZ:
                if (B_BERRIES_INSTANT >= GEN_4 && gBattleMons[battlerId].status1 & STATUS1_FREEZE && !UnnerveOn(battlerId, gLastUsedItem))
                {
                    gBattleMons[battlerId].status1 &= ~(STATUS1_FREEZE);
                    BattleScriptExecute(BattleScript_BerryCureFrzEnd2);
                    effect = ITEM_STATUS_CHANGE;
                }
                break;
            case HOLD_EFFECT_CURE_SLP:
                if (B_BERRIES_INSTANT >= GEN_4 && gBattleMons[battlerId].status1 & STATUS1_SLEEP && !UnnerveOn(battlerId, gLastUsedItem))
                {
                    gBattleMons[battlerId].status1 &= ~(STATUS1_SLEEP);
                    gBattleMons[battlerId].status2 &= ~(STATUS2_NIGHTMARE);
                    BattleScriptExecute(BattleScript_BerryCureSlpEnd2);
                    effect = ITEM_STATUS_CHANGE;
                }
                break;
            case HOLD_EFFECT_CURE_STATUS:
                if (B_BERRIES_INSTANT >= GEN_4 && (gBattleMons[battlerId].status1 & STATUS1_ANY || gBattleMons[battlerId].status2 & STATUS2_CONFUSION) && !UnnerveOn(battlerId, gLastUsedItem))
                {
                    i = 0;
                    if (gBattleMons[battlerId].status1 & STATUS1_PSN_ANY)
                    {
                        StringCopy(gBattleTextBuff1, gStatusConditionString_PoisonJpn);
                        i++;
                    }
                    if (gBattleMons[battlerId].status1 & STATUS1_SLEEP)
                    {
                        gBattleMons[battlerId].status2 &= ~(STATUS2_NIGHTMARE);
                        StringCopy(gBattleTextBuff1, gStatusConditionString_SleepJpn);
                        i++;
                    }
                    if (gBattleMons[battlerId].status1 & STATUS1_PARALYSIS)
                    {
                        StringCopy(gBattleTextBuff1, gStatusConditionString_ParalysisJpn);
                        i++;
                    }
                    if (gBattleMons[battlerId].status1 & STATUS1_BURN)
                    {
                        StringCopy(gBattleTextBuff1, gStatusConditionString_BurnJpn);
                        i++;
                    }
                    if (gBattleMons[battlerId].status1 & STATUS1_FREEZE)
                    {
                        StringCopy(gBattleTextBuff1, gStatusConditionString_IceJpn);
                        i++;
                    }
                    if (gBattleMons[battlerId].status2 & STATUS2_CONFUSION)
                    {
                        StringCopy(gBattleTextBuff1, gStatusConditionString_ConfusionJpn);
                        i++;
                    }
                    if (!(i > 1))
                        gBattleCommunication[MULTISTRING_CHOOSER] = B_MSG_CURED_PROBLEM;
                    else
                        gBattleCommunication[MULTISTRING_CHOOSER] = B_MSG_NORMALIZED_STATUS;
                    gBattleMons[battlerId].status1 = 0;
                    gBattleMons[battlerId].status2 &= ~(STATUS2_CONFUSION);
                    BattleScriptExecute(BattleScript_BerryCureChosenStatusEnd2);
                    effect = ITEM_STATUS_CHANGE;
                }
                break;
            case HOLD_EFFECT_RESTORE_HP:
                if (B_BERRIES_INSTANT >= GEN_4)
                    effect = ItemHealHp(battlerId, gLastUsedItem, TRUE, FALSE);
                break;
            case HOLD_EFFECT_RESTORE_PCT_HP:
                if (B_BERRIES_INSTANT >= GEN_4)
                    effect = ItemHealHp(battlerId, gLastUsedItem, TRUE, TRUE);
                break;
            case HOLD_EFFECT_AIR_BALLOON:
                effect = ITEM_EFFECT_OTHER;
                gBattleScripting.battler = battlerId;
                BattleScriptPushCursorAndCallback(BattleScript_AirBaloonMsgIn);
                RecordItemEffectBattle(battlerId, HOLD_EFFECT_AIR_BALLOON);
                break;
            case HOLD_EFFECT_ROOM_SERVICE:
                if (TryRoomService(battlerId))
                {
                    BattleScriptExecute(BattleScript_BerryStatRaiseEnd2);
                    effect = ITEM_STATS_CHANGE;
                }
                break;
            case HOLD_EFFECT_SEEDS:
                switch (GetBattlerHoldEffectParam(battlerId))
                {
                case HOLD_EFFECT_PARAM_ELECTRIC_TERRAIN:
                    effect = TryHandleSeed(battlerId, STATUS_FIELD_ELECTRIC_TERRAIN, STAT_DEF, gLastUsedItem, TRUE);
                    break;
                case HOLD_EFFECT_PARAM_GRASSY_TERRAIN:
                    effect = TryHandleSeed(battlerId, STATUS_FIELD_GRASSY_TERRAIN, STAT_DEF, gLastUsedItem, TRUE);
                    break;
                case HOLD_EFFECT_PARAM_MISTY_TERRAIN:
                    effect = TryHandleSeed(battlerId, STATUS_FIELD_MISTY_TERRAIN, STAT_SPDEF, gLastUsedItem, TRUE);
                    break;
                case HOLD_EFFECT_PARAM_PSYCHIC_TERRAIN:
                    effect = TryHandleSeed(battlerId, STATUS_FIELD_PSYCHIC_TERRAIN, STAT_SPDEF, gLastUsedItem, TRUE);
                    break;
                }
                break;
            case HOLD_EFFECT_EJECT_PACK:
                if (gProtectStructs[battlerId].statFell
                 && gProtectStructs[battlerId].disableEjectPack == 0
                 && !(gCurrentMove == MOVE_PARTING_SHOT && CanBattlerSwitch(gBattlerAttacker))) // Does not activate if attacker used Parting Shot and can switch out
                {
                    gProtectStructs[battlerId].statFell = FALSE;
                    gActiveBattler = gBattleScripting.battler = battlerId;
                    effect = ITEM_STATS_CHANGE;
                    if (moveTurn)
                    {
                        BattleScriptPushCursor();
                        gBattlescriptCurrInstr = BattleScript_EjectPackActivate_Ret;
                    }
                    else
                    {
                        BattleScriptExecute(BattleScript_EjectPackActivate_End2);
                    }
                }
                break;
            }

            if (effect)
            {
                gSpecialStatuses[battlerId].switchInItemDone = 1;
                gActiveBattler = gBattlerAttacker = gPotentialItemEffectBattler = gBattleScripting.battler = battlerId;
                switch (effect)
                {
                case ITEM_STATUS_CHANGE:
                    BtlController_EmitSetMonData(0, REQUEST_STATUS_BATTLE, 0, 4, &gBattleMons[battlerId].status1);
                    MarkBattlerForControllerExec(gActiveBattler);
                    break;
                case ITEM_PP_CHANGE:
                    if (!(gBattleMons[battlerId].status2 & STATUS2_TRANSFORMED) && !(gDisableStructs[battlerId].mimickedMoves & gBitTable[i]))
                        gBattleMons[battlerId].pp[i] = changedPP;
                    break;
                }
            }
        }
        break;
    case 1:
        if (gBattleMons[battlerId].hp)
        {
            switch (battlerHoldEffect)
            {
            case HOLD_EFFECT_RESTORE_HP:
                if (!moveTurn)
                    effect = ItemHealHp(battlerId, gLastUsedItem, TRUE, FALSE);
                break;
            case HOLD_EFFECT_RESTORE_PCT_HP:
                if (!moveTurn)
                    effect = ItemHealHp(battlerId, gLastUsedItem, TRUE, TRUE);
                break;
            case HOLD_EFFECT_RESTORE_PP:
                if (!moveTurn)
                {
                    struct Pokemon *mon;
                    u8 ppBonuses;
                    u16 move;

                    mon = GetBattlerPartyData(battlerId);
                    for (i = 0; i < MAX_MON_MOVES; i++)
                    {
                        move = GetMonData(mon, MON_DATA_MOVE1 + i);
                        changedPP = GetMonData(mon, MON_DATA_PP1 + i);
                        ppBonuses = GetMonData(mon, MON_DATA_PP_BONUSES);
                        if (move && changedPP == 0)
                            break;
                    }
                    if (i != MAX_MON_MOVES)
                    {
                        u8 maxPP = CalculatePPWithBonus(move, ppBonuses, i);
                        u8 ppRestored = GetBattlerHoldEffectParam(battlerId);

                        if (GetBattlerAbility(battlerId) == ABILITY_RIPEN)
                        {
                            ppRestored *= 2;
                            gBattlerAbility = battlerId;
                        }
                        if (changedPP + ppRestored > maxPP)
                            changedPP = maxPP;
                        else
                            changedPP = changedPP + ppRestored;

                        PREPARE_MOVE_BUFFER(gBattleTextBuff1, move);

                        BattleScriptExecute(BattleScript_BerryPPHealEnd2);
                        BtlController_EmitSetMonData(0, i + REQUEST_PPMOVE1_BATTLE, 0, 1, &changedPP);
                        MarkBattlerForControllerExec(gActiveBattler);
                        effect = ITEM_PP_CHANGE;
                    }
                }
                break;
            case HOLD_EFFECT_RESTORE_STATS:
                for (i = 0; i < NUM_BATTLE_STATS; i++)
                {
                    if (gBattleMons[battlerId].statStages[i] < DEFAULT_STAT_STAGE)
                    {
                        gBattleMons[battlerId].statStages[i] = DEFAULT_STAT_STAGE;
                        effect = ITEM_STATS_CHANGE;
                    }
                }
                if (effect)
                {
                    gBattleScripting.battler = battlerId;
                    gPotentialItemEffectBattler = battlerId;
                    gActiveBattler = gBattlerAttacker = battlerId;
                    BattleScriptExecute(BattleScript_WhiteHerbEnd2);
                }
                break;
            case HOLD_EFFECT_BLACK_SLUDGE:
                if (IS_BATTLER_OF_TYPE(battlerId, TYPE_POISON))
                {
                    goto LEFTOVERS;
                }
                else if (GetBattlerAbility(battlerId) != ABILITY_MAGIC_GUARD && !moveTurn)
                {
                    gBattleMoveDamage = gBattleMons[battlerId].maxHP / 8;
                    if (gBattleMoveDamage == 0)
                        gBattleMoveDamage = 1;
                    BattleScriptExecute(BattleScript_ItemHurtEnd2);
                    effect = ITEM_HP_CHANGE;
                    RecordItemEffectBattle(battlerId, battlerHoldEffect);
                    PREPARE_ITEM_BUFFER(gBattleTextBuff1, gLastUsedItem);
                }
                break;
            case HOLD_EFFECT_LEFTOVERS:
            LEFTOVERS:
                if (gBattleMons[battlerId].hp < gBattleMons[battlerId].maxHP && !moveTurn)
                {
                    gBattleMoveDamage = gBattleMons[battlerId].maxHP / 16;
                    if (gBattleMoveDamage == 0)
                        gBattleMoveDamage = 1;
                    gBattleMoveDamage *= -1;
                    BattleScriptExecute(BattleScript_ItemHealHP_End2);
                    effect = ITEM_HP_CHANGE;
                    RecordItemEffectBattle(battlerId, battlerHoldEffect);
                }
                break;
            case HOLD_EFFECT_CONFUSE_SPICY:
                if (!moveTurn)
                    effect = HealConfuseBerry(battlerId, gLastUsedItem, FLAVOR_SPICY, TRUE);
                break;
            case HOLD_EFFECT_CONFUSE_DRY:
                if (!moveTurn)
                    effect = HealConfuseBerry(battlerId, gLastUsedItem, FLAVOR_DRY, TRUE);
                break;
            case HOLD_EFFECT_CONFUSE_SWEET:
                if (!moveTurn)
                    effect = HealConfuseBerry(battlerId, gLastUsedItem, FLAVOR_SWEET, TRUE);
                break;
            case HOLD_EFFECT_CONFUSE_BITTER:
                if (!moveTurn)
                    effect = HealConfuseBerry(battlerId, gLastUsedItem, FLAVOR_BITTER, TRUE);
                break;
            case HOLD_EFFECT_CONFUSE_SOUR:
                if (!moveTurn)
                    effect = HealConfuseBerry(battlerId, gLastUsedItem, FLAVOR_SOUR, TRUE);
                break;
            case HOLD_EFFECT_ATTACK_UP:
                if (!moveTurn)
                    effect = StatRaiseBerry(battlerId, gLastUsedItem, STAT_ATK, TRUE);
                break;
            case HOLD_EFFECT_DEFENSE_UP:
                if (!moveTurn)
                    effect = StatRaiseBerry(battlerId, gLastUsedItem, STAT_DEF, TRUE);
                break;
            case HOLD_EFFECT_SPEED_UP:
                if (!moveTurn)
                    effect = StatRaiseBerry(battlerId, gLastUsedItem, STAT_SPEED, TRUE);
                break;
            case HOLD_EFFECT_SP_ATTACK_UP:
                if (!moveTurn)
                    effect = StatRaiseBerry(battlerId, gLastUsedItem, STAT_SPATK, TRUE);
                break;
            case HOLD_EFFECT_SP_DEFENSE_UP:
                if (!moveTurn)
                    effect = StatRaiseBerry(battlerId, gLastUsedItem, STAT_SPDEF, TRUE);
                break;
            case HOLD_EFFECT_CRITICAL_UP:
                if (!moveTurn && !(gBattleMons[battlerId].status2 & STATUS2_FOCUS_ENERGY) && HasEnoughHpToEatBerry(battlerId, GetBattlerHoldEffectParam(battlerId), gLastUsedItem))
                {
                    gBattleMons[battlerId].status2 |= STATUS2_FOCUS_ENERGY;
                    BattleScriptExecute(BattleScript_BerryFocusEnergyEnd2);
                    effect = ITEM_EFFECT_OTHER;
                }
                break;
            case HOLD_EFFECT_RANDOM_STAT_UP:
                if (!moveTurn)
                    effect = RandomStatRaiseBerry(battlerId, gLastUsedItem, TRUE);
                break;
            case HOLD_EFFECT_CURE_PAR:
                if (gBattleMons[battlerId].status1 & STATUS1_PARALYSIS && !UnnerveOn(battlerId, gLastUsedItem))
                {
                    gBattleMons[battlerId].status1 &= ~(STATUS1_PARALYSIS);
                    BattleScriptExecute(BattleScript_BerryCurePrlzEnd2);
                    effect = ITEM_STATUS_CHANGE;
                }
                break;
            case HOLD_EFFECT_CURE_PSN:
                if (gBattleMons[battlerId].status1 & STATUS1_PSN_ANY && !UnnerveOn(battlerId, gLastUsedItem))
                {
                    gBattleMons[battlerId].status1 &= ~(STATUS1_PSN_ANY | STATUS1_TOXIC_COUNTER);
                    BattleScriptExecute(BattleScript_BerryCurePsnEnd2);
                    effect = ITEM_STATUS_CHANGE;
                }
                break;
            case HOLD_EFFECT_CURE_BRN:
                if (gBattleMons[battlerId].status1 & STATUS1_BURN && !UnnerveOn(battlerId, gLastUsedItem))
                {
                    gBattleMons[battlerId].status1 &= ~(STATUS1_BURN);
                    BattleScriptExecute(BattleScript_BerryCureBrnEnd2);
                    effect = ITEM_STATUS_CHANGE;
                }
                break;
            case HOLD_EFFECT_CURE_FRZ:
                if (gBattleMons[battlerId].status1 & STATUS1_FREEZE && !UnnerveOn(battlerId, gLastUsedItem))
                {
                    gBattleMons[battlerId].status1 &= ~(STATUS1_FREEZE);
                    BattleScriptExecute(BattleScript_BerryCureFrzEnd2);
                    effect = ITEM_STATUS_CHANGE;
                }
                break;
            case HOLD_EFFECT_CURE_SLP:
                if (gBattleMons[battlerId].status1 & STATUS1_SLEEP && !UnnerveOn(battlerId, gLastUsedItem))
                {
                    gBattleMons[battlerId].status1 &= ~(STATUS1_SLEEP);
                    gBattleMons[battlerId].status2 &= ~(STATUS2_NIGHTMARE);
                    BattleScriptExecute(BattleScript_BerryCureSlpEnd2);
                    effect = ITEM_STATUS_CHANGE;
                }
                break;
            case HOLD_EFFECT_CURE_CONFUSION:
                if (gBattleMons[battlerId].status2 & STATUS2_CONFUSION && !UnnerveOn(battlerId, gLastUsedItem))
                {
                    gBattleMons[battlerId].status2 &= ~(STATUS2_CONFUSION);
                    BattleScriptExecute(BattleScript_BerryCureConfusionEnd2);
                    effect = ITEM_EFFECT_OTHER;
                }
                break;
            case HOLD_EFFECT_CURE_STATUS:
                if ((gBattleMons[battlerId].status1 & STATUS1_ANY || gBattleMons[battlerId].status2 & STATUS2_CONFUSION) && !UnnerveOn(battlerId, gLastUsedItem))
                {
                    i = 0;
                    if (gBattleMons[battlerId].status1 & STATUS1_PSN_ANY)
                    {
                        StringCopy(gBattleTextBuff1, gStatusConditionString_PoisonJpn);
                        i++;
                    }
                    if (gBattleMons[battlerId].status1 & STATUS1_SLEEP)
                    {
                        gBattleMons[battlerId].status2 &= ~(STATUS2_NIGHTMARE);
                        StringCopy(gBattleTextBuff1, gStatusConditionString_SleepJpn);
                        i++;
                    }
                    if (gBattleMons[battlerId].status1 & STATUS1_PARALYSIS)
                    {
                        StringCopy(gBattleTextBuff1, gStatusConditionString_ParalysisJpn);
                        i++;
                    }
                    if (gBattleMons[battlerId].status1 & STATUS1_BURN)
                    {
                        StringCopy(gBattleTextBuff1, gStatusConditionString_BurnJpn);
                        i++;
                    }
                    if (gBattleMons[battlerId].status1 & STATUS1_FREEZE)
                    {
                        StringCopy(gBattleTextBuff1, gStatusConditionString_IceJpn);
                        i++;
                    }
                    if (gBattleMons[battlerId].status2 & STATUS2_CONFUSION)
                    {
                        StringCopy(gBattleTextBuff1, gStatusConditionString_ConfusionJpn);
                        i++;
                    }
                    if (!(i > 1))
                        gBattleCommunication[MULTISTRING_CHOOSER] = B_MSG_CURED_PROBLEM;
                    else
                        gBattleCommunication[MULTISTRING_CHOOSER] = B_MSG_NORMALIZED_STATUS;
                    gBattleMons[battlerId].status1 = 0;
                    gBattleMons[battlerId].status2 &= ~(STATUS2_CONFUSION);
                    BattleScriptExecute(BattleScript_BerryCureChosenStatusEnd2);
                    effect = ITEM_STATUS_CHANGE;
                }
                break;
            case HOLD_EFFECT_MENTAL_HERB:
                if (GetMentalHerbEffect(battlerId))
                {
                    gBattleScripting.savedBattler = gBattlerAttacker;
                    gBattlerAttacker = battlerId;
                    BattleScriptExecute(BattleScript_MentalHerbCureEnd2);
                    effect = ITEM_EFFECT_OTHER;
                }
                break;
            case HOLD_EFFECT_MICLE_BERRY:
                if (!moveTurn)
                    effect = TrySetMicleBerry(battlerId, gLastUsedItem, TRUE);
                break;
            }

            if (effect)
            {
                gActiveBattler = gBattlerAttacker = gPotentialItemEffectBattler = gBattleScripting.battler = battlerId;
                switch (effect)
                {
                case ITEM_STATUS_CHANGE:
                    BtlController_EmitSetMonData(0, REQUEST_STATUS_BATTLE, 0, 4, &gBattleMons[battlerId].status1);
                    MarkBattlerForControllerExec(gActiveBattler);
                    break;
                case ITEM_PP_CHANGE:
                    if (!(gBattleMons[battlerId].status2 & STATUS2_TRANSFORMED) && !(gDisableStructs[battlerId].mimickedMoves & gBitTable[i]))
                        gBattleMons[battlerId].pp[i] = changedPP;
                    break;
                }
            }
        }
        break;
    case ITEMEFFECT_BATTLER_MOVE_END:
        goto DO_ITEMEFFECT_MOVE_END;    // this hurts a bit to do, but is an easy solution
    case ITEMEFFECT_MOVE_END:
        for (battlerId = 0; battlerId < gBattlersCount; battlerId++)
        {
            gLastUsedItem = gBattleMons[battlerId].item;
            battlerHoldEffect = GetBattlerHoldEffect(battlerId, TRUE);
        DO_ITEMEFFECT_MOVE_END:
            switch (battlerHoldEffect)
            {
            case HOLD_EFFECT_MICLE_BERRY:
                if (B_HP_BERRIES >= GEN_4)
                    effect = TrySetMicleBerry(battlerId, gLastUsedItem, FALSE);
                break;
            case HOLD_EFFECT_RESTORE_HP:
                if (B_HP_BERRIES >= GEN_4)
                    effect = ItemHealHp(battlerId, gLastUsedItem, FALSE, FALSE);
                break;
            case HOLD_EFFECT_RESTORE_PCT_HP:
                if (B_BERRIES_INSTANT >= GEN_4)
                    effect = ItemHealHp(battlerId, gLastUsedItem, FALSE, TRUE);
                break;
            case HOLD_EFFECT_CONFUSE_SPICY:
                if (B_BERRIES_INSTANT >= GEN_4)
                    effect = HealConfuseBerry(battlerId, gLastUsedItem, FLAVOR_SPICY, FALSE);
                break;
            case HOLD_EFFECT_CONFUSE_DRY:
                if (B_BERRIES_INSTANT >= GEN_4)
                    effect = HealConfuseBerry(battlerId, gLastUsedItem, FLAVOR_DRY, FALSE);
                break;
            case HOLD_EFFECT_CONFUSE_SWEET:
                if (B_BERRIES_INSTANT >= GEN_4)
                    effect = HealConfuseBerry(battlerId, gLastUsedItem, FLAVOR_SWEET, FALSE);
                break;
            case HOLD_EFFECT_CONFUSE_BITTER:
                if (B_BERRIES_INSTANT >= GEN_4)
                    effect = HealConfuseBerry(battlerId, gLastUsedItem, FLAVOR_BITTER, FALSE);
                break;
            case HOLD_EFFECT_CONFUSE_SOUR:
                if (B_BERRIES_INSTANT >= GEN_4)
                    effect = HealConfuseBerry(battlerId, gLastUsedItem, FLAVOR_SOUR, FALSE);
                break;
            case HOLD_EFFECT_ATTACK_UP:
                if (B_BERRIES_INSTANT >= GEN_4)
                    effect = StatRaiseBerry(battlerId, gLastUsedItem, STAT_ATK, FALSE);
                break;
            case HOLD_EFFECT_DEFENSE_UP:
                if (B_BERRIES_INSTANT >= GEN_4)
                    effect = StatRaiseBerry(battlerId, gLastUsedItem, STAT_DEF, FALSE);
                break;
            case HOLD_EFFECT_SPEED_UP:
                if (B_BERRIES_INSTANT >= GEN_4)
                    effect = StatRaiseBerry(battlerId, gLastUsedItem, STAT_SPEED, FALSE);
                break;
            case HOLD_EFFECT_SP_ATTACK_UP:
                if (B_BERRIES_INSTANT >= GEN_4)
                    effect = StatRaiseBerry(battlerId, gLastUsedItem, STAT_SPATK, FALSE);
                break;
            case HOLD_EFFECT_SP_DEFENSE_UP:
                if (B_BERRIES_INSTANT >= GEN_4)
                    effect = StatRaiseBerry(battlerId, gLastUsedItem, STAT_SPDEF, FALSE);
                break;
            case HOLD_EFFECT_RANDOM_STAT_UP:
                if (B_BERRIES_INSTANT >= GEN_4)
                    effect = RandomStatRaiseBerry(battlerId, gLastUsedItem, FALSE);
                break;
            case HOLD_EFFECT_CURE_PAR:
                if (gBattleMons[battlerId].status1 & STATUS1_PARALYSIS && !UnnerveOn(battlerId, gLastUsedItem))
                {
                    gBattleMons[battlerId].status1 &= ~(STATUS1_PARALYSIS);
                    BattleScriptPushCursor();
                    gBattlescriptCurrInstr = BattleScript_BerryCureParRet;
                    effect = ITEM_STATUS_CHANGE;
                }
                break;
            case HOLD_EFFECT_CURE_PSN:
                if (gBattleMons[battlerId].status1 & STATUS1_PSN_ANY && !UnnerveOn(battlerId, gLastUsedItem))
                {
                    gBattleMons[battlerId].status1 &= ~(STATUS1_PSN_ANY | STATUS1_TOXIC_COUNTER);
                    BattleScriptPushCursor();
                    gBattlescriptCurrInstr = BattleScript_BerryCurePsnRet;
                    effect = ITEM_STATUS_CHANGE;
                }
                break;
            case HOLD_EFFECT_CURE_BRN:
                if (gBattleMons[battlerId].status1 & STATUS1_BURN && !UnnerveOn(battlerId, gLastUsedItem))
                {
                    gBattleMons[battlerId].status1 &= ~(STATUS1_BURN);
                    BattleScriptPushCursor();
                    gBattlescriptCurrInstr = BattleScript_BerryCureBrnRet;
                    effect = ITEM_STATUS_CHANGE;
                }
                break;
            case HOLD_EFFECT_CURE_FRZ:
                if (gBattleMons[battlerId].status1 & STATUS1_FREEZE && !UnnerveOn(battlerId, gLastUsedItem))
                {
                    gBattleMons[battlerId].status1 &= ~(STATUS1_FREEZE);
                    BattleScriptPushCursor();
                    gBattlescriptCurrInstr = BattleScript_BerryCureFrzRet;
                    effect = ITEM_STATUS_CHANGE;
                }
                break;
            case HOLD_EFFECT_CURE_SLP:
                if (gBattleMons[battlerId].status1 & STATUS1_SLEEP && !UnnerveOn(battlerId, gLastUsedItem))
                {
                    gBattleMons[battlerId].status1 &= ~(STATUS1_SLEEP);
                    gBattleMons[battlerId].status2 &= ~(STATUS2_NIGHTMARE);
                    BattleScriptPushCursor();
                    gBattlescriptCurrInstr = BattleScript_BerryCureSlpRet;
                    effect = ITEM_STATUS_CHANGE;
                }
                break;
            case HOLD_EFFECT_CURE_CONFUSION:
                if (gBattleMons[battlerId].status2 & STATUS2_CONFUSION && !UnnerveOn(battlerId, gLastUsedItem))
                {
                    gBattleMons[battlerId].status2 &= ~(STATUS2_CONFUSION);
                    BattleScriptPushCursor();
                    gBattlescriptCurrInstr = BattleScript_BerryCureConfusionRet;
                    effect = ITEM_EFFECT_OTHER;
                }
                break;
            case HOLD_EFFECT_MENTAL_HERB:
                if (GetMentalHerbEffect(battlerId))
                {
                    gBattleScripting.savedBattler = gBattlerAttacker;
                    gBattlerAttacker = battlerId;
                    BattleScriptPushCursor();
                    gBattlescriptCurrInstr = BattleScript_MentalHerbCureRet;
                    effect = ITEM_EFFECT_OTHER;
                }
                break;
            case HOLD_EFFECT_CURE_STATUS:
                if ((gBattleMons[battlerId].status1 & STATUS1_ANY || gBattleMons[battlerId].status2 & STATUS2_CONFUSION) && !UnnerveOn(battlerId, gLastUsedItem))
                {
                    if (gBattleMons[battlerId].status1 & STATUS1_PSN_ANY)
                    {
                        StringCopy(gBattleTextBuff1, gStatusConditionString_PoisonJpn);
                    }
                    if (gBattleMons[battlerId].status1 & STATUS1_SLEEP)
                    {
                        gBattleMons[battlerId].status2 &= ~(STATUS2_NIGHTMARE);
                        StringCopy(gBattleTextBuff1, gStatusConditionString_SleepJpn);
                    }
                    if (gBattleMons[battlerId].status1 & STATUS1_PARALYSIS)
                    {
                        StringCopy(gBattleTextBuff1, gStatusConditionString_ParalysisJpn);
                    }
                    if (gBattleMons[battlerId].status1 & STATUS1_BURN)
                    {
                        StringCopy(gBattleTextBuff1, gStatusConditionString_BurnJpn);
                    }
                    if (gBattleMons[battlerId].status1 & STATUS1_FREEZE)
                    {
                        StringCopy(gBattleTextBuff1, gStatusConditionString_IceJpn);
                    }
                    if (gBattleMons[battlerId].status2 & STATUS2_CONFUSION)
                    {
                        StringCopy(gBattleTextBuff1, gStatusConditionString_ConfusionJpn);
                    }
                    gBattleMons[battlerId].status1 = 0;
                    gBattleMons[battlerId].status2 &= ~(STATUS2_CONFUSION);
                    BattleScriptPushCursor();
                    gBattleCommunication[MULTISTRING_CHOOSER] = B_MSG_CURED_PROBLEM;
                    gBattlescriptCurrInstr = BattleScript_BerryCureChosenStatusRet;
                    effect = ITEM_STATUS_CHANGE;
                }
                break;
            case HOLD_EFFECT_RESTORE_STATS:
                for (i = 0; i < NUM_BATTLE_STATS; i++)
                {
                    if (gBattleMons[battlerId].statStages[i] < DEFAULT_STAT_STAGE)
                    {
                        gBattleMons[battlerId].statStages[i] = DEFAULT_STAT_STAGE;
                        effect = ITEM_STATS_CHANGE;
                    }
                }
                if (effect)
                {
                    gBattleScripting.battler = battlerId;
                    gPotentialItemEffectBattler = battlerId;
                    BattleScriptPushCursor();
                    gBattlescriptCurrInstr = BattleScript_WhiteHerbRet;
                    return effect;
                }
                break;
            }

            if (effect)
            {
                gActiveBattler = gPotentialItemEffectBattler = gBattleScripting.battler = battlerId;
                if (effect == ITEM_STATUS_CHANGE)
                {
                    BtlController_EmitSetMonData(0, REQUEST_STATUS_BATTLE, 0, 4, &gBattleMons[gActiveBattler].status1);
                    MarkBattlerForControllerExec(gActiveBattler);
                }
                break;
            }
        }
        break;
    case ITEMEFFECT_KINGSROCK:
        // Occur on each hit of a multi-strike move
        switch (atkHoldEffect)
        {
        case HOLD_EFFECT_FLINCH:
            if (gBattleMoveDamage != 0  // Need to have done damage
                && !(gMoveResultFlags & MOVE_RESULT_NO_EFFECT)
                && TARGET_TURN_DAMAGED
                && (Random() % 100) < atkHoldEffectParam
                && gBattleMoves[gCurrentMove].flags & FLAG_KINGS_ROCK_AFFECTED
                && gBattleMons[gBattlerTarget].hp)
            {
                gBattleScripting.moveEffect = MOVE_EFFECT_FLINCH;
                BattleScriptPushCursor();
                SetMoveEffect(FALSE, 0);
                BattleScriptPop();
            }
            break;
        case HOLD_EFFECT_BLUNDER_POLICY:
            if (gBattleStruct->blunderPolicy
             && gBattleMons[gBattlerAttacker].hp != 0
             && CompareStat(gBattlerAttacker, STAT_SPEED, MAX_STAT_STAGE, CMP_LESS_THAN))
            {
                gBattleStruct->blunderPolicy = FALSE;
                gLastUsedItem = atkItem;
                gBattleScripting.statChanger = SET_STATCHANGER(STAT_SPEED, 2, FALSE);
                effect = ITEM_STATS_CHANGE;
                BattleScriptPushCursor();
                gBattlescriptCurrInstr = BattleScript_AttackerItemStatRaise;
            }
            break;
        }
        break;
    case ITEMEFFECT_LIFEORB_SHELLBELL:
        // Occur after the final hit of a multi-strike move
        switch (atkHoldEffect)
        {
        case HOLD_EFFECT_SHELL_BELL:
            if (gSpecialStatuses[gBattlerAttacker].damagedMons  // Need to have done damage
                && gBattlerAttacker != gBattlerTarget
                && gBattleMons[gBattlerAttacker].hp != gBattleMons[gBattlerAttacker].maxHP
                && gBattleMons[gBattlerAttacker].hp != 0)
            {
                gLastUsedItem = atkItem;
                gPotentialItemEffectBattler = gBattlerAttacker;
                gBattleScripting.battler = gBattlerAttacker;
                gBattleMoveDamage = (gSpecialStatuses[gBattlerTarget].dmg / atkHoldEffectParam) * -1;
                if (gBattleMoveDamage == 0)
                    gBattleMoveDamage = -1;
                gSpecialStatuses[gBattlerTarget].dmg = 0;
                BattleScriptPushCursor();
                gBattlescriptCurrInstr = BattleScript_ItemHealHP_Ret;
                effect = ITEM_HP_CHANGE;
            }
            break;
        case HOLD_EFFECT_LIFE_ORB:
            if (IsBattlerAlive(gBattlerAttacker)
                && !(TestSheerForceFlag(gBattlerAttacker, gCurrentMove))
                && GetBattlerAbility(gBattlerAttacker) != ABILITY_MAGIC_GUARD
                && gSpecialStatuses[gBattlerAttacker].damagedMons)
            {
                gBattleMoveDamage = gBattleMons[gBattlerAttacker].maxHP / 10;
                if (gBattleMoveDamage == 0)
                    gBattleMoveDamage = 1;
                effect = ITEM_HP_CHANGE;
                BattleScriptPushCursor();
                gBattlescriptCurrInstr = BattleScript_ItemHurtRet;
                gLastUsedItem = gBattleMons[gBattlerAttacker].item;
            }
            break;
        case HOLD_EFFECT_THROAT_SPRAY:  // Does NOT need to be a damaging move
            if (gProtectStructs[gBattlerAttacker].targetAffected
             && gBattleMons[gBattlerAttacker].hp != 0
             && gBattleMoves[gCurrentMove].flags & FLAG_SOUND
             && CompareStat(gBattlerAttacker, STAT_SPATK, MAX_STAT_STAGE, CMP_LESS_THAN)
             && !NoAliveMonsForEitherParty())   // Don't activate if battle will end
            {
                gLastUsedItem = atkItem;
                gBattleScripting.battler = gBattlerAttacker;
                gBattleScripting.statChanger = SET_STATCHANGER(STAT_SPATK, 1, FALSE);
                effect = ITEM_STATS_CHANGE;
                BattleScriptPushCursor();
                gBattlescriptCurrInstr = BattleScript_AttackerItemStatRaise;
            }
            break;
        }
        break;
    case ITEMEFFECT_TARGET:
        if (!(gMoveResultFlags & MOVE_RESULT_NO_EFFECT))
        {
            GET_MOVE_TYPE(gCurrentMove, moveType);
            switch (battlerHoldEffect)
            {
            case HOLD_EFFECT_AIR_BALLOON:
                if (TARGET_TURN_DAMAGED)
                {
                    effect = ITEM_EFFECT_OTHER;
                    BattleScriptPushCursor();
                    gBattlescriptCurrInstr = BattleScript_AirBaloonMsgPop;
                }
                break;
            case HOLD_EFFECT_ROCKY_HELMET:
                if (TARGET_TURN_DAMAGED
                    && IsMoveMakingContact(gCurrentMove, gBattlerAttacker)
                    && IsBattlerAlive(gBattlerAttacker)
                    && GetBattlerAbility(gBattlerAttacker) != ABILITY_MAGIC_GUARD)
                {
                    gBattleMoveDamage = gBattleMons[gBattlerAttacker].maxHP / 6;
                    if (gBattleMoveDamage == 0)
                        gBattleMoveDamage = 1;
                    effect = ITEM_HP_CHANGE;
                    BattleScriptPushCursor();
                    gBattlescriptCurrInstr = BattleScript_RockyHelmetActivates;
                    PREPARE_ITEM_BUFFER(gBattleTextBuff1, gLastUsedItem);
                    RecordItemEffectBattle(battlerId, HOLD_EFFECT_ROCKY_HELMET);
                }
                break;
            case HOLD_EFFECT_WEAKNESS_POLICY:
                if (IsBattlerAlive(battlerId)
                    && TARGET_TURN_DAMAGED
                    && gMoveResultFlags & MOVE_RESULT_SUPER_EFFECTIVE)
                {
                    effect = ITEM_STATS_CHANGE;
                    BattleScriptPushCursor();
                    gBattlescriptCurrInstr = BattleScript_WeaknessPolicy;
                }
                break;
            case HOLD_EFFECT_SNOWBALL:
                if (IsBattlerAlive(battlerId)
                    && TARGET_TURN_DAMAGED
                    && moveType == TYPE_ICE)
                {
                    effect = ITEM_STATS_CHANGE;
                    BattleScriptPushCursor();
                    gBattlescriptCurrInstr = BattleScript_TargetItemStatRaise;
                    gBattleScripting.statChanger = SET_STATCHANGER(STAT_ATK, 1, FALSE);
                }
                break;
            case HOLD_EFFECT_LUMINOUS_MOSS:
                if (IsBattlerAlive(battlerId)
                    && TARGET_TURN_DAMAGED
                    && moveType == TYPE_WATER)
                {
                    effect = ITEM_STATS_CHANGE;
                    BattleScriptPushCursor();
                    gBattlescriptCurrInstr = BattleScript_TargetItemStatRaise;
                    gBattleScripting.statChanger = SET_STATCHANGER(STAT_SPDEF, 1, FALSE);
                }
                break;
            case HOLD_EFFECT_CELL_BATTERY:
                if (IsBattlerAlive(battlerId)
                    && TARGET_TURN_DAMAGED
                    && moveType == TYPE_ELECTRIC)
                {
                    effect = ITEM_STATS_CHANGE;
                    BattleScriptPushCursor();
                    gBattlescriptCurrInstr = BattleScript_TargetItemStatRaise;
                    gBattleScripting.statChanger = SET_STATCHANGER(STAT_ATK, 1, FALSE);
                }
                break;
            case HOLD_EFFECT_ABSORB_BULB:
                if (IsBattlerAlive(battlerId)
                    && TARGET_TURN_DAMAGED
                    && moveType == TYPE_WATER)
                {
                    effect = ITEM_STATS_CHANGE;
                    BattleScriptPushCursor();
                    gBattlescriptCurrInstr = BattleScript_TargetItemStatRaise;
                    gBattleScripting.statChanger = SET_STATCHANGER(STAT_SPATK, 1, FALSE);
                }
                break;
            case HOLD_EFFECT_JABOCA_BERRY:  // consume and damage attacker if used physical move
                if (IsBattlerAlive(battlerId)
                 && TARGET_TURN_DAMAGED
                 && !DoesSubstituteBlockMove(gBattlerAttacker, battlerId, gCurrentMove)
                 && IS_MOVE_PHYSICAL(gCurrentMove)
                 && GetBattlerAbility(gBattlerAttacker) != ABILITY_MAGIC_GUARD)
                {
                    gBattleMoveDamage = gBattleMons[gBattlerAttacker].maxHP / 8;
                    if (gBattleMoveDamage == 0)
                        gBattleMoveDamage = 1;
                    if (GetBattlerAbility(battlerId) == ABILITY_RIPEN)
                        gBattleMoveDamage *= 2;

                    effect = ITEM_HP_CHANGE;
                    BattleScriptPushCursor();
                    gBattlescriptCurrInstr = BattleScript_JabocaRowapBerryActivates;
                    PREPARE_ITEM_BUFFER(gBattleTextBuff1, gLastUsedItem);
                    RecordItemEffectBattle(battlerId, HOLD_EFFECT_ROCKY_HELMET);
                }
                break;
            case HOLD_EFFECT_ROWAP_BERRY:  // consume and damage attacker if used special move
                if (IsBattlerAlive(battlerId)
                 && TARGET_TURN_DAMAGED
                 && !DoesSubstituteBlockMove(gBattlerAttacker, battlerId, gCurrentMove)
                 && IS_MOVE_SPECIAL(gCurrentMove)
                 && GetBattlerAbility(gBattlerAttacker) != ABILITY_MAGIC_GUARD)
                {
                    gBattleMoveDamage = gBattleMons[gBattlerAttacker].maxHP / 8;
                    if (gBattleMoveDamage == 0)
                        gBattleMoveDamage = 1;
                    if (GetBattlerAbility(battlerId) == ABILITY_RIPEN)
                        gBattleMoveDamage *= 2;

                    effect = ITEM_HP_CHANGE;
                    BattleScriptPushCursor();
                    gBattlescriptCurrInstr = BattleScript_JabocaRowapBerryActivates;
                    PREPARE_ITEM_BUFFER(gBattleTextBuff1, gLastUsedItem);
                    RecordItemEffectBattle(battlerId, HOLD_EFFECT_ROCKY_HELMET);
                }
                break;
            case HOLD_EFFECT_KEE_BERRY:  // consume and boost defense if used physical move
                effect = DamagedStatBoostBerryEffect(battlerId, STAT_DEF, SPLIT_PHYSICAL);
                break;
            case HOLD_EFFECT_MARANGA_BERRY:  // consume and boost sp. defense if used special move
                effect = DamagedStatBoostBerryEffect(battlerId, STAT_SPDEF, SPLIT_SPECIAL);
                break;
            case HOLD_EFFECT_STICKY_BARB:
                if (TARGET_TURN_DAMAGED
                  && (!(gMoveResultFlags & MOVE_RESULT_NO_EFFECT))
                  && IsMoveMakingContact(gCurrentMove, gBattlerAttacker)
                  && !DoesSubstituteBlockMove(gBattlerAttacker, battlerId, gCurrentMove)
                  && IsBattlerAlive(gBattlerAttacker)
                  && CanStealItem(gBattlerAttacker, gBattlerTarget, gBattleMons[gBattlerTarget].item)
                  && gBattleMons[gBattlerAttacker].item == ITEM_NONE)
                {
                    // No sticky hold checks.
                    gEffectBattler = battlerId; // gEffectBattler = target
                    StealTargetItem(gBattlerAttacker, gBattlerTarget);  // Attacker takes target's barb
                    BattleScriptPushCursor();
                    gBattlescriptCurrInstr = BattleScript_StickyBarbTransfer;
                    effect = ITEM_EFFECT_OTHER;
                }
                break;
            }
        }
        break;
    case ITEMEFFECT_ORBS:
        switch (battlerHoldEffect)
        {
        case HOLD_EFFECT_TOXIC_ORB:
            if (!gBattleMons[battlerId].status1
                && CanPoisonType(battlerId, battlerId)
                && GetBattlerAbility(battlerId) != ABILITY_IMMUNITY
                && GetBattlerAbility(battlerId) != ABILITY_COMATOSE
                && IsBattlerAlive)
            {
                effect = ITEM_STATUS_CHANGE;
                gBattleMons[battlerId].status1 = STATUS1_TOXIC_POISON;
                BattleScriptExecute(BattleScript_ToxicOrb);
                RecordItemEffectBattle(battlerId, battlerHoldEffect);
            }
            break;
        case HOLD_EFFECT_FLAME_ORB:
            if (!gBattleMons[battlerId].status1
                && !IS_BATTLER_OF_TYPE(battlerId, TYPE_FIRE)
                && GetBattlerAbility(battlerId) != ABILITY_WATER_VEIL
                && GetBattlerAbility(battlerId) != ABILITY_WATER_BUBBLE
                && GetBattlerAbility(battlerId) != ABILITY_COMATOSE
                && IsBattlerAlive)
            {
                effect = ITEM_STATUS_CHANGE;
                gBattleMons[battlerId].status1 = STATUS1_BURN;
                BattleScriptExecute(BattleScript_FlameOrb);
                RecordItemEffectBattle(battlerId, battlerHoldEffect);
            }
            break;
        case HOLD_EFFECT_STICKY_BARB:   // Not an orb per se, but similar effect, and needs to NOT activate with pickpocket
            if (GetBattlerAbility(battlerId) != ABILITY_MAGIC_GUARD)
            {
                gBattleMoveDamage = gBattleMons[battlerId].maxHP / 8;
                if (gBattleMoveDamage == 0)
                    gBattleMoveDamage = 1;
                BattleScriptExecute(BattleScript_ItemHurtEnd2);
                effect = ITEM_HP_CHANGE;
                RecordItemEffectBattle(battlerId, battlerHoldEffect);
                PREPARE_ITEM_BUFFER(gBattleTextBuff1, gLastUsedItem);
            }
            break;
        }

        if (effect == ITEM_STATUS_CHANGE)
        {
            gActiveBattler = battlerId;
            BtlController_EmitSetMonData(0, REQUEST_STATUS_BATTLE, 0, 4, &gBattleMons[battlerId].status1);
            MarkBattlerForControllerExec(gActiveBattler);
        }
        break;
    }

    // Berry was successfully used on a Pokemon.
    if (effect && (gLastUsedItem >= FIRST_BERRY_INDEX && gLastUsedItem <= LAST_BERRY_INDEX))
        gBattleStruct->ateBerry[battlerId & BIT_SIDE] |= gBitTable[gBattlerPartyIndexes[battlerId]];

    return effect;
}

void ClearFuryCutterDestinyBondGrudge(u8 battlerId)
{
    gDisableStructs[battlerId].furyCutterCounter = 0;
    gBattleMons[battlerId].status2 &= ~(STATUS2_DESTINY_BOND);
    gStatuses3[battlerId] &= ~(STATUS3_GRUDGE);
}

void HandleAction_RunBattleScript(void) // identical to RunBattleScriptCommands
{
    if (gBattleControllerExecFlags == 0)
        gBattleScriptingCommandsTable[*gBattlescriptCurrInstr]();
}

u32 SetRandomTarget(u32 battlerId)
{
    u32 target;
    static const u8 targets[2][2] =
    {
        [B_SIDE_PLAYER] = {B_POSITION_OPPONENT_LEFT, B_POSITION_OPPONENT_RIGHT},
        [B_SIDE_OPPONENT] = {B_POSITION_PLAYER_LEFT, B_POSITION_PLAYER_RIGHT},
    };

    if (gBattleTypeFlags & BATTLE_TYPE_DOUBLE)
    {
        target = GetBattlerAtPosition(targets[GetBattlerSide(battlerId)][Random() % 2]);
        if (!IsBattlerAlive(target))
            target ^= BIT_FLANK;
    }
    else
    {
        target = GetBattlerAtPosition(targets[GetBattlerSide(battlerId)][0]);
    }

    return target;
}

u8 GetMoveTarget(u16 move, u8 setTarget)
{
    u8 targetBattler = 0;
    u32 i, moveTarget, side;

    if (setTarget)
        moveTarget = setTarget - 1;
    else
        moveTarget = gBattleMoves[move].target;
    
    // Special cases
    if (move == MOVE_CURSE && !IS_BATTLER_OF_TYPE(gBattlerAttacker, TYPE_GHOST))
        moveTarget = MOVE_TARGET_USER;
    
    switch (moveTarget)
    {
    case MOVE_TARGET_SELECTED:
        side = GetBattlerSide(gBattlerAttacker) ^ BIT_SIDE;
        if (IsAffectedByFollowMe(gBattlerAttacker, side, move))
        {
            targetBattler = gSideTimers[side].followmeTarget;
        }
        else
        {
            targetBattler = SetRandomTarget(gBattlerAttacker);
            if (gBattleMoves[move].type == TYPE_ELECTRIC
                && IsAbilityOnOpposingSide(gBattlerAttacker, ABILITY_LIGHTNING_ROD)
                && gBattleMons[targetBattler].ability != ABILITY_LIGHTNING_ROD)
            {
                targetBattler ^= BIT_FLANK;
                RecordAbilityBattle(targetBattler, gBattleMons[targetBattler].ability);
                gSpecialStatuses[targetBattler].lightningRodRedirected = 1;
            }
            else if (gBattleMoves[move].type == TYPE_WATER
                && IsAbilityOnOpposingSide(gBattlerAttacker, ABILITY_STORM_DRAIN)
                && gBattleMons[targetBattler].ability != ABILITY_STORM_DRAIN)
            {
                targetBattler ^= BIT_FLANK;
                RecordAbilityBattle(targetBattler, gBattleMons[targetBattler].ability);
                gSpecialStatuses[targetBattler].stormDrainRedirected = 1;
            }
        }
        break;
    case MOVE_TARGET_DEPENDS:
    case MOVE_TARGET_BOTH:
    case MOVE_TARGET_FOES_AND_ALLY:
    case MOVE_TARGET_OPPONENTS_FIELD:
        targetBattler = GetBattlerAtPosition((GetBattlerPosition(gBattlerAttacker) & BIT_SIDE) ^ BIT_SIDE);
        if (!IsBattlerAlive(targetBattler))
            targetBattler ^= BIT_FLANK;
        break;
    case MOVE_TARGET_RANDOM:
        side = GetBattlerSide(gBattlerAttacker) ^ BIT_SIDE;
        if (IsAffectedByFollowMe(gBattlerAttacker, side, move))
            targetBattler = gSideTimers[side].followmeTarget;
        else if (gBattleTypeFlags & BATTLE_TYPE_DOUBLE && moveTarget & MOVE_TARGET_RANDOM)
            targetBattler = SetRandomTarget(gBattlerAttacker);
        else
            targetBattler = GetBattlerAtPosition((GetBattlerPosition(gBattlerAttacker) & BIT_SIDE) ^ BIT_SIDE);
        break;
    case MOVE_TARGET_USER_OR_SELECTED:
    case MOVE_TARGET_USER:
    default:
        targetBattler = gBattlerAttacker;
        break;
    case MOVE_TARGET_ALLY:
        if (IsBattlerAlive(BATTLE_PARTNER(gBattlerAttacker)))
            targetBattler = BATTLE_PARTNER(gBattlerAttacker);
        else
            targetBattler = gBattlerAttacker;
        break;
    }

    *(gBattleStruct->moveTarget + gBattlerAttacker) = targetBattler;

    return targetBattler;
}

static bool32 IsMonEventLegal(u8 battlerId)
{
    if (GetBattlerSide(battlerId) == B_SIDE_OPPONENT)
        return TRUE;
    if (GetMonData(&gPlayerParty[gBattlerPartyIndexes[battlerId]], MON_DATA_SPECIES, NULL) != SPECIES_DEOXYS
        && GetMonData(&gPlayerParty[gBattlerPartyIndexes[battlerId]], MON_DATA_SPECIES, NULL) != SPECIES_MEW)
            return TRUE;
    return GetMonData(&gPlayerParty[gBattlerPartyIndexes[battlerId]], MON_DATA_EVENT_LEGAL, NULL);
}

u8 IsMonDisobedient(void)
{
    s32 rnd;
    s32 calc;
    u8 obedienceLevel = 0;

    if (gBattleTypeFlags & (BATTLE_TYPE_LINK | BATTLE_TYPE_RECORDED_LINK))
        return 0;
    if (GetBattlerSide(gBattlerAttacker) == B_SIDE_OPPONENT)
        return 0;

    if (IsMonEventLegal(gBattlerAttacker)) // only false if illegal Mew or Deoxys
    {
        if (gBattleTypeFlags & BATTLE_TYPE_INGAME_PARTNER && GetBattlerPosition(gBattlerAttacker) == 2)
            return 0;
        if (gBattleTypeFlags & BATTLE_TYPE_FRONTIER)
            return 0;
        if (gBattleTypeFlags & BATTLE_TYPE_RECORDED)
            return 0;
        if (!IsOtherTrainer(gBattleMons[gBattlerAttacker].otId, gBattleMons[gBattlerAttacker].otName))
            return 0;
        if (FlagGet(FLAG_BADGE08_GET))
            return 0;

        obedienceLevel = 10;

        if (FlagGet(FLAG_BADGE02_GET))
            obedienceLevel = 30;
        if (FlagGet(FLAG_BADGE04_GET))
            obedienceLevel = 50;
        if (FlagGet(FLAG_BADGE06_GET))
            obedienceLevel = 70;
    }

    if (gBattleMons[gBattlerAttacker].level <= obedienceLevel)
        return 0;
    rnd = (Random() & 255);
    calc = (gBattleMons[gBattlerAttacker].level + obedienceLevel) * rnd >> 8;
    if (calc < obedienceLevel)
        return 0;

    // is not obedient
    if (gCurrentMove == MOVE_RAGE)
        gBattleMons[gBattlerAttacker].status2 &= ~(STATUS2_RAGE);
    if (gBattleMons[gBattlerAttacker].status1 & STATUS1_SLEEP && (gCurrentMove == MOVE_SNORE || gCurrentMove == MOVE_SLEEP_TALK))
    {
        gBattlescriptCurrInstr = BattleScript_IgnoresWhileAsleep;
        return 1;
    }

    rnd = (Random() & 255);
    calc = (gBattleMons[gBattlerAttacker].level + obedienceLevel) * rnd >> 8;
    if (calc < obedienceLevel)
    {
        calc = CheckMoveLimitations(gBattlerAttacker, gBitTable[gCurrMovePos], 0xFF);
        if (calc == 0xF) // all moves cannot be used
        {
            // Randomly select, then print a disobedient string
            // B_MSG_LOAFING, B_MSG_WONT_OBEY, B_MSG_TURNED_AWAY, or B_MSG_PRETEND_NOT_NOTICE
            gBattleCommunication[MULTISTRING_CHOOSER] = Random() & (NUM_LOAF_STRINGS - 1);
            gBattlescriptCurrInstr = BattleScript_MoveUsedLoafingAround;
            return 1;
        }
        else // use a random move
        {
            do
            {
                gCurrMovePos = gChosenMovePos = Random() & (MAX_MON_MOVES - 1);
            } while (gBitTable[gCurrMovePos] & calc);

            gCalledMove = gBattleMons[gBattlerAttacker].moves[gCurrMovePos];
            gBattlescriptCurrInstr = BattleScript_IgnoresAndUsesRandomMove;
            gBattlerTarget = GetMoveTarget(gCalledMove, 0);
            gHitMarker |= HITMARKER_x200000;
            return 2;
        }
    }
    else
    {
        obedienceLevel = gBattleMons[gBattlerAttacker].level - obedienceLevel;

        calc = (Random() & 255);
        if (calc < obedienceLevel && CanSleep(gBattlerAttacker))
        {
            // try putting asleep
            int i;
            for (i = 0; i < gBattlersCount; i++)
            {
                if (gBattleMons[i].status2 & STATUS2_UPROAR)
                    break;
            }
            if (i == gBattlersCount)
            {
                gBattlescriptCurrInstr = BattleScript_IgnoresAndFallsAsleep;
                return 1;
            }
        }
        calc -= obedienceLevel;
        if (calc < obedienceLevel)
        {
            gBattleMoveDamage = CalculateMoveDamage(MOVE_NONE, gBattlerAttacker, gBattlerAttacker, TYPE_MYSTERY, 40, FALSE, FALSE, TRUE);
            gBattlerTarget = gBattlerAttacker;
            gBattlescriptCurrInstr = BattleScript_IgnoresAndHitsItself;
            gHitMarker |= HITMARKER_UNABLE_TO_USE_MOVE;
            return 2;
        }
        else
        {
            // Randomly select, then print a disobedient string
            // B_MSG_LOAFING, B_MSG_WONT_OBEY, B_MSG_TURNED_AWAY, or B_MSG_PRETEND_NOT_NOTICE
            gBattleCommunication[MULTISTRING_CHOOSER] = Random() & (NUM_LOAF_STRINGS - 1);
            gBattlescriptCurrInstr = BattleScript_MoveUsedLoafingAround;
            return 1;
        }
    }
}

u32 GetBattlerHoldEffect(u8 battlerId, bool32 checkNegating)
{
    if (checkNegating)
    {
        if (gStatuses3[battlerId] & STATUS3_EMBARGO)
            return HOLD_EFFECT_NONE;
        if (gFieldStatuses & STATUS_FIELD_MAGIC_ROOM)
            return HOLD_EFFECT_NONE;
        if (gBattleMons[battlerId].ability == ABILITY_KLUTZ && !(gStatuses3[battlerId] & STATUS3_GASTRO_ACID))
            return HOLD_EFFECT_NONE;
    }

    gPotentialItemEffectBattler = battlerId;

    if (B_ENABLE_DEBUG && gBattleStruct->debugHoldEffects[battlerId] != 0 && gBattleMons[battlerId].item)
        return gBattleStruct->debugHoldEffects[battlerId];
    else if (gBattleMons[battlerId].item == ITEM_ENIGMA_BERRY)
        return gEnigmaBerries[battlerId].holdEffect;
    else
        return ItemId_GetHoldEffect(gBattleMons[battlerId].item);
}

u32 GetBattlerHoldEffectParam(u8 battlerId)
{
    if (gBattleMons[battlerId].item == ITEM_ENIGMA_BERRY)
        return gEnigmaBerries[battlerId].holdEffectParam;
    else
        return ItemId_GetHoldEffectParam(gBattleMons[battlerId].item);
}

bool32 IsMoveMakingContact(u16 move, u8 battlerAtk)
{
    if (!(gBattleMoves[move].flags & FLAG_MAKES_CONTACT))
        return FALSE;
    else if (GetBattlerAbility(battlerAtk) == ABILITY_LONG_REACH)
        return FALSE;
    else if (GetBattlerHoldEffect(battlerAtk, TRUE) == HOLD_EFFECT_PROTECTIVE_PADS)
        return FALSE;
    else
        return TRUE;
}

bool32 IsBattlerGrounded(u8 battlerId)
{
    if (GetBattlerHoldEffect(battlerId, TRUE) == HOLD_EFFECT_IRON_BALL)
        return TRUE;
    else if (gFieldStatuses & STATUS_FIELD_GRAVITY)
        return TRUE;
    else if (gStatuses3[battlerId] & STATUS3_ROOTED)
        return TRUE;
    else if (gStatuses3[battlerId] & STATUS3_SMACKED_DOWN)
        return TRUE;

    else if (gStatuses3[battlerId] & STATUS3_TELEKINESIS)
        return FALSE;
    else if (gStatuses3[battlerId] & STATUS3_MAGNET_RISE)
        return FALSE;
    else if (GetBattlerHoldEffect(battlerId, TRUE) == HOLD_EFFECT_AIR_BALLOON)
        return FALSE;
    else if (GetBattlerAbility(battlerId) == ABILITY_LEVITATE)
        return FALSE;
    else if (IS_BATTLER_OF_TYPE(battlerId, TYPE_FLYING))
        return FALSE;

    else
        return TRUE;
}

bool32 IsBattlerAlive(u8 battlerId)
{
    if (gBattleMons[battlerId].hp == 0)
        return FALSE;
    else if (battlerId >= gBattlersCount)
        return FALSE;
    else if (gAbsentBattlerFlags & gBitTable[battlerId])
        return FALSE;
    else
        return TRUE;
}

u8 GetBattleMonMoveSlot(struct BattlePokemon *battleMon, u16 move)
{
    u8 i;

    for (i = 0; i < 4; i++)
    {
        if (battleMon->moves[i] == move)
            break;
    }
    return i;
}

u32 GetBattlerWeight(u8 battlerId)
{
    u32 i;
    u32 weight = GetPokedexHeightWeight(SpeciesToNationalPokedexNum(gBattleMons[battlerId].species), 1);
    u32 ability = GetBattlerAbility(battlerId);
    u32 holdEffect = GetBattlerHoldEffect(battlerId, TRUE);

    if (ability == ABILITY_HEAVY_METAL)
        weight *= 2;
    else if (ability == ABILITY_LIGHT_METAL)
        weight /= 2;

    if (holdEffect == HOLD_EFFECT_FLOAT_STONE)
        weight /= 2;

    for (i = 0; i < gDisableStructs[battlerId].autotomizeCount; i++)
    {
        if (weight > 1000)
        {
            weight -= 1000;
        }
        else if (weight <= 1000)
        {
            weight = 1;
            break;
        }
    }

    if (weight == 0)
        weight = 1;

    return weight;
}

u32 CountBattlerStatIncreases(u8 battlerId, bool32 countEvasionAcc)
{
    u32 i;
    u32 count = 0;

    for (i = 0; i < NUM_BATTLE_STATS; i++)
    {
        if ((i == STAT_ACC || i == STAT_EVASION) && !countEvasionAcc)
            continue;
        if (gBattleMons[battlerId].statStages[i] > DEFAULT_STAT_STAGE) // Stat is increased.
            count += gBattleMons[battlerId].statStages[i] - DEFAULT_STAT_STAGE;
    }

    return count;
}

u32 GetMoveTargetCount(u16 move, u8 battlerAtk, u8 battlerDef)
{
    switch (gBattleMoves[move].target)
    {
    case MOVE_TARGET_BOTH:
        return IsBattlerAlive(battlerDef)
             + IsBattlerAlive(BATTLE_PARTNER(battlerDef));
    case MOVE_TARGET_FOES_AND_ALLY:
        return IsBattlerAlive(battlerDef)
             + IsBattlerAlive(BATTLE_PARTNER(battlerDef))
             + IsBattlerAlive(BATTLE_PARTNER(battlerAtk));
    case MOVE_TARGET_OPPONENTS_FIELD:
        return 1;
    case MOVE_TARGET_DEPENDS:
    case MOVE_TARGET_SELECTED:
    case MOVE_TARGET_RANDOM:
    case MOVE_TARGET_USER_OR_SELECTED:
        return IsBattlerAlive(battlerDef);
    case MOVE_TARGET_USER:
        return IsBattlerAlive(battlerAtk);
    default:
        return 0;
    }
}

static void MulModifier(u16 *modifier, u16 val)
{
    *modifier = UQ_4_12_TO_INT((*modifier * val) + UQ_4_12_ROUND);
}

static u32 ApplyModifier(u16 modifier, u32 val)
{
    return UQ_4_12_TO_INT((modifier * val) + UQ_4_12_ROUND);
}

static const u8 sFlailHpScaleToPowerTable[] =
{
    1, 200,
    4, 150,
    9, 100,
    16, 80,
    32, 40,
    48, 20
};

// format: min. weight (hectograms), base power
static const u16 sWeightToDamageTable[] =
{
    100, 20,
    250, 40,
    500, 60,
    1000, 80,
    2000, 100,
    0xFFFF, 0xFFFF
};

static const u8 sSpeedDiffPowerTable[] = {40, 60, 80, 120, 150};
static const u8 sHeatCrashPowerTable[] = {40, 40, 60, 80, 100, 120};
static const u8 sTrumpCardPowerTable[] = {200, 80, 60, 50, 40};

const struct TypePower gNaturalGiftTable[] =
{
    [ITEM_TO_BERRY(ITEM_CHERI_BERRY)] = {TYPE_FIRE, 80},
    [ITEM_TO_BERRY(ITEM_CHESTO_BERRY)] = {TYPE_WATER, 80},
    [ITEM_TO_BERRY(ITEM_PECHA_BERRY)] = {TYPE_ELECTRIC, 80},
    [ITEM_TO_BERRY(ITEM_RAWST_BERRY)] = {TYPE_GRASS, 80},
    [ITEM_TO_BERRY(ITEM_ASPEAR_BERRY)] = {TYPE_ICE, 80},
    [ITEM_TO_BERRY(ITEM_LEPPA_BERRY)] = {TYPE_FIGHTING, 80},
    [ITEM_TO_BERRY(ITEM_ORAN_BERRY)] = {TYPE_POISON, 80},
    [ITEM_TO_BERRY(ITEM_PERSIM_BERRY)] = {TYPE_GROUND, 80},
    [ITEM_TO_BERRY(ITEM_LUM_BERRY)] = {TYPE_FLYING, 80},
    [ITEM_TO_BERRY(ITEM_SITRUS_BERRY)] = {TYPE_PSYCHIC, 80},
    [ITEM_TO_BERRY(ITEM_FIGY_BERRY)] = {TYPE_BUG, 80},
    [ITEM_TO_BERRY(ITEM_WIKI_BERRY)] = {TYPE_ROCK, 80},
    [ITEM_TO_BERRY(ITEM_MAGO_BERRY)] = {TYPE_GHOST, 80},
    [ITEM_TO_BERRY(ITEM_AGUAV_BERRY)] = {TYPE_DRAGON, 80},
    [ITEM_TO_BERRY(ITEM_IAPAPA_BERRY)] = {TYPE_DARK, 80},
    [ITEM_TO_BERRY(ITEM_RAZZ_BERRY)] = {TYPE_STEEL, 80},
    [ITEM_TO_BERRY(ITEM_OCCA_BERRY)] = {TYPE_FIRE, 80},
    [ITEM_TO_BERRY(ITEM_PASSHO_BERRY)] = {TYPE_WATER, 80},
    [ITEM_TO_BERRY(ITEM_WACAN_BERRY)] = {TYPE_ELECTRIC, 80},
    [ITEM_TO_BERRY(ITEM_RINDO_BERRY)] = {TYPE_GRASS, 80},
    [ITEM_TO_BERRY(ITEM_YACHE_BERRY)] = {TYPE_ICE, 80},
    [ITEM_TO_BERRY(ITEM_CHOPLE_BERRY)] = {TYPE_FIGHTING, 80},
    [ITEM_TO_BERRY(ITEM_KEBIA_BERRY)] = {TYPE_POISON, 80},
    [ITEM_TO_BERRY(ITEM_SHUCA_BERRY)] = {TYPE_GROUND, 80},
    [ITEM_TO_BERRY(ITEM_COBA_BERRY)] = {TYPE_FLYING, 80},
    [ITEM_TO_BERRY(ITEM_PAYAPA_BERRY)] = {TYPE_PSYCHIC, 80},
    [ITEM_TO_BERRY(ITEM_TANGA_BERRY)] = {TYPE_BUG, 80},
    [ITEM_TO_BERRY(ITEM_CHARTI_BERRY)] = {TYPE_ROCK, 80},
    [ITEM_TO_BERRY(ITEM_KASIB_BERRY)] = {TYPE_GHOST, 80},
    [ITEM_TO_BERRY(ITEM_HABAN_BERRY)] = {TYPE_DRAGON, 80},
    [ITEM_TO_BERRY(ITEM_COLBUR_BERRY)] = {TYPE_DARK, 80},
    [ITEM_TO_BERRY(ITEM_BABIRI_BERRY)] = {TYPE_STEEL, 80},
    [ITEM_TO_BERRY(ITEM_CHILAN_BERRY)] = {TYPE_NORMAL, 80},
    [ITEM_TO_BERRY(ITEM_ROSELI_BERRY)] = {TYPE_FAIRY, 80},
    [ITEM_TO_BERRY(ITEM_BLUK_BERRY)] = {TYPE_FIRE, 90},
    [ITEM_TO_BERRY(ITEM_NANAB_BERRY)] = {TYPE_WATER, 90},
    [ITEM_TO_BERRY(ITEM_WEPEAR_BERRY)] = {TYPE_ELECTRIC, 90},
    [ITEM_TO_BERRY(ITEM_PINAP_BERRY)] = {TYPE_GRASS, 90},
    [ITEM_TO_BERRY(ITEM_POMEG_BERRY)] = {TYPE_ICE, 90},
    [ITEM_TO_BERRY(ITEM_KELPSY_BERRY)] = {TYPE_FIGHTING, 90},
    [ITEM_TO_BERRY(ITEM_QUALOT_BERRY)] = {TYPE_POISON, 90},
    [ITEM_TO_BERRY(ITEM_HONDEW_BERRY)] = {TYPE_GROUND, 90},
    [ITEM_TO_BERRY(ITEM_GREPA_BERRY)] = {TYPE_FLYING, 90},
    [ITEM_TO_BERRY(ITEM_TAMATO_BERRY)] = {TYPE_PSYCHIC, 90},
    [ITEM_TO_BERRY(ITEM_CORNN_BERRY)] = {TYPE_BUG, 90},
    [ITEM_TO_BERRY(ITEM_MAGOST_BERRY)] = {TYPE_ROCK, 90},
    [ITEM_TO_BERRY(ITEM_RABUTA_BERRY)] = {TYPE_GHOST, 90},
    [ITEM_TO_BERRY(ITEM_NOMEL_BERRY)] = {TYPE_DRAGON, 90},
    [ITEM_TO_BERRY(ITEM_SPELON_BERRY)] = {TYPE_DARK, 90},
    [ITEM_TO_BERRY(ITEM_PAMTRE_BERRY)] = {TYPE_STEEL, 90},
    [ITEM_TO_BERRY(ITEM_WATMEL_BERRY)] = {TYPE_FIRE, 100},
    [ITEM_TO_BERRY(ITEM_DURIN_BERRY)] = {TYPE_WATER, 100},
    [ITEM_TO_BERRY(ITEM_BELUE_BERRY)] = {TYPE_ELECTRIC, 100},
    [ITEM_TO_BERRY(ITEM_LIECHI_BERRY)] = {TYPE_GRASS, 100},
    [ITEM_TO_BERRY(ITEM_GANLON_BERRY)] = {TYPE_ICE, 100},
    [ITEM_TO_BERRY(ITEM_SALAC_BERRY)] = {TYPE_FIGHTING, 100},
    [ITEM_TO_BERRY(ITEM_PETAYA_BERRY)] = {TYPE_POISON, 100},
    [ITEM_TO_BERRY(ITEM_APICOT_BERRY)] = {TYPE_GROUND, 100},
    [ITEM_TO_BERRY(ITEM_LANSAT_BERRY)] = {TYPE_FLYING, 100},
    [ITEM_TO_BERRY(ITEM_STARF_BERRY)] = {TYPE_PSYCHIC, 100},
    [ITEM_TO_BERRY(ITEM_ENIGMA_BERRY)] = {TYPE_BUG, 100},
    [ITEM_TO_BERRY(ITEM_MICLE_BERRY)] = {TYPE_ROCK, 100},
    [ITEM_TO_BERRY(ITEM_CUSTAP_BERRY)] = {TYPE_GHOST, 100},
    [ITEM_TO_BERRY(ITEM_JABOCA_BERRY)] = {TYPE_DRAGON, 100},
    [ITEM_TO_BERRY(ITEM_ROWAP_BERRY)] = {TYPE_DARK, 100},
    [ITEM_TO_BERRY(ITEM_KEE_BERRY)] = {TYPE_FAIRY, 100},
    [ITEM_TO_BERRY(ITEM_MARANGA_BERRY)] = {TYPE_DARK, 100},
};

static u16 CalcMoveBasePower(u16 move, u8 battlerAtk, u8 battlerDef)
{
    u32 i;
    u16 basePower = gBattleMoves[move].power;
    u32 weight, hpFraction, speed;

    switch (gBattleMoves[move].effect)
    {
    case EFFECT_PLEDGE:
        // todo
        break;
    case EFFECT_FLING:
        // todo: program Fling + Unburden interaction
        break;
    case EFFECT_ERUPTION:
        basePower = gBattleMons[battlerAtk].hp * basePower / gBattleMons[battlerAtk].maxHP;
        break;
    case EFFECT_FLAIL:
        hpFraction = GetScaledHPFraction(gBattleMons[battlerAtk].hp, gBattleMons[battlerAtk].maxHP, 48);
        for (i = 0; i < sizeof(sFlailHpScaleToPowerTable); i += 2)
        {
            if (hpFraction <= sFlailHpScaleToPowerTable[i])
                break;
        }
        basePower = sFlailHpScaleToPowerTable[i + 1];
        break;
    case EFFECT_RETURN:
        basePower = 10 * (gBattleMons[battlerAtk].friendship) / 25;
        break;
    case EFFECT_FRUSTRATION:
        basePower = 10 * (255 - gBattleMons[battlerAtk].friendship) / 25;
        break;
    case EFFECT_FURY_CUTTER:
        for (i = 1; i < gDisableStructs[battlerAtk].furyCutterCounter; i++)
            basePower *= 2;
        break;
    case EFFECT_ROLLOUT:
        for (i = 1; i < (5 - gDisableStructs[battlerAtk].rolloutTimer); i++)
            basePower *= 2;
        if (gBattleMons[battlerAtk].status2 & STATUS2_DEFENSE_CURL)
            basePower *= 2;
        break;
    case EFFECT_MAGNITUDE:
        basePower = gBattleStruct->magnitudeBasePower;
        break;
    case EFFECT_PRESENT:
        basePower = gBattleStruct->presentBasePower;
        break;
    case EFFECT_TRIPLE_KICK:
        basePower += gBattleScripting.tripleKickPower;
        break;
    case EFFECT_SPIT_UP:
        basePower = 100 * gDisableStructs[battlerAtk].stockpileCounter;
        break;
    case EFFECT_REVENGE:
        if ((gProtectStructs[battlerAtk].physicalDmg
                && gProtectStructs[battlerAtk].physicalBattlerId == battlerDef)
            || (gProtectStructs[battlerAtk].specialDmg
                && gProtectStructs[battlerAtk].specialBattlerId == battlerDef))
            basePower *= 2;
        break;
    case EFFECT_WEATHER_BALL:
        if (WEATHER_HAS_EFFECT && gBattleWeather & WEATHER_ANY)
            basePower *= 2;
        break;
    case EFFECT_PURSUIT:
        if (gActionsByTurnOrder[GetBattlerTurnOrderNum(gBattlerTarget)] == B_ACTION_SWITCH)
            basePower *= 2;
        break;
    case EFFECT_NATURAL_GIFT:
        basePower = gNaturalGiftTable[ITEM_TO_BERRY(gBattleMons[battlerAtk].item)].power;
        break;
    case EFFECT_WAKE_UP_SLAP:
        if (gBattleMons[battlerDef].status1 & STATUS1_SLEEP || GetBattlerAbility(battlerDef) == ABILITY_COMATOSE)
            basePower *= 2;
        break;
    case EFFECT_SMELLINGSALT:
        if (gBattleMons[battlerDef].status1 & STATUS1_PARALYSIS)
            basePower *= 2;
        break;
    case EFFECT_WRING_OUT:
        basePower = 120 * gBattleMons[battlerDef].hp / gBattleMons[battlerDef].maxHP;
        break;
    case EFFECT_HEX:
        if (gBattleMons[battlerDef].status1 & STATUS1_ANY || GetBattlerAbility(battlerDef) == ABILITY_COMATOSE)
            basePower *= 2;
        break;
    case EFFECT_ASSURANCE:
        if (gProtectStructs[battlerDef].physicalDmg != 0 || gProtectStructs[battlerDef].specialDmg != 0 || gProtectStructs[battlerDef].confusionSelfDmg != 0)
            basePower *= 2;
        break;
    case EFFECT_TRUMP_CARD:
        i = GetBattleMonMoveSlot(&gBattleMons[battlerAtk], move);
        if (i != 4)
        {
            if (gBattleMons[battlerAtk].pp[i] >= ARRAY_COUNT(sTrumpCardPowerTable))
                basePower = sTrumpCardPowerTable[ARRAY_COUNT(sTrumpCardPowerTable) - 1];
            else
                basePower = sTrumpCardPowerTable[gBattleMons[battlerAtk].pp[i]];
        }
        break;
    case EFFECT_ACROBATICS:
        if (gBattleMons[battlerAtk].item == ITEM_NONE
            // Edge case, because removal of items happens after damage calculation.
            || (gSpecialStatuses[battlerAtk].gemBoost && GetBattlerHoldEffect(battlerAtk, FALSE) == HOLD_EFFECT_GEMS))
            basePower *= 2;
        break;
    case EFFECT_LOW_KICK:
        weight = GetBattlerWeight(battlerDef);
        for (i = 0; sWeightToDamageTable[i] != 0xFFFF; i += 2)
        {
            if (sWeightToDamageTable[i] > weight)
                break;
        }
        if (sWeightToDamageTable[i] != 0xFFFF)
            basePower = sWeightToDamageTable[i + 1];
        else
            basePower = 120;
        break;
    case EFFECT_HEAT_CRASH:
        weight = GetBattlerWeight(battlerAtk) / GetBattlerWeight(battlerDef);
        if (weight >= ARRAY_COUNT(sHeatCrashPowerTable))
            basePower = sHeatCrashPowerTable[ARRAY_COUNT(sHeatCrashPowerTable) - 1];
        else
            basePower = sHeatCrashPowerTable[i];
        break;
    case EFFECT_PUNISHMENT:
        basePower = 60 + (CountBattlerStatIncreases(battlerDef, FALSE) * 20);
        if (basePower > 200)
            basePower = 200;
        break;
    case EFFECT_STORED_POWER:
        basePower += (CountBattlerStatIncreases(battlerAtk, TRUE) * 20);
        break;
    case EFFECT_ELECTRO_BALL:
        speed = GetBattlerTotalSpeedStat(battlerAtk) / GetBattlerTotalSpeedStat(battlerDef);
        if (speed >= ARRAY_COUNT(sSpeedDiffPowerTable))
            speed = ARRAY_COUNT(sSpeedDiffPowerTable) - 1;
        basePower = sSpeedDiffPowerTable[speed];
        break;
    case EFFECT_GYRO_BALL:
        basePower = ((25 * GetBattlerTotalSpeedStat(battlerDef)) / GetBattlerTotalSpeedStat(battlerAtk)) + 1;
        if (basePower > 150)
            basePower = 150;
        break;
    case EFFECT_ECHOED_VOICE:
        // gBattleStruct->sameMoveTurns incremented in ppreduce
        if (gBattleStruct->sameMoveTurns[battlerAtk] != 0)
        {
            basePower += (basePower * gBattleStruct->sameMoveTurns[battlerAtk]);
            if (basePower > 200)
                basePower = 200;
        }
        break;
    case EFFECT_PAYBACK:
        if (GetBattlerTurnOrderNum(battlerAtk) > GetBattlerTurnOrderNum(battlerDef)
            && (gDisableStructs[battlerDef].isFirstTurn != 2 || B_PAYBACK_SWITCH_BOOST < GEN_5))
            basePower *= 2;
        break;
    case EFFECT_ROUND:
        if (gChosenMoveByBattler[BATTLE_PARTNER(battlerAtk)] == MOVE_ROUND && !(gAbsentBattlerFlags & gBitTable[BATTLE_PARTNER(battlerAtk)]))
            basePower *= 2;
        break;
    case EFFECT_FUSION_COMBO:
        if (gBattleMoves[gLastUsedMove].effect == EFFECT_FUSION_COMBO && move != gLastUsedMove)
            basePower *= 2;
        break;
    case EFFECT_LASH_OUT:
        if (gProtectStructs[battlerAtk].statFell)
            basePower *= 2;
        break;
    case EFFECT_EXPLOSION:
        if (move == MOVE_MISTY_EXPLOSION && gFieldStatuses & STATUS_FIELD_MISTY_TERRAIN && IsBattlerGrounded(battlerAtk))
            MulModifier(&basePower, UQ_4_12(1.5));
        break;
    case EFFECT_DYNAMAX_DOUBLE_DMG:
        #ifdef B_DYNAMAX
        if (IsDynamaxed(battlerDef))
            basePower *= 2;
        #endif
        break;
<<<<<<< HEAD
    case EFFECT_BEAT_UP:
        #if B_BEAT_UP_DMG >= GEN_5
        basePower = CalcBeatUpPower();
        #endif
        break;
    
=======
    case EFFECT_HIDDEN_POWER:
    {
        #if B_HIDDEN_POWER_DMG < GEN_6
        u8 powerBits;

        powerBits = ((gBattleMons[gBattlerAttacker].hpIV & 2) >> 1)
                | ((gBattleMons[gBattlerAttacker].attackIV & 2) << 0)
                | ((gBattleMons[gBattlerAttacker].defenseIV & 2) << 1)
                | ((gBattleMons[gBattlerAttacker].speedIV & 2) << 2)
                | ((gBattleMons[gBattlerAttacker].spAttackIV & 2) << 3)
                | ((gBattleMons[gBattlerAttacker].spDefenseIV & 2) << 4);

        basePower = (40 * powerBits) / 63 + 30;
        #endif
        break;
    }
>>>>>>> 8a6aee75
    }

    // move-specific base power changes
    switch (move)
    {
    case MOVE_WATER_SHURIKEN:
        if (gBattleMons[battlerAtk].species == SPECIES_GRENINJA_ASH)
            basePower = 20;
        break;
    }

    if (basePower == 0)
        basePower = 1;
    return basePower;
}

static u32 CalcMoveBasePowerAfterModifiers(u16 move, u8 battlerAtk, u8 battlerDef, u8 moveType, bool32 updateFlags)
{
    u32 i, ability;
    u32 holdEffectAtk, holdEffectParamAtk;
    u16 basePower = CalcMoveBasePower(move, battlerAtk, battlerDef);
    u16 holdEffectModifier;
    u16 modifier = UQ_4_12(1.0);

    // attacker's abilities
    switch (GetBattlerAbility(battlerAtk))
    {
    case ABILITY_TECHNICIAN:
        if (basePower <= 60)
           MulModifier(&modifier, UQ_4_12(1.5));
        break;
    case ABILITY_FLARE_BOOST:
        if (gBattleMons[battlerAtk].status1 & STATUS1_BURN && IS_MOVE_SPECIAL(move))
           MulModifier(&modifier, UQ_4_12(1.5));
        break;
    case ABILITY_TOXIC_BOOST:
        if (gBattleMons[battlerAtk].status1 & STATUS1_PSN_ANY && IS_MOVE_PHYSICAL(move))
           MulModifier(&modifier, UQ_4_12(1.5));
        break;
    case ABILITY_RECKLESS:
        if (gBattleMoves[move].flags & FLAG_RECKLESS_BOOST)
           MulModifier(&modifier, UQ_4_12(1.2));
        break;
    case ABILITY_IRON_FIST:
        if (gBattleMoves[move].flags & FLAG_IRON_FIST_BOOST)
           MulModifier(&modifier, UQ_4_12(1.2));
        break;
    case ABILITY_SHEER_FORCE:
        if (gBattleMoves[move].flags & FLAG_SHEER_FORCE_BOOST)
           MulModifier(&modifier, UQ_4_12(1.3));
        break;
    case ABILITY_SAND_FORCE:
        if ((moveType == TYPE_STEEL || moveType == TYPE_ROCK || moveType == TYPE_GROUND)
            && WEATHER_HAS_EFFECT && gBattleWeather & WEATHER_SANDSTORM_ANY)
           MulModifier(&modifier, UQ_4_12(1.3));
        break;
    case ABILITY_RIVALRY:
        if (GetGenderFromSpeciesAndPersonality(gBattleMons[battlerAtk].species, gBattleMons[battlerAtk].personality) != MON_GENDERLESS
            && GetGenderFromSpeciesAndPersonality(gBattleMons[battlerDef].species, gBattleMons[battlerDef].personality) != MON_GENDERLESS)
        {
            if (GetGenderFromSpeciesAndPersonality(gBattleMons[battlerAtk].species, gBattleMons[battlerAtk].personality)
             == GetGenderFromSpeciesAndPersonality(gBattleMons[battlerDef].species, gBattleMons[battlerDef].personality))
               MulModifier(&modifier, UQ_4_12(1.25));
            else
               MulModifier(&modifier, UQ_4_12(0.75));
        }
        break;
    case ABILITY_ANALYTIC:
        if (GetBattlerTurnOrderNum(battlerAtk) == gBattlersCount - 1 && move != MOVE_FUTURE_SIGHT && move != MOVE_DOOM_DESIRE)
           MulModifier(&modifier, UQ_4_12(1.3));
        break;
    case ABILITY_TOUGH_CLAWS:
        if (gBattleMoves[move].flags & FLAG_MAKES_CONTACT)
           MulModifier(&modifier, UQ_4_12(1.3));
        break;
    case ABILITY_STRONG_JAW:
        if (gBattleMoves[move].flags & FLAG_STRONG_JAW_BOOST)
           MulModifier(&modifier, UQ_4_12(1.5));
        break;
    case ABILITY_MEGA_LAUNCHER:
        if (gBattleMoves[move].flags & FLAG_MEGA_LAUNCHER_BOOST)
           MulModifier(&modifier, UQ_4_12(1.5));
        break;
    case ABILITY_WATER_BUBBLE:
        if (moveType == TYPE_WATER)
           MulModifier(&modifier, UQ_4_12(2.0));
        break;
    case ABILITY_STEELWORKER:
        if (moveType == TYPE_STEEL)
           MulModifier(&modifier, UQ_4_12(1.5));
        break;
    case ABILITY_PIXILATE:
        if (moveType == TYPE_FAIRY && gBattleStruct->ateBoost[battlerAtk])
            MulModifier(&modifier, UQ_4_12(1.2));
        break;
    case ABILITY_GALVANIZE:
        if (moveType == TYPE_ELECTRIC && gBattleStruct->ateBoost[battlerAtk])
            MulModifier(&modifier, UQ_4_12(1.2));
        break;
    case ABILITY_REFRIGERATE:
        if (moveType == TYPE_ICE && gBattleStruct->ateBoost[battlerAtk])
            MulModifier(&modifier, UQ_4_12(1.2));
        break;
    case ABILITY_AERILATE:
        if (moveType == TYPE_FLYING && gBattleStruct->ateBoost[battlerAtk])
            MulModifier(&modifier, UQ_4_12(1.2));
        break;
    case ABILITY_NORMALIZE:
        if (moveType == TYPE_NORMAL && gBattleStruct->ateBoost[battlerAtk])
            MulModifier(&modifier, UQ_4_12(1.2));
        break;
    case ABILITY_PUNK_ROCK:
        if (gBattleMoves[move].flags & FLAG_SOUND)
            MulModifier(&modifier, UQ_4_12(1.3));
        break;
    case ABILITY_STEELY_SPIRIT:
        if (moveType == TYPE_STEEL)
            MulModifier(&modifier, UQ_4_12(1.5));
        break;
    case ABILITY_TRANSISTOR:
        if (moveType == TYPE_ELECTRIC)
            MulModifier(&modifier, UQ_4_12(1.5));
        break;
    case ABILITY_DRAGONS_MAW:
        if (moveType == TYPE_DRAGON)
            MulModifier(&modifier, UQ_4_12(1.5));
        break;
    }

    // field abilities
    if ((IsAbilityOnField(ABILITY_DARK_AURA) && moveType == TYPE_DARK)
        || (IsAbilityOnField(ABILITY_FAIRY_AURA) && moveType == TYPE_FAIRY))
    {
        if (IsAbilityOnField(ABILITY_AURA_BREAK))
            MulModifier(&modifier, UQ_4_12(0.75));
        else
            MulModifier(&modifier, UQ_4_12(1.25));
    }

    // attacker partner's abilities
    if (IsBattlerAlive(BATTLE_PARTNER(battlerAtk)))
    {
        switch (GetBattlerAbility(BATTLE_PARTNER(battlerAtk)))
        {
        case ABILITY_BATTERY:
            if (IS_MOVE_SPECIAL(move))
                MulModifier(&modifier, UQ_4_12(1.3));
            break;
        case ABILITY_POWER_SPOT:
            MulModifier(&modifier, UQ_4_12(1.3));
            break;
        case ABILITY_STEELY_SPIRIT:
            if (moveType == TYPE_STEEL)
                MulModifier(&modifier, UQ_4_12(1.5));
            break;
        }
    }

    // target's abilities
    ability = GetBattlerAbility(battlerDef);
    switch (ability)
    {
    case ABILITY_HEATPROOF:
    case ABILITY_WATER_BUBBLE:
        if (moveType == TYPE_FIRE)
        {
            MulModifier(&modifier, UQ_4_12(0.5));
            if (updateFlags)
                RecordAbilityBattle(battlerDef, ability);
        }
        break;
    case ABILITY_DRY_SKIN:
        if (moveType == TYPE_FIRE)
            MulModifier(&modifier, UQ_4_12(1.25));
        break;
    case ABILITY_FLUFFY:
        if (IsMoveMakingContact(move, battlerAtk))
        {
            MulModifier(&modifier, UQ_4_12(0.5));
            if (updateFlags)
                RecordAbilityBattle(battlerDef, ability);
        }
        if (moveType == TYPE_FIRE)
            MulModifier(&modifier, UQ_4_12(2.0));
        break;
    }

    holdEffectAtk = GetBattlerHoldEffect(battlerAtk, TRUE);
    holdEffectParamAtk = GetBattlerHoldEffectParam(battlerAtk);
    if (holdEffectParamAtk > 100)
        holdEffectParamAtk = 100;

    holdEffectModifier = UQ_4_12(1.0) + sPercentToModifier[holdEffectParamAtk];

    // attacker's hold effect
    switch (holdEffectAtk)
    {
    case HOLD_EFFECT_MUSCLE_BAND:
        if (IS_MOVE_PHYSICAL(move))
            MulModifier(&modifier, holdEffectModifier);
        break;
    case HOLD_EFFECT_WISE_GLASSES:
        if (IS_MOVE_SPECIAL(move))
            MulModifier(&modifier, holdEffectModifier);
        break;
    case HOLD_EFFECT_LUSTROUS_ORB:
        if (gBattleMons[battlerAtk].species == SPECIES_PALKIA && (moveType == TYPE_WATER || moveType == TYPE_DRAGON))
            MulModifier(&modifier, holdEffectModifier);
        break;
    case HOLD_EFFECT_ADAMANT_ORB:
        if (gBattleMons[battlerAtk].species == SPECIES_DIALGA && (moveType == TYPE_STEEL || moveType == TYPE_DRAGON))
            MulModifier(&modifier, holdEffectModifier);
        break;
    case HOLD_EFFECT_GRISEOUS_ORB:
        if (gBattleMons[battlerAtk].species == SPECIES_GIRATINA && (moveType == TYPE_GHOST || moveType == TYPE_DRAGON))
            MulModifier(&modifier, holdEffectModifier);
        break;
    case HOLD_EFFECT_SOUL_DEW:
        if ((gBattleMons[battlerAtk].species == SPECIES_LATIAS || gBattleMons[battlerAtk].species == SPECIES_LATIOS) && !(gBattleTypeFlags & BATTLE_TYPE_FRONTIER))
            MulModifier(&modifier, holdEffectModifier);
        break;
    case HOLD_EFFECT_GEMS:
        if (gSpecialStatuses[battlerAtk].gemBoost && gBattleMons[battlerAtk].item)
            MulModifier(&modifier, UQ_4_12(1.0) + sPercentToModifier[gSpecialStatuses[battlerAtk].gemParam]);
        break;
    case HOLD_EFFECT_BUG_POWER:
    case HOLD_EFFECT_STEEL_POWER:
    case HOLD_EFFECT_GROUND_POWER:
    case HOLD_EFFECT_ROCK_POWER:
    case HOLD_EFFECT_GRASS_POWER:
    case HOLD_EFFECT_DARK_POWER:
    case HOLD_EFFECT_FIGHTING_POWER:
    case HOLD_EFFECT_ELECTRIC_POWER:
    case HOLD_EFFECT_WATER_POWER:
    case HOLD_EFFECT_FLYING_POWER:
    case HOLD_EFFECT_POISON_POWER:
    case HOLD_EFFECT_ICE_POWER:
    case HOLD_EFFECT_GHOST_POWER:
    case HOLD_EFFECT_PSYCHIC_POWER:
    case HOLD_EFFECT_FIRE_POWER:
    case HOLD_EFFECT_DRAGON_POWER:
    case HOLD_EFFECT_NORMAL_POWER:
    case HOLD_EFFECT_FAIRY_POWER:
        for (i = 0; i < ARRAY_COUNT(sHoldEffectToType); i++)
        {
            if (holdEffectAtk == sHoldEffectToType[i][0])
            {
                if (moveType == sHoldEffectToType[i][1])
                    MulModifier(&modifier, holdEffectModifier);
                break;
            }
        }
        break;
    case HOLD_EFFECT_PLATE:
        if (moveType == ItemId_GetSecondaryId(gBattleMons[battlerAtk].item))
            MulModifier(&modifier, holdEffectModifier);
        break;
    }

    // move effect
    switch (gBattleMoves[move].effect)
    {
    case EFFECT_FACADE:
        if (gBattleMons[battlerAtk].status1 & (STATUS1_BURN | STATUS1_PSN_ANY | STATUS1_PARALYSIS))
            MulModifier(&modifier, UQ_4_12(2.0));
        break;
    case EFFECT_BRINE:
        if (gBattleMons[battlerDef].hp <= (gBattleMons[battlerDef].maxHP / 2))
            MulModifier(&modifier, UQ_4_12(2.0));
        break;
    case EFFECT_VENOSHOCK:
        if (gBattleMons[battlerDef].status1 & STATUS1_PSN_ANY)
            MulModifier(&modifier, UQ_4_12(2.0));
        break;
    case EFFECT_RETALIATE:
        // todo
        break;
    case EFFECT_SOLARBEAM:
        if (WEATHER_HAS_EFFECT && gBattleWeather & (WEATHER_HAIL_ANY | WEATHER_SANDSTORM_ANY | WEATHER_RAIN_ANY))
            MulModifier(&modifier, UQ_4_12(0.5));
        break;
    case EFFECT_STOMPING_TANTRUM:
        if (gBattleStruct->lastMoveFailed & gBitTable[battlerAtk])
            MulModifier(&modifier, UQ_4_12(2.0));
        break;
    case EFFECT_BULLDOZE:
    case EFFECT_MAGNITUDE:
    case EFFECT_EARTHQUAKE:
        if (gFieldStatuses & STATUS_FIELD_GRASSY_TERRAIN && !(gStatuses3[battlerDef] & STATUS3_SEMI_INVULNERABLE))
            MulModifier(&modifier, UQ_4_12(0.5));
        break;
    case EFFECT_KNOCK_OFF:
        if (gBattleMons[battlerDef].item != ITEM_NONE && GetBattlerAbility(battlerDef) != ABILITY_STICKY_HOLD)
            MulModifier(&modifier, UQ_4_12(1.5));
        break;
    }

    // various effecs
    if (gProtectStructs[battlerAtk].helpingHand)
        MulModifier(&modifier, UQ_4_12(1.5));
    if (gStatuses3[battlerAtk] & STATUS3_CHARGED_UP && moveType == TYPE_ELECTRIC)
        MulModifier(&modifier, UQ_4_12(2.0));
    if (gStatuses3[battlerAtk] & STATUS3_ME_FIRST)
        MulModifier(&modifier, UQ_4_12(1.5));
    if (gFieldStatuses & STATUS_FIELD_GRASSY_TERRAIN && moveType == TYPE_GRASS && IsBattlerGrounded(battlerAtk) && !(gStatuses3[battlerAtk] & STATUS3_SEMI_INVULNERABLE))
        MulModifier(&modifier, (B_TERRAIN_TYPE_BOOST >= GEN_8) ? UQ_4_12(1.3) : UQ_4_12(1.5));
    if (gFieldStatuses & STATUS_FIELD_MISTY_TERRAIN && moveType == TYPE_DRAGON && IsBattlerGrounded(battlerDef) && !(gStatuses3[battlerDef] & STATUS3_SEMI_INVULNERABLE))
        MulModifier(&modifier, UQ_4_12(0.5));
    if (gFieldStatuses & STATUS_FIELD_ELECTRIC_TERRAIN && moveType == TYPE_ELECTRIC && IsBattlerGrounded(battlerAtk) && !(gStatuses3[battlerAtk] & STATUS3_SEMI_INVULNERABLE))
        MulModifier(&modifier, (B_TERRAIN_TYPE_BOOST >= GEN_8) ? UQ_4_12(1.3) : UQ_4_12(1.5));
    if (gFieldStatuses & STATUS_FIELD_PSYCHIC_TERRAIN && moveType == TYPE_PSYCHIC && IsBattlerGrounded(battlerAtk) && !(gStatuses3[battlerAtk] & STATUS3_SEMI_INVULNERABLE))
        MulModifier(&modifier, (B_TERRAIN_TYPE_BOOST >= GEN_8) ? UQ_4_12(1.3) : UQ_4_12(1.5));

    return ApplyModifier(modifier, basePower);
}

static u32 CalcAttackStat(u16 move, u8 battlerAtk, u8 battlerDef, u8 moveType, bool32 isCrit, bool32 updateFlags)
{
    u8 atkStage;
    u32 atkStat;
    u16 modifier;

    if (gBattleMoves[move].effect == EFFECT_FOUL_PLAY)
    {
        if (IS_MOVE_PHYSICAL(move))
        {
            atkStat = gBattleMons[battlerDef].attack;
            atkStage = gBattleMons[battlerDef].statStages[STAT_ATK];
        }
        else
        {
            atkStat = gBattleMons[battlerDef].spAttack;
            atkStage = gBattleMons[battlerDef].statStages[STAT_SPATK];
        }
    }
    else if (gBattleMoves[move].effect == EFFECT_BODY_PRESS)
    {
        atkStat = gBattleMons[battlerAtk].defense;
        atkStage = gBattleMons[battlerAtk].statStages[STAT_DEF];
    }
    else
    {
        if (IS_MOVE_PHYSICAL(move))
        {
            atkStat = gBattleMons[battlerAtk].attack;
            atkStage = gBattleMons[battlerAtk].statStages[STAT_ATK];
        }
        else
        {
            atkStat = gBattleMons[battlerAtk].spAttack;
            atkStage = gBattleMons[battlerAtk].statStages[STAT_SPATK];
        }
    }

    // critical hits ignore attack stat's stage drops
    if (isCrit && atkStage < DEFAULT_STAT_STAGE)
        atkStage = DEFAULT_STAT_STAGE;
    // pokemon with unaware ignore attack stat changes while taking damage
    if (GetBattlerAbility(battlerDef) == ABILITY_UNAWARE)
        atkStage = DEFAULT_STAT_STAGE;

    atkStat *= gStatStageRatios[atkStage][0];
    atkStat /= gStatStageRatios[atkStage][1];

    // apply attack stat modifiers
    modifier = UQ_4_12(1.0);

    // attacker's abilities
    switch (GetBattlerAbility(battlerAtk))
    {
    case ABILITY_HUGE_POWER:
    case ABILITY_PURE_POWER:
        if (IS_MOVE_PHYSICAL(move))
            MulModifier(&modifier, UQ_4_12(2.0));
        break;
    case ABILITY_SLOW_START:
        if (gDisableStructs[battlerAtk].slowStartTimer != 0)
            MulModifier(&modifier, UQ_4_12(0.5));
        break;
    case ABILITY_SOLAR_POWER:
        if (IS_MOVE_SPECIAL(move) && WEATHER_HAS_EFFECT && gBattleWeather & WEATHER_SUN_ANY)
            MulModifier(&modifier, UQ_4_12(1.5));
        break;
    case ABILITY_DEFEATIST:
        if (gBattleMons[battlerAtk].hp <= (gBattleMons[battlerAtk].maxHP / 2))
            MulModifier(&modifier, UQ_4_12(0.5));
        break;
    case ABILITY_FLASH_FIRE:
        if (moveType == TYPE_FIRE && gBattleResources->flags->flags[battlerAtk] & RESOURCE_FLAG_FLASH_FIRE)
            MulModifier(&modifier, UQ_4_12(1.5));
        break;
    case ABILITY_SWARM:
        if (moveType == TYPE_BUG && gBattleMons[battlerAtk].hp <= (gBattleMons[battlerAtk].maxHP / 3))
            MulModifier(&modifier, UQ_4_12(1.5));
        break;
    case ABILITY_TORRENT:
        if (moveType == TYPE_WATER && gBattleMons[battlerAtk].hp <= (gBattleMons[battlerAtk].maxHP / 3))
            MulModifier(&modifier, UQ_4_12(1.5));
        break;
    case ABILITY_BLAZE:
        if (moveType == TYPE_FIRE && gBattleMons[battlerAtk].hp <= (gBattleMons[battlerAtk].maxHP / 3))
            MulModifier(&modifier, UQ_4_12(1.5));
        break;
    case ABILITY_OVERGROW:
        if (moveType == TYPE_GRASS && gBattleMons[battlerAtk].hp <= (gBattleMons[battlerAtk].maxHP / 3))
            MulModifier(&modifier, UQ_4_12(1.5));
        break;
    case ABILITY_PLUS:
    case ABILITY_MINUS:
        if (IsBattlerAlive(BATTLE_PARTNER(battlerAtk)))
        {
            u32 partnerAbility = GetBattlerAbility(BATTLE_PARTNER(battlerAtk));
            if (partnerAbility == ABILITY_PLUS || partnerAbility == ABILITY_MINUS)
                MulModifier(&modifier, UQ_4_12(1.5));
        }
        break;
    case ABILITY_FLOWER_GIFT:
        if (gBattleMons[battlerAtk].species == SPECIES_CHERRIM && WEATHER_HAS_EFFECT && (gBattleWeather & WEATHER_SUN_ANY) && IS_MOVE_PHYSICAL(move))
            MulModifier(&modifier, UQ_4_12(1.5));
        break;
    case ABILITY_HUSTLE:
        if (IS_MOVE_PHYSICAL(move))
            MulModifier(&modifier, UQ_4_12(1.5));
        break;
    case ABILITY_STAKEOUT:
        if (gDisableStructs[battlerDef].isFirstTurn == 2) // just switched in
            MulModifier(&modifier, UQ_4_12(2.0));
        break;
    case ABILITY_GUTS:
        if (gBattleMons[battlerAtk].status1 & STATUS1_ANY && IS_MOVE_PHYSICAL(move))
            MulModifier(&modifier, UQ_4_12(1.5));
        break;
    }

    // target's abilities
    switch (GetBattlerAbility(battlerDef))
    {
    case ABILITY_THICK_FAT:
        if (moveType == TYPE_FIRE || moveType == TYPE_ICE)
        {
            MulModifier(&modifier, UQ_4_12(0.5));
            if (updateFlags)
                RecordAbilityBattle(battlerDef, ABILITY_THICK_FAT);
        }
        break;
    case ABILITY_ICE_SCALES:
        if (IS_MOVE_SPECIAL(move))
            MulModifier(&modifier, UQ_4_12(0.5));
        break;
    }

    // ally's abilities
    if (IsBattlerAlive(BATTLE_PARTNER(battlerAtk)))
    {
        switch (GetBattlerAbility(BATTLE_PARTNER(battlerAtk)))
        {
        case ABILITY_FLOWER_GIFT:
            if (gBattleMons[BATTLE_PARTNER(battlerAtk)].species == SPECIES_CHERRIM && WEATHER_HAS_EFFECT && (gBattleWeather & WEATHER_SUN_ANY) && IS_MOVE_PHYSICAL(move))
                MulModifier(&modifier, UQ_4_12(1.5));
            break;
        }
    }

    // attacker's hold effect
    switch (GetBattlerHoldEffect(battlerAtk, TRUE))
    {
    case HOLD_EFFECT_THICK_CLUB:
        if ((GET_BASE_SPECIES_ID(gBattleMons[battlerAtk].species) == SPECIES_CUBONE
         || GET_BASE_SPECIES_ID(gBattleMons[battlerAtk].species) == SPECIES_MAROWAK)
         && IS_MOVE_PHYSICAL(move))
            MulModifier(&modifier, UQ_4_12(2.0));
        break;
    case HOLD_EFFECT_DEEP_SEA_TOOTH:
        if (gBattleMons[battlerAtk].species == SPECIES_CLAMPERL && IS_MOVE_SPECIAL(move))
            MulModifier(&modifier, UQ_4_12(2.0));
        break;
    case HOLD_EFFECT_LIGHT_BALL:
        if (gBattleMons[battlerAtk].species == SPECIES_PIKACHU)
            MulModifier(&modifier, UQ_4_12(2.0));
        break;
    case HOLD_EFFECT_CHOICE_BAND:
        if (IS_MOVE_PHYSICAL(move))
            MulModifier(&modifier, UQ_4_12(1.5));
        break;
    case HOLD_EFFECT_CHOICE_SPECS:
        if (IS_MOVE_SPECIAL(move))
            MulModifier(&modifier, UQ_4_12(1.5));
        break;
    }

    // The offensive stats of a Player's Pokémon are boosted by x1.1 (+10%) if they have the 1st badge and 7th badges.
    // Having the 1st badge boosts physical attack while having the 7th badge boosts special attack.
    if (ShouldGetStatBadgeBoost(FLAG_BADGE01_GET, battlerAtk) && IS_MOVE_PHYSICAL(move))
        MulModifier(&modifier, UQ_4_12(1.1));
    if (ShouldGetStatBadgeBoost(FLAG_BADGE07_GET, battlerAtk) && IS_MOVE_SPECIAL(move))
        MulModifier(&modifier, UQ_4_12(1.1));

    return ApplyModifier(modifier, atkStat);
}

static bool32 CanEvolve(u32 species)
{
    u32 i;

    for (i = 0; i < EVOS_PER_MON; i++)
    {
        if (gEvolutionTable[species][i].method
         && gEvolutionTable[species][i].method != EVO_MEGA_EVOLUTION
         && gEvolutionTable[species][i].method != EVO_MOVE_MEGA_EVOLUTION)
            return TRUE;
    }
    return FALSE;
}

static u32 CalcDefenseStat(u16 move, u8 battlerAtk, u8 battlerDef, u8 moveType, bool32 isCrit, bool32 updateFlags)
{
    bool32 usesDefStat;
    u8 defStage;
    u32 defStat, def, spDef;
    u16 modifier;

    if (gFieldStatuses & STATUS_FIELD_WONDER_ROOM) // the defense stats are swapped
    {
        def = gBattleMons[battlerDef].spDefense;
        spDef = gBattleMons[battlerDef].defense;
    }
    else
    {
        def = gBattleMons[battlerDef].defense;
        spDef = gBattleMons[battlerDef].spDefense;
    }

    if (gBattleMoves[move].effect == EFFECT_PSYSHOCK || IS_MOVE_PHYSICAL(move)) // uses defense stat instead of sp.def
    {
        defStat = def;
        defStage = gBattleMons[battlerDef].statStages[STAT_DEF];
        usesDefStat = TRUE;
    }
    else // is special
    {
        defStat = spDef;
        defStage = gBattleMons[battlerDef].statStages[STAT_SPDEF];
        usesDefStat = FALSE;
    }

    // critical hits ignore positive stat changes
    if (isCrit && defStage > DEFAULT_STAT_STAGE)
        defStage = DEFAULT_STAT_STAGE;
    // pokemon with unaware ignore defense stat changes while dealing damage
    if (GetBattlerAbility(battlerAtk) == ABILITY_UNAWARE)
        defStage = DEFAULT_STAT_STAGE;
    // certain moves also ignore stat changes
    if (gBattleMoves[move].flags & FLAG_STAT_STAGES_IGNORED)
        defStage = DEFAULT_STAT_STAGE;

    defStat *= gStatStageRatios[defStage][0];
    defStat /= gStatStageRatios[defStage][1];

    // apply defense stat modifiers
    modifier = UQ_4_12(1.0);

    // target's abilities
    switch (GetBattlerAbility(battlerDef))
    {
    case ABILITY_MARVEL_SCALE:
        if (gBattleMons[battlerDef].status1 & STATUS1_ANY && usesDefStat)
        {
            MulModifier(&modifier, UQ_4_12(1.5));
            if (updateFlags)
                RecordAbilityBattle(battlerDef, ABILITY_MARVEL_SCALE);
        }
        break;
    case ABILITY_FUR_COAT:
        if (usesDefStat)
        {
            MulModifier(&modifier, UQ_4_12(2.0));
            if (updateFlags)
                RecordAbilityBattle(battlerDef, ABILITY_FUR_COAT);
        }
        break;
    case ABILITY_GRASS_PELT:
        if (gFieldStatuses & STATUS_FIELD_GRASSY_TERRAIN && usesDefStat)
        {
            MulModifier(&modifier, UQ_4_12(1.5));
            if (updateFlags)
                RecordAbilityBattle(battlerDef, ABILITY_GRASS_PELT);
        }
        break;
    case ABILITY_FLOWER_GIFT:
        if (gBattleMons[battlerDef].species == SPECIES_CHERRIM && WEATHER_HAS_EFFECT && gBattleWeather & WEATHER_SUN_ANY && !usesDefStat)
            MulModifier(&modifier, UQ_4_12(1.5));
        break;
    case ABILITY_PUNK_ROCK:
        if (gBattleMoves[move].flags & FLAG_SOUND)
            MulModifier(&modifier, UQ_4_12(2.0));
        break;
    }

    // ally's abilities
    if (IsBattlerAlive(BATTLE_PARTNER(battlerDef)))
    {
        switch (GetBattlerAbility(BATTLE_PARTNER(battlerDef)))
        {
        case ABILITY_FLOWER_GIFT:
            if (gBattleMons[BATTLE_PARTNER(battlerDef)].species == SPECIES_CHERRIM && WEATHER_HAS_EFFECT && gBattleWeather & WEATHER_SUN_ANY && !usesDefStat)
                MulModifier(&modifier, UQ_4_12(1.5));
            break;
        }
    }

    // target's hold effects
    switch (GetBattlerHoldEffect(battlerDef, TRUE))
    {
    case HOLD_EFFECT_DEEP_SEA_SCALE:
        if (gBattleMons[battlerDef].species == SPECIES_CLAMPERL && !usesDefStat)
            MulModifier(&modifier, UQ_4_12(2.0));
        break;
    case HOLD_EFFECT_METAL_POWDER:
        if (gBattleMons[battlerDef].species == SPECIES_DITTO && usesDefStat && !(gBattleMons[battlerDef].status2 & STATUS2_TRANSFORMED))
            MulModifier(&modifier, UQ_4_12(2.0));
        break;
    case HOLD_EFFECT_EVIOLITE:
        if (CanEvolve(gBattleMons[battlerDef].species))
            MulModifier(&modifier, UQ_4_12(1.5));
        break;
    case HOLD_EFFECT_ASSAULT_VEST:
        if (!usesDefStat)
            MulModifier(&modifier, UQ_4_12(1.5));
        break;
    }

    // sandstorm sp.def boost for rock types
    if (IS_BATTLER_OF_TYPE(battlerDef, TYPE_ROCK) && WEATHER_HAS_EFFECT && gBattleWeather & WEATHER_SANDSTORM_ANY && !usesDefStat)
        MulModifier(&modifier, UQ_4_12(1.5));

    // The defensive stats of a Player's Pokémon are boosted by x1.1 (+10%) if they have the 5th badge and 7th badges.
    // Having the 5th badge boosts physical defense while having the 7th badge boosts special defense.
    if (ShouldGetStatBadgeBoost(FLAG_BADGE05_GET, battlerDef) && IS_MOVE_PHYSICAL(move))
        MulModifier(&modifier, UQ_4_12(1.1));
    if (ShouldGetStatBadgeBoost(FLAG_BADGE07_GET, battlerDef) && IS_MOVE_SPECIAL(move))
        MulModifier(&modifier, UQ_4_12(1.1));

    return ApplyModifier(modifier, defStat);
}

static u32 CalcFinalDmg(u32 dmg, u16 move, u8 battlerAtk, u8 battlerDef, u8 moveType, u16 typeEffectivenessModifier, bool32 isCrit, bool32 updateFlags)
{
    u32 percentBoost;
    u32 abilityAtk = GetBattlerAbility(battlerAtk);
    u32 abilityDef = GetBattlerAbility(battlerDef);
    u32 defSide = GET_BATTLER_SIDE(battlerDef);
    u16 finalModifier = UQ_4_12(1.0);
    u16 itemDef = gBattleMons[battlerDef].item;

    // check multiple targets in double battle
    if (GetMoveTargetCount(move, battlerAtk, battlerDef) >= 2)
        MulModifier(&finalModifier, UQ_4_12(0.75));

    // take type effectiveness
    MulModifier(&finalModifier, typeEffectivenessModifier);

    // check crit
    if (isCrit)
        dmg = ApplyModifier((B_CRIT_MULTIPLIER >= GEN_6 ? UQ_4_12(1.5) : UQ_4_12(2.0)), dmg);

    // check burn
    if (gBattleMons[battlerAtk].status1 & STATUS1_BURN && IS_MOVE_PHYSICAL(move)
        && gBattleMoves[move].effect != EFFECT_FACADE && abilityAtk != ABILITY_GUTS)
        dmg = ApplyModifier(UQ_4_12(0.5), dmg);

    // check sunny/rain weather
    if (WEATHER_HAS_EFFECT && gBattleWeather & WEATHER_RAIN_ANY)
    {
        if (moveType == TYPE_FIRE)
            dmg = ApplyModifier(UQ_4_12(0.5), dmg);
        else if (moveType == TYPE_WATER)
            dmg = ApplyModifier(UQ_4_12(1.5), dmg);
    }
    else if (WEATHER_HAS_EFFECT && gBattleWeather & WEATHER_SUN_ANY)
    {
        if (moveType == TYPE_FIRE)
            dmg = ApplyModifier(UQ_4_12(1.5), dmg);
        else if (moveType == TYPE_WATER)
            dmg = ApplyModifier(UQ_4_12(0.5), dmg);
    }

    // check stab
    if (IS_BATTLER_OF_TYPE(battlerAtk, moveType) && move != MOVE_STRUGGLE)
    {
        if (abilityAtk == ABILITY_ADAPTABILITY)
            MulModifier(&finalModifier, UQ_4_12(2.0));
        else
            MulModifier(&finalModifier, UQ_4_12(1.5));
    }

    // reflect, light screen, aurora veil
    if (((gSideStatuses[defSide] & SIDE_STATUS_REFLECT && IS_MOVE_PHYSICAL(move))
            || (gSideStatuses[defSide] & SIDE_STATUS_LIGHTSCREEN && IS_MOVE_SPECIAL(move))
            || (gSideStatuses[defSide] & SIDE_STATUS_AURORA_VEIL))
        && abilityAtk != ABILITY_INFILTRATOR)
    {
        if (gBattleTypeFlags & BATTLE_TYPE_DOUBLE)
            MulModifier(&finalModifier, UQ_4_12(0.66));
        else
            MulModifier(&finalModifier, UQ_4_12(0.5));
    }

    // Parental Bond Second Strike
    if (gSpecialStatuses[gBattlerAttacker].parentalBondOn == 1)
    {
        if (B_PARENTAL_BOND_DAMAGE < GEN_7)
            MulModifier(&finalModifier, UQ_4_12(0.5));
        else
            MulModifier(&finalModifier, UQ_4_12(0.25));
    }

    // attacker's abilities
    switch (abilityAtk)
    {
    case ABILITY_TINTED_LENS:
        if (typeEffectivenessModifier <= UQ_4_12(0.5))
            MulModifier(&finalModifier, UQ_4_12(2.0));
        break;
    case ABILITY_SNIPER:
        if (isCrit)
            MulModifier(&finalModifier, UQ_4_12(1.5));
        break;
    case ABILITY_NEUROFORCE:
        if (typeEffectivenessModifier >= UQ_4_12(2.0))
            MulModifier(&finalModifier, UQ_4_12(1.25));
        break;
    }

    // target's abilities
    switch (abilityDef)
    {
    case ABILITY_MULTISCALE:
    case ABILITY_SHADOW_SHIELD:
        if (BATTLER_MAX_HP(battlerDef))
            MulModifier(&finalModifier, UQ_4_12(0.5));
        break;
    case ABILITY_FILTER:
    case ABILITY_SOLID_ROCK:
    case ABILITY_PRISM_ARMOR:
        if (typeEffectivenessModifier >= UQ_4_12(2.0))
            MulModifier(&finalModifier, UQ_4_12(0.75));
        break;
    }

    // target's ally's abilities
    if (IsBattlerAlive(BATTLE_PARTNER(battlerDef)))
    {
        switch (GetBattlerAbility(BATTLE_PARTNER(battlerDef)))
        {
        case ABILITY_FRIEND_GUARD:
            MulModifier(&finalModifier, UQ_4_12(0.75));
            break;
        }
    }

    // attacker's hold effect
    switch (GetBattlerHoldEffect(battlerAtk, TRUE))
    {
    case HOLD_EFFECT_METRONOME:
        percentBoost = min((gBattleStruct->sameMoveTurns[battlerAtk] * GetBattlerHoldEffectParam(battlerAtk)), 100);
        MulModifier(&finalModifier, UQ_4_12(1.0) + sPercentToModifier[percentBoost]);
        break;
    case HOLD_EFFECT_EXPERT_BELT:
        if (typeEffectivenessModifier >= UQ_4_12(2.0))
            MulModifier(&finalModifier, UQ_4_12(1.2));
        break;
    case HOLD_EFFECT_LIFE_ORB:
        MulModifier(&finalModifier, UQ_4_12(1.3));
        break;
    }

    // target's hold effect
    switch (GetBattlerHoldEffect(battlerDef, TRUE))
    {
    // berries reducing dmg
    case HOLD_EFFECT_RESIST_BERRY:
        if (moveType == GetBattlerHoldEffectParam(battlerDef)
            && (moveType == TYPE_NORMAL || typeEffectivenessModifier >= UQ_4_12(2.0))
            && !UnnerveOn(battlerDef, itemDef))
        {
            if (abilityDef == ABILITY_RIPEN)
                MulModifier(&finalModifier, UQ_4_12(0.25));
            else
                MulModifier(&finalModifier, UQ_4_12(0.5));
            if (updateFlags)
                gSpecialStatuses[battlerDef].berryReduced = 1;
        }
        break;
    }

    if (gBattleMoves[move].flags & FLAG_DMG_MINIMIZE    && gStatuses3[battlerDef] & STATUS3_MINIMIZED)
        MulModifier(&finalModifier, UQ_4_12(2.0));
    if (gBattleMoves[move].flags & FLAG_DMG_UNDERGROUND && gStatuses3[battlerDef] & STATUS3_UNDERGROUND)
        MulModifier(&finalModifier, UQ_4_12(2.0));
    if (gBattleMoves[move].flags & FLAG_DMG_UNDERWATER  && gStatuses3[battlerDef] & STATUS3_UNDERWATER)
        MulModifier(&finalModifier, UQ_4_12(2.0));
    if (gBattleMoves[move].flags & FLAG_DMG_2X_IN_AIR   && gStatuses3[battlerDef] & STATUS3_ON_AIR)
        MulModifier(&finalModifier, UQ_4_12(2.0));

    dmg = ApplyModifier(finalModifier, dmg);
    if (dmg == 0)
        dmg = 1;

    return dmg;
}

s32 CalculateMoveDamage(u16 move, u8 battlerAtk, u8 battlerDef, u8 moveType, s32 fixedBasePower, bool32 isCrit, bool32 randomFactor, bool32 updateFlags)
{
    s32 dmg;
    u16 typeEffectivenessModifier;

    typeEffectivenessModifier = CalcTypeEffectivenessMultiplier(move, moveType, battlerAtk, battlerDef, updateFlags);

    // Don't calculate damage if the move has no effect on target.
    if (typeEffectivenessModifier == UQ_4_12(0))
        return 0;

    if (fixedBasePower)
        gBattleMovePower = fixedBasePower;
    else
        gBattleMovePower = CalcMoveBasePowerAfterModifiers(move, battlerAtk, battlerDef, moveType, updateFlags);

    // long dmg basic formula
    dmg = ((gBattleMons[battlerAtk].level * 2) / 5) + 2;
    dmg *= gBattleMovePower;
    dmg *= CalcAttackStat(move, battlerAtk, battlerDef, moveType, isCrit, updateFlags);
    dmg /= CalcDefenseStat(move, battlerAtk, battlerDef, moveType, isCrit, updateFlags);
    dmg = (dmg / 50) + 2;

    // Calculate final modifiers.
    dmg = CalcFinalDmg(dmg, move, battlerAtk, battlerDef, moveType, typeEffectivenessModifier, isCrit, updateFlags);

    // Add a random factor.
    if (randomFactor)
    {
        dmg *= 100 - (Random() % 16);
        dmg /= 100;
    }

    if (dmg == 0)
        dmg = 1;

    return dmg;
}

static void MulByTypeEffectiveness(u16 *modifier, u16 move, u8 moveType, u8 battlerDef, u8 defType, u8 battlerAtk, bool32 recordAbilities)
{
    u16 mod = GetTypeModifier(moveType, defType);

    if (mod == UQ_4_12(0.0) && GetBattlerHoldEffect(battlerDef, TRUE) == HOLD_EFFECT_RING_TARGET)
    {
        mod = UQ_4_12(1.0);
        if (recordAbilities)
            RecordItemEffectBattle(battlerDef, HOLD_EFFECT_RING_TARGET);
    }
    else if ((moveType == TYPE_FIGHTING || moveType == TYPE_NORMAL) && defType == TYPE_GHOST && gBattleMons[battlerDef].status2 & STATUS2_FORESIGHT && mod == UQ_4_12(0.0))
    {
        mod = UQ_4_12(1.0);
    }
    else if ((moveType == TYPE_FIGHTING || moveType == TYPE_NORMAL) && defType == TYPE_GHOST && GetBattlerAbility(battlerAtk) == ABILITY_SCRAPPY && mod == UQ_4_12(0.0))
    {
        mod = UQ_4_12(1.0);
        if (recordAbilities)
            RecordAbilityBattle(battlerAtk, ABILITY_SCRAPPY);
    }

    if (moveType == TYPE_PSYCHIC && defType == TYPE_DARK && gStatuses3[battlerDef] & STATUS3_MIRACLE_EYED && mod == UQ_4_12(0.0))
        mod = UQ_4_12(1.0);
    if (gBattleMoves[move].effect == EFFECT_FREEZE_DRY && defType == TYPE_WATER)
        mod = UQ_4_12(2.0);
    if (moveType == TYPE_GROUND && defType == TYPE_FLYING && IsBattlerGrounded(battlerDef) && mod == UQ_4_12(0.0))
        mod = UQ_4_12(1.0);

    if (gProtectStructs[battlerDef].kingsShielded && gBattleMoves[move].effect != EFFECT_FEINT)
        mod = UQ_4_12(1.0);

    // WEATHER_STRONG_WINDS weakens Super Effective moves against Flying-type Pokémon
    if (WEATHER_HAS_EFFECT && gBattleWeather & WEATHER_STRONG_WINDS)
    {
        if (defType == TYPE_FLYING && mod >= UQ_4_12(2.0))
            mod = UQ_4_12(1.0);
    }

    MulModifier(modifier, mod);
}

static void UpdateMoveResultFlags(u16 modifier)
{
    if (modifier == UQ_4_12(0.0))
    {
        gMoveResultFlags |= MOVE_RESULT_DOESNT_AFFECT_FOE;
        gMoveResultFlags &= ~(MOVE_RESULT_NOT_VERY_EFFECTIVE | MOVE_RESULT_SUPER_EFFECTIVE);
    }
    else if (modifier == UQ_4_12(1.0))
    {
        gMoveResultFlags &= ~(MOVE_RESULT_NOT_VERY_EFFECTIVE | MOVE_RESULT_SUPER_EFFECTIVE | MOVE_RESULT_DOESNT_AFFECT_FOE);
    }
    else if (modifier > UQ_4_12(1.0))
    {
        gMoveResultFlags |= MOVE_RESULT_SUPER_EFFECTIVE;
        gMoveResultFlags &= ~(MOVE_RESULT_NOT_VERY_EFFECTIVE | MOVE_RESULT_DOESNT_AFFECT_FOE);
    }
    else //if (modifier < UQ_4_12(1.0))
    {
        gMoveResultFlags |= MOVE_RESULT_NOT_VERY_EFFECTIVE;
        gMoveResultFlags &= ~(MOVE_RESULT_SUPER_EFFECTIVE | MOVE_RESULT_DOESNT_AFFECT_FOE);
    }
}

static u16 CalcTypeEffectivenessMultiplierInternal(u16 move, u8 moveType, u8 battlerAtk, u8 battlerDef, bool32 recordAbilities, u16 modifier)
{
    MulByTypeEffectiveness(&modifier, move, moveType, battlerDef, gBattleMons[battlerDef].type1, battlerAtk, recordAbilities);
    if (gBattleMons[battlerDef].type2 != gBattleMons[battlerDef].type1)
        MulByTypeEffectiveness(&modifier, move, moveType, battlerDef, gBattleMons[battlerDef].type2, battlerAtk, recordAbilities);
    if (gBattleMons[battlerDef].type3 != TYPE_MYSTERY && gBattleMons[battlerDef].type3 != gBattleMons[battlerDef].type2
        && gBattleMons[battlerDef].type3 != gBattleMons[battlerDef].type1)
        MulByTypeEffectiveness(&modifier, move, moveType, battlerDef, gBattleMons[battlerDef].type3, battlerAtk, recordAbilities);

    if (moveType == TYPE_GROUND && !IsBattlerGrounded(battlerDef) && !(gBattleMoves[move].flags & FLAG_DMG_UNGROUNDED_IGNORE_TYPE_IF_FLYING))
    {
        modifier = UQ_4_12(0.0);
        if (recordAbilities && GetBattlerAbility(battlerDef) == ABILITY_LEVITATE)
        {
            gLastUsedAbility = ABILITY_LEVITATE;
            gMoveResultFlags |= (MOVE_RESULT_MISSED | MOVE_RESULT_DOESNT_AFFECT_FOE);
            gLastLandedMoves[battlerDef] = 0;
            gBattleCommunication[MISS_TYPE] = B_MSG_GROUND_MISS;
            RecordAbilityBattle(battlerDef, ABILITY_LEVITATE);
        }
    }

    // Thousand Arrows ignores type modifiers for flying mons
    if (!IsBattlerGrounded(battlerDef) && (gBattleMoves[move].flags & FLAG_DMG_UNGROUNDED_IGNORE_TYPE_IF_FLYING)
        && (gBattleMons[battlerDef].type1 == TYPE_FLYING || gBattleMons[battlerDef].type2 == TYPE_FLYING || gBattleMons[battlerDef].type3 == TYPE_FLYING))
    {
        modifier = UQ_4_12(1.0);
    }

    if (((GetBattlerAbility(battlerDef) == ABILITY_WONDER_GUARD && modifier <= UQ_4_12(1.0))
        || (GetBattlerAbility(battlerDef) == ABILITY_TELEPATHY && battlerDef == BATTLE_PARTNER(battlerAtk)))
        && gBattleMoves[move].power)
    {
        modifier = UQ_4_12(0.0);
        if (recordAbilities)
        {
            gLastUsedAbility = gBattleMons[battlerDef].ability;
            gMoveResultFlags |= MOVE_RESULT_MISSED;
            gLastLandedMoves[battlerDef] = 0;
            gBattleCommunication[MISS_TYPE] = B_MSG_AVOIDED_DMG;
            RecordAbilityBattle(battlerDef, gBattleMons[battlerDef].ability);
        }
    }

    return modifier;
}

u16 CalcTypeEffectivenessMultiplier(u16 move, u8 moveType, u8 battlerAtk, u8 battlerDef, bool32 recordAbilities)
{
    u16 modifier = UQ_4_12(1.0);

    if (move != MOVE_STRUGGLE && moveType != TYPE_MYSTERY)
    {
        modifier = CalcTypeEffectivenessMultiplierInternal(move, moveType, battlerAtk, battlerDef, recordAbilities, modifier);
        if (gBattleMoves[move].effect == EFFECT_TWO_TYPED_MOVE)
            modifier = CalcTypeEffectivenessMultiplierInternal(move, gBattleMoves[move].argument, battlerAtk, battlerDef, recordAbilities, modifier);
    }

    if (recordAbilities)
        UpdateMoveResultFlags(modifier);
    return modifier;
}

u16 CalcPartyMonTypeEffectivenessMultiplier(u16 move, u16 speciesDef, u16 abilityDef)
{
    u16 modifier = UQ_4_12(1.0);
    u8 moveType = gBattleMoves[move].type;

    if (move != MOVE_STRUGGLE && moveType != TYPE_MYSTERY)
    {
        MulByTypeEffectiveness(&modifier, move, moveType, 0, gBaseStats[speciesDef].type1, 0, FALSE);
        if (gBaseStats[speciesDef].type2 != gBaseStats[speciesDef].type1)
            MulByTypeEffectiveness(&modifier, move, moveType, 0, gBaseStats[speciesDef].type2, 0, FALSE);

        if (moveType == TYPE_GROUND && abilityDef == ABILITY_LEVITATE && !(gFieldStatuses & STATUS_FIELD_GRAVITY))
            modifier = UQ_4_12(0.0);
        if (abilityDef == ABILITY_WONDER_GUARD && modifier <= UQ_4_12(1.0) && gBattleMoves[move].power)
            modifier = UQ_4_12(0.0);
    }

    UpdateMoveResultFlags(modifier);
    return modifier;
}

u16 GetTypeModifier(u8 atkType, u8 defType)
{
    if (B_FLAG_INVERSE_BATTLE != 0 && FlagGet(B_FLAG_INVERSE_BATTLE))
        return sInverseTypeEffectivenessTable[atkType][defType];
    else
        return sTypeEffectivenessTable[atkType][defType];
}

s32 GetStealthHazardDamage(u8 hazardType, u8 battlerId)
{
    u8 type1 = gBattleMons[battlerId].type1;
    u8 type2 = gBattleMons[battlerId].type2;
    u32 maxHp = gBattleMons[battlerId].maxHP;
    s32 dmg = 0;
    u16 modifier = UQ_4_12(1.0);

    MulModifier(&modifier, GetTypeModifier(hazardType, type1));
    if (type2 != type1)
        MulModifier(&modifier, GetTypeModifier(hazardType, type2));

    switch (modifier)
    {
    case UQ_4_12(0.0):
        dmg = 0;
        break;
    case UQ_4_12(0.25):
        dmg = maxHp / 32;
        if (dmg == 0)
            dmg = 1;
        break;
    case UQ_4_12(0.5):
        dmg = maxHp / 16;
        if (dmg == 0)
            dmg = 1;
        break;
    case UQ_4_12(1.0):
        dmg = maxHp / 8;
        if (dmg == 0)
            dmg = 1;
        break;
    case UQ_4_12(2.0):
        dmg = maxHp / 4;
        if (dmg == 0)
            dmg = 1;
        break;
    case UQ_4_12(4.0):
        dmg = maxHp / 2;
        if (dmg == 0)
            dmg = 1;
        break;
    }

    return dmg;
}

bool32 IsPartnerMonFromSameTrainer(u8 battlerId)
{
    if (GetBattlerSide(battlerId) == B_SIDE_OPPONENT && gBattleTypeFlags & BATTLE_TYPE_TWO_OPPONENTS)
        return FALSE;
    else if (GetBattlerSide(battlerId) == B_SIDE_PLAYER && gBattleTypeFlags & BATTLE_TYPE_INGAME_PARTNER)
        return FALSE;
    else if (gBattleTypeFlags & BATTLE_TYPE_MULTI)
        return FALSE;
    else
        return TRUE;
}

u16 GetMegaEvolutionSpecies(u16 preEvoSpecies, u16 heldItemId)
{
    u32 i;

    for (i = 0; i < EVOS_PER_MON; i++)
    {
        if (gEvolutionTable[preEvoSpecies][i].method == EVO_MEGA_EVOLUTION
            && gEvolutionTable[preEvoSpecies][i].param == heldItemId)
                return gEvolutionTable[preEvoSpecies][i].targetSpecies;
    }
    return SPECIES_NONE;
}

u16 GetWishMegaEvolutionSpecies(u16 preEvoSpecies, u16 moveId1, u16 moveId2, u16 moveId3, u16 moveId4)
{
    u32 i, par;

    for (i = 0; i < EVOS_PER_MON; i++)
    {
        if (gEvolutionTable[preEvoSpecies][i].method == EVO_MOVE_MEGA_EVOLUTION)
        {
            par = gEvolutionTable[preEvoSpecies][i].param;
            if (par == moveId1 || par == moveId2 || par == moveId3 || par == moveId4)
                return gEvolutionTable[preEvoSpecies][i].targetSpecies;
        }
    }
    return SPECIES_NONE;
}

bool32 CanMegaEvolve(u8 battlerId)
{
    u32 itemId, holdEffect, species;
    struct Pokemon *mon;
    u8 battlerPosition = GetBattlerPosition(battlerId);
    u8 partnerPosition = GetBattlerPosition(BATTLE_PARTNER(battlerId));
    struct MegaEvolutionData *mega = &(((struct ChooseMoveStruct*)(&gBattleResources->bufferA[gActiveBattler][4]))->mega);

#ifdef ITEM_EXPANSION
    // Check if Player has a Mega Bracelet
    if ((GetBattlerPosition(battlerId) == B_POSITION_PLAYER_LEFT || (!(gBattleTypeFlags & BATTLE_TYPE_MULTI) && GetBattlerPosition(battlerId) == B_POSITION_PLAYER_RIGHT))
     && !CheckBagHasItem(ITEM_MEGA_BRACELET, 1))
        return FALSE;
#endif

    // Check if trainer already mega evolved a pokemon.
    if (mega->alreadyEvolved[battlerPosition])
        return FALSE;
    if (gBattleTypeFlags & BATTLE_TYPE_DOUBLE)
    {
        if (IsPartnerMonFromSameTrainer(battlerId)
            && (mega->alreadyEvolved[partnerPosition] || (mega->toEvolve & gBitTable[BATTLE_PARTNER(battlerId)])))
            return FALSE;
    }

    // Gets mon data.
    if (GetBattlerSide(battlerId) == B_SIDE_OPPONENT)
        mon = &gEnemyParty[gBattlerPartyIndexes[battlerId]];
    else
        mon = &gPlayerParty[gBattlerPartyIndexes[battlerId]];

    species = GetMonData(mon, MON_DATA_SPECIES);
    itemId = GetMonData(mon, MON_DATA_HELD_ITEM);

    // Check if there is an entry in the evolution table for regular Mega Evolution.
    if (GetMegaEvolutionSpecies(species, itemId) != SPECIES_NONE)
    {
        if (B_ENABLE_DEBUG && gBattleStruct->debugHoldEffects[battlerId])
            holdEffect = gBattleStruct->debugHoldEffects[battlerId];
        else if (itemId == ITEM_ENIGMA_BERRY)
            holdEffect = gEnigmaBerries[battlerId].holdEffect;
        else
            holdEffect = ItemId_GetHoldEffect(itemId);

        // Can Mega Evolve via Item.
        if (holdEffect == HOLD_EFFECT_MEGA_STONE)
        {
            gBattleStruct->mega.isWishMegaEvo = FALSE;
            return TRUE;
        }
    }

    // Check if there is an entry in the evolution table for Wish Mega Evolution.
    if (GetWishMegaEvolutionSpecies(species, GetMonData(mon, MON_DATA_MOVE1), GetMonData(mon, MON_DATA_MOVE2), GetMonData(mon, MON_DATA_MOVE3), GetMonData(mon, MON_DATA_MOVE4)))
    {
        gBattleStruct->mega.isWishMegaEvo = TRUE;
        return TRUE;
    }

    // No checks passed, the mon CAN'T mega evolve.
    return FALSE;
}

void UndoMegaEvolution(u32 monId)
{
    if (gBattleStruct->mega.evolvedPartyIds[B_SIDE_PLAYER] & gBitTable[monId])
    {
        gBattleStruct->mega.evolvedPartyIds[B_SIDE_PLAYER] &= ~(gBitTable[monId]);
        SetMonData(&gPlayerParty[monId], MON_DATA_SPECIES, &gBattleStruct->mega.playerEvolvedSpecies);
        CalculateMonStats(&gPlayerParty[monId]);
    }
    // While not exactly a mega evolution, Zygarde follows the same rules.
    else if (GetMonData(&gPlayerParty[monId], MON_DATA_SPECIES, NULL) == SPECIES_ZYGARDE_COMPLETE)
    {
        SetMonData(&gPlayerParty[monId], MON_DATA_SPECIES, &gBattleStruct->changedSpecies[monId]);
        gBattleStruct->changedSpecies[monId] = 0;
        CalculateMonStats(&gPlayerParty[monId]);
    }
}

void UndoFormChange(u32 monId, u32 side, bool32 isSwitchingOut)
{
    u32 i, currSpecies;
    struct Pokemon *party = (side == B_SIDE_PLAYER) ? gPlayerParty : gEnemyParty;
    static const u16 species[][2] = // changed form id, default form id
    {
        {SPECIES_MIMIKYU_BUSTED, SPECIES_MIMIKYU},
        {SPECIES_GRENINJA_ASH, SPECIES_GRENINJA_BATTLE_BOND},
        {SPECIES_AEGISLASH_BLADE, SPECIES_AEGISLASH},
        {SPECIES_DARMANITAN_ZEN_MODE, SPECIES_DARMANITAN},
        {SPECIES_MINIOR, SPECIES_MINIOR_CORE_RED},
        {SPECIES_MINIOR_METEOR_BLUE, SPECIES_MINIOR_CORE_BLUE},
        {SPECIES_MINIOR_METEOR_GREEN, SPECIES_MINIOR_CORE_GREEN},
        {SPECIES_MINIOR_METEOR_INDIGO, SPECIES_MINIOR_CORE_INDIGO},
        {SPECIES_MINIOR_METEOR_ORANGE, SPECIES_MINIOR_CORE_ORANGE},
        {SPECIES_MINIOR_METEOR_VIOLET, SPECIES_MINIOR_CORE_VIOLET},
        {SPECIES_MINIOR_METEOR_YELLOW, SPECIES_MINIOR_CORE_YELLOW},
        {SPECIES_WISHIWASHI_SCHOOL, SPECIES_WISHIWASHI},
        {SPECIES_CRAMORANT_GORGING, SPECIES_CRAMORANT},
        {SPECIES_CRAMORANT_GULPING, SPECIES_CRAMORANT},
    };

    if (isSwitchingOut) // Don't revert Mimikyu Busted or Ash-Greninja when switching out
        i = 2;
    else
        i = 0;

    currSpecies = GetMonData(&party[monId], MON_DATA_SPECIES, NULL);
    for (; i < ARRAY_COUNT(species); i++)
    {
        if (currSpecies == species[i][0])
        {
            SetMonData(&party[monId], MON_DATA_SPECIES, &species[i][1]);
            CalculateMonStats(&party[monId]);
            break;
        }
    }
}

bool32 DoBattlersShareType(u32 battler1, u32 battler2)
{
    s32 i;
    u8 types1[3] = {gBattleMons[battler1].type1, gBattleMons[battler1].type2, gBattleMons[battler1].type3};
    u8 types2[3] = {gBattleMons[battler2].type1, gBattleMons[battler2].type2, gBattleMons[battler2].type3};

    if (types1[2] == TYPE_MYSTERY)
        types1[2] = types1[0];
    if (types2[2] == TYPE_MYSTERY)
        types2[2] = types2[0];

    for (i = 0; i < 3; i++)
    {
        if (types1[i] == types2[0] || types1[i] == types2[1] || types1[i] == types2[2])
            return TRUE;
    }

    return FALSE;
}

bool32 CanBattlerGetOrLoseItem(u8 battlerId, u16 itemId)
{
    u16 species = gBattleMons[battlerId].species;
    u16 holdEffect = ItemId_GetHoldEffect(itemId);
    
    // Mail can be stolen now
    if (itemId == ITEM_ENIGMA_BERRY)
        return FALSE;
    else if (GET_BASE_SPECIES_ID(species) == SPECIES_KYOGRE && itemId == ITEM_BLUE_ORB) // includes primal
        return FALSE;
    else if (GET_BASE_SPECIES_ID(species) == SPECIES_GROUDON && itemId == ITEM_RED_ORB) // includes primal
        return FALSE;
    // Mega stone cannot be lost if pokemon's base species can mega evolve with it.
    else if (holdEffect == HOLD_EFFECT_MEGA_STONE && (GetMegaEvolutionSpecies(GET_BASE_SPECIES_ID(species), itemId) != SPECIES_NONE))
        return FALSE;
    else if (GET_BASE_SPECIES_ID(species) == SPECIES_GIRATINA && itemId == ITEM_GRISEOUS_ORB)
        return FALSE;
    else if (GET_BASE_SPECIES_ID(species) == SPECIES_GENESECT && holdEffect == HOLD_EFFECT_DRIVE)
        return FALSE;
    else if (GET_BASE_SPECIES_ID(species) == SPECIES_SILVALLY && holdEffect == HOLD_EFFECT_MEMORY)
        return FALSE;
    else if (GET_BASE_SPECIES_ID(species) == SPECIES_ARCEUS && holdEffect == HOLD_EFFECT_PLATE)
        return FALSE;
#ifdef HOLD_EFFECT_Z_CRYSTAL
    else if (holdEffect == HOLD_EFFECT_Z_CRYSTAL)
        return FALSE;
#endif
    else
        return TRUE;
}

struct Pokemon *GetIllusionMonPtr(u32 battlerId)
{
    if (gBattleStruct->illusion[battlerId].broken)
        return NULL;
    if (!gBattleStruct->illusion[battlerId].set)
    {
        if (GetBattlerSide(battlerId) == B_SIDE_PLAYER)
            SetIllusionMon(&gPlayerParty[gBattlerPartyIndexes[battlerId]], battlerId);
        else
            SetIllusionMon(&gEnemyParty[gBattlerPartyIndexes[battlerId]], battlerId);
    }
    if (!gBattleStruct->illusion[battlerId].on)
        return NULL;

    return gBattleStruct->illusion[battlerId].mon;
}

void ClearIllusionMon(u32 battlerId)
{
    memset(&gBattleStruct->illusion[battlerId], 0, sizeof(gBattleStruct->illusion[battlerId]));
}

bool32 SetIllusionMon(struct Pokemon *mon, u32 battlerId)
{
    struct Pokemon *party, *partnerMon;
    s32 i, id;

    gBattleStruct->illusion[battlerId].set = 1;
    if (GetMonAbility(mon) != ABILITY_ILLUSION)
        return FALSE;

    if (GetBattlerSide(battlerId) == B_SIDE_PLAYER)
        party = gPlayerParty;
    else
        party = gEnemyParty;

    if (IsBattlerAlive(BATTLE_PARTNER(battlerId)))
        partnerMon = &party[gBattlerPartyIndexes[BATTLE_PARTNER(battlerId)]];
    else
        partnerMon = mon;

    // Find last alive non-egg pokemon.
    for (i = PARTY_SIZE - 1; i >= 0; i--)
    {
        id = i;
        if (GetMonData(&party[id], MON_DATA_SANITY_HAS_SPECIES)
            && GetMonData(&party[id], MON_DATA_HP)
            && !GetMonData(&party[id], MON_DATA_IS_EGG)
            && &party[id] != mon
            && &party[id] != partnerMon)
        {
            gBattleStruct->illusion[battlerId].on = 1;
            gBattleStruct->illusion[battlerId].broken = 0;
            gBattleStruct->illusion[battlerId].partyId = id;
            gBattleStruct->illusion[battlerId].mon = &party[id];
            return TRUE;
        }
    }

    return FALSE;
}

bool8 ShouldGetStatBadgeBoost(u16 badgeFlag, u8 battlerId)
{
    if (B_BADGE_BOOST != GEN_3)
        return FALSE;
    else if (gBattleTypeFlags & (BATTLE_TYPE_LINK | BATTLE_TYPE_EREADER_TRAINER | BATTLE_TYPE_RECORDED_LINK | BATTLE_TYPE_FRONTIER))
        return FALSE;
    else if (GetBattlerSide(battlerId) != B_SIDE_PLAYER)
        return FALSE;
    else if (gBattleTypeFlags & BATTLE_TYPE_TRAINER && gTrainerBattleOpponent_A == TRAINER_SECRET_BASE)
        return FALSE;
    else if (FlagGet(badgeFlag))
        return TRUE;
    else
        return FALSE;
}

u8 GetBattleMoveSplit(u32 moveId)
{
    if (IS_MOVE_STATUS(moveId) || B_PHYSICAL_SPECIAL_SPLIT >= GEN_4)
        return gBattleMoves[moveId].split;
    else if (gBattleMoves[moveId].type < TYPE_MYSTERY)
        return SPLIT_PHYSICAL;
    else
        return SPLIT_SPECIAL;
}

static bool32 TryRemoveScreens(u8 battler)
{
    bool32 removed = FALSE;
    u8 battlerSide = GetBattlerSide(battler);
    u8 enemySide = GetBattlerSide(BATTLE_OPPOSITE(battler));

    // try to remove from battler's side
    if (gSideStatuses[battlerSide] & (SIDE_STATUS_REFLECT | SIDE_STATUS_LIGHTSCREEN | SIDE_STATUS_AURORA_VEIL))
    {
        gSideStatuses[battlerSide] &= ~(SIDE_STATUS_REFLECT | SIDE_STATUS_LIGHTSCREEN | SIDE_STATUS_AURORA_VEIL);
        gSideTimers[battlerSide].reflectTimer = 0;
        gSideTimers[battlerSide].lightscreenTimer = 0;
        gSideTimers[battlerSide].auroraVeilTimer = 0;
        removed = TRUE;
    }

    // try to remove from battler opponent's side
    if (gSideStatuses[enemySide] & (SIDE_STATUS_REFLECT | SIDE_STATUS_LIGHTSCREEN | SIDE_STATUS_AURORA_VEIL))
    {
        gSideStatuses[enemySide] &= ~(SIDE_STATUS_REFLECT | SIDE_STATUS_LIGHTSCREEN | SIDE_STATUS_AURORA_VEIL);
        gSideTimers[enemySide].reflectTimer = 0;
        gSideTimers[enemySide].lightscreenTimer = 0;
        gSideTimers[enemySide].auroraVeilTimer = 0;
        removed = TRUE;
    }

    return removed;
}

static bool32 IsUnnerveAbilityOnOpposingSide(u8 battlerId)
{
    if (IsAbilityOnOpposingSide(battlerId, ABILITY_UNNERVE)
      || IsAbilityOnOpposingSide(battlerId, ABILITY_AS_ONE_ICE_RIDER)
      || IsAbilityOnOpposingSide(battlerId, ABILITY_AS_ONE_SHADOW_RIDER))
        return TRUE;
    return FALSE;
}

bool32 TestMoveFlags(u16 move, u32 flag)
{
    if (gBattleMoves[move].flags & flag)
        return TRUE;
    return FALSE;
}

struct Pokemon *GetBattlerPartyData(u8 battlerId)
{
    struct Pokemon *mon;
    if (GetBattlerSide(battlerId) == B_SIDE_PLAYER)
        mon = &gPlayerParty[gBattlerPartyIndexes[battlerId]];
    else
        mon = &gEnemyParty[gBattlerPartyIndexes[battlerId]];

    return mon;
}

//Make sure the input bank is any bank on the specific mon's side
bool32 CanFling(u8 battlerId)
{
    u16 item = gBattleMons[battlerId].item;
    u16 itemEffect = ItemId_GetHoldEffect(item);

    if (item == ITEM_NONE
      || GetBattlerAbility(battlerId) == ABILITY_KLUTZ
      || gFieldStatuses & STATUS_FIELD_MAGIC_ROOM
      || gDisableStructs[battlerId].embargoTimer != 0
      || !CanBattlerGetOrLoseItem(battlerId, item)
      //|| itemEffect == HOLD_EFFECT_PRIMAL_ORB
      || itemEffect == HOLD_EFFECT_GEMS
      #ifdef ITEM_ABILITY_CAPSULE
      || item == ITEM_ABILITY_CAPSULE
      #endif
      || (ItemId_GetPocket(item) == POCKET_BERRIES && IsAbilityOnSide(battlerId, ABILITY_UNNERVE))
      || GetPocketByItemId(item) == POCKET_POKE_BALLS)
        return FALSE;

    return TRUE;
}

// ability checks
bool32 IsRolePlayBannedAbilityAtk(u16 ability)
{
    u32 i;
    for (i = 0; i < ARRAY_COUNT(sRolePlayBannedAttackerAbilities); i++)
    {
        if (ability == sRolePlayBannedAttackerAbilities[i])
            return TRUE;
    }
    return FALSE;
}

bool32 IsRolePlayBannedAbility(u16 ability)
{
    u32 i;
    for (i = 0; i < ARRAY_COUNT(sRolePlayBannedAbilities); i++)
    {
        if (ability == sRolePlayBannedAbilities[i])
            return TRUE;
    }
    return FALSE;
}

bool32 IsSkillSwapBannedAbility(u16 ability)
{
    u32 i;
    for (i = 0; i < ARRAY_COUNT(sSkillSwapBannedAbilities); i++)
    {
        if (ability == sSkillSwapBannedAbilities[i])
            return TRUE;
    }
    return FALSE;
}

bool32 IsWorrySeedBannedAbility(u16 ability)
{
    u32 i;
    for (i = 0; i < ARRAY_COUNT(sWorrySeedBannedAbilities); i++)
    {
        if (ability == sWorrySeedBannedAbilities[i])
            return TRUE;
    }
    return FALSE;
}

bool32 IsGastroAcidBannedAbility(u16 ability)
{
    u32 i;
    for (i = 0; i < ARRAY_COUNT(sGastroAcidBannedAbilities); i++)
    {
        if (ability == sGastroAcidBannedAbilities[i])
            return TRUE;
    }
    return FALSE;
}

bool32 IsEntrainmentBannedAbilityAttacker(u16 ability)
{
    u32 i;
    for (i = 0; i < ARRAY_COUNT(sEntrainmentBannedAttackerAbilities); i++)
    {
        if (ability == sEntrainmentBannedAttackerAbilities[i])
            return TRUE;
    }
    return FALSE;
}

bool32 IsEntrainmentTargetOrSimpleBeamBannedAbility(u16 ability)
{
    u32 i;
    for (i = 0; i < ARRAY_COUNT(sEntrainmentTargetSimpleBeamBannedAbilities); i++)
    {
        if (ability == sEntrainmentTargetSimpleBeamBannedAbilities[i])
            return TRUE;
    }
    return FALSE;
}

// Sort an array of battlers by speed
// Useful for effects like pickpocket, eject button, red card, dancer
void SortBattlersBySpeed(u8 *battlers, bool8 slowToFast)
{
    int i, j, currSpeed, currBattler;
    u16 speeds[4] = {0};
    
    for (i = 0; i < gBattlersCount; i++)
        speeds[i] = GetBattlerTotalSpeedStat(battlers[i]);

    for (i = 1; i < gBattlersCount; i++)
    {
        currBattler = battlers[i];
        currSpeed = speeds[i];
        j = i - 1;

        if (slowToFast)
        {
            while (j >= 0 && speeds[j] > currSpeed)
            {
                battlers[j + 1] = battlers[j];
                speeds[j + 1] = speeds[j];
                j = j - 1;
            }
        }
        else
        {
            while (j >= 0 && speeds[j] < currSpeed)
            {
                battlers[j + 1] = battlers[j];
                speeds[j + 1] = speeds[j];
                j = j - 1;
            }
        }

        battlers[j + 1] = currBattler;
        speeds[j + 1] = currSpeed;
    }
}

void TryRestoreStolenItems(void)
{
    u32 i;
    u16 stolenItem = ITEM_NONE;
    
    for (i = 0; i < PARTY_SIZE; i++)
    {
        if (gBattleStruct->itemStolen[i].stolen)
        {
            stolenItem = gBattleStruct->itemStolen[i].originalItem;
            if (stolenItem != ITEM_NONE && ItemId_GetPocket(stolenItem) != POCKET_BERRIES)
                SetMonData(&gPlayerParty[i], MON_DATA_HELD_ITEM, &stolenItem);  // Restore stolen non-berry items
        }
    }
}

bool32 CanStealItem(u8 battlerStealing, u8 battlerItem, u16 item)
{
    u8 stealerSide = GetBattlerSide(battlerStealing);
    
    if (gBattleTypeFlags & BATTLE_TYPE_TRAINER_HILL)
        return FALSE;
    
    // Check if the battler trying to steal should be able to
    if (stealerSide == B_SIDE_OPPONENT
        && !(gBattleTypeFlags &
             (BATTLE_TYPE_EREADER_TRAINER
              | BATTLE_TYPE_FRONTIER
              | BATTLE_TYPE_LINK
              | BATTLE_TYPE_RECORDED_LINK
              | BATTLE_TYPE_SECRET_BASE
              #if B_TRAINERS_KNOCK_OFF_ITEMS
              | BATTLE_TYPE_TRAINER
              #endif
              )))
    {
        return FALSE;
    }
    else if (!(gBattleTypeFlags &
          (BATTLE_TYPE_EREADER_TRAINER
           | BATTLE_TYPE_FRONTIER
           | BATTLE_TYPE_LINK
           | BATTLE_TYPE_RECORDED_LINK
           | BATTLE_TYPE_SECRET_BASE))
        && (gWishFutureKnock.knockedOffMons[stealerSide] & gBitTable[gBattlerPartyIndexes[battlerStealing]]))
    {
        return FALSE;
    }
    
    if (!CanBattlerGetOrLoseItem(battlerItem, item)      // Battler with item cannot have it stolen
      ||!CanBattlerGetOrLoseItem(battlerStealing, item)) // Stealer cannot take the item
        return FALSE;
    
    return TRUE;
}

void TrySaveExchangedItem(u8 battlerId, u16 stolenItem)
{
    // Because BtlController_EmitSetMonData does SetMonData, we need to save the stolen item only if it matches the battler's original
    // So, if the player steals an item during battle and has it stolen from it, it will not end the battle with it (naturally)
    #if B_TRAINERS_KNOCK_OFF_ITEMS == TRUE
    // If regular trainer battle and mon's original item matches what is being stolen, save it to be restored at end of battle
    if (gBattleTypeFlags & BATTLE_TYPE_TRAINER
      && !(gBattleTypeFlags & BATTLE_TYPE_FRONTIER)
      && GetBattlerSide(battlerId) == B_SIDE_PLAYER
      && stolenItem == gBattleStruct->itemStolen[gBattlerPartyIndexes[battlerId]].originalItem)
        gBattleStruct->itemStolen[gBattlerPartyIndexes[battlerId]].stolen = TRUE;
    #endif
}

bool32 IsBattlerAffectedByHazards(u8 battlerId, bool32 toxicSpikes)
{
    bool32 ret = TRUE;
    u32 holdEffect = GetBattlerHoldEffect(gActiveBattler, TRUE);
    if (toxicSpikes && holdEffect == HOLD_EFFECT_HEAVY_DUTY_BOOTS && !IS_BATTLER_OF_TYPE(battlerId, TYPE_POISON))
    {
        ret = FALSE;
        RecordItemEffectBattle(battlerId, holdEffect);
    }
    else if (holdEffect == HOLD_EFFECT_HEAVY_DUTY_BOOTS)
    {
        ret = FALSE;
        RecordItemEffectBattle(battlerId, holdEffect);
    }
    return ret;
}

bool32 TestSheerForceFlag(u8 battler, u16 move)
{
    if (GetBattlerAbility(battler) == ABILITY_SHEER_FORCE && gBattleMoves[move].flags & FLAG_SHEER_FORCE_BOOST)
        return TRUE;
    else
        return FALSE;
}

// This function is the body of "jumpifstat", but can be used dynamically in a function
bool32 CompareStat(u8 battlerId, u8 statId, u8 cmpTo, u8 cmpKind)
{
    bool8 ret = FALSE;
    u8 statValue = gBattleMons[battlerId].statStages[statId];
    
    // Because this command is used as a way of checking if a stat can be lowered/raised,
    // we need to do some modification at run-time.
    if (GetBattlerAbility(battlerId) == ABILITY_CONTRARY)
    {
        if (cmpKind == CMP_GREATER_THAN)
            cmpKind = CMP_LESS_THAN;
        else if (cmpKind == CMP_LESS_THAN)
            cmpKind = CMP_GREATER_THAN;

        if (cmpTo == MIN_STAT_STAGE)
            cmpTo = MAX_STAT_STAGE;
        else if (cmpTo == MAX_STAT_STAGE)
            cmpTo = MIN_STAT_STAGE;
    }

    switch (cmpKind)
    {
    case CMP_EQUAL:
        if (statValue == cmpTo)
            ret = TRUE;
        break;
    case CMP_NOT_EQUAL:
        if (statValue != cmpTo)
            ret = TRUE;
        break;
    case CMP_GREATER_THAN:
        if (statValue > cmpTo)
            ret = TRUE;
        break;
    case CMP_LESS_THAN:
        if (statValue < cmpTo)
            ret = TRUE;
        break;
    case CMP_COMMON_BITS:
        if (statValue & cmpTo)
            ret = TRUE;
        break;
    case CMP_NO_COMMON_BITS:
        if (!(statValue & cmpTo))
            ret = TRUE;
        break;
    }
    
    return ret;
}

void BufferStatChange(u8 battlerId, u8 statId, u8 stringId)
{
    bool8 hasContrary = (GetBattlerAbility(battlerId) == ABILITY_CONTRARY);

    PREPARE_STAT_BUFFER(gBattleTextBuff1, statId);
    if (stringId == STRINGID_STATFELL)
    {
        if (hasContrary)
            PREPARE_STRING_BUFFER(gBattleTextBuff2, STRINGID_STATROSE)
        else
            PREPARE_STRING_BUFFER(gBattleTextBuff2, STRINGID_STATFELL)
    }
    else if (stringId == STRINGID_STATROSE)
    {
        if (hasContrary)
            PREPARE_STRING_BUFFER(gBattleTextBuff2, STRINGID_STATFELL)
        else
            PREPARE_STRING_BUFFER(gBattleTextBuff2, STRINGID_STATROSE)
    }
    else
    {
        PREPARE_STRING_BUFFER(gBattleTextBuff2, stringId)
    }
}

bool32 TryRoomService(u8 battlerId)
{
    if (gFieldStatuses & STATUS_FIELD_TRICK_ROOM && CompareStat(battlerId, STAT_SPEED, MIN_STAT_STAGE, CMP_GREATER_THAN))
    {
        BufferStatChange(battlerId, STAT_SPEED, STRINGID_STATFELL);
        gEffectBattler = gBattleScripting.battler = battlerId;
        SET_STATCHANGER(STAT_SPEED, 1, TRUE);
        gBattleScripting.animArg1 = 0xE + STAT_SPEED;
        gBattleScripting.animArg2 = 0;
        gLastUsedItem = gBattleMons[battlerId].item;
        return TRUE;
    }
    else
    {
        return FALSE;
    }
}

void DoBurmyFormChange(u32 monId)
{
    u16 newSpecies, currSpecies;
    s32 sentIn;
    struct Pokemon *party = gPlayerParty;

    sentIn = gSentPokesToOpponent[(gBattlerFainted & 2) >> 1];
    currSpecies = GetMonData(&party[monId], MON_DATA_SPECIES, NULL);

    if ((GET_BASE_SPECIES_ID(currSpecies) == SPECIES_BURMY) && (gBitTable[monId] & sentIn))
    {
        switch (gBattleTerrain)
        {  
            case BATTLE_TERRAIN_GRASS:
            case BATTLE_TERRAIN_LONG_GRASS:
            case BATTLE_TERRAIN_POND:
            case BATTLE_TERRAIN_MOUNTAIN:
            case BATTLE_TERRAIN_PLAIN:
                newSpecies = SPECIES_BURMY;
                break;
            case BATTLE_TERRAIN_CAVE:
            case BATTLE_TERRAIN_SAND:
                newSpecies = SPECIES_BURMY_SANDY_CLOAK;
                break;
            case BATTLE_TERRAIN_BUILDING:
                newSpecies = SPECIES_BURMY_TRASH_CLOAK;
                break;
            default: // Don't change form if last battle was water-related
                newSpecies = SPECIES_NONE;
                break;
        }

        if (newSpecies != SPECIES_NONE)
        {
            SetMonData(&party[monId], MON_DATA_SPECIES, &newSpecies);
            CalculateMonStats(&party[monId]);
        }
    }
}

bool32 BlocksPrankster(u16 move, u8 battlerPrankster, u8 battlerDef, bool32 checkTarget)
{
    #if B_PRANKSTER_DARK_TYPES >= GEN_7
    if (!gProtectStructs[battlerPrankster].pranksterElevated)
        return FALSE;
    if (GetBattlerSide(battlerPrankster) == GetBattlerSide(battlerDef))
        return FALSE;
    if (checkTarget && (gBattleMoves[move].target & (MOVE_TARGET_OPPONENTS_FIELD | MOVE_TARGET_DEPENDS)))
        return FALSE;
    if (!IS_BATTLER_OF_TYPE(battlerDef, TYPE_DARK))
        return FALSE;
<<<<<<< HEAD
}

// Move Checks
bool8 IsTwoStrikesMove(u16 move)
{
    u32 i;

    for (i = 0; i < ARRAY_COUNT(sTwoStrikeMoves); i++)
    {
        if (move == sTwoStrikeMoves[i])
            return TRUE;
    }
=======
    if (gStatuses3[battlerDef] & STATUS3_SEMI_INVULNERABLE)
        return FALSE;
    
    return TRUE;
    #endif
>>>>>>> 8a6aee75
    return FALSE;
}<|MERGE_RESOLUTION|>--- conflicted
+++ resolved
@@ -7790,14 +7790,6 @@
             basePower *= 2;
         #endif
         break;
-<<<<<<< HEAD
-    case EFFECT_BEAT_UP:
-        #if B_BEAT_UP_DMG >= GEN_5
-        basePower = CalcBeatUpPower();
-        #endif
-        break;
-    
-=======
     case EFFECT_HIDDEN_POWER:
     {
         #if B_HIDDEN_POWER_DMG < GEN_6
@@ -7814,7 +7806,11 @@
         #endif
         break;
     }
->>>>>>> 8a6aee75
+    case EFFECT_BEAT_UP:
+        #if B_BEAT_UP_DMG >= GEN_5
+        basePower = CalcBeatUpPower();
+        #endif
+        break;
     }
 
     // move-specific base power changes
@@ -9605,25 +9601,23 @@
         return FALSE;
     if (!IS_BATTLER_OF_TYPE(battlerDef, TYPE_DARK))
         return FALSE;
-<<<<<<< HEAD
-}
-
-// Move Checks
-bool8 IsTwoStrikesMove(u16 move)
-{
-    u32 i;
-
-    for (i = 0; i < ARRAY_COUNT(sTwoStrikeMoves); i++)
-    {
-        if (move == sTwoStrikeMoves[i])
-            return TRUE;
-    }
-=======
     if (gStatuses3[battlerDef] & STATUS3_SEMI_INVULNERABLE)
         return FALSE;
     
     return TRUE;
     #endif
->>>>>>> 8a6aee75
+    return FALSE;
+}
+
+// Move Checks
+bool8 IsTwoStrikesMove(u16 move)
+{
+    u32 i;
+
+    for (i = 0; i < ARRAY_COUNT(sTwoStrikeMoves); i++)
+    {
+        if (move == sTwoStrikeMoves[i])
+            return TRUE;
+    }
     return FALSE;
 }