--- conflicted
+++ resolved
@@ -3929,8 +3929,8 @@
         for (i = 0; i < PARTY_SIZE; i++)
         {
             if (GetMonData(&party[i], MON_DATA_HP) != 0
-             && GetMonData(&party[i], MON_DATA_SPECIES2) != SPECIES_NONE
-             && GetMonData(&party[i], MON_DATA_SPECIES2) != SPECIES_EGG
+             && GetMonData(&party[i], MON_DATA_SPECIES_OR_EGG) != SPECIES_NONE
+             && GetMonData(&party[i], MON_DATA_SPECIES_OR_EGG) != SPECIES_EGG
              && i != partyIdBattlerOn1 && i != partyIdBattlerOn2
              && i != *(gBattleStruct->monToSwitchIntoId + flankId) && i != playerId[gBattleStruct->monToSwitchIntoId])
                 break;
@@ -8029,14 +8029,14 @@
     return targetBattler;
 }
 
-static bool32 IsMonEventLegal(u8 battlerId)
+static bool32 IsBattlerModernFatefulEncounter(u8 battlerId)
 {
     if (GetBattlerSide(battlerId) == B_SIDE_OPPONENT)
         return TRUE;
     if (GetMonData(&gPlayerParty[gBattlerPartyIndexes[battlerId]], MON_DATA_SPECIES, NULL) != SPECIES_DEOXYS
         && GetMonData(&gPlayerParty[gBattlerPartyIndexes[battlerId]], MON_DATA_SPECIES, NULL) != SPECIES_MEW)
             return TRUE;
-    return GetMonData(&gPlayerParty[gBattlerPartyIndexes[battlerId]], MON_DATA_EVENT_LEGAL, NULL);
+    return GetMonData(&gPlayerParty[gBattlerPartyIndexes[battlerId]], MON_DATA_MODERN_FATEFUL_ENCOUNTER, NULL);
 }
 
 u8 IsMonDisobedient(void)
@@ -8051,7 +8051,7 @@
     if (GetBattlerSide(gBattlerAttacker) == B_SIDE_OPPONENT)
         return 0;
 
-    if (IsMonEventLegal(gBattlerAttacker)) // only false if illegal Mew or Deoxys
+    if (IsBattlerModernFatefulEncounter(gBattlerAttacker)) // only false if illegal Mew or Deoxys
     {
         if (gBattleTypeFlags & BATTLE_TYPE_INGAME_PARTNER && GetBattlerPosition(gBattlerAttacker) == 2)
             return 0;
@@ -10791,11 +10791,7 @@
     }
 }
 
-<<<<<<< HEAD
 bool32 TryRoomService(u8 battlerId)
-=======
-static bool32 IsBattlerModernFatefulEncounter(u8 battlerId)
->>>>>>> ec89e519
 {
     if (gFieldStatuses & STATUS_FIELD_TRICK_ROOM && CompareStat(battlerId, STAT_SPEED, MIN_STAT_STAGE, CMP_GREATER_THAN))
     {
@@ -10806,18 +10802,11 @@
         gBattleScripting.animArg2 = 0;
         gLastUsedItem = gBattleMons[battlerId].item;
         return TRUE;
-<<<<<<< HEAD
     }
     else
     {
         return FALSE;
     }
-=======
-    if (GetMonData(&gPlayerParty[gBattlerPartyIndexes[battlerId]], MON_DATA_SPECIES, NULL) != SPECIES_DEOXYS
-        && GetMonData(&gPlayerParty[gBattlerPartyIndexes[battlerId]], MON_DATA_SPECIES, NULL) != SPECIES_MEW)
-            return TRUE;
-    return GetMonData(&gPlayerParty[gBattlerPartyIndexes[battlerId]], MON_DATA_MODERN_FATEFUL_ENCOUNTER, NULL);
->>>>>>> ec89e519
 }
 
 void DoBurmyFormChange(u32 monId)
@@ -10827,13 +10816,9 @@
 
     currSpecies = GetMonData(&party[monId], MON_DATA_SPECIES, NULL);
 
-<<<<<<< HEAD
     if ((GET_BASE_SPECIES_ID(currSpecies) == SPECIES_BURMY)
         && (gBattleStruct->appearedInBattle & gBitTable[monId]) // Burmy appeared in battle
         && GetMonData(&party[monId], MON_DATA_HP, NULL) != 0) // Burmy isn't fainted
-=======
-    if (IsBattlerModernFatefulEncounter(gBattlerAttacker)) // only false if illegal Mew or Deoxys
->>>>>>> ec89e519
     {
         switch (gBattleTerrain)
         {
