#include "global.h"
#include "battle.h"
#include "battle_anim.h"
#include "battle_arena.h"
#include "battle_pyramid.h"
#include "battle_util.h"
#include "battle_controllers.h"
#include "battle_interface.h"
#include "battle_setup.h"
#include "party_menu.h"
#include "pokemon.h"
#include "international_string_util.h"
#include "item.h"
#include "util.h"
#include "battle_scripts.h"
#include "random.h"
#include "text.h"
#include "safari_zone.h"
#include "sound.h"
#include "sprite.h"
#include "string_util.h"
#include "task.h"
#include "trig.h"
#include "window.h"
#include "battle_message.h"
#include "battle_ai_main.h"
#include "battle_ai_util.h"
#include "event_data.h"
#include "link.h"
#include "malloc.h"
#include "berry.h"
#include "pokedex.h"
#include "mail.h"
#include "field_weather.h"
#include "constants/abilities.h"
#include "constants/battle_anim.h"
#include "constants/battle_config.h"
#include "constants/battle_move_effects.h"
#include "constants/battle_script_commands.h"
#include "constants/battle_string_ids.h"
#include "constants/hold_effects.h"
#include "constants/items.h"
#include "constants/moves.h"
#include "constants/songs.h"
#include "constants/species.h"
#include "constants/trainers.h"
#include "constants/weather.h"

extern struct Evolution gEvolutionTable[][EVOS_PER_MON];

/*
NOTE: The data and functions in this file up until (but not including) sSoundMovesTable
are actually part of battle_main.c. They needed to be moved to this file in order to
match the ROM; this is also why sSoundMovesTable's declaration is in the middle of
functions instead of at the top of the file with the other declarations.
*/

static bool32 TryRemoveScreens(u8 battler);
static bool32 IsUnnerveAbilityOnOpposingSide(u8 battlerId);

extern const u8 *const gBattleScriptsForMoveEffects[];
extern const u8 *const gBattlescriptsForRunningByItem[];
extern const u8 *const gBattlescriptsForUsingItem[];
extern const u8 *const gBattlescriptsForSafariActions[];

static const u8 sPkblToEscapeFactor[][3] = {
    {
        [B_MSG_MON_CURIOUS]    = 0,
        [B_MSG_MON_ENTHRALLED] = 0,
        [B_MSG_MON_IGNORED]    = 0
    },{
        [B_MSG_MON_CURIOUS]    = 3,
        [B_MSG_MON_ENTHRALLED] = 5,
        [B_MSG_MON_IGNORED]    = 0
    },{
        [B_MSG_MON_CURIOUS]    = 2,
        [B_MSG_MON_ENTHRALLED] = 3,
        [B_MSG_MON_IGNORED]    = 0
    },{
        [B_MSG_MON_CURIOUS]    = 1,
        [B_MSG_MON_ENTHRALLED] = 2,
        [B_MSG_MON_IGNORED]    = 0
    },{
        [B_MSG_MON_CURIOUS]    = 1,
        [B_MSG_MON_ENTHRALLED] = 1,
        [B_MSG_MON_IGNORED]    = 0
    }
};
static const u8 sGoNearCounterToCatchFactor[] = {4, 3, 2, 1};
static const u8 sGoNearCounterToEscapeFactor[] = {4, 4, 4, 4};

static const u16 sSkillSwapBannedAbilities[] =
{
    ABILITY_WONDER_GUARD,
    ABILITY_MULTITYPE,
    ABILITY_ILLUSION,
    ABILITY_STANCE_CHANGE,
    ABILITY_SCHOOLING,
    ABILITY_COMATOSE,
    ABILITY_SHIELDS_DOWN,
    ABILITY_DISGUISE,
    ABILITY_RKS_SYSTEM,
    ABILITY_BATTLE_BOND,
    ABILITY_POWER_CONSTRUCT,
    ABILITY_NEUTRALIZING_GAS,
    ABILITY_ICE_FACE,
    ABILITY_HUNGER_SWITCH,
    ABILITY_GULP_MISSILE,
};

static const u16 sRolePlayBannedAbilities[] =
{
    ABILITY_TRACE,
    ABILITY_WONDER_GUARD,
    ABILITY_FORECAST,
    ABILITY_FLOWER_GIFT,
    ABILITY_MULTITYPE,
    ABILITY_ILLUSION,
    ABILITY_ZEN_MODE,
    ABILITY_IMPOSTER,
    ABILITY_STANCE_CHANGE,
    ABILITY_POWER_OF_ALCHEMY,
    ABILITY_RECEIVER,
    ABILITY_SCHOOLING,
    ABILITY_COMATOSE,
    ABILITY_SHIELDS_DOWN,
    ABILITY_DISGUISE,
    ABILITY_RKS_SYSTEM,
    ABILITY_BATTLE_BOND,
    ABILITY_POWER_CONSTRUCT,
    ABILITY_ICE_FACE,
    ABILITY_HUNGER_SWITCH,
    ABILITY_GULP_MISSILE,
};

static const u16 sRolePlayBannedAttackerAbilities[] =
{
    ABILITY_MULTITYPE,
    ABILITY_ZEN_MODE,
    ABILITY_STANCE_CHANGE,
    ABILITY_SCHOOLING,
    ABILITY_COMATOSE,
    ABILITY_SHIELDS_DOWN,
    ABILITY_DISGUISE,
    ABILITY_RKS_SYSTEM,
    ABILITY_BATTLE_BOND,
    ABILITY_POWER_CONSTRUCT,
    ABILITY_ICE_FACE,
    ABILITY_GULP_MISSILE,
};

static const u16 sWorrySeedBannedAbilities[] =
{
    ABILITY_MULTITYPE,
    ABILITY_STANCE_CHANGE,
    ABILITY_SCHOOLING,
    ABILITY_COMATOSE,
    ABILITY_SHIELDS_DOWN,
    ABILITY_DISGUISE,
    ABILITY_RKS_SYSTEM,
    ABILITY_BATTLE_BOND,
    ABILITY_POWER_CONSTRUCT,
    ABILITY_TRUANT,
    ABILITY_ICE_FACE,
    ABILITY_GULP_MISSILE,
};

static const u16 sGastroAcidBannedAbilities[] =
{
    ABILITY_AS_ONE_ICE_RIDER,
    ABILITY_AS_ONE_SHADOW_RIDER,
    ABILITY_BATTLE_BOND,
    ABILITY_COMATOSE,
    ABILITY_DISGUISE,
    ABILITY_GULP_MISSILE,
    ABILITY_ICE_FACE,
    ABILITY_MULTITYPE,
    ABILITY_POWER_CONSTRUCT,
    ABILITY_RKS_SYSTEM,
    ABILITY_SCHOOLING,
    ABILITY_SHIELDS_DOWN,
    ABILITY_STANCE_CHANGE,
    ABILITY_ZEN_MODE,
};

static const u16 sEntrainmentBannedAttackerAbilities[] =
{
    ABILITY_TRACE,
    ABILITY_FORECAST,
    ABILITY_FLOWER_GIFT,
    ABILITY_ZEN_MODE,
    ABILITY_ILLUSION,
    ABILITY_IMPOSTER,
    ABILITY_POWER_OF_ALCHEMY,
    ABILITY_RECEIVER,
    ABILITY_DISGUISE,
    ABILITY_POWER_CONSTRUCT,
    ABILITY_NEUTRALIZING_GAS,
    ABILITY_ICE_FACE,
    ABILITY_HUNGER_SWITCH,
    ABILITY_GULP_MISSILE,
};

static const u16 sEntrainmentTargetSimpleBeamBannedAbilities[] =
{
    ABILITY_TRUANT,
    ABILITY_MULTITYPE,
    ABILITY_STANCE_CHANGE,
    ABILITY_SCHOOLING,
    ABILITY_COMATOSE,
    ABILITY_SHIELDS_DOWN,
    ABILITY_DISGUISE,
    ABILITY_RKS_SYSTEM,
    ABILITY_BATTLE_BOND,
    ABILITY_ICE_FACE,
    ABILITY_GULP_MISSILE,
};

bool32 IsAffectedByFollowMe(u32 battlerAtk, u32 defSide, u32 move)
{
    u32 ability = GetBattlerAbility(battlerAtk);

    if (gSideTimers[defSide].followmeTimer == 0
        || gBattleMons[gSideTimers[defSide].followmeTarget].hp == 0
        || gBattleMoves[move].effect == EFFECT_SNIPE_SHOT
        || gBattleMoves[move].effect == EFFECT_SKY_DROP
        || ability == ABILITY_PROPELLER_TAIL || ability == ABILITY_STALWART)
        return FALSE;

    if (gSideTimers[defSide].followmePowder && !IsAffectedByPowder(battlerAtk, ability, GetBattlerHoldEffect(battlerAtk, TRUE)))
        return FALSE;

    return TRUE;
}

// Functions
void HandleAction_UseMove(void)
{
    u32 i, side, moveType, var = 4;
    u16 moveTarget = GetBattlerMoveTargetType(gBattlerAttacker, gCurrentMove);

    gBattlerAttacker = gBattlerByTurnOrder[gCurrentTurnActionNumber];
    if (gBattleStruct->absentBattlerFlags & gBitTable[gBattlerAttacker] || !IsBattlerAlive(gBattlerAttacker))
    {
        gCurrentActionFuncId = B_ACTION_FINISHED;
        return;
    }

    gIsCriticalHit = FALSE;
    gBattleStruct->atkCancellerTracker = 0;
    gMoveResultFlags = 0;
    gMultiHitCounter = 0;
    gBattleCommunication[6] = 0;
    gBattleScripting.savedMoveEffect = 0;
    gCurrMovePos = gChosenMovePos = *(gBattleStruct->chosenMovePositions + gBattlerAttacker);

    // choose move
    if (gProtectStructs[gBattlerAttacker].noValidMoves)
    {
        gProtectStructs[gBattlerAttacker].noValidMoves = FALSE;
        gCurrentMove = gChosenMove = MOVE_STRUGGLE;
        gHitMarker |= HITMARKER_NO_PPDEDUCT;
        *(gBattleStruct->moveTarget + gBattlerAttacker) = GetMoveTarget(MOVE_STRUGGLE, NO_TARGET_OVERRIDE);
    }
    else if (gBattleMons[gBattlerAttacker].status2 & STATUS2_MULTIPLETURNS || gBattleMons[gBattlerAttacker].status2 & STATUS2_RECHARGE)
    {
        gCurrentMove = gChosenMove = gLockedMoves[gBattlerAttacker];
    }
    // encore forces you to use the same move
    else if (!gBattleStruct->zmove.active && gDisableStructs[gBattlerAttacker].encoredMove != MOVE_NONE
             && gDisableStructs[gBattlerAttacker].encoredMove == gBattleMons[gBattlerAttacker].moves[gDisableStructs[gBattlerAttacker].encoredMovePos])
    {
        gCurrentMove = gChosenMove = gDisableStructs[gBattlerAttacker].encoredMove;
        gCurrMovePos = gChosenMovePos = gDisableStructs[gBattlerAttacker].encoredMovePos;
        *(gBattleStruct->moveTarget + gBattlerAttacker) = GetMoveTarget(gCurrentMove, NO_TARGET_OVERRIDE);
    }
    // check if the encored move wasn't overwritten
    else if (!gBattleStruct->zmove.active && gDisableStructs[gBattlerAttacker].encoredMove != MOVE_NONE
          && gDisableStructs[gBattlerAttacker].encoredMove != gBattleMons[gBattlerAttacker].moves[gDisableStructs[gBattlerAttacker].encoredMovePos])
    {
        gCurrMovePos = gChosenMovePos = gDisableStructs[gBattlerAttacker].encoredMovePos;
        gCurrentMove = gChosenMove = gBattleMons[gBattlerAttacker].moves[gCurrMovePos];
        gDisableStructs[gBattlerAttacker].encoredMove = MOVE_NONE;
        gDisableStructs[gBattlerAttacker].encoredMovePos = 0;
        gDisableStructs[gBattlerAttacker].encoreTimer = 0;
        *(gBattleStruct->moveTarget + gBattlerAttacker) = GetMoveTarget(gCurrentMove, NO_TARGET_OVERRIDE);
    }
    else if (gBattleMons[gBattlerAttacker].moves[gCurrMovePos] != gChosenMoveByBattler[gBattlerAttacker])
    {
        gCurrentMove = gChosenMove = gBattleMons[gBattlerAttacker].moves[gCurrMovePos];
        *(gBattleStruct->moveTarget + gBattlerAttacker) = GetMoveTarget(gCurrentMove, NO_TARGET_OVERRIDE);
    }
    else
    {
        gCurrentMove = gChosenMove = gBattleMons[gBattlerAttacker].moves[gCurrMovePos];
    }
    
    // check z move used
    if (gBattleStruct->zmove.toBeUsed[gBattlerAttacker] != MOVE_NONE && !IS_MOVE_STATUS(gCurrentMove))
    {
        gCurrentMove = gBattleStruct->zmove.toBeUsed[gBattlerAttacker];
    }

    if (gBattleMons[gBattlerAttacker].hp != 0)
    {
        if (GetBattlerSide(gBattlerAttacker) == B_SIDE_PLAYER)
            gBattleResults.lastUsedMovePlayer = gCurrentMove;
        else
            gBattleResults.lastUsedMoveOpponent = gCurrentMove;
    }

    // Set dynamic move type.
    SetTypeBeforeUsingMove(gChosenMove, gBattlerAttacker);
    GET_MOVE_TYPE(gChosenMove, moveType);

    // choose target
    side = GetBattlerSide(gBattlerAttacker) ^ BIT_SIDE;
    if (IsAffectedByFollowMe(gBattlerAttacker, side, gCurrentMove)
        && moveTarget == MOVE_TARGET_SELECTED
        && GetBattlerSide(gBattlerAttacker) != GetBattlerSide(gSideTimers[side].followmeTarget))
    {
        gBattleStruct->moveTarget[gBattlerAttacker] = gBattlerTarget = gSideTimers[side].followmeTarget; // follow me moxie fix
    }
    else if ((gBattleTypeFlags & BATTLE_TYPE_DOUBLE)
           && gSideTimers[side].followmeTimer == 0
           && (gBattleMoves[gCurrentMove].power != 0 || moveTarget != MOVE_TARGET_USER)
           && ((GetBattlerAbility(*(gBattleStruct->moveTarget + gBattlerAttacker)) != ABILITY_LIGHTNING_ROD && moveType == TYPE_ELECTRIC)
            || (GetBattlerAbility(*(gBattleStruct->moveTarget + gBattlerAttacker)) != ABILITY_STORM_DRAIN && moveType == TYPE_WATER)))
    {
        side = GetBattlerSide(gBattlerAttacker);
        for (gActiveBattler = 0; gActiveBattler < gBattlersCount; gActiveBattler++)
        {
            if (side != GetBattlerSide(gActiveBattler)
                && *(gBattleStruct->moveTarget + gBattlerAttacker) != gActiveBattler
                && ((GetBattlerAbility(gActiveBattler) == ABILITY_LIGHTNING_ROD && moveType == TYPE_ELECTRIC)
                 || (GetBattlerAbility(gActiveBattler) == ABILITY_STORM_DRAIN && moveType == TYPE_WATER))
                && GetBattlerTurnOrderNum(gActiveBattler) < var
                && gBattleMoves[gCurrentMove].effect != EFFECT_SNIPE_SHOT
                && (GetBattlerAbility(gBattlerAttacker) != ABILITY_PROPELLER_TAIL
                 || GetBattlerAbility(gBattlerAttacker) != ABILITY_STALWART))
            {
                var = GetBattlerTurnOrderNum(gActiveBattler);
            }
        }
        if (var == 4)
        {
            if (moveTarget & MOVE_TARGET_RANDOM)
            {
                if (GetBattlerSide(gBattlerAttacker) == B_SIDE_PLAYER)
                {
                    if (Random() & 1)
                        gBattlerTarget = GetBattlerAtPosition(B_POSITION_OPPONENT_LEFT);
                    else
                        gBattlerTarget = GetBattlerAtPosition(B_POSITION_OPPONENT_RIGHT);
                }
                else
                {
                    if (Random() & 1)
                        gBattlerTarget = GetBattlerAtPosition(B_POSITION_PLAYER_LEFT);
                    else
                        gBattlerTarget = GetBattlerAtPosition(B_POSITION_PLAYER_RIGHT);
                }
            }
            else if (moveTarget & MOVE_TARGET_FOES_AND_ALLY)
            {
                for (gBattlerTarget = 0; gBattlerTarget < gBattlersCount; gBattlerTarget++)
                {
                    if (gBattlerTarget == gBattlerAttacker)
                        continue;
                    if (IsBattlerAlive(gBattlerTarget))
                        break;
                }
            }
            else
            {
                gBattlerTarget = *(gBattleStruct->moveTarget + gBattlerAttacker);
            }

            if (!IsBattlerAlive(gBattlerTarget))
            {
                if (GetBattlerSide(gBattlerAttacker) != GetBattlerSide(gBattlerTarget))
                {
                    gBattlerTarget = GetBattlerAtPosition(GetBattlerPosition(gBattlerTarget) ^ BIT_FLANK);
                }
                else
                {
                    gBattlerTarget = GetBattlerAtPosition(GetBattlerPosition(gBattlerAttacker) ^ BIT_SIDE);
                    if (!IsBattlerAlive(gBattlerTarget))
                        gBattlerTarget = GetBattlerAtPosition(GetBattlerPosition(gBattlerTarget) ^ BIT_FLANK);
                }
            }
        }
        else
        {
            u16 battlerAbility;
            gActiveBattler = gBattlerByTurnOrder[var];
            battlerAbility = GetBattlerAbility(gActiveBattler);
            
            RecordAbilityBattle(gActiveBattler, gBattleMons[gActiveBattler].ability);
            if (battlerAbility == ABILITY_LIGHTNING_ROD)
                gSpecialStatuses[gActiveBattler].lightningRodRedirected = TRUE;
            else if (battlerAbility == ABILITY_STORM_DRAIN)
                gSpecialStatuses[gActiveBattler].stormDrainRedirected = TRUE;
            gBattlerTarget = gActiveBattler;
        }
    }
    else if (gBattleTypeFlags & BATTLE_TYPE_DOUBLE
          && moveTarget & MOVE_TARGET_RANDOM)
    {
        if (GetBattlerSide(gBattlerAttacker) == B_SIDE_PLAYER)
        {
            if (Random() & 1)
                gBattlerTarget = GetBattlerAtPosition(B_POSITION_OPPONENT_LEFT);
            else
                gBattlerTarget = GetBattlerAtPosition(B_POSITION_OPPONENT_RIGHT);
        }
        else
        {
            if (Random() & 1)
                gBattlerTarget = GetBattlerAtPosition(B_POSITION_PLAYER_LEFT);
            else
                gBattlerTarget = GetBattlerAtPosition(B_POSITION_PLAYER_RIGHT);
        }

        if (gAbsentBattlerFlags & gBitTable[gBattlerTarget]
            && GetBattlerSide(gBattlerAttacker) != GetBattlerSide(gBattlerTarget))
        {
            gBattlerTarget = GetBattlerAtPosition(GetBattlerPosition(gBattlerTarget) ^ BIT_FLANK);
        }
    }
    else if (moveTarget == MOVE_TARGET_ALLY)
    {
        if (IsBattlerAlive(BATTLE_PARTNER(gBattlerAttacker)))
            gBattlerTarget = BATTLE_PARTNER(gBattlerAttacker);
        else
            gBattlerTarget = gBattlerAttacker;
    }
    else if (gBattleTypeFlags & BATTLE_TYPE_DOUBLE
          && moveTarget == MOVE_TARGET_FOES_AND_ALLY)
    {
        for (gBattlerTarget = 0; gBattlerTarget < gBattlersCount; gBattlerTarget++)
        {
            if (gBattlerTarget == gBattlerAttacker)
                continue;
            if (IsBattlerAlive(gBattlerTarget))
                break;
        }
    }
    else
    {
        gBattlerTarget = *(gBattleStruct->moveTarget + gBattlerAttacker);
        if (!IsBattlerAlive(gBattlerTarget))
        {
            if (GetBattlerSide(gBattlerAttacker) != GetBattlerSide(gBattlerTarget))
            {
                gBattlerTarget = GetBattlerAtPosition(GetBattlerPosition(gBattlerTarget) ^ BIT_FLANK);
            }
            else
            {
                gBattlerTarget = GetBattlerAtPosition(GetBattlerPosition(gBattlerAttacker) ^ BIT_SIDE);
                if (!IsBattlerAlive(gBattlerTarget))
                    gBattlerTarget = GetBattlerAtPosition(GetBattlerPosition(gBattlerTarget) ^ BIT_FLANK);
            }
        }
    }

    if (gBattleTypeFlags & BATTLE_TYPE_PALACE && gProtectStructs[gBattlerAttacker].palaceUnableToUseMove)
    {
        // Battle Palace, select battle script for failure to use move
        if (gBattleMons[gBattlerAttacker].hp == 0)
        {
            gCurrentActionFuncId = B_ACTION_FINISHED;
            return;
        }
        else if (gPalaceSelectionBattleScripts[gBattlerAttacker] != NULL)
        {
            gBattleCommunication[MULTISTRING_CHOOSER] = B_MSG_INCAPABLE_OF_POWER;
            gBattlescriptCurrInstr = gPalaceSelectionBattleScripts[gBattlerAttacker];
            gPalaceSelectionBattleScripts[gBattlerAttacker] = NULL;
        }
        else
        {
            gBattleCommunication[MULTISTRING_CHOOSER] = B_MSG_INCAPABLE_OF_POWER;
            gBattlescriptCurrInstr = BattleScript_MoveUsedLoafingAround;
        }
    }
    else
    {
        gBattlescriptCurrInstr = gBattleScriptsForMoveEffects[gBattleMoves[gCurrentMove].effect];
    }

    if (gBattleTypeFlags & BATTLE_TYPE_ARENA)
        BattleArena_AddMindPoints(gBattlerAttacker);

    // Record HP of each battler
    for (i = 0; i < MAX_BATTLERS_COUNT; i++)
        gBattleStruct->hpBefore[i] = gBattleMons[i].hp;

    gCurrentActionFuncId = B_ACTION_EXEC_SCRIPT;
}

void HandleAction_Switch(void)
{
    gBattlerAttacker = gBattlerByTurnOrder[gCurrentTurnActionNumber];
    gBattle_BG0_X = 0;
    gBattle_BG0_Y = 0;
    gActionSelectionCursor[gBattlerAttacker] = 0;
    gMoveSelectionCursor[gBattlerAttacker] = 0;

    PREPARE_MON_NICK_BUFFER(gBattleTextBuff1, gBattlerAttacker, *(gBattleStruct->battlerPartyIndexes + gBattlerAttacker))

    gBattleScripting.battler = gBattlerAttacker;
    gBattlescriptCurrInstr = BattleScript_ActionSwitch;
    gCurrentActionFuncId = B_ACTION_EXEC_SCRIPT;

    if (gBattleResults.playerSwitchesCounter < 255)
        gBattleResults.playerSwitchesCounter++;

    UndoFormChange(gBattlerPartyIndexes[gBattlerAttacker], GetBattlerSide(gBattlerAttacker), TRUE);
}

void HandleAction_UseItem(void)
{
    gBattlerAttacker = gBattlerTarget = gBattlerByTurnOrder[gCurrentTurnActionNumber];
    gBattle_BG0_X = 0;
    gBattle_BG0_Y = 0;
    ClearFuryCutterDestinyBondGrudge(gBattlerAttacker);

    gLastUsedItem = gBattleResources->bufferB[gBattlerAttacker][1] | (gBattleResources->bufferB[gBattlerAttacker][2] << 8);

    if (gLastUsedItem <= LAST_BALL) // is ball
    {
        gBattlescriptCurrInstr = BattleScript_BallThrow;
    }
    else if (gLastUsedItem == ITEM_POKE_DOLL || gLastUsedItem == ITEM_FLUFFY_TAIL)
    {
        gBattlescriptCurrInstr = gBattlescriptsForRunningByItem[0]; // BattleScript_RunByUsingItem
    }
    else if (GetBattlerSide(gBattlerAttacker) == B_SIDE_PLAYER)
    {
        gBattlescriptCurrInstr = gBattlescriptsForUsingItem[0]; // BattleScript_PlayerUsesItem
    }
    else
    {
        gBattleScripting.battler = gBattlerAttacker;

        switch (*(gBattleStruct->AI_itemType + (gBattlerAttacker >> 1)))
        {
        case AI_ITEM_FULL_RESTORE:
        case AI_ITEM_HEAL_HP:
            break;
        case AI_ITEM_CURE_CONDITION:
            gBattleCommunication[MULTISTRING_CHOOSER] = AI_HEAL_CONFUSION;
            if (*(gBattleStruct->AI_itemFlags + gBattlerAttacker / 2) & (1 << AI_HEAL_CONFUSION))
            {
                if (*(gBattleStruct->AI_itemFlags + gBattlerAttacker / 2) & 0x3E)
                    gBattleCommunication[MULTISTRING_CHOOSER] = AI_HEAL_SLEEP;
            }
            else
            {
                // Check for other statuses, stopping at first (shouldn't be more than one)
                while (!(*(gBattleStruct->AI_itemFlags + gBattlerAttacker / 2) & 1))
                {
                    *(gBattleStruct->AI_itemFlags + gBattlerAttacker / 2) >>= 1;
                    gBattleCommunication[MULTISTRING_CHOOSER]++;
                    // MULTISTRING_CHOOSER will be either AI_HEAL_PARALYSIS, AI_HEAL_FREEZE,
                    // AI_HEAL_BURN, AI_HEAL_POISON, or AI_HEAL_SLEEP
                }
            }
            break;
        case AI_ITEM_X_STAT:
            gBattleCommunication[MULTISTRING_CHOOSER] = B_MSG_STAT_ROSE_ITEM;
            if (*(gBattleStruct->AI_itemFlags + (gBattlerAttacker >> 1)) & (1 << AI_DIRE_HIT))
            {
                gBattleCommunication[MULTISTRING_CHOOSER] = B_MSG_USED_DIRE_HIT;
            }
            else
            {
                PREPARE_STAT_BUFFER(gBattleTextBuff1, STAT_ATK)
                PREPARE_STRING_BUFFER(gBattleTextBuff2, CHAR_X)

                while (!((*(gBattleStruct->AI_itemFlags + (gBattlerAttacker >> 1))) & 1))
                {
                    *(gBattleStruct->AI_itemFlags + gBattlerAttacker / 2) >>= 1;
                    gBattleTextBuff1[2]++;
                }

                gBattleScripting.animArg1 = gBattleTextBuff1[2] + 14;
                gBattleScripting.animArg2 = 0;
            }
            break;
        case AI_ITEM_GUARD_SPEC:
            // It seems probable that at some point there was a special message for
            // an AI trainer using Guard Spec in a double battle.
            // There isn't now however, and the assignment to 2 below goes out of
            // bounds for gMistUsedStringIds and instead prints "{mon} is getting pumped"
            // from the next table, gFocusEnergyUsedStringIds.
            // In any case this isn't an issue in the retail version, as no trainers
            // are ever given any Guard Spec to use.
#ifndef UBFIX
            if (gBattleTypeFlags & BATTLE_TYPE_DOUBLE)
                gBattleCommunication[MULTISTRING_CHOOSER] = 2;
            else
#endif
                gBattleCommunication[MULTISTRING_CHOOSER] = B_MSG_SET_MIST;
            break;
        }

        gBattlescriptCurrInstr = gBattlescriptsForUsingItem[*(gBattleStruct->AI_itemType + gBattlerAttacker / 2)];
    }
    gCurrentActionFuncId = B_ACTION_EXEC_SCRIPT;
}

bool8 TryRunFromBattle(u8 battler)
{
    bool8 effect = FALSE;
    u8 holdEffect;
    u8 pyramidMultiplier;
    u8 speedVar;

    if (gBattleMons[battler].item == ITEM_ENIGMA_BERRY_E_READER)
        holdEffect = gEnigmaBerries[battler].holdEffect;
    else
        holdEffect = ItemId_GetHoldEffect(gBattleMons[battler].item);

    gPotentialItemEffectBattler = battler;

    if (holdEffect == HOLD_EFFECT_CAN_ALWAYS_RUN)
    {
        gLastUsedItem = gBattleMons[battler].item;
        gProtectStructs[battler].fleeType = FLEE_ITEM;
        effect++;
    }
    #if B_GHOSTS_ESCAPE >= GEN_6
    else if (IS_BATTLER_OF_TYPE(battler, TYPE_GHOST))
    {
        effect++;
    }
    #endif
    else if (GetBattlerAbility(battler) == ABILITY_RUN_AWAY)
    {
        if (InBattlePyramid())
        {
            gBattleStruct->runTries++;
            pyramidMultiplier = GetPyramidRunMultiplier();
            speedVar = (gBattleMons[battler].speed * pyramidMultiplier) / (gBattleMons[BATTLE_OPPOSITE(battler)].speed) + (gBattleStruct->runTries * 30);
            if (speedVar > (Random() & 0xFF))
            {
                gLastUsedAbility = ABILITY_RUN_AWAY;
                gProtectStructs[battler].fleeType = FLEE_ABILITY;
                effect++;
            }
        }
        else
        {
            gLastUsedAbility = ABILITY_RUN_AWAY;
            gProtectStructs[battler].fleeType = FLEE_ABILITY;
            effect++;
        }
    }
    else if (gBattleTypeFlags & (BATTLE_TYPE_FRONTIER | BATTLE_TYPE_TRAINER_HILL) && gBattleTypeFlags & BATTLE_TYPE_TRAINER)
    {
        effect++;
    }
    else
    {
        u8 runningFromBattler = BATTLE_OPPOSITE(battler);
        if (!IsBattlerAlive(runningFromBattler))
            runningFromBattler |= BIT_FLANK;

        if (InBattlePyramid())
        {
            pyramidMultiplier = GetPyramidRunMultiplier();
            speedVar = (gBattleMons[battler].speed * pyramidMultiplier) / (gBattleMons[runningFromBattler].speed) + (gBattleStruct->runTries * 30);
            if (speedVar > (Random() & 0xFF))
                effect++;
        }
        else if (gBattleMons[battler].speed < gBattleMons[runningFromBattler].speed)
        {
            speedVar = (gBattleMons[battler].speed * 128) / (gBattleMons[runningFromBattler].speed) + (gBattleStruct->runTries * 30);
            if (speedVar > (Random() & 0xFF))
                effect++;
        }
        else // same speed or faster
        {
            effect++;
        }

        gBattleStruct->runTries++;
    }

    if (effect)
    {
        gCurrentTurnActionNumber = gBattlersCount;
        gBattleOutcome = B_OUTCOME_RAN;
    }

    return effect;
}

void HandleAction_Run(void)
{
    gBattlerAttacker = gBattlerByTurnOrder[gCurrentTurnActionNumber];

    if (gBattleTypeFlags & (BATTLE_TYPE_LINK | BATTLE_TYPE_RECORDED_LINK))
    {
        gCurrentTurnActionNumber = gBattlersCount;

        for (gActiveBattler = 0; gActiveBattler < gBattlersCount; gActiveBattler++)
        {
            if (GetBattlerSide(gActiveBattler) == B_SIDE_PLAYER)
            {
                if (gChosenActionByBattler[gActiveBattler] == B_ACTION_RUN)
                    gBattleOutcome |= B_OUTCOME_LOST;
            }
            else
            {
                if (gChosenActionByBattler[gActiveBattler] == B_ACTION_RUN)
                    gBattleOutcome |= B_OUTCOME_WON;
            }
        }

        gBattleOutcome |= B_OUTCOME_LINK_BATTLE_RAN;
        gSaveBlock2Ptr->frontier.disableRecordBattle = TRUE;
    }
    else
    {
        if (GetBattlerSide(gBattlerAttacker) == B_SIDE_PLAYER)
        {
            if (!TryRunFromBattle(gBattlerAttacker)) // failed to run away
            {
                ClearFuryCutterDestinyBondGrudge(gBattlerAttacker);
                gBattleCommunication[MULTISTRING_CHOOSER] = B_MSG_CANT_ESCAPE_2;
                gBattlescriptCurrInstr = BattleScript_PrintFailedToRunString;
                gCurrentActionFuncId = B_ACTION_EXEC_SCRIPT;
            }
        }
        else
        {
            if (!CanBattlerEscape(gBattlerAttacker))
            {
                gBattleCommunication[MULTISTRING_CHOOSER] = B_MSG_ATTACKER_CANT_ESCAPE;
                gBattlescriptCurrInstr = BattleScript_PrintFailedToRunString;
                gCurrentActionFuncId = B_ACTION_EXEC_SCRIPT;
            }
            else
            {
                gCurrentTurnActionNumber = gBattlersCount;
                gBattleOutcome = B_OUTCOME_MON_FLED;
            }
        }
    }
}

void HandleAction_WatchesCarefully(void)
{
    gBattlerAttacker = gBattlerByTurnOrder[gCurrentTurnActionNumber];
    gBattle_BG0_X = 0;
    gBattle_BG0_Y = 0;
    gBattlescriptCurrInstr = gBattlescriptsForSafariActions[0];
    gCurrentActionFuncId = B_ACTION_EXEC_SCRIPT;
}

void HandleAction_SafariZoneBallThrow(void)
{
    gBattlerAttacker = gBattlerByTurnOrder[gCurrentTurnActionNumber];
    gBattle_BG0_X = 0;
    gBattle_BG0_Y = 0;
    gNumSafariBalls--;
    gLastUsedItem = ITEM_SAFARI_BALL;
    gBattlescriptCurrInstr = BattleScript_SafariBallThrow;
<<<<<<< HEAD
    gCurrentActionFuncId = B_ACTION_EXEC_SCRIPT;
}

void HandleAction_ThrowBall(void)
{
    gBattlerAttacker = gBattlerByTurnOrder[gCurrentTurnActionNumber];
    gBattle_BG0_X = 0;
    gBattle_BG0_Y = 0;
    gLastUsedItem = gLastThrownBall;
    RemoveBagItem(gLastUsedItem, 1);
    gBattlescriptCurrInstr = BattleScript_BallThrow;
=======
>>>>>>> cef730e4
    gCurrentActionFuncId = B_ACTION_EXEC_SCRIPT;
}

void HandleAction_ThrowPokeblock(void)
{
    gBattlerAttacker = gBattlerByTurnOrder[gCurrentTurnActionNumber];
    gBattle_BG0_X = 0;
    gBattle_BG0_Y = 0;
    gBattleCommunication[MULTISTRING_CHOOSER] = gBattleResources->bufferB[gBattlerAttacker][1] - 1;
    gLastUsedItem = gBattleResources->bufferB[gBattlerAttacker][2];

    if (gBattleResults.pokeblockThrows < 255)
        gBattleResults.pokeblockThrows++;
    if (gBattleStruct->safariPkblThrowCounter < 3)
        gBattleStruct->safariPkblThrowCounter++;
    if (gBattleStruct->safariEscapeFactor > 1)
    {
        // BUG: safariEscapeFactor can become 0 below. This causes the pokeblock throw glitch.
        #ifdef BUGFIX
        if (gBattleStruct->safariEscapeFactor <= sPkblToEscapeFactor[gBattleStruct->safariPkblThrowCounter][gBattleCommunication[MULTISTRING_CHOOSER]])
        #else
        if (gBattleStruct->safariEscapeFactor < sPkblToEscapeFactor[gBattleStruct->safariPkblThrowCounter][gBattleCommunication[MULTISTRING_CHOOSER]])
        #endif
            gBattleStruct->safariEscapeFactor = 1;
        else
            gBattleStruct->safariEscapeFactor -= sPkblToEscapeFactor[gBattleStruct->safariPkblThrowCounter][gBattleCommunication[MULTISTRING_CHOOSER]];
    }

    gBattlescriptCurrInstr = gBattlescriptsForSafariActions[2];
    gCurrentActionFuncId = B_ACTION_EXEC_SCRIPT;
}

void HandleAction_GoNear(void)
{
    gBattlerAttacker = gBattlerByTurnOrder[gCurrentTurnActionNumber];
    gBattle_BG0_X = 0;
    gBattle_BG0_Y = 0;

    gBattleStruct->safariCatchFactor += sGoNearCounterToCatchFactor[gBattleStruct->safariGoNearCounter];
    if (gBattleStruct->safariCatchFactor > 20)
        gBattleStruct->safariCatchFactor = 20;

    gBattleStruct->safariEscapeFactor += sGoNearCounterToEscapeFactor[gBattleStruct->safariGoNearCounter];
    if (gBattleStruct->safariEscapeFactor > 20)
        gBattleStruct->safariEscapeFactor = 20;

    if (gBattleStruct->safariGoNearCounter < 3)
    {
        gBattleStruct->safariGoNearCounter++;
        gBattleCommunication[MULTISTRING_CHOOSER] = B_MSG_CREPT_CLOSER;
    }
    else
    {
        gBattleCommunication[MULTISTRING_CHOOSER] = B_MSG_CANT_GET_CLOSER;
    }
    gBattlescriptCurrInstr = gBattlescriptsForSafariActions[1];
    gCurrentActionFuncId = B_ACTION_EXEC_SCRIPT;
}

void HandleAction_SafariZoneRun(void)
{
    gBattlerAttacker = gBattlerByTurnOrder[gCurrentTurnActionNumber];
    PlaySE(SE_FLEE);
    gCurrentTurnActionNumber = gBattlersCount;
    gBattleOutcome = B_OUTCOME_RAN;
}

void HandleAction_WallyBallThrow(void)
{
    gBattlerAttacker = gBattlerByTurnOrder[gCurrentTurnActionNumber];
    gBattle_BG0_X = 0;
    gBattle_BG0_Y = 0;

    PREPARE_MON_NICK_BUFFER(gBattleTextBuff1, gBattlerAttacker, gBattlerPartyIndexes[gBattlerAttacker])

    gBattlescriptCurrInstr = gBattlescriptsForSafariActions[3];
    gCurrentActionFuncId = B_ACTION_EXEC_SCRIPT;
    gActionsByTurnOrder[1] = B_ACTION_FINISHED;
}

void HandleAction_TryFinish(void)
{
    if (!HandleFaintedMonActions())
    {
        gBattleStruct->faintedActionsState = 0;
        gCurrentActionFuncId = B_ACTION_FINISHED;
    }
}

void HandleAction_NothingIsFainted(void)
{
    gCurrentTurnActionNumber++;
    gCurrentActionFuncId = gActionsByTurnOrder[gCurrentTurnActionNumber];
    gHitMarker &= ~(HITMARKER_DESTINYBOND | HITMARKER_IGNORE_SUBSTITUTE | HITMARKER_ATTACKSTRING_PRINTED
                    | HITMARKER_NO_PPDEDUCT | HITMARKER_IGNORE_SAFEGUARD | HITMARKER_PASSIVE_DAMAGE
                    | HITMARKER_OBEYS | HITMARKER_WAKE_UP_CLEAR | HITMARKER_SYNCHRONISE_EFFECT
                    | HITMARKER_CHARGING | HITMARKER_NEVER_SET);
}

void HandleAction_ActionFinished(void)
{
    #if B_RECALC_TURN_AFTER_ACTIONS >= GEN_8
    u8 i, j;
    u8 battler1 = 0;
    u8 battler2 = 0;
    #endif
    *(gBattleStruct->monToSwitchIntoId + gBattlerByTurnOrder[gCurrentTurnActionNumber]) = PARTY_SIZE;
    gCurrentTurnActionNumber++;
    gCurrentActionFuncId = gActionsByTurnOrder[gCurrentTurnActionNumber];
    SpecialStatusesClear();
    gHitMarker &= ~(HITMARKER_DESTINYBOND | HITMARKER_IGNORE_SUBSTITUTE | HITMARKER_ATTACKSTRING_PRINTED
                    | HITMARKER_NO_PPDEDUCT | HITMARKER_IGNORE_SAFEGUARD | HITMARKER_PASSIVE_DAMAGE
                    | HITMARKER_OBEYS | HITMARKER_WAKE_UP_CLEAR | HITMARKER_SYNCHRONISE_EFFECT
                    | HITMARKER_CHARGING | HITMARKER_NEVER_SET | HITMARKER_IGNORE_DISGUISE);

    gCurrentMove = 0;
    gBattleMoveDamage = 0;
    gMoveResultFlags = 0;
    gBattleScripting.animTurn = 0;
    gBattleScripting.animTargetsHit = 0;
    gLastLandedMoves[gBattlerAttacker] = 0;
    gLastHitByType[gBattlerAttacker] = 0;
    gBattleStruct->dynamicMoveType = 0;
    gBattleScripting.moveendState = 0;
    gBattleScripting.moveendState = 0;
    gBattleCommunication[3] = 0;
    gBattleCommunication[4] = 0;
    gBattleScripting.multihitMoveEffect = 0;
    gBattleResources->battleScriptsStack->size = 0;
    
    #if B_RECALC_TURN_AFTER_ACTIONS >= GEN_8
    // i starts at `gCurrentTurnActionNumber` because we don't want to recalculate turn order for mon that have already
    // taken action. It's been previously increased, which we want in order to not recalculate the turn of the mon that just finished its action
    for (i = gCurrentTurnActionNumber; i < gBattlersCount - 1; i++)
    {
        for (j = i + 1; j < gBattlersCount; j++)
        {
            u8 battler1 = gBattlerByTurnOrder[i];
            u8 battler2 = gBattlerByTurnOrder[j];
            // We recalculate order only for action of the same priority. If any action other than switch/move has been taken, they should
            // have been executed before. The only recalculation needed is for moves/switch. Mega evolution is handled in src/battle_main.c/TryChangeOrder
            if((gActionsByTurnOrder[i] == B_ACTION_USE_MOVE && gActionsByTurnOrder[j] == B_ACTION_USE_MOVE))
            {
                if (GetWhoStrikesFirst(battler1, battler2, FALSE))
                    SwapTurnOrder(i, j);
            }
            else if ((gActionsByTurnOrder[i] == B_ACTION_SWITCH && gActionsByTurnOrder[j] == B_ACTION_SWITCH))
            {
                if (GetWhoStrikesFirst(battler1, battler2, TRUE)) // If the actions chosen are switching, we recalc order but ignoring the moves
                    SwapTurnOrder(i, j);
            }  
        }
    }
    #endif
}

static const u8 sMovesNotAffectedByStench[] =
{
    [MOVE_AIR_SLASH] = 1,
    [MOVE_ASTONISH] = 1,
    [MOVE_BITE] = 1,
    [MOVE_BONE_CLUB] = 1,
    [MOVE_DARK_PULSE] = 1,
    [MOVE_DOUBLE_IRON_BASH] = 1,
    [MOVE_DRAGON_RUSH] = 1,
    [MOVE_EXTRASENSORY] = 1,
    [MOVE_FAKE_OUT] = 1,
    [MOVE_FIERY_WRATH] = 1,
    [MOVE_FIRE_FANG] = 1,
    [MOVE_FLING] = 1,
    [MOVE_FLOATY_FALL] = 1,
    [MOVE_HEADBUTT] = 1,
    [MOVE_HEART_STAMP] = 1,
    [MOVE_HYPER_FANG] = 1,
    [MOVE_ICE_FANG] = 1,
    [MOVE_ICICLE_CRASH] = 1,
    [MOVE_IRON_HEAD] = 1,
    [MOVE_NEEDLE_ARM] = 1,
    [MOVE_NONE] = 1,
    [MOVE_ROCK_SLIDE] = 1,
    [MOVE_ROLLING_KICK] = 1,
    [MOVE_SECRET_POWER] = 1,
    [MOVE_SKY_ATTACK] = 1,
    [MOVE_SNORE] = 1,
    [MOVE_STEAMROLLER] = 1,
    [MOVE_STOMP] = 1,
    [MOVE_THUNDER_FANG] = 1,
    [MOVE_TWISTER] = 1,
    [MOVE_WATERFALL] = 1,
    [MOVE_ZEN_HEADBUTT] = 1,
    [MOVE_ZING_ZAP] = 1,
};

static const u8 sAbilitiesAffectedByMoldBreaker[] =
{
    [ABILITY_BATTLE_ARMOR] = 1,
    [ABILITY_CLEAR_BODY] = 1,
    [ABILITY_DAMP] = 1,
    [ABILITY_DRY_SKIN] = 1,
    [ABILITY_FILTER] = 1,
    [ABILITY_FLASH_FIRE] = 1,
    [ABILITY_FLOWER_GIFT] = 1,
    [ABILITY_HEATPROOF] = 1,
    [ABILITY_HYPER_CUTTER] = 1,
    [ABILITY_IMMUNITY] = 1,
    [ABILITY_INNER_FOCUS] = 1,
    [ABILITY_INSOMNIA] = 1,
    [ABILITY_KEEN_EYE] = 1,
    [ABILITY_LEAF_GUARD] = 1,
    [ABILITY_LEVITATE] = 1,
    [ABILITY_LIGHTNING_ROD] = 1,
    [ABILITY_LIMBER] = 1,
    [ABILITY_MAGMA_ARMOR] = 1,
    [ABILITY_MARVEL_SCALE] = 1,
    [ABILITY_MOTOR_DRIVE] = 1,
    [ABILITY_OBLIVIOUS] = 1,
    [ABILITY_OWN_TEMPO] = 1,
    [ABILITY_SAND_VEIL] = 1,
    [ABILITY_SHELL_ARMOR] = 1,
    [ABILITY_SHIELD_DUST] = 1,
    [ABILITY_SIMPLE] = 1,
    [ABILITY_SNOW_CLOAK] = 1,
    [ABILITY_SOLID_ROCK] = 1,
    [ABILITY_SOUNDPROOF] = 1,
    [ABILITY_STICKY_HOLD] = 1,
    [ABILITY_STORM_DRAIN] = 1,
    [ABILITY_STURDY] = 1,
    [ABILITY_SUCTION_CUPS] = 1,
    [ABILITY_TANGLED_FEET] = 1,
    [ABILITY_THICK_FAT] = 1,
    [ABILITY_UNAWARE] = 1,
    [ABILITY_VITAL_SPIRIT] = 1,
    [ABILITY_VOLT_ABSORB] = 1,
    [ABILITY_WATER_ABSORB] = 1,
    [ABILITY_WATER_VEIL] = 1,
    [ABILITY_WHITE_SMOKE] = 1,
    [ABILITY_WONDER_GUARD] = 1,
    [ABILITY_BIG_PECKS] = 1,
    [ABILITY_CONTRARY] = 1,
    [ABILITY_FRIEND_GUARD] = 1,
    [ABILITY_HEAVY_METAL] = 1,
    [ABILITY_LIGHT_METAL] = 1,
    [ABILITY_MAGIC_BOUNCE] = 1,
    [ABILITY_MULTISCALE] = 1,
    [ABILITY_SAP_SIPPER] = 1,
    [ABILITY_TELEPATHY] = 1,
    [ABILITY_WONDER_SKIN] = 1,
    [ABILITY_AROMA_VEIL] = 1,
    [ABILITY_BULLETPROOF] = 1,
    [ABILITY_FLOWER_VEIL] = 1,
    [ABILITY_FUR_COAT] = 1,
    [ABILITY_OVERCOAT] = 1,
    [ABILITY_SWEET_VEIL] = 1,
    [ABILITY_DAZZLING] = 1,
    [ABILITY_DISGUISE] = 1,
    [ABILITY_FLUFFY] = 1,
    [ABILITY_QUEENLY_MAJESTY] = 1,
    [ABILITY_WATER_BUBBLE] = 1,
    [ABILITY_MIRROR_ARMOR] = 1,
    [ABILITY_PUNK_ROCK] = 1,
    [ABILITY_ICE_SCALES] = 1,
    [ABILITY_ICE_FACE] = 1,
    [ABILITY_PASTEL_VEIL] = 1,
};

static const u8 sAbilitiesNotTraced[ABILITIES_COUNT] =
{
    [ABILITY_AS_ONE_ICE_RIDER] = 1,
    [ABILITY_AS_ONE_SHADOW_RIDER] = 1,
    [ABILITY_BATTLE_BOND] = 1,
    [ABILITY_COMATOSE] = 1,
    [ABILITY_DISGUISE] = 1,
    [ABILITY_FLOWER_GIFT] = 1,
    [ABILITY_FORECAST] = 1,
    [ABILITY_GULP_MISSILE] = 1,
    [ABILITY_HUNGER_SWITCH] = 1,
    [ABILITY_ICE_FACE] = 1,
    [ABILITY_ILLUSION] = 1,
    [ABILITY_IMPOSTER] = 1,
    [ABILITY_MULTITYPE] = 1,
    [ABILITY_NEUTRALIZING_GAS] = 1,
    [ABILITY_NONE] = 1,
    [ABILITY_POWER_CONSTRUCT] = 1,
    [ABILITY_POWER_OF_ALCHEMY] = 1,
    [ABILITY_RECEIVER] = 1,
    [ABILITY_RKS_SYSTEM] = 1,
    [ABILITY_SCHOOLING] = 1,
    [ABILITY_SHIELDS_DOWN] = 1,
    [ABILITY_STANCE_CHANGE] = 1,
    [ABILITY_TRACE] = 1,
    [ABILITY_ZEN_MODE] = 1,
};

static const u8 sHoldEffectToType[][2] =
{
    {HOLD_EFFECT_BUG_POWER, TYPE_BUG},
    {HOLD_EFFECT_STEEL_POWER, TYPE_STEEL},
    {HOLD_EFFECT_GROUND_POWER, TYPE_GROUND},
    {HOLD_EFFECT_ROCK_POWER, TYPE_ROCK},
    {HOLD_EFFECT_GRASS_POWER, TYPE_GRASS},
    {HOLD_EFFECT_DARK_POWER, TYPE_DARK},
    {HOLD_EFFECT_FIGHTING_POWER, TYPE_FIGHTING},
    {HOLD_EFFECT_ELECTRIC_POWER, TYPE_ELECTRIC},
    {HOLD_EFFECT_WATER_POWER, TYPE_WATER},
    {HOLD_EFFECT_FLYING_POWER, TYPE_FLYING},
    {HOLD_EFFECT_POISON_POWER, TYPE_POISON},
    {HOLD_EFFECT_ICE_POWER, TYPE_ICE},
    {HOLD_EFFECT_GHOST_POWER, TYPE_GHOST},
    {HOLD_EFFECT_PSYCHIC_POWER, TYPE_PSYCHIC},
    {HOLD_EFFECT_FIRE_POWER, TYPE_FIRE},
    {HOLD_EFFECT_DRAGON_POWER, TYPE_DRAGON},
    {HOLD_EFFECT_NORMAL_POWER, TYPE_NORMAL},
    {HOLD_EFFECT_FAIRY_POWER, TYPE_FAIRY},
};

// percent in UQ_4_12 format
static const u16 sPercentToModifier[] =
{
    UQ_4_12(0.00), // 0
    UQ_4_12(0.01), // 1
    UQ_4_12(0.02), // 2
    UQ_4_12(0.03), // 3
    UQ_4_12(0.04), // 4
    UQ_4_12(0.05), // 5
    UQ_4_12(0.06), // 6
    UQ_4_12(0.07), // 7
    UQ_4_12(0.08), // 8
    UQ_4_12(0.09), // 9
    UQ_4_12(0.10), // 10
    UQ_4_12(0.11), // 11
    UQ_4_12(0.12), // 12
    UQ_4_12(0.13), // 13
    UQ_4_12(0.14), // 14
    UQ_4_12(0.15), // 15
    UQ_4_12(0.16), // 16
    UQ_4_12(0.17), // 17
    UQ_4_12(0.18), // 18
    UQ_4_12(0.19), // 19
    UQ_4_12(0.20), // 20
    UQ_4_12(0.21), // 21
    UQ_4_12(0.22), // 22
    UQ_4_12(0.23), // 23
    UQ_4_12(0.24), // 24
    UQ_4_12(0.25), // 25
    UQ_4_12(0.26), // 26
    UQ_4_12(0.27), // 27
    UQ_4_12(0.28), // 28
    UQ_4_12(0.29), // 29
    UQ_4_12(0.30), // 30
    UQ_4_12(0.31), // 31
    UQ_4_12(0.32), // 32
    UQ_4_12(0.33), // 33
    UQ_4_12(0.34), // 34
    UQ_4_12(0.35), // 35
    UQ_4_12(0.36), // 36
    UQ_4_12(0.37), // 37
    UQ_4_12(0.38), // 38
    UQ_4_12(0.39), // 39
    UQ_4_12(0.40), // 40
    UQ_4_12(0.41), // 41
    UQ_4_12(0.42), // 42
    UQ_4_12(0.43), // 43
    UQ_4_12(0.44), // 44
    UQ_4_12(0.45), // 45
    UQ_4_12(0.46), // 46
    UQ_4_12(0.47), // 47
    UQ_4_12(0.48), // 48
    UQ_4_12(0.49), // 49
    UQ_4_12(0.50), // 50
    UQ_4_12(0.51), // 51
    UQ_4_12(0.52), // 52
    UQ_4_12(0.53), // 53
    UQ_4_12(0.54), // 54
    UQ_4_12(0.55), // 55
    UQ_4_12(0.56), // 56
    UQ_4_12(0.57), // 57
    UQ_4_12(0.58), // 58
    UQ_4_12(0.59), // 59
    UQ_4_12(0.60), // 60
    UQ_4_12(0.61), // 61
    UQ_4_12(0.62), // 62
    UQ_4_12(0.63), // 63
    UQ_4_12(0.64), // 64
    UQ_4_12(0.65), // 65
    UQ_4_12(0.66), // 66
    UQ_4_12(0.67), // 67
    UQ_4_12(0.68), // 68
    UQ_4_12(0.69), // 69
    UQ_4_12(0.70), // 70
    UQ_4_12(0.71), // 71
    UQ_4_12(0.72), // 72
    UQ_4_12(0.73), // 73
    UQ_4_12(0.74), // 74
    UQ_4_12(0.75), // 75
    UQ_4_12(0.76), // 76
    UQ_4_12(0.77), // 77
    UQ_4_12(0.78), // 78
    UQ_4_12(0.79), // 79
    UQ_4_12(0.80), // 80
    UQ_4_12(0.81), // 81
    UQ_4_12(0.82), // 82
    UQ_4_12(0.83), // 83
    UQ_4_12(0.84), // 84
    UQ_4_12(0.85), // 85
    UQ_4_12(0.86), // 86
    UQ_4_12(0.87), // 87
    UQ_4_12(0.88), // 88
    UQ_4_12(0.89), // 89
    UQ_4_12(0.90), // 90
    UQ_4_12(0.91), // 91
    UQ_4_12(0.92), // 92
    UQ_4_12(0.93), // 93
    UQ_4_12(0.94), // 94
    UQ_4_12(0.95), // 95
    UQ_4_12(0.96), // 96
    UQ_4_12(0.97), // 97
    UQ_4_12(0.98), // 98
    UQ_4_12(0.99), // 99
    UQ_4_12(1.00), // 100
};

#define X UQ_4_12

static const u16 sTypeEffectivenessTable[NUMBER_OF_MON_TYPES][NUMBER_OF_MON_TYPES] =
{
//   normal  fight   flying  poison  ground  rock    bug     ghost   steel   mystery fire    water   grass  electric psychic ice     dragon  dark    fairy
    {X(1.0), X(1.0), X(1.0), X(1.0), X(1.0), X(0.5), X(1.0), X(0.0), X(0.5), X(1.0), X(1.0), X(1.0), X(1.0), X(1.0), X(1.0), X(1.0), X(1.0), X(1.0), X(1.0)}, // normal
    {X(2.0), X(1.0), X(0.5), X(0.5), X(1.0), X(2.0), X(0.5), X(0.0), X(2.0), X(1.0), X(1.0), X(1.0), X(1.0), X(1.0), X(0.5), X(2.0), X(1.0), X(2.0), X(0.5)}, // fight
    {X(1.0), X(2.0), X(1.0), X(1.0), X(1.0), X(0.5), X(2.0), X(1.0), X(0.5), X(1.0), X(1.0), X(1.0), X(2.0), X(0.5), X(1.0), X(1.0), X(1.0), X(1.0), X(1.0)}, // flying
    {X(1.0), X(1.0), X(1.0), X(0.5), X(0.5), X(0.5), X(1.0), X(0.5), X(0.0), X(1.0), X(1.0), X(1.0), X(2.0), X(1.0), X(1.0), X(1.0), X(1.0), X(1.0), X(2.0)}, // poison
    {X(1.0), X(1.0), X(0.0), X(2.0), X(1.0), X(2.0), X(0.5), X(1.0), X(2.0), X(1.0), X(2.0), X(1.0), X(0.5), X(2.0), X(1.0), X(1.0), X(1.0), X(1.0), X(1.0)}, // ground
    {X(1.0), X(0.5), X(2.0), X(1.0), X(0.5), X(1.0), X(2.0), X(1.0), X(0.5), X(1.0), X(2.0), X(1.0), X(1.0), X(1.0), X(1.0), X(2.0), X(1.0), X(1.0), X(1.0)}, // rock
    {X(1.0), X(0.5), X(0.5), X(0.5), X(1.0), X(1.0), X(1.0), X(0.5), X(0.5), X(1.0), X(0.5), X(1.0), X(2.0), X(1.0), X(2.0), X(1.0), X(1.0), X(2.0), X(0.5)}, // bug
    #if B_STEEL_RESISTANCES >= GEN_6
    {X(0.0), X(1.0), X(1.0), X(1.0), X(1.0), X(1.0), X(1.0), X(2.0), X(1.0), X(1.0), X(1.0), X(1.0), X(1.0), X(1.0), X(2.0), X(1.0), X(1.0), X(0.5), X(1.0)}, // ghost
    #else
    {X(0.0), X(1.0), X(1.0), X(1.0), X(1.0), X(1.0), X(1.0), X(2.0), X(0.5), X(1.0), X(1.0), X(1.0), X(1.0), X(1.0), X(2.0), X(1.0), X(1.0), X(0.5), X(1.0)}, // ghost
    #endif
    {X(1.0), X(1.0), X(1.0), X(1.0), X(1.0), X(2.0), X(1.0), X(1.0), X(0.5), X(1.0), X(0.5), X(0.5), X(1.0), X(0.5), X(1.0), X(2.0), X(1.0), X(1.0), X(2.0)}, // steel
    {X(1.0), X(1.0), X(1.0), X(1.0), X(1.0), X(1.0), X(1.0), X(1.0), X(1.0), X(1.0), X(1.0), X(1.0), X(1.0), X(1.0), X(1.0), X(1.0), X(1.0), X(1.0), X(1.0)}, // mystery
    {X(1.0), X(1.0), X(1.0), X(1.0), X(1.0), X(0.5), X(2.0), X(1.0), X(2.0), X(1.0), X(0.5), X(0.5), X(2.0), X(1.0), X(1.0), X(2.0), X(0.5), X(1.0), X(1.0)}, // fire
    {X(1.0), X(1.0), X(1.0), X(1.0), X(2.0), X(2.0), X(1.0), X(1.0), X(1.0), X(1.0), X(2.0), X(0.5), X(0.5), X(1.0), X(1.0), X(1.0), X(0.5), X(1.0), X(1.0)}, // water
    {X(1.0), X(1.0), X(0.5), X(0.5), X(2.0), X(2.0), X(0.5), X(1.0), X(0.5), X(1.0), X(0.5), X(2.0), X(0.5), X(1.0), X(1.0), X(1.0), X(0.5), X(1.0), X(1.0)}, // grass
    {X(1.0), X(1.0), X(2.0), X(1.0), X(0.0), X(1.0), X(1.0), X(1.0), X(1.0), X(1.0), X(1.0), X(2.0), X(0.5), X(0.5), X(1.0), X(1.0), X(0.5), X(1.0), X(1.0)}, // electric
    {X(1.0), X(2.0), X(1.0), X(2.0), X(1.0), X(1.0), X(1.0), X(1.0), X(0.5), X(1.0), X(1.0), X(1.0), X(1.0), X(1.0), X(0.5), X(1.0), X(1.0), X(0.0), X(1.0)}, // psychic
    {X(1.0), X(1.0), X(2.0), X(1.0), X(2.0), X(1.0), X(1.0), X(1.0), X(0.5), X(1.0), X(0.5), X(0.5), X(2.0), X(1.0), X(1.0), X(0.5), X(2.0), X(1.0), X(1.0)}, // ice
    {X(1.0), X(1.0), X(1.0), X(1.0), X(1.0), X(1.0), X(1.0), X(1.0), X(0.5), X(1.0), X(1.0), X(1.0), X(1.0), X(1.0), X(1.0), X(1.0), X(2.0), X(1.0), X(0.0)}, // dragon
    #if B_STEEL_RESISTANCES >= GEN_6
    {X(1.0), X(0.5), X(1.0), X(1.0), X(1.0), X(1.0), X(1.0), X(2.0), X(1.0), X(1.0), X(1.0), X(1.0), X(1.0), X(1.0), X(2.0), X(1.0), X(1.0), X(0.5), X(0.5)}, // dark
    #else
    {X(1.0), X(0.5), X(1.0), X(1.0), X(1.0), X(1.0), X(1.0), X(2.0), X(0.5), X(1.0), X(1.0), X(1.0), X(1.0), X(1.0), X(2.0), X(1.0), X(1.0), X(0.5), X(0.5)}, // dark
    #endif
    {X(1.0), X(2.0), X(1.0), X(0.5), X(1.0), X(1.0), X(1.0), X(1.0), X(0.5), X(1.0), X(0.5), X(1.0), X(1.0), X(1.0), X(1.0), X(1.0), X(2.0), X(2.0), X(1.0)}, // fairy
};

static const u16 sInverseTypeEffectivenessTable[NUMBER_OF_MON_TYPES][NUMBER_OF_MON_TYPES] =
{
//   normal  fight   flying  poison  ground  rock    bug     ghost   steel   mystery fire    water   grass  electric psychic ice     dragon  dark    fairy
    {X(1.0), X(1.0), X(1.0), X(1.0), X(1.0), X(2.0), X(1.0), X(2.0), X(2.0), X(1.0), X(1.0), X(1.0), X(1.0), X(1.0), X(1.0), X(1.0), X(1.0), X(1.0), X(1.0)}, // normal
    {X(0.5), X(1.0), X(2.0), X(2.0), X(1.0), X(0.5), X(2.0), X(2.0), X(0.5), X(1.0), X(1.0), X(1.0), X(1.0), X(1.0), X(2.0), X(0.5), X(1.0), X(0.5), X(2.0)}, // fight
    {X(1.0), X(0.5), X(1.0), X(1.0), X(1.0), X(2.0), X(0.5), X(1.0), X(2.0), X(1.0), X(1.0), X(1.0), X(0.5), X(2.0), X(1.0), X(1.0), X(1.0), X(1.0), X(1.0)}, // flying
    {X(1.0), X(1.0), X(1.0), X(2.0), X(2.0), X(2.0), X(1.0), X(2.0), X(2.0), X(1.0), X(1.0), X(1.0), X(0.5), X(1.0), X(1.0), X(1.0), X(1.0), X(1.0), X(0.5)}, // poison
    {X(1.0), X(1.0), X(2.0), X(0.5), X(1.0), X(0.5), X(2.0), X(1.0), X(0.5), X(1.0), X(0.5), X(1.0), X(2.0), X(0.5), X(1.0), X(1.0), X(1.0), X(1.0), X(1.0)}, // ground
    {X(1.0), X(2.0), X(0.5), X(1.0), X(2.0), X(1.0), X(0.5), X(1.0), X(2.0), X(1.0), X(0.5), X(1.0), X(1.0), X(1.0), X(1.0), X(0.5), X(1.0), X(1.0), X(1.0)}, // rock
    {X(1.0), X(2.0), X(2.0), X(2.0), X(1.0), X(1.0), X(1.0), X(2.0), X(2.0), X(1.0), X(2.0), X(1.0), X(0.5), X(1.0), X(0.5), X(1.0), X(1.0), X(0.5), X(2.0)}, // bug
    #if B_STEEL_RESISTANCES >= GEN_6
    {X(2.0), X(1.0), X(1.0), X(1.0), X(1.0), X(1.0), X(1.0), X(0.5), X(1.0), X(1.0), X(1.0), X(1.0), X(1.0), X(1.0), X(0.5), X(1.0), X(1.0), X(2.0), X(1.0)}, // ghost
    #else
    {X(2.0), X(1.0), X(1.0), X(1.0), X(1.0), X(1.0), X(1.0), X(0.5), X(2.0), X(1.0), X(1.0), X(1.0), X(1.0), X(1.0), X(0.5), X(1.0), X(1.0), X(2.0), X(1.0)}, // ghost
    #endif
    {X(1.0), X(1.0), X(1.0), X(1.0), X(1.0), X(0.5), X(1.0), X(1.0), X(2.0), X(1.0), X(2.0), X(2.0), X(1.0), X(2.0), X(1.0), X(0.5), X(1.0), X(1.0), X(0.5)}, // steel
    {X(1.0), X(1.0), X(1.0), X(1.0), X(1.0), X(1.0), X(1.0), X(1.0), X(1.0), X(1.0), X(1.0), X(1.0), X(1.0), X(1.0), X(1.0), X(1.0), X(1.0), X(1.0), X(1.0)}, // mystery
    {X(1.0), X(1.0), X(1.0), X(1.0), X(1.0), X(2.0), X(0.5), X(1.0), X(0.5), X(1.0), X(2.0), X(2.0), X(0.5), X(1.0), X(1.0), X(0.5), X(2.0), X(1.0), X(1.0)}, // fire
    {X(1.0), X(1.0), X(1.0), X(1.0), X(0.5), X(0.5), X(1.0), X(1.0), X(1.0), X(1.0), X(0.5), X(2.0), X(2.0), X(1.0), X(1.0), X(1.0), X(2.0), X(1.0), X(1.0)}, // water
    {X(1.0), X(1.0), X(2.0), X(2.0), X(0.5), X(0.5), X(2.0), X(1.0), X(2.0), X(1.0), X(2.0), X(0.5), X(2.0), X(1.0), X(1.0), X(1.0), X(2.0), X(1.0), X(1.0)}, // grass
    {X(1.0), X(1.0), X(0.5), X(1.0), X(2.0), X(1.0), X(1.0), X(1.0), X(1.0), X(1.0), X(1.0), X(0.5), X(2.0), X(2.0), X(1.0), X(1.0), X(2.0), X(1.0), X(1.0)}, // electric
    {X(1.0), X(0.5), X(1.0), X(0.5), X(1.0), X(1.0), X(1.0), X(1.0), X(2.0), X(1.0), X(1.0), X(1.0), X(1.0), X(1.0), X(2.0), X(1.0), X(1.0), X(2.0), X(1.0)}, // psychic
    {X(1.0), X(1.0), X(0.5), X(1.0), X(0.5), X(1.0), X(1.0), X(1.0), X(2.0), X(1.0), X(2.0), X(2.0), X(0.5), X(1.0), X(1.0), X(2.0), X(0.5), X(1.0), X(1.0)}, // ice
    {X(1.0), X(1.0), X(1.0), X(1.0), X(1.0), X(1.0), X(1.0), X(1.0), X(2.0), X(1.0), X(1.0), X(1.0), X(1.0), X(1.0), X(1.0), X(1.0), X(0.5), X(1.0), X(2.0)}, // dragon
    #if B_STEEL_RESISTANCES >= GEN_6
    {X(1.0), X(2.0), X(1.0), X(1.0), X(1.0), X(1.0), X(1.0), X(0.5), X(1.0), X(1.0), X(1.0), X(1.0), X(1.0), X(1.0), X(0.5), X(1.0), X(1.0), X(2.0), X(2.0)}, // dark
    #else
    {X(1.0), X(2.0), X(1.0), X(1.0), X(1.0), X(1.0), X(1.0), X(0.5), X(2.0), X(1.0), X(1.0), X(1.0), X(1.0), X(1.0), X(0.5), X(1.0), X(1.0), X(2.0), X(2.0)}, // dark
    #endif
    {X(1.0), X(0.5), X(1.0), X(2.0), X(1.0), X(1.0), X(1.0), X(1.0), X(2.0), X(1.0), X(2.0), X(1.0), X(1.0), X(1.0), X(1.0), X(1.0), X(0.5), X(0.5), X(1.0)}, // fairy
};

#undef X

// code
u8 GetBattlerForBattleScript(u8 caseId)
{
    u8 ret = 0;
    switch (caseId)
    {
    case BS_TARGET:
        ret = gBattlerTarget;
        break;
    case BS_ATTACKER:
        ret = gBattlerAttacker;
        break;
    case BS_EFFECT_BATTLER:
        ret = gEffectBattler;
        break;
    case BS_BATTLER_0:
        ret = 0;
        break;
    case BS_SCRIPTING:
        ret = gBattleScripting.battler;
        break;
    case BS_FAINTED:
        ret = gBattlerFainted;
        break;
    case BS_FAINTED_LINK_MULTIPLE_1:
        ret = gBattlerFainted;
        break;
    case BS_ATTACKER_WITH_PARTNER:
    case BS_FAINTED_LINK_MULTIPLE_2:
    case BS_ATTACKER_SIDE:
    case BS_TARGET_SIDE:
    case BS_PLAYER1:
        ret = GetBattlerAtPosition(B_POSITION_PLAYER_LEFT);
        break;
    case BS_OPPONENT1:
        ret = GetBattlerAtPosition(B_POSITION_OPPONENT_LEFT);
        break;
    case BS_PLAYER2:
        ret = GetBattlerAtPosition(B_POSITION_PLAYER_RIGHT);
        break;
    case BS_OPPONENT2:
        ret = GetBattlerAtPosition(B_POSITION_OPPONENT_RIGHT);
        break;
    case BS_ABILITY_BATTLER:
        ret = gBattlerAbility;
        break;
    }
    return ret;
}

void PressurePPLose(u8 target, u8 attacker, u16 move)
{
    int moveIndex;

    if (GetBattlerAbility(target) != ABILITY_PRESSURE)
        return;

    for (moveIndex = 0; moveIndex < MAX_MON_MOVES; moveIndex++)
    {
        if (gBattleMons[attacker].moves[moveIndex] == move)
            break;
    }

    if (moveIndex == MAX_MON_MOVES)
        return;

    if (gBattleMons[attacker].pp[moveIndex] != 0)
        gBattleMons[attacker].pp[moveIndex]--;

    if (MOVE_IS_PERMANENT(attacker, moveIndex))
    {
        gActiveBattler = attacker;
        BtlController_EmitSetMonData(BUFFER_A, REQUEST_PPMOVE1_BATTLE + moveIndex, 0, 1, &gBattleMons[gActiveBattler].pp[moveIndex]);
        MarkBattlerForControllerExec(gActiveBattler);
    }
}

void PressurePPLoseOnUsingImprison(u8 attacker)
{
    int i, j;
    int imprisonPos = MAX_MON_MOVES;
    u8 atkSide = GetBattlerSide(attacker);

    for (i = 0; i < gBattlersCount; i++)
    {
        if (atkSide != GetBattlerSide(i) && GetBattlerAbility(i) == ABILITY_PRESSURE)
        {
            for (j = 0; j < MAX_MON_MOVES; j++)
            {
                if (gBattleMons[attacker].moves[j] == MOVE_IMPRISON)
                    break;
            }
            if (j != MAX_MON_MOVES)
            {
                imprisonPos = j;
                if (gBattleMons[attacker].pp[j] != 0)
                    gBattleMons[attacker].pp[j]--;
            }
        }
    }

    if (imprisonPos != MAX_MON_MOVES && MOVE_IS_PERMANENT(attacker, imprisonPos))
    {
        gActiveBattler = attacker;
        BtlController_EmitSetMonData(BUFFER_A, REQUEST_PPMOVE1_BATTLE + imprisonPos, 0, 1, &gBattleMons[gActiveBattler].pp[imprisonPos]);
        MarkBattlerForControllerExec(gActiveBattler);
    }
}

void PressurePPLoseOnUsingPerishSong(u8 attacker)
{
    int i, j;
    int perishSongPos = MAX_MON_MOVES;

    for (i = 0; i < gBattlersCount; i++)
    {
        if (GetBattlerAbility(i) == ABILITY_PRESSURE && i != attacker)
        {
            for (j = 0; j < MAX_MON_MOVES; j++)
            {
                if (gBattleMons[attacker].moves[j] == MOVE_PERISH_SONG)
                    break;
            }
            if (j != MAX_MON_MOVES)
            {
                perishSongPos = j;
                if (gBattleMons[attacker].pp[j] != 0)
                    gBattleMons[attacker].pp[j]--;
            }
        }
    }

    if (perishSongPos != MAX_MON_MOVES && MOVE_IS_PERMANENT(attacker, perishSongPos))
    {
        gActiveBattler = attacker;
        BtlController_EmitSetMonData(BUFFER_A, REQUEST_PPMOVE1_BATTLE + perishSongPos, 0, 1, &gBattleMons[gActiveBattler].pp[perishSongPos]);
        MarkBattlerForControllerExec(gActiveBattler);
    }
}

void MarkAllBattlersForControllerExec(void) // unused
{
    int i;

    if (gBattleTypeFlags & BATTLE_TYPE_LINK)
    {
        for (i = 0; i < gBattlersCount; i++)
            gBattleControllerExecFlags |= gBitTable[i] << (32 - MAX_BATTLERS_COUNT);
    }
    else
    {
        for (i = 0; i < gBattlersCount; i++)
            gBattleControllerExecFlags |= gBitTable[i];
    }
}

bool32 IsBattlerMarkedForControllerExec(u8 battlerId)
{
    if (gBattleTypeFlags & BATTLE_TYPE_LINK)
        return (gBattleControllerExecFlags & (gBitTable[battlerId] << 0x1C)) != 0;
    else
        return (gBattleControllerExecFlags & (gBitTable[battlerId])) != 0;
}

void MarkBattlerForControllerExec(u8 battlerId)
{
    if (gBattleTypeFlags & BATTLE_TYPE_LINK)
        gBattleControllerExecFlags |= gBitTable[battlerId] << (32 - MAX_BATTLERS_COUNT);
    else
        gBattleControllerExecFlags |= gBitTable[battlerId];
}

void MarkBattlerReceivedLinkData(u8 battlerId)
{
    s32 i;

    for (i = 0; i < GetLinkPlayerCount(); i++)
        gBattleControllerExecFlags |= gBitTable[battlerId] << (i << 2);

    gBattleControllerExecFlags &= ~((1 << 28) << battlerId);
}

void CancelMultiTurnMoves(u8 battler)
{
    u8 i;
    gBattleMons[battler].status2 &= ~(STATUS2_MULTIPLETURNS);
    gBattleMons[battler].status2 &= ~(STATUS2_LOCK_CONFUSE);
    gBattleMons[battler].status2 &= ~(STATUS2_UPROAR);
    gBattleMons[battler].status2 &= ~(STATUS2_BIDE);

    // Clear battler's semi-invulnerable bits if they are not held by Sky Drop.
    if (!(gStatuses3[battler] & STATUS3_SKY_DROPPED))
        gStatuses3[battler] &= ~(STATUS3_SEMI_INVULNERABLE);
    
    // Check to see if this Pokemon was in the middle of using Sky Drop. If so, release the target.
    if (gBattleStruct->skyDropTargets[battler] != 0xFF && !(gStatuses3[battler] & STATUS3_SKY_DROPPED))
    {
        // Get the target's battler id
        u8 otherSkyDropper = gBattleStruct->skyDropTargets[battler];
        
        // Clears sky_dropped and on_air statuses
        gStatuses3[otherSkyDropper] &= ~(STATUS3_SKY_DROPPED | STATUS3_ON_AIR);
        
        // Makes both attacker and target's sprites visible
        gSprites[gBattlerSpriteIds[battler]].invisible = FALSE;
        gSprites[gBattlerSpriteIds[otherSkyDropper]].invisible = FALSE;
        
        // If target was sky dropped in the middle of Outrage/Thrash/Petal Dance,
        // confuse them upon release and display "confused by fatigue" message & animation.
        // Don't do this if this CancelMultiTurnMoves is caused by falling asleep via Yawn.
        if (gBattleMons[otherSkyDropper].status2 & STATUS2_LOCK_CONFUSE && gBattleStruct->turnEffectsTracker != 24)
        {
            gBattleMons[otherSkyDropper].status2 &= ~(STATUS2_LOCK_CONFUSE);

            // If the target can be confused, confuse them.
            // Don't use CanBeConfused, can cause issues in edge cases.
            if (!(GetBattlerAbility(otherSkyDropper) == ABILITY_OWN_TEMPO
                || gBattleMons[otherSkyDropper].status2 & STATUS2_CONFUSION
                || IsBattlerTerrainAffected(otherSkyDropper, STATUS_FIELD_MISTY_TERRAIN)))
            {
                // Set confused status
                gBattleMons[otherSkyDropper].status2 |= STATUS2_CONFUSION_TURN(((Random()) % 4) + 2);

                // If this CancelMultiTurnMoves is occuring due to attackcanceller
                if (gBattlescriptCurrInstr[0] == 0x0)
                {
                    gBattleStruct->skyDropTargets[battler] = 0xFE;
                }
                // If this CancelMultiTurnMoves is occuring due to VARIOUS_GRAVITY_ON_AIRBORNE_MONS
                // Reapplying STATUS3_SKY_DROPPED allows for avoiding unecessary messages when Gravity is applied to the target.
                else if (gBattlescriptCurrInstr[0] == 0x76 && gBattlescriptCurrInstr[2] == 76)
                {
                    gBattleStruct->skyDropTargets[battler] = 0xFE;
                    gStatuses3[otherSkyDropper] |= STATUS3_SKY_DROPPED;
                }
                // If this CancelMultiTurnMoves is occuring due to cancelmultiturnmoves script
                else if (gBattlescriptCurrInstr[0] == 0x76 && gBattlescriptCurrInstr[2] == 0)
                {
                    gBattlerAttacker = otherSkyDropper;
                    gBattlescriptCurrInstr = BattleScript_ThrashConfuses - 3;
                }
                // If this CancelMultiTurnMoves is occuring due to receiving Sleep/Freeze status
                else if (gBattleScripting.moveEffect <= PRIMARY_STATUS_MOVE_EFFECT)
                {
                    gBattlerAttacker = otherSkyDropper;
                    BattleScriptPush(gBattlescriptCurrInstr + 1);
                    gBattlescriptCurrInstr = BattleScript_ThrashConfuses - 1;
                }
            }
        }

        // Clear skyDropTargets data, unless this CancelMultiTurnMoves is caused by Yawn, attackcanceler, or VARIOUS_GRAVITY_ON_AIRBORNE_MONS
        if (!(gBattleMons[otherSkyDropper].status2 & STATUS2_LOCK_CONFUSE) && gBattleStruct->skyDropTargets[battler] < 4)
        {
            gBattleStruct->skyDropTargets[battler] = 0xFF;
            gBattleStruct->skyDropTargets[otherSkyDropper] = 0xFF;
        }
    }

    gDisableStructs[battler].rolloutTimer = 0;
    gDisableStructs[battler].furyCutterCounter = 0;
}

bool8 WasUnableToUseMove(u8 battler)
{
    if (gProtectStructs[battler].prlzImmobility
        || gProtectStructs[battler].usedImprisonedMove
        || gProtectStructs[battler].loveImmobility
        || gProtectStructs[battler].usedDisabledMove
        || gProtectStructs[battler].usedTauntedMove
        || gProtectStructs[battler].usedGravityPreventedMove
        || gProtectStructs[battler].usedHealBlockedMove
        || gProtectStructs[battler].flag2Unknown
        || gProtectStructs[battler].flinchImmobility
        || gProtectStructs[battler].confusionSelfDmg
        || gProtectStructs[battler].powderSelfDmg
        || gProtectStructs[battler].usedThroatChopPreventedMove)
        return TRUE;
    else
        return FALSE;
}

void PrepareStringBattle(u16 stringId, u8 battler)
{
    u32 targetSide = GetBattlerSide(gBattlerTarget);
    u16 battlerAbility = GetBattlerAbility(battler);
    u16 targetAbility = GetBattlerAbility(gBattlerTarget);
    // Support for Contrary ability.
    // If a move attempted to raise stat - print "won't increase".
    // If a move attempted to lower stat - print "won't decrease".
    if (stringId == STRINGID_STATSWONTDECREASE && !(gBattleScripting.statChanger & STAT_BUFF_NEGATIVE))
        stringId = STRINGID_STATSWONTINCREASE;
    else if (stringId == STRINGID_STATSWONTINCREASE && gBattleScripting.statChanger & STAT_BUFF_NEGATIVE)
        stringId = STRINGID_STATSWONTDECREASE;

    else if (stringId == STRINGID_STATSWONTDECREASE2 && battlerAbility == ABILITY_CONTRARY)
        stringId = STRINGID_STATSWONTINCREASE2;
    else if (stringId == STRINGID_STATSWONTINCREASE2 && battlerAbility == ABILITY_CONTRARY)
        stringId = STRINGID_STATSWONTDECREASE2;

    // Check Defiant and Competitive stat raise whenever a stat is lowered.
    else if ((stringId == STRINGID_DEFENDERSSTATFELL || stringId == STRINGID_PKMNCUTSATTACKWITH)
              && ((targetAbility == ABILITY_DEFIANT && CompareStat(gBattlerTarget, STAT_ATK, MAX_STAT_STAGE, CMP_LESS_THAN))
                 || (targetAbility == ABILITY_COMPETITIVE && CompareStat(gBattlerTarget, STAT_SPATK, MAX_STAT_STAGE, CMP_LESS_THAN)))
              && gSpecialStatuses[gBattlerTarget].changedStatsBattlerId != BATTLE_PARTNER(gBattlerTarget)
              && ((gSpecialStatuses[gBattlerTarget].changedStatsBattlerId != gBattlerTarget) || gBattleScripting.stickyWebStatDrop == 1)
              && !(gBattleScripting.stickyWebStatDrop == 1 && gSideTimers[targetSide].stickyWebBattlerSide == targetSide)) // Sticky Web must have been set by the foe
    {
        gBattleScripting.stickyWebStatDrop = 0;
        gBattlerAbility = gBattlerTarget;
        BattleScriptPushCursor();
        gBattlescriptCurrInstr = BattleScript_AbilityRaisesDefenderStat;
        if (targetAbility == ABILITY_DEFIANT)
            SET_STATCHANGER(STAT_ATK, 2, FALSE);
        else
            SET_STATCHANGER(STAT_SPATK, 2, FALSE);
    }
#if  B_UPDATED_INTIMIDATE >= GEN_8
    else if (stringId == STRINGID_PKMNCUTSATTACKWITH && targetAbility == ABILITY_RATTLED
            && CompareStat(gBattlerTarget, STAT_SPEED, MAX_STAT_STAGE, CMP_LESS_THAN))
    {
        gBattlerAbility = gBattlerTarget;
        BattleScriptPushCursor();
        gBattlescriptCurrInstr = BattleScript_AbilityRaisesDefenderStat;
        SET_STATCHANGER(STAT_SPEED, 1, FALSE);
    }
#endif

    gActiveBattler = battler;
    BtlController_EmitPrintString(BUFFER_A, stringId);
    MarkBattlerForControllerExec(gActiveBattler);
}

void ResetSentPokesToOpponentValue(void)
{
    s32 i;
    u32 bits = 0;

    gSentPokesToOpponent[0] = 0;
    gSentPokesToOpponent[1] = 0;

    for (i = 0; i < gBattlersCount; i += 2)
        bits |= gBitTable[gBattlerPartyIndexes[i]];

    for (i = 1; i < gBattlersCount; i += 2)
        gSentPokesToOpponent[(i & BIT_FLANK) >> 1] = bits;
}

void OpponentSwitchInResetSentPokesToOpponentValue(u8 battler)
{
    s32 i = 0;
    u32 bits = 0;

    if (GetBattlerSide(battler) == B_SIDE_OPPONENT)
    {
        u8 flank = ((battler & BIT_FLANK) >> 1);
        gSentPokesToOpponent[flank] = 0;

        for (i = 0; i < gBattlersCount; i += 2)
        {
            if (!(gAbsentBattlerFlags & gBitTable[i]))
                bits |= gBitTable[gBattlerPartyIndexes[i]];
        }
        gSentPokesToOpponent[flank] = bits;
    }
}

void UpdateSentPokesToOpponentValue(u8 battler)
{
    if (GetBattlerSide(battler) == B_SIDE_OPPONENT)
    {
        OpponentSwitchInResetSentPokesToOpponentValue(battler);
    }
    else
    {
        s32 i;
        for (i = 1; i < gBattlersCount; i++)
            gSentPokesToOpponent[(i & BIT_FLANK) >> 1] |= gBitTable[gBattlerPartyIndexes[battler]];
    }
}

void BattleScriptPush(const u8 *bsPtr)
{
    gBattleResources->battleScriptsStack->ptr[gBattleResources->battleScriptsStack->size++] = bsPtr;
}

void BattleScriptPushCursor(void)
{
    gBattleResources->battleScriptsStack->ptr[gBattleResources->battleScriptsStack->size++] = gBattlescriptCurrInstr;
}

void BattleScriptPop(void)
{
    gBattlescriptCurrInstr = gBattleResources->battleScriptsStack->ptr[--gBattleResources->battleScriptsStack->size];
}

static bool32 IsGravityPreventingMove(u32 move)
{
    if (!(gFieldStatuses & STATUS_FIELD_GRAVITY))
        return FALSE;

    switch (move)
    {
    case MOVE_BOUNCE:
    case MOVE_FLY:
    case MOVE_FLYING_PRESS:
    case MOVE_HIGH_JUMP_KICK:
    case MOVE_JUMP_KICK:
    case MOVE_MAGNET_RISE:
    case MOVE_SKY_DROP:
    case MOVE_SPLASH:
    case MOVE_TELEKINESIS:
    case MOVE_FLOATY_FALL:
        return TRUE;
    default:
        return FALSE;
    }
}

bool32 IsHealBlockPreventingMove(u32 battler, u32 move)
{
    if (!(gStatuses3[battler] & STATUS3_HEAL_BLOCK))
        return FALSE;

    switch (gBattleMoves[move].effect)
    {
#if B_HEAL_BLOCKING >= GEN_6
    case EFFECT_ABSORB:
    case EFFECT_STRENGTH_SAP:
    case EFFECT_DREAM_EATER:
#endif
    case EFFECT_MORNING_SUN:
    case EFFECT_SYNTHESIS:
    case EFFECT_MOONLIGHT:
    case EFFECT_RESTORE_HP:
    case EFFECT_REST:
    case EFFECT_ROOST:
    case EFFECT_HEALING_WISH:
    case EFFECT_WISH:
    case EFFECT_HEAL_PULSE:
    case EFFECT_JUNGLE_HEALING:
        return TRUE;
    default:
        return FALSE;
    }
}

static bool32 IsBelchPreventingMove(u32 battler, u32 move)
{
    if (gBattleMoves[move].effect != EFFECT_BELCH)
        return FALSE;

    return !(gBattleStruct->ateBerry[battler & BIT_SIDE] & gBitTable[gBattlerPartyIndexes[battler]]);
}

u8 TrySetCantSelectMoveBattleScript(void)
{
    u32 limitations = 0;
    u8 moveId = gBattleResources->bufferB[gActiveBattler][2] & ~RET_MEGA_EVOLUTION;
    u32 move = gBattleMons[gActiveBattler].moves[moveId];
    u32 holdEffect = GetBattlerHoldEffect(gActiveBattler, TRUE);
    u16 *choicedMove = &gBattleStruct->choicedMove[gActiveBattler];

    if (gDisableStructs[gActiveBattler].disabledMove == move && move != MOVE_NONE)
    {
        gBattleScripting.battler = gActiveBattler;
        gCurrentMove = move;
        if (gBattleTypeFlags & BATTLE_TYPE_PALACE)
        {
            gPalaceSelectionBattleScripts[gActiveBattler] = BattleScript_SelectingDisabledMoveInPalace;
            gProtectStructs[gActiveBattler].palaceUnableToUseMove = TRUE;
        }
        else
        {
            gSelectionBattleScripts[gActiveBattler] = BattleScript_SelectingDisabledMove;
            limitations++;
        }
    }

    if (move == gLastMoves[gActiveBattler] && move != MOVE_STRUGGLE && (gBattleMons[gActiveBattler].status2 & STATUS2_TORMENT))
    {
        CancelMultiTurnMoves(gActiveBattler);
        if (gBattleTypeFlags & BATTLE_TYPE_PALACE)
        {
            gPalaceSelectionBattleScripts[gActiveBattler] = BattleScript_SelectingTormentedMoveInPalace;
            gProtectStructs[gActiveBattler].palaceUnableToUseMove = TRUE;
        }
        else
        {
            gSelectionBattleScripts[gActiveBattler] = BattleScript_SelectingTormentedMove;
            limitations++;
        }
    }

    if (!gBattleStruct->zmove.active && gDisableStructs[gActiveBattler].tauntTimer != 0 && gBattleMoves[move].power == 0)
    {
        gCurrentMove = move;
        if (gBattleTypeFlags & BATTLE_TYPE_PALACE)
        {
            gPalaceSelectionBattleScripts[gActiveBattler] = BattleScript_SelectingNotAllowedMoveTauntInPalace;
            gProtectStructs[gActiveBattler].palaceUnableToUseMove = TRUE;
        }
        else
        {
            gSelectionBattleScripts[gActiveBattler] = BattleScript_SelectingNotAllowedMoveTaunt;
            limitations++;
        }
    }

    if (!gBattleStruct->zmove.active && gDisableStructs[gActiveBattler].throatChopTimer != 0 && gBattleMoves[move].flags & FLAG_SOUND)
    {
        gCurrentMove = move;
        if (gBattleTypeFlags & BATTLE_TYPE_PALACE)
        {
            gPalaceSelectionBattleScripts[gActiveBattler] = BattleScript_SelectingNotAllowedMoveThroatChopInPalace;
            gProtectStructs[gActiveBattler].palaceUnableToUseMove = TRUE;
        }
        else
        {
            gSelectionBattleScripts[gActiveBattler] = BattleScript_SelectingNotAllowedMoveThroatChop;
            limitations++;
        }
    }

    if (!gBattleStruct->zmove.active && GetImprisonedMovesCount(gActiveBattler, move))
    {
        gCurrentMove = move;
        if (gBattleTypeFlags & BATTLE_TYPE_PALACE)
        {
            gPalaceSelectionBattleScripts[gActiveBattler] = BattleScript_SelectingImprisonedMoveInPalace;
            gProtectStructs[gActiveBattler].palaceUnableToUseMove = TRUE;
        }
        else
        {
            gSelectionBattleScripts[gActiveBattler] = BattleScript_SelectingImprisonedMove;
            limitations++;
        }
    }

<<<<<<< HEAD
    if (!gBattleStruct->zmove.active && IsGravityPreventingMove(move))
    {
        gCurrentMove = move;
        if (gBattleTypeFlags & BATTLE_TYPE_PALACE)
        {
            gPalaceSelectionBattleScripts[gActiveBattler] = BattleScript_SelectingNotAllowedMoveGravityInPalace;
            gProtectStructs[gActiveBattler].palaceUnableToUseMove = TRUE;
        }
        else
        {
            gSelectionBattleScripts[gActiveBattler] = BattleScript_SelectingNotAllowedMoveGravity;
            limitations++;
        }
    }
=======
    if (gBattleMons[gActiveBattler].item == ITEM_ENIGMA_BERRY_E_READER)
        holdEffect = gEnigmaBerries[gActiveBattler].holdEffect;
    else
        holdEffect = ItemId_GetHoldEffect(gBattleMons[gActiveBattler].item);
>>>>>>> cef730e4

    if (!gBattleStruct->zmove.active && IsHealBlockPreventingMove(gActiveBattler, move))
    {
        gCurrentMove = move;
        if (gBattleTypeFlags & BATTLE_TYPE_PALACE)
        {
            gPalaceSelectionBattleScripts[gActiveBattler] = BattleScript_SelectingNotAllowedMoveHealBlockInPalace;
            gProtectStructs[gActiveBattler].palaceUnableToUseMove = TRUE;
        }
        else
        {
            gSelectionBattleScripts[gActiveBattler] = BattleScript_SelectingNotAllowedMoveHealBlock;
            limitations++;
        }
    }

    if (!gBattleStruct->zmove.active && IsBelchPreventingMove(gActiveBattler, move))
    {
        gCurrentMove = move;
        if (gBattleTypeFlags & BATTLE_TYPE_PALACE)
        {
            gPalaceSelectionBattleScripts[gActiveBattler] = BattleScript_SelectingNotAllowedBelchInPalace;
            gProtectStructs[gActiveBattler].palaceUnableToUseMove = TRUE;
        }
        else
        {
            gSelectionBattleScripts[gActiveBattler] = BattleScript_SelectingNotAllowedBelch;
            limitations++;
        }
    }

    if (move == MOVE_STUFF_CHEEKS && ItemId_GetPocket(gBattleMons[gActiveBattler].item) != POCKET_BERRIES)
    {
        gCurrentMove = move;
        if (gBattleTypeFlags & BATTLE_TYPE_PALACE)
        {
            gPalaceSelectionBattleScripts[gActiveBattler] = BattleScript_SelectingNotAllowedBelchInPalace;
            gProtectStructs[gActiveBattler].palaceUnableToUseMove = TRUE;
        }
        else
        {
            gSelectionBattleScripts[gActiveBattler] = BattleScript_SelectingNotAllowedStuffCheeks;
            limitations++;
        }
    }

    gPotentialItemEffectBattler = gActiveBattler;
    if (HOLD_EFFECT_CHOICE(holdEffect) && *choicedMove != MOVE_NONE && *choicedMove != MOVE_UNAVAILABLE && *choicedMove != move)
    {
        gCurrentMove = *choicedMove;
        gLastUsedItem = gBattleMons[gActiveBattler].item;
        if (gBattleTypeFlags & BATTLE_TYPE_PALACE)
        {
            gProtectStructs[gActiveBattler].palaceUnableToUseMove = TRUE;
        }
        else
        {
            gSelectionBattleScripts[gActiveBattler] = BattleScript_SelectingNotAllowedMoveChoiceItem;
            limitations++;
        }
    }
    else if (holdEffect == HOLD_EFFECT_ASSAULT_VEST && gBattleMoves[move].power == 0 && move != MOVE_ME_FIRST)
    {
        gCurrentMove = move;
        gLastUsedItem = gBattleMons[gActiveBattler].item;
        if (gBattleTypeFlags & BATTLE_TYPE_PALACE)
        {
            gProtectStructs[gActiveBattler].palaceUnableToUseMove = TRUE;
        }
        else
        {
            gSelectionBattleScripts[gActiveBattler] = BattleScript_SelectingNotAllowedMoveAssaultVest;
            limitations++;
        }
    }
    if ((GetBattlerAbility(gActiveBattler) == ABILITY_GORILLA_TACTICS) && *choicedMove != MOVE_NONE
              && *choicedMove != MOVE_UNAVAILABLE && *choicedMove != move)
    {
        gCurrentMove = *choicedMove;
        gLastUsedItem = gBattleMons[gActiveBattler].item;
        if (gBattleTypeFlags & BATTLE_TYPE_PALACE)
        {
            gProtectStructs[gActiveBattler].palaceUnableToUseMove = TRUE;
        }
        else
        {
            gSelectionBattleScripts[gActiveBattler] = BattleScript_SelectingNotAllowedMoveGorillaTactics;
            limitations++;
        }
    }

    if (gBattleMons[gActiveBattler].pp[moveId] == 0)
    {
        if (gBattleTypeFlags & BATTLE_TYPE_PALACE)
        {
            gProtectStructs[gActiveBattler].palaceUnableToUseMove = TRUE;
        }
        else
        {
            gSelectionBattleScripts[gActiveBattler] = BattleScript_SelectingMoveWithNoPP;
            limitations++;
        }
    }

    return limitations;
}

u8 CheckMoveLimitations(u8 battlerId, u8 unusableMoves, u8 check)
{
    u8 holdEffect = GetBattlerHoldEffect(battlerId, TRUE);
    u16 *choicedMove = &gBattleStruct->choicedMove[battlerId];
    s32 i;

<<<<<<< HEAD
=======
    if (gBattleMons[battlerId].item == ITEM_ENIGMA_BERRY_E_READER)
        holdEffect = gEnigmaBerries[battlerId].holdEffect;
    else
        holdEffect = ItemId_GetHoldEffect(gBattleMons[battlerId].item);

>>>>>>> cef730e4
    gPotentialItemEffectBattler = battlerId;

    for (i = 0; i < MAX_MON_MOVES; i++)
    {
        // No move
        if (gBattleMons[battlerId].moves[i] == MOVE_NONE && check & MOVE_LIMITATION_ZEROMOVE)
            unusableMoves |= gBitTable[i];
        // No PP
        else if (gBattleMons[battlerId].pp[i] == 0 && check & MOVE_LIMITATION_PP)
            unusableMoves |= gBitTable[i];
        // Disable
        else if (gBattleMons[battlerId].moves[i] == gDisableStructs[battlerId].disabledMove && check & MOVE_LIMITATION_DISABLED)
            unusableMoves |= gBitTable[i];
        // Torment
        else if (gBattleMons[battlerId].moves[i] == gLastMoves[battlerId] && check & MOVE_LIMITATION_TORMENTED && gBattleMons[battlerId].status2 & STATUS2_TORMENT)
            unusableMoves |= gBitTable[i];
        // Taunt
        else if (gDisableStructs[battlerId].tauntTimer && check & MOVE_LIMITATION_TAUNT && gBattleMoves[gBattleMons[battlerId].moves[i]].power == 0)
            unusableMoves |= gBitTable[i];
        // Imprison
        else if (GetImprisonedMovesCount(battlerId, gBattleMons[battlerId].moves[i]) && check & MOVE_LIMITATION_IMPRISON)
            unusableMoves |= gBitTable[i];
        // Encore
        else if (gDisableStructs[battlerId].encoreTimer && gDisableStructs[battlerId].encoredMove != gBattleMons[battlerId].moves[i])
            unusableMoves |= gBitTable[i];
        // Choice Items
        else if (HOLD_EFFECT_CHOICE(holdEffect) && *choicedMove != MOVE_NONE && *choicedMove != MOVE_UNAVAILABLE && *choicedMove != gBattleMons[battlerId].moves[i])
            unusableMoves |= gBitTable[i];
        // Assault Vest
        else if (holdEffect == HOLD_EFFECT_ASSAULT_VEST && gBattleMoves[gBattleMons[battlerId].moves[i]].power == 0 && gBattleMons[battlerId].moves[i] != MOVE_ME_FIRST)
            unusableMoves |= gBitTable[i];
        // Gravity
        else if (IsGravityPreventingMove(gBattleMons[battlerId].moves[i]))
            unusableMoves |= gBitTable[i];
        // Heal Block
        else if (IsHealBlockPreventingMove(battlerId, gBattleMons[battlerId].moves[i]))
            unusableMoves |= gBitTable[i];
        // Belch
        else if (IsBelchPreventingMove(battlerId, gBattleMons[battlerId].moves[i]))
            unusableMoves |= gBitTable[i];
        // Throat Chop
        else if (gDisableStructs[battlerId].throatChopTimer && gBattleMoves[gBattleMons[battlerId].moves[i]].flags & FLAG_SOUND)
            unusableMoves |= gBitTable[i];
        // Stuff Cheeks
        else if (gBattleMons[battlerId].moves[i] == MOVE_STUFF_CHEEKS && ItemId_GetPocket(gBattleMons[gActiveBattler].item) != POCKET_BERRIES)
            unusableMoves |= gBitTable[i];
        // Gorilla Tactics
        else if (GetBattlerAbility(battlerId) == ABILITY_GORILLA_TACTICS && *choicedMove != MOVE_NONE && *choicedMove != MOVE_UNAVAILABLE && *choicedMove != gBattleMons[battlerId].moves[i])
            unusableMoves |= gBitTable[i];
    }
    return unusableMoves;
}

#define ALL_MOVES_MASK ((1 << MAX_MON_MOVES) - 1)
bool8 AreAllMovesUnusable(void)
{
    u8 unusable;
    unusable = CheckMoveLimitations(gActiveBattler, 0, MOVE_LIMITATIONS_ALL);

    if (unusable == ALL_MOVES_MASK) // All moves are unusable.
    {
        gProtectStructs[gActiveBattler].noValidMoves = TRUE;
        gSelectionBattleScripts[gActiveBattler] = BattleScript_NoMovesLeft;
    }
    else
    {
        gProtectStructs[gActiveBattler].noValidMoves = FALSE;
    }

    return (unusable == ALL_MOVES_MASK);
}
#undef ALL_MOVES_MASK

u8 GetImprisonedMovesCount(u8 battlerId, u16 move)
{
    s32 i;
    u8 imprisonedMoves = 0;
    u8 battlerSide = GetBattlerSide(battlerId);

    for (i = 0; i < gBattlersCount; i++)
    {
        if (battlerSide != GetBattlerSide(i) && gStatuses3[i] & STATUS3_IMPRISONED_OTHERS)
        {
            s32 j;
            for (j = 0; j < MAX_MON_MOVES; j++)
            {
                if (move == gBattleMons[i].moves[j])
                    break;
            }
            if (j < MAX_MON_MOVES)
                imprisonedMoves++;
        }
    }

    return imprisonedMoves;
}

void RestoreBattlerOriginalTypes(u8 battlerId)
{
    gBattleMons[battlerId].type1 = gBaseStats[gBattleMons[battlerId].species].type1;
    gBattleMons[battlerId].type2 = gBaseStats[gBattleMons[battlerId].species].type2;
}

void TryToApplyMimicry(u8 battlerId, bool8 various)
{
    u32 moveType, move;

    GET_MOVE_TYPE(move, moveType);
    switch (gFieldStatuses)
    {
    case STATUS_FIELD_ELECTRIC_TERRAIN:
        moveType = TYPE_ELECTRIC;
        break;
    case STATUS_FIELD_MISTY_TERRAIN:
        moveType = TYPE_FAIRY;
        break;
    case STATUS_FIELD_GRASSY_TERRAIN:
        moveType = TYPE_GRASS;
        break;
    case STATUS_FIELD_PSYCHIC_TERRAIN:
        moveType = TYPE_PSYCHIC;
        break;
    default:
        moveType = 0;
        break;
    }

    if (moveType != 0 && !IS_BATTLER_OF_TYPE(battlerId, moveType))
    {
        SET_BATTLER_TYPE(battlerId, moveType);
        PREPARE_MON_NICK_WITH_PREFIX_BUFFER(gBattleTextBuff1, battlerId, gBattlerPartyIndexes[battlerId])
        PREPARE_TYPE_BUFFER(gBattleTextBuff2, moveType);
        if (!various)
            BattleScriptPushCursorAndCallback(BattleScript_MimicryActivatesEnd3);
    }
}

void TryToRevertMimicry(void)
{
    s32 i;

    for (i = 0; i < MAX_BATTLERS_COUNT; i++)
    {
        if (GetBattlerAbility(i) == ABILITY_MIMICRY)
            RestoreBattlerOriginalTypes(i);
    }
}

enum
{
    ENDTURN_ORDER,
    ENDTURN_REFLECT,
    ENDTURN_LIGHT_SCREEN,
    ENDTURN_AURORA_VEIL,
    ENDTURN_MIST,
    ENDTURN_LUCKY_CHANT,
    ENDTURN_SAFEGUARD,
    ENDTURN_TAILWIND,
    ENDTURN_WISH,
    ENDTURN_RAIN,
    ENDTURN_SANDSTORM,
    ENDTURN_SUN,
    ENDTURN_HAIL,
    ENDTURN_GRAVITY,
    ENDTURN_WATER_SPORT,
    ENDTURN_MUD_SPORT,
    ENDTURN_TRICK_ROOM,
    ENDTURN_WONDER_ROOM,
    ENDTURN_MAGIC_ROOM,
    ENDTURN_ELECTRIC_TERRAIN,
    ENDTURN_MISTY_TERRAIN,
    ENDTURN_GRASSY_TERRAIN,
    ENDTURN_PSYCHIC_TERRAIN,
    ENDTURN_ION_DELUGE,
    ENDTURN_FAIRY_LOCK,
    ENDTURN_RETALIATE,
    ENDTURN_FIELD_COUNT,
};

u8 DoFieldEndTurnEffects(void)
{
    u8 effect = 0;

    for (gBattlerAttacker = 0; gBattlerAttacker < gBattlersCount && gAbsentBattlerFlags & gBitTable[gBattlerAttacker]; gBattlerAttacker++)
    {
    }
    for (gBattlerTarget = 0; gBattlerTarget < gBattlersCount && gAbsentBattlerFlags & gBitTable[gBattlerTarget]; gBattlerTarget++)
    {
    }

    do
    {
        s32 i;
        u8 side;

        switch (gBattleStruct->turnCountersTracker)
        {
        case ENDTURN_ORDER:
            for (i = 0; i < gBattlersCount; i++)
            {
                gBattlerByTurnOrder[i] = i;
            }
            for (i = 0; i < gBattlersCount - 1; i++)
            {
                s32 j;
                for (j = i + 1; j < gBattlersCount; j++)
                {
                    if (GetWhoStrikesFirst(gBattlerByTurnOrder[i], gBattlerByTurnOrder[j], FALSE))
                        SwapTurnOrder(i, j);
                }
            }

            gBattleStruct->turnCountersTracker++;
            gBattleStruct->turnSideTracker = 0;
            // fall through
        case ENDTURN_REFLECT:
            while (gBattleStruct->turnSideTracker < 2)
            {
                side = gBattleStruct->turnSideTracker;
                gActiveBattler = gBattlerAttacker = gSideTimers[side].reflectBattlerId;
                if (gSideStatuses[side] & SIDE_STATUS_REFLECT)
                {
                    if (--gSideTimers[side].reflectTimer == 0)
                    {
                        gSideStatuses[side] &= ~SIDE_STATUS_REFLECT;
                        BattleScriptExecute(BattleScript_SideStatusWoreOff);
                        PREPARE_MOVE_BUFFER(gBattleTextBuff1, MOVE_REFLECT);
                        effect++;
                    }
                }
                gBattleStruct->turnSideTracker++;
                if (effect)
                    break;
            }
            if (!effect)
            {
                gBattleStruct->turnCountersTracker++;
                gBattleStruct->turnSideTracker = 0;
            }
            break;
        case ENDTURN_LIGHT_SCREEN:
            while (gBattleStruct->turnSideTracker < 2)
            {
                side = gBattleStruct->turnSideTracker;
                gActiveBattler = gBattlerAttacker = gSideTimers[side].lightscreenBattlerId;
                if (gSideStatuses[side] & SIDE_STATUS_LIGHTSCREEN)
                {
                    if (--gSideTimers[side].lightscreenTimer == 0)
                    {
                        gSideStatuses[side] &= ~SIDE_STATUS_LIGHTSCREEN;
                        BattleScriptExecute(BattleScript_SideStatusWoreOff);
                        gBattleCommunication[MULTISTRING_CHOOSER] = side;
                        PREPARE_MOVE_BUFFER(gBattleTextBuff1, MOVE_LIGHT_SCREEN);
                        effect++;
                    }
                }
                gBattleStruct->turnSideTracker++;
                if (effect)
                    break;
            }
            if (!effect)
            {
                gBattleStruct->turnCountersTracker++;
                gBattleStruct->turnSideTracker = 0;
            }
            break;
        case ENDTURN_AURORA_VEIL:
            while (gBattleStruct->turnSideTracker < 2)
            {
                side = gBattleStruct->turnSideTracker;
                gActiveBattler = gBattlerAttacker = gSideTimers[side].auroraVeilBattlerId;
                if (gSideStatuses[side] & SIDE_STATUS_AURORA_VEIL)
                {
                    if (--gSideTimers[side].auroraVeilTimer == 0)
                    {
                        gSideStatuses[side] &= ~SIDE_STATUS_AURORA_VEIL;
                        BattleScriptExecute(BattleScript_SideStatusWoreOff);
                        gBattleCommunication[MULTISTRING_CHOOSER] = side;
                        PREPARE_MOVE_BUFFER(gBattleTextBuff1, MOVE_AURORA_VEIL);
                        effect++;
                    }
                }
                gBattleStruct->turnSideTracker++;
                if (effect)
                    break;
            }
            if (!effect)
            {
                gBattleStruct->turnCountersTracker++;
                gBattleStruct->turnSideTracker = 0;
            }
            break;
        case ENDTURN_MIST:
            while (gBattleStruct->turnSideTracker < 2)
            {
                side = gBattleStruct->turnSideTracker;
                gActiveBattler = gBattlerAttacker = gSideTimers[side].mistBattlerId;
                if (gSideTimers[side].mistTimer != 0
                 && --gSideTimers[side].mistTimer == 0)
                {
                    gSideStatuses[side] &= ~SIDE_STATUS_MIST;
                    BattleScriptExecute(BattleScript_SideStatusWoreOff);
                    gBattleCommunication[MULTISTRING_CHOOSER] = side;
                    PREPARE_MOVE_BUFFER(gBattleTextBuff1, MOVE_MIST);
                    effect++;
                }
                gBattleStruct->turnSideTracker++;
                if (effect)
                    break;
            }
            if (!effect)
            {
                gBattleStruct->turnCountersTracker++;
                gBattleStruct->turnSideTracker = 0;
            }
            break;
        case ENDTURN_SAFEGUARD:
            while (gBattleStruct->turnSideTracker < 2)
            {
                side = gBattleStruct->turnSideTracker;
                gActiveBattler = gBattlerAttacker = gSideTimers[side].safeguardBattlerId;
                if (gSideStatuses[side] & SIDE_STATUS_SAFEGUARD)
                {
                    if (--gSideTimers[side].safeguardTimer == 0)
                    {
                        gSideStatuses[side] &= ~SIDE_STATUS_SAFEGUARD;
                        BattleScriptExecute(BattleScript_SafeguardEnds);
                        effect++;
                    }
                }
                gBattleStruct->turnSideTracker++;
                if (effect)
                    break;
            }
            if (!effect)
            {
                gBattleStruct->turnCountersTracker++;
                gBattleStruct->turnSideTracker = 0;
            }
            break;
        case ENDTURN_LUCKY_CHANT:
            while (gBattleStruct->turnSideTracker < 2)
            {
                side = gBattleStruct->turnSideTracker;
                gActiveBattler = gBattlerAttacker = gSideTimers[side].luckyChantBattlerId;
                if (gSideStatuses[side] & SIDE_STATUS_LUCKY_CHANT)
                {
                    if (--gSideTimers[side].luckyChantTimer == 0)
                    {
                        gSideStatuses[side] &= ~SIDE_STATUS_LUCKY_CHANT;
                        BattleScriptExecute(BattleScript_LuckyChantEnds);
                        effect++;
                    }
                }
                gBattleStruct->turnSideTracker++;
                if (effect)
                    break;
            }
            if (!effect)
            {
                gBattleStruct->turnCountersTracker++;
                gBattleStruct->turnSideTracker = 0;
            }
            break;
        case ENDTURN_TAILWIND:
            while (gBattleStruct->turnSideTracker < 2)
            {
                side = gBattleStruct->turnSideTracker;
                gActiveBattler = gBattlerAttacker = gSideTimers[side].tailwindBattlerId;
                if (gSideStatuses[side] & SIDE_STATUS_TAILWIND)
                {
                    if (--gSideTimers[side].tailwindTimer == 0)
                    {
                        gSideStatuses[side] &= ~SIDE_STATUS_TAILWIND;
                        BattleScriptExecute(BattleScript_TailwindEnds);
                        effect++;
                    }
                }
                gBattleStruct->turnSideTracker++;
                if (effect)
                    break;
            }
            if (!effect)
            {
                gBattleStruct->turnCountersTracker++;
                gBattleStruct->turnSideTracker = 0;
            }
            break;
        case ENDTURN_WISH:
            while (gBattleStruct->turnSideTracker < gBattlersCount)
            {
                gActiveBattler = gBattlerByTurnOrder[gBattleStruct->turnSideTracker];
                if (gWishFutureKnock.wishCounter[gActiveBattler] != 0
                 && --gWishFutureKnock.wishCounter[gActiveBattler] == 0
                 && gBattleMons[gActiveBattler].hp != 0)
                {
                    gBattlerTarget = gActiveBattler;
                    BattleScriptExecute(BattleScript_WishComesTrue);
                    effect++;
                }
                gBattleStruct->turnSideTracker++;
                if (effect)
                    break;
            }
            if (!effect)
            {
                gBattleStruct->turnCountersTracker++;
            }
            break;
        case ENDTURN_RAIN:
            if (gBattleWeather & B_WEATHER_RAIN)
            {
                if (!(gBattleWeather & B_WEATHER_RAIN_PERMANENT)
                 && !(gBattleWeather & B_WEATHER_RAIN_PRIMAL))
                {
                    if (--gWishFutureKnock.weatherDuration == 0)
                    {
                        gBattleWeather &= ~B_WEATHER_RAIN_TEMPORARY;
                        gBattleWeather &= ~B_WEATHER_RAIN_DOWNPOUR;
                        gBattleCommunication[MULTISTRING_CHOOSER] = B_MSG_RAIN_STOPPED;
                    }
                    else if (gBattleWeather & B_WEATHER_RAIN_DOWNPOUR)
                        gBattleCommunication[MULTISTRING_CHOOSER] = B_MSG_DOWNPOUR_CONTINUES;
                    else
                        gBattleCommunication[MULTISTRING_CHOOSER] = B_MSG_RAIN_CONTINUES;
                }
                else if (gBattleWeather & B_WEATHER_RAIN_DOWNPOUR)
                {
                    gBattleCommunication[MULTISTRING_CHOOSER] = B_MSG_DOWNPOUR_CONTINUES;
                }
                else
                {
                    gBattleCommunication[MULTISTRING_CHOOSER] = B_MSG_RAIN_CONTINUES;
                }

                BattleScriptExecute(BattleScript_RainContinuesOrEnds);
                effect++;
            }
            gBattleStruct->turnCountersTracker++;
            break;
        case ENDTURN_SANDSTORM:
            if (gBattleWeather & B_WEATHER_SANDSTORM)
            {
                if (!(gBattleWeather & B_WEATHER_SANDSTORM_PERMANENT) && --gWishFutureKnock.weatherDuration == 0)
                {
                    gBattleWeather &= ~B_WEATHER_SANDSTORM_TEMPORARY;
                    gBattlescriptCurrInstr = BattleScript_SandStormHailEnds;
                }
                else
                {
                    gBattlescriptCurrInstr = BattleScript_DamagingWeatherContinues;
                }

                gBattleScripting.animArg1 = B_ANIM_SANDSTORM_CONTINUES;
                gBattleCommunication[MULTISTRING_CHOOSER] = B_MSG_SANDSTORM;
                BattleScriptExecute(gBattlescriptCurrInstr);
                effect++;
            }
            gBattleStruct->turnCountersTracker++;
            break;
        case ENDTURN_SUN:
            if (gBattleWeather & B_WEATHER_SUN)
            {
                if (!(gBattleWeather & B_WEATHER_SUN_PERMANENT)
                 && !(gBattleWeather & B_WEATHER_SUN_PRIMAL)
                 && --gWishFutureKnock.weatherDuration == 0)
                {
                    gBattleWeather &= ~B_WEATHER_SUN_TEMPORARY;
                    gBattlescriptCurrInstr = BattleScript_SunlightFaded;
                }
                else
                {
                    gBattlescriptCurrInstr = BattleScript_SunlightContinues;
                }

                BattleScriptExecute(gBattlescriptCurrInstr);
                effect++;
            }
            gBattleStruct->turnCountersTracker++;
            break;
        case ENDTURN_HAIL:
            if (gBattleWeather & B_WEATHER_HAIL)
            {
                if (!(gBattleWeather & B_WEATHER_HAIL_PERMANENT) && --gWishFutureKnock.weatherDuration == 0)
                {
                    gBattleWeather &= ~B_WEATHER_HAIL_TEMPORARY;
                    gBattlescriptCurrInstr = BattleScript_SandStormHailEnds;
                }
                else
                {
                    gBattlescriptCurrInstr = BattleScript_DamagingWeatherContinues;
                }

                gBattleScripting.animArg1 = B_ANIM_HAIL_CONTINUES;
                gBattleCommunication[MULTISTRING_CHOOSER] = B_MSG_HAIL;
                BattleScriptExecute(gBattlescriptCurrInstr);
                effect++;
            }
            gBattleStruct->turnCountersTracker++;
            break;
        case ENDTURN_TRICK_ROOM:
            if (gFieldStatuses & STATUS_FIELD_TRICK_ROOM && --gFieldTimers.trickRoomTimer == 0)
            {
                gFieldStatuses &= ~STATUS_FIELD_TRICK_ROOM;
                BattleScriptExecute(BattleScript_TrickRoomEnds);
                effect++;
            }
            gBattleStruct->turnCountersTracker++;
            break;
        case ENDTURN_WONDER_ROOM:
            if (gFieldStatuses & STATUS_FIELD_WONDER_ROOM && --gFieldTimers.wonderRoomTimer == 0)
            {
                gFieldStatuses &= ~STATUS_FIELD_WONDER_ROOM;
                BattleScriptExecute(BattleScript_WonderRoomEnds);
                effect++;
            }
            gBattleStruct->turnCountersTracker++;
            break;
        case ENDTURN_MAGIC_ROOM:
            if (gFieldStatuses & STATUS_FIELD_MAGIC_ROOM && --gFieldTimers.magicRoomTimer == 0)
            {
                gFieldStatuses &= ~STATUS_FIELD_MAGIC_ROOM;
                BattleScriptExecute(BattleScript_MagicRoomEnds);
                effect++;
            }
            gBattleStruct->turnCountersTracker++;
            break;
        case ENDTURN_ELECTRIC_TERRAIN:
            if (gFieldStatuses & STATUS_FIELD_ELECTRIC_TERRAIN
              && (!(gFieldStatuses & STATUS_FIELD_TERRAIN_PERMANENT) && --gFieldTimers.terrainTimer == 0))
            {
                gFieldStatuses &= ~(STATUS_FIELD_ELECTRIC_TERRAIN | STATUS_FIELD_TERRAIN_PERMANENT);
                TryToRevertMimicry();
                BattleScriptExecute(BattleScript_ElectricTerrainEnds);
                effect++;
            }
            gBattleStruct->turnCountersTracker++;
            break;
        case ENDTURN_MISTY_TERRAIN:
            if (gFieldStatuses & STATUS_FIELD_MISTY_TERRAIN
              && (!(gFieldStatuses & STATUS_FIELD_TERRAIN_PERMANENT) && --gFieldTimers.terrainTimer == 0))
            {
                gFieldStatuses &= ~STATUS_FIELD_MISTY_TERRAIN;
                TryToRevertMimicry();
                BattleScriptExecute(BattleScript_MistyTerrainEnds);
                effect++;
            }
            gBattleStruct->turnCountersTracker++;
            break;
        case ENDTURN_GRASSY_TERRAIN:
            if (gFieldStatuses & STATUS_FIELD_GRASSY_TERRAIN)
            {
                if (!(gFieldStatuses & STATUS_FIELD_TERRAIN_PERMANENT)
                  && (gFieldTimers.terrainTimer == 0 || --gFieldTimers.terrainTimer == 0))
                {
                    gFieldStatuses &= ~STATUS_FIELD_GRASSY_TERRAIN;
                    TryToRevertMimicry();
                }
                BattleScriptExecute(BattleScript_GrassyTerrainHeals);
                effect++;
            }
            gBattleStruct->turnCountersTracker++;
            break;
        case ENDTURN_PSYCHIC_TERRAIN:
            if (gFieldStatuses & STATUS_FIELD_PSYCHIC_TERRAIN
              && (!(gFieldStatuses & STATUS_FIELD_TERRAIN_PERMANENT) && --gFieldTimers.terrainTimer == 0))
            {
                gFieldStatuses &= ~STATUS_FIELD_PSYCHIC_TERRAIN;
                TryToRevertMimicry();
                BattleScriptExecute(BattleScript_PsychicTerrainEnds);
                effect++;
            }
            gBattleStruct->turnCountersTracker++;
            break;
        case ENDTURN_WATER_SPORT:
            #if B_SPORT_TURNS >= GEN_6
                if (gFieldStatuses & STATUS_FIELD_WATERSPORT && --gFieldTimers.waterSportTimer == 0)
                {
                    gFieldStatuses &= ~STATUS_FIELD_WATERSPORT;
                    BattleScriptExecute(BattleScript_WaterSportEnds);
                    effect++;
                }
            #endif
            gBattleStruct->turnCountersTracker++;
            break;
        case ENDTURN_MUD_SPORT:
            #if B_SPORT_TURNS >= GEN_6
                if (gFieldStatuses & STATUS_FIELD_MUDSPORT && --gFieldTimers.mudSportTimer == 0)
                {
                    gFieldStatuses &= ~STATUS_FIELD_MUDSPORT;
                    BattleScriptExecute(BattleScript_MudSportEnds);
                    effect++;
                }
            #endif
            gBattleStruct->turnCountersTracker++;
            break;
        case ENDTURN_GRAVITY:
            if (gFieldStatuses & STATUS_FIELD_GRAVITY && --gFieldTimers.gravityTimer == 0)
            {
                gFieldStatuses &= ~STATUS_FIELD_GRAVITY;
                BattleScriptExecute(BattleScript_GravityEnds);
                effect++;
            }
            gBattleStruct->turnCountersTracker++;
            break;
        case ENDTURN_ION_DELUGE:
            gFieldStatuses &= ~STATUS_FIELD_ION_DELUGE;
            gBattleStruct->turnCountersTracker++;
            break;
        case ENDTURN_FAIRY_LOCK:
            if (gFieldStatuses & STATUS_FIELD_FAIRY_LOCK && --gFieldTimers.fairyLockTimer == 0)
            {
                gFieldStatuses &= ~STATUS_FIELD_FAIRY_LOCK;
            }
            gBattleStruct->turnCountersTracker++;
            break;
        case ENDTURN_RETALIATE:
            if (gSideTimers[B_SIDE_PLAYER].retaliateTimer > 0)
                gSideTimers[B_SIDE_PLAYER].retaliateTimer--;
            if (gSideTimers[B_SIDE_OPPONENT].retaliateTimer > 0)
                gSideTimers[B_SIDE_OPPONENT].retaliateTimer--;
            gBattleStruct->turnCountersTracker++;
            break;
        case ENDTURN_FIELD_COUNT:
            effect++;
            break;
        }
    } while (effect == 0);

    return (gBattleMainFunc != BattleTurnPassed);
}

enum
{
    ENDTURN_INGRAIN,
    ENDTURN_AQUA_RING,
    ENDTURN_ABILITIES,
    ENDTURN_ITEMS1,
    ENDTURN_LEECH_SEED,
    ENDTURN_POISON,
    ENDTURN_BAD_POISON,
    ENDTURN_BURN,
    ENDTURN_NIGHTMARES,
    ENDTURN_CURSE,
    ENDTURN_WRAP,
    ENDTURN_OCTOLOCK,
    ENDTURN_UPROAR,
    ENDTURN_THRASH,
    ENDTURN_FLINCH,
    ENDTURN_DISABLE,
    ENDTURN_ENCORE,
    ENDTURN_MAGNET_RISE,
    ENDTURN_TELEKINESIS,
    ENDTURN_HEALBLOCK,
    ENDTURN_EMBARGO,
    ENDTURN_LOCK_ON,
    ENDTURN_CHARGE,
    ENDTURN_LASER_FOCUS,
    ENDTURN_TAUNT,
    ENDTURN_YAWN,
    ENDTURN_ITEMS2,
    ENDTURN_ORBS,
    ENDTURN_ROOST,
    ENDTURN_ELECTRIFY,
    ENDTURN_POWDER,
    ENDTURN_THROAT_CHOP,
    ENDTURN_SLOW_START,
    ENDTURN_PLASMA_FISTS,
    ENDTURN_BATTLER_COUNT
};

// Ingrain, Leech Seed, Strength Sap and Aqua Ring
s32 GetDrainedBigRootHp(u32 battler, s32 hp)
{
    if (GetBattlerHoldEffect(battler, TRUE) == HOLD_EFFECT_BIG_ROOT)
        hp = (hp * 1300) / 1000;
    if (hp == 0)
        hp = 1;

    return hp * -1;
}

#define MAGIC_GUARD_CHECK \
if (ability == ABILITY_MAGIC_GUARD) \
{\
    RecordAbilityBattle(gActiveBattler, ability);\
    gBattleStruct->turnEffectsTracker++;\
            break;\
}


u8 DoBattlerEndTurnEffects(void)
{
    u32 ability, i, effect = 0;

    gHitMarker |= (HITMARKER_GRUDGE | HITMARKER_SKIP_DMG_TRACK);
    while (gBattleStruct->turnEffectsBattlerId < gBattlersCount && gBattleStruct->turnEffectsTracker <= ENDTURN_BATTLER_COUNT)
    {
        gActiveBattler = gBattlerAttacker = gBattlerByTurnOrder[gBattleStruct->turnEffectsBattlerId];
        if (gAbsentBattlerFlags & gBitTable[gActiveBattler])
        {
            gBattleStruct->turnEffectsBattlerId++;
            continue;
        }

        ability = GetBattlerAbility(gActiveBattler);
        switch (gBattleStruct->turnEffectsTracker)
        {
        case ENDTURN_INGRAIN:  // ingrain
            if ((gStatuses3[gActiveBattler] & STATUS3_ROOTED)
             && !BATTLER_MAX_HP(gActiveBattler)
             && !(gStatuses3[gActiveBattler] & STATUS3_HEAL_BLOCK)
             && gBattleMons[gActiveBattler].hp != 0)
            {
                gBattleMoveDamage = GetDrainedBigRootHp(gActiveBattler, gBattleMons[gActiveBattler].maxHP / 16);
                BattleScriptExecute(BattleScript_IngrainTurnHeal);
                effect++;
            }
            gBattleStruct->turnEffectsTracker++;
            break;
        case ENDTURN_AQUA_RING:  // aqua ring
            if ((gStatuses3[gActiveBattler] & STATUS3_AQUA_RING)
             && !BATTLER_MAX_HP(gActiveBattler)
             && !(gStatuses3[gActiveBattler] & STATUS3_HEAL_BLOCK)
             && gBattleMons[gActiveBattler].hp != 0)
            {
                gBattleMoveDamage = GetDrainedBigRootHp(gActiveBattler, gBattleMons[gActiveBattler].maxHP / 16);
                BattleScriptExecute(BattleScript_AquaRingHeal);
                effect++;
            }
            gBattleStruct->turnEffectsTracker++;
            break;
        case ENDTURN_ABILITIES:  // end turn abilities
            if (AbilityBattleEffects(ABILITYEFFECT_ENDTURN, gActiveBattler, 0, 0, 0))
                effect++;
            gBattleStruct->turnEffectsTracker++;
            break;
        case ENDTURN_ITEMS1:  // item effects
            if (ItemBattleEffects(ITEMEFFECT_NORMAL, gActiveBattler, FALSE))
                effect++;
            gBattleStruct->turnEffectsTracker++;
            break;
        case ENDTURN_ITEMS2:  // item effects again
            if (ItemBattleEffects(ITEMEFFECT_NORMAL, gActiveBattler, TRUE))
                effect++;
            gBattleStruct->turnEffectsTracker++;
            break;
        case ENDTURN_ORBS:
            if (ItemBattleEffects(ITEMEFFECT_ORBS, gActiveBattler, FALSE))
                effect++;
            gBattleStruct->turnEffectsTracker++;
            break;
        case ENDTURN_LEECH_SEED:  // leech seed
            if ((gStatuses3[gActiveBattler] & STATUS3_LEECHSEED)
             && gBattleMons[gStatuses3[gActiveBattler] & STATUS3_LEECHSEED_BATTLER].hp != 0
             && gBattleMons[gActiveBattler].hp != 0)
            {
                MAGIC_GUARD_CHECK;

                gBattlerTarget = gStatuses3[gActiveBattler] & STATUS3_LEECHSEED_BATTLER; // Notice gBattlerTarget is actually the HP receiver.
                gBattleMoveDamage = gBattleMons[gActiveBattler].maxHP / 8;
                if (gBattleMoveDamage == 0)
                    gBattleMoveDamage = 1;
                gBattleScripting.animArg1 = gBattlerTarget;
                gBattleScripting.animArg2 = gBattlerAttacker;
                BattleScriptExecute(BattleScript_LeechSeedTurnDrain);
                effect++;
            }
            gBattleStruct->turnEffectsTracker++;
            break;
        case ENDTURN_POISON:  // poison
            if ((gBattleMons[gActiveBattler].status1 & STATUS1_POISON)
                && gBattleMons[gActiveBattler].hp != 0)
            {
                MAGIC_GUARD_CHECK;

                if (ability == ABILITY_POISON_HEAL)
                {
                    if (!BATTLER_MAX_HP(gActiveBattler) && !(gStatuses3[gActiveBattler] & STATUS3_HEAL_BLOCK))
                    {
                        gBattleMoveDamage = gBattleMons[gActiveBattler].maxHP / 8;
                        if (gBattleMoveDamage == 0)
                            gBattleMoveDamage = 1;
                        gBattleMoveDamage *= -1;
                        BattleScriptExecute(BattleScript_PoisonHealActivates);
                        effect++;
                    }
                }
                else
                {
                    gBattleMoveDamage = gBattleMons[gActiveBattler].maxHP / 8;
                    if (gBattleMoveDamage == 0)
                        gBattleMoveDamage = 1;
                    BattleScriptExecute(BattleScript_PoisonTurnDmg);
                    effect++;
                }
            }
            gBattleStruct->turnEffectsTracker++;
            break;
        case ENDTURN_BAD_POISON:  // toxic poison
            if ((gBattleMons[gActiveBattler].status1 & STATUS1_TOXIC_POISON)
                && gBattleMons[gActiveBattler].hp != 0)
            {
                MAGIC_GUARD_CHECK;

                if (ability == ABILITY_POISON_HEAL)
                {
                    if (!BATTLER_MAX_HP(gActiveBattler) && !(gStatuses3[gActiveBattler] & STATUS3_HEAL_BLOCK))
                    {
                        gBattleMoveDamage = gBattleMons[gActiveBattler].maxHP / 8;
                        if (gBattleMoveDamage == 0)
                            gBattleMoveDamage = 1;
                        gBattleMoveDamage *= -1;
                        BattleScriptExecute(BattleScript_PoisonHealActivates);
                        effect++;
                    }
                }
                else
                {
                    gBattleMoveDamage = gBattleMons[gActiveBattler].maxHP / 16;
                    if (gBattleMoveDamage == 0)
                        gBattleMoveDamage = 1;
                    if ((gBattleMons[gActiveBattler].status1 & STATUS1_TOXIC_COUNTER) != STATUS1_TOXIC_TURN(15)) // not 16 turns
                        gBattleMons[gActiveBattler].status1 += STATUS1_TOXIC_TURN(1);
                    gBattleMoveDamage *= (gBattleMons[gActiveBattler].status1 & STATUS1_TOXIC_COUNTER) >> 8;
                    BattleScriptExecute(BattleScript_PoisonTurnDmg);
                    effect++;
                }
            }
            gBattleStruct->turnEffectsTracker++;
            break;
        case ENDTURN_BURN:  // burn
            if ((gBattleMons[gActiveBattler].status1 & STATUS1_BURN)
                && gBattleMons[gActiveBattler].hp != 0)
            {
                MAGIC_GUARD_CHECK;

                gBattleMoveDamage = gBattleMons[gActiveBattler].maxHP / (B_BURN_DAMAGE >= GEN_7 ? 16 : 8);
                if (ability == ABILITY_HEATPROOF)
                {
                    if (gBattleMoveDamage > (gBattleMoveDamage / 2) + 1) // Record ability if the burn takes less damage than it normally would.
                        RecordAbilityBattle(gActiveBattler, ABILITY_HEATPROOF);
                    gBattleMoveDamage /= 2;
                }
                if (gBattleMoveDamage == 0)
                    gBattleMoveDamage = 1;
                BattleScriptExecute(BattleScript_BurnTurnDmg);
                effect++;
            }
            gBattleStruct->turnEffectsTracker++;
            break;
        case ENDTURN_NIGHTMARES:  // spooky nightmares
            if ((gBattleMons[gActiveBattler].status2 & STATUS2_NIGHTMARE)
                && gBattleMons[gActiveBattler].hp != 0)
            {
                MAGIC_GUARD_CHECK;
                // R/S does not perform this sleep check, which causes the nightmare effect to
                // persist even after the affected Pokemon has been awakened by Shed Skin.
                if (gBattleMons[gActiveBattler].status1 & STATUS1_SLEEP)
                {
                    gBattleMoveDamage = gBattleMons[gActiveBattler].maxHP / 4;
                    if (gBattleMoveDamage == 0)
                        gBattleMoveDamage = 1;
                    BattleScriptExecute(BattleScript_NightmareTurnDmg);
                    effect++;
                }
                else
                {
                    gBattleMons[gActiveBattler].status2 &= ~STATUS2_NIGHTMARE;
                }
            }
            gBattleStruct->turnEffectsTracker++;
            break;
        case ENDTURN_CURSE:  // curse
            if ((gBattleMons[gActiveBattler].status2 & STATUS2_CURSED)
                && gBattleMons[gActiveBattler].hp != 0)
            {
                MAGIC_GUARD_CHECK;
                gBattleMoveDamage = gBattleMons[gActiveBattler].maxHP / 4;
                if (gBattleMoveDamage == 0)
                    gBattleMoveDamage = 1;
                BattleScriptExecute(BattleScript_CurseTurnDmg);
                effect++;
            }
            gBattleStruct->turnEffectsTracker++;
            break;
        case ENDTURN_WRAP:  // wrap
            if ((gBattleMons[gActiveBattler].status2 & STATUS2_WRAPPED) && gBattleMons[gActiveBattler].hp != 0)
            {
                if (--gDisableStructs[gActiveBattler].wrapTurns != 0)  // damaged by wrap
                {
                    MAGIC_GUARD_CHECK;

                    gBattleScripting.animArg1 = gBattleStruct->wrappedMove[gActiveBattler];
                    gBattleScripting.animArg2 = gBattleStruct->wrappedMove[gActiveBattler] >> 8;
                    PREPARE_MOVE_BUFFER(gBattleTextBuff1, gBattleStruct->wrappedMove[gActiveBattler]);
                    gBattlescriptCurrInstr = BattleScript_WrapTurnDmg;
                    if (GetBattlerHoldEffect(gBattleStruct->wrappedBy[gActiveBattler], TRUE) == HOLD_EFFECT_BINDING_BAND)
                        gBattleMoveDamage = gBattleMons[gActiveBattler].maxHP / ((B_BINDING_DAMAGE >= GEN_6) ? 6 : 8);
                    else
                        gBattleMoveDamage = gBattleMons[gActiveBattler].maxHP / ((B_BINDING_DAMAGE >= GEN_6) ? 8 : 16);

                    if (gBattleMoveDamage == 0)
                        gBattleMoveDamage = 1;
                }
                else  // broke free
                {
                    gBattleMons[gActiveBattler].status2 &= ~STATUS2_WRAPPED;
                    PREPARE_MOVE_BUFFER(gBattleTextBuff1, gBattleStruct->wrappedMove[gActiveBattler]);
                    gBattlescriptCurrInstr = BattleScript_WrapEnds;
                }
                BattleScriptExecute(gBattlescriptCurrInstr);
                effect++;
            }
            gBattleStruct->turnEffectsTracker++;
            break;
        case ENDTURN_OCTOLOCK:
        {
            u16 battlerAbility = GetBattlerAbility(gActiveBattler);
            if (gDisableStructs[gActiveBattler].octolock
             && !(battlerAbility == ABILITY_CLEAR_BODY
                  || battlerAbility == ABILITY_FULL_METAL_BODY
                  || battlerAbility == ABILITY_WHITE_SMOKE))
            {
                gBattlerTarget = gActiveBattler;
                BattleScriptExecute(BattleScript_OctolockEndTurn);
                effect++;
            }
            gBattleStruct->turnEffectsTracker++;
        }
            break;
        case ENDTURN_UPROAR:  // uproar
            if (gBattleMons[gActiveBattler].status2 & STATUS2_UPROAR)
            {
                for (gBattlerAttacker = 0; gBattlerAttacker < gBattlersCount; gBattlerAttacker++)
                {
                    if ((gBattleMons[gBattlerAttacker].status1 & STATUS1_SLEEP)
                     && GetBattlerAbility(gBattlerAttacker) != ABILITY_SOUNDPROOF)
                    {
                        gBattleMons[gBattlerAttacker].status1 &= ~STATUS1_SLEEP;
                        gBattleMons[gBattlerAttacker].status2 &= ~STATUS2_NIGHTMARE;
                        gBattleCommunication[MULTISTRING_CHOOSER] = 1;
                        BattleScriptExecute(BattleScript_MonWokeUpInUproar);
                        gActiveBattler = gBattlerAttacker;
                        BtlController_EmitSetMonData(BUFFER_A, REQUEST_STATUS_BATTLE, 0, 4, &gBattleMons[gActiveBattler].status1);
                        MarkBattlerForControllerExec(gActiveBattler);
                        break;
                    }
                }
                if (gBattlerAttacker != gBattlersCount)
                {
                    effect = 2;  // a pokemon was awaken
                    break;
                }
                else
                {
                    gBattlerAttacker = gActiveBattler;
                    gBattleMons[gActiveBattler].status2 -= STATUS2_UPROAR_TURN(1);  // uproar timer goes down
                    if (WasUnableToUseMove(gActiveBattler))
                    {
                        CancelMultiTurnMoves(gActiveBattler);
                        gBattleCommunication[MULTISTRING_CHOOSER] = B_MSG_UPROAR_ENDS;
                    }
                    else if (gBattleMons[gActiveBattler].status2 & STATUS2_UPROAR)
                    {
                        gBattleCommunication[MULTISTRING_CHOOSER] = B_MSG_UPROAR_CONTINUES;
                        gBattleMons[gActiveBattler].status2 |= STATUS2_MULTIPLETURNS;
                    }
                    else
                    {
                        gBattleCommunication[MULTISTRING_CHOOSER] = B_MSG_UPROAR_ENDS;
                        CancelMultiTurnMoves(gActiveBattler);
                    }
                    BattleScriptExecute(BattleScript_PrintUproarOverTurns);
                    effect = 1;
                }
            }
            if (effect != 2)
                gBattleStruct->turnEffectsTracker++;
            break;
        case ENDTURN_THRASH:  // thrash
            // Don't decrement STATUS2_LOCK_CONFUSE if the target is held by Sky Drop
            if (gBattleMons[gActiveBattler].status2 & STATUS2_LOCK_CONFUSE && !(gStatuses3[gActiveBattler] & STATUS3_SKY_DROPPED))
            {
                gBattleMons[gActiveBattler].status2 -= STATUS2_LOCK_CONFUSE_TURN(1);
                if (WasUnableToUseMove(gActiveBattler))
                    CancelMultiTurnMoves(gActiveBattler);
                else if (!(gBattleMons[gActiveBattler].status2 & STATUS2_LOCK_CONFUSE)
                 && (gBattleMons[gActiveBattler].status2 & STATUS2_MULTIPLETURNS))
                {
                    gBattleMons[gActiveBattler].status2 &= ~STATUS2_MULTIPLETURNS;
                    if (!(gBattleMons[gActiveBattler].status2 & STATUS2_CONFUSION))
                    {
                        gBattleScripting.moveEffect = MOVE_EFFECT_CONFUSION | MOVE_EFFECT_AFFECTS_USER;
                        SetMoveEffect(TRUE, 0);
                        if (gBattleMons[gActiveBattler].status2 & STATUS2_CONFUSION)
                            BattleScriptExecute(BattleScript_ThrashConfuses);
                        effect++;
                    }
                }
            }
            gBattleStruct->turnEffectsTracker++;
            break;
        case ENDTURN_FLINCH:  // reset flinch
            gBattleMons[gActiveBattler].status2 &= ~STATUS2_FLINCHED;
            gBattleStruct->turnEffectsTracker++;
            break;
        case ENDTURN_DISABLE:  // disable
            if (gDisableStructs[gActiveBattler].disableTimer != 0)
            {
                for (i = 0; i < MAX_MON_MOVES; i++)
                {
                    if (gDisableStructs[gActiveBattler].disabledMove == gBattleMons[gActiveBattler].moves[i])
                        break;
                }
                if (i == MAX_MON_MOVES)  // pokemon does not have the disabled move anymore
                {
                    gDisableStructs[gActiveBattler].disabledMove = 0;
                    gDisableStructs[gActiveBattler].disableTimer = 0;
                }
                else if (--gDisableStructs[gActiveBattler].disableTimer == 0)  // disable ends
                {
                    gDisableStructs[gActiveBattler].disabledMove = 0;
                    BattleScriptExecute(BattleScript_DisabledNoMore);
                    effect++;
                }
            }
            gBattleStruct->turnEffectsTracker++;
            break;
        case ENDTURN_ENCORE:  // encore
            if (gDisableStructs[gActiveBattler].encoreTimer != 0)
            {
                if (gBattleMons[gActiveBattler].moves[gDisableStructs[gActiveBattler].encoredMovePos] != gDisableStructs[gActiveBattler].encoredMove)  // pokemon does not have the encored move anymore
                {
                    gDisableStructs[gActiveBattler].encoredMove = 0;
                    gDisableStructs[gActiveBattler].encoreTimer = 0;
                }
                else if (--gDisableStructs[gActiveBattler].encoreTimer == 0
                 || gBattleMons[gActiveBattler].pp[gDisableStructs[gActiveBattler].encoredMovePos] == 0)
                {
                    gDisableStructs[gActiveBattler].encoredMove = 0;
                    gDisableStructs[gActiveBattler].encoreTimer = 0;
                    BattleScriptExecute(BattleScript_EncoredNoMore);
                    effect++;
                }
            }
            gBattleStruct->turnEffectsTracker++;
            break;
        case ENDTURN_LOCK_ON:  // lock-on decrement
            if (gStatuses3[gActiveBattler] & STATUS3_ALWAYS_HITS)
                gStatuses3[gActiveBattler] -= STATUS3_ALWAYS_HITS_TURN(1);
            gBattleStruct->turnEffectsTracker++;
            break;
        case ENDTURN_CHARGE:  // charge
            if (gDisableStructs[gActiveBattler].chargeTimer && --gDisableStructs[gActiveBattler].chargeTimer == 0)
                gStatuses3[gActiveBattler] &= ~STATUS3_CHARGED_UP;
            gBattleStruct->turnEffectsTracker++;
            break;
        case ENDTURN_TAUNT:  // taunt
            if (gDisableStructs[gActiveBattler].tauntTimer && --gDisableStructs[gActiveBattler].tauntTimer == 0)
            {
                BattleScriptExecute(BattleScript_BufferEndTurn);
                PREPARE_MOVE_BUFFER(gBattleTextBuff1, MOVE_TAUNT);
                effect++;
            }
            gBattleStruct->turnEffectsTracker++;
            break;
        case ENDTURN_YAWN:  // yawn
            if (gStatuses3[gActiveBattler] & STATUS3_YAWN)
            {
                u16 battlerAbility = GetBattlerAbility(gActiveBattler);
                gStatuses3[gActiveBattler] -= STATUS3_YAWN_TURN(1);
                if (!(gStatuses3[gActiveBattler] & STATUS3_YAWN) && !(gBattleMons[gActiveBattler].status1 & STATUS1_ANY)
                 && battlerAbility != ABILITY_VITAL_SPIRIT
                 && battlerAbility != ABILITY_INSOMNIA && !UproarWakeUpCheck(gActiveBattler)
                 && !IsLeafGuardProtected(gActiveBattler))
                {
                    CancelMultiTurnMoves(gActiveBattler);
                    gEffectBattler = gActiveBattler;
                    if (IsBattlerTerrainAffected(gActiveBattler, STATUS_FIELD_ELECTRIC_TERRAIN))
                    {
                        gBattleCommunication[MULTISTRING_CHOOSER] = B_MSG_TERRAINPREVENTS_ELECTRIC;
                        BattleScriptExecute(BattleScript_TerrainPreventsEnd2);
                    }
                    else if (IsBattlerTerrainAffected(gActiveBattler, STATUS_FIELD_MISTY_TERRAIN))
                    {
                        gBattleCommunication[MULTISTRING_CHOOSER] = B_MSG_TERRAINPREVENTS_MISTY;
                        BattleScriptExecute(BattleScript_TerrainPreventsEnd2);
                    }
                    else
                    {
                        gBattleMons[gActiveBattler].status1 |= (B_SLEEP_TURNS >= GEN_5) ? ((Random() % 3) + 2) : ((Random() % 4) + 3);
                        BtlController_EmitSetMonData(BUFFER_A, REQUEST_STATUS_BATTLE, 0, 4, &gBattleMons[gActiveBattler].status1);
                        MarkBattlerForControllerExec(gActiveBattler);
                        BattleScriptExecute(BattleScript_YawnMakesAsleep);
                    }
                    effect++;
                }
            }
            gBattleStruct->turnEffectsTracker++;
            break;
        case ENDTURN_LASER_FOCUS:
            if (gStatuses3[gActiveBattler] & STATUS3_LASER_FOCUS)
            {
                if (gDisableStructs[gActiveBattler].laserFocusTimer == 0 || --gDisableStructs[gActiveBattler].laserFocusTimer == 0)
                    gStatuses3[gActiveBattler] &= ~STATUS3_LASER_FOCUS;
            }
            gBattleStruct->turnEffectsTracker++;
            break;
        case ENDTURN_EMBARGO:
            if (gStatuses3[gActiveBattler] & STATUS3_EMBARGO)
            {
                if (gDisableStructs[gActiveBattler].embargoTimer == 0 || --gDisableStructs[gActiveBattler].embargoTimer == 0)
                {
                    gStatuses3[gActiveBattler] &= ~STATUS3_EMBARGO;
                    BattleScriptExecute(BattleScript_EmbargoEndTurn);
                    effect++;
                }
            }
            gBattleStruct->turnEffectsTracker++;
            break;
        case ENDTURN_MAGNET_RISE:
            if (gStatuses3[gActiveBattler] & STATUS3_MAGNET_RISE)
            {
                if (gDisableStructs[gActiveBattler].magnetRiseTimer == 0 || --gDisableStructs[gActiveBattler].magnetRiseTimer == 0)
                {
                    gStatuses3[gActiveBattler] &= ~STATUS3_MAGNET_RISE;
                    BattleScriptExecute(BattleScript_BufferEndTurn);
                    PREPARE_STRING_BUFFER(gBattleTextBuff1, STRINGID_ELECTROMAGNETISM);
                    effect++;
                }
            }
            gBattleStruct->turnEffectsTracker++;
            break;
        case ENDTURN_TELEKINESIS:
            if (gStatuses3[gActiveBattler] & STATUS3_TELEKINESIS)
            {
                if (gDisableStructs[gActiveBattler].telekinesisTimer == 0 || --gDisableStructs[gActiveBattler].telekinesisTimer == 0)
                {
                    gStatuses3[gActiveBattler] &= ~STATUS3_TELEKINESIS;
                    BattleScriptExecute(BattleScript_TelekinesisEndTurn);
                    effect++;
                }
            }
            gBattleStruct->turnEffectsTracker++;
            break;
        case ENDTURN_HEALBLOCK:
            if (gStatuses3[gActiveBattler] & STATUS3_HEAL_BLOCK)
            {
                if (gDisableStructs[gActiveBattler].healBlockTimer == 0 || --gDisableStructs[gActiveBattler].healBlockTimer == 0)
                {
                    gStatuses3[gActiveBattler] &= ~STATUS3_HEAL_BLOCK;
                    BattleScriptExecute(BattleScript_BufferEndTurn);
                    PREPARE_MOVE_BUFFER(gBattleTextBuff1, MOVE_HEAL_BLOCK);
                    effect++;
                }
            }
            gBattleStruct->turnEffectsTracker++;
            break;
        case ENDTURN_ROOST: // Return flying type.
            if (gBattleResources->flags->flags[gActiveBattler] & RESOURCE_FLAG_ROOST)
            {
                gBattleResources->flags->flags[gActiveBattler] &= ~RESOURCE_FLAG_ROOST;
                gBattleMons[gActiveBattler].type1 = gBattleStruct->roostTypes[gActiveBattler][0];
                gBattleMons[gActiveBattler].type2 = gBattleStruct->roostTypes[gActiveBattler][1];
            }
            gBattleStruct->turnEffectsTracker++;
            break;
        case ENDTURN_ELECTRIFY:
            gStatuses4[gActiveBattler] &= ~STATUS4_ELECTRIFIED;
            gBattleStruct->turnEffectsTracker++;
        case ENDTURN_POWDER:
            gBattleMons[gActiveBattler].status2 &= ~STATUS2_POWDER;
            gBattleStruct->turnEffectsTracker++;
        case ENDTURN_THROAT_CHOP:
            if (gDisableStructs[gActiveBattler].throatChopTimer && --gDisableStructs[gActiveBattler].throatChopTimer == 0)
            {
                BattleScriptExecute(BattleScript_ThroatChopEndTurn);
                effect++;
            }
            gBattleStruct->turnEffectsTracker++;
            break;
        case ENDTURN_SLOW_START:
            if (gDisableStructs[gActiveBattler].slowStartTimer
                && --gDisableStructs[gActiveBattler].slowStartTimer == 0
                && ability == ABILITY_SLOW_START)
            {
                BattleScriptExecute(BattleScript_SlowStartEnds);
                effect++;
            }
            gBattleStruct->turnEffectsTracker++;
            break;
        case ENDTURN_PLASMA_FISTS:
            for (i = 0; i < gBattlersCount; i++)
                gStatuses4[i] &= ~STATUS4_PLASMA_FISTS;
            gBattleStruct->turnEffectsTracker++;
            break;
        case ENDTURN_BATTLER_COUNT:  // done
            gBattleStruct->turnEffectsTracker = 0;
            gBattleStruct->turnEffectsBattlerId++;
            break;
        }

        if (effect != 0)
            return effect;

    }
    gHitMarker &= ~(HITMARKER_GRUDGE | HITMARKER_SKIP_DMG_TRACK);
    return 0;
}

bool8 HandleWishPerishSongOnTurnEnd(void)
{
    gHitMarker |= (HITMARKER_GRUDGE | HITMARKER_SKIP_DMG_TRACK);

    switch (gBattleStruct->wishPerishSongState)
    {
    case 0:
        while (gBattleStruct->wishPerishSongBattlerId < gBattlersCount)
        {
            gActiveBattler = gBattleStruct->wishPerishSongBattlerId;
            if (gAbsentBattlerFlags & gBitTable[gActiveBattler])
            {
                gBattleStruct->wishPerishSongBattlerId++;
                continue;
            }

            gBattleStruct->wishPerishSongBattlerId++;
            if (gWishFutureKnock.futureSightCounter[gActiveBattler] != 0
             && --gWishFutureKnock.futureSightCounter[gActiveBattler] == 0
             && gBattleMons[gActiveBattler].hp != 0)
            {
                if (gWishFutureKnock.futureSightMove[gActiveBattler] == MOVE_FUTURE_SIGHT)
                    gBattleCommunication[MULTISTRING_CHOOSER] = B_MSG_FUTURE_SIGHT;
                else
                    gBattleCommunication[MULTISTRING_CHOOSER] = B_MSG_DOOM_DESIRE;

                PREPARE_MOVE_BUFFER(gBattleTextBuff1, gWishFutureKnock.futureSightMove[gActiveBattler]);

                gBattlerTarget = gActiveBattler;
                gBattlerAttacker = gWishFutureKnock.futureSightAttacker[gActiveBattler];
                gSpecialStatuses[gBattlerTarget].dmg = 0xFFFF;
                gCurrentMove = gWishFutureKnock.futureSightMove[gActiveBattler];
                SetTypeBeforeUsingMove(gCurrentMove, gActiveBattler);
                BattleScriptExecute(BattleScript_MonTookFutureAttack);

                if (gWishFutureKnock.futureSightCounter[gActiveBattler] == 0
                 && gWishFutureKnock.futureSightCounter[gActiveBattler ^ BIT_FLANK] == 0)
                {
                    gSideStatuses[GET_BATTLER_SIDE(gBattlerTarget)] &= ~SIDE_STATUS_FUTUREATTACK;
                }
                return TRUE;
            }
        }
        gBattleStruct->wishPerishSongState = 1;
        gBattleStruct->wishPerishSongBattlerId = 0;
        // fall through
    case 1:
        while (gBattleStruct->wishPerishSongBattlerId < gBattlersCount)
        {
            gActiveBattler = gBattlerAttacker = gBattlerByTurnOrder[gBattleStruct->wishPerishSongBattlerId];
            if (gAbsentBattlerFlags & gBitTable[gActiveBattler])
            {
                gBattleStruct->wishPerishSongBattlerId++;
                continue;
            }
            gBattleStruct->wishPerishSongBattlerId++;
            if (gStatuses3[gActiveBattler] & STATUS3_PERISH_SONG)
            {
                PREPARE_BYTE_NUMBER_BUFFER(gBattleTextBuff1, 1, gDisableStructs[gActiveBattler].perishSongTimer);
                if (gDisableStructs[gActiveBattler].perishSongTimer == 0)
                {
                    gStatuses3[gActiveBattler] &= ~STATUS3_PERISH_SONG;
                    gBattleMoveDamage = gBattleMons[gActiveBattler].hp;
                    gBattlescriptCurrInstr = BattleScript_PerishSongTakesLife;
                }
                else
                {
                    gDisableStructs[gActiveBattler].perishSongTimer--;
                    gBattlescriptCurrInstr = BattleScript_PerishSongCountGoesDown;
                }
                BattleScriptExecute(gBattlescriptCurrInstr);
                return TRUE;
            }
        }
        // Hm...
        {
            u8 *state = &gBattleStruct->wishPerishSongState;
            *state = 2;
            gBattleStruct->wishPerishSongBattlerId = 0;
        }
        // fall through
    case 2:
        if ((gBattleTypeFlags & BATTLE_TYPE_ARENA)
         && gBattleStruct->arenaTurnCounter == 2
         && gBattleMons[0].hp != 0 && gBattleMons[1].hp != 0)
        {
            s32 i;

            for (i = 0; i < 2; i++)
                CancelMultiTurnMoves(i);

            gBattlescriptCurrInstr = BattleScript_ArenaDoJudgment;
            BattleScriptExecute(BattleScript_ArenaDoJudgment);
            gBattleStruct->wishPerishSongState++;
            return TRUE;
        }
        break;
    }

    gHitMarker &= ~(HITMARKER_GRUDGE | HITMARKER_SKIP_DMG_TRACK);

    return FALSE;
}

#define FAINTED_ACTIONS_MAX_CASE 7

bool8 HandleFaintedMonActions(void)
{
    if (gBattleTypeFlags & BATTLE_TYPE_SAFARI)
        return FALSE;
    do
    {
        s32 i;
        switch (gBattleStruct->faintedActionsState)
        {
        case 0:
            gBattleStruct->faintedActionsBattlerId = 0;
            gBattleStruct->faintedActionsState++;
            for (i = 0; i < gBattlersCount; i++)
            {
                if (gAbsentBattlerFlags & gBitTable[i] && !HasNoMonsToSwitch(i, PARTY_SIZE, PARTY_SIZE))
                    gAbsentBattlerFlags &= ~(gBitTable[i]);
            }
            // fall through
        case 1:
            do
            {
                gBattlerFainted = gBattlerTarget = gBattleStruct->faintedActionsBattlerId;
                if (gBattleMons[gBattleStruct->faintedActionsBattlerId].hp == 0
                 && !(gBattleStruct->givenExpMons & gBitTable[gBattlerPartyIndexes[gBattleStruct->faintedActionsBattlerId]])
                 && !(gAbsentBattlerFlags & gBitTable[gBattleStruct->faintedActionsBattlerId]))
                {
                    BattleScriptExecute(BattleScript_GiveExp);
                    gBattleStruct->faintedActionsState = 2;
                    return TRUE;
                }
            } while (++gBattleStruct->faintedActionsBattlerId != gBattlersCount);
            gBattleStruct->faintedActionsState = 3;
            break;
        case 2:
            OpponentSwitchInResetSentPokesToOpponentValue(gBattlerFainted);
            if (++gBattleStruct->faintedActionsBattlerId == gBattlersCount)
                gBattleStruct->faintedActionsState = 3;
            else
                gBattleStruct->faintedActionsState = 1;

            // Don't switch mons until all pokemon performed their actions or the battle's over.
            if (gBattleOutcome == 0
                && !NoAliveMonsForEitherParty()
                && gCurrentTurnActionNumber != gBattlersCount)
            {
                gAbsentBattlerFlags |= gBitTable[gBattlerFainted];
                return FALSE;
            }
            break;
        case 3:
            // Don't switch mons until all pokemon performed their actions or the battle's over.
            if (gBattleOutcome == 0
                && !NoAliveMonsForEitherParty()
                && gCurrentTurnActionNumber != gBattlersCount)
            {
                return FALSE;
            }
            gBattleStruct->faintedActionsBattlerId = 0;
            gBattleStruct->faintedActionsState++;
            // fall through
        case 4:
            do
            {
                gBattlerFainted = gBattlerTarget = gBattleStruct->faintedActionsBattlerId;
                if (gBattleMons[gBattleStruct->faintedActionsBattlerId].hp == 0
                 && !(gAbsentBattlerFlags & gBitTable[gBattleStruct->faintedActionsBattlerId]))
                {
                    BattleScriptExecute(BattleScript_HandleFaintedMon);
                    gBattleStruct->faintedActionsState = 5;
                    return TRUE;
                }
            } while (++gBattleStruct->faintedActionsBattlerId != gBattlersCount);
            gBattleStruct->faintedActionsState = 6;
            break;
        case 5:
            if (++gBattleStruct->faintedActionsBattlerId == gBattlersCount)
                gBattleStruct->faintedActionsState = 6;
            else
                gBattleStruct->faintedActionsState = 4;
            break;
        case 6:
            if (ItemBattleEffects(ITEMEFFECT_NORMAL, 0, TRUE))
                return TRUE;
            gBattleStruct->faintedActionsState++;
            break;
        case FAINTED_ACTIONS_MAX_CASE:
            break;
        }
    } while (gBattleStruct->faintedActionsState != FAINTED_ACTIONS_MAX_CASE);
    return FALSE;
}

void TryClearRageAndFuryCutter(void)
{
    s32 i;
    for (i = 0; i < gBattlersCount; i++)
    {
        if ((gBattleMons[i].status2 & STATUS2_RAGE) && gChosenMoveByBattler[i] != MOVE_RAGE)
            gBattleMons[i].status2 &= ~STATUS2_RAGE;
        if (gDisableStructs[i].furyCutterCounter != 0 && gChosenMoveByBattler[i] != MOVE_FURY_CUTTER)
            gDisableStructs[i].furyCutterCounter = 0;
    }
}

enum
{
    CANCELLER_FLAGS,
    CANCELLER_SKY_DROP,
    CANCELLER_ASLEEP,
    CANCELLER_FROZEN,
    CANCELLER_TRUANT,
    CANCELLER_RECHARGE,
    CANCELLER_FLINCH,
    CANCELLER_DISABLED,
    CANCELLER_GRAVITY,
    CANCELLER_HEAL_BLOCKED,
    CANCELLER_TAUNTED,
    CANCELLER_IMPRISONED,
    CANCELLER_CONFUSED,
    CANCELLER_PARALYSED,
    CANCELLER_IN_LOVE,
    CANCELLER_BIDE,
    CANCELLER_THAW,
    CANCELLER_POWDER_MOVE,
    CANCELLER_POWDER_STATUS,
    CANCELLER_THROAT_CHOP,
    CANCELLER_Z_MOVES,
    CANCELLER_END,
    CANCELLER_PSYCHIC_TERRAIN,
    CANCELLER_END2,
};

u8 AtkCanceller_UnableToUseMove(void)
{
    u8 effect = 0;
    s32 *bideDmg = &gBattleScripting.bideDmg;
    do
    {
        switch (gBattleStruct->atkCancellerTracker)
        {
        case CANCELLER_FLAGS: // flags clear
            gBattleMons[gBattlerAttacker].status2 &= ~STATUS2_DESTINY_BOND;
            gStatuses3[gBattlerAttacker] &= ~STATUS3_GRUDGE;
            gBattleStruct->atkCancellerTracker++;
            break;
        case CANCELLER_SKY_DROP:
            // If Pokemon is being held in Sky Drop
            if (gStatuses3[gBattlerAttacker] & STATUS3_SKY_DROPPED)
            {
                gBattlescriptCurrInstr = BattleScript_MoveEnd;
                gHitMarker |= HITMARKER_UNABLE_TO_USE_MOVE;
                effect = 1;
            }
            gBattleStruct->atkCancellerTracker++;
            break;
        case CANCELLER_ASLEEP: // check being asleep
            if (gBattleMons[gBattlerAttacker].status1 & STATUS1_SLEEP)
            {
                if (UproarWakeUpCheck(gBattlerAttacker))
                {
                    gBattleMons[gBattlerAttacker].status1 &= ~STATUS1_SLEEP;
                    gBattleMons[gBattlerAttacker].status2 &= ~STATUS2_NIGHTMARE;
                    BattleScriptPushCursor();
                    gBattleCommunication[MULTISTRING_CHOOSER] = B_MSG_WOKE_UP_UPROAR;
                    gBattlescriptCurrInstr = BattleScript_MoveUsedWokeUp;
                    effect = 2;
                }
                else
                {
                    u8 toSub;
                    if (GetBattlerAbility(gBattlerAttacker) == ABILITY_EARLY_BIRD)
                        toSub = 2;
                    else
                        toSub = 1;
                    if ((gBattleMons[gBattlerAttacker].status1 & STATUS1_SLEEP) < toSub)
                        gBattleMons[gBattlerAttacker].status1 &= ~STATUS1_SLEEP;
                    else
                        gBattleMons[gBattlerAttacker].status1 -= toSub;
                    if (gBattleMons[gBattlerAttacker].status1 & STATUS1_SLEEP)
                    {
                        if (gChosenMove != MOVE_SNORE && gChosenMove != MOVE_SLEEP_TALK)
                        {
                            gBattlescriptCurrInstr = BattleScript_MoveUsedIsAsleep;
                            gHitMarker |= HITMARKER_UNABLE_TO_USE_MOVE;
                            effect = 2;
                        }
                    }
                    else
                    {
                        gBattleMons[gBattlerAttacker].status2 &= ~STATUS2_NIGHTMARE;
                        BattleScriptPushCursor();
                        gBattleCommunication[MULTISTRING_CHOOSER] = B_MSG_WOKE_UP;
                        gBattlescriptCurrInstr = BattleScript_MoveUsedWokeUp;
                        effect = 2;
                    }
                }
            }
            gBattleStruct->atkCancellerTracker++;
            break;
        case CANCELLER_FROZEN: // check being frozen
            if (gBattleMons[gBattlerAttacker].status1 & STATUS1_FREEZE && !(gBattleMoves[gCurrentMove].flags & FLAG_THAW_USER))
            {
                if (Random() % 5)
                {
                    gBattlescriptCurrInstr = BattleScript_MoveUsedIsFrozen;
                    gHitMarker |= HITMARKER_NO_ATTACKSTRING;
                }
                else // unfreeze
                {
                    gBattleMons[gBattlerAttacker].status1 &= ~STATUS1_FREEZE;
                    BattleScriptPushCursor();
                    gBattlescriptCurrInstr = BattleScript_MoveUsedUnfroze;
                    gBattleCommunication[MULTISTRING_CHOOSER] = B_MSG_DEFROSTED;
                }
                effect = 2;
            }
            gBattleStruct->atkCancellerTracker++;
            break;
        case CANCELLER_TRUANT: // truant
            if (GetBattlerAbility(gBattlerAttacker) == ABILITY_TRUANT && gDisableStructs[gBattlerAttacker].truantCounter)
            {
                CancelMultiTurnMoves(gBattlerAttacker);
                gHitMarker |= HITMARKER_UNABLE_TO_USE_MOVE;
                gBattleCommunication[MULTISTRING_CHOOSER] = B_MSG_LOAFING;
                gBattlerAbility = gBattlerAttacker;
                gBattlescriptCurrInstr = BattleScript_TruantLoafingAround;
                gMoveResultFlags |= MOVE_RESULT_MISSED;
                effect = 1;
            }
            gBattleStruct->atkCancellerTracker++;
            break;
        case CANCELLER_RECHARGE: // recharge
            if (gBattleMons[gBattlerAttacker].status2 & STATUS2_RECHARGE)
            {
                gBattleMons[gBattlerAttacker].status2 &= ~STATUS2_RECHARGE;
                gDisableStructs[gBattlerAttacker].rechargeTimer = 0;
                CancelMultiTurnMoves(gBattlerAttacker);
                gBattlescriptCurrInstr = BattleScript_MoveUsedMustRecharge;
                gHitMarker |= HITMARKER_UNABLE_TO_USE_MOVE;
                effect = 1;
            }
            gBattleStruct->atkCancellerTracker++;
            break;
        case CANCELLER_FLINCH: // flinch
            if (gBattleMons[gBattlerAttacker].status2 & STATUS2_FLINCHED)
            {
                gProtectStructs[gBattlerAttacker].flinchImmobility = TRUE;
                CancelMultiTurnMoves(gBattlerAttacker);
                gBattlescriptCurrInstr = BattleScript_MoveUsedFlinched;
                gHitMarker |= HITMARKER_UNABLE_TO_USE_MOVE;
                effect = 1;
            }
            gBattleStruct->atkCancellerTracker++;
            break;
        case CANCELLER_DISABLED: // disabled move
            if (gDisableStructs[gBattlerAttacker].disabledMove == gCurrentMove && gDisableStructs[gBattlerAttacker].disabledMove != 0)
            {
                gProtectStructs[gBattlerAttacker].usedDisabledMove = TRUE;
                gBattleScripting.battler = gBattlerAttacker;
                CancelMultiTurnMoves(gBattlerAttacker);
                gBattlescriptCurrInstr = BattleScript_MoveUsedIsDisabled;
                gHitMarker |= HITMARKER_UNABLE_TO_USE_MOVE;
                effect = 1;
            }
            gBattleStruct->atkCancellerTracker++;
            break;
        case CANCELLER_HEAL_BLOCKED:
            if (gStatuses3[gBattlerAttacker] & STATUS3_HEAL_BLOCK && IsHealBlockPreventingMove(gBattlerAttacker, gCurrentMove))
            {
                gProtectStructs[gBattlerAttacker].usedHealBlockedMove = TRUE;
                gBattleScripting.battler = gBattlerAttacker;
                CancelMultiTurnMoves(gBattlerAttacker);
                gBattlescriptCurrInstr = BattleScript_MoveUsedHealBlockPrevents;
                gHitMarker |= HITMARKER_UNABLE_TO_USE_MOVE;
                effect = 1;
            }
            gBattleStruct->atkCancellerTracker++;
            break;
        case CANCELLER_GRAVITY:
            if (gFieldStatuses & STATUS_FIELD_GRAVITY && IsGravityPreventingMove(gCurrentMove))
            {
                gProtectStructs[gBattlerAttacker].usedGravityPreventedMove = TRUE;
                gBattleScripting.battler = gBattlerAttacker;
                CancelMultiTurnMoves(gBattlerAttacker);
                gBattlescriptCurrInstr = BattleScript_MoveUsedGravityPrevents;
                gHitMarker |= HITMARKER_UNABLE_TO_USE_MOVE;
                effect = 1;
            }
            gBattleStruct->atkCancellerTracker++;
            break;
        case CANCELLER_TAUNTED: // taunt
            if (gDisableStructs[gBattlerAttacker].tauntTimer && gBattleMoves[gCurrentMove].power == 0)
            {
                gProtectStructs[gBattlerAttacker].usedTauntedMove = TRUE;
                CancelMultiTurnMoves(gBattlerAttacker);
                gBattlescriptCurrInstr = BattleScript_MoveUsedIsTaunted;
                gHitMarker |= HITMARKER_UNABLE_TO_USE_MOVE;
                effect = 1;
            }
            gBattleStruct->atkCancellerTracker++;
            break;
        case CANCELLER_IMPRISONED: // imprisoned
            if (GetImprisonedMovesCount(gBattlerAttacker, gCurrentMove))
            {
                gProtectStructs[gBattlerAttacker].usedImprisonedMove = TRUE;
                CancelMultiTurnMoves(gBattlerAttacker);
                gBattlescriptCurrInstr = BattleScript_MoveUsedIsImprisoned;
                gHitMarker |= HITMARKER_UNABLE_TO_USE_MOVE;
                effect = 1;
            }
            gBattleStruct->atkCancellerTracker++;
            break;
        case CANCELLER_CONFUSED: // confusion
            if (gBattleMons[gBattlerAttacker].status2 & STATUS2_CONFUSION)
            {
                gBattleMons[gBattlerAttacker].status2 -= STATUS2_CONFUSION_TURN(1);
                if (gBattleMons[gBattlerAttacker].status2 & STATUS2_CONFUSION)
                {
                    if (Random() % ((B_CONFUSION_SELF_DMG_CHANCE >= GEN_7) ? 3 : 2) == 0) // confusion dmg
                    {
                        gBattleCommunication[MULTISTRING_CHOOSER] = TRUE;
                        gBattlerTarget = gBattlerAttacker;
                        gBattleMoveDamage = CalculateMoveDamage(MOVE_NONE, gBattlerAttacker, gBattlerAttacker, TYPE_MYSTERY, 40, FALSE, FALSE, TRUE);
                        gProtectStructs[gBattlerAttacker].confusionSelfDmg = TRUE;
                        gHitMarker |= HITMARKER_UNABLE_TO_USE_MOVE;
                    }
                    else
                    {
                        gBattleCommunication[MULTISTRING_CHOOSER] = FALSE;
                        BattleScriptPushCursor();
                    }
                    gBattlescriptCurrInstr = BattleScript_MoveUsedIsConfused;
                }
                else // snapped out of confusion
                {
                    BattleScriptPushCursor();
                    gBattlescriptCurrInstr = BattleScript_MoveUsedIsConfusedNoMore;
                }
                effect = 1;
            }
            gBattleStruct->atkCancellerTracker++;
            break;
        case CANCELLER_PARALYSED: // paralysis
            if ((gBattleMons[gBattlerAttacker].status1 & STATUS1_PARALYSIS) && (Random() % 4) == 0)
            {
                gProtectStructs[gBattlerAttacker].prlzImmobility = TRUE;
                // This is removed in Emerald for some reason
                //CancelMultiTurnMoves(gBattlerAttacker);
                gBattlescriptCurrInstr = BattleScript_MoveUsedIsParalyzed;
                gHitMarker |= HITMARKER_UNABLE_TO_USE_MOVE;
                effect = 1;
            }
            gBattleStruct->atkCancellerTracker++;
            break;
        case CANCELLER_IN_LOVE: // infatuation
            if (gBattleMons[gBattlerAttacker].status2 & STATUS2_INFATUATION)
            {
                gBattleScripting.battler = CountTrailingZeroBits((gBattleMons[gBattlerAttacker].status2 & STATUS2_INFATUATION) >> 0x10);
                if (Random() & 1)
                {
                    BattleScriptPushCursor();
                }
                else
                {
                    BattleScriptPush(BattleScript_MoveUsedIsInLoveCantAttack);
                    gHitMarker |= HITMARKER_UNABLE_TO_USE_MOVE;
                    gProtectStructs[gBattlerAttacker].loveImmobility = TRUE;
                    CancelMultiTurnMoves(gBattlerAttacker);
                }
                gBattlescriptCurrInstr = BattleScript_MoveUsedIsInLove;
                effect = 1;
            }
            gBattleStruct->atkCancellerTracker++;
            break;
        case CANCELLER_BIDE: // bide
            if (gBattleMons[gBattlerAttacker].status2 & STATUS2_BIDE)
            {
                gBattleMons[gBattlerAttacker].status2 -= STATUS2_BIDE_TURN(1);
                if (gBattleMons[gBattlerAttacker].status2 & STATUS2_BIDE)
                {
                    gBattlescriptCurrInstr = BattleScript_BideStoringEnergy;
                }
                else
                {
                    // This is removed in Emerald for some reason
                    //gBattleMons[gBattlerAttacker].status2 &= ~STATUS2_MULTIPLETURNS;
                    if (gTakenDmg[gBattlerAttacker])
                    {
                        gCurrentMove = MOVE_BIDE;
                        *bideDmg = gTakenDmg[gBattlerAttacker] * 2;
                        gBattlerTarget = gTakenDmgByBattler[gBattlerAttacker];
                        if (gAbsentBattlerFlags & gBitTable[gBattlerTarget])
                            gBattlerTarget = GetMoveTarget(MOVE_BIDE, MOVE_TARGET_SELECTED + 1);
                        gBattlescriptCurrInstr = BattleScript_BideAttack;
                    }
                    else
                    {
                        gBattlescriptCurrInstr = BattleScript_BideNoEnergyToAttack;
                    }
                }
                effect = 1;
            }
            gBattleStruct->atkCancellerTracker++;
            break;
        case CANCELLER_THAW: // move thawing
            if (gBattleMons[gBattlerAttacker].status1 & STATUS1_FREEZE)
            {
                if (!(gBattleMoves[gCurrentMove].effect == EFFECT_BURN_UP && !IS_BATTLER_OF_TYPE(gBattlerAttacker, TYPE_FIRE)))
                {
                    gBattleMons[gBattlerAttacker].status1 &= ~STATUS1_FREEZE;
                    BattleScriptPushCursor();
                    gBattlescriptCurrInstr = BattleScript_MoveUsedUnfroze;
                    gBattleCommunication[MULTISTRING_CHOOSER] = B_MSG_DEFROSTED_BY_MOVE;
                }
                effect = 2;
            }
            gBattleStruct->atkCancellerTracker++;
            break;
        case CANCELLER_POWDER_MOVE:
            if ((gBattleMoves[gCurrentMove].flags & FLAG_POWDER) && (gBattlerAttacker != gBattlerTarget))
            {
                if ((B_POWDER_GRASS >= GEN_6 && IS_BATTLER_OF_TYPE(gBattlerTarget, TYPE_GRASS))
                    || GetBattlerAbility(gBattlerTarget) == ABILITY_OVERCOAT)
                {
                    gBattlerAbility = gBattlerTarget;
                    effect = 1;
                }
                else if (GetBattlerHoldEffect(gBattlerTarget, TRUE) == HOLD_EFFECT_SAFETY_GOGGLES)
                {
                    RecordItemEffectBattle(gBattlerTarget, HOLD_EFFECT_SAFETY_GOGGLES);
                    gLastUsedItem = gBattleMons[gBattlerTarget].item;
                    effect = 1;
                }

                if (effect)
                    gBattlescriptCurrInstr = BattleScript_PowderMoveNoEffect;
            }
            gBattleStruct->atkCancellerTracker++;
            break;
        case CANCELLER_POWDER_STATUS:
            if (gBattleMons[gBattlerAttacker].status2 & STATUS2_POWDER)
            {
                u32 moveType;
                GET_MOVE_TYPE(gCurrentMove, moveType);
                if (moveType == TYPE_FIRE)
                {
                    gProtectStructs[gBattlerAttacker].powderSelfDmg = TRUE;
                    gBattleMoveDamage = gBattleMons[gBattlerAttacker].maxHP / 4;
                    gBattlescriptCurrInstr = BattleScript_MoveUsedPowder;
                    effect = 1;
                }
            }
            gBattleStruct->atkCancellerTracker++;
            break;
        case CANCELLER_THROAT_CHOP:
            if (gDisableStructs[gBattlerAttacker].throatChopTimer && gBattleMoves[gCurrentMove].flags & FLAG_SOUND)
            {
                gProtectStructs[gBattlerAttacker].usedThroatChopPreventedMove = TRUE;
                CancelMultiTurnMoves(gBattlerAttacker);
                gBattlescriptCurrInstr = BattleScript_MoveUsedIsThroatChopPrevented;
                gHitMarker |= HITMARKER_UNABLE_TO_USE_MOVE;
                effect = 1;
            }
            gBattleStruct->atkCancellerTracker++;
            break;
        case CANCELLER_Z_MOVES:
            if (gBattleStruct->zmove.toBeUsed[gBattlerAttacker] != MOVE_NONE)
            {
                //attacker has a queued z move
                gBattleStruct->zmove.active = TRUE;
                gBattleStruct->zmove.activeSplit = gBattleStruct->zmove.splits[gBattlerAttacker];
                RecordItemEffectBattle(gBattlerAttacker, HOLD_EFFECT_Z_CRYSTAL);
                gBattleStruct->zmove.used[gBattlerAttacker] = TRUE;
                if ((gBattleTypeFlags & BATTLE_TYPE_DOUBLE) && IsPartnerMonFromSameTrainer(gBattlerAttacker))
                    gBattleStruct->zmove.used[BATTLE_PARTNER(gBattlerAttacker)] = TRUE; //if 1v1 double, set partner used flag as well
                
                gBattleScripting.battler = gBattlerAttacker;
                if (gBattleStruct->zmove.activeSplit == SPLIT_STATUS)
                {
                    gBattleStruct->zmove.effect = gBattleMoves[gBattleStruct->zmove.baseMoves[gBattlerAttacker]].zMoveEffect;
                    BattleScriptPushCursor();
                    gBattlescriptCurrInstr = BattleScript_ZMoveActivateStatus;
                }
                else
                {
                    BattleScriptPushCursor();
                    gBattlescriptCurrInstr = BattleScript_ZMoveActivateDamaging;
                }
                effect = 1;
            }
            gBattleStruct->atkCancellerTracker++;
            break;
        case CANCELLER_END:
            break;
        }

    } while (gBattleStruct->atkCancellerTracker != CANCELLER_END && gBattleStruct->atkCancellerTracker != CANCELLER_END2 && effect == 0);

    if (effect == 2)
    {
        gActiveBattler = gBattlerAttacker;
        BtlController_EmitSetMonData(BUFFER_A, REQUEST_STATUS_BATTLE, 0, 4, &gBattleMons[gActiveBattler].status1);
        MarkBattlerForControllerExec(gActiveBattler);
    }
    return effect;
}

// After Protean Activation.
u8 AtkCanceller_UnableToUseMove2(void)
{
    u8 effect = 0;

    do
    {
        switch (gBattleStruct->atkCancellerTracker)
        {
        case CANCELLER_END:
            gBattleStruct->atkCancellerTracker++;
        case CANCELLER_PSYCHIC_TERRAIN:
            if (gFieldStatuses & STATUS_FIELD_PSYCHIC_TERRAIN
                && IsBattlerGrounded(gBattlerTarget)
                && GetChosenMovePriority(gBattlerAttacker) > 0
                && GetBattlerSide(gBattlerAttacker) != GetBattlerSide(gBattlerTarget))
            {
                CancelMultiTurnMoves(gBattlerAttacker);
                gBattlescriptCurrInstr = BattleScript_MoveUsedPsychicTerrainPrevents;
                gHitMarker |= HITMARKER_UNABLE_TO_USE_MOVE;
                effect = 1;
            }
            gBattleStruct->atkCancellerTracker++;
            break;
        case CANCELLER_END2:
            break;
        }

    } while (gBattleStruct->atkCancellerTracker != CANCELLER_END2 && effect == 0);

    return effect;
}

bool8 HasNoMonsToSwitch(u8 battler, u8 partyIdBattlerOn1, u8 partyIdBattlerOn2)
{
    struct Pokemon *party;
    u8 id1, id2;
    s32 i;

    if (!(gBattleTypeFlags & BATTLE_TYPE_DOUBLE))
        return FALSE;

    if (BATTLE_TWO_VS_ONE_OPPONENT && GetBattlerSide(battler) == B_SIDE_OPPONENT)
    {
        id2 = GetBattlerAtPosition(B_POSITION_OPPONENT_LEFT);
        id1 = GetBattlerAtPosition(B_POSITION_OPPONENT_RIGHT);
        party = gEnemyParty;

        if (partyIdBattlerOn1 == PARTY_SIZE)
            partyIdBattlerOn1 = gBattlerPartyIndexes[id2];
        if (partyIdBattlerOn2 == PARTY_SIZE)
            partyIdBattlerOn2 = gBattlerPartyIndexes[id1];

        for (i = 0; i < PARTY_SIZE; i++)
        {
            if (GetMonData(&party[i], MON_DATA_HP) != 0
             && GetMonData(&party[i], MON_DATA_SPECIES2) != SPECIES_NONE
             && GetMonData(&party[i], MON_DATA_SPECIES2) != SPECIES_EGG
             && i != partyIdBattlerOn1 && i != partyIdBattlerOn2
             && i != *(gBattleStruct->monToSwitchIntoId + id2) && i != id1[gBattleStruct->monToSwitchIntoId])
                break;
        }
        return (i == PARTY_SIZE);
    }
    else if (gBattleTypeFlags & BATTLE_TYPE_INGAME_PARTNER)
    {
        if (GetBattlerSide(battler) == B_SIDE_PLAYER)
            party = gPlayerParty;
        else
            party = gEnemyParty;

        id1 = ((battler & BIT_FLANK) / 2);
        for (i = id1 * MULTI_PARTY_SIZE; i < id1 * MULTI_PARTY_SIZE + MULTI_PARTY_SIZE; i++)
        {
            if (GetMonData(&party[i], MON_DATA_HP) != 0
             && GetMonData(&party[i], MON_DATA_SPECIES2) != SPECIES_NONE
             && GetMonData(&party[i], MON_DATA_SPECIES2) != SPECIES_EGG)
                break;
        }
        return (i == id1 * MULTI_PARTY_SIZE + MULTI_PARTY_SIZE);
    }
    else if (gBattleTypeFlags & BATTLE_TYPE_MULTI)
    {
        if (gBattleTypeFlags & BATTLE_TYPE_TOWER_LINK_MULTI)
        {
            if (GetBattlerSide(battler) == B_SIDE_PLAYER)
            {
                party = gPlayerParty;
                id2 = GetBattlerMultiplayerId(battler);
                id1 = GetLinkTrainerFlankId(id2);
            }
            else
            {
                party = gEnemyParty;
                if (battler == 1)
                    id1 = 0;
                else
                    id1 = 1;
            }
        }
        else
        {
            id2 = GetBattlerMultiplayerId(battler);

            if (GetBattlerSide(battler) == B_SIDE_PLAYER)
                party = gPlayerParty;
            else
                party = gEnemyParty;

            id1 = GetLinkTrainerFlankId(id2);
        }

        for (i = id1 * MULTI_PARTY_SIZE; i < id1 * MULTI_PARTY_SIZE + MULTI_PARTY_SIZE; i++)
        {
            if (GetMonData(&party[i], MON_DATA_HP) != 0
             && GetMonData(&party[i], MON_DATA_SPECIES2) != SPECIES_NONE
             && GetMonData(&party[i], MON_DATA_SPECIES2) != SPECIES_EGG)
                break;
        }
        return (i == id1 * MULTI_PARTY_SIZE + MULTI_PARTY_SIZE);
    }
    else if ((gBattleTypeFlags & BATTLE_TYPE_TWO_OPPONENTS) && GetBattlerSide(battler) == B_SIDE_OPPONENT)
    {
        party = gEnemyParty;

        if (battler == 1)
            id1 = 0;
        else
            id1 = MULTI_PARTY_SIZE;

        for (i = id1; i < id1 + MULTI_PARTY_SIZE; i++)
        {
            if (GetMonData(&party[i], MON_DATA_HP) != 0
             && GetMonData(&party[i], MON_DATA_SPECIES2) != SPECIES_NONE
             && GetMonData(&party[i], MON_DATA_SPECIES2) != SPECIES_EGG)
                break;
        }
        return (i == id1 + 3);
    }
    else
    {
        if (GetBattlerSide(battler) == B_SIDE_OPPONENT)
        {
            id2 = GetBattlerAtPosition(B_POSITION_OPPONENT_LEFT);
            id1 = GetBattlerAtPosition(B_POSITION_OPPONENT_RIGHT);
            party = gEnemyParty;
        }
        else
        {
            id2 = GetBattlerAtPosition(B_POSITION_PLAYER_LEFT);
            id1 = GetBattlerAtPosition(B_POSITION_PLAYER_RIGHT);
            party = gPlayerParty;
        }

        if (partyIdBattlerOn1 == PARTY_SIZE)
            partyIdBattlerOn1 = gBattlerPartyIndexes[id2];
        if (partyIdBattlerOn2 == PARTY_SIZE)
            partyIdBattlerOn2 = gBattlerPartyIndexes[id1];

        for (i = 0; i < PARTY_SIZE; i++)
        {
            if (GetMonData(&party[i], MON_DATA_HP) != 0
             && GetMonData(&party[i], MON_DATA_SPECIES2) != SPECIES_NONE
             && GetMonData(&party[i], MON_DATA_SPECIES2) != SPECIES_EGG
             && i != partyIdBattlerOn1 && i != partyIdBattlerOn2
             && i != *(gBattleStruct->monToSwitchIntoId + id2) && i != id1[gBattleStruct->monToSwitchIntoId])
                break;
        }
        return (i == PARTY_SIZE);
    }
}

u8 TryWeatherFormChange(u8 battler)
{
    u8 ret = 0;
    bool32 weatherEffect = WEATHER_HAS_EFFECT;
    u16 holdEffect = GetBattlerHoldEffect(battler, TRUE);

    if (gBattleMons[battler].species == SPECIES_CASTFORM)
    {
        if (GetBattlerAbility(battler) != ABILITY_FORECAST || gBattleMons[battler].hp == 0)
        {
            ret = 0; // No change
        }
        else if (!weatherEffect && !IS_BATTLER_OF_TYPE(battler, TYPE_NORMAL))
        {
            SET_BATTLER_TYPE(battler, TYPE_NORMAL);
            ret = CASTFORM_NORMAL + 1;
        }
        else if (!weatherEffect)
        {
            ret = 0; // No change
        }
        else if (holdEffect == HOLD_EFFECT_UTILITY_UMBRELLA || (!(gBattleWeather & (B_WEATHER_RAIN | B_WEATHER_SUN | B_WEATHER_HAIL)) && !IS_BATTLER_OF_TYPE(battler, TYPE_NORMAL)))
        {
            SET_BATTLER_TYPE(battler, TYPE_NORMAL);
            ret = CASTFORM_NORMAL + 1;
        }
        else if (gBattleWeather & B_WEATHER_SUN && holdEffect != HOLD_EFFECT_UTILITY_UMBRELLA && !IS_BATTLER_OF_TYPE(battler, TYPE_FIRE))
        {
            SET_BATTLER_TYPE(battler, TYPE_FIRE);
            ret = CASTFORM_FIRE + 1;
        }
        else if (gBattleWeather & B_WEATHER_RAIN && holdEffect != HOLD_EFFECT_UTILITY_UMBRELLA && !IS_BATTLER_OF_TYPE(battler, TYPE_WATER))
        {
            SET_BATTLER_TYPE(battler, TYPE_WATER);
            ret = CASTFORM_WATER + 1;
        }
        else if (gBattleWeather & B_WEATHER_HAIL && !IS_BATTLER_OF_TYPE(battler, TYPE_ICE))
        {
            SET_BATTLER_TYPE(battler, TYPE_ICE);
            ret = CASTFORM_ICE + 1;
        }
    }
    else if (gBattleMons[battler].species == SPECIES_CHERRIM)
    {
        if (GetBattlerAbility(battler) != ABILITY_FLOWER_GIFT || gBattleMons[battler].hp == 0)
            ret = 0; // No change
        else if (gBattleMonForms[battler] == 0 && weatherEffect && holdEffect != HOLD_EFFECT_UTILITY_UMBRELLA && gBattleWeather & B_WEATHER_SUN)
            ret = CHERRIM_SUNSHINE + 1;
        else if (gBattleMonForms[battler] != 0 && (!weatherEffect || holdEffect == HOLD_EFFECT_UTILITY_UMBRELLA || !(gBattleWeather & B_WEATHER_SUN)))
            ret = CHERRIM_OVERCAST + 1;
    }

    return ret;
}

static const u16 sWeatherFlagsInfo[][3] =
{
    [ENUM_WEATHER_RAIN] = {B_WEATHER_RAIN_TEMPORARY, B_WEATHER_RAIN_PERMANENT, HOLD_EFFECT_DAMP_ROCK},
    [ENUM_WEATHER_RAIN_PRIMAL] = {B_WEATHER_RAIN_PRIMAL, B_WEATHER_RAIN_PRIMAL, HOLD_EFFECT_DAMP_ROCK},
    [ENUM_WEATHER_SUN] = {B_WEATHER_SUN_TEMPORARY, B_WEATHER_SUN_PERMANENT, HOLD_EFFECT_HEAT_ROCK},
    [ENUM_WEATHER_SUN_PRIMAL] = {B_WEATHER_SUN_PRIMAL, B_WEATHER_SUN_PRIMAL, HOLD_EFFECT_HEAT_ROCK},
    [ENUM_WEATHER_SANDSTORM] = {B_WEATHER_SANDSTORM_TEMPORARY, B_WEATHER_SANDSTORM_PERMANENT, HOLD_EFFECT_SMOOTH_ROCK},
    [ENUM_WEATHER_HAIL] = {B_WEATHER_HAIL_TEMPORARY, B_WEATHER_HAIL_PERMANENT, HOLD_EFFECT_ICY_ROCK},
    [ENUM_WEATHER_STRONG_WINDS] = {B_WEATHER_STRONG_WINDS, B_WEATHER_STRONG_WINDS, HOLD_EFFECT_NONE},
};

bool32 TryChangeBattleWeather(u8 battler, u32 weatherEnumId, bool32 viaAbility)
{
    u16 battlerAbility = GetBattlerAbility(battler);

    if (viaAbility && B_ABILITY_WEATHER <= GEN_5
        && !(gBattleWeather & sWeatherFlagsInfo[weatherEnumId][1]))
    {
        gBattleWeather = (sWeatherFlagsInfo[weatherEnumId][0] | sWeatherFlagsInfo[weatherEnumId][1]);
        return TRUE;
    }
    else if (gBattleWeather & B_WEATHER_PRIMAL_ANY
          && battlerAbility != ABILITY_DESOLATE_LAND
          && battlerAbility != ABILITY_PRIMORDIAL_SEA
          && battlerAbility != ABILITY_DELTA_STREAM)
    {
        return FALSE;
    }
    else if (!(gBattleWeather & (sWeatherFlagsInfo[weatherEnumId][0] | sWeatherFlagsInfo[weatherEnumId][1])))
    {
        gBattleWeather = (sWeatherFlagsInfo[weatherEnumId][0]);
        if (GetBattlerHoldEffect(battler, TRUE) == sWeatherFlagsInfo[weatherEnumId][2])
            gWishFutureKnock.weatherDuration = 8;
        else
            gWishFutureKnock.weatherDuration = 5;

        return TRUE;
    }

    return FALSE;
}

static bool32 TryChangeBattleTerrain(u32 battler, u32 statusFlag, u8 *timer)
{
    if (!(gFieldStatuses & statusFlag))
    {
        gFieldStatuses &= ~(STATUS_FIELD_MISTY_TERRAIN | STATUS_FIELD_GRASSY_TERRAIN | EFFECT_ELECTRIC_TERRAIN | EFFECT_PSYCHIC_TERRAIN);
        gFieldStatuses |= statusFlag;

        if (GetBattlerHoldEffect(battler, TRUE) == HOLD_EFFECT_TERRAIN_EXTENDER)
            *timer = 8;
        else
            *timer = 5;

        gBattlerAttacker = gBattleScripting.battler = battler;
        return TRUE;
    }

    return FALSE;
}

static bool32 ShouldChangeFormHpBased(u32 battler)
{
    // Ability,     form >, form <=, hp divided
    static const u16 forms[][4] =
    {
        {ABILITY_ZEN_MODE, SPECIES_DARMANITAN, SPECIES_DARMANITAN_ZEN_MODE, 2},
        {ABILITY_SHIELDS_DOWN, SPECIES_MINIOR, SPECIES_MINIOR_CORE_RED, 2},
        {ABILITY_SHIELDS_DOWN, SPECIES_MINIOR_METEOR_BLUE, SPECIES_MINIOR_CORE_BLUE, 2},
        {ABILITY_SHIELDS_DOWN, SPECIES_MINIOR_METEOR_GREEN, SPECIES_MINIOR_CORE_GREEN, 2},
        {ABILITY_SHIELDS_DOWN, SPECIES_MINIOR_METEOR_INDIGO, SPECIES_MINIOR_CORE_INDIGO, 2},
        {ABILITY_SHIELDS_DOWN, SPECIES_MINIOR_METEOR_ORANGE, SPECIES_MINIOR_CORE_ORANGE, 2},
        {ABILITY_SHIELDS_DOWN, SPECIES_MINIOR_METEOR_VIOLET, SPECIES_MINIOR_CORE_VIOLET, 2},
        {ABILITY_SHIELDS_DOWN, SPECIES_MINIOR_METEOR_YELLOW, SPECIES_MINIOR_CORE_YELLOW, 2},
        {ABILITY_SCHOOLING, SPECIES_WISHIWASHI_SCHOOL, SPECIES_WISHIWASHI, 4},
        {ABILITY_GULP_MISSILE, SPECIES_CRAMORANT, SPECIES_CRAMORANT_GORGING, 2},
        {ABILITY_GULP_MISSILE, SPECIES_CRAMORANT, SPECIES_CRAMORANT_GULPING, 1},
        {ABILITY_ZEN_MODE, SPECIES_DARMANITAN_GALARIAN, SPECIES_DARMANITAN_ZEN_MODE_GALARIAN, 2},
    };
    u32 i;
    u16 battlerAbility = GetBattlerAbility(battler);

    for (i = 0; i < ARRAY_COUNT(forms); i++)
    {
        if (battlerAbility == forms[i][0])
        {
            if (gBattleMons[battler].species == forms[i][2]
                && gBattleMons[battler].hp > gBattleMons[battler].maxHP / forms[i][3])
            {
                gBattleMons[battler].species = forms[i][1];
                return TRUE;
            }
            if (gBattleMons[battler].species == forms[i][1]
                && gBattleMons[battler].hp <= gBattleMons[battler].maxHP / forms[i][3])
            {
                gBattleMons[battler].species = forms[i][2];
                return TRUE;
            }
        }
    }
    return FALSE;
}

static u8 ForewarnChooseMove(u32 battler)
{
    struct Forewarn {
        u8 battlerId;
        u8 power;
        u16 moveId;
    };
    u32 i, j, bestId, count;
    struct Forewarn *data = malloc(sizeof(struct Forewarn) * MAX_BATTLERS_COUNT * MAX_MON_MOVES);

    // Put all moves
    for (count = 0, i = 0; i < MAX_BATTLERS_COUNT; i++)
    {
        if (IsBattlerAlive(i) && GetBattlerSide(i) != GetBattlerSide(battler))
        {
            for (j = 0; j < MAX_MON_MOVES; j++)
            {
                if (gBattleMons[i].moves[j] == MOVE_NONE)
                    continue;
                data[count].moveId = gBattleMons[i].moves[j];
                data[count].battlerId = i;
                switch (gBattleMoves[data[count].moveId].effect)
                {
                case EFFECT_OHKO:
                    data[count].power = 150;
                    break;
                case EFFECT_COUNTER:
                case EFFECT_MIRROR_COAT:
                case EFFECT_METAL_BURST:
                    data[count].power = 120;
                    break;
                default:
                    if (gBattleMoves[data[count].moveId].power == 1)
                        data[count].power = 80;
                    else
                        data[count].power = gBattleMoves[data[count].moveId].power;
                    break;
                }
                count++;
            }
        }
    }

    for (bestId = 0, i = 1; i < count; i++)
    {
        if (data[i].power > data[bestId].power)
            bestId = i;
        else if (data[i].power == data[bestId].power && Random() & 1)
            bestId = i;
    }

    gBattlerTarget = data[bestId].battlerId;
    PREPARE_MOVE_BUFFER(gBattleTextBuff1, data[bestId].moveId)
    RecordKnownMove(gBattlerTarget, data[bestId].moveId);

    free(data);
}

u8 AbilityBattleEffects(u8 caseID, u8 battler, u16 ability, u8 special, u16 moveArg)
{
    u8 effect = 0;
    u32 speciesAtk, speciesDef;
    u32 pidAtk, pidDef;
    u32 moveType, move;
    u32 i, j;

    if (gBattleTypeFlags & BATTLE_TYPE_SAFARI)
        return 0;

    if (gBattlerAttacker >= gBattlersCount)
        gBattlerAttacker = battler;

    speciesAtk = gBattleMons[gBattlerAttacker].species;
    pidAtk = gBattleMons[gBattlerAttacker].personality;

    speciesDef = gBattleMons[gBattlerTarget].species;
    pidDef = gBattleMons[gBattlerTarget].personality;

    if (special)
        gLastUsedAbility = special;
    else
        gLastUsedAbility = GetBattlerAbility(battler);

    if (moveArg)
        move = moveArg;
    else
        move = gCurrentMove;

    GET_MOVE_TYPE(move, moveType);

    switch (caseID)
    {
    case ABILITYEFFECT_ON_SWITCHIN: // 0
        gBattleScripting.battler = battler;
        switch (gLastUsedAbility)
        {
        case ABILITYEFFECT_SWITCH_IN_TERRAIN:
            if (VarGet(VAR_TERRAIN) & STATUS_FIELD_TERRAIN_ANY)
            {
                u16 terrainFlags = VarGet(VAR_TERRAIN) & STATUS_FIELD_TERRAIN_ANY;    // only works for status flag (1 << 15)
                gFieldStatuses = terrainFlags | STATUS_FIELD_TERRAIN_PERMANENT; // terrain is permanent
                switch (VarGet(VAR_TERRAIN) & STATUS_FIELD_TERRAIN_ANY)
                {
                case STATUS_FIELD_ELECTRIC_TERRAIN:
                    gBattleCommunication[MULTISTRING_CHOOSER] = 2;
                    break;
                case STATUS_FIELD_MISTY_TERRAIN:
                    gBattleCommunication[MULTISTRING_CHOOSER] = 0;
                    break;
                case STATUS_FIELD_GRASSY_TERRAIN:
                    gBattleCommunication[MULTISTRING_CHOOSER] = 1;
                    break;
                case STATUS_FIELD_PSYCHIC_TERRAIN:
                    gBattleCommunication[MULTISTRING_CHOOSER] = 3;
                    break;
                }

                BattleScriptPushCursorAndCallback(BattleScript_OverworldTerrain);
                effect++;
            }
            #if B_THUNDERSTORM_TERRAIN == TRUE
            else if (GetCurrentWeather() == WEATHER_RAIN_THUNDERSTORM && !(gFieldStatuses & STATUS_FIELD_ELECTRIC_TERRAIN))
            {
                // overworld weather started rain, so just do electric terrain anim
                gFieldStatuses = (STATUS_FIELD_ELECTRIC_TERRAIN | STATUS_FIELD_TERRAIN_PERMANENT);
                gBattleCommunication[MULTISTRING_CHOOSER] = 2;
                BattleScriptPushCursorAndCallback(BattleScript_OverworldTerrain);
                effect++;
            }
            #endif
            break;
        case ABILITYEFFECT_SWITCH_IN_WEATHER:
            if (!(gBattleTypeFlags & BATTLE_TYPE_RECORDED))
            {
                switch (GetCurrentWeather())
                {
                case WEATHER_RAIN:
                case WEATHER_RAIN_THUNDERSTORM:
                case WEATHER_DOWNPOUR:
                    if (!(gBattleWeather & B_WEATHER_RAIN))
                    {
                        gBattleWeather = (B_WEATHER_RAIN_TEMPORARY | B_WEATHER_RAIN_PERMANENT);
                        gBattleScripting.animArg1 = B_ANIM_RAIN_CONTINUES;
                        effect++;
                    }
                    break;
                case WEATHER_SANDSTORM:
                    if (!(gBattleWeather & B_WEATHER_SANDSTORM))
                    {
                        gBattleWeather = B_WEATHER_SANDSTORM;
                        gBattleScripting.animArg1 = B_ANIM_SANDSTORM_CONTINUES;
                        effect++;
                    }
                    break;
                case WEATHER_DROUGHT:
                    if (!(gBattleWeather & B_WEATHER_SUN))
                    {
                        gBattleWeather = (B_WEATHER_SUN_PERMANENT | B_WEATHER_SUN_TEMPORARY);
                        gBattleScripting.animArg1 = B_ANIM_SUN_CONTINUES;
                        effect++;
                    }
                    break;
                }
            }
            if (effect)
            {
                gBattleCommunication[MULTISTRING_CHOOSER] = GetCurrentWeather();
                BattleScriptPushCursorAndCallback(BattleScript_OverworldWeatherStarts);
            }
            break;
        case ABILITY_IMPOSTER:
            if (IsBattlerAlive(BATTLE_OPPOSITE(battler))
                && !(gBattleMons[BATTLE_OPPOSITE(battler)].status2 & (STATUS2_TRANSFORMED | STATUS2_SUBSTITUTE))
                && !(gBattleMons[battler].status2 & STATUS2_TRANSFORMED)
                && !(gBattleStruct->illusion[BATTLE_OPPOSITE(battler)].on)
                && !(gStatuses3[BATTLE_OPPOSITE(battler)] & STATUS3_SEMI_INVULNERABLE))
            {
                gBattlerAttacker = battler;
                gBattlerTarget = BATTLE_OPPOSITE(battler);
                BattleScriptPushCursorAndCallback(BattleScript_ImposterActivates);
                effect++;
            }
            break;
        case ABILITY_MOLD_BREAKER:
            if (!gSpecialStatuses[battler].switchInAbilityDone)
            {
                gBattleCommunication[MULTISTRING_CHOOSER] = B_MSG_SWITCHIN_MOLDBREAKER;
                gSpecialStatuses[battler].switchInAbilityDone = TRUE;
                BattleScriptPushCursorAndCallback(BattleScript_SwitchInAbilityMsg);
                effect++;
            }
            break;
        case ABILITY_TERAVOLT:
            if (!gSpecialStatuses[battler].switchInAbilityDone)
            {
                gBattleCommunication[MULTISTRING_CHOOSER] = B_MSG_SWITCHIN_TERAVOLT;
                gSpecialStatuses[battler].switchInAbilityDone = TRUE;
                BattleScriptPushCursorAndCallback(BattleScript_SwitchInAbilityMsg);
                effect++;
            }
            break;
        case ABILITY_TURBOBLAZE:
            if (!gSpecialStatuses[battler].switchInAbilityDone)
            {
                gBattleCommunication[MULTISTRING_CHOOSER] = B_MSG_SWITCHIN_TURBOBLAZE;
                gSpecialStatuses[battler].switchInAbilityDone = TRUE;
                BattleScriptPushCursorAndCallback(BattleScript_SwitchInAbilityMsg);
                effect++;
            }
            break;
        case ABILITY_SLOW_START:
            if (!gSpecialStatuses[battler].switchInAbilityDone)
            {
                gDisableStructs[battler].slowStartTimer = 5;
                gBattleCommunication[MULTISTRING_CHOOSER] = B_MSG_SWITCHIN_SLOWSTART;
                gSpecialStatuses[battler].switchInAbilityDone = TRUE;
                BattleScriptPushCursorAndCallback(BattleScript_SwitchInAbilityMsg);
                effect++;
            }
            break;
        case ABILITY_UNNERVE:
            if (!gSpecialStatuses[battler].switchInAbilityDone)
            {
                gBattleCommunication[MULTISTRING_CHOOSER] = B_MSG_SWITCHIN_UNNERVE;
                gSpecialStatuses[battler].switchInAbilityDone = TRUE;
                BattleScriptPushCursorAndCallback(BattleScript_SwitchInAbilityMsg);
                effect++;
            }
            break;
        case ABILITY_AS_ONE_ICE_RIDER:
        case ABILITY_AS_ONE_SHADOW_RIDER:
            if (!gSpecialStatuses[battler].switchInAbilityDone)
            {
                gBattleCommunication[MULTISTRING_CHOOSER] = B_MSG_SWITCHIN_ASONE;
                gSpecialStatuses[battler].switchInAbilityDone = TRUE;
                BattleScriptPushCursorAndCallback(BattleScript_ActivateAsOne);
                effect++;
            }
            break;
        case ABILITY_CURIOUS_MEDICINE:
            if (!gSpecialStatuses[battler].switchInAbilityDone && IsDoubleBattle()
              && IsBattlerAlive(BATTLE_PARTNER(battler)) && TryResetBattlerStatChanges(BATTLE_PARTNER(battler)))
            {
                u32 i;
                gEffectBattler = BATTLE_PARTNER(battler);
                gBattleCommunication[MULTISTRING_CHOOSER] = B_MSG_SWITCHIN_CURIOUS_MEDICINE;
                gSpecialStatuses[battler].switchInAbilityDone = TRUE;
                BattleScriptPushCursorAndCallback(BattleScript_SwitchInAbilityMsg);
                effect++;
            }
            break;
        case ABILITY_PASTEL_VEIL:
            if (!gSpecialStatuses[battler].switchInAbilityDone)
            {
                gBattlerTarget = battler;
                gBattleCommunication[MULTISTRING_CHOOSER] = B_MSG_SWITCHIN_PASTEL_VEIL;
                BattleScriptPushCursorAndCallback(BattleScript_PastelVeilActivates);
                effect++;
                gSpecialStatuses[battler].switchInAbilityDone = TRUE;
            }
            break;
        case ABILITY_ANTICIPATION:
            if (!gSpecialStatuses[battler].switchInAbilityDone)
            {
                u32 side = GetBattlerSide(battler);

                for (i = 0; i < MAX_BATTLERS_COUNT; i++)
                {
                    if (IsBattlerAlive(i) && side != GetBattlerSide(i))
                    {
                        for (j = 0; j < MAX_MON_MOVES; j++)
                        {
                            move = gBattleMons[i].moves[j];
                            GET_MOVE_TYPE(move, moveType);
                            if (CalcTypeEffectivenessMultiplier(move, moveType, i, battler, FALSE) >= UQ_4_12(2.0))
                            {
                                effect++;
                                break;
                            }
                        }
                    }
                }

                if (effect)
                {
                    gBattleCommunication[MULTISTRING_CHOOSER] = B_MSG_SWITCHIN_ANTICIPATION;
                    gSpecialStatuses[battler].switchInAbilityDone = TRUE;
                    BattleScriptPushCursorAndCallback(BattleScript_SwitchInAbilityMsg);
                }
            }
            break;
        case ABILITY_FRISK:
            if (!gSpecialStatuses[battler].switchInAbilityDone)
            {
                gSpecialStatuses[battler].switchInAbilityDone = TRUE;
                BattleScriptPushCursorAndCallback(BattleScript_FriskActivates); // Try activate
                effect++;
            }
            return effect; // Note: It returns effect as to not record the ability if Frisk does not activate.
        case ABILITY_FOREWARN:
            if (!gSpecialStatuses[battler].switchInAbilityDone)
            {
                ForewarnChooseMove(battler);
                gBattleCommunication[MULTISTRING_CHOOSER] = B_MSG_SWITCHIN_FOREWARN;
                gSpecialStatuses[battler].switchInAbilityDone = TRUE;
                BattleScriptPushCursorAndCallback(BattleScript_SwitchInAbilityMsg);
                effect++;
            }
            break;
        case ABILITY_DOWNLOAD:
            if (!gSpecialStatuses[battler].switchInAbilityDone)
            {
                u32 statId, opposingBattler;
                u32 opposingDef = 0, opposingSpDef = 0;

                opposingBattler = BATTLE_OPPOSITE(battler);
                for (i = 0; i < 2; opposingBattler ^= BIT_FLANK, i++)
                {
                    if (IsBattlerAlive(opposingBattler))
                    {
                        opposingDef += gBattleMons[opposingBattler].defense
                                    * gStatStageRatios[gBattleMons[opposingBattler].statStages[STAT_DEF]][0]
                                    / gStatStageRatios[gBattleMons[opposingBattler].statStages[STAT_DEF]][1];
                        opposingSpDef += gBattleMons[opposingBattler].spDefense
                                      * gStatStageRatios[gBattleMons[opposingBattler].statStages[STAT_SPDEF]][0]
                                      / gStatStageRatios[gBattleMons[opposingBattler].statStages[STAT_SPDEF]][1];
                    }
                }

                if (opposingDef < opposingSpDef)
                    statId = STAT_ATK;
                else
                    statId = STAT_SPATK;

                gSpecialStatuses[battler].switchInAbilityDone = TRUE;

                if (CompareStat(battler, statId, MAX_STAT_STAGE, CMP_LESS_THAN))
                {
                    gBattleMons[battler].statStages[statId]++;
                    SET_STATCHANGER(statId, 1, FALSE);
                    gBattlerAttacker = battler;
                    PREPARE_STAT_BUFFER(gBattleTextBuff1, statId);
                    BattleScriptPushCursorAndCallback(BattleScript_AttackerAbilityStatRaiseEnd3);
                    effect++;
                }
            }
            break;
        case ABILITY_PRESSURE:
            if (!gSpecialStatuses[battler].switchInAbilityDone)
            {
                gBattleCommunication[MULTISTRING_CHOOSER] = B_MSG_SWITCHIN_PRESSURE;
                gSpecialStatuses[battler].switchInAbilityDone = TRUE;
                BattleScriptPushCursorAndCallback(BattleScript_SwitchInAbilityMsg);
                effect++;
            }
            break;
        case ABILITY_DARK_AURA:
            if (!gSpecialStatuses[battler].switchInAbilityDone)
            {
                gBattleCommunication[MULTISTRING_CHOOSER] = B_MSG_SWITCHIN_DARKAURA;
                gSpecialStatuses[battler].switchInAbilityDone = TRUE;
                BattleScriptPushCursorAndCallback(BattleScript_SwitchInAbilityMsg);
                effect++;
            }
            break;
        case ABILITY_FAIRY_AURA:
            if (!gSpecialStatuses[battler].switchInAbilityDone)
            {
                gBattleCommunication[MULTISTRING_CHOOSER] = B_MSG_SWITCHIN_FAIRYAURA;
                gSpecialStatuses[battler].switchInAbilityDone = TRUE;
                BattleScriptPushCursorAndCallback(BattleScript_SwitchInAbilityMsg);
                effect++;
            }
            break;
        case ABILITY_AURA_BREAK:
            if (!gSpecialStatuses[battler].switchInAbilityDone)
            {
                gBattleCommunication[MULTISTRING_CHOOSER] = B_MSG_SWITCHIN_AURABREAK;
                gSpecialStatuses[battler].switchInAbilityDone = TRUE;
                BattleScriptPushCursorAndCallback(BattleScript_SwitchInAbilityMsg);
                effect++;
            }
            break;
        case ABILITY_COMATOSE:
            if (!gSpecialStatuses[battler].switchInAbilityDone)
            {
                gBattleCommunication[MULTISTRING_CHOOSER] = B_MSG_SWITCHIN_COMATOSE;
                gSpecialStatuses[battler].switchInAbilityDone = TRUE;
                BattleScriptPushCursorAndCallback(BattleScript_SwitchInAbilityMsg);
                effect++;
            }
            break;
        case ABILITY_SCREEN_CLEANER:
            if (!gSpecialStatuses[battler].switchInAbilityDone && TryRemoveScreens(battler))
            {
                gBattleCommunication[MULTISTRING_CHOOSER] = B_MSG_SWITCHIN_SCREENCLEANER;
                gSpecialStatuses[battler].switchInAbilityDone = TRUE;
                BattleScriptPushCursorAndCallback(BattleScript_SwitchInAbilityMsg);
                effect++;
            }
            break;
        case ABILITY_DRIZZLE:
            if (TryChangeBattleWeather(battler, ENUM_WEATHER_RAIN, TRUE))
            {
                BattleScriptPushCursorAndCallback(BattleScript_DrizzleActivates);
                effect++;
            }
            else if (gBattleWeather & B_WEATHER_PRIMAL_ANY && WEATHER_HAS_EFFECT && !gSpecialStatuses[battler].switchInAbilityDone)
            {
                gSpecialStatuses[battler].switchInAbilityDone = TRUE;
                BattleScriptPushCursorAndCallback(BattleScript_BlockedByPrimalWeatherEnd3);
                effect++;
            }
            break;
<<<<<<< HEAD
        case ABILITY_SAND_STREAM:
            if (TryChangeBattleWeather(battler, ENUM_WEATHER_SANDSTORM, TRUE))
            {
                BattleScriptPushCursorAndCallback(BattleScript_SandstreamActivates);
                effect++;
            }
            else if (gBattleWeather & B_WEATHER_PRIMAL_ANY && WEATHER_HAS_EFFECT && !gSpecialStatuses[battler].switchInAbilityDone)
            {
                gSpecialStatuses[battler].switchInAbilityDone = TRUE;
                BattleScriptPushCursorAndCallback(BattleScript_BlockedByPrimalWeatherEnd3);
                effect++;
            }
=======
        }

        if (effect && caseID < ABILITYEFFECT_CHECK_OTHER_SIDE && gLastUsedAbility != 0xFF)
            RecordAbilityBattle(battler, gLastUsedAbility);
    }

    return effect;
}

void BattleScriptExecute(const u8 *BS_ptr)
{
    gBattlescriptCurrInstr = BS_ptr;
    gBattleResources->battleCallbackStack->function[gBattleResources->battleCallbackStack->size++] = gBattleMainFunc;
    gBattleMainFunc = RunBattleScriptCommands_PopCallbacksStack;
    gCurrentActionFuncId = 0;
}

void BattleScriptPushCursorAndCallback(const u8 *BS_ptr)
{
    BattleScriptPushCursor();
    gBattlescriptCurrInstr = BS_ptr;
    gBattleResources->battleCallbackStack->function[gBattleResources->battleCallbackStack->size++] = gBattleMainFunc;
    gBattleMainFunc = RunBattleScriptCommands;
}

enum
{
    ITEM_NO_EFFECT,
    ITEM_STATUS_CHANGE,
    ITEM_EFFECT_OTHER,
    ITEM_PP_CHANGE,
    ITEM_HP_CHANGE,
    ITEM_STATS_CHANGE,
};

#define TRY_EAT_CONFUSE_BERRY(flavor)                                                       \
    if (gBattleMons[battlerId].hp <= gBattleMons[battlerId].maxHP / 2 && !moveTurn)         \
    {                                                                                       \
        PREPARE_FLAVOR_BUFFER(gBattleTextBuff1, flavor);                                    \
        gBattleMoveDamage = gBattleMons[battlerId].maxHP / battlerHoldEffectParam;          \
        if (gBattleMoveDamage == 0)                                                         \
            gBattleMoveDamage = 1;                                                          \
        if (gBattleMons[battlerId].hp + gBattleMoveDamage > gBattleMons[battlerId].maxHP)   \
            gBattleMoveDamage = gBattleMons[battlerId].maxHP - gBattleMons[battlerId].hp;   \
        gBattleMoveDamage *= -1;                                                            \
        if (GetFlavorRelationByPersonality(gBattleMons[battlerId].personality, flavor) < 0) \
            BattleScriptExecute(BattleScript_BerryConfuseHealEnd2);                         \
        else                                                                                \
            BattleScriptExecute(BattleScript_ItemHealHP_RemoveItem);                        \
        effect = ITEM_HP_CHANGE;                                                            \
    }

#define TRY_EAT_STAT_UP_BERRY(stat)                                                         \
    if (gBattleMons[battlerId].hp <= gBattleMons[battlerId].maxHP / battlerHoldEffectParam  \
    && !moveTurn && gBattleMons[battlerId].statStages[stat] < MAX_STAT_STAGE)               \
    {                                                                                       \
        PREPARE_STAT_BUFFER(gBattleTextBuff1, stat);                                        \
        gEffectBattler = battlerId;                                                         \
        SET_STATCHANGER(stat, 1, FALSE);                                                    \
        gBattleScripting.animArg1 = 14 + (stat);                                            \
        gBattleScripting.animArg2 = 0;                                                      \
        BattleScriptExecute(BattleScript_BerryStatRaiseEnd2);                               \
        effect = ITEM_STATS_CHANGE;                                                         \
    }

u8 ItemBattleEffects(u8 caseID, u8 battlerId, bool8 moveTurn)
{
    int i = 0;
    u8 effect = ITEM_NO_EFFECT;
    u8 changedPP = 0;
    u8 battlerHoldEffect, atkHoldEffect, defHoldEffect;
    u8 battlerHoldEffectParam, atkHoldEffectParam, defHoldEffectParam;
    u16 atkItem, defItem;

    gLastUsedItem = gBattleMons[battlerId].item;
    if (gLastUsedItem == ITEM_ENIGMA_BERRY_E_READER)
    {
        battlerHoldEffect = gEnigmaBerries[battlerId].holdEffect;
        battlerHoldEffectParam = gEnigmaBerries[battlerId].holdEffectParam;
    }
    else
    {
        battlerHoldEffect = ItemId_GetHoldEffect(gLastUsedItem);
        battlerHoldEffectParam = ItemId_GetHoldEffectParam(gLastUsedItem);
    }

    atkItem = gBattleMons[gBattlerAttacker].item;
    if (atkItem == ITEM_ENIGMA_BERRY_E_READER)
    {
        atkHoldEffect = gEnigmaBerries[gBattlerAttacker].holdEffect;
        atkHoldEffectParam = gEnigmaBerries[gBattlerAttacker].holdEffectParam;
    }
    else
    {
        atkHoldEffect = ItemId_GetHoldEffect(atkItem);
        atkHoldEffectParam = ItemId_GetHoldEffectParam(atkItem);
    }

    // def variables are unused
    defItem = gBattleMons[gBattlerTarget].item;
    if (defItem == ITEM_ENIGMA_BERRY_E_READER)
    {
        defHoldEffect = gEnigmaBerries[gBattlerTarget].holdEffect;
        defHoldEffectParam = gEnigmaBerries[gBattlerTarget].holdEffectParam;
    }
    else
    {
        defHoldEffect = ItemId_GetHoldEffect(defItem);
        defHoldEffectParam = ItemId_GetHoldEffectParam(defItem);
    }

    switch (caseID)
    {
    case ITEMEFFECT_ON_SWITCH_IN:
        switch (battlerHoldEffect)
        {
        case HOLD_EFFECT_DOUBLE_PRIZE:
            if (GetBattlerSide(battlerId) == B_SIDE_PLAYER)
                gBattleStruct->moneyMultiplier = 2;
>>>>>>> cef730e4
            break;
        case ABILITY_DROUGHT:
            if (TryChangeBattleWeather(battler, ENUM_WEATHER_SUN, TRUE))
            {
                BattleScriptPushCursorAndCallback(BattleScript_DroughtActivates);
                effect++;
            }
            else if (gBattleWeather & B_WEATHER_PRIMAL_ANY && WEATHER_HAS_EFFECT && !gSpecialStatuses[battler].switchInAbilityDone)
            {
                gSpecialStatuses[battler].switchInAbilityDone = TRUE;
                BattleScriptPushCursorAndCallback(BattleScript_BlockedByPrimalWeatherEnd3);
                effect++;
            }
            break;
        case ABILITY_SNOW_WARNING:
            if (TryChangeBattleWeather(battler, ENUM_WEATHER_HAIL, TRUE))
            {
                BattleScriptPushCursorAndCallback(BattleScript_SnowWarningActivates);
                effect++;
            }
            else if (gBattleWeather & B_WEATHER_PRIMAL_ANY && WEATHER_HAS_EFFECT && !gSpecialStatuses[battler].switchInAbilityDone)
            {
                gSpecialStatuses[battler].switchInAbilityDone = TRUE;
                BattleScriptPushCursorAndCallback(BattleScript_BlockedByPrimalWeatherEnd3);
                effect++;
            }
            break;
        case ABILITY_ELECTRIC_SURGE:
            if (TryChangeBattleTerrain(battler, STATUS_FIELD_ELECTRIC_TERRAIN, &gFieldTimers.terrainTimer))
            {
                BattleScriptPushCursorAndCallback(BattleScript_ElectricSurgeActivates);
                effect++;
            }
            break;
        case ABILITY_GRASSY_SURGE:
            if (TryChangeBattleTerrain(battler, STATUS_FIELD_GRASSY_TERRAIN, &gFieldTimers.terrainTimer))
            {
                BattleScriptPushCursorAndCallback(BattleScript_GrassySurgeActivates);
                effect++;
            }
            break;
        case ABILITY_MISTY_SURGE:
            if (TryChangeBattleTerrain(battler, STATUS_FIELD_MISTY_TERRAIN, &gFieldTimers.terrainTimer))
            {
                BattleScriptPushCursorAndCallback(BattleScript_MistySurgeActivates);
                effect++;
            }
            break;
        case ABILITY_PSYCHIC_SURGE:
            if (TryChangeBattleTerrain(battler, STATUS_FIELD_PSYCHIC_TERRAIN, &gFieldTimers.terrainTimer))
            {
                BattleScriptPushCursorAndCallback(BattleScript_PsychicSurgeActivates);
                effect++;
            }
            break;
        case ABILITY_INTIMIDATE:
            if (!(gSpecialStatuses[battler].intimidatedMon))
            {
                gBattleResources->flags->flags[battler] |= RESOURCE_FLAG_INTIMIDATED;
                gSpecialStatuses[battler].intimidatedMon = TRUE;
            }
            break;
        case ABILITY_FORECAST:
        case ABILITY_FLOWER_GIFT:
            effect = TryWeatherFormChange(battler);
            if (effect)
            {
                BattleScriptPushCursorAndCallback(BattleScript_CastformChange);
                *(&gBattleStruct->formToChangeInto) = effect - 1;
            }
            break;
        case ABILITY_TRACE:
            if (!(gSpecialStatuses[battler].traced))
            {
                gBattleResources->flags->flags[battler] |= RESOURCE_FLAG_TRACED;
                gSpecialStatuses[battler].traced = TRUE;
            }
            break;
        case ABILITY_CLOUD_NINE:
        case ABILITY_AIR_LOCK:
            if (!gSpecialStatuses[battler].switchInAbilityDone)
            {
                gSpecialStatuses[battler].switchInAbilityDone = TRUE;
                BattleScriptPushCursorAndCallback(BattleScript_AnnounceAirLockCloudNine);
                effect++;
            }
            break;
        case ABILITY_SCHOOLING:
            if (gBattleMons[battler].level < 20)
                break;
        case ABILITY_SHIELDS_DOWN:
            if (ShouldChangeFormHpBased(battler))
            {
                BattleScriptPushCursorAndCallback(BattleScript_AttackerFormChangeEnd3);
                effect++;
            }
            break;
        case ABILITY_INTREPID_SWORD:
            if (!gSpecialStatuses[battler].switchInAbilityDone)
            {
                gSpecialStatuses[battler].switchInAbilityDone = TRUE;
                SET_STATCHANGER(STAT_ATK, 1, FALSE);
                BattleScriptPushCursorAndCallback(BattleScript_BattlerAbilityStatRaiseOnSwitchIn);
                effect++;
            }
            break;
        case ABILITY_DAUNTLESS_SHIELD:
            if (!gSpecialStatuses[battler].switchInAbilityDone)
            {
                gSpecialStatuses[battler].switchInAbilityDone = TRUE;
                SET_STATCHANGER(STAT_DEF, 1, FALSE);
                BattleScriptPushCursorAndCallback(BattleScript_BattlerAbilityStatRaiseOnSwitchIn);
                effect++;
            }
            break;
        case ABILITY_DESOLATE_LAND:
            if (TryChangeBattleWeather(battler, ENUM_WEATHER_SUN_PRIMAL, TRUE))
            {
                BattleScriptPushCursorAndCallback(BattleScript_DesolateLandActivates);
                effect++;
            }
            break;
        case ABILITY_PRIMORDIAL_SEA:
            if (TryChangeBattleWeather(battler, ENUM_WEATHER_RAIN_PRIMAL, TRUE))
            {
                BattleScriptPushCursorAndCallback(BattleScript_PrimordialSeaActivates);
                effect++;
            }
            break;
        case ABILITY_DELTA_STREAM:
            if (TryChangeBattleWeather(battler, ENUM_WEATHER_STRONG_WINDS, TRUE))
            {
                BattleScriptPushCursorAndCallback(BattleScript_DeltaStreamActivates);
                effect++;
            }
            break;
        case ABILITY_MIMICRY:
            if (gBattleMons[battler].hp != 0 && gFieldStatuses & STATUS_FIELD_TERRAIN_ANY)
            {
                TryToApplyMimicry(battler, FALSE);
                effect++;
            }
            break;
        }
        break;
    case ABILITYEFFECT_ENDTURN: // 1
        if (gBattleMons[battler].hp != 0)
        {
            gBattlerAttacker = battler;
            switch (gLastUsedAbility)
            {
            case ABILITY_HARVEST:
                if ((IsBattlerWeatherAffected(battler, B_WEATHER_SUN) || Random() % 2 == 0)
                 && gBattleMons[battler].item == ITEM_NONE
                 && gBattleStruct->changedItems[battler] == ITEM_NONE   // Will not inherit an item
                 && ItemId_GetPocket(GetUsedHeldItem(battler)) == POCKET_BERRIES)
                {
                    gLastUsedItem = GetUsedHeldItem(battler);
                    BattleScriptPushCursorAndCallback(BattleScript_HarvestActivates);
                    effect++;
                }
                break;
            case ABILITY_DRY_SKIN:
                if (IsBattlerWeatherAffected(battler, B_WEATHER_SUN))
                    goto SOLAR_POWER_HP_DROP;
            // Dry Skin works similarly to Rain Dish in Rain
            case ABILITY_RAIN_DISH:
                if (IsBattlerWeatherAffected(battler, B_WEATHER_RAIN)
                 && !BATTLER_MAX_HP(battler)
                 && !(gStatuses3[battler] & STATUS3_HEAL_BLOCK))
                {
                    BattleScriptPushCursorAndCallback(BattleScript_RainDishActivates);
                    gBattleMoveDamage = gBattleMons[battler].maxHP / (gLastUsedAbility == ABILITY_RAIN_DISH ? 16 : 8);
                    if (gBattleMoveDamage == 0)
                        gBattleMoveDamage = 1;
                    gBattleMoveDamage *= -1;
                    effect++;
                }
                break;
            case ABILITY_HYDRATION:
                if (IsBattlerWeatherAffected(battler, B_WEATHER_RAIN)
                 && gBattleMons[battler].status1 & STATUS1_ANY)
                {
                    goto ABILITY_HEAL_MON_STATUS;
                }
                break;
            case ABILITY_SHED_SKIN:
                if ((gBattleMons[battler].status1 & STATUS1_ANY) && (Random() % 3) == 0)
                {
                ABILITY_HEAL_MON_STATUS:
                    if (gBattleMons[battler].status1 & (STATUS1_POISON | STATUS1_TOXIC_POISON))
                        StringCopy(gBattleTextBuff1, gStatusConditionString_PoisonJpn);
                    if (gBattleMons[battler].status1 & STATUS1_SLEEP)
                        StringCopy(gBattleTextBuff1, gStatusConditionString_SleepJpn);
                    if (gBattleMons[battler].status1 & STATUS1_PARALYSIS)
                        StringCopy(gBattleTextBuff1, gStatusConditionString_ParalysisJpn);
                    if (gBattleMons[battler].status1 & STATUS1_BURN)
                        StringCopy(gBattleTextBuff1, gStatusConditionString_BurnJpn);
                    if (gBattleMons[battler].status1 & STATUS1_FREEZE)
                        StringCopy(gBattleTextBuff1, gStatusConditionString_IceJpn);

                    gBattleMons[battler].status1 = 0;
                    gBattleMons[battler].status2 &= ~STATUS2_NIGHTMARE;
                    gBattleScripting.battler = gActiveBattler = battler;
                    BattleScriptPushCursorAndCallback(BattleScript_ShedSkinActivates);
                    BtlController_EmitSetMonData(BUFFER_A, REQUEST_STATUS_BATTLE, 0, 4, &gBattleMons[battler].status1);
                    MarkBattlerForControllerExec(gActiveBattler);
                    effect++;
                }
                break;
            case ABILITY_SPEED_BOOST:
                if (CompareStat(battler, STAT_SPEED, MAX_STAT_STAGE, CMP_LESS_THAN) && gDisableStructs[battler].isFirstTurn != 2)
                {
                    gBattleMons[battler].statStages[STAT_SPEED]++;
                    gBattleScripting.animArg1 = 14 + STAT_SPEED;
                    gBattleScripting.animArg2 = 0;
                    BattleScriptPushCursorAndCallback(BattleScript_SpeedBoostActivates);
                    gBattleScripting.battler = battler;
                    effect++;
                }
                break;
            case ABILITY_MOODY:
                if (gDisableStructs[battler].isFirstTurn != 2)
                {
                    u32 validToRaise = 0, validToLower = 0;
                    u32 statsNum = (B_MOODY_ACC_EVASION != GEN_8) ? NUM_BATTLE_STATS : NUM_STATS;

                    for (i = STAT_ATK; i < statsNum; i++)
                    {
                        if (CompareStat(battler, i, MIN_STAT_STAGE, CMP_GREATER_THAN))
                            validToLower |= gBitTable[i];
                        if (CompareStat(battler, i, MAX_STAT_STAGE, CMP_LESS_THAN))
                            validToRaise |= gBitTable[i];
                    }

                    if (validToLower != 0 || validToRaise != 0) // Can lower one stat, or can raise one stat
                    {
                        gBattleScripting.statChanger = gBattleScripting.savedStatChanger = 0; // for raising and lowering stat respectively
                        if (validToRaise != 0) // Find stat to raise
                        {
                            do
                            {
                                i = (Random() % statsNum) + STAT_ATK;
                            } while (!(validToRaise & gBitTable[i]));
                            SET_STATCHANGER(i, 2, FALSE);
                            validToLower &= ~(gBitTable[i]); // Can't lower the same stat as raising.
                        }
                        if (validToLower != 0) // Find stat to lower
                        {
                            do
                            {
                                i = (Random() % statsNum) + STAT_ATK;
                            } while (!(validToLower & gBitTable[i]));
                            SET_STATCHANGER2(gBattleScripting.savedStatChanger, i, 1, TRUE);
                        }
                        BattleScriptPushCursorAndCallback(BattleScript_MoodyActivates);
                        effect++;
                    }
                }
                break;
            case ABILITY_TRUANT:
                gDisableStructs[gBattlerAttacker].truantCounter ^= 1;
                break;
            case ABILITY_BAD_DREAMS:
                if (gBattleMons[battler].status1 & STATUS1_SLEEP
                    || gBattleMons[BATTLE_OPPOSITE(battler)].status1 & STATUS1_SLEEP
                    || GetBattlerAbility(battler) == ABILITY_COMATOSE
                    || GetBattlerAbility(BATTLE_OPPOSITE(battler)) == ABILITY_COMATOSE)
                {
                    BattleScriptPushCursorAndCallback(BattleScript_BadDreamsActivates);
                    effect++;
                }
                break;
            SOLAR_POWER_HP_DROP:
            case ABILITY_SOLAR_POWER:
                if (IsBattlerWeatherAffected(battler, B_WEATHER_SUN))
                {
                    BattleScriptPushCursorAndCallback(BattleScript_SolarPowerActivates);
                    gBattleMoveDamage = gBattleMons[battler].maxHP / 8;
                    if (gBattleMoveDamage == 0)
                        gBattleMoveDamage = 1;
                    effect++;
                }
                break;
            case ABILITY_HEALER:
                gBattleScripting.battler = BATTLE_PARTNER(battler);
                if (IsBattlerAlive(gBattleScripting.battler)
                    && gBattleMons[gBattleScripting.battler].status1 & STATUS1_ANY
                    && (Random() % 100) < 30)
                {
                    BattleScriptPushCursorAndCallback(BattleScript_HealerActivates);
                    effect++;
                }
                break;
            case ABILITY_SCHOOLING:
                if (gBattleMons[battler].level < 20)
                    break;
            case ABILITY_ZEN_MODE:
            case ABILITY_SHIELDS_DOWN:
                if ((effect = ShouldChangeFormHpBased(battler)))
                    BattleScriptPushCursorAndCallback(BattleScript_AttackerFormChangeEnd3);
                break;
            case ABILITY_POWER_CONSTRUCT:
                if ((gBattleMons[battler].species == SPECIES_ZYGARDE || gBattleMons[battler].species == SPECIES_ZYGARDE_10)
                    && gBattleMons[battler].hp <= gBattleMons[battler].maxHP / 2)
                {
                    gBattleStruct->changedSpecies[gBattlerPartyIndexes[battler]] = gBattleMons[battler].species;
                    gBattleMons[battler].species = SPECIES_ZYGARDE_COMPLETE;
                    BattleScriptPushCursorAndCallback(BattleScript_AttackerFormChangeEnd3);
                    effect++;
                }
                break;
            case ABILITY_BALL_FETCH:
                if (gBattleMons[battler].item == ITEM_NONE
                    && gBattleResults.catchAttempts[gLastUsedBall - ITEM_ULTRA_BALL] >= 1
                    && !gHasFetchedBall)
                {
                    gBattleScripting.battler = battler;
                    BtlController_EmitSetMonData(BUFFER_A, REQUEST_HELDITEM_BATTLE, 0, 2, &gLastUsedBall);
                    MarkBattlerForControllerExec(battler);
                    gHasFetchedBall = TRUE;
                    gLastUsedItem = gLastUsedBall;
                    BattleScriptPushCursorAndCallback(BattleScript_BallFetch);
                    effect++;
                }
                break;
            case ABILITY_HUNGER_SWITCH:
                if (!(gBattleMons[battler].status2 & STATUS2_TRANSFORMED))
                {
                    if (gBattleMons[battler].species == SPECIES_MORPEKO)
                    {
                        gBattleMons[battler].species = SPECIES_MORPEKO_HANGRY;
                        BattleScriptPushCursorAndCallback(BattleScript_AttackerFormChangeEnd3NoPopup);
                    }
                    else if (gBattleMons[battler].species == SPECIES_MORPEKO_HANGRY)
                    {
                        gBattleMons[battler].species = SPECIES_MORPEKO;
                        BattleScriptPushCursorAndCallback(BattleScript_AttackerFormChangeEnd3NoPopup);
                    }
                    effect++;
                }
                break;
            }
        }
        break;
    case ABILITYEFFECT_MOVES_BLOCK: // 2
    {
        u16 moveTarget = GetBattlerMoveTargetType(battler, move);

        if ((gLastUsedAbility == ABILITY_SOUNDPROOF && gBattleMoves[move].flags & FLAG_SOUND && !(moveTarget & MOVE_TARGET_USER))
            || (gLastUsedAbility == ABILITY_BULLETPROOF && gBattleMoves[move].flags & FLAG_BALLISTIC))
        {
            if (gBattleMons[gBattlerAttacker].status2 & STATUS2_MULTIPLETURNS)
                gHitMarker |= HITMARKER_NO_PPDEDUCT;
            gBattlescriptCurrInstr = BattleScript_SoundproofProtected;
            effect = 1;
        }
        else if ((((gLastUsedAbility == ABILITY_DAZZLING || gLastUsedAbility == ABILITY_QUEENLY_MAJESTY
                   || (IsBattlerAlive(battler ^= BIT_FLANK)
                       && ((GetBattlerAbility(battler) == ABILITY_DAZZLING) || GetBattlerAbility(battler) == ABILITY_QUEENLY_MAJESTY)))
                   ))
                 && GetChosenMovePriority(gBattlerAttacker) > 0
                 && GetBattlerSide(gBattlerAttacker) != GetBattlerSide(battler))
        {
            if (gBattleMons[gBattlerAttacker].status2 & STATUS2_MULTIPLETURNS)
                gHitMarker |= HITMARKER_NO_PPDEDUCT;
            gBattlescriptCurrInstr = BattleScript_DazzlingProtected;
            effect = 1;
        }
        else if (BlocksPrankster(move, gBattlerAttacker, gBattlerTarget, TRUE)
          && !(IS_MOVE_STATUS(move) && GetBattlerAbility(gBattlerTarget) == ABILITY_MAGIC_BOUNCE))
        {
            if (!(gBattleTypeFlags & BATTLE_TYPE_DOUBLE) || !(moveTarget & (MOVE_TARGET_BOTH | MOVE_TARGET_FOES_AND_ALLY)))
                CancelMultiTurnMoves(gBattlerAttacker); // Don't cancel moves that can hit two targets bc one target might not be protected
            gBattleScripting.battler = gBattlerAbility = gBattlerTarget;
            gBattlescriptCurrInstr = BattleScript_DarkTypePreventsPrankster;
            effect = 1;
        }
        break;
    }
    case ABILITYEFFECT_ABSORBING: // 3
        if (move != MOVE_NONE)
        {
            u8 statId;
            switch (gLastUsedAbility)
            {
            case ABILITY_VOLT_ABSORB:
                if (moveType == TYPE_ELECTRIC)
                    effect = 1;
                break;
            case ABILITY_WATER_ABSORB:
            case ABILITY_DRY_SKIN:
                if (moveType == TYPE_WATER)
                    effect = 1;
                break;
            case ABILITY_MOTOR_DRIVE:
                if (moveType == TYPE_ELECTRIC)
                    effect = 2, statId = STAT_SPEED;
                break;
            case ABILITY_LIGHTNING_ROD:
                if (moveType == TYPE_ELECTRIC)
                    effect = 2, statId = STAT_SPATK;
                break;
            case ABILITY_STORM_DRAIN:
                if (moveType == TYPE_WATER)
                    effect = 2, statId = STAT_SPATK;
                break;
            case ABILITY_SAP_SIPPER:
                if (moveType == TYPE_GRASS)
                    effect = 2, statId = STAT_ATK;
                break;
            case ABILITY_FLASH_FIRE:
                if (moveType == TYPE_FIRE && !((gBattleMons[battler].status1 & STATUS1_FREEZE) && B_FLASH_FIRE_FROZEN <= GEN_4))
                {
                    if (!(gBattleResources->flags->flags[battler] & RESOURCE_FLAG_FLASH_FIRE))
                    {
                        gBattleCommunication[MULTISTRING_CHOOSER] = B_MSG_FLASH_FIRE_BOOST;
                        if (gProtectStructs[gBattlerAttacker].notFirstStrike)
                            gBattlescriptCurrInstr = BattleScript_FlashFireBoost;
                        else
                            gBattlescriptCurrInstr = BattleScript_FlashFireBoost_PPLoss;

                        gBattleResources->flags->flags[battler] |= RESOURCE_FLAG_FLASH_FIRE;
                        effect = 3;
                    }
                    else
                    {
                        gBattleCommunication[MULTISTRING_CHOOSER] = B_MSG_FLASH_FIRE_NO_BOOST;
                        if (gProtectStructs[gBattlerAttacker].notFirstStrike)
                            gBattlescriptCurrInstr = BattleScript_FlashFireBoost;
                        else
                            gBattlescriptCurrInstr = BattleScript_FlashFireBoost_PPLoss;

                        effect = 3;
                    }
                }
                break;
<<<<<<< HEAD
            }

            if (effect == 1) // Drain Hp ability.
            {
#if B_HEAL_BLOCKING >= GEN_5                
                if (BATTLER_MAX_HP(battler) || gStatuses3[battler] & STATUS3_HEAL_BLOCK)
#else
                if (BATTLER_MAX_HP(battler))
#endif
=======
            case HOLD_EFFECT_MENTAL_HERB:
                if (gBattleMons[battlerId].status2 & STATUS2_INFATUATION)
>>>>>>> cef730e4
                {
                    if ((gProtectStructs[gBattlerAttacker].notFirstStrike))
                        gBattlescriptCurrInstr = BattleScript_MonMadeMoveUseless;
                    else
                        gBattlescriptCurrInstr = BattleScript_MonMadeMoveUseless_PPLoss;
                }
                else
                {
                    if (gProtectStructs[gBattlerAttacker].notFirstStrike)
                        gBattlescriptCurrInstr = BattleScript_MoveHPDrain;
                    else
                        gBattlescriptCurrInstr = BattleScript_MoveHPDrain_PPLoss;

                    gBattleMoveDamage = gBattleMons[battler].maxHP / 4;
                    if (gBattleMoveDamage == 0)
                        gBattleMoveDamage = 1;
                    gBattleMoveDamage *= -1;
                }
            }
            else if (effect == 2) // Boost Stat ability;
            {
                if (!CompareStat(battler, statId, MAX_STAT_STAGE, CMP_LESS_THAN))
                {
                    if ((gProtectStructs[gBattlerAttacker].notFirstStrike))
                        gBattlescriptCurrInstr = BattleScript_MonMadeMoveUseless;
                    else
                        gBattlescriptCurrInstr = BattleScript_MonMadeMoveUseless_PPLoss;
                }
                else
                {
                    if (gProtectStructs[gBattlerAttacker].notFirstStrike)
                        gBattlescriptCurrInstr = BattleScript_MoveStatDrain;
                    else
                        gBattlescriptCurrInstr = BattleScript_MoveStatDrain_PPLoss;

                    SET_STATCHANGER(statId, 1, FALSE);
                    gBattleMons[battler].statStages[statId]++;
                    PREPARE_STAT_BUFFER(gBattleTextBuff1, statId);
                }
            }
        }
        break;
    case ABILITYEFFECT_MOVE_END: // Think contact abilities.
        switch (gLastUsedAbility)
        {
<<<<<<< HEAD
        case ABILITY_JUSTIFIED:
            if (!(gMoveResultFlags & MOVE_RESULT_NO_EFFECT)
             && TARGET_TURN_DAMAGED
             && IsBattlerAlive(battler)
             && moveType == TYPE_DARK
             && CompareStat(battler, STAT_ATK, MAX_STAT_STAGE, CMP_LESS_THAN))
=======
            gLastUsedItem = gBattleMons[battlerId].item;
            if (gBattleMons[battlerId].item == ITEM_ENIGMA_BERRY_E_READER)
>>>>>>> cef730e4
            {
                SET_STATCHANGER(STAT_ATK, 1, FALSE);
                BattleScriptPushCursor();
                gBattlescriptCurrInstr = BattleScript_TargetAbilityStatRaiseOnMoveEnd;
                effect++;
            }
            break;
        case ABILITY_RATTLED:
            if (!(gMoveResultFlags & MOVE_RESULT_NO_EFFECT)
             && TARGET_TURN_DAMAGED
             && IsBattlerAlive(battler)
             && (moveType == TYPE_DARK || moveType == TYPE_BUG || moveType == TYPE_GHOST)
             && CompareStat(battler, STAT_SPEED, MAX_STAT_STAGE, CMP_LESS_THAN))
            {
                SET_STATCHANGER(STAT_SPEED, 1, FALSE);
                BattleScriptPushCursor();
                gBattlescriptCurrInstr = BattleScript_TargetAbilityStatRaiseOnMoveEnd;
                effect++;
            }
            break;
        case ABILITY_WATER_COMPACTION:
            if (!(gMoveResultFlags & MOVE_RESULT_NO_EFFECT)
             && TARGET_TURN_DAMAGED
             && IsBattlerAlive(battler)
             && moveType == TYPE_WATER
             && CompareStat(battler, STAT_DEF, MAX_STAT_STAGE, CMP_LESS_THAN))
            {
                SET_STATCHANGER(STAT_DEF, 2, FALSE);
                BattleScriptPushCursor();
                gBattlescriptCurrInstr = BattleScript_TargetAbilityStatRaiseOnMoveEnd;
                effect++;
            }
            break;
        case ABILITY_STAMINA:
            if (!(gMoveResultFlags & MOVE_RESULT_NO_EFFECT)
             && TARGET_TURN_DAMAGED
             && IsBattlerAlive(battler)
             && CompareStat(battler, STAT_DEF, MAX_STAT_STAGE, CMP_LESS_THAN))
            {
                SET_STATCHANGER(STAT_DEF, 1, FALSE);
                BattleScriptPushCursor();
                gBattlescriptCurrInstr = BattleScript_TargetAbilityStatRaiseOnMoveEnd;
                effect++;
            }
            break;
        case ABILITY_BERSERK:
            if (!(gMoveResultFlags & MOVE_RESULT_NO_EFFECT)
             && TARGET_TURN_DAMAGED
             && IsBattlerAlive(battler)
            // Had more than half of hp before, now has less
             && gBattleStruct->hpBefore[battler] > gBattleMons[battler].maxHP / 2
             && gBattleMons[battler].hp < gBattleMons[battler].maxHP / 2
             && (gMultiHitCounter == 0 || gMultiHitCounter == 1)
             && !(TestSheerForceFlag(gBattlerAttacker, gCurrentMove))
             && CompareStat(battler, STAT_SPATK, MAX_STAT_STAGE, CMP_LESS_THAN))
            {
                SET_STATCHANGER(STAT_SPATK, 1, FALSE);
                BattleScriptPushCursor();
                gBattlescriptCurrInstr = BattleScript_TargetAbilityStatRaiseOnMoveEnd;
                effect++;
            }
            break;
        case ABILITY_EMERGENCY_EXIT:
        case ABILITY_WIMP_OUT:
            if (!(gMoveResultFlags & MOVE_RESULT_NO_EFFECT)
             && TARGET_TURN_DAMAGED
             && IsBattlerAlive(battler)
            // Had more than half of hp before, now has less
             && gBattleStruct->hpBefore[battler] > gBattleMons[battler].maxHP / 2
             && gBattleMons[battler].hp < gBattleMons[battler].maxHP / 2
             && (gMultiHitCounter == 0 || gMultiHitCounter == 1)
             && !(TestSheerForceFlag(gBattlerAttacker, gCurrentMove))
             && (CanBattlerSwitch(battler) || !(gBattleTypeFlags & BATTLE_TYPE_TRAINER))
             && !(gBattleTypeFlags & BATTLE_TYPE_ARENA)
             && CountUsablePartyMons(battler) > 0
             // Not currently held by Sky Drop
             && !(gStatuses3[battler] & STATUS3_SKY_DROPPED))
            {
                gBattleResources->flags->flags[battler] |= RESOURCE_FLAG_EMERGENCY_EXIT;
                effect++;
            }
            break;
        case ABILITY_WEAK_ARMOR:
            if (!(gMoveResultFlags & MOVE_RESULT_NO_EFFECT)
             && TARGET_TURN_DAMAGED
             && IsBattlerAlive(battler)
             && IS_MOVE_PHYSICAL(gCurrentMove)
             && (CompareStat(battler, STAT_SPEED, MAX_STAT_STAGE, CMP_LESS_THAN) // Don't activate if speed cannot be raised
               || CompareStat(battler, STAT_DEF, MIN_STAT_STAGE, CMP_GREATER_THAN))) // Don't activate if defense cannot be lowered
            {
                if (gBattleMoves[gCurrentMove].effect == EFFECT_HIT_ESCAPE && CanBattlerSwitch(gBattlerAttacker))
                    gProtectStructs[battler].disableEjectPack = TRUE;  // Set flag for target

                BattleScriptPushCursor();
                gBattlescriptCurrInstr = BattleScript_WeakArmorActivates;
                effect++;
            }
            break;
        case ABILITY_CURSED_BODY:
            if (!(gMoveResultFlags & MOVE_RESULT_NO_EFFECT)
             && TARGET_TURN_DAMAGED
             && gDisableStructs[gBattlerAttacker].disabledMove == MOVE_NONE
             && IsBattlerAlive(gBattlerAttacker)
             && !IsAbilityOnSide(gBattlerAttacker, ABILITY_AROMA_VEIL)
             && gBattleMons[gBattlerAttacker].pp[gChosenMovePos] != 0
             && (Random() % 3) == 0)
            {
                gDisableStructs[gBattlerAttacker].disabledMove = gChosenMove;
                gDisableStructs[gBattlerAttacker].disableTimer = 4;
                PREPARE_MOVE_BUFFER(gBattleTextBuff1, gChosenMove);
                BattleScriptPushCursor();
                gBattlescriptCurrInstr = BattleScript_CursedBodyActivates;
                effect++;
            }
            break;
        case ABILITY_MUMMY:
            if (!(gMoveResultFlags & MOVE_RESULT_NO_EFFECT)
             && IsBattlerAlive(gBattlerAttacker)
             && TARGET_TURN_DAMAGED
             && (IsMoveMakingContact(move, gBattlerAttacker)))
            {
                switch (gBattleMons[gBattlerAttacker].ability)
                {
                case ABILITY_MUMMY:
                case ABILITY_BATTLE_BOND:
                case ABILITY_COMATOSE:
                case ABILITY_DISGUISE:
                case ABILITY_MULTITYPE:
                case ABILITY_POWER_CONSTRUCT:
                case ABILITY_RKS_SYSTEM:
                case ABILITY_SCHOOLING:
                case ABILITY_SHIELDS_DOWN:
                case ABILITY_STANCE_CHANGE:
                    break;
                default:
                    gLastUsedAbility = gBattleMons[gBattlerAttacker].ability = ABILITY_MUMMY;
                    BattleScriptPushCursor();
                    gBattlescriptCurrInstr = BattleScript_MummyActivates;
                    effect++;
                    break;
                }
            }
            break;
        case ABILITY_WANDERING_SPIRIT:
            if (!(gMoveResultFlags & MOVE_RESULT_NO_EFFECT)
             && IsBattlerAlive(gBattlerAttacker)
             && TARGET_TURN_DAMAGED
             && (gBattleMoves[move].flags & FLAG_MAKES_CONTACT))
            {
                switch (gBattleMons[gBattlerAttacker].ability)
                {
                case ABILITY_DISGUISE:
                case ABILITY_FLOWER_GIFT:
                case ABILITY_GULP_MISSILE:
                case ABILITY_HUNGER_SWITCH:
                case ABILITY_ICE_FACE:
                case ABILITY_ILLUSION:
                case ABILITY_IMPOSTER:
                case ABILITY_RECEIVER:
                case ABILITY_RKS_SYSTEM:
                case ABILITY_SCHOOLING:
                case ABILITY_STANCE_CHANGE:
                case ABILITY_WONDER_GUARD:
                case ABILITY_ZEN_MODE:
                    break;
                default:
                    gLastUsedAbility = gBattleMons[gBattlerAttacker].ability;
                    gBattleMons[gBattlerAttacker].ability = gBattleMons[gBattlerTarget].ability;
                    gBattleMons[gBattlerTarget].ability = gLastUsedAbility;
                    RecordAbilityBattle(gBattlerAttacker, gBattleMons[gBattlerAttacker].ability);
                    RecordAbilityBattle(gBattlerTarget, gBattleMons[gBattlerTarget].ability);
                    BattleScriptPushCursor();
                    gBattlescriptCurrInstr = BattleScript_WanderingSpiritActivates;
                    effect++;
                    break;
                }
            }
            break;
        case ABILITY_ANGER_POINT:
            if (!(gMoveResultFlags & MOVE_RESULT_NO_EFFECT)
             && gIsCriticalHit
             && TARGET_TURN_DAMAGED
             && IsBattlerAlive(battler)
             && CompareStat(battler, STAT_ATK, MAX_STAT_STAGE, CMP_LESS_THAN))
            {
                SET_STATCHANGER(STAT_ATK, MAX_STAT_STAGE - gBattleMons[battler].statStages[STAT_ATK], FALSE);
                BattleScriptPushCursor();
                gBattlescriptCurrInstr = BattleScript_TargetsStatWasMaxedOut;
                effect++;
            }
            break;
        case ABILITY_COLOR_CHANGE:
            if (!(gMoveResultFlags & MOVE_RESULT_NO_EFFECT)
             && move != MOVE_STRUGGLE
             && gBattleMoves[move].power != 0
             && TARGET_TURN_DAMAGED
             && !IS_BATTLER_OF_TYPE(battler, moveType)
             && gBattleMons[battler].hp != 0)
            {
                SET_BATTLER_TYPE(battler, moveType);
                PREPARE_TYPE_BUFFER(gBattleTextBuff1, moveType);
                BattleScriptPushCursor();
                gBattlescriptCurrInstr = BattleScript_ColorChangeActivates;
                effect++;
            }
            break;
        case ABILITY_GOOEY:
        case ABILITY_TANGLING_HAIR:
            if (!(gMoveResultFlags & MOVE_RESULT_NO_EFFECT)
             && gBattleMons[gBattlerAttacker].hp != 0
             && (CompareStat(gBattlerAttacker, STAT_SPEED, MIN_STAT_STAGE, CMP_GREATER_THAN) || GetBattlerAbility(gBattlerAttacker) == ABILITY_MIRROR_ARMOR)
             && !gProtectStructs[gBattlerAttacker].confusionSelfDmg
             && TARGET_TURN_DAMAGED
             && IsMoveMakingContact(move, gBattlerAttacker))
            {
                SET_STATCHANGER(STAT_SPEED, 1, TRUE);
                gBattleScripting.moveEffect = MOVE_EFFECT_SPD_MINUS_1;
                PREPARE_ABILITY_BUFFER(gBattleTextBuff1, gLastUsedAbility);
                BattleScriptPushCursor();
                gBattlescriptCurrInstr = BattleScript_GooeyActivates;
                gHitMarker |= HITMARKER_IGNORE_SAFEGUARD;
                effect++;
            }
            break;
        case ABILITY_ROUGH_SKIN:
        case ABILITY_IRON_BARBS:
            if (!(gMoveResultFlags & MOVE_RESULT_NO_EFFECT)
             && gBattleMons[gBattlerAttacker].hp != 0
             && !gProtectStructs[gBattlerAttacker].confusionSelfDmg
             && TARGET_TURN_DAMAGED
             && IsMoveMakingContact(move, gBattlerAttacker))
            {
                #if B_ROUGH_SKIN_DMG >= GEN_4
                    gBattleMoveDamage = gBattleMons[gBattlerAttacker].maxHP / 8;
                #else
                    gBattleMoveDamage = gBattleMons[gBattlerAttacker].maxHP / 16;
                #endif
                if (gBattleMoveDamage == 0)
                    gBattleMoveDamage = 1;
                PREPARE_ABILITY_BUFFER(gBattleTextBuff1, gLastUsedAbility);
                BattleScriptPushCursor();
                gBattlescriptCurrInstr = BattleScript_RoughSkinActivates;
                effect++;
            }
            break;
        case ABILITY_AFTERMATH:
            if (!IsAbilityOnField(ABILITY_DAMP)
             && !(gMoveResultFlags & MOVE_RESULT_NO_EFFECT)
             && gBattleMons[gBattlerTarget].hp == 0
             && IsBattlerAlive(gBattlerAttacker)
             && IsMoveMakingContact(move, gBattlerAttacker))
            {
                gBattleMoveDamage = gBattleMons[gBattlerAttacker].maxHP / 4;
                if (gBattleMoveDamage == 0)
                    gBattleMoveDamage = 1;
                BattleScriptPushCursor();
                gBattlescriptCurrInstr = BattleScript_AftermathDmg;
                effect++;
            }
            break;
        case ABILITY_INNARDS_OUT:
            if (!(gMoveResultFlags & MOVE_RESULT_NO_EFFECT)
             && gBattleMons[gBattlerTarget].hp == 0
             && IsBattlerAlive(gBattlerAttacker))
            {
                gBattleMoveDamage = gSpecialStatuses[gBattlerTarget].dmg;
                BattleScriptPushCursor();
                gBattlescriptCurrInstr = BattleScript_AftermathDmg;
                effect++;
            }
            break;
        case ABILITY_EFFECT_SPORE:
            if (!IS_BATTLER_OF_TYPE(gBattlerAttacker, TYPE_GRASS)
             && GetBattlerAbility(gBattlerAttacker) != ABILITY_OVERCOAT
             && GetBattlerHoldEffect(gBattlerAttacker, TRUE) != HOLD_EFFECT_SAFETY_GOGGLES)
            {
                i = Random() % 3;
                if (i == 0)
                    goto POISON_POINT;
                if (i == 1)
                    goto STATIC;
                // Sleep
                if (!(gMoveResultFlags & MOVE_RESULT_NO_EFFECT)
                 && gBattleMons[gBattlerAttacker].hp != 0
                 && !gProtectStructs[gBattlerAttacker].confusionSelfDmg
                 && TARGET_TURN_DAMAGED
                 && CanSleep(gBattlerAttacker)
                 && IsMoveMakingContact(move, gBattlerAttacker)
                 && (Random() % 3) == 0)
                {
                    gBattleScripting.moveEffect = MOVE_EFFECT_AFFECTS_USER | MOVE_EFFECT_SLEEP;
                    PREPARE_ABILITY_BUFFER(gBattleTextBuff1, gLastUsedAbility);
                    BattleScriptPushCursor();
                    gBattlescriptCurrInstr = BattleScript_AbilityStatusEffect;
                    gHitMarker |= HITMARKER_IGNORE_SAFEGUARD;
                    effect++;
                }
            }
            break;
        POISON_POINT:
        case ABILITY_POISON_POINT:
            if (!(gMoveResultFlags & MOVE_RESULT_NO_EFFECT)
             && gBattleMons[gBattlerAttacker].hp != 0
             && !gProtectStructs[gBattlerAttacker].confusionSelfDmg
             && TARGET_TURN_DAMAGED
             && CanBePoisoned(gBattlerAttacker, gBattlerTarget)
             && IsMoveMakingContact(move, gBattlerAttacker)
             && (Random() % 3) == 0)
            {
                gBattleScripting.moveEffect = MOVE_EFFECT_AFFECTS_USER | MOVE_EFFECT_POISON;
                PREPARE_ABILITY_BUFFER(gBattleTextBuff1, gLastUsedAbility);
                BattleScriptPushCursor();
                gBattlescriptCurrInstr = BattleScript_AbilityStatusEffect;
                gHitMarker |= HITMARKER_IGNORE_SAFEGUARD;
                effect++;
            }
            break;
        STATIC:
        case ABILITY_STATIC:
            if (!(gMoveResultFlags & MOVE_RESULT_NO_EFFECT)
             && gBattleMons[gBattlerAttacker].hp != 0
             && !gProtectStructs[gBattlerAttacker].confusionSelfDmg
             && TARGET_TURN_DAMAGED
             && CanBeParalyzed(gBattlerAttacker)
             && IsMoveMakingContact(move, gBattlerAttacker)
             && (Random() % 3) == 0)
            {
                gBattleScripting.moveEffect = MOVE_EFFECT_AFFECTS_USER | MOVE_EFFECT_PARALYSIS;
                BattleScriptPushCursor();
                gBattlescriptCurrInstr = BattleScript_AbilityStatusEffect;
                gHitMarker |= HITMARKER_IGNORE_SAFEGUARD;
                effect++;
            }
            break;
        case ABILITY_FLAME_BODY:
            if (!(gMoveResultFlags & MOVE_RESULT_NO_EFFECT)
             && gBattleMons[gBattlerAttacker].hp != 0
             && !gProtectStructs[gBattlerAttacker].confusionSelfDmg
             && (IsMoveMakingContact(move, gBattlerAttacker))
             && TARGET_TURN_DAMAGED
             && CanBeBurned(gBattlerAttacker)
             && (Random() % 3) == 0)
            {
                gBattleScripting.moveEffect = MOVE_EFFECT_AFFECTS_USER | MOVE_EFFECT_BURN;
                BattleScriptPushCursor();
                gBattlescriptCurrInstr = BattleScript_AbilityStatusEffect;
                gHitMarker |= HITMARKER_IGNORE_SAFEGUARD;
                effect++;
            }
            break;
        case ABILITY_CUTE_CHARM:
            if (!(gMoveResultFlags & MOVE_RESULT_NO_EFFECT)
             && gBattleMons[gBattlerAttacker].hp != 0
             && !gProtectStructs[gBattlerAttacker].confusionSelfDmg
             && (IsMoveMakingContact(move, gBattlerAttacker))
             && TARGET_TURN_DAMAGED
             && gBattleMons[gBattlerTarget].hp != 0
             && (Random() % 3) == 0
             && GetBattlerAbility(gBattlerAttacker) != ABILITY_OBLIVIOUS
             && !IsAbilityOnSide(gBattlerAttacker, ABILITY_AROMA_VEIL)
             && GetGenderFromSpeciesAndPersonality(speciesAtk, pidAtk) != GetGenderFromSpeciesAndPersonality(speciesDef, pidDef)
             && !(gBattleMons[gBattlerAttacker].status2 & STATUS2_INFATUATION)
             && GetGenderFromSpeciesAndPersonality(speciesAtk, pidAtk) != MON_GENDERLESS
             && GetGenderFromSpeciesAndPersonality(speciesDef, pidDef) != MON_GENDERLESS)
            {
                gBattleMons[gBattlerAttacker].status2 |= STATUS2_INFATUATED_WITH(gBattlerTarget);
                BattleScriptPushCursor();
                gBattlescriptCurrInstr = BattleScript_CuteCharmActivates;
                effect++;
            }
            break;
        case ABILITY_ILLUSION:
            if (gBattleStruct->illusion[gBattlerTarget].on && !gBattleStruct->illusion[gBattlerTarget].broken && TARGET_TURN_DAMAGED)
            {
                BattleScriptPushCursor();
                gBattlescriptCurrInstr = BattleScript_IllusionOff;
                effect++;
            }
            break;
        case ABILITY_COTTON_DOWN:
            if (!(gMoveResultFlags & MOVE_RESULT_NO_EFFECT)
             && gBattleMons[gBattlerAttacker].hp != 0
             && !gProtectStructs[gBattlerAttacker].confusionSelfDmg
             && TARGET_TURN_DAMAGED)
            {
                gEffectBattler = gBattlerTarget;
                BattleScriptPushCursor();
                gBattlescriptCurrInstr = BattleScript_CottonDownActivates;
                effect++;
            }
            break;
        case ABILITY_STEAM_ENGINE:
            if (!(gMoveResultFlags & MOVE_RESULT_NO_EFFECT)
             && TARGET_TURN_DAMAGED
             && IsBattlerAlive(battler)
             && CompareStat(battler, STAT_SPEED, MAX_STAT_STAGE, CMP_LESS_THAN)
             && (moveType == TYPE_FIRE || moveType == TYPE_WATER))
            {
                SET_STATCHANGER(STAT_SPEED, 6, FALSE);
                BattleScriptPushCursor();
                gBattlescriptCurrInstr = BattleScript_TargetAbilityStatRaiseOnMoveEnd;
                effect++;
            }
            break;
        case ABILITY_SAND_SPIT:
            if (!(gMoveResultFlags & MOVE_RESULT_NO_EFFECT)
             && !gProtectStructs[gBattlerAttacker].confusionSelfDmg
             && TARGET_TURN_DAMAGED
             && !(gBattleWeather & B_WEATHER_SANDSTORM && WEATHER_HAS_EFFECT))
            {
                if (gBattleWeather & B_WEATHER_PRIMAL_ANY && WEATHER_HAS_EFFECT)
                {
                    BattleScriptPushCursor();
                    gBattlescriptCurrInstr = BattleScript_BlockedByPrimalWeatherRet;
                    effect++;
                }
                else if (TryChangeBattleWeather(battler, ENUM_WEATHER_SANDSTORM, TRUE))
                {
                    gBattleScripting.battler = gActiveBattler = battler;
                    BattleScriptPushCursor();
                    gBattlescriptCurrInstr = BattleScript_SandSpitActivates;
                    effect++;
                }
            }
            break;
        case ABILITY_PERISH_BODY:
            if (!(gMoveResultFlags & MOVE_RESULT_NO_EFFECT)
             && !gProtectStructs[gBattlerAttacker].confusionSelfDmg
             && TARGET_TURN_DAMAGED
             && IsBattlerAlive(battler)
             && (IsMoveMakingContact(move, gBattlerAttacker))
             && !(gStatuses3[gBattlerAttacker] & STATUS3_PERISH_SONG))
            {
                if (!(gStatuses3[battler] & STATUS3_PERISH_SONG))
                {
                    gStatuses3[battler] |= STATUS3_PERISH_SONG;
                    gDisableStructs[battler].perishSongTimer = 3;
                    gDisableStructs[battler].perishSongTimerStartValue = 3;
                }
<<<<<<< HEAD
                gStatuses3[gBattlerAttacker] |= STATUS3_PERISH_SONG;
                gDisableStructs[gBattlerAttacker].perishSongTimer = 3;
                gDisableStructs[gBattlerAttacker].perishSongTimerStartValue = 3;
                BattleScriptPushCursor();
                gBattlescriptCurrInstr = BattleScript_PerishBodyActivates;
                effect++;
            }
            break;
        case ABILITY_GULP_MISSILE:
            if (!(gMoveResultFlags & MOVE_RESULT_NO_EFFECT)
             && !gProtectStructs[gBattlerAttacker].confusionSelfDmg
             && TARGET_TURN_DAMAGED
             && IsBattlerAlive(battler))
            {
                if (gBattleMons[gBattlerTarget].species == SPECIES_CRAMORANT_GORGING)
=======
                break;
            case HOLD_EFFECT_MENTAL_HERB:
                if (gBattleMons[battlerId].status2 & STATUS2_INFATUATION)
>>>>>>> cef730e4
                {
                    gBattleStruct->changedSpecies[gBattlerPartyIndexes[gBattlerTarget]] = gBattleMons[gBattlerTarget].species;
                    gBattleMons[gBattlerTarget].species = SPECIES_CRAMORANT;
                    if (GetBattlerAbility(gBattlerAttacker) != ABILITY_MAGIC_GUARD)
                    {
                        gBattleMoveDamage = gBattleMons[gBattlerAttacker].maxHP / 4;
                        if (gBattleMoveDamage == 0)
                            gBattleMoveDamage = 1;
                    }
                    BattleScriptPushCursor();
                    gBattlescriptCurrInstr = BattleScript_GulpMissileGorging;
                    effect++;
                }
                else if (gBattleMons[gBattlerTarget].species == SPECIES_CRAMORANT_GULPING)
                {
                    gBattleStruct->changedSpecies[gBattlerPartyIndexes[gBattlerTarget]] = gBattleMons[gBattlerTarget].species;
                    gBattleMons[gBattlerTarget].species = SPECIES_CRAMORANT;
                    if (GetBattlerAbility(gBattlerAttacker) != ABILITY_MAGIC_GUARD)
                    {
                        gBattleMoveDamage = gBattleMons[gBattlerAttacker].maxHP / 4;
                        if (gBattleMoveDamage == 0)
                            gBattleMoveDamage = 1;
                    }
                    BattleScriptPushCursor();
                    gBattlescriptCurrInstr = BattleScript_GulpMissileGulping;
                    effect++;
                }
            }
            break;
        }
        break;
    case ABILITYEFFECT_MOVE_END_ATTACKER: // Same as above, but for attacker
        switch (gLastUsedAbility)
        {
        case ABILITY_POISON_TOUCH:
            if (!(gMoveResultFlags & MOVE_RESULT_NO_EFFECT)
             && gBattleMons[gBattlerTarget].hp != 0
             && !gProtectStructs[gBattlerAttacker].confusionSelfDmg
             && CanBePoisoned(gBattlerAttacker, gBattlerTarget)
             && IsMoveMakingContact(move, gBattlerAttacker)
             && TARGET_TURN_DAMAGED // Need to actually hit the target
             && (Random() % 3) == 0)
            {
                gBattleScripting.moveEffect = MOVE_EFFECT_POISON;
                PREPARE_ABILITY_BUFFER(gBattleTextBuff1, gLastUsedAbility);
                BattleScriptPushCursor();
                gBattlescriptCurrInstr = BattleScript_AbilityStatusEffect;
                gHitMarker |= HITMARKER_IGNORE_SAFEGUARD;
                effect++;
            }
            break;
        case ABILITY_STENCH:
            if (!(gMoveResultFlags & MOVE_RESULT_NO_EFFECT)
             && gBattleMons[gBattlerTarget].hp != 0
             && !gProtectStructs[gBattlerAttacker].confusionSelfDmg
             && (Random() % 10) == 0
             && !IS_MOVE_STATUS(move)
             && !sMovesNotAffectedByStench[gCurrentMove])
            {
                gBattleScripting.moveEffect = MOVE_EFFECT_FLINCH;
                BattleScriptPushCursor();
                SetMoveEffect(FALSE, 0);
                BattleScriptPop();
                effect++;
            }
            break;
        case ABILITY_GULP_MISSILE:
            if (((gCurrentMove == MOVE_SURF && TARGET_TURN_DAMAGED) || gStatuses3[gBattlerAttacker] & STATUS3_UNDERWATER)
             && (effect = ShouldChangeFormHpBased(gBattlerAttacker)))
            {
                BattleScriptPushCursor();
                gBattlescriptCurrInstr = BattleScript_AttackerFormChange;
                effect++;
            }
            break;
        }
        break;
    case ABILITYEFFECT_MOVE_END_OTHER: // Abilities that activate on *another* battler's moveend: Dancer, Soul-Heart, Receiver, Symbiosis
        switch (GetBattlerAbility(battler))
        {
        case ABILITY_DANCER:
            if (IsBattlerAlive(battler)
             && (gBattleMoves[gCurrentMove].flags & FLAG_DANCE)
             && !gSpecialStatuses[battler].dancerUsedMove
             && gBattlerAttacker != battler)
            {
                // Set bit and save Dancer mon's original target
                gSpecialStatuses[battler].dancerUsedMove = TRUE;
                gSpecialStatuses[battler].dancerOriginalTarget = *(gBattleStruct->moveTarget + battler) | 0x4;
                gBattleStruct->atkCancellerTracker = 0;
                gBattlerAttacker = gBattlerAbility = battler;
                gCalledMove = gCurrentMove;

                // Set the target to the original target of the mon that first used a Dance move
                gBattlerTarget = gBattleScripting.savedBattler & 0x3;

                // Make sure that the target isn't an ally - if it is, target the original user
                if (GetBattlerSide(gBattlerTarget) == GetBattlerSide(gBattlerAttacker))
                    gBattlerTarget = (gBattleScripting.savedBattler & 0xF0) >> 4;
                gHitMarker &= ~HITMARKER_ATTACKSTRING_PRINTED;
                BattleScriptExecute(BattleScript_DancerActivates);
                effect++;
            }
            break;
        }
        break;
    case ABILITYEFFECT_IMMUNITY: // 5
        for (battler = 0; battler < gBattlersCount; battler++)
        {
            switch (GetBattlerAbility(battler))
            {
            case ABILITY_IMMUNITY:
                if (gBattleMons[battler].status1 & (STATUS1_POISON | STATUS1_TOXIC_POISON | STATUS1_TOXIC_COUNTER))
                {
                    StringCopy(gBattleTextBuff1, gStatusConditionString_PoisonJpn);
                    effect = 1;
                }
                break;
            case ABILITY_OWN_TEMPO:
                if (gBattleMons[battler].status2 & STATUS2_CONFUSION)
                {
                    StringCopy(gBattleTextBuff1, gStatusConditionString_ConfusionJpn);
                    effect = 2;
                }
                break;
            case ABILITY_LIMBER:
                if (gBattleMons[battler].status1 & STATUS1_PARALYSIS)
                {
                    StringCopy(gBattleTextBuff1, gStatusConditionString_ParalysisJpn);
                    effect = 1;
                }
                break;
            case ABILITY_INSOMNIA:
            case ABILITY_VITAL_SPIRIT:
                if (gBattleMons[battler].status1 & STATUS1_SLEEP)
                {
                    gBattleMons[battler].status2 &= ~STATUS2_NIGHTMARE;
                    StringCopy(gBattleTextBuff1, gStatusConditionString_SleepJpn);
                    effect = 1;
                }
                break;
            case ABILITY_WATER_VEIL:
            case ABILITY_WATER_BUBBLE:
                if (gBattleMons[battler].status1 & STATUS1_BURN)
                {
                    StringCopy(gBattleTextBuff1, gStatusConditionString_BurnJpn);
                    effect = 1;
                }
                break;
            case ABILITY_MAGMA_ARMOR:
                if (gBattleMons[battler].status1 & STATUS1_FREEZE)
                {
                    StringCopy(gBattleTextBuff1, gStatusConditionString_IceJpn);
                    effect = 1;
                }
                break;
            case ABILITY_OBLIVIOUS:
                if (gBattleMons[battler].status2 & STATUS2_INFATUATION)
                    effect = 3;
                else if (gDisableStructs[battler].tauntTimer != 0)
                    effect = 4;
                break;
            }
            if (effect)
            {
                switch (effect)
                {
                case 1: // status cleared
                    gBattleMons[battler].status1 = 0;
                    BattleScriptPushCursor();
                    gBattlescriptCurrInstr = BattleScript_AbilityCuredStatus;
                    break;
                case 2: // get rid of confusion
                    gBattleMons[battler].status2 &= ~STATUS2_CONFUSION;
                    BattleScriptPushCursor();
                    gBattlescriptCurrInstr = BattleScript_AbilityCuredStatus;
                    break;
                case 3: // get rid of infatuation
                    gBattleMons[battler].status2 &= ~STATUS2_INFATUATION;
                    BattleScriptPushCursor();
                    gBattlescriptCurrInstr = BattleScript_BattlerGotOverItsInfatuation;
                    break;
                case 4: // get rid of taunt
                    gDisableStructs[battler].tauntTimer = 0;
                    BattleScriptPushCursor();
                    gBattlescriptCurrInstr = BattleScript_BattlerShookOffTaunt;
                    break;
                }

                gBattleScripting.battler = gActiveBattler = gBattlerAbility = battler;
                BtlController_EmitSetMonData(BUFFER_A, REQUEST_STATUS_BATTLE, 0, 4, &gBattleMons[gActiveBattler].status1);
                MarkBattlerForControllerExec(gActiveBattler);
                return effect;
            }
        }
        break;
    case ABILITYEFFECT_FORECAST: // 6
        for (battler = 0; battler < gBattlersCount; battler++)
        {
            u16 battlerAbility = GetBattlerAbility(battler);
            if (battlerAbility == ABILITY_FORECAST || battlerAbility == ABILITY_FLOWER_GIFT)
            {
                effect = TryWeatherFormChange(battler);
                if (effect)
                {
                    BattleScriptPushCursorAndCallback(BattleScript_CastformChange);
                    gBattleScripting.battler = battler;
                    gBattleStruct->formToChangeInto = effect - 1;
                    return effect;
                }
            }
        }
        break;
    case ABILITYEFFECT_SYNCHRONIZE:
        if (gLastUsedAbility == ABILITY_SYNCHRONIZE && (gHitMarker & HITMARKER_SYNCHRONISE_EFFECT))
        {
            gHitMarker &= ~HITMARKER_SYNCHRONISE_EFFECT;

            if (!(gBattleMons[gBattlerAttacker].status1 & STATUS1_ANY))
            {
                gBattleStruct->synchronizeMoveEffect &= ~(MOVE_EFFECT_AFFECTS_USER | MOVE_EFFECT_CERTAIN);
                #if B_SYNCHRONIZE_TOXIC < GEN_5
                    if (gBattleStruct->synchronizeMoveEffect == MOVE_EFFECT_TOXIC)
                        gBattleStruct->synchronizeMoveEffect = MOVE_EFFECT_POISON;
                #endif

                gBattleScripting.moveEffect = gBattleStruct->synchronizeMoveEffect + MOVE_EFFECT_AFFECTS_USER;
                gBattleScripting.battler = gBattlerAbility = gBattlerTarget;
                PREPARE_ABILITY_BUFFER(gBattleTextBuff1, ABILITY_SYNCHRONIZE);
                BattleScriptPushCursor();
                gBattlescriptCurrInstr = BattleScript_SynchronizeActivates;
                gHitMarker |= HITMARKER_IGNORE_SAFEGUARD;
                effect++;
            }
        }
        break;
    case ABILITYEFFECT_ATK_SYNCHRONIZE: // 8
        if (gLastUsedAbility == ABILITY_SYNCHRONIZE && (gHitMarker & HITMARKER_SYNCHRONISE_EFFECT))
        {
            gHitMarker &= ~HITMARKER_SYNCHRONISE_EFFECT;

            if (!(gBattleMons[gBattlerTarget].status1 & STATUS1_ANY))
            {
                gBattleStruct->synchronizeMoveEffect &= ~(MOVE_EFFECT_AFFECTS_USER | MOVE_EFFECT_CERTAIN);
                if (gBattleStruct->synchronizeMoveEffect == MOVE_EFFECT_TOXIC)
                    gBattleStruct->synchronizeMoveEffect = MOVE_EFFECT_POISON;

                gBattleScripting.moveEffect = gBattleStruct->synchronizeMoveEffect;
                gBattleScripting.battler = gBattlerAbility = gBattlerAttacker;
                PREPARE_ABILITY_BUFFER(gBattleTextBuff1, ABILITY_SYNCHRONIZE);
                BattleScriptPushCursor();
                gBattlescriptCurrInstr = BattleScript_SynchronizeActivates;
                gHitMarker |= HITMARKER_IGNORE_SAFEGUARD;
                effect++;
            }
        }
        break;
    case ABILITYEFFECT_INTIMIDATE1:
    case ABILITYEFFECT_INTIMIDATE2:
        for (i = 0; i < gBattlersCount; i++)
        {
            if (GetBattlerAbility(i) == ABILITY_INTIMIDATE && gBattleResources->flags->flags[i] & RESOURCE_FLAG_INTIMIDATED
                && (IsBattlerAlive(BATTLE_OPPOSITE(i)) || IsBattlerAlive(BATTLE_PARTNER(BATTLE_OPPOSITE(i))))) // At least one opposing mon has to be alive.
            {
                gBattleResources->flags->flags[i] &= ~RESOURCE_FLAG_INTIMIDATED;
                gLastUsedAbility = ABILITY_INTIMIDATE;
                if (caseID == ABILITYEFFECT_INTIMIDATE1)
                {
                    BattleScriptPushCursorAndCallback(BattleScript_IntimidateActivatesEnd3);
                }
                else
                {
                    BattleScriptPushCursor();
                    gBattlescriptCurrInstr = BattleScript_IntimidateActivates;
                }
                battler = gBattlerAbility = gBattleStruct->intimidateBattler = i;
                effect++;
                break;
            }
        }
        break;
    case ABILITYEFFECT_TRACE1:
    case ABILITYEFFECT_TRACE2:
        for (i = 0; i < gBattlersCount; i++)
        {
            if (gBattleMons[i].ability == ABILITY_TRACE && (gBattleResources->flags->flags[i] & RESOURCE_FLAG_TRACED))
            {
                u8 side = (GetBattlerPosition(i) ^ BIT_SIDE) & BIT_SIDE; // side of the opposing pokemon
                u8 target1 = GetBattlerAtPosition(side);
                u8 target2 = GetBattlerAtPosition(side + BIT_FLANK);

                if (gBattleTypeFlags & BATTLE_TYPE_DOUBLE)
                {
                    if (!sAbilitiesNotTraced[gBattleMons[target1].ability] && gBattleMons[target1].hp != 0
                     && !sAbilitiesNotTraced[gBattleMons[target2].ability] && gBattleMons[target2].hp != 0)
                        gActiveBattler = GetBattlerAtPosition(((Random() & 1) * 2) | side), effect++;
                    else if (!sAbilitiesNotTraced[gBattleMons[target1].ability] && gBattleMons[target1].hp != 0)
                        gActiveBattler = target1, effect++;
                    else if (!sAbilitiesNotTraced[gBattleMons[target2].ability] && gBattleMons[target2].hp != 0)
                        gActiveBattler = target2, effect++;
                }
                else
                {
                    if (!sAbilitiesNotTraced[gBattleMons[target1].ability] && gBattleMons[target1].hp != 0)
                        gActiveBattler = target1, effect++;
                }

                if (effect)
                {
                    if (caseID == ABILITYEFFECT_TRACE1)
                    {
                        BattleScriptPushCursorAndCallback(BattleScript_TraceActivatesEnd3);
                    }
                    else
                    {
                        BattleScriptPushCursor();
                        gBattlescriptCurrInstr = BattleScript_TraceActivates;
                    }
                    gBattleResources->flags->flags[i] &= ~RESOURCE_FLAG_TRACED;
                    gBattleStruct->tracedAbility[i] = gLastUsedAbility = gBattleMons[gActiveBattler].ability;
                    battler = gBattlerAbility = gBattleScripting.battler = i;

                    PREPARE_MON_NICK_WITH_PREFIX_BUFFER(gBattleTextBuff1, gActiveBattler, gBattlerPartyIndexes[gActiveBattler])
                    PREPARE_ABILITY_BUFFER(gBattleTextBuff2, gLastUsedAbility)
                    break;
                }
            }
        }
        break;
    case ABILITYEFFECT_NEUTRALIZINGGAS:
        // Prints message only. separate from ABILITYEFFECT_ON_SWITCHIN bc activates before entry hazards
        for (i = 0; i < gBattlersCount; i++)
        {
            if (gBattleMons[i].ability == ABILITY_NEUTRALIZING_GAS && !(gBattleResources->flags->flags[i] & RESOURCE_FLAG_NEUTRALIZING_GAS))
            {
                gBattleResources->flags->flags[i] |= RESOURCE_FLAG_NEUTRALIZING_GAS;
                gBattlerAbility = i;
                gBattleCommunication[MULTISTRING_CHOOSER] = B_MSG_SWITCHIN_NEUTRALIZING_GAS;
                BattleScriptPushCursorAndCallback(BattleScript_SwitchInAbilityMsg);
                effect++;
            }

            if (effect)
                break;
        }
        break;
    case ABILITYEFFECT_FIELD_SPORT:
        switch (gLastUsedAbility)
        {
        case ABILITYEFFECT_MUD_SPORT:
            for (i = 0; i < gBattlersCount; i++)
            {
                if (gStatuses4[i] & STATUS4_MUD_SPORT)
                    effect = i + 1;
            }
            break;
        case ABILITYEFFECT_WATER_SPORT:
            for (i = 0; i < gBattlersCount; i++)
            {
                if (gStatuses4[i] & STATUS4_WATER_SPORT)
                    effect = i + 1;
            }
            break;
        default:
            for (i = 0; i < gBattlersCount; i++)
            {
                if (gBattleMons[i].ability == ability)
                {
                    gLastUsedAbility = ability;
                    effect = i + 1;
                }
            }
            break;
        }
        break;
    }

    if (effect && gLastUsedAbility != 0xFF)
        RecordAbilityBattle(battler, gLastUsedAbility);
    if (effect && caseID <= ABILITYEFFECT_MOVE_END)
        gBattlerAbility = battler;

    return effect;
}

bool32 IsNeutralizingGasBannedAbility(u32 ability)
{
    switch (ability)
    {
    case ABILITY_MULTITYPE:
    case ABILITY_ZEN_MODE:
    case ABILITY_STANCE_CHANGE:
    case ABILITY_POWER_CONSTRUCT:
    case ABILITY_SCHOOLING:
    case ABILITY_RKS_SYSTEM:
    case ABILITY_SHIELDS_DOWN:
    case ABILITY_COMATOSE:
    case ABILITY_DISGUISE:
    case ABILITY_GULP_MISSILE:
    case ABILITY_ICE_FACE:
    case ABILITY_AS_ONE_ICE_RIDER:
    case ABILITY_AS_ONE_SHADOW_RIDER:
        return TRUE;
    default:
        return FALSE;
    }
}

bool32 IsNeutralizingGasOnField(void)
{
    u32 i;

    for (i = 0; i < gBattlersCount; i++)
    {
        if (IsBattlerAlive(i) && gBattleMons[i].ability == ABILITY_NEUTRALIZING_GAS && !(gStatuses3[i] & STATUS3_GASTRO_ACID))
            return TRUE;
    }

    return FALSE;
}

u32 GetBattlerAbility(u8 battlerId)
{
    if (gStatuses3[battlerId] & STATUS3_GASTRO_ACID)
        return ABILITY_NONE;

    if (IsNeutralizingGasOnField() && !IsNeutralizingGasBannedAbility(gBattleMons[battlerId].ability))
        return ABILITY_NONE;

    if ((((gBattleMons[gBattlerAttacker].ability == ABILITY_MOLD_BREAKER
            || gBattleMons[gBattlerAttacker].ability == ABILITY_TERAVOLT
            || gBattleMons[gBattlerAttacker].ability == ABILITY_TURBOBLAZE)
            && !(gStatuses3[gBattlerAttacker] & STATUS3_GASTRO_ACID))
            || gBattleMoves[gCurrentMove].flags & FLAG_TARGET_ABILITY_IGNORED)
            && sAbilitiesAffectedByMoldBreaker[gBattleMons[battlerId].ability]
            && gBattlerByTurnOrder[gCurrentTurnActionNumber] == gBattlerAttacker
            && gActionsByTurnOrder[gBattlerByTurnOrder[gBattlerAttacker]] == B_ACTION_USE_MOVE
            && gCurrentTurnActionNumber < gBattlersCount)
        return ABILITY_NONE;

    return gBattleMons[battlerId].ability;
}

u32 IsAbilityOnSide(u32 battlerId, u32 ability)
{
    if (IsBattlerAlive(battlerId) && GetBattlerAbility(battlerId) == ability)
        return battlerId + 1;
    else if (IsBattlerAlive(BATTLE_PARTNER(battlerId)) && GetBattlerAbility(BATTLE_PARTNER(battlerId)) == ability)
        return BATTLE_PARTNER(battlerId) + 1;
    else
        return 0;
}

u32 IsAbilityOnOpposingSide(u32 battlerId, u32 ability)
{
    return IsAbilityOnSide(BATTLE_OPPOSITE(battlerId), ability);
}

u32 IsAbilityOnField(u32 ability)
{
    u32 i;

    for (i = 0; i < gBattlersCount; i++)
    {
        if (IsBattlerAlive(i) && GetBattlerAbility(i) == ability)
            return i + 1;
    }

    return 0;
}

u32 IsAbilityOnFieldExcept(u32 battlerId, u32 ability)
{
    u32 i;

    for (i = 0; i < gBattlersCount; i++)
    {
        if (i != battlerId && IsBattlerAlive(i) && GetBattlerAbility(i) == ability)
            return i + 1;
    }

    return 0;
}

u32 IsAbilityPreventingEscape(u32 battlerId)
{
    u32 id;
    #if B_GHOSTS_ESCAPE >= GEN_6
        if (IS_BATTLER_OF_TYPE(battlerId, TYPE_GHOST))
            return 0;
    #endif
    #if B_SHADOW_TAG_ESCAPE >= GEN_4
        if ((id = IsAbilityOnOpposingSide(battlerId, ABILITY_SHADOW_TAG)) && GetBattlerAbility(battlerId) != ABILITY_SHADOW_TAG)
    #else
        if (id = IsAbilityOnOpposingSide(battlerId, ABILITY_SHADOW_TAG))
    #endif
        return id;
    if ((id = IsAbilityOnOpposingSide(battlerId, ABILITY_ARENA_TRAP)) && IsBattlerGrounded(battlerId))
        return id;
    if ((id = IsAbilityOnOpposingSide(battlerId, ABILITY_MAGNET_PULL)) && IS_BATTLER_OF_TYPE(battlerId, TYPE_STEEL))
        return id;

    return 0;
}

bool32 CanBattlerEscape(u32 battlerId) // no ability check
{
    if (GetBattlerHoldEffect(battlerId, TRUE) == HOLD_EFFECT_SHED_SHELL)
        return TRUE;
    else if ((B_GHOSTS_ESCAPE >= GEN_6 && !IS_BATTLER_OF_TYPE(battlerId, TYPE_GHOST)) && gBattleMons[battlerId].status2 & (STATUS2_ESCAPE_PREVENTION | STATUS2_WRAPPED))
        return FALSE;
    else if (gStatuses3[battlerId] & STATUS3_ROOTED)
        return FALSE;
    else if (gFieldStatuses & STATUS_FIELD_FAIRY_LOCK)
        return FALSE;
    else if (gStatuses3[battlerId] & STATUS3_SKY_DROPPED)
        return FALSE;
    else
        return TRUE;
}

void BattleScriptExecute(const u8 *BS_ptr)
{
    gBattlescriptCurrInstr = BS_ptr;
    gBattleResources->battleCallbackStack->function[gBattleResources->battleCallbackStack->size++] = gBattleMainFunc;
    gBattleMainFunc = RunBattleScriptCommands_PopCallbacksStack;
    gCurrentActionFuncId = 0;
}

void BattleScriptPushCursorAndCallback(const u8 *BS_ptr)
{
    BattleScriptPushCursor();
    gBattlescriptCurrInstr = BS_ptr;
    gBattleResources->battleCallbackStack->function[gBattleResources->battleCallbackStack->size++] = gBattleMainFunc;
    gBattleMainFunc = RunBattleScriptCommands;
}

enum
{
    ITEM_NO_EFFECT,
    ITEM_STATUS_CHANGE,
    ITEM_EFFECT_OTHER,
    ITEM_PP_CHANGE,
    ITEM_HP_CHANGE,
    ITEM_STATS_CHANGE,
};

bool32 IsBattlerTerrainAffected(u8 battlerId, u32 terrainFlag)
{
    if (!(gFieldStatuses & terrainFlag))
        return FALSE;
    else if (gStatuses3[battlerId] & STATUS3_SEMI_INVULNERABLE)
        return FALSE;

    return IsBattlerGrounded(battlerId);
}

bool32 CanSleep(u8 battlerId)
{
    u16 ability = GetBattlerAbility(battlerId);
    if (ability == ABILITY_INSOMNIA
      || ability == ABILITY_VITAL_SPIRIT
      || ability == ABILITY_COMATOSE
      || gSideStatuses[GetBattlerSide(battlerId)] & SIDE_STATUS_SAFEGUARD
      || gBattleMons[battlerId].status1 & STATUS1_ANY
      || IsAbilityOnSide(battlerId, ABILITY_SWEET_VEIL)
      || IsAbilityStatusProtected(battlerId)
      || IsBattlerTerrainAffected(battlerId, STATUS_FIELD_ELECTRIC_TERRAIN | STATUS_FIELD_MISTY_TERRAIN))
        return FALSE;
    return TRUE;
}

bool32 CanBePoisoned(u8 battlerAttacker, u8 battlerTarget)
{
    u16 ability = GetBattlerAbility(battlerTarget);

    if (!(CanPoisonType(battlerAttacker, battlerTarget))
     || gSideStatuses[GetBattlerSide(battlerTarget)] & SIDE_STATUS_SAFEGUARD
     || gBattleMons[battlerTarget].status1 & STATUS1_ANY
     || ability == ABILITY_IMMUNITY
     || ability == ABILITY_COMATOSE
     || IsAbilityOnSide(battlerTarget, ABILITY_PASTEL_VEIL)
     || gBattleMons[battlerTarget].status1 & STATUS1_ANY
     || IsAbilityStatusProtected(battlerTarget)
     || IsBattlerTerrainAffected(battlerTarget, STATUS_FIELD_MISTY_TERRAIN))
        return FALSE;
    return TRUE;
}

bool32 CanBeBurned(u8 battlerId)
{
    u16 ability = GetBattlerAbility(battlerId);
    if (IS_BATTLER_OF_TYPE(battlerId, TYPE_FIRE)
      || gSideStatuses[GetBattlerSide(battlerId)] & SIDE_STATUS_SAFEGUARD
      || gBattleMons[battlerId].status1 & STATUS1_ANY
      || ability == ABILITY_WATER_VEIL
      || ability == ABILITY_WATER_BUBBLE
      || ability == ABILITY_COMATOSE
      || IsAbilityStatusProtected(battlerId)
      || IsBattlerTerrainAffected(battlerId, STATUS_FIELD_MISTY_TERRAIN))
        return FALSE;
    return TRUE;
}

bool32 CanBeParalyzed(u8 battlerId)
{
    u16 ability = GetBattlerAbility(battlerId);
    if ((B_PARALYZE_ELECTRIC >= GEN_6 && IS_BATTLER_OF_TYPE(battlerId, TYPE_ELECTRIC))
      || gSideStatuses[GetBattlerSide(battlerId)] & SIDE_STATUS_SAFEGUARD
      || ability == ABILITY_LIMBER
      || ability == ABILITY_COMATOSE
      || gBattleMons[battlerId].status1 & STATUS1_ANY
      || IsAbilityStatusProtected(battlerId)
      || IsBattlerTerrainAffected(battlerId, STATUS_FIELD_MISTY_TERRAIN))
        return FALSE;
    return TRUE;
}

bool32 CanBeFrozen(u8 battlerId)
{
    u16 ability = GetBattlerAbility(battlerId);
    if (IS_BATTLER_OF_TYPE(battlerId, TYPE_ICE)
      || IsBattlerWeatherAffected(battlerId, B_WEATHER_SUN)
      || gSideStatuses[GetBattlerSide(battlerId)] & SIDE_STATUS_SAFEGUARD
      || ability == ABILITY_MAGMA_ARMOR
      || ability == ABILITY_COMATOSE
      || gBattleMons[battlerId].status1 & STATUS1_ANY
      || IsAbilityStatusProtected(battlerId)
      || IsBattlerTerrainAffected(battlerId, STATUS_FIELD_MISTY_TERRAIN))
        return FALSE;
    return TRUE;
}

bool32 CanBeConfused(u8 battlerId)
{
    if (GetBattlerAbility(gEffectBattler) == ABILITY_OWN_TEMPO
      || gBattleMons[gEffectBattler].status2 & STATUS2_CONFUSION
      || IsBattlerTerrainAffected(battlerId, STATUS_FIELD_MISTY_TERRAIN))
        return FALSE;
    return TRUE;
}

// second argument is 1/X of current hp compared to max hp
bool32 HasEnoughHpToEatBerry(u32 battlerId, u32 hpFraction, u32 itemId)
{
    bool32 isBerry = (ItemId_GetPocket(itemId) == POCKET_BERRIES);

    if (gBattleMons[battlerId].hp == 0)
        return FALSE;
    if (gBattleScripting.overrideBerryRequirements)
        return TRUE;
    // Unnerve prevents consumption of opponents' berries.
    if (isBerry && IsUnnerveAbilityOnOpposingSide(battlerId))
        return FALSE;
    if (gBattleMons[battlerId].hp <= gBattleMons[battlerId].maxHP / hpFraction)
        return TRUE;

    if (hpFraction <= 4 && GetBattlerAbility(battlerId) == ABILITY_GLUTTONY && isBerry
         && gBattleMons[battlerId].hp <= gBattleMons[battlerId].maxHP / 2)
    {
        RecordAbilityBattle(battlerId, ABILITY_GLUTTONY);
        return TRUE;
    }

    return FALSE;
}

#if B_CONFUSE_BERRIES_HEAL >= GEN_7
    #define CONFUSE_BERRY_HP_FRACTION 4
#else
    #define CONFUSE_BERRY_HP_FRACTION 2
#endif

static u8 HealConfuseBerry(u32 battlerId, u32 itemId, u8 flavorId, bool32 end2)
{
#if B_HEAL_BLOCKING >= GEN_5
    if (HasEnoughHpToEatBerry(battlerId, CONFUSE_BERRY_HP_FRACTION, itemId) && !(gStatuses3[battlerId] & STATUS3_HEAL_BLOCK))
#else
    if (HasEnoughHpToEatBerry(battlerId, CONFUSE_BERRY_HP_FRACTION, itemId))
#endif
    {
        PREPARE_FLAVOR_BUFFER(gBattleTextBuff1, flavorId);

        gBattleMoveDamage = gBattleMons[battlerId].maxHP / GetBattlerHoldEffectParam(battlerId);
        if (gBattleMoveDamage == 0)
            gBattleMoveDamage = 1;
        gBattleMoveDamage *= -1;

        if (GetBattlerAbility(battlerId) == ABILITY_RIPEN)
        {
            gBattleMoveDamage *= 2;
            gBattlerAbility = battlerId;
        }
        gBattleScripting.battler = battlerId;
        if (end2)
        {
            if (GetFlavorRelationByPersonality(gBattleMons[battlerId].personality, flavorId) < 0)
                BattleScriptExecute(BattleScript_BerryConfuseHealEnd2);
            else
                BattleScriptExecute(BattleScript_ItemHealHP_RemoveItemEnd2);
        }
        else
        {
            BattleScriptPushCursor();
            if (GetFlavorRelationByPersonality(gBattleMons[battlerId].personality, flavorId) < 0)
                gBattlescriptCurrInstr = BattleScript_BerryConfuseHealRet;
            else
                gBattlescriptCurrInstr = BattleScript_ItemHealHP_RemoveItemRet;
        }

        return ITEM_HP_CHANGE;
    }
    return 0;
}

#undef CONFUSE_BERRY_HP_FRACTION

static u8 StatRaiseBerry(u32 battlerId, u32 itemId, u32 statId, bool32 end2)
{
    if (CompareStat(battlerId, statId, MAX_STAT_STAGE, CMP_LESS_THAN) && HasEnoughHpToEatBerry(battlerId, GetBattlerHoldEffectParam(battlerId), itemId))
    {
        BufferStatChange(battlerId, statId, STRINGID_STATROSE);
        gEffectBattler = battlerId;
        if (GetBattlerAbility(battlerId) == ABILITY_RIPEN)
            SET_STATCHANGER(statId, 2, FALSE);
        else
            SET_STATCHANGER(statId, 1, FALSE);

        gBattleScripting.animArg1 = 14 + statId;
        gBattleScripting.animArg2 = 0;

        if (end2)
        {
            BattleScriptExecute(BattleScript_BerryStatRaiseEnd2);
        }
        else
        {
            BattleScriptPushCursor();
            gBattlescriptCurrInstr = BattleScript_BerryStatRaiseRet;
        }
        return ITEM_STATS_CHANGE;
    }
    return 0;
}

static u8 RandomStatRaiseBerry(u32 battlerId, u32 itemId, bool32 end2)
{
    s32 i;
    u16 stringId;

    for (i = 0; i < NUM_STATS - 1; i++)
    {
        if (CompareStat(battlerId, STAT_ATK + i, MAX_STAT_STAGE, CMP_LESS_THAN))
            break;
    }
    if (i != NUM_STATS - 1 && HasEnoughHpToEatBerry(battlerId, GetBattlerHoldEffectParam(battlerId), itemId))
    {
        u16 battlerAbility = GetBattlerAbility(battlerId);
        do
        {
            i = Random() % (NUM_STATS - 1);
        } while (!CompareStat(battlerId, STAT_ATK + i, MAX_STAT_STAGE, CMP_LESS_THAN));

        PREPARE_STAT_BUFFER(gBattleTextBuff1, i + 1);
        stringId = (battlerAbility == ABILITY_CONTRARY) ? STRINGID_STATFELL : STRINGID_STATROSE;
        gBattleTextBuff2[0] = B_BUFF_PLACEHOLDER_BEGIN;
        gBattleTextBuff2[1] = B_BUFF_STRING;
        gBattleTextBuff2[2] = STRINGID_STATSHARPLY;
        gBattleTextBuff2[3] = STRINGID_STATSHARPLY >> 8;
        gBattleTextBuff2[4] = B_BUFF_STRING;
        gBattleTextBuff2[5] = stringId;
        gBattleTextBuff2[6] = stringId >> 8;
        gBattleTextBuff2[7] = EOS;
        gEffectBattler = battlerId;
        if (battlerAbility == ABILITY_RIPEN)
            SET_STATCHANGER(i + 1, 4, FALSE);
        else
            SET_STATCHANGER(i + 1, 2, FALSE);

        gBattleScripting.animArg1 = 0x21 + i + 6;
        gBattleScripting.animArg2 = 0;
        if (end2)
        {
            BattleScriptExecute(BattleScript_BerryStatRaiseEnd2);
        }
        else
        {
            BattleScriptPushCursor();
            gBattlescriptCurrInstr = BattleScript_BerryStatRaiseRet;
        }

        return ITEM_STATS_CHANGE;
    }
    return 0;
}

static u8 TrySetMicleBerry(u32 battlerId, u32 itemId, bool32 end2)
{
    if (HasEnoughHpToEatBerry(battlerId, 4, itemId))
    {
        gProtectStructs[battlerId].usedMicleBerry = TRUE;  // battler's next attack has increased accuracy

        if (end2)
        {
            BattleScriptExecute(BattleScript_MicleBerryActivateEnd2);
        }
        else
        {
            BattleScriptPushCursor();
            gBattlescriptCurrInstr = BattleScript_MicleBerryActivateRet;
        }
        return ITEM_EFFECT_OTHER;
    }
    return 0;
}

static u8 DamagedStatBoostBerryEffect(u8 battlerId, u8 statId, u8 split)
{
    if (IsBattlerAlive(battlerId)
     && TARGET_TURN_DAMAGED
     && CompareStat(battlerId, statId, MAX_STAT_STAGE, CMP_LESS_THAN)
     && !DoesSubstituteBlockMove(gBattlerAttacker, battlerId, gCurrentMove)
     && GetBattleMoveSplit(gCurrentMove) == split)
    {
        BufferStatChange(battlerId, statId, STRINGID_STATROSE);

        gEffectBattler = battlerId;
        if (GetBattlerAbility(battlerId) == ABILITY_RIPEN)
            SET_STATCHANGER(statId, 2, FALSE);
        else
            SET_STATCHANGER(statId, 1, FALSE);

        gBattleScripting.animArg1 = 14 + statId;
        gBattleScripting.animArg2 = 0;
        BattleScriptPushCursor();
        gBattlescriptCurrInstr = BattleScript_BerryStatRaiseRet;
        return ITEM_STATS_CHANGE;
    }
    return 0;
}

u8 TryHandleSeed(u8 battler, u32 terrainFlag, u8 statId, u16 itemId, bool32 execute)
{
    if (gFieldStatuses & terrainFlag && CompareStat(battler, statId, MAX_STAT_STAGE, CMP_LESS_THAN))
    {
        BufferStatChange(battler, statId, STRINGID_STATROSE);
        gLastUsedItem = itemId; // For surge abilities
        gEffectBattler = gBattleScripting.battler = battler;
        SET_STATCHANGER(statId, 1, FALSE);
        gBattleScripting.animArg1 = 14 + statId;
        gBattleScripting.animArg2 = 0;
        if (execute)
        {
            BattleScriptExecute(BattleScript_BerryStatRaiseEnd2);
        }
        else
        {
            BattleScriptPushCursor();
            gBattlescriptCurrInstr = BattleScript_BerryStatRaiseRet;
        }
        return ITEM_STATS_CHANGE;
    }
    return 0;
}

static u8 ItemHealHp(u32 battlerId, u32 itemId, bool32 end2, bool32 percentHeal)
{
#if B_HEAL_BLOCKING >= GEN_5
    if (HasEnoughHpToEatBerry(battlerId, 2, itemId) && !(gStatuses3[battlerId] & STATUS3_HEAL_BLOCK)
#else
    if (HasEnoughHpToEatBerry(battlerId, 2, itemId)
#endif
      && !(gBattleScripting.overrideBerryRequirements && gBattleMons[battlerId].hp == gBattleMons[battlerId].maxHP))
    {
        if (percentHeal)
            gBattleMoveDamage = (gBattleMons[battlerId].maxHP * GetBattlerHoldEffectParam(battlerId) / 100) * -1;
        else
            gBattleMoveDamage = GetBattlerHoldEffectParam(battlerId) * -1;

        // check ripen
        if (ItemId_GetPocket(itemId) == POCKET_BERRIES && GetBattlerAbility(battlerId) == ABILITY_RIPEN)
            gBattleMoveDamage *= 2;

        gBattlerAbility = battlerId;    // in SWSH, berry juice shows ability pop up but has no effect. This is mimicked here
        if (end2)
        {
            BattleScriptExecute(BattleScript_ItemHealHP_RemoveItemEnd2);
        }
        else
        {
            BattleScriptPushCursor();
            gBattlescriptCurrInstr = BattleScript_ItemHealHP_RemoveItemRet;
        }
        return ITEM_HP_CHANGE;
    }
    return 0;
}

static bool32 UnnerveOn(u32 battlerId, u32 itemId)
{
    if (ItemId_GetPocket(itemId) == POCKET_BERRIES && IsUnnerveAbilityOnOpposingSide(battlerId))
        return TRUE;
    return FALSE;
}

static bool32 GetMentalHerbEffect(u8 battlerId)
{
    bool32 ret = FALSE;

    // Check infatuation
    if (gBattleMons[battlerId].status2 & STATUS2_INFATUATION)
    {
        gBattleMons[battlerId].status2 &= ~STATUS2_INFATUATION;
        gBattleCommunication[MULTISTRING_CHOOSER] = B_MSG_MENTALHERBCURE_INFATUATION;  // STRINGID_TARGETGOTOVERINFATUATION
        StringCopy(gBattleTextBuff1, gStatusConditionString_LoveJpn);
        ret = TRUE;
    }
    #if B_MENTAL_HERB >= GEN_5
        // Check taunt
        if (gDisableStructs[battlerId].tauntTimer != 0)
        {
            gDisableStructs[battlerId].tauntTimer = gDisableStructs[battlerId].tauntTimer2 = 0;
            gBattleCommunication[MULTISTRING_CHOOSER] = B_MSG_MENTALHERBCURE_TAUNT;
            PREPARE_MOVE_BUFFER(gBattleTextBuff1, MOVE_TAUNT);
            ret = TRUE;
        }
        // Check encore
        if (gDisableStructs[battlerId].encoreTimer != 0)
        {
            gDisableStructs[battlerId].encoredMove = 0;
            gDisableStructs[battlerId].encoreTimerStartValue = gDisableStructs[battlerId].encoreTimer = 0;
            gBattleCommunication[MULTISTRING_CHOOSER] = B_MSG_MENTALHERBCURE_ENCORE;   // STRINGID_PKMNENCOREENDED
            ret = TRUE;
        }
        // Check torment
        if (gBattleMons[battlerId].status2 & STATUS2_TORMENT)
        {
            gBattleMons[battlerId].status2 &= ~STATUS2_TORMENT;
            gBattleCommunication[MULTISTRING_CHOOSER] = B_MSG_MENTALHERBCURE_TORMENT;
            ret = TRUE;
        }
        // Check heal block
        if (gStatuses3[battlerId] & STATUS3_HEAL_BLOCK)
        {
            gStatuses3[battlerId] &= ~STATUS3_HEAL_BLOCK;
            gBattleCommunication[MULTISTRING_CHOOSER] = B_MSG_MENTALHERBCURE_HEALBLOCK;
            ret = TRUE;
        }
        // Check disable
        if (gDisableStructs[battlerId].disableTimer != 0)
        {
            gDisableStructs[battlerId].disableTimer = gDisableStructs[battlerId].disableTimerStartValue = 0;
            gDisableStructs[battlerId].disabledMove = 0;
            gBattleCommunication[MULTISTRING_CHOOSER] = B_MSG_MENTALHERBCURE_DISABLE;
            ret = TRUE;
        }
    #endif
    return ret;
}

u8 ItemBattleEffects(u8 caseID, u8 battlerId, bool8 moveTurn)
{
    int i = 0, moveType;
    u8 effect = ITEM_NO_EFFECT;
    u8 changedPP = 0;
    u8 battlerHoldEffect, atkHoldEffect;
    u8 atkHoldEffectParam;
    u16 atkItem;

    gLastUsedItem = gBattleMons[battlerId].item;
    battlerHoldEffect = GetBattlerHoldEffect(battlerId, TRUE);

    atkItem = gBattleMons[gBattlerAttacker].item;
    atkHoldEffect = GetBattlerHoldEffect(gBattlerAttacker, TRUE);
    atkHoldEffectParam = GetBattlerHoldEffectParam(gBattlerAttacker);

    switch (caseID)
    {
    case ITEMEFFECT_ON_SWITCH_IN:
        if (!gSpecialStatuses[battlerId].switchInItemDone)
        {
            switch (battlerHoldEffect)
            {
            case HOLD_EFFECT_DOUBLE_PRIZE:
                if (GetBattlerSide(battlerId) == B_SIDE_PLAYER && !gBattleStruct->moneyMultiplierItem)
                {
                    gBattleStruct->moneyMultiplier *= 2;
                    gBattleStruct->moneyMultiplierItem = 1;
                }
                break;
            case HOLD_EFFECT_RESTORE_STATS:
                for (i = 0; i < NUM_BATTLE_STATS; i++)
                {
                    if (gBattleMons[battlerId].statStages[i] < DEFAULT_STAT_STAGE)
                    {
                        gBattleMons[battlerId].statStages[i] = DEFAULT_STAT_STAGE;
                        effect = ITEM_STATS_CHANGE;
                    }
                }
                if (effect)
                {
                    gBattleScripting.battler = battlerId;
                    gPotentialItemEffectBattler = battlerId;
                    gActiveBattler = gBattlerAttacker = battlerId;
                    BattleScriptExecute(BattleScript_WhiteHerbEnd2);
                }
                break;
            case HOLD_EFFECT_CONFUSE_SPICY:
                if (B_BERRIES_INSTANT >= GEN_4)
                    effect = HealConfuseBerry(battlerId, gLastUsedItem, FLAVOR_SPICY, TRUE);
                break;
            case HOLD_EFFECT_CONFUSE_DRY:
                if (B_BERRIES_INSTANT >= GEN_4)
                    effect = HealConfuseBerry(battlerId, gLastUsedItem, FLAVOR_DRY, TRUE);
                break;
            case HOLD_EFFECT_CONFUSE_SWEET:
                if (B_BERRIES_INSTANT >= GEN_4)
                    effect = HealConfuseBerry(battlerId, gLastUsedItem, FLAVOR_SWEET, TRUE);
                break;
            case HOLD_EFFECT_CONFUSE_BITTER:
                if (B_BERRIES_INSTANT >= GEN_4)
                    effect = HealConfuseBerry(battlerId, gLastUsedItem, FLAVOR_BITTER, TRUE);
                break;
            case HOLD_EFFECT_CONFUSE_SOUR:
                if (B_BERRIES_INSTANT >= GEN_4)
                    effect = HealConfuseBerry(battlerId, gLastUsedItem, FLAVOR_SOUR, TRUE);
                break;
            case HOLD_EFFECT_ATTACK_UP:
                if (B_BERRIES_INSTANT >= GEN_4)
                    effect = StatRaiseBerry(battlerId, gLastUsedItem, STAT_ATK, TRUE);
                break;
            case HOLD_EFFECT_DEFENSE_UP:
                if (B_BERRIES_INSTANT >= GEN_4)
                    effect = StatRaiseBerry(battlerId, gLastUsedItem, STAT_DEF, TRUE);
                break;
            case HOLD_EFFECT_SPEED_UP:
                if (B_BERRIES_INSTANT >= GEN_4)
                    effect = StatRaiseBerry(battlerId, gLastUsedItem, STAT_SPEED, TRUE);
                break;
            case HOLD_EFFECT_SP_ATTACK_UP:
                if (B_BERRIES_INSTANT >= GEN_4)
                    effect = StatRaiseBerry(battlerId, gLastUsedItem, STAT_SPATK, TRUE);
                break;
            case HOLD_EFFECT_SP_DEFENSE_UP:
                if (B_BERRIES_INSTANT >= GEN_4)
                    effect = StatRaiseBerry(battlerId, gLastUsedItem, STAT_SPDEF, TRUE);
                break;
            case HOLD_EFFECT_CRITICAL_UP:
                if (B_BERRIES_INSTANT >= GEN_4 && !(gBattleMons[battlerId].status2 & STATUS2_FOCUS_ENERGY) && HasEnoughHpToEatBerry(battlerId, GetBattlerHoldEffectParam(battlerId), gLastUsedItem))
                {
                    gBattleMons[battlerId].status2 |= STATUS2_FOCUS_ENERGY;
                    BattleScriptExecute(BattleScript_BerryFocusEnergyEnd2);
                    effect = ITEM_EFFECT_OTHER;
                }
                break;
            case HOLD_EFFECT_RANDOM_STAT_UP:
                if (B_BERRIES_INSTANT >= GEN_4)
                    effect = RandomStatRaiseBerry(battlerId, gLastUsedItem, TRUE);
                break;
            case HOLD_EFFECT_CURE_PAR:
                if (B_BERRIES_INSTANT >= GEN_4 && gBattleMons[battlerId].status1 & STATUS1_PARALYSIS && !UnnerveOn(battlerId, gLastUsedItem))
                {
                    gBattleMons[battlerId].status1 &= ~STATUS1_PARALYSIS;
                    BattleScriptExecute(BattleScript_BerryCurePrlzEnd2);
                    effect = ITEM_STATUS_CHANGE;
                }
                break;
            case HOLD_EFFECT_CURE_PSN:
                if (B_BERRIES_INSTANT >= GEN_4 && gBattleMons[battlerId].status1 & STATUS1_PSN_ANY && !UnnerveOn(battlerId, gLastUsedItem))
                {
                    gBattleMons[battlerId].status1 &= ~(STATUS1_PSN_ANY | STATUS1_TOXIC_COUNTER);
                    BattleScriptExecute(BattleScript_BerryCurePsnEnd2);
                    effect = ITEM_STATUS_CHANGE;
                }
                break;
            case HOLD_EFFECT_CURE_BRN:
                if (B_BERRIES_INSTANT >= GEN_4 && gBattleMons[battlerId].status1 & STATUS1_BURN && !UnnerveOn(battlerId, gLastUsedItem))
                {
                    gBattleMons[battlerId].status1 &= ~STATUS1_BURN;
                    BattleScriptExecute(BattleScript_BerryCureBrnEnd2);
                    effect = ITEM_STATUS_CHANGE;
                }
                break;
            case HOLD_EFFECT_CURE_FRZ:
                if (B_BERRIES_INSTANT >= GEN_4 && gBattleMons[battlerId].status1 & STATUS1_FREEZE && !UnnerveOn(battlerId, gLastUsedItem))
                {
                    gBattleMons[battlerId].status1 &= ~STATUS1_FREEZE;
                    BattleScriptExecute(BattleScript_BerryCureFrzEnd2);
                    effect = ITEM_STATUS_CHANGE;
                }
                break;
            case HOLD_EFFECT_CURE_SLP:
                if (B_BERRIES_INSTANT >= GEN_4 && gBattleMons[battlerId].status1 & STATUS1_SLEEP && !UnnerveOn(battlerId, gLastUsedItem))
                {
                    gBattleMons[battlerId].status1 &= ~STATUS1_SLEEP;
                    gBattleMons[battlerId].status2 &= ~STATUS2_NIGHTMARE;
                    BattleScriptExecute(BattleScript_BerryCureSlpEnd2);
                    effect = ITEM_STATUS_CHANGE;
                }
                break;
            case HOLD_EFFECT_CURE_STATUS:
                if (B_BERRIES_INSTANT >= GEN_4 && (gBattleMons[battlerId].status1 & STATUS1_ANY || gBattleMons[battlerId].status2 & STATUS2_CONFUSION) && !UnnerveOn(battlerId, gLastUsedItem))
                {
                    i = 0;
                    if (gBattleMons[battlerId].status1 & STATUS1_PSN_ANY)
                    {
                        StringCopy(gBattleTextBuff1, gStatusConditionString_PoisonJpn);
                        i++;
                    }
                    if (gBattleMons[battlerId].status1 & STATUS1_SLEEP)
                    {
                        gBattleMons[battlerId].status2 &= ~STATUS2_NIGHTMARE;
                        StringCopy(gBattleTextBuff1, gStatusConditionString_SleepJpn);
                        i++;
                    }
                    if (gBattleMons[battlerId].status1 & STATUS1_PARALYSIS)
                    {
                        StringCopy(gBattleTextBuff1, gStatusConditionString_ParalysisJpn);
                        i++;
                    }
                    if (gBattleMons[battlerId].status1 & STATUS1_BURN)
                    {
                        StringCopy(gBattleTextBuff1, gStatusConditionString_BurnJpn);
                        i++;
                    }
                    if (gBattleMons[battlerId].status1 & STATUS1_FREEZE)
                    {
                        StringCopy(gBattleTextBuff1, gStatusConditionString_IceJpn);
                        i++;
                    }
                    if (gBattleMons[battlerId].status2 & STATUS2_CONFUSION)
                    {
                        StringCopy(gBattleTextBuff1, gStatusConditionString_ConfusionJpn);
                        i++;
                    }
                    if (i <= 1)
                        gBattleCommunication[MULTISTRING_CHOOSER] = B_MSG_CURED_PROBLEM;
                    else
                        gBattleCommunication[MULTISTRING_CHOOSER] = B_MSG_NORMALIZED_STATUS;
                    gBattleMons[battlerId].status1 = 0;
                    gBattleMons[battlerId].status2 &= ~STATUS2_CONFUSION;
                    BattleScriptExecute(BattleScript_BerryCureChosenStatusEnd2);
                    effect = ITEM_STATUS_CHANGE;
                }
                break;
            case HOLD_EFFECT_RESTORE_HP:
                if (B_BERRIES_INSTANT >= GEN_4)
                    effect = ItemHealHp(battlerId, gLastUsedItem, TRUE, FALSE);
                break;
            case HOLD_EFFECT_RESTORE_PCT_HP:
                if (B_BERRIES_INSTANT >= GEN_4)
                    effect = ItemHealHp(battlerId, gLastUsedItem, TRUE, TRUE);
                break;
            case HOLD_EFFECT_AIR_BALLOON:
                effect = ITEM_EFFECT_OTHER;
                gBattleScripting.battler = battlerId;
                BattleScriptPushCursorAndCallback(BattleScript_AirBaloonMsgIn);
                RecordItemEffectBattle(battlerId, HOLD_EFFECT_AIR_BALLOON);
                break;
            case HOLD_EFFECT_ROOM_SERVICE:
                if (TryRoomService(battlerId))
                {
                    BattleScriptExecute(BattleScript_BerryStatRaiseEnd2);
                    effect = ITEM_STATS_CHANGE;
                }
                break;
            case HOLD_EFFECT_SEEDS:
                switch (GetBattlerHoldEffectParam(battlerId))
                {
                case HOLD_EFFECT_PARAM_ELECTRIC_TERRAIN:
                    effect = TryHandleSeed(battlerId, STATUS_FIELD_ELECTRIC_TERRAIN, STAT_DEF, gLastUsedItem, TRUE);
                    break;
                case HOLD_EFFECT_PARAM_GRASSY_TERRAIN:
                    effect = TryHandleSeed(battlerId, STATUS_FIELD_GRASSY_TERRAIN, STAT_DEF, gLastUsedItem, TRUE);
                    break;
                case HOLD_EFFECT_PARAM_MISTY_TERRAIN:
                    effect = TryHandleSeed(battlerId, STATUS_FIELD_MISTY_TERRAIN, STAT_SPDEF, gLastUsedItem, TRUE);
                    break;
                case HOLD_EFFECT_PARAM_PSYCHIC_TERRAIN:
                    effect = TryHandleSeed(battlerId, STATUS_FIELD_PSYCHIC_TERRAIN, STAT_SPDEF, gLastUsedItem, TRUE);
                    break;
                }
                break;
            case HOLD_EFFECT_EJECT_PACK:
                if (gProtectStructs[battlerId].statFell
                 && gProtectStructs[battlerId].disableEjectPack == 0
                 && !(gCurrentMove == MOVE_PARTING_SHOT && CanBattlerSwitch(gBattlerAttacker))) // Does not activate if attacker used Parting Shot and can switch out
                {
                    gProtectStructs[battlerId].statFell = FALSE;
                    gActiveBattler = gBattleScripting.battler = battlerId;
                    effect = ITEM_STATS_CHANGE;
                    if (moveTurn)
                    {
                        BattleScriptPushCursor();
                        gBattlescriptCurrInstr = BattleScript_EjectPackActivate_Ret;
                    }
                    else
                    {
                        BattleScriptExecute(BattleScript_EjectPackActivate_End2);
                    }
                }
                break;
            }

            if (effect)
            {
                gSpecialStatuses[battlerId].switchInItemDone = TRUE;
                gActiveBattler = gBattlerAttacker = gPotentialItemEffectBattler = gBattleScripting.battler = battlerId;
                switch (effect)
                {
                case ITEM_STATUS_CHANGE:
                    BtlController_EmitSetMonData(BUFFER_A, REQUEST_STATUS_BATTLE, 0, 4, &gBattleMons[battlerId].status1);
                    MarkBattlerForControllerExec(gActiveBattler);
                    break;
                case ITEM_PP_CHANGE:
                    if (MOVE_IS_PERMANENT(battlerId, i))
                        gBattleMons[battlerId].pp[i] = changedPP;
                    break;
                }
            }
        }
        break;
    case ITEMEFFECT_NORMAL:
        if (gBattleMons[battlerId].hp)
        {
            switch (battlerHoldEffect)
            {
            case HOLD_EFFECT_RESTORE_HP:
                if (!moveTurn)
                    effect = ItemHealHp(battlerId, gLastUsedItem, TRUE, FALSE);
                break;
            case HOLD_EFFECT_RESTORE_PCT_HP:
                if (!moveTurn)
                    effect = ItemHealHp(battlerId, gLastUsedItem, TRUE, TRUE);
                break;
            case HOLD_EFFECT_RESTORE_PP:
                if (!moveTurn)
                {
                    struct Pokemon *mon;
                    u8 ppBonuses;
                    u16 move;

                    mon = GetBattlerPartyData(battlerId);
                    for (i = 0; i < MAX_MON_MOVES; i++)
                    {
                        move = GetMonData(mon, MON_DATA_MOVE1 + i);
                        changedPP = GetMonData(mon, MON_DATA_PP1 + i);
                        ppBonuses = GetMonData(mon, MON_DATA_PP_BONUSES);
                        if (move && changedPP == 0)
                            break;
                    }
                    if (i != MAX_MON_MOVES)
                    {
                        u8 maxPP = CalculatePPWithBonus(move, ppBonuses, i);
                        u8 ppRestored = GetBattlerHoldEffectParam(battlerId);

                        if (GetBattlerAbility(battlerId) == ABILITY_RIPEN)
                        {
                            ppRestored *= 2;
                            gBattlerAbility = battlerId;
                        }
                        if (changedPP + ppRestored > maxPP)
                            changedPP = maxPP;
                        else
                            changedPP = changedPP + ppRestored;

                        PREPARE_MOVE_BUFFER(gBattleTextBuff1, move);

                        BattleScriptExecute(BattleScript_BerryPPHealEnd2);
                        BtlController_EmitSetMonData(BUFFER_A, i + REQUEST_PPMOVE1_BATTLE, 0, 1, &changedPP);
                        MarkBattlerForControllerExec(gActiveBattler);
                        effect = ITEM_PP_CHANGE;
                    }
                }
                break;
            case HOLD_EFFECT_RESTORE_STATS:
                for (i = 0; i < NUM_BATTLE_STATS; i++)
                {
                    if (gBattleMons[battlerId].statStages[i] < DEFAULT_STAT_STAGE)
                    {
                        gBattleMons[battlerId].statStages[i] = DEFAULT_STAT_STAGE;
                        effect = ITEM_STATS_CHANGE;
                    }
                }
                if (effect)
                {
                    gBattleScripting.battler = battlerId;
                    gPotentialItemEffectBattler = battlerId;
                    gActiveBattler = gBattlerAttacker = battlerId;
                    BattleScriptExecute(BattleScript_WhiteHerbEnd2);
                }
                break;
            case HOLD_EFFECT_BLACK_SLUDGE:
                if (IS_BATTLER_OF_TYPE(battlerId, TYPE_POISON))
                {
                    goto LEFTOVERS;
                }
                else if (GetBattlerAbility(battlerId) != ABILITY_MAGIC_GUARD && !moveTurn)
                {
                    gBattleMoveDamage = gBattleMons[battlerId].maxHP / 8;
                    if (gBattleMoveDamage == 0)
                        gBattleMoveDamage = 1;
                    BattleScriptExecute(BattleScript_ItemHurtEnd2);
                    effect = ITEM_HP_CHANGE;
                    RecordItemEffectBattle(battlerId, battlerHoldEffect);
                    PREPARE_ITEM_BUFFER(gBattleTextBuff1, gLastUsedItem);
                }
                break;
            case HOLD_EFFECT_LEFTOVERS:
            LEFTOVERS:
#if B_HEAL_BLOCKING >= GEN_5
                if (gBattleMons[battlerId].hp < gBattleMons[battlerId].maxHP && !moveTurn && !(gStatuses3[battlerId] & STATUS3_HEAL_BLOCK))
#else
                if (gBattleMons[battlerId].hp < gBattleMons[battlerId].maxHP && !moveTurn)
#endif
                {
                    gBattleMoveDamage = gBattleMons[battlerId].maxHP / 16;
                    if (gBattleMoveDamage == 0)
                        gBattleMoveDamage = 1;
                    gBattleMoveDamage *= -1;
                    BattleScriptExecute(BattleScript_ItemHealHP_End2);
                    effect = ITEM_HP_CHANGE;
                    RecordItemEffectBattle(battlerId, battlerHoldEffect);
                }
                break;
            case HOLD_EFFECT_CONFUSE_SPICY:
                if (!moveTurn)
                    effect = HealConfuseBerry(battlerId, gLastUsedItem, FLAVOR_SPICY, TRUE);
                break;
            case HOLD_EFFECT_CONFUSE_DRY:
                if (!moveTurn)
                    effect = HealConfuseBerry(battlerId, gLastUsedItem, FLAVOR_DRY, TRUE);
                break;
            case HOLD_EFFECT_CONFUSE_SWEET:
                if (!moveTurn)
                    effect = HealConfuseBerry(battlerId, gLastUsedItem, FLAVOR_SWEET, TRUE);
                break;
            case HOLD_EFFECT_CONFUSE_BITTER:
                if (!moveTurn)
                    effect = HealConfuseBerry(battlerId, gLastUsedItem, FLAVOR_BITTER, TRUE);
                break;
            case HOLD_EFFECT_CONFUSE_SOUR:
                if (!moveTurn)
                    effect = HealConfuseBerry(battlerId, gLastUsedItem, FLAVOR_SOUR, TRUE);
                break;
            case HOLD_EFFECT_ATTACK_UP:
                if (!moveTurn)
                    effect = StatRaiseBerry(battlerId, gLastUsedItem, STAT_ATK, TRUE);
                break;
            case HOLD_EFFECT_DEFENSE_UP:
                if (!moveTurn)
                    effect = StatRaiseBerry(battlerId, gLastUsedItem, STAT_DEF, TRUE);
                break;
            case HOLD_EFFECT_SPEED_UP:
                if (!moveTurn)
                    effect = StatRaiseBerry(battlerId, gLastUsedItem, STAT_SPEED, TRUE);
                break;
            case HOLD_EFFECT_SP_ATTACK_UP:
                if (!moveTurn)
                    effect = StatRaiseBerry(battlerId, gLastUsedItem, STAT_SPATK, TRUE);
                break;
            case HOLD_EFFECT_SP_DEFENSE_UP:
                if (!moveTurn)
                    effect = StatRaiseBerry(battlerId, gLastUsedItem, STAT_SPDEF, TRUE);
                break;
            case HOLD_EFFECT_CRITICAL_UP:
                if (!moveTurn && !(gBattleMons[battlerId].status2 & STATUS2_FOCUS_ENERGY)
                    && HasEnoughHpToEatBerry(battlerId, GetBattlerHoldEffectParam(battlerId), gLastUsedItem))
                {
                    gBattleMons[battlerId].status2 |= STATUS2_FOCUS_ENERGY;
                    BattleScriptExecute(BattleScript_BerryFocusEnergyEnd2);
                    effect = ITEM_EFFECT_OTHER;
                }
                break;
            case HOLD_EFFECT_RANDOM_STAT_UP:
                if (!moveTurn)
                    effect = RandomStatRaiseBerry(battlerId, gLastUsedItem, TRUE);
                break;
            case HOLD_EFFECT_CURE_PAR:
                if (gBattleMons[battlerId].status1 & STATUS1_PARALYSIS && !UnnerveOn(battlerId, gLastUsedItem))
                {
                    gBattleMons[battlerId].status1 &= ~STATUS1_PARALYSIS;
                    BattleScriptExecute(BattleScript_BerryCurePrlzEnd2);
                    effect = ITEM_STATUS_CHANGE;
                }
                break;
            case HOLD_EFFECT_CURE_PSN:
                if (gBattleMons[battlerId].status1 & STATUS1_PSN_ANY && !UnnerveOn(battlerId, gLastUsedItem))
                {
                    gBattleMons[battlerId].status1 &= ~(STATUS1_PSN_ANY | STATUS1_TOXIC_COUNTER);
                    BattleScriptExecute(BattleScript_BerryCurePsnEnd2);
                    effect = ITEM_STATUS_CHANGE;
                }
                break;
            case HOLD_EFFECT_CURE_BRN:
                if (gBattleMons[battlerId].status1 & STATUS1_BURN && !UnnerveOn(battlerId, gLastUsedItem))
                {
                    gBattleMons[battlerId].status1 &= ~STATUS1_BURN;
                    BattleScriptExecute(BattleScript_BerryCureBrnEnd2);
                    effect = ITEM_STATUS_CHANGE;
                }
                break;
            case HOLD_EFFECT_CURE_FRZ:
                if (gBattleMons[battlerId].status1 & STATUS1_FREEZE && !UnnerveOn(battlerId, gLastUsedItem))
                {
                    gBattleMons[battlerId].status1 &= ~STATUS1_FREEZE;
                    BattleScriptExecute(BattleScript_BerryCureFrzEnd2);
                    effect = ITEM_STATUS_CHANGE;
                }
                break;
            case HOLD_EFFECT_CURE_SLP:
                if (gBattleMons[battlerId].status1 & STATUS1_SLEEP && !UnnerveOn(battlerId, gLastUsedItem))
                {
                    gBattleMons[battlerId].status1 &= ~STATUS1_SLEEP;
                    gBattleMons[battlerId].status2 &= ~STATUS2_NIGHTMARE;
                    BattleScriptExecute(BattleScript_BerryCureSlpEnd2);
                    effect = ITEM_STATUS_CHANGE;
                }
                break;
            case HOLD_EFFECT_CURE_CONFUSION:
                if (gBattleMons[battlerId].status2 & STATUS2_CONFUSION && !UnnerveOn(battlerId, gLastUsedItem))
                {
                    gBattleMons[battlerId].status2 &= ~STATUS2_CONFUSION;
                    BattleScriptExecute(BattleScript_BerryCureConfusionEnd2);
                    effect = ITEM_EFFECT_OTHER;
                }
                break;
            case HOLD_EFFECT_CURE_STATUS:
                if ((gBattleMons[battlerId].status1 & STATUS1_ANY || gBattleMons[battlerId].status2 & STATUS2_CONFUSION) && !UnnerveOn(battlerId, gLastUsedItem))
                {
                    i = 0;
                    if (gBattleMons[battlerId].status1 & STATUS1_PSN_ANY)
                    {
                        StringCopy(gBattleTextBuff1, gStatusConditionString_PoisonJpn);
                        i++;
                    }
                    if (gBattleMons[battlerId].status1 & STATUS1_SLEEP)
                    {
                        gBattleMons[battlerId].status2 &= ~STATUS2_NIGHTMARE;
                        StringCopy(gBattleTextBuff1, gStatusConditionString_SleepJpn);
                        i++;
                    }
                    if (gBattleMons[battlerId].status1 & STATUS1_PARALYSIS)
                    {
                        StringCopy(gBattleTextBuff1, gStatusConditionString_ParalysisJpn);
                        i++;
                    }
                    if (gBattleMons[battlerId].status1 & STATUS1_BURN)
                    {
                        StringCopy(gBattleTextBuff1, gStatusConditionString_BurnJpn);
                        i++;
                    }
                    if (gBattleMons[battlerId].status1 & STATUS1_FREEZE)
                    {
                        StringCopy(gBattleTextBuff1, gStatusConditionString_IceJpn);
                        i++;
                    }
                    if (gBattleMons[battlerId].status2 & STATUS2_CONFUSION)
                    {
                        StringCopy(gBattleTextBuff1, gStatusConditionString_ConfusionJpn);
                        i++;
                    }
                    if (i <= 1)
                        gBattleCommunication[MULTISTRING_CHOOSER] = B_MSG_CURED_PROBLEM;
                    else
                        gBattleCommunication[MULTISTRING_CHOOSER] = B_MSG_NORMALIZED_STATUS;
                    gBattleMons[battlerId].status1 = 0;
                    gBattleMons[battlerId].status2 &= ~STATUS2_CONFUSION;
                    BattleScriptExecute(BattleScript_BerryCureChosenStatusEnd2);
                    effect = ITEM_STATUS_CHANGE;
                }
                break;
            case HOLD_EFFECT_MENTAL_HERB:
                if (GetMentalHerbEffect(battlerId))
                {
                    gBattleScripting.savedBattler = gBattlerAttacker;
                    gBattlerAttacker = battlerId;
                    BattleScriptExecute(BattleScript_MentalHerbCureEnd2);
                    effect = ITEM_EFFECT_OTHER;
                }
                break;
            case HOLD_EFFECT_MICLE_BERRY:
                if (!moveTurn)
                    effect = TrySetMicleBerry(battlerId, gLastUsedItem, TRUE);
                break;
            }

            if (effect)
            {
                gActiveBattler = gBattlerAttacker = gPotentialItemEffectBattler = gBattleScripting.battler = battlerId;
                switch (effect)
                {
                case ITEM_STATUS_CHANGE:
                    BtlController_EmitSetMonData(BUFFER_A, REQUEST_STATUS_BATTLE, 0, 4, &gBattleMons[battlerId].status1);
                    MarkBattlerForControllerExec(gActiveBattler);
                    break;
                case ITEM_PP_CHANGE:
                    if (MOVE_IS_PERMANENT(battlerId, i))
                        gBattleMons[battlerId].pp[i] = changedPP;
                    break;
                }
            }
        }
        break;
    case ITEMEFFECT_BATTLER_MOVE_END:
        goto DO_ITEMEFFECT_MOVE_END;    // this hurts a bit to do, but is an easy solution
    case ITEMEFFECT_MOVE_END:
        for (battlerId = 0; battlerId < gBattlersCount; battlerId++)
        {
            gLastUsedItem = gBattleMons[battlerId].item;
            battlerHoldEffect = GetBattlerHoldEffect(battlerId, TRUE);
        DO_ITEMEFFECT_MOVE_END:
            switch (battlerHoldEffect)
            {
            case HOLD_EFFECT_MICLE_BERRY:
                if (B_HP_BERRIES >= GEN_4)
                    effect = TrySetMicleBerry(battlerId, gLastUsedItem, FALSE);
                break;
            case HOLD_EFFECT_RESTORE_HP:
                if (B_HP_BERRIES >= GEN_4)
                    effect = ItemHealHp(battlerId, gLastUsedItem, FALSE, FALSE);
                break;
            case HOLD_EFFECT_RESTORE_PCT_HP:
                if (B_BERRIES_INSTANT >= GEN_4)
                    effect = ItemHealHp(battlerId, gLastUsedItem, FALSE, TRUE);
                break;
            case HOLD_EFFECT_CONFUSE_SPICY:
                if (B_BERRIES_INSTANT >= GEN_4)
                    effect = HealConfuseBerry(battlerId, gLastUsedItem, FLAVOR_SPICY, FALSE);
                break;
            case HOLD_EFFECT_CONFUSE_DRY:
                if (B_BERRIES_INSTANT >= GEN_4)
                    effect = HealConfuseBerry(battlerId, gLastUsedItem, FLAVOR_DRY, FALSE);
                break;
            case HOLD_EFFECT_CONFUSE_SWEET:
                if (B_BERRIES_INSTANT >= GEN_4)
                    effect = HealConfuseBerry(battlerId, gLastUsedItem, FLAVOR_SWEET, FALSE);
                break;
            case HOLD_EFFECT_CONFUSE_BITTER:
                if (B_BERRIES_INSTANT >= GEN_4)
                    effect = HealConfuseBerry(battlerId, gLastUsedItem, FLAVOR_BITTER, FALSE);
                break;
            case HOLD_EFFECT_CONFUSE_SOUR:
                if (B_BERRIES_INSTANT >= GEN_4)
                    effect = HealConfuseBerry(battlerId, gLastUsedItem, FLAVOR_SOUR, FALSE);
                break;
            case HOLD_EFFECT_ATTACK_UP:
                if (B_BERRIES_INSTANT >= GEN_4)
                    effect = StatRaiseBerry(battlerId, gLastUsedItem, STAT_ATK, FALSE);
                break;
            case HOLD_EFFECT_DEFENSE_UP:
                if (B_BERRIES_INSTANT >= GEN_4)
                    effect = StatRaiseBerry(battlerId, gLastUsedItem, STAT_DEF, FALSE);
                break;
            case HOLD_EFFECT_SPEED_UP:
                if (B_BERRIES_INSTANT >= GEN_4)
                    effect = StatRaiseBerry(battlerId, gLastUsedItem, STAT_SPEED, FALSE);
                break;
            case HOLD_EFFECT_SP_ATTACK_UP:
                if (B_BERRIES_INSTANT >= GEN_4)
                    effect = StatRaiseBerry(battlerId, gLastUsedItem, STAT_SPATK, FALSE);
                break;
            case HOLD_EFFECT_SP_DEFENSE_UP:
                if (B_BERRIES_INSTANT >= GEN_4)
                    effect = StatRaiseBerry(battlerId, gLastUsedItem, STAT_SPDEF, FALSE);
                break;
            case HOLD_EFFECT_RANDOM_STAT_UP:
                if (B_BERRIES_INSTANT >= GEN_4)
                    effect = RandomStatRaiseBerry(battlerId, gLastUsedItem, FALSE);
                break;
            case HOLD_EFFECT_CURE_PAR:
                if (gBattleMons[battlerId].status1 & STATUS1_PARALYSIS && !UnnerveOn(battlerId, gLastUsedItem))
                {
                    gBattleMons[battlerId].status1 &= ~STATUS1_PARALYSIS;
                    BattleScriptPushCursor();
                    gBattlescriptCurrInstr = BattleScript_BerryCureParRet;
                    effect = ITEM_STATUS_CHANGE;
                }
                break;
            case HOLD_EFFECT_CURE_PSN:
                if (gBattleMons[battlerId].status1 & STATUS1_PSN_ANY && !UnnerveOn(battlerId, gLastUsedItem))
                {
                    gBattleMons[battlerId].status1 &= ~(STATUS1_PSN_ANY | STATUS1_TOXIC_COUNTER);
                    BattleScriptPushCursor();
                    gBattlescriptCurrInstr = BattleScript_BerryCurePsnRet;
                    effect = ITEM_STATUS_CHANGE;
                }
                break;
            case HOLD_EFFECT_CURE_BRN:
                if (gBattleMons[battlerId].status1 & STATUS1_BURN && !UnnerveOn(battlerId, gLastUsedItem))
                {
                    gBattleMons[battlerId].status1 &= ~STATUS1_BURN;
                    BattleScriptPushCursor();
                    gBattlescriptCurrInstr = BattleScript_BerryCureBrnRet;
                    effect = ITEM_STATUS_CHANGE;
                }
                break;
            case HOLD_EFFECT_CURE_FRZ:
                if (gBattleMons[battlerId].status1 & STATUS1_FREEZE && !UnnerveOn(battlerId, gLastUsedItem))
                {
                    gBattleMons[battlerId].status1 &= ~STATUS1_FREEZE;
                    BattleScriptPushCursor();
                    gBattlescriptCurrInstr = BattleScript_BerryCureFrzRet;
                    effect = ITEM_STATUS_CHANGE;
                }
                break;
            case HOLD_EFFECT_CURE_SLP:
                if (gBattleMons[battlerId].status1 & STATUS1_SLEEP && !UnnerveOn(battlerId, gLastUsedItem))
                {
                    gBattleMons[battlerId].status1 &= ~STATUS1_SLEEP;
                    gBattleMons[battlerId].status2 &= ~STATUS2_NIGHTMARE;
                    BattleScriptPushCursor();
                    gBattlescriptCurrInstr = BattleScript_BerryCureSlpRet;
                    effect = ITEM_STATUS_CHANGE;
                }
                break;
            case HOLD_EFFECT_CURE_CONFUSION:
                if (gBattleMons[battlerId].status2 & STATUS2_CONFUSION && !UnnerveOn(battlerId, gLastUsedItem))
                {
                    gBattleMons[battlerId].status2 &= ~STATUS2_CONFUSION;
                    BattleScriptPushCursor();
                    gBattlescriptCurrInstr = BattleScript_BerryCureConfusionRet;
                    effect = ITEM_EFFECT_OTHER;
                }
                break;
            case HOLD_EFFECT_MENTAL_HERB:
                if (GetMentalHerbEffect(battlerId))
                {
                    gBattleScripting.savedBattler = gBattlerAttacker;
                    gBattlerAttacker = battlerId;
                    BattleScriptPushCursor();
                    gBattlescriptCurrInstr = BattleScript_MentalHerbCureRet;
                    effect = ITEM_EFFECT_OTHER;
                }
                break;
            case HOLD_EFFECT_CURE_STATUS:
                if ((gBattleMons[battlerId].status1 & STATUS1_ANY || gBattleMons[battlerId].status2 & STATUS2_CONFUSION) && !UnnerveOn(battlerId, gLastUsedItem))
                {
                    if (gBattleMons[battlerId].status1 & STATUS1_PSN_ANY)
                        StringCopy(gBattleTextBuff1, gStatusConditionString_PoisonJpn);

                    if (gBattleMons[battlerId].status1 & STATUS1_SLEEP)
                    {
                        gBattleMons[battlerId].status2 &= ~STATUS2_NIGHTMARE;
                        StringCopy(gBattleTextBuff1, gStatusConditionString_SleepJpn);
                    }

                    if (gBattleMons[battlerId].status1 & STATUS1_PARALYSIS)
                        StringCopy(gBattleTextBuff1, gStatusConditionString_ParalysisJpn);

                    if (gBattleMons[battlerId].status1 & STATUS1_BURN)
                        StringCopy(gBattleTextBuff1, gStatusConditionString_BurnJpn);

                    if (gBattleMons[battlerId].status1 & STATUS1_FREEZE)
                        StringCopy(gBattleTextBuff1, gStatusConditionString_IceJpn);

                    if (gBattleMons[battlerId].status2 & STATUS2_CONFUSION)
                        StringCopy(gBattleTextBuff1, gStatusConditionString_ConfusionJpn);

                    gBattleMons[battlerId].status1 = 0;
                    gBattleMons[battlerId].status2 &= ~STATUS2_CONFUSION;
                    BattleScriptPushCursor();
                    gBattleCommunication[MULTISTRING_CHOOSER] = B_MSG_CURED_PROBLEM;
                    gBattlescriptCurrInstr = BattleScript_BerryCureChosenStatusRet;
                    effect = ITEM_STATUS_CHANGE;
                }
                break;
            case HOLD_EFFECT_RESTORE_STATS:
                for (i = 0; i < NUM_BATTLE_STATS; i++)
                {
                    if (gBattleMons[battlerId].statStages[i] < DEFAULT_STAT_STAGE)
                    {
                        gBattleMons[battlerId].statStages[i] = DEFAULT_STAT_STAGE;
                        effect = ITEM_STATS_CHANGE;
                    }
                }
                if (effect)
                {
                    gBattleScripting.battler = battlerId;
                    gPotentialItemEffectBattler = battlerId;
                    BattleScriptPushCursor();
                    gBattlescriptCurrInstr = BattleScript_WhiteHerbRet;
                    return effect;
                }
                break;
            }

            if (effect)
            {
                gActiveBattler = gPotentialItemEffectBattler = gBattleScripting.battler = battlerId;
                if (effect == ITEM_STATUS_CHANGE)
                {
                    BtlController_EmitSetMonData(BUFFER_A, REQUEST_STATUS_BATTLE, 0, 4, &gBattleMons[gActiveBattler].status1);
                    MarkBattlerForControllerExec(gActiveBattler);
                }
                break;
            }
        }
        break;
    case ITEMEFFECT_KINGSROCK:
        // Occur on each hit of a multi-strike move
        switch (atkHoldEffect)
        {
        case HOLD_EFFECT_FLINCH:
            #if B_SERENE_GRACE_BOOST >= GEN_5
                if (GetBattlerAbility(gBattlerAttacker) == ABILITY_SERENE_GRACE)
                    atkHoldEffectParam *= 2;
            #endif
            if (gBattleMoveDamage != 0  // Need to have done damage
                && !(gMoveResultFlags & MOVE_RESULT_NO_EFFECT)
                && TARGET_TURN_DAMAGED
                && (Random() % 100) < atkHoldEffectParam
                && gBattleMoves[gCurrentMove].flags & FLAG_KINGS_ROCK_AFFECTED
                && gBattleMons[gBattlerTarget].hp)
            {
                gBattleScripting.moveEffect = MOVE_EFFECT_FLINCH;
                BattleScriptPushCursor();
                SetMoveEffect(FALSE, 0);
                BattleScriptPop();
            }
            break;
        case HOLD_EFFECT_BLUNDER_POLICY:
            if (gBattleStruct->blunderPolicy
             && gBattleMons[gBattlerAttacker].hp != 0
             && CompareStat(gBattlerAttacker, STAT_SPEED, MAX_STAT_STAGE, CMP_LESS_THAN))
            {
                gBattleStruct->blunderPolicy = FALSE;
                gLastUsedItem = atkItem;
                gBattleScripting.statChanger = SET_STATCHANGER(STAT_SPEED, 2, FALSE);
                effect = ITEM_STATS_CHANGE;
                BattleScriptPushCursor();
                gBattlescriptCurrInstr = BattleScript_AttackerItemStatRaise;
            }
            break;
        }
        break;
    case ITEMEFFECT_LIFEORB_SHELLBELL:
        // Occur after the final hit of a multi-strike move
        switch (atkHoldEffect)
        {
        case HOLD_EFFECT_SHELL_BELL:
            if (gSpecialStatuses[gBattlerAttacker].damagedMons  // Need to have done damage
                && gBattlerAttacker != gBattlerTarget
                && gBattleMons[gBattlerAttacker].hp != gBattleMons[gBattlerAttacker].maxHP
#if B_HEAL_BLOCKING >= GEN_5
                && gBattleMons[gBattlerAttacker].hp != 0 && !(gStatuses3[battlerId] & STATUS3_HEAL_BLOCK))
#else
                && gBattleMons[gBattlerAttacker].hp != 0)
#endif
            {
                gLastUsedItem = atkItem;
                gPotentialItemEffectBattler = gBattlerAttacker;
                gBattleScripting.battler = gBattlerAttacker;
                gBattleMoveDamage = (gSpecialStatuses[gBattlerTarget].dmg / atkHoldEffectParam) * -1;
                if (gBattleMoveDamage == 0)
                    gBattleMoveDamage = -1;
                gSpecialStatuses[gBattlerTarget].dmg = 0;
                BattleScriptPushCursor();
                gBattlescriptCurrInstr = BattleScript_ItemHealHP_Ret;
                effect = ITEM_HP_CHANGE;
            }
            break;
        case HOLD_EFFECT_LIFE_ORB:
            if (IsBattlerAlive(gBattlerAttacker)
                && !(TestSheerForceFlag(gBattlerAttacker, gCurrentMove))
                && GetBattlerAbility(gBattlerAttacker) != ABILITY_MAGIC_GUARD
                && gSpecialStatuses[gBattlerAttacker].damagedMons)
            {
                gBattleMoveDamage = gBattleMons[gBattlerAttacker].maxHP / 10;
                if (gBattleMoveDamage == 0)
                    gBattleMoveDamage = 1;
                effect = ITEM_HP_CHANGE;
                BattleScriptPushCursor();
                gBattlescriptCurrInstr = BattleScript_ItemHurtRet;
                gLastUsedItem = gBattleMons[gBattlerAttacker].item;
            }
            break;
        case HOLD_EFFECT_THROAT_SPRAY:  // Does NOT need to be a damaging move
            if (gProtectStructs[gBattlerAttacker].targetAffected
             && gBattleMons[gBattlerAttacker].hp != 0
             && gBattleMoves[gCurrentMove].flags & FLAG_SOUND
             && CompareStat(gBattlerAttacker, STAT_SPATK, MAX_STAT_STAGE, CMP_LESS_THAN)
             && !NoAliveMonsForEitherParty())   // Don't activate if battle will end
            {
                gLastUsedItem = atkItem;
                gBattleScripting.battler = gBattlerAttacker;
                gBattleScripting.statChanger = SET_STATCHANGER(STAT_SPATK, 1, FALSE);
                effect = ITEM_STATS_CHANGE;
                BattleScriptPushCursor();
                gBattlescriptCurrInstr = BattleScript_AttackerItemStatRaise;
            }
            break;
        }
        break;
    case ITEMEFFECT_TARGET:
        if (!(gMoveResultFlags & MOVE_RESULT_NO_EFFECT))
        {
            GET_MOVE_TYPE(gCurrentMove, moveType);
            switch (battlerHoldEffect)
            {
            case HOLD_EFFECT_AIR_BALLOON:
                if (TARGET_TURN_DAMAGED)
                {
                    effect = ITEM_EFFECT_OTHER;
                    BattleScriptPushCursor();
                    gBattlescriptCurrInstr = BattleScript_AirBaloonMsgPop;
                }
                break;
            case HOLD_EFFECT_ROCKY_HELMET:
                if (TARGET_TURN_DAMAGED
                    && IsMoveMakingContact(gCurrentMove, gBattlerAttacker)
                    && IsBattlerAlive(gBattlerAttacker)
                    && GetBattlerAbility(gBattlerAttacker) != ABILITY_MAGIC_GUARD)
                {
                    gBattleMoveDamage = gBattleMons[gBattlerAttacker].maxHP / 6;
                    if (gBattleMoveDamage == 0)
                        gBattleMoveDamage = 1;
                    effect = ITEM_HP_CHANGE;
                    BattleScriptPushCursor();
                    gBattlescriptCurrInstr = BattleScript_RockyHelmetActivates;
                    PREPARE_ITEM_BUFFER(gBattleTextBuff1, gLastUsedItem);
                    RecordItemEffectBattle(battlerId, HOLD_EFFECT_ROCKY_HELMET);
                }
                break;
            case HOLD_EFFECT_WEAKNESS_POLICY:
                if (IsBattlerAlive(battlerId)
                    && TARGET_TURN_DAMAGED
                    && gMoveResultFlags & MOVE_RESULT_SUPER_EFFECTIVE)
                {
                    effect = ITEM_STATS_CHANGE;
                    BattleScriptPushCursor();
                    gBattlescriptCurrInstr = BattleScript_WeaknessPolicy;
                }
                break;
            case HOLD_EFFECT_SNOWBALL:
                if (IsBattlerAlive(battlerId)
                    && TARGET_TURN_DAMAGED
                    && moveType == TYPE_ICE)
                {
                    effect = ITEM_STATS_CHANGE;
                    BattleScriptPushCursor();
                    gBattlescriptCurrInstr = BattleScript_TargetItemStatRaise;
                    gBattleScripting.statChanger = SET_STATCHANGER(STAT_ATK, 1, FALSE);
                }
                break;
            case HOLD_EFFECT_LUMINOUS_MOSS:
                if (IsBattlerAlive(battlerId)
                    && TARGET_TURN_DAMAGED
                    && moveType == TYPE_WATER)
                {
                    effect = ITEM_STATS_CHANGE;
                    BattleScriptPushCursor();
                    gBattlescriptCurrInstr = BattleScript_TargetItemStatRaise;
                    gBattleScripting.statChanger = SET_STATCHANGER(STAT_SPDEF, 1, FALSE);
                }
                break;
            case HOLD_EFFECT_CELL_BATTERY:
                if (IsBattlerAlive(battlerId)
                    && TARGET_TURN_DAMAGED
                    && moveType == TYPE_ELECTRIC)
                {
                    effect = ITEM_STATS_CHANGE;
                    BattleScriptPushCursor();
                    gBattlescriptCurrInstr = BattleScript_TargetItemStatRaise;
                    gBattleScripting.statChanger = SET_STATCHANGER(STAT_ATK, 1, FALSE);
                }
                break;
            case HOLD_EFFECT_ABSORB_BULB:
                if (IsBattlerAlive(battlerId)
                    && TARGET_TURN_DAMAGED
                    && moveType == TYPE_WATER)
                {
                    effect = ITEM_STATS_CHANGE;
                    BattleScriptPushCursor();
                    gBattlescriptCurrInstr = BattleScript_TargetItemStatRaise;
                    gBattleScripting.statChanger = SET_STATCHANGER(STAT_SPATK, 1, FALSE);
                }
                break;
            case HOLD_EFFECT_JABOCA_BERRY:  // consume and damage attacker if used physical move
                if (IsBattlerAlive(battlerId)
                 && TARGET_TURN_DAMAGED
                 && !DoesSubstituteBlockMove(gBattlerAttacker, battlerId, gCurrentMove)
                 && IS_MOVE_PHYSICAL(gCurrentMove)
                 && GetBattlerAbility(gBattlerAttacker) != ABILITY_MAGIC_GUARD)
                {
                    gBattleMoveDamage = gBattleMons[gBattlerAttacker].maxHP / 8;
                    if (gBattleMoveDamage == 0)
                        gBattleMoveDamage = 1;
                    if (GetBattlerAbility(battlerId) == ABILITY_RIPEN)
                        gBattleMoveDamage *= 2;

                    effect = ITEM_HP_CHANGE;
                    BattleScriptPushCursor();
                    gBattlescriptCurrInstr = BattleScript_JabocaRowapBerryActivates;
                    PREPARE_ITEM_BUFFER(gBattleTextBuff1, gLastUsedItem);
                    RecordItemEffectBattle(battlerId, HOLD_EFFECT_ROCKY_HELMET);
                }
                break;
            case HOLD_EFFECT_ROWAP_BERRY:  // consume and damage attacker if used special move
                if (IsBattlerAlive(battlerId)
                 && TARGET_TURN_DAMAGED
                 && !DoesSubstituteBlockMove(gBattlerAttacker, battlerId, gCurrentMove)
                 && IS_MOVE_SPECIAL(gCurrentMove)
                 && GetBattlerAbility(gBattlerAttacker) != ABILITY_MAGIC_GUARD)
                {
                    gBattleMoveDamage = gBattleMons[gBattlerAttacker].maxHP / 8;
                    if (gBattleMoveDamage == 0)
                        gBattleMoveDamage = 1;
                    if (GetBattlerAbility(battlerId) == ABILITY_RIPEN)
                        gBattleMoveDamage *= 2;

                    effect = ITEM_HP_CHANGE;
                    BattleScriptPushCursor();
                    gBattlescriptCurrInstr = BattleScript_JabocaRowapBerryActivates;
                    PREPARE_ITEM_BUFFER(gBattleTextBuff1, gLastUsedItem);
                    RecordItemEffectBattle(battlerId, HOLD_EFFECT_ROCKY_HELMET);
                }
                break;
            case HOLD_EFFECT_KEE_BERRY:  // consume and boost defense if used physical move
                effect = DamagedStatBoostBerryEffect(battlerId, STAT_DEF, SPLIT_PHYSICAL);
                break;
            case HOLD_EFFECT_MARANGA_BERRY:  // consume and boost sp. defense if used special move
                effect = DamagedStatBoostBerryEffect(battlerId, STAT_SPDEF, SPLIT_SPECIAL);
                break;
            case HOLD_EFFECT_STICKY_BARB:
                if (TARGET_TURN_DAMAGED
                  && (!(gMoveResultFlags & MOVE_RESULT_NO_EFFECT))
                  && IsMoveMakingContact(gCurrentMove, gBattlerAttacker)
                  && !DoesSubstituteBlockMove(gBattlerAttacker, battlerId, gCurrentMove)
                  && IsBattlerAlive(gBattlerAttacker)
                  && CanStealItem(gBattlerAttacker, gBattlerTarget, gBattleMons[gBattlerTarget].item)
                  && gBattleMons[gBattlerAttacker].item == ITEM_NONE)
                {
                    // No sticky hold checks.
                    gEffectBattler = battlerId; // gEffectBattler = target
                    StealTargetItem(gBattlerAttacker, gBattlerTarget);  // Attacker takes target's barb
                    BattleScriptPushCursor();
                    gBattlescriptCurrInstr = BattleScript_StickyBarbTransfer;
                    effect = ITEM_EFFECT_OTHER;
                }
                break;
            }
        }
        break;
    case ITEMEFFECT_ORBS:
    {
        u16 battlerAbility = GetBattlerAbility(battlerId);
        switch (battlerHoldEffect)
        {
        case HOLD_EFFECT_TOXIC_ORB:
            if (IsBattlerAlive(battlerId) && CanBePoisoned(battlerId, battlerId))
            {
                effect = ITEM_STATUS_CHANGE;
                gBattleMons[battlerId].status1 = STATUS1_TOXIC_POISON;
                BattleScriptExecute(BattleScript_ToxicOrb);
                RecordItemEffectBattle(battlerId, battlerHoldEffect);
            }
            break;
        case HOLD_EFFECT_FLAME_ORB:
            if (IsBattlerAlive(battlerId) && CanBeBurned(battlerId))
            {
                effect = ITEM_STATUS_CHANGE;
                gBattleMons[battlerId].status1 = STATUS1_BURN;
                BattleScriptExecute(BattleScript_FlameOrb);
                RecordItemEffectBattle(battlerId, battlerHoldEffect);
            }
            break;
        case HOLD_EFFECT_STICKY_BARB:   // Not an orb per se, but similar effect, and needs to NOT activate with pickpocket
            if (battlerAbility != ABILITY_MAGIC_GUARD)
            {
                gBattleMoveDamage = gBattleMons[battlerId].maxHP / 8;
                if (gBattleMoveDamage == 0)
                    gBattleMoveDamage = 1;
                BattleScriptExecute(BattleScript_ItemHurtEnd2);
                effect = ITEM_HP_CHANGE;
                RecordItemEffectBattle(battlerId, battlerHoldEffect);
                PREPARE_ITEM_BUFFER(gBattleTextBuff1, gLastUsedItem);
            }
            break;
        }

        if (effect == ITEM_STATUS_CHANGE)
        {
            gActiveBattler = battlerId;
            BtlController_EmitSetMonData(BUFFER_A, REQUEST_STATUS_BATTLE, 0, 4, &gBattleMons[battlerId].status1);
            MarkBattlerForControllerExec(gActiveBattler);
        }
    }
        break;
    }

    // Berry was successfully used on a Pokemon.
    if (effect && (gLastUsedItem >= FIRST_BERRY_INDEX && gLastUsedItem <= LAST_BERRY_INDEX))
        gBattleStruct->ateBerry[battlerId & BIT_SIDE] |= gBitTable[gBattlerPartyIndexes[battlerId]];

    return effect;
}

void ClearFuryCutterDestinyBondGrudge(u8 battlerId)
{
    gDisableStructs[battlerId].furyCutterCounter = 0;
    gBattleMons[battlerId].status2 &= ~STATUS2_DESTINY_BOND;
    gStatuses3[battlerId] &= ~STATUS3_GRUDGE;
}

void HandleAction_RunBattleScript(void) // identical to RunBattleScriptCommands
{
    if (gBattleControllerExecFlags == 0)
        gBattleScriptingCommandsTable[*gBattlescriptCurrInstr]();
}

u32 SetRandomTarget(u32 battlerId)
{
    u32 target;
    static const u8 targets[2][2] =
    {
        [B_SIDE_PLAYER] = {B_POSITION_OPPONENT_LEFT, B_POSITION_OPPONENT_RIGHT},
        [B_SIDE_OPPONENT] = {B_POSITION_PLAYER_LEFT, B_POSITION_PLAYER_RIGHT},
    };

    if (gBattleTypeFlags & BATTLE_TYPE_DOUBLE)
    {
        target = GetBattlerAtPosition(targets[GetBattlerSide(battlerId)][Random() % 2]);
        if (!IsBattlerAlive(target))
            target ^= BIT_FLANK;
    }
    else
    {
        target = GetBattlerAtPosition(targets[GetBattlerSide(battlerId)][0]);
    }

    return target;
}

u32 GetMoveTarget(u16 move, u8 setTarget)
{
    u8 targetBattler = 0;
    u32 i, moveTarget, side;

    if (setTarget != NO_TARGET_OVERRIDE)
        moveTarget = setTarget - 1;
    else
        moveTarget = GetBattlerMoveTargetType(gBattlerAttacker, move);

    // Special cases
    if (move == MOVE_CURSE && !IS_BATTLER_OF_TYPE(gBattlerAttacker, TYPE_GHOST))
        moveTarget = MOVE_TARGET_USER;

    switch (moveTarget)
    {
    case MOVE_TARGET_SELECTED:
        side = GetBattlerSide(gBattlerAttacker) ^ BIT_SIDE;
        if (IsAffectedByFollowMe(gBattlerAttacker, side, move))
        {
            targetBattler = gSideTimers[side].followmeTarget;
        }
        else
        {
            targetBattler = SetRandomTarget(gBattlerAttacker);
            if (gBattleMoves[move].type == TYPE_ELECTRIC
                && IsAbilityOnOpposingSide(gBattlerAttacker, ABILITY_LIGHTNING_ROD)
                && GetBattlerAbility(targetBattler) != ABILITY_LIGHTNING_ROD)
            {
                targetBattler ^= BIT_FLANK;
                RecordAbilityBattle(targetBattler, gBattleMons[targetBattler].ability);
                gSpecialStatuses[targetBattler].lightningRodRedirected = TRUE;
            }
            else if (gBattleMoves[move].type == TYPE_WATER
                && IsAbilityOnOpposingSide(gBattlerAttacker, ABILITY_STORM_DRAIN)
                && GetBattlerAbility(targetBattler) != ABILITY_STORM_DRAIN)
            {
                targetBattler ^= BIT_FLANK;
                RecordAbilityBattle(targetBattler, gBattleMons[targetBattler].ability);
                gSpecialStatuses[targetBattler].stormDrainRedirected = TRUE;
            }
        }
        break;
    case MOVE_TARGET_DEPENDS:
    case MOVE_TARGET_BOTH:
    case MOVE_TARGET_FOES_AND_ALLY:
    case MOVE_TARGET_OPPONENTS_FIELD:
        targetBattler = GetBattlerAtPosition((GetBattlerPosition(gBattlerAttacker) & BIT_SIDE) ^ BIT_SIDE);
        if (!IsBattlerAlive(targetBattler))
            targetBattler ^= BIT_FLANK;
        break;
    case MOVE_TARGET_RANDOM:
        side = GetBattlerSide(gBattlerAttacker) ^ BIT_SIDE;
        if (IsAffectedByFollowMe(gBattlerAttacker, side, move))
            targetBattler = gSideTimers[side].followmeTarget;
        else if (gBattleTypeFlags & BATTLE_TYPE_DOUBLE && moveTarget & MOVE_TARGET_RANDOM)
            targetBattler = SetRandomTarget(gBattlerAttacker);
        else
            targetBattler = GetBattlerAtPosition((GetBattlerPosition(gBattlerAttacker) & BIT_SIDE) ^ BIT_SIDE);
        break;
    case MOVE_TARGET_USER_OR_SELECTED:
    case MOVE_TARGET_USER:
    default:
        targetBattler = gBattlerAttacker;
        break;
    case MOVE_TARGET_ALLY:
        if (IsBattlerAlive(BATTLE_PARTNER(gBattlerAttacker)))
            targetBattler = BATTLE_PARTNER(gBattlerAttacker);
        else
            targetBattler = gBattlerAttacker;
        break;
    }

    *(gBattleStruct->moveTarget + gBattlerAttacker) = targetBattler;

    return targetBattler;
}

static bool32 IsMonEventLegal(u8 battlerId)
{
    if (GetBattlerSide(battlerId) == B_SIDE_OPPONENT)
        return TRUE;
    if (GetMonData(&gPlayerParty[gBattlerPartyIndexes[battlerId]], MON_DATA_SPECIES, NULL) != SPECIES_DEOXYS
        && GetMonData(&gPlayerParty[gBattlerPartyIndexes[battlerId]], MON_DATA_SPECIES, NULL) != SPECIES_MEW)
            return TRUE;
    return GetMonData(&gPlayerParty[gBattlerPartyIndexes[battlerId]], MON_DATA_EVENT_LEGAL, NULL);
}

u8 IsMonDisobedient(void)
{
    s32 rnd;
    s32 calc;
    u8 obedienceLevel = 0;

    if (gBattleTypeFlags & (BATTLE_TYPE_LINK | BATTLE_TYPE_RECORDED_LINK))
        return 0;
    if (GetBattlerSide(gBattlerAttacker) == B_SIDE_OPPONENT)
        return 0;

    if (IsMonEventLegal(gBattlerAttacker)) // only false if illegal Mew or Deoxys
    {
        if (gBattleTypeFlags & BATTLE_TYPE_INGAME_PARTNER && GetBattlerPosition(gBattlerAttacker) == 2)
            return 0;
        if (gBattleTypeFlags & BATTLE_TYPE_FRONTIER)
            return 0;
        if (gBattleTypeFlags & BATTLE_TYPE_RECORDED)
            return 0;
        if (!IsOtherTrainer(gBattleMons[gBattlerAttacker].otId, gBattleMons[gBattlerAttacker].otName))
            return 0;
        if (FlagGet(FLAG_BADGE08_GET))
            return 0;

        obedienceLevel = 10;

        if (FlagGet(FLAG_BADGE02_GET))
            obedienceLevel = 30;
        if (FlagGet(FLAG_BADGE04_GET))
            obedienceLevel = 50;
        if (FlagGet(FLAG_BADGE06_GET))
            obedienceLevel = 70;
    }

    if (gBattleMons[gBattlerAttacker].level <= obedienceLevel)
        return 0;
    rnd = (Random() & 255);
    calc = (gBattleMons[gBattlerAttacker].level + obedienceLevel) * rnd >> 8;
    if (calc < obedienceLevel)
        return 0;

    // is not obedient
    if (gCurrentMove == MOVE_RAGE)
        gBattleMons[gBattlerAttacker].status2 &= ~STATUS2_RAGE;
    if (gBattleMons[gBattlerAttacker].status1 & STATUS1_SLEEP && (gCurrentMove == MOVE_SNORE || gCurrentMove == MOVE_SLEEP_TALK))
    {
        gBattlescriptCurrInstr = BattleScript_IgnoresWhileAsleep;
        return 1;
    }

    rnd = (Random() & 255);
    calc = (gBattleMons[gBattlerAttacker].level + obedienceLevel) * rnd >> 8;
    if (calc < obedienceLevel)
    {
        calc = CheckMoveLimitations(gBattlerAttacker, gBitTable[gCurrMovePos], MOVE_LIMITATIONS_ALL);
        if (calc == 0xF) // all moves cannot be used
        {
            // Randomly select, then print a disobedient string
            // B_MSG_LOAFING, B_MSG_WONT_OBEY, B_MSG_TURNED_AWAY, or B_MSG_PRETEND_NOT_NOTICE
            gBattleCommunication[MULTISTRING_CHOOSER] = Random() & (NUM_LOAF_STRINGS - 1);
            gBattlescriptCurrInstr = BattleScript_MoveUsedLoafingAround;
            return 1;
        }
        else // use a random move
        {
            do
            {
                gCurrMovePos = gChosenMovePos = Random() & (MAX_MON_MOVES - 1);
            } while (gBitTable[gCurrMovePos] & calc);

            gCalledMove = gBattleMons[gBattlerAttacker].moves[gCurrMovePos];
            gBattlescriptCurrInstr = BattleScript_IgnoresAndUsesRandomMove;
            gBattlerTarget = GetMoveTarget(gCalledMove, NO_TARGET_OVERRIDE);
            gHitMarker |= HITMARKER_DISOBEDIENT_MOVE;
            return 2;
        }
    }
    else
    {
        obedienceLevel = gBattleMons[gBattlerAttacker].level - obedienceLevel;

        calc = (Random() & 255);
        if (calc < obedienceLevel && CanSleep(gBattlerAttacker))
        {
            // try putting asleep
            int i;
            for (i = 0; i < gBattlersCount; i++)
            {
                if (gBattleMons[i].status2 & STATUS2_UPROAR)
                    break;
            }
            if (i == gBattlersCount)
            {
                gBattlescriptCurrInstr = BattleScript_IgnoresAndFallsAsleep;
                return 1;
            }
        }
        calc -= obedienceLevel;
        if (calc < obedienceLevel)
        {
            gBattleMoveDamage = CalculateMoveDamage(MOVE_NONE, gBattlerAttacker, gBattlerAttacker, TYPE_MYSTERY, 40, FALSE, FALSE, TRUE);
            gBattlerTarget = gBattlerAttacker;
            gBattlescriptCurrInstr = BattleScript_IgnoresAndHitsItself;
            gHitMarker |= HITMARKER_UNABLE_TO_USE_MOVE;
            return 2;
        }
        else
        {
            // Randomly select, then print a disobedient string
            // B_MSG_LOAFING, B_MSG_WONT_OBEY, B_MSG_TURNED_AWAY, or B_MSG_PRETEND_NOT_NOTICE
            gBattleCommunication[MULTISTRING_CHOOSER] = Random() & (NUM_LOAF_STRINGS - 1);
            gBattlescriptCurrInstr = BattleScript_MoveUsedLoafingAround;
            return 1;
        }
    }
}

u32 GetBattlerHoldEffect(u8 battlerId, bool32 checkNegating)
{
    if (checkNegating)
    {
        if (gStatuses3[battlerId] & STATUS3_EMBARGO)
            return HOLD_EFFECT_NONE;
        if (gFieldStatuses & STATUS_FIELD_MAGIC_ROOM)
            return HOLD_EFFECT_NONE;
        if (GetBattlerAbility(battlerId) == ABILITY_KLUTZ)
            return HOLD_EFFECT_NONE;
    }

    gPotentialItemEffectBattler = battlerId;

    if (B_ENABLE_DEBUG && gBattleStruct->debugHoldEffects[battlerId] != 0 && gBattleMons[battlerId].item)
        return gBattleStruct->debugHoldEffects[battlerId];
    else if (gBattleMons[battlerId].item == ITEM_ENIGMA_BERRY)
        return gEnigmaBerries[battlerId].holdEffect;
    else
        return ItemId_GetHoldEffect(gBattleMons[battlerId].item);
}

u32 GetBattlerHoldEffectParam(u8 battlerId)
{
    if (gBattleMons[battlerId].item == ITEM_ENIGMA_BERRY)
        return gEnigmaBerries[battlerId].holdEffectParam;
    else
        return ItemId_GetHoldEffectParam(gBattleMons[battlerId].item);
}

bool32 IsMoveMakingContact(u16 move, u8 battlerAtk)
{
    if (!(gBattleMoves[move].flags & FLAG_MAKES_CONTACT))
    {
        if (gBattleMoves[move].effect == EFFECT_SHELL_SIDE_ARM && gBattleStruct->swapDamageCategory)
            return TRUE;
        else
            return FALSE;
    }
    else if (GetBattlerAbility(battlerAtk) == ABILITY_LONG_REACH)
    {
        return FALSE;
    }
    else if (GetBattlerHoldEffect(battlerAtk, TRUE) == HOLD_EFFECT_PROTECTIVE_PADS)
    {
        return FALSE;
    }
    else
    {
        return TRUE;
    }
}

bool32 IsBattlerProtected(u8 battlerId, u16 move)
{
    // Decorate bypasses protect and detect, but not crafty shield
    if (move == MOVE_DECORATE)
    {
        if (gSideStatuses[GetBattlerSide(battlerId)] & SIDE_STATUS_CRAFTY_SHIELD)
            return TRUE;
        else if (gProtectStructs[battlerId].protected)
            return FALSE;
    }

    // Protective Pads doesn't stop Unseen Fist from bypassing Protect effects, so IsMoveMakingContact() isn't used here.
    // This means extra logic is needed to handle Shell Side Arm.
    if (GetBattlerAbility(gBattlerAttacker) == ABILITY_UNSEEN_FIST
        && (gBattleMoves[move].flags & FLAG_MAKES_CONTACT || (gBattleMoves[move].effect == EFFECT_SHELL_SIDE_ARM && gBattleStruct->swapDamageCategory)))
        return FALSE;
    else if (!(gBattleMoves[move].flags & FLAG_PROTECT_AFFECTED))
        return FALSE;
    else if (gBattleMoves[move].effect == MOVE_EFFECT_FEINT)
        return FALSE;
    else if (gProtectStructs[battlerId].protected)
        return TRUE;
    else if (gSideStatuses[GetBattlerSide(battlerId)] & SIDE_STATUS_WIDE_GUARD
             && GetBattlerMoveTargetType(gBattlerAttacker, move) & (MOVE_TARGET_BOTH | MOVE_TARGET_FOES_AND_ALLY))
        return TRUE;
    else if (gProtectStructs[battlerId].banefulBunkered)
        return TRUE;
    else if (gProtectStructs[battlerId].obstructed && !IS_MOVE_STATUS(move))
        return TRUE;
    else if (gProtectStructs[battlerId].spikyShielded)
        return TRUE;
    else if (gProtectStructs[battlerId].kingsShielded && gBattleMoves[move].power != 0)
        return TRUE;
    else if (gSideStatuses[GetBattlerSide(battlerId)] & SIDE_STATUS_QUICK_GUARD
             && GetChosenMovePriority(gBattlerAttacker) > 0)
        return TRUE;
    else if (gSideStatuses[GetBattlerSide(battlerId)] & SIDE_STATUS_CRAFTY_SHIELD
      && IS_MOVE_STATUS(move))
        return TRUE;
    else if (gSideStatuses[GetBattlerSide(battlerId)] & SIDE_STATUS_MAT_BLOCK
      && !IS_MOVE_STATUS(move))
        return TRUE;
    else
        return FALSE;
}

// Only called directly when calculating damage type effectiveness
static bool32 IsBattlerGrounded2(u8 battlerId, bool32 considerInverse)
{
    if (GetBattlerHoldEffect(battlerId, TRUE) == HOLD_EFFECT_IRON_BALL)
        return TRUE;
    if (gFieldStatuses & STATUS_FIELD_GRAVITY)
        return TRUE;
#if B_ROOTED_GROUNDING >= GEN_4
    if (gStatuses3[battlerId] & STATUS3_ROOTED)
        return TRUE;
#endif
    if (gStatuses3[battlerId] & STATUS3_SMACKED_DOWN)
        return TRUE;
    if (gStatuses3[battlerId] & STATUS3_TELEKINESIS)
        return FALSE;
    if (gStatuses3[battlerId] & STATUS3_MAGNET_RISE)
        return FALSE;
    if (GetBattlerHoldEffect(battlerId, TRUE) == HOLD_EFFECT_AIR_BALLOON)
        return FALSE;
    if (GetBattlerAbility(battlerId) == ABILITY_LEVITATE)
        return FALSE;
    if (IS_BATTLER_OF_TYPE(battlerId, TYPE_FLYING) && (!considerInverse || !FlagGet(B_FLAG_INVERSE_BATTLE)))
        return FALSE;
    return TRUE;
}

bool32 IsBattlerGrounded(u8 battlerId)
{
    IsBattlerGrounded2(battlerId, FALSE);
}

bool32 IsBattlerAlive(u8 battlerId)
{
    if (gBattleMons[battlerId].hp == 0)
        return FALSE;
    else if (battlerId >= gBattlersCount)
        return FALSE;
    else if (gAbsentBattlerFlags & gBitTable[battlerId])
        return FALSE;
    else
        return TRUE;
}

u8 GetBattleMonMoveSlot(struct BattlePokemon *battleMon, u16 move)
{
    u8 i;

    for (i = 0; i < 4; i++)
    {
        if (battleMon->moves[i] == move)
            break;
    }
    return i;
}

u32 GetBattlerWeight(u8 battlerId)
{
    u32 i;
    u32 weight = GetPokedexHeightWeight(SpeciesToNationalPokedexNum(gBattleMons[battlerId].species), 1);
    u32 ability = GetBattlerAbility(battlerId);
    u32 holdEffect = GetBattlerHoldEffect(battlerId, TRUE);

    if (ability == ABILITY_HEAVY_METAL)
        weight *= 2;
    else if (ability == ABILITY_LIGHT_METAL)
        weight /= 2;

    if (holdEffect == HOLD_EFFECT_FLOAT_STONE)
        weight /= 2;

    for (i = 0; i < gDisableStructs[battlerId].autotomizeCount; i++)
    {
        if (weight > 1000)
        {
            weight -= 1000;
        }
        else if (weight <= 1000)
        {
            weight = 1;
            break;
        }
    }

    if (weight == 0)
        weight = 1;

    return weight;
}

u32 CountBattlerStatIncreases(u8 battlerId, bool32 countEvasionAcc)
{
    u32 i;
    u32 count = 0;

    for (i = 0; i < NUM_BATTLE_STATS; i++)
    {
        if ((i == STAT_ACC || i == STAT_EVASION) && !countEvasionAcc)
            continue;
        if (gBattleMons[battlerId].statStages[i] > DEFAULT_STAT_STAGE) // Stat is increased.
            count += gBattleMons[battlerId].statStages[i] - DEFAULT_STAT_STAGE;
    }

    return count;
}

u32 GetMoveTargetCount(u16 move, u8 battlerAtk, u8 battlerDef)
{
    switch (GetBattlerMoveTargetType(gBattlerAttacker, move))
    {
    case MOVE_TARGET_BOTH:
        return IsBattlerAlive(battlerDef)
             + IsBattlerAlive(BATTLE_PARTNER(battlerDef));
    case MOVE_TARGET_FOES_AND_ALLY:
        return IsBattlerAlive(battlerDef)
             + IsBattlerAlive(BATTLE_PARTNER(battlerDef))
             + IsBattlerAlive(BATTLE_PARTNER(battlerAtk));
    case MOVE_TARGET_OPPONENTS_FIELD:
        return 1;
    case MOVE_TARGET_DEPENDS:
    case MOVE_TARGET_SELECTED:
    case MOVE_TARGET_RANDOM:
    case MOVE_TARGET_USER_OR_SELECTED:
        return IsBattlerAlive(battlerDef);
    case MOVE_TARGET_USER:
        return IsBattlerAlive(battlerAtk);
    default:
        return 0;
    }
}

static void MulModifier(u16 *modifier, u16 val)
{
    *modifier = UQ_4_12_TO_INT((*modifier * val) + UQ_4_12_ROUND);
}

static u32 ApplyModifier(u16 modifier, u32 val)
{
    return UQ_4_12_TO_INT((modifier * val) + UQ_4_12_ROUND);
}

static const u8 sFlailHpScaleToPowerTable[] =
{
    1, 200,
    4, 150,
    9, 100,
    16, 80,
    32, 40,
    48, 20
};

// format: min. weight (hectograms), base power
static const u16 sWeightToDamageTable[] =
{
    100, 20,
    250, 40,
    500, 60,
    1000, 80,
    2000, 100,
    0xFFFF, 0xFFFF
};

static const u8 sSpeedDiffPowerTable[] = {40, 60, 80, 120, 150};
static const u8 sHeatCrashPowerTable[] = {40, 40, 60, 80, 100, 120};
static const u8 sTrumpCardPowerTable[] = {200, 80, 60, 50, 40};

const struct TypePower gNaturalGiftTable[] =
{
    [ITEM_TO_BERRY(ITEM_CHERI_BERRY)] = {TYPE_FIRE, 80},
    [ITEM_TO_BERRY(ITEM_CHESTO_BERRY)] = {TYPE_WATER, 80},
    [ITEM_TO_BERRY(ITEM_PECHA_BERRY)] = {TYPE_ELECTRIC, 80},
    [ITEM_TO_BERRY(ITEM_RAWST_BERRY)] = {TYPE_GRASS, 80},
    [ITEM_TO_BERRY(ITEM_ASPEAR_BERRY)] = {TYPE_ICE, 80},
    [ITEM_TO_BERRY(ITEM_LEPPA_BERRY)] = {TYPE_FIGHTING, 80},
    [ITEM_TO_BERRY(ITEM_ORAN_BERRY)] = {TYPE_POISON, 80},
    [ITEM_TO_BERRY(ITEM_PERSIM_BERRY)] = {TYPE_GROUND, 80},
    [ITEM_TO_BERRY(ITEM_LUM_BERRY)] = {TYPE_FLYING, 80},
    [ITEM_TO_BERRY(ITEM_SITRUS_BERRY)] = {TYPE_PSYCHIC, 80},
    [ITEM_TO_BERRY(ITEM_FIGY_BERRY)] = {TYPE_BUG, 80},
    [ITEM_TO_BERRY(ITEM_WIKI_BERRY)] = {TYPE_ROCK, 80},
    [ITEM_TO_BERRY(ITEM_MAGO_BERRY)] = {TYPE_GHOST, 80},
    [ITEM_TO_BERRY(ITEM_AGUAV_BERRY)] = {TYPE_DRAGON, 80},
    [ITEM_TO_BERRY(ITEM_IAPAPA_BERRY)] = {TYPE_DARK, 80},
    [ITEM_TO_BERRY(ITEM_RAZZ_BERRY)] = {TYPE_STEEL, 80},
    [ITEM_TO_BERRY(ITEM_OCCA_BERRY)] = {TYPE_FIRE, 80},
    [ITEM_TO_BERRY(ITEM_PASSHO_BERRY)] = {TYPE_WATER, 80},
    [ITEM_TO_BERRY(ITEM_WACAN_BERRY)] = {TYPE_ELECTRIC, 80},
    [ITEM_TO_BERRY(ITEM_RINDO_BERRY)] = {TYPE_GRASS, 80},
    [ITEM_TO_BERRY(ITEM_YACHE_BERRY)] = {TYPE_ICE, 80},
    [ITEM_TO_BERRY(ITEM_CHOPLE_BERRY)] = {TYPE_FIGHTING, 80},
    [ITEM_TO_BERRY(ITEM_KEBIA_BERRY)] = {TYPE_POISON, 80},
    [ITEM_TO_BERRY(ITEM_SHUCA_BERRY)] = {TYPE_GROUND, 80},
    [ITEM_TO_BERRY(ITEM_COBA_BERRY)] = {TYPE_FLYING, 80},
    [ITEM_TO_BERRY(ITEM_PAYAPA_BERRY)] = {TYPE_PSYCHIC, 80},
    [ITEM_TO_BERRY(ITEM_TANGA_BERRY)] = {TYPE_BUG, 80},
    [ITEM_TO_BERRY(ITEM_CHARTI_BERRY)] = {TYPE_ROCK, 80},
    [ITEM_TO_BERRY(ITEM_KASIB_BERRY)] = {TYPE_GHOST, 80},
    [ITEM_TO_BERRY(ITEM_HABAN_BERRY)] = {TYPE_DRAGON, 80},
    [ITEM_TO_BERRY(ITEM_COLBUR_BERRY)] = {TYPE_DARK, 80},
    [ITEM_TO_BERRY(ITEM_BABIRI_BERRY)] = {TYPE_STEEL, 80},
    [ITEM_TO_BERRY(ITEM_CHILAN_BERRY)] = {TYPE_NORMAL, 80},
    [ITEM_TO_BERRY(ITEM_ROSELI_BERRY)] = {TYPE_FAIRY, 80},
    [ITEM_TO_BERRY(ITEM_BLUK_BERRY)] = {TYPE_FIRE, 90},
    [ITEM_TO_BERRY(ITEM_NANAB_BERRY)] = {TYPE_WATER, 90},
    [ITEM_TO_BERRY(ITEM_WEPEAR_BERRY)] = {TYPE_ELECTRIC, 90},
    [ITEM_TO_BERRY(ITEM_PINAP_BERRY)] = {TYPE_GRASS, 90},
    [ITEM_TO_BERRY(ITEM_POMEG_BERRY)] = {TYPE_ICE, 90},
    [ITEM_TO_BERRY(ITEM_KELPSY_BERRY)] = {TYPE_FIGHTING, 90},
    [ITEM_TO_BERRY(ITEM_QUALOT_BERRY)] = {TYPE_POISON, 90},
    [ITEM_TO_BERRY(ITEM_HONDEW_BERRY)] = {TYPE_GROUND, 90},
    [ITEM_TO_BERRY(ITEM_GREPA_BERRY)] = {TYPE_FLYING, 90},
    [ITEM_TO_BERRY(ITEM_TAMATO_BERRY)] = {TYPE_PSYCHIC, 90},
    [ITEM_TO_BERRY(ITEM_CORNN_BERRY)] = {TYPE_BUG, 90},
    [ITEM_TO_BERRY(ITEM_MAGOST_BERRY)] = {TYPE_ROCK, 90},
    [ITEM_TO_BERRY(ITEM_RABUTA_BERRY)] = {TYPE_GHOST, 90},
    [ITEM_TO_BERRY(ITEM_NOMEL_BERRY)] = {TYPE_DRAGON, 90},
    [ITEM_TO_BERRY(ITEM_SPELON_BERRY)] = {TYPE_DARK, 90},
    [ITEM_TO_BERRY(ITEM_PAMTRE_BERRY)] = {TYPE_STEEL, 90},
    [ITEM_TO_BERRY(ITEM_WATMEL_BERRY)] = {TYPE_FIRE, 100},
    [ITEM_TO_BERRY(ITEM_DURIN_BERRY)] = {TYPE_WATER, 100},
    [ITEM_TO_BERRY(ITEM_BELUE_BERRY)] = {TYPE_ELECTRIC, 100},
    [ITEM_TO_BERRY(ITEM_LIECHI_BERRY)] = {TYPE_GRASS, 100},
    [ITEM_TO_BERRY(ITEM_GANLON_BERRY)] = {TYPE_ICE, 100},
    [ITEM_TO_BERRY(ITEM_SALAC_BERRY)] = {TYPE_FIGHTING, 100},
    [ITEM_TO_BERRY(ITEM_PETAYA_BERRY)] = {TYPE_POISON, 100},
    [ITEM_TO_BERRY(ITEM_APICOT_BERRY)] = {TYPE_GROUND, 100},
    [ITEM_TO_BERRY(ITEM_LANSAT_BERRY)] = {TYPE_FLYING, 100},
    [ITEM_TO_BERRY(ITEM_STARF_BERRY)] = {TYPE_PSYCHIC, 100},
    [ITEM_TO_BERRY(ITEM_ENIGMA_BERRY)] = {TYPE_BUG, 100},
    [ITEM_TO_BERRY(ITEM_MICLE_BERRY)] = {TYPE_ROCK, 100},
    [ITEM_TO_BERRY(ITEM_CUSTAP_BERRY)] = {TYPE_GHOST, 100},
    [ITEM_TO_BERRY(ITEM_JABOCA_BERRY)] = {TYPE_DRAGON, 100},
    [ITEM_TO_BERRY(ITEM_ROWAP_BERRY)] = {TYPE_DARK, 100},
    [ITEM_TO_BERRY(ITEM_KEE_BERRY)] = {TYPE_FAIRY, 100},
    [ITEM_TO_BERRY(ITEM_MARANGA_BERRY)] = {TYPE_DARK, 100},
};

static u16 CalcMoveBasePower(u16 move, u8 battlerAtk, u8 battlerDef)
{
    u32 i;
    u16 basePower = gBattleMoves[move].power;
    u32 weight, hpFraction, speed;
    
    if (gBattleStruct->zmove.active)
        return gBattleMoves[gBattleStruct->zmove.baseMoves[battlerAtk]].zMovePower;

    switch (gBattleMoves[move].effect)
    {
    case EFFECT_PLEDGE:
        // todo
        break;
    case EFFECT_FLING:
        basePower = ItemId_GetFlingPower(gBattleMons[battlerAtk].item);
        break;
    case EFFECT_ERUPTION:
        basePower = gBattleMons[battlerAtk].hp * basePower / gBattleMons[battlerAtk].maxHP;
        break;
    case EFFECT_FLAIL:
        hpFraction = GetScaledHPFraction(gBattleMons[battlerAtk].hp, gBattleMons[battlerAtk].maxHP, 48);
        for (i = 0; i < sizeof(sFlailHpScaleToPowerTable); i += 2)
        {
            if (hpFraction <= sFlailHpScaleToPowerTable[i])
                break;
        }
        basePower = sFlailHpScaleToPowerTable[i + 1];
        break;
    case EFFECT_RETURN:
        basePower = 10 * (gBattleMons[battlerAtk].friendship) / 25;
        break;
    case EFFECT_FRUSTRATION:
        basePower = 10 * (255 - gBattleMons[battlerAtk].friendship) / 25;
        break;
    case EFFECT_FURY_CUTTER:
        for (i = 1; i < gDisableStructs[battlerAtk].furyCutterCounter; i++)
            basePower *= 2;
        break;
    case EFFECT_ROLLOUT:
        for (i = 1; i < (5 - gDisableStructs[battlerAtk].rolloutTimer); i++)
            basePower *= 2;
        if (gBattleMons[battlerAtk].status2 & STATUS2_DEFENSE_CURL)
            basePower *= 2;
        break;
    case EFFECT_MAGNITUDE:
        basePower = gBattleStruct->magnitudeBasePower;
        break;
    case EFFECT_PRESENT:
        basePower = gBattleStruct->presentBasePower;
        break;
    case EFFECT_TRIPLE_KICK:
        basePower += gBattleScripting.tripleKickPower;
        break;
    case EFFECT_SPIT_UP:
        basePower = 100 * gDisableStructs[battlerAtk].stockpileCounter;
        break;
    case EFFECT_REVENGE:
        if ((gProtectStructs[battlerAtk].physicalDmg
                && gProtectStructs[battlerAtk].physicalBattlerId == battlerDef)
            || (gProtectStructs[battlerAtk].specialDmg
                && gProtectStructs[battlerAtk].specialBattlerId == battlerDef))
            basePower *= 2;
        break;
    case EFFECT_WEATHER_BALL:
        if (gBattleWeather & B_WEATHER_ANY && WEATHER_HAS_EFFECT)
            basePower *= 2;
        break;
    case EFFECT_PURSUIT:
        if (gActionsByTurnOrder[GetBattlerTurnOrderNum(gBattlerTarget)] == B_ACTION_SWITCH)
            basePower *= 2;
        break;
    case EFFECT_NATURAL_GIFT:
        basePower = gNaturalGiftTable[ITEM_TO_BERRY(gBattleMons[battlerAtk].item)].power;
        break;
    case EFFECT_WAKE_UP_SLAP:
        if (gBattleMons[battlerDef].status1 & STATUS1_SLEEP || GetBattlerAbility(battlerDef) == ABILITY_COMATOSE)
            basePower *= 2;
        break;
    case EFFECT_SMELLINGSALT:
        if (gBattleMons[battlerDef].status1 & STATUS1_PARALYSIS)
            basePower *= 2;
        break;
    case EFFECT_WRING_OUT:
        basePower = 120 * gBattleMons[battlerDef].hp / gBattleMons[battlerDef].maxHP;
        break;
    case EFFECT_HEX:
        if (gBattleMons[battlerDef].status1 & STATUS1_ANY || GetBattlerAbility(battlerDef) == ABILITY_COMATOSE)
            basePower *= 2;
        break;
    case EFFECT_ASSURANCE:
        if (gProtectStructs[battlerDef].physicalDmg != 0 || gProtectStructs[battlerDef].specialDmg != 0 || gProtectStructs[battlerDef].confusionSelfDmg)
            basePower *= 2;
        break;
    case EFFECT_TRUMP_CARD:
        i = GetBattleMonMoveSlot(&gBattleMons[battlerAtk], move);
        if (i != 4)
        {
            if (gBattleMons[battlerAtk].pp[i] >= ARRAY_COUNT(sTrumpCardPowerTable))
                basePower = sTrumpCardPowerTable[ARRAY_COUNT(sTrumpCardPowerTable) - 1];
            else
                basePower = sTrumpCardPowerTable[gBattleMons[battlerAtk].pp[i]];
        }
        break;
    case EFFECT_ACROBATICS:
        if (gBattleMons[battlerAtk].item == ITEM_NONE
            // Edge case, because removal of items happens after damage calculation.
            || (gSpecialStatuses[battlerAtk].gemBoost && GetBattlerHoldEffect(battlerAtk, FALSE) == HOLD_EFFECT_GEMS))
            basePower *= 2;
        break;
    case EFFECT_LOW_KICK:
        weight = GetBattlerWeight(battlerDef);
        for (i = 0; sWeightToDamageTable[i] != 0xFFFF; i += 2)
        {
            if (sWeightToDamageTable[i] > weight)
                break;
        }
        if (sWeightToDamageTable[i] != 0xFFFF)
            basePower = sWeightToDamageTable[i + 1];
        else
            basePower = 120;
        break;
    case EFFECT_HEAT_CRASH:
        weight = GetBattlerWeight(battlerAtk) / GetBattlerWeight(battlerDef);
        if (weight >= ARRAY_COUNT(sHeatCrashPowerTable))
            basePower = sHeatCrashPowerTable[ARRAY_COUNT(sHeatCrashPowerTable) - 1];
        else
            basePower = sHeatCrashPowerTable[weight];
        break;
    case EFFECT_PUNISHMENT:
        basePower = 60 + (CountBattlerStatIncreases(battlerDef, FALSE) * 20);
        if (basePower > 200)
            basePower = 200;
        break;
    case EFFECT_STORED_POWER:
        basePower += (CountBattlerStatIncreases(battlerAtk, TRUE) * 20);
        break;
    case EFFECT_ELECTRO_BALL:
        speed = GetBattlerTotalSpeedStat(battlerAtk) / GetBattlerTotalSpeedStat(battlerDef);
        if (speed >= ARRAY_COUNT(sSpeedDiffPowerTable))
            speed = ARRAY_COUNT(sSpeedDiffPowerTable) - 1;
        basePower = sSpeedDiffPowerTable[speed];
        break;
    case EFFECT_GYRO_BALL:
        basePower = ((25 * GetBattlerTotalSpeedStat(battlerDef)) / GetBattlerTotalSpeedStat(battlerAtk)) + 1;
        if (basePower > 150)
            basePower = 150;
        break;
    case EFFECT_ECHOED_VOICE:
        // gBattleStruct->sameMoveTurns incremented in ppreduce
        if (gBattleStruct->sameMoveTurns[battlerAtk] != 0)
        {
            basePower += (basePower * gBattleStruct->sameMoveTurns[battlerAtk]);
            if (basePower > 200)
                basePower = 200;
        }
        break;
    case EFFECT_PAYBACK:
        if (GetBattlerTurnOrderNum(battlerAtk) > GetBattlerTurnOrderNum(battlerDef)
            && (gDisableStructs[battlerDef].isFirstTurn != 2 || B_PAYBACK_SWITCH_BOOST < GEN_5))
            basePower *= 2;
        break;
    case EFFECT_BOLT_BEAK:
        if (GetBattlerTurnOrderNum(battlerAtk) < GetBattlerTurnOrderNum(battlerDef)
            || gDisableStructs[battlerDef].isFirstTurn == 2)
            basePower *= 2;
        break;
    case EFFECT_ROUND:
        if (gChosenMoveByBattler[BATTLE_PARTNER(battlerAtk)] == MOVE_ROUND && !(gAbsentBattlerFlags & gBitTable[BATTLE_PARTNER(battlerAtk)]))
            basePower *= 2;
        break;
    case EFFECT_FUSION_COMBO:
        if (gBattleMoves[gLastUsedMove].effect == EFFECT_FUSION_COMBO && move != gLastUsedMove)
            basePower *= 2;
        break;
    case EFFECT_LASH_OUT:
        if (gProtectStructs[battlerAtk].statFell)
            basePower *= 2;
        break;
    case EFFECT_EXPLOSION:
        if (move == MOVE_MISTY_EXPLOSION && gFieldStatuses & STATUS_FIELD_MISTY_TERRAIN && IsBattlerGrounded(battlerAtk))
            MulModifier(&basePower, UQ_4_12(1.5));
        break;
    case EFFECT_DYNAMAX_DOUBLE_DMG:
        #ifdef B_DYNAMAX
        if (IsDynamaxed(battlerDef))
            basePower *= 2;
        #endif
        break;
    case EFFECT_HIDDEN_POWER:
    {
        #if B_HIDDEN_POWER_DMG < GEN_6
        u8 powerBits;

        powerBits = ((gBattleMons[gBattlerAttacker].hpIV & 2) >> 1)
                | ((gBattleMons[gBattlerAttacker].attackIV & 2) << 0)
                | ((gBattleMons[gBattlerAttacker].defenseIV & 2) << 1)
                | ((gBattleMons[gBattlerAttacker].speedIV & 2) << 2)
                | ((gBattleMons[gBattlerAttacker].spAttackIV & 2) << 3)
                | ((gBattleMons[gBattlerAttacker].spDefenseIV & 2) << 4);

        basePower = (40 * powerBits) / 63 + 30;
        #endif
        break;
    }
    case EFFECT_GRAV_APPLE:
        if (gFieldStatuses & STATUS_FIELD_GRAVITY)
            MulModifier(&basePower, UQ_4_12(1.5));
        break;
    case EFFECT_TERRAIN_PULSE:
        if ((gFieldStatuses & STATUS_FIELD_TERRAIN_ANY)
            && IsBattlerGrounded(gBattlerAttacker))
            basePower *= 2;
        break;
    case EFFECT_EXPANDING_FORCE:
        if (IsBattlerTerrainAffected(gBattlerAttacker, STATUS_FIELD_PSYCHIC_TERRAIN))
            MulModifier(&basePower, UQ_4_12(1.5));
        break;
    case EFFECT_RISING_VOLTAGE:
        if (IsBattlerTerrainAffected(gBattlerTarget, STATUS_FIELD_ELECTRIC_TERRAIN))
            basePower *= 2;
        break;
    }

    // Move-specific base power changes
    switch (move)
    {
    case MOVE_WATER_SHURIKEN:
        if (gBattleMons[battlerAtk].species == SPECIES_GRENINJA_ASH)
            basePower = 20;
        break;
    }

    if (basePower == 0)
        basePower = 1;
    return basePower;
}

static u32 CalcMoveBasePowerAfterModifiers(u16 move, u8 battlerAtk, u8 battlerDef, u8 moveType, bool32 updateFlags)
{
    u32 i, ability;
    u32 holdEffectAtk, holdEffectParamAtk;
    u16 basePower = CalcMoveBasePower(move, battlerAtk, battlerDef);
    u16 holdEffectModifier;
    u16 modifier = UQ_4_12(1.0);
    u32 atkSide = GET_BATTLER_SIDE(battlerAtk);

    // attacker's abilities
    switch (GetBattlerAbility(battlerAtk))
    {
    case ABILITY_TECHNICIAN:
        if (basePower <= 60)
           MulModifier(&modifier, UQ_4_12(1.5));
        break;
    case ABILITY_FLARE_BOOST:
        if (gBattleMons[battlerAtk].status1 & STATUS1_BURN && IS_MOVE_SPECIAL(move))
           MulModifier(&modifier, UQ_4_12(1.5));
        break;
    case ABILITY_TOXIC_BOOST:
        if (gBattleMons[battlerAtk].status1 & STATUS1_PSN_ANY && IS_MOVE_PHYSICAL(move))
           MulModifier(&modifier, UQ_4_12(1.5));
        break;
    case ABILITY_RECKLESS:
        if (gBattleMoves[move].flags & FLAG_RECKLESS_BOOST)
           MulModifier(&modifier, UQ_4_12(1.2));
        break;
    case ABILITY_IRON_FIST:
        if (gBattleMoves[move].flags & FLAG_IRON_FIST_BOOST)
           MulModifier(&modifier, UQ_4_12(1.2));
        break;
    case ABILITY_SHEER_FORCE:
        if (gBattleMoves[move].flags & FLAG_SHEER_FORCE_BOOST)
           MulModifier(&modifier, UQ_4_12(1.3));
        break;
    case ABILITY_SAND_FORCE:
        if ((moveType == TYPE_STEEL || moveType == TYPE_ROCK || moveType == TYPE_GROUND)
            && gBattleWeather & B_WEATHER_SANDSTORM && WEATHER_HAS_EFFECT)
           MulModifier(&modifier, UQ_4_12(1.3));
        break;
    case ABILITY_RIVALRY:
        if (GetGenderFromSpeciesAndPersonality(gBattleMons[battlerAtk].species, gBattleMons[battlerAtk].personality) != MON_GENDERLESS
            && GetGenderFromSpeciesAndPersonality(gBattleMons[battlerDef].species, gBattleMons[battlerDef].personality) != MON_GENDERLESS)
        {
            if (GetGenderFromSpeciesAndPersonality(gBattleMons[battlerAtk].species, gBattleMons[battlerAtk].personality)
             == GetGenderFromSpeciesAndPersonality(gBattleMons[battlerDef].species, gBattleMons[battlerDef].personality))
               MulModifier(&modifier, UQ_4_12(1.25));
            else
               MulModifier(&modifier, UQ_4_12(0.75));
        }
        break;
    case ABILITY_ANALYTIC:
        if (GetBattlerTurnOrderNum(battlerAtk) == gBattlersCount - 1 && move != MOVE_FUTURE_SIGHT && move != MOVE_DOOM_DESIRE)
           MulModifier(&modifier, UQ_4_12(1.3));
        break;
    case ABILITY_TOUGH_CLAWS:
        if (IsMoveMakingContact(move, battlerAtk))
           MulModifier(&modifier, UQ_4_12(1.3));
        break;
    case ABILITY_STRONG_JAW:
        if (gBattleMoves[move].flags & FLAG_STRONG_JAW_BOOST)
           MulModifier(&modifier, UQ_4_12(1.5));
        break;
    case ABILITY_MEGA_LAUNCHER:
        if (gBattleMoves[move].flags & FLAG_MEGA_LAUNCHER_BOOST)
           MulModifier(&modifier, UQ_4_12(1.5));
        break;
    case ABILITY_WATER_BUBBLE:
        if (moveType == TYPE_WATER)
           MulModifier(&modifier, UQ_4_12(2.0));
        break;
    case ABILITY_STEELWORKER:
        if (moveType == TYPE_STEEL)
           MulModifier(&modifier, UQ_4_12(1.5));
        break;
    case ABILITY_PIXILATE:
        if (moveType == TYPE_FAIRY && gBattleStruct->ateBoost[battlerAtk])
            MulModifier(&modifier, UQ_4_12(1.2));
        break;
    case ABILITY_GALVANIZE:
        if (moveType == TYPE_ELECTRIC && gBattleStruct->ateBoost[battlerAtk])
            MulModifier(&modifier, UQ_4_12(1.2));
        break;
    case ABILITY_REFRIGERATE:
        if (moveType == TYPE_ICE && gBattleStruct->ateBoost[battlerAtk])
            MulModifier(&modifier, UQ_4_12(1.2));
        break;
    case ABILITY_AERILATE:
        if (moveType == TYPE_FLYING && gBattleStruct->ateBoost[battlerAtk])
            MulModifier(&modifier, UQ_4_12(1.2));
        break;
    case ABILITY_NORMALIZE:
        if (moveType == TYPE_NORMAL && gBattleStruct->ateBoost[battlerAtk])
            MulModifier(&modifier, UQ_4_12(1.2));
        break;
    case ABILITY_PUNK_ROCK:
        if (gBattleMoves[move].flags & FLAG_SOUND)
            MulModifier(&modifier, UQ_4_12(1.3));
        break;
    case ABILITY_STEELY_SPIRIT:
        if (moveType == TYPE_STEEL)
            MulModifier(&modifier, UQ_4_12(1.5));
        break;
    case ABILITY_TRANSISTOR:
        if (moveType == TYPE_ELECTRIC)
            MulModifier(&modifier, UQ_4_12(1.5));
        break;
    case ABILITY_DRAGONS_MAW:
        if (moveType == TYPE_DRAGON)
            MulModifier(&modifier, UQ_4_12(1.5));
        break;
    case ABILITY_GORILLA_TACTICS:
        if (IS_MOVE_PHYSICAL(move))
            MulModifier(&modifier, UQ_4_12(1.5));
        break;
    }

    // field abilities
    if ((IsAbilityOnField(ABILITY_DARK_AURA) && moveType == TYPE_DARK)
        || (IsAbilityOnField(ABILITY_FAIRY_AURA) && moveType == TYPE_FAIRY))
    {
        if (IsAbilityOnField(ABILITY_AURA_BREAK))
            MulModifier(&modifier, UQ_4_12(0.75));
        else
            MulModifier(&modifier, UQ_4_12(1.33));
    }

    // attacker partner's abilities
    if (IsBattlerAlive(BATTLE_PARTNER(battlerAtk)))
    {
        switch (GetBattlerAbility(BATTLE_PARTNER(battlerAtk)))
        {
        case ABILITY_BATTERY:
            if (IS_MOVE_SPECIAL(move))
                MulModifier(&modifier, UQ_4_12(1.3));
            break;
        case ABILITY_POWER_SPOT:
            MulModifier(&modifier, UQ_4_12(1.3));
            break;
        case ABILITY_STEELY_SPIRIT:
            if (moveType == TYPE_STEEL)
                MulModifier(&modifier, UQ_4_12(1.5));
            break;
        }
    }

    // target's abilities
    ability = GetBattlerAbility(battlerDef);
    switch (ability)
    {
    case ABILITY_HEATPROOF:
    case ABILITY_WATER_BUBBLE:
        if (moveType == TYPE_FIRE)
        {
            MulModifier(&modifier, UQ_4_12(0.5));
            if (updateFlags)
                RecordAbilityBattle(battlerDef, ability);
        }
        break;
    case ABILITY_DRY_SKIN:
        if (moveType == TYPE_FIRE)
            MulModifier(&modifier, UQ_4_12(1.25));
        break;
    case ABILITY_FLUFFY:
        if (IsMoveMakingContact(move, battlerAtk))
        {
            MulModifier(&modifier, UQ_4_12(0.5));
            if (updateFlags)
                RecordAbilityBattle(battlerDef, ability);
        }
        if (moveType == TYPE_FIRE)
            MulModifier(&modifier, UQ_4_12(2.0));
        break;
    }

    holdEffectAtk = GetBattlerHoldEffect(battlerAtk, TRUE);
    holdEffectParamAtk = GetBattlerHoldEffectParam(battlerAtk);
    if (holdEffectParamAtk > 100)
        holdEffectParamAtk = 100;

    holdEffectModifier = UQ_4_12(1.0) + sPercentToModifier[holdEffectParamAtk];

    // attacker's hold effect
    switch (holdEffectAtk)
    {
    case HOLD_EFFECT_MUSCLE_BAND:
        if (IS_MOVE_PHYSICAL(move))
            MulModifier(&modifier, holdEffectModifier);
        break;
    case HOLD_EFFECT_WISE_GLASSES:
        if (IS_MOVE_SPECIAL(move))
            MulModifier(&modifier, holdEffectModifier);
        break;
    case HOLD_EFFECT_LUSTROUS_ORB:
        if (gBattleMons[battlerAtk].species == SPECIES_PALKIA && (moveType == TYPE_WATER || moveType == TYPE_DRAGON))
            MulModifier(&modifier, holdEffectModifier);
        break;
    case HOLD_EFFECT_ADAMANT_ORB:
        if (gBattleMons[battlerAtk].species == SPECIES_DIALGA && (moveType == TYPE_STEEL || moveType == TYPE_DRAGON))
            MulModifier(&modifier, holdEffectModifier);
        break;
    case HOLD_EFFECT_GRISEOUS_ORB:
        if (gBattleMons[battlerAtk].species == SPECIES_GIRATINA && (moveType == TYPE_GHOST || moveType == TYPE_DRAGON))
            MulModifier(&modifier, holdEffectModifier);
        break;
    case HOLD_EFFECT_SOUL_DEW:
        #if B_SOUL_DEW_BOOST >= GEN_7
        if ((gBattleMons[battlerAtk].species == SPECIES_LATIAS || gBattleMons[battlerAtk].species == SPECIES_LATIOS) && (moveType == TYPE_PSYCHIC || moveType == TYPE_DRAGON))
        #else
        if ((gBattleMons[battlerAtk].species == SPECIES_LATIAS || gBattleMons[battlerAtk].species == SPECIES_LATIOS) && !(gBattleTypeFlags & BATTLE_TYPE_FRONTIER) && IS_MOVE_SPECIAL(move))
        #endif
            MulModifier(&modifier, holdEffectModifier);
        break;
    case HOLD_EFFECT_GEMS:
        if (gSpecialStatuses[battlerAtk].gemBoost && gBattleMons[battlerAtk].item)
            MulModifier(&modifier, UQ_4_12(1.0) + sPercentToModifier[gSpecialStatuses[battlerAtk].gemParam]);
        break;
    case HOLD_EFFECT_BUG_POWER:
    case HOLD_EFFECT_STEEL_POWER:
    case HOLD_EFFECT_GROUND_POWER:
    case HOLD_EFFECT_ROCK_POWER:
    case HOLD_EFFECT_GRASS_POWER:
    case HOLD_EFFECT_DARK_POWER:
    case HOLD_EFFECT_FIGHTING_POWER:
    case HOLD_EFFECT_ELECTRIC_POWER:
    case HOLD_EFFECT_WATER_POWER:
    case HOLD_EFFECT_FLYING_POWER:
    case HOLD_EFFECT_POISON_POWER:
    case HOLD_EFFECT_ICE_POWER:
    case HOLD_EFFECT_GHOST_POWER:
    case HOLD_EFFECT_PSYCHIC_POWER:
    case HOLD_EFFECT_FIRE_POWER:
    case HOLD_EFFECT_DRAGON_POWER:
    case HOLD_EFFECT_NORMAL_POWER:
    case HOLD_EFFECT_FAIRY_POWER:
        for (i = 0; i < ARRAY_COUNT(sHoldEffectToType); i++)
        {
            if (holdEffectAtk == sHoldEffectToType[i][0])
            {
                if (moveType == sHoldEffectToType[i][1])
                    MulModifier(&modifier, holdEffectModifier);
                break;
            }
        }
        break;
    case HOLD_EFFECT_PLATE:
        if (moveType == ItemId_GetSecondaryId(gBattleMons[battlerAtk].item))
            MulModifier(&modifier, holdEffectModifier);
        break;
    }

    // move effect
    switch (gBattleMoves[move].effect)
    {
    case EFFECT_FACADE:
        if (gBattleMons[battlerAtk].status1 & (STATUS1_BURN | STATUS1_PSN_ANY | STATUS1_PARALYSIS))
            MulModifier(&modifier, UQ_4_12(2.0));
        break;
    case EFFECT_BRINE:
        if (gBattleMons[battlerDef].hp <= (gBattleMons[battlerDef].maxHP / 2))
            MulModifier(&modifier, UQ_4_12(2.0));
        break;
    case EFFECT_VENOSHOCK:
        if (gBattleMons[battlerDef].status1 & STATUS1_PSN_ANY)
            MulModifier(&modifier, UQ_4_12(2.0));
        break;
    case EFFECT_RETALIATE:
        if (gSideTimers[atkSide].retaliateTimer == 1)
            MulModifier(&modifier, UQ_4_12(2.0));
        break;
    case EFFECT_SOLAR_BEAM:
        if (IsBattlerWeatherAffected(battlerAtk, (B_WEATHER_HAIL | B_WEATHER_SANDSTORM | B_WEATHER_RAIN)))
            MulModifier(&modifier, UQ_4_12(0.5));
        break;
    case EFFECT_STOMPING_TANTRUM:
        if (gBattleStruct->lastMoveFailed & gBitTable[battlerAtk])
            MulModifier(&modifier, UQ_4_12(2.0));
        break;
    case EFFECT_BULLDOZE:
    case EFFECT_MAGNITUDE:
    case EFFECT_EARTHQUAKE:
        if (gFieldStatuses & STATUS_FIELD_GRASSY_TERRAIN && !(gStatuses3[battlerDef] & STATUS3_SEMI_INVULNERABLE))
            MulModifier(&modifier, UQ_4_12(0.5));
        break;
    case EFFECT_KNOCK_OFF:
        #if B_KNOCK_OFF_DMG >= GEN_6
        if (gBattleMons[battlerDef].item != ITEM_NONE
            && CanBattlerGetOrLoseItem(battlerDef, gBattleMons[battlerDef].item))
            MulModifier(&modifier, UQ_4_12(1.5));
        #endif
        break;
    }

    // various effecs
    if (gProtectStructs[battlerAtk].helpingHand)
        MulModifier(&modifier, UQ_4_12(1.5));
    if (gStatuses3[battlerAtk] & STATUS3_CHARGED_UP && moveType == TYPE_ELECTRIC)
        MulModifier(&modifier, UQ_4_12(2.0));
    if (gStatuses3[battlerAtk] & STATUS3_ME_FIRST)
        MulModifier(&modifier, UQ_4_12(1.5));
    if (gFieldStatuses & STATUS_FIELD_GRASSY_TERRAIN && moveType == TYPE_GRASS && IsBattlerGrounded(battlerAtk) && !(gStatuses3[battlerAtk] & STATUS3_SEMI_INVULNERABLE))
        MulModifier(&modifier, (B_TERRAIN_TYPE_BOOST >= GEN_8) ? UQ_4_12(1.3) : UQ_4_12(1.5));
    if (gFieldStatuses & STATUS_FIELD_MISTY_TERRAIN && moveType == TYPE_DRAGON && IsBattlerGrounded(battlerDef) && !(gStatuses3[battlerDef] & STATUS3_SEMI_INVULNERABLE))
        MulModifier(&modifier, UQ_4_12(0.5));
    if (gFieldStatuses & STATUS_FIELD_ELECTRIC_TERRAIN && moveType == TYPE_ELECTRIC && IsBattlerGrounded(battlerAtk) && !(gStatuses3[battlerAtk] & STATUS3_SEMI_INVULNERABLE))
        MulModifier(&modifier, (B_TERRAIN_TYPE_BOOST >= GEN_8) ? UQ_4_12(1.3) : UQ_4_12(1.5));
    if (gFieldStatuses & STATUS_FIELD_PSYCHIC_TERRAIN && moveType == TYPE_PSYCHIC && IsBattlerGrounded(battlerAtk) && !(gStatuses3[battlerAtk] & STATUS3_SEMI_INVULNERABLE))
        MulModifier(&modifier, (B_TERRAIN_TYPE_BOOST >= GEN_8) ? UQ_4_12(1.3) : UQ_4_12(1.5));
    #if B_SPORT_TURNS >= GEN_6
        if ((gFieldStatuses & STATUS_FIELD_MUDSPORT && moveType == TYPE_ELECTRIC)
         || (gFieldStatuses & STATUS_FIELD_WATERSPORT && moveType == TYPE_FIRE))
            MulModifier(&modifier, (B_SPORT_DMG_REDUCTION >= GEN_5) ? UQ_4_12(0.23) : UQ_4_12(0.5));
    #else
        if ((moveType == TYPE_ELECTRIC && AbilityBattleEffects(ABILITYEFFECT_FIELD_SPORT, 0, 0, ABILITYEFFECT_MUD_SPORT, 0))
          || (moveType == TYPE_FIRE && AbilityBattleEffects(ABILITYEFFECT_FIELD_SPORT, 0, 0, ABILITYEFFECT_WATER_SPORT, 0)))
            MulModifier(&modifier, (B_SPORT_DMG_REDUCTION >= GEN_5) ? UQ_4_12(0.23) : UQ_4_12(0.5));
    #endif
    return ApplyModifier(modifier, basePower);
}

static u32 CalcAttackStat(u16 move, u8 battlerAtk, u8 battlerDef, u8 moveType, bool32 isCrit, bool32 updateFlags)
{
    u8 atkStage;
    u32 atkStat;
    u16 modifier;
    u16 atkBaseSpeciesId;

    atkBaseSpeciesId = GET_BASE_SPECIES_ID(gBattleMons[battlerAtk].species);

    if (gBattleMoves[move].effect == EFFECT_FOUL_PLAY)
    {
        if (IS_MOVE_PHYSICAL(move))
        {
            atkStat = gBattleMons[battlerDef].attack;
            atkStage = gBattleMons[battlerDef].statStages[STAT_ATK];
        }
        else
        {
            atkStat = gBattleMons[battlerDef].spAttack;
            atkStage = gBattleMons[battlerDef].statStages[STAT_SPATK];
        }
    }
    else if (gBattleMoves[move].effect == EFFECT_BODY_PRESS)
    {
        atkStat = gBattleMons[battlerAtk].defense;
        atkStage = gBattleMons[battlerAtk].statStages[STAT_DEF];
    }
    else
    {
        if (IS_MOVE_PHYSICAL(move))
        {
            atkStat = gBattleMons[battlerAtk].attack;
            atkStage = gBattleMons[battlerAtk].statStages[STAT_ATK];
        }
        else
        {
            atkStat = gBattleMons[battlerAtk].spAttack;
            atkStage = gBattleMons[battlerAtk].statStages[STAT_SPATK];
        }
    }

    // critical hits ignore attack stat's stage drops
    if (isCrit && atkStage < DEFAULT_STAT_STAGE)
        atkStage = DEFAULT_STAT_STAGE;
    // pokemon with unaware ignore attack stat changes while taking damage
    if (GetBattlerAbility(battlerDef) == ABILITY_UNAWARE)
        atkStage = DEFAULT_STAT_STAGE;

    atkStat *= gStatStageRatios[atkStage][0];
    atkStat /= gStatStageRatios[atkStage][1];

    // apply attack stat modifiers
    modifier = UQ_4_12(1.0);

    // attacker's abilities
    switch (GetBattlerAbility(battlerAtk))
    {
    case ABILITY_HUGE_POWER:
    case ABILITY_PURE_POWER:
        if (IS_MOVE_PHYSICAL(move))
            MulModifier(&modifier, UQ_4_12(2.0));
        break;
    case ABILITY_SLOW_START:
        if (gDisableStructs[battlerAtk].slowStartTimer != 0)
            MulModifier(&modifier, UQ_4_12(0.5));
        break;
    case ABILITY_SOLAR_POWER:
        if (IS_MOVE_SPECIAL(move) && IsBattlerWeatherAffected(battlerAtk, B_WEATHER_SUN))
            MulModifier(&modifier, UQ_4_12(1.5));
        break;
    case ABILITY_DEFEATIST:
        if (gBattleMons[battlerAtk].hp <= (gBattleMons[battlerAtk].maxHP / 2))
            MulModifier(&modifier, UQ_4_12(0.5));
        break;
    case ABILITY_FLASH_FIRE:
        if (moveType == TYPE_FIRE && gBattleResources->flags->flags[battlerAtk] & RESOURCE_FLAG_FLASH_FIRE)
            MulModifier(&modifier, UQ_4_12(1.5));
        break;
    case ABILITY_SWARM:
        if (moveType == TYPE_BUG && gBattleMons[battlerAtk].hp <= (gBattleMons[battlerAtk].maxHP / 3))
            MulModifier(&modifier, UQ_4_12(1.5));
        break;
    case ABILITY_TORRENT:
        if (moveType == TYPE_WATER && gBattleMons[battlerAtk].hp <= (gBattleMons[battlerAtk].maxHP / 3))
            MulModifier(&modifier, UQ_4_12(1.5));
        break;
    case ABILITY_BLAZE:
        if (moveType == TYPE_FIRE && gBattleMons[battlerAtk].hp <= (gBattleMons[battlerAtk].maxHP / 3))
            MulModifier(&modifier, UQ_4_12(1.5));
        break;
    case ABILITY_OVERGROW:
        if (moveType == TYPE_GRASS && gBattleMons[battlerAtk].hp <= (gBattleMons[battlerAtk].maxHP / 3))
            MulModifier(&modifier, UQ_4_12(1.5));
        break;
    #if B_PLUS_MINUS_INTERACTION >= GEN_5
    case ABILITY_PLUS:
    case ABILITY_MINUS:
        if (IsBattlerAlive(BATTLE_PARTNER(battlerAtk)))
        {
            u32 partnerAbility = GetBattlerAbility(BATTLE_PARTNER(battlerAtk));
            if (partnerAbility == ABILITY_PLUS || partnerAbility == ABILITY_MINUS)
                MulModifier(&modifier, UQ_4_12(1.5));
        }
        break;
    #else
    case ABILITY_PLUS:
        if (IsBattlerAlive(BATTLE_PARTNER(battlerAtk)) && GetBattlerAbility(BATTLE_PARTNER(battlerAtk)) == ABILITY_MINUS)
            MulModifier(&modifier, UQ_4_12(1.5));
        break;
    case ABILITY_MINUS:
        if (IsBattlerAlive(BATTLE_PARTNER(battlerAtk)) && GetBattlerAbility(BATTLE_PARTNER(battlerAtk)) == ABILITY_PLUS)
            MulModifier(&modifier, UQ_4_12(1.5));
        break;
    #endif
    case ABILITY_FLOWER_GIFT:
        if (gBattleMons[battlerAtk].species == SPECIES_CHERRIM && IsBattlerWeatherAffected(battlerAtk, B_WEATHER_SUN) && IS_MOVE_PHYSICAL(move))
            MulModifier(&modifier, UQ_4_12(1.5));
        break;
    case ABILITY_HUSTLE:
        if (IS_MOVE_PHYSICAL(move))
            MulModifier(&modifier, UQ_4_12(1.5));
        break;
    case ABILITY_STAKEOUT:
        if (gDisableStructs[battlerDef].isFirstTurn == 2) // just switched in
            MulModifier(&modifier, UQ_4_12(2.0));
        break;
    case ABILITY_GUTS:
        if (gBattleMons[battlerAtk].status1 & STATUS1_ANY && IS_MOVE_PHYSICAL(move))
            MulModifier(&modifier, UQ_4_12(1.5));
        break;
    }

    // target's abilities
    switch (GetBattlerAbility(battlerDef))
    {
    case ABILITY_THICK_FAT:
        if (moveType == TYPE_FIRE || moveType == TYPE_ICE)
        {
            MulModifier(&modifier, UQ_4_12(0.5));
            if (updateFlags)
                RecordAbilityBattle(battlerDef, ABILITY_THICK_FAT);
        }
        break;
    case ABILITY_ICE_SCALES:
        if (IS_MOVE_SPECIAL(move))
            MulModifier(&modifier, UQ_4_12(0.5));
        break;
    }

    // ally's abilities
    if (IsBattlerAlive(BATTLE_PARTNER(battlerAtk)))
    {
        switch (GetBattlerAbility(BATTLE_PARTNER(battlerAtk)))
        {
        case ABILITY_FLOWER_GIFT:
            if (gBattleMons[BATTLE_PARTNER(battlerAtk)].species == SPECIES_CHERRIM && IsBattlerWeatherAffected(BATTLE_PARTNER(battlerAtk), B_WEATHER_SUN) && IS_MOVE_PHYSICAL(move))
                MulModifier(&modifier, UQ_4_12(1.5));
            break;
        }
    }

    // attacker's hold effect
    switch (GetBattlerHoldEffect(battlerAtk, TRUE))
    {
    case HOLD_EFFECT_THICK_CLUB:
        if ((atkBaseSpeciesId == SPECIES_CUBONE || atkBaseSpeciesId == SPECIES_MAROWAK) && IS_MOVE_PHYSICAL(move))
            MulModifier(&modifier, UQ_4_12(2.0));
        break;
    case HOLD_EFFECT_DEEP_SEA_TOOTH:
        if (gBattleMons[battlerAtk].species == SPECIES_CLAMPERL && IS_MOVE_SPECIAL(move))
            MulModifier(&modifier, UQ_4_12(2.0));
        break;
    case HOLD_EFFECT_LIGHT_BALL:
        if (atkBaseSpeciesId == SPECIES_PIKACHU)
            MulModifier(&modifier, UQ_4_12(2.0));
        break;
    case HOLD_EFFECT_CHOICE_BAND:
        if (IS_MOVE_PHYSICAL(move))
            MulModifier(&modifier, UQ_4_12(1.5));
        break;
    case HOLD_EFFECT_CHOICE_SPECS:
        if (IS_MOVE_SPECIAL(move))
            MulModifier(&modifier, UQ_4_12(1.5));
        break;
    }

    // The offensive stats of a Player's Pokémon are boosted by x1.1 (+10%) if they have the 1st badge and 7th badges.
    // Having the 1st badge boosts physical attack while having the 7th badge boosts special attack.
    if (ShouldGetStatBadgeBoost(FLAG_BADGE01_GET, battlerAtk) && IS_MOVE_PHYSICAL(move))
        MulModifier(&modifier, UQ_4_12(1.1));
    if (ShouldGetStatBadgeBoost(FLAG_BADGE07_GET, battlerAtk) && IS_MOVE_SPECIAL(move))
        MulModifier(&modifier, UQ_4_12(1.1));

    return ApplyModifier(modifier, atkStat);
}

static bool32 CanEvolve(u32 species)
{
    u32 i;

    for (i = 0; i < EVOS_PER_MON; i++)
    {
        if (gEvolutionTable[species][i].method
         && gEvolutionTable[species][i].method != EVO_MEGA_EVOLUTION
         && gEvolutionTable[species][i].method != EVO_MOVE_MEGA_EVOLUTION
         && gEvolutionTable[species][i].method != EVO_PRIMAL_REVERSION)
            return TRUE;
    }
    return FALSE;
}

static u32 CalcDefenseStat(u16 move, u8 battlerAtk, u8 battlerDef, u8 moveType, bool32 isCrit, bool32 updateFlags)
{
    bool32 usesDefStat;
    u8 defStage;
    u32 defStat, def, spDef;
    u16 modifier;

    if (gFieldStatuses & STATUS_FIELD_WONDER_ROOM) // the defense stats are swapped
    {
        def = gBattleMons[battlerDef].spDefense;
        spDef = gBattleMons[battlerDef].defense;
    }
    else
    {
        def = gBattleMons[battlerDef].defense;
        spDef = gBattleMons[battlerDef].spDefense;
    }

    if (gBattleMoves[move].effect == EFFECT_PSYSHOCK || IS_MOVE_PHYSICAL(move)) // uses defense stat instead of sp.def
    {
        defStat = def;
        defStage = gBattleMons[battlerDef].statStages[STAT_DEF];
        usesDefStat = TRUE;
    }
    else // is special
    {
        defStat = spDef;
        defStage = gBattleMons[battlerDef].statStages[STAT_SPDEF];
        usesDefStat = FALSE;
    }

    #if B_EXPLOSION_DEFENSE <= GEN_4
    // Self-destruct / Explosion cut defense in half
    if (gBattleMoves[gCurrentMove].effect == EFFECT_EXPLOSION)
        defStat /= 2;
    #endif

    // critical hits ignore positive stat changes
    if (isCrit && defStage > DEFAULT_STAT_STAGE)
        defStage = DEFAULT_STAT_STAGE;
    // pokemon with unaware ignore defense stat changes while dealing damage
    if (GetBattlerAbility(battlerAtk) == ABILITY_UNAWARE)
        defStage = DEFAULT_STAT_STAGE;
    // certain moves also ignore stat changes
    if (gBattleMoves[move].flags & FLAG_STAT_STAGES_IGNORED)
        defStage = DEFAULT_STAT_STAGE;

    defStat *= gStatStageRatios[defStage][0];
    defStat /= gStatStageRatios[defStage][1];

    // apply defense stat modifiers
    modifier = UQ_4_12(1.0);

    // target's abilities
    switch (GetBattlerAbility(battlerDef))
    {
    case ABILITY_MARVEL_SCALE:
        if (gBattleMons[battlerDef].status1 & STATUS1_ANY && usesDefStat)
        {
            MulModifier(&modifier, UQ_4_12(1.5));
            if (updateFlags)
                RecordAbilityBattle(battlerDef, ABILITY_MARVEL_SCALE);
        }
        break;
    case ABILITY_FUR_COAT:
        if (usesDefStat)
        {
            MulModifier(&modifier, UQ_4_12(2.0));
            if (updateFlags)
                RecordAbilityBattle(battlerDef, ABILITY_FUR_COAT);
        }
        break;
    case ABILITY_GRASS_PELT:
        if (gFieldStatuses & STATUS_FIELD_GRASSY_TERRAIN && usesDefStat)
        {
            MulModifier(&modifier, UQ_4_12(1.5));
            if (updateFlags)
                RecordAbilityBattle(battlerDef, ABILITY_GRASS_PELT);
        }
        break;
    case ABILITY_FLOWER_GIFT:
        if (gBattleMons[battlerDef].species == SPECIES_CHERRIM && IsBattlerWeatherAffected(battlerDef, B_WEATHER_SUN) && !usesDefStat)
            MulModifier(&modifier, UQ_4_12(1.5));
        break;
    case ABILITY_PUNK_ROCK:
        if (gBattleMoves[move].flags & FLAG_SOUND)
            MulModifier(&modifier, UQ_4_12(2.0));
        break;
    }

    // ally's abilities
    if (IsBattlerAlive(BATTLE_PARTNER(battlerDef)))
    {
        switch (GetBattlerAbility(BATTLE_PARTNER(battlerDef)))
        {
        case ABILITY_FLOWER_GIFT:
            if (gBattleMons[BATTLE_PARTNER(battlerDef)].species == SPECIES_CHERRIM && IsBattlerWeatherAffected(BATTLE_PARTNER(battlerDef), B_WEATHER_SUN) && !usesDefStat)
                MulModifier(&modifier, UQ_4_12(1.5));
            break;
        }
    }

    // target's hold effects
    switch (GetBattlerHoldEffect(battlerDef, TRUE))
    {
    case HOLD_EFFECT_DEEP_SEA_SCALE:
        if (gBattleMons[battlerDef].species == SPECIES_CLAMPERL && !usesDefStat)
            MulModifier(&modifier, UQ_4_12(2.0));
        break;
    case HOLD_EFFECT_METAL_POWDER:
        if (gBattleMons[battlerDef].species == SPECIES_DITTO && usesDefStat && !(gBattleMons[battlerDef].status2 & STATUS2_TRANSFORMED))
            MulModifier(&modifier, UQ_4_12(2.0));
        break;
    case HOLD_EFFECT_EVIOLITE:
        if (CanEvolve(gBattleMons[battlerDef].species))
            MulModifier(&modifier, UQ_4_12(1.5));
        break;
    case HOLD_EFFECT_ASSAULT_VEST:
        if (!usesDefStat)
            MulModifier(&modifier, UQ_4_12(1.5));
        break;
#if B_SOUL_DEW_BOOST <= GEN_6
    case HOLD_EFFECT_SOUL_DEW:
        if ((gBattleMons[battlerDef].species == SPECIES_LATIAS || gBattleMons[battlerDef].species == SPECIES_LATIOS)
         && !(gBattleTypeFlags & BATTLE_TYPE_FRONTIER)
         && !usesDefStat)
            MulModifier(&modifier, UQ_4_12(1.5));
        break;
#endif
    }

    // sandstorm sp.def boost for rock types
    if (IS_BATTLER_OF_TYPE(battlerDef, TYPE_ROCK) && gBattleWeather & B_WEATHER_SANDSTORM && WEATHER_HAS_EFFECT && !usesDefStat)
        MulModifier(&modifier, UQ_4_12(1.5));

    // The defensive stats of a Player's Pokémon are boosted by x1.1 (+10%) if they have the 5th badge and 7th badges.
    // Having the 5th badge boosts physical defense while having the 7th badge boosts special defense.
    if (ShouldGetStatBadgeBoost(FLAG_BADGE05_GET, battlerDef) && IS_MOVE_PHYSICAL(move))
        MulModifier(&modifier, UQ_4_12(1.1));
    if (ShouldGetStatBadgeBoost(FLAG_BADGE07_GET, battlerDef) && IS_MOVE_SPECIAL(move))
        MulModifier(&modifier, UQ_4_12(1.1));

    return ApplyModifier(modifier, defStat);
}

static u32 CalcFinalDmg(u32 dmg, u16 move, u8 battlerAtk, u8 battlerDef, u8 moveType, u16 typeEffectivenessModifier, bool32 isCrit, bool32 updateFlags)
{
    u32 percentBoost;
    u32 abilityAtk = GetBattlerAbility(battlerAtk);
    u32 abilityDef = GetBattlerAbility(battlerDef);
    u32 defSide = GET_BATTLER_SIDE(battlerDef);
    u16 finalModifier = UQ_4_12(1.0);
    u16 itemDef = gBattleMons[battlerDef].item;

    // check multiple targets in double battle
    if (GetMoveTargetCount(move, battlerAtk, battlerDef) >= 2)
        MulModifier(&finalModifier, UQ_4_12(0.75));

    // take type effectiveness
    MulModifier(&finalModifier, typeEffectivenessModifier);

    // check crit
    if (isCrit)
        dmg = ApplyModifier((B_CRIT_MULTIPLIER >= GEN_6 ? UQ_4_12(1.5) : UQ_4_12(2.0)), dmg);

    // check burn
    if (gBattleMons[battlerAtk].status1 & STATUS1_BURN && IS_MOVE_PHYSICAL(move)
        && (gBattleMoves[move].effect != EFFECT_FACADE || B_BURN_FACADE_DMG < GEN_6)
        && abilityAtk != ABILITY_GUTS)
        dmg = ApplyModifier(UQ_4_12(0.5), dmg);

    // check sunny/rain weather
    if (IsBattlerWeatherAffected(battlerAtk, B_WEATHER_RAIN))
    {
        if (moveType == TYPE_FIRE)
            dmg = ApplyModifier(UQ_4_12(0.5), dmg);
        else if (moveType == TYPE_WATER)
            dmg = ApplyModifier(UQ_4_12(1.5), dmg);
    }
    else if (IsBattlerWeatherAffected(battlerAtk, B_WEATHER_SUN))
    {
        if (moveType == TYPE_FIRE)
            dmg = ApplyModifier(UQ_4_12(1.5), dmg);
        else if (moveType == TYPE_WATER)
            dmg = ApplyModifier(UQ_4_12(0.5), dmg);
    }

    // check stab
    if (IS_BATTLER_OF_TYPE(battlerAtk, moveType) && move != MOVE_STRUGGLE && move != MOVE_NONE)
    {
        if (abilityAtk == ABILITY_ADAPTABILITY)
            MulModifier(&finalModifier, UQ_4_12(2.0));
        else
            MulModifier(&finalModifier, UQ_4_12(1.5));
    }

    // reflect, light screen, aurora veil
    if (((gSideStatuses[defSide] & SIDE_STATUS_REFLECT && IS_MOVE_PHYSICAL(move))
            || (gSideStatuses[defSide] & SIDE_STATUS_LIGHTSCREEN && IS_MOVE_SPECIAL(move))
            || (gSideStatuses[defSide] & SIDE_STATUS_AURORA_VEIL))
        && abilityAtk != ABILITY_INFILTRATOR
        && !(isCrit)
        && !gProtectStructs[gBattlerAttacker].confusionSelfDmg)
    {
        if (gBattleTypeFlags & BATTLE_TYPE_DOUBLE)
            MulModifier(&finalModifier, UQ_4_12(0.66));
        else
            MulModifier(&finalModifier, UQ_4_12(0.5));
    }

    // attacker's abilities
    switch (abilityAtk)
    {
    case ABILITY_TINTED_LENS:
        if (typeEffectivenessModifier <= UQ_4_12(0.5))
            MulModifier(&finalModifier, UQ_4_12(2.0));
        break;
    case ABILITY_SNIPER:
        if (isCrit)
            MulModifier(&finalModifier, UQ_4_12(1.5));
        break;
    case ABILITY_NEUROFORCE:
        if (typeEffectivenessModifier >= UQ_4_12(2.0))
            MulModifier(&finalModifier, UQ_4_12(1.25));
        break;
    }

    // target's abilities
    switch (abilityDef)
    {
    case ABILITY_MULTISCALE:
    case ABILITY_SHADOW_SHIELD:
        if (BATTLER_MAX_HP(battlerDef))
            MulModifier(&finalModifier, UQ_4_12(0.5));
        break;
    case ABILITY_FILTER:
    case ABILITY_SOLID_ROCK:
    case ABILITY_PRISM_ARMOR:
        if (typeEffectivenessModifier >= UQ_4_12(2.0))
            MulModifier(&finalModifier, UQ_4_12(0.75));
        break;
    }

    // target's ally's abilities
    if (IsBattlerAlive(BATTLE_PARTNER(battlerDef)))
    {
        switch (GetBattlerAbility(BATTLE_PARTNER(battlerDef)))
        {
        case ABILITY_FRIEND_GUARD:
            MulModifier(&finalModifier, UQ_4_12(0.75));
            break;
        }
    }

    // attacker's hold effect
    switch (GetBattlerHoldEffect(battlerAtk, TRUE))
    {
    case HOLD_EFFECT_METRONOME:
        percentBoost = min((gBattleStruct->sameMoveTurns[battlerAtk] * GetBattlerHoldEffectParam(battlerAtk)), 100);
        MulModifier(&finalModifier, UQ_4_12(1.0) + sPercentToModifier[percentBoost]);
        break;
    case HOLD_EFFECT_EXPERT_BELT:
        if (typeEffectivenessModifier >= UQ_4_12(2.0))
            MulModifier(&finalModifier, UQ_4_12(1.2));
        break;
    case HOLD_EFFECT_LIFE_ORB:
        MulModifier(&finalModifier, UQ_4_12(1.3));
        break;
    }

    // target's hold effect
    switch (GetBattlerHoldEffect(battlerDef, TRUE))
    {
    // berries reducing dmg
    case HOLD_EFFECT_RESIST_BERRY:
        if (moveType == GetBattlerHoldEffectParam(battlerDef)
            && (moveType == TYPE_NORMAL || typeEffectivenessModifier >= UQ_4_12(2.0))
            && !UnnerveOn(battlerDef, itemDef))
        {
            if (abilityDef == ABILITY_RIPEN)
                MulModifier(&finalModifier, UQ_4_12(0.25));
            else
                MulModifier(&finalModifier, UQ_4_12(0.5));
            if (updateFlags)
                gSpecialStatuses[battlerDef].berryReduced = TRUE;
        }
        break;
    }

    if (gBattleMoves[move].flags & FLAG_DMG_MINIMIZE    && gStatuses3[battlerDef] & STATUS3_MINIMIZED)
        MulModifier(&finalModifier, UQ_4_12(2.0));
    if (gBattleMoves[move].flags & FLAG_DMG_UNDERGROUND && gStatuses3[battlerDef] & STATUS3_UNDERGROUND)
        MulModifier(&finalModifier, UQ_4_12(2.0));
    if (gBattleMoves[move].flags & FLAG_DMG_UNDERWATER  && gStatuses3[battlerDef] & STATUS3_UNDERWATER)
        MulModifier(&finalModifier, UQ_4_12(2.0));
    if (gBattleMoves[move].flags & FLAG_DMG_2X_IN_AIR   && gStatuses3[battlerDef] & STATUS3_ON_AIR)
        MulModifier(&finalModifier, UQ_4_12(2.0));

    dmg = ApplyModifier(finalModifier, dmg);
    if (dmg == 0)
        dmg = 1;

    return dmg;
}

static s32 DoMoveDamageCalc(u16 move, u8 battlerAtk, u8 battlerDef, u8 moveType, s32 fixedBasePower,
                            bool32 isCrit, bool32 randomFactor, bool32 updateFlags, u16 typeEffectivenessModifier)
{
    s32 dmg;
    
    // Don't calculate damage if the move has no effect on target.
    if (typeEffectivenessModifier == UQ_4_12(0))
        return 0;

    if (fixedBasePower)
        gBattleMovePower = fixedBasePower;
    else
        gBattleMovePower = CalcMoveBasePowerAfterModifiers(move, battlerAtk, battlerDef, moveType, updateFlags);

    // long dmg basic formula
    dmg = ((gBattleMons[battlerAtk].level * 2) / 5) + 2;
    dmg *= gBattleMovePower;
    dmg *= CalcAttackStat(move, battlerAtk, battlerDef, moveType, isCrit, updateFlags);
    dmg /= CalcDefenseStat(move, battlerAtk, battlerDef, moveType, isCrit, updateFlags);
    dmg = (dmg / 50) + 2;

    // Calculate final modifiers.
    dmg = CalcFinalDmg(dmg, move, battlerAtk, battlerDef, moveType, typeEffectivenessModifier, isCrit, updateFlags);

    // Add a random factor.
    if (randomFactor)
    {
        dmg *= 100 - (Random() % 16);
        dmg /= 100;
    }

    if (dmg == 0)
        dmg = 1;

    return dmg;
}

s32 CalculateMoveDamage(u16 move, u8 battlerAtk, u8 battlerDef, u8 moveType, s32 fixedBasePower, bool32 isCrit, bool32 randomFactor, bool32 updateFlags)
{
    return DoMoveDamageCalc(move, battlerAtk, battlerDef, moveType, fixedBasePower, isCrit, randomFactor,
                            updateFlags, CalcTypeEffectivenessMultiplier(move, moveType, battlerAtk, battlerDef, updateFlags));
}

// for AI - get move damage and effectiveness with one function call
s32 CalculateMoveDamageAndEffectiveness(u16 move, u8 battlerAtk, u8 battlerDef, u8 moveType, u16 *typeEffectivenessModifier)
{
    *typeEffectivenessModifier = CalcTypeEffectivenessMultiplier(move, moveType, battlerAtk, battlerDef, FALSE);
    return DoMoveDamageCalc(move, battlerAtk, battlerDef, moveType, 0, FALSE, FALSE, FALSE, *typeEffectivenessModifier);
}

static void MulByTypeEffectiveness(u16 *modifier, u16 move, u8 moveType, u8 battlerDef, u8 defType, u8 battlerAtk, bool32 recordAbilities)
{
    u16 mod = GetTypeModifier(moveType, defType);

    if (mod == UQ_4_12(0.0) && GetBattlerHoldEffect(battlerDef, TRUE) == HOLD_EFFECT_RING_TARGET)
    {
        mod = UQ_4_12(1.0);
        if (recordAbilities)
            RecordItemEffectBattle(battlerDef, HOLD_EFFECT_RING_TARGET);
    }
    else if ((moveType == TYPE_FIGHTING || moveType == TYPE_NORMAL) && defType == TYPE_GHOST && gBattleMons[battlerDef].status2 & STATUS2_FORESIGHT && mod == UQ_4_12(0.0))
    {
        mod = UQ_4_12(1.0);
    }
    else if ((moveType == TYPE_FIGHTING || moveType == TYPE_NORMAL) && defType == TYPE_GHOST && GetBattlerAbility(battlerAtk) == ABILITY_SCRAPPY && mod == UQ_4_12(0.0))
    {
        mod = UQ_4_12(1.0);
        if (recordAbilities)
            RecordAbilityBattle(battlerAtk, ABILITY_SCRAPPY);
    }

    if (moveType == TYPE_PSYCHIC && defType == TYPE_DARK && gStatuses3[battlerDef] & STATUS3_MIRACLE_EYED && mod == UQ_4_12(0.0))
        mod = UQ_4_12(1.0);
    if (gBattleMoves[move].effect == EFFECT_FREEZE_DRY && defType == TYPE_WATER)
        mod = UQ_4_12(2.0);
    if (moveType == TYPE_GROUND && defType == TYPE_FLYING && IsBattlerGrounded(battlerDef) && mod == UQ_4_12(0.0))
        mod = UQ_4_12(1.0);
    if (moveType == TYPE_FIRE && gDisableStructs[battlerDef].tarShot)
        mod = UQ_4_12(2.0);

    // B_WEATHER_STRONG_WINDS weakens Super Effective moves against Flying-type Pokémon
    if (gBattleWeather & B_WEATHER_STRONG_WINDS && WEATHER_HAS_EFFECT)
    {
        if (defType == TYPE_FLYING && mod >= UQ_4_12(2.0))
            mod = UQ_4_12(1.0);
    }

    MulModifier(modifier, mod);
}

static void UpdateMoveResultFlags(u16 modifier)
{
    if (modifier == UQ_4_12(0.0))
    {
        gMoveResultFlags |= MOVE_RESULT_DOESNT_AFFECT_FOE;
        gMoveResultFlags &= ~(MOVE_RESULT_NOT_VERY_EFFECTIVE | MOVE_RESULT_SUPER_EFFECTIVE);
    }
    else if (modifier == UQ_4_12(1.0))
    {
        gMoveResultFlags &= ~(MOVE_RESULT_NOT_VERY_EFFECTIVE | MOVE_RESULT_SUPER_EFFECTIVE | MOVE_RESULT_DOESNT_AFFECT_FOE);
    }
    else if (modifier > UQ_4_12(1.0))
    {
        gMoveResultFlags |= MOVE_RESULT_SUPER_EFFECTIVE;
        gMoveResultFlags &= ~(MOVE_RESULT_NOT_VERY_EFFECTIVE | MOVE_RESULT_DOESNT_AFFECT_FOE);
    }
    else //if (modifier < UQ_4_12(1.0))
    {
        gMoveResultFlags |= MOVE_RESULT_NOT_VERY_EFFECTIVE;
        gMoveResultFlags &= ~(MOVE_RESULT_SUPER_EFFECTIVE | MOVE_RESULT_DOESNT_AFFECT_FOE);
    }
}

static u16 CalcTypeEffectivenessMultiplierInternal(u16 move, u8 moveType, u8 battlerAtk, u8 battlerDef, bool32 recordAbilities, u16 modifier)
{
    u16 defAbility = GetBattlerAbility(battlerDef);

    MulByTypeEffectiveness(&modifier, move, moveType, battlerDef, gBattleMons[battlerDef].type1, battlerAtk, recordAbilities);
    if (gBattleMons[battlerDef].type2 != gBattleMons[battlerDef].type1)
        MulByTypeEffectiveness(&modifier, move, moveType, battlerDef, gBattleMons[battlerDef].type2, battlerAtk, recordAbilities);
    if (gBattleMons[battlerDef].type3 != TYPE_MYSTERY && gBattleMons[battlerDef].type3 != gBattleMons[battlerDef].type2
        && gBattleMons[battlerDef].type3 != gBattleMons[battlerDef].type1)
        MulByTypeEffectiveness(&modifier, move, moveType, battlerDef, gBattleMons[battlerDef].type3, battlerAtk, recordAbilities);

    if (moveType == TYPE_GROUND && !IsBattlerGrounded2(battlerDef, TRUE) && !(gBattleMoves[move].flags & FLAG_DMG_UNGROUNDED_IGNORE_TYPE_IF_FLYING))
    {
        modifier = UQ_4_12(0.0);
        if (recordAbilities && defAbility == ABILITY_LEVITATE)
        {
            gLastUsedAbility = ABILITY_LEVITATE;
            gMoveResultFlags |= (MOVE_RESULT_MISSED | MOVE_RESULT_DOESNT_AFFECT_FOE);
            gLastLandedMoves[battlerDef] = 0;
            gBattleCommunication[MISS_TYPE] = B_MSG_GROUND_MISS;
            RecordAbilityBattle(battlerDef, ABILITY_LEVITATE);
        }
    }
    else if (B_SHEER_COLD_IMMUNITY >= GEN_7 && move == MOVE_SHEER_COLD && IS_BATTLER_OF_TYPE(battlerDef, TYPE_ICE))
    {
        modifier = UQ_4_12(0.0);
    }
    else if (B_GLARE_GHOST >= GEN_4 && move == MOVE_GLARE && IS_BATTLER_OF_TYPE(battlerDef, TYPE_GHOST))
    {
        modifier = UQ_4_12(1.0);
    }

    // Thousand Arrows ignores type modifiers for flying mons
    if (!IsBattlerGrounded(battlerDef) && (gBattleMoves[move].flags & FLAG_DMG_UNGROUNDED_IGNORE_TYPE_IF_FLYING)
        && (gBattleMons[battlerDef].type1 == TYPE_FLYING || gBattleMons[battlerDef].type2 == TYPE_FLYING || gBattleMons[battlerDef].type3 == TYPE_FLYING))
    {
        modifier = UQ_4_12(1.0);
    }

    if (((defAbility == ABILITY_WONDER_GUARD && modifier <= UQ_4_12(1.0))
        || (defAbility == ABILITY_TELEPATHY && battlerDef == BATTLE_PARTNER(battlerAtk)))
        && gBattleMoves[move].power)
    {
        modifier = UQ_4_12(0.0);
        if (recordAbilities)
        {
            gLastUsedAbility = gBattleMons[battlerDef].ability;
            gMoveResultFlags |= MOVE_RESULT_MISSED;
            gLastLandedMoves[battlerDef] = 0;
            gBattleCommunication[MISS_TYPE] = B_MSG_AVOIDED_DMG;
            RecordAbilityBattle(battlerDef, gBattleMons[battlerDef].ability);
        }
    }

    return modifier;
}

u16 CalcTypeEffectivenessMultiplier(u16 move, u8 moveType, u8 battlerAtk, u8 battlerDef, bool32 recordAbilities)
{
    u16 modifier = UQ_4_12(1.0);

    if (move != MOVE_STRUGGLE && moveType != TYPE_MYSTERY)
    {
        modifier = CalcTypeEffectivenessMultiplierInternal(move, moveType, battlerAtk, battlerDef, recordAbilities, modifier);
        if (gBattleMoves[move].effect == EFFECT_TWO_TYPED_MOVE)
            modifier = CalcTypeEffectivenessMultiplierInternal(move, gBattleMoves[move].argument, battlerAtk, battlerDef, recordAbilities, modifier);
    }

    if (recordAbilities)
        UpdateMoveResultFlags(modifier);
    return modifier;
}

u16 CalcPartyMonTypeEffectivenessMultiplier(u16 move, u16 speciesDef, u16 abilityDef)
{
    u16 modifier = UQ_4_12(1.0);
    u8 moveType = gBattleMoves[move].type;

    if (move != MOVE_STRUGGLE && moveType != TYPE_MYSTERY)
    {
        MulByTypeEffectiveness(&modifier, move, moveType, 0, gBaseStats[speciesDef].type1, 0, FALSE);
        if (gBaseStats[speciesDef].type2 != gBaseStats[speciesDef].type1)
            MulByTypeEffectiveness(&modifier, move, moveType, 0, gBaseStats[speciesDef].type2, 0, FALSE);

        if (moveType == TYPE_GROUND && abilityDef == ABILITY_LEVITATE && !(gFieldStatuses & STATUS_FIELD_GRAVITY))
            modifier = UQ_4_12(0.0);
        if (abilityDef == ABILITY_WONDER_GUARD && modifier <= UQ_4_12(1.0) && gBattleMoves[move].power)
            modifier = UQ_4_12(0.0);
    }

    UpdateMoveResultFlags(modifier);
    return modifier;
}

u16 GetTypeModifier(u8 atkType, u8 defType)
{
    if (B_FLAG_INVERSE_BATTLE != 0 && FlagGet(B_FLAG_INVERSE_BATTLE))
        return sInverseTypeEffectivenessTable[atkType][defType];
    else
        return sTypeEffectivenessTable[atkType][defType];
}

s32 GetStealthHazardDamage(u8 hazardType, u8 battlerId)
{
    u8 type1 = gBattleMons[battlerId].type1;
    u8 type2 = gBattleMons[battlerId].type2;
    u32 maxHp = gBattleMons[battlerId].maxHP;
    s32 dmg = 0;
    u16 modifier = UQ_4_12(1.0);

    MulModifier(&modifier, GetTypeModifier(hazardType, type1));
    if (type2 != type1)
        MulModifier(&modifier, GetTypeModifier(hazardType, type2));

    switch (modifier)
    {
    case UQ_4_12(0.0):
        dmg = 0;
        break;
    case UQ_4_12(0.25):
        dmg = maxHp / 32;
        if (dmg == 0)
            dmg = 1;
        break;
    case UQ_4_12(0.5):
        dmg = maxHp / 16;
        if (dmg == 0)
            dmg = 1;
        break;
    case UQ_4_12(1.0):
        dmg = maxHp / 8;
        if (dmg == 0)
            dmg = 1;
        break;
    case UQ_4_12(2.0):
        dmg = maxHp / 4;
        if (dmg == 0)
            dmg = 1;
        break;
    case UQ_4_12(4.0):
        dmg = maxHp / 2;
        if (dmg == 0)
            dmg = 1;
        break;
    }

    return dmg;
}

bool32 IsPartnerMonFromSameTrainer(u8 battlerId)
{
    if (GetBattlerSide(battlerId) == B_SIDE_OPPONENT && gBattleTypeFlags & BATTLE_TYPE_TWO_OPPONENTS)
        return FALSE;
    else if (GetBattlerSide(battlerId) == B_SIDE_PLAYER && gBattleTypeFlags & BATTLE_TYPE_INGAME_PARTNER)
        return FALSE;
    else if (gBattleTypeFlags & BATTLE_TYPE_MULTI)
        return FALSE;
    else
        return TRUE;
}

u16 GetMegaEvolutionSpecies(u16 preEvoSpecies, u16 heldItemId)
{
    u32 i;

    for (i = 0; i < EVOS_PER_MON; i++)
    {
        if (gEvolutionTable[preEvoSpecies][i].method == EVO_MEGA_EVOLUTION
         && gEvolutionTable[preEvoSpecies][i].param == heldItemId)
            return gEvolutionTable[preEvoSpecies][i].targetSpecies;
    }
    return SPECIES_NONE;
}

u16 GetPrimalReversionSpecies(u16 preEvoSpecies, u16 heldItemId)
{
    u32 i;

    for (i = 0; i < EVOS_PER_MON; i++)
    {
        if (gEvolutionTable[preEvoSpecies][i].method == EVO_PRIMAL_REVERSION
         && gEvolutionTable[preEvoSpecies][i].param == heldItemId)
            return gEvolutionTable[preEvoSpecies][i].targetSpecies;
    }
    return SPECIES_NONE;
}

u16 GetWishMegaEvolutionSpecies(u16 preEvoSpecies, u16 moveId1, u16 moveId2, u16 moveId3, u16 moveId4)
{
    u32 i, par;

    for (i = 0; i < EVOS_PER_MON; i++)
    {
        if (gEvolutionTable[preEvoSpecies][i].method == EVO_MOVE_MEGA_EVOLUTION)
        {
            par = gEvolutionTable[preEvoSpecies][i].param;
            if (par == moveId1 || par == moveId2 || par == moveId3 || par == moveId4)
                return gEvolutionTable[preEvoSpecies][i].targetSpecies;
        }
    }
    return SPECIES_NONE;
}

bool32 CanMegaEvolve(u8 battlerId)
{
    u32 itemId, holdEffect, species;
    struct Pokemon *mon;
    u8 battlerPosition = GetBattlerPosition(battlerId);
    u8 partnerPosition = GetBattlerPosition(BATTLE_PARTNER(battlerId));
    struct MegaEvolutionData *mega = &(((struct ChooseMoveStruct*)(&gBattleResources->bufferA[gActiveBattler][4]))->mega);

#ifdef ITEM_EXPANSION
    // Check if Player has a Mega Ring
    if ((GetBattlerPosition(battlerId) == B_POSITION_PLAYER_LEFT || (!(gBattleTypeFlags & BATTLE_TYPE_MULTI) && GetBattlerPosition(battlerId) == B_POSITION_PLAYER_RIGHT))
     && !CheckBagHasItem(ITEM_MEGA_RING, 1))
        return FALSE;
#endif

    // Check if trainer already mega evolved a pokemon.
    if (mega->alreadyEvolved[battlerPosition])
        return FALSE;

    // Cannot use z move and mega evolve on same turn
    if (gBattleStruct->zmove.toBeUsed[battlerId])
        return FALSE;
    
    if (gBattleTypeFlags & BATTLE_TYPE_DOUBLE
     && IsPartnerMonFromSameTrainer(battlerId)
     && (mega->alreadyEvolved[partnerPosition] || (mega->toEvolve & gBitTable[BATTLE_PARTNER(battlerId)])))
        return FALSE;

    // Check if mon is currently held by Sky Drop
    if (gStatuses3[battlerId] & STATUS3_SKY_DROPPED)
        return FALSE;

    // Gets mon data.
    if (GetBattlerSide(battlerId) == B_SIDE_OPPONENT)
        mon = &gEnemyParty[gBattlerPartyIndexes[battlerId]];
    else
        mon = &gPlayerParty[gBattlerPartyIndexes[battlerId]];

    species = GetMonData(mon, MON_DATA_SPECIES);
    itemId = GetMonData(mon, MON_DATA_HELD_ITEM);

    // Check if there is an entry in the evolution table for regular Mega Evolution.
    if (GetMegaEvolutionSpecies(species, itemId) != SPECIES_NONE)
    {
        if (B_ENABLE_DEBUG && gBattleStruct->debugHoldEffects[battlerId])
            holdEffect = gBattleStruct->debugHoldEffects[battlerId];
#ifdef ITEM_EXPANSION
        else if (itemId == ITEM_ENIGMA_BERRY_E_READER)
            holdEffect = gEnigmaBerries[battlerId].holdEffect;
#else
        else if (itemId == ITEM_ENIGMA_BERRY)
            holdEffect = gEnigmaBerries[battlerId].holdEffect;
#endif
        else
            holdEffect = ItemId_GetHoldEffect(itemId);

        // Can Mega Evolve via Mega Stone.
        if (holdEffect == HOLD_EFFECT_MEGA_STONE)
        {
            gBattleStruct->mega.isWishMegaEvo = FALSE;
            return TRUE;
        }
    }

    // Check if there is an entry in the evolution table for Wish Mega Evolution.
    if (GetWishMegaEvolutionSpecies(species, GetMonData(mon, MON_DATA_MOVE1), GetMonData(mon, MON_DATA_MOVE2), GetMonData(mon, MON_DATA_MOVE3), GetMonData(mon, MON_DATA_MOVE4)))
    {
        gBattleStruct->mega.isWishMegaEvo = TRUE;
        return TRUE;
    }

    // No checks passed, the mon CAN'T mega evolve.
    return FALSE;
}

void UndoMegaEvolution(u32 monId)
{
    u16 baseSpecies = GET_BASE_SPECIES_ID(GetMonData(&gPlayerParty[monId], MON_DATA_SPECIES));

    if (gBattleStruct->mega.evolvedPartyIds[B_SIDE_PLAYER] & gBitTable[monId])
    {
        gBattleStruct->mega.evolvedPartyIds[B_SIDE_PLAYER] &= ~(gBitTable[monId]);
        SetMonData(&gPlayerParty[monId], MON_DATA_SPECIES, &gBattleStruct->mega.playerEvolvedSpecies);
        CalculateMonStats(&gPlayerParty[monId]);
    }
    else if (gBattleStruct->mega.primalRevertedPartyIds[B_SIDE_PLAYER] & gBitTable[monId])
    {
        gBattleStruct->mega.primalRevertedPartyIds[B_SIDE_PLAYER] &= ~(gBitTable[monId]);
        SetMonData(&gPlayerParty[monId], MON_DATA_SPECIES, &baseSpecies);
        CalculateMonStats(&gPlayerParty[monId]);
    }
    // While not exactly a mega evolution, Zygarde follows the same rules.
    else if (GetMonData(&gPlayerParty[monId], MON_DATA_SPECIES, NULL) == SPECIES_ZYGARDE_COMPLETE)
    {
        SetMonData(&gPlayerParty[monId], MON_DATA_SPECIES, &gBattleStruct->changedSpecies[monId]);
        gBattleStruct->changedSpecies[monId] = 0;
        CalculateMonStats(&gPlayerParty[monId]);
    }
}

void UndoFormChange(u32 monId, u32 side, bool32 isSwitchingOut)
{
    u32 i, currSpecies;
    struct Pokemon *party = (side == B_SIDE_PLAYER) ? gPlayerParty : gEnemyParty;
    static const u16 species[][3] =
    {
        // Changed Form ID                      Default Form ID               Should change on switch
        {SPECIES_MIMIKYU_BUSTED,                SPECIES_MIMIKYU,              FALSE},
        {SPECIES_GRENINJA_ASH,                  SPECIES_GRENINJA_BATTLE_BOND, FALSE},
        {SPECIES_MELOETTA_PIROUETTE,            SPECIES_MELOETTA,             FALSE},
        {SPECIES_AEGISLASH_BLADE,               SPECIES_AEGISLASH,            TRUE},
        {SPECIES_DARMANITAN_ZEN_MODE,           SPECIES_DARMANITAN,           TRUE},
        {SPECIES_MINIOR,                        SPECIES_MINIOR_CORE_RED,      TRUE},
        {SPECIES_MINIOR_METEOR_BLUE,            SPECIES_MINIOR_CORE_BLUE,     TRUE},
        {SPECIES_MINIOR_METEOR_GREEN,           SPECIES_MINIOR_CORE_GREEN,    TRUE},
        {SPECIES_MINIOR_METEOR_INDIGO,          SPECIES_MINIOR_CORE_INDIGO,   TRUE},
        {SPECIES_MINIOR_METEOR_ORANGE,          SPECIES_MINIOR_CORE_ORANGE,   TRUE},
        {SPECIES_MINIOR_METEOR_VIOLET,          SPECIES_MINIOR_CORE_VIOLET,   TRUE},
        {SPECIES_MINIOR_METEOR_YELLOW,          SPECIES_MINIOR_CORE_YELLOW,   TRUE},
        {SPECIES_WISHIWASHI_SCHOOL,             SPECIES_WISHIWASHI,           TRUE},
        {SPECIES_CRAMORANT_GORGING,             SPECIES_CRAMORANT,            TRUE},
        {SPECIES_CRAMORANT_GULPING,             SPECIES_CRAMORANT,            TRUE},
        {SPECIES_MORPEKO_HANGRY,                SPECIES_MORPEKO,              TRUE},
        {SPECIES_DARMANITAN_ZEN_MODE_GALARIAN,  SPECIES_DARMANITAN_GALARIAN,  TRUE},
    };

    currSpecies = GetMonData(&party[monId], MON_DATA_SPECIES, NULL);
    for (i = 0; i < ARRAY_COUNT(species); i++)
    {
        if (currSpecies == species[i][0] && (!isSwitchingOut || species[i][2] == TRUE))
        {
            SetMonData(&party[monId], MON_DATA_SPECIES, &species[i][1]);
            CalculateMonStats(&party[monId]);
            break;
        }
    }
}

bool32 DoBattlersShareType(u32 battler1, u32 battler2)
{
    s32 i;
    u8 types1[3] = {gBattleMons[battler1].type1, gBattleMons[battler1].type2, gBattleMons[battler1].type3};
    u8 types2[3] = {gBattleMons[battler2].type1, gBattleMons[battler2].type2, gBattleMons[battler2].type3};

    if (types1[2] == TYPE_MYSTERY)
        types1[2] = types1[0];
    if (types2[2] == TYPE_MYSTERY)
        types2[2] = types2[0];

    for (i = 0; i < 3; i++)
    {
        if (types1[i] == types2[0] || types1[i] == types2[1] || types1[i] == types2[2])
            return TRUE;
    }

    return FALSE;
}

bool32 CanBattlerGetOrLoseItem(u8 battlerId, u16 itemId)
{
    u16 species = gBattleMons[battlerId].species;
    u16 holdEffect = ItemId_GetHoldEffect(itemId);

    // Mail can be stolen now
    if (itemId == ITEM_ENIGMA_BERRY)
        return FALSE;
    // Primal Reversion inducing items cannot be lost if pokemon's base species can undergo primal reversion with it.
    else if (holdEffect == HOLD_EFFECT_PRIMAL_ORB && (GetPrimalReversionSpecies(GET_BASE_SPECIES_ID(species), itemId) != SPECIES_NONE))
        return FALSE;
    // Mega stone cannot be lost if pokemon's base species can mega evolve with it.
    else if (holdEffect == HOLD_EFFECT_MEGA_STONE && (GetMegaEvolutionSpecies(GET_BASE_SPECIES_ID(species), itemId) != SPECIES_NONE))
        return FALSE;
    else if (GET_BASE_SPECIES_ID(species) == SPECIES_GIRATINA && itemId == ITEM_GRISEOUS_ORB)
        return FALSE;
    else if (GET_BASE_SPECIES_ID(species) == SPECIES_GENESECT && holdEffect == HOLD_EFFECT_DRIVE)
        return FALSE;
    else if (GET_BASE_SPECIES_ID(species) == SPECIES_SILVALLY && holdEffect == HOLD_EFFECT_MEMORY)
        return FALSE;
    else if (GET_BASE_SPECIES_ID(species) == SPECIES_ARCEUS && holdEffect == HOLD_EFFECT_PLATE)
        return FALSE;
#ifdef HOLD_EFFECT_Z_CRYSTAL
    else if (holdEffect == HOLD_EFFECT_Z_CRYSTAL)
        return FALSE;
#endif
    else
        return TRUE;
}

struct Pokemon *GetIllusionMonPtr(u32 battlerId)
{
    if (gBattleStruct->illusion[battlerId].broken)
        return NULL;
    if (!gBattleStruct->illusion[battlerId].set)
    {
        if (GetBattlerSide(battlerId) == B_SIDE_PLAYER)
            SetIllusionMon(&gPlayerParty[gBattlerPartyIndexes[battlerId]], battlerId);
        else
            SetIllusionMon(&gEnemyParty[gBattlerPartyIndexes[battlerId]], battlerId);
    }
    if (!gBattleStruct->illusion[battlerId].on)
        return NULL;

    return gBattleStruct->illusion[battlerId].mon;
}

void ClearIllusionMon(u32 battlerId)
{
    memset(&gBattleStruct->illusion[battlerId], 0, sizeof(gBattleStruct->illusion[battlerId]));
}

bool32 SetIllusionMon(struct Pokemon *mon, u32 battlerId)
{
    struct Pokemon *party, *partnerMon;
    s32 i, id;

    gBattleStruct->illusion[battlerId].set = 1;
    if (GetMonAbility(mon) != ABILITY_ILLUSION)
        return FALSE;

    if (GetBattlerSide(battlerId) == B_SIDE_PLAYER)
        party = gPlayerParty;
    else
        party = gEnemyParty;

    if (IsBattlerAlive(BATTLE_PARTNER(battlerId)))
        partnerMon = &party[gBattlerPartyIndexes[BATTLE_PARTNER(battlerId)]];
    else
        partnerMon = mon;

    // Find last alive non-egg pokemon.
    for (i = PARTY_SIZE - 1; i >= 0; i--)
    {
        id = i;
        if (GetMonData(&party[id], MON_DATA_SANITY_HAS_SPECIES)
            && GetMonData(&party[id], MON_DATA_HP)
            && !GetMonData(&party[id], MON_DATA_IS_EGG)
            && &party[id] != mon
            && &party[id] != partnerMon)
        {
            gBattleStruct->illusion[battlerId].on = 1;
            gBattleStruct->illusion[battlerId].broken = 0;
            gBattleStruct->illusion[battlerId].partyId = id;
            gBattleStruct->illusion[battlerId].mon = &party[id];
            return TRUE;
        }
    }

    return FALSE;
}

bool8 ShouldGetStatBadgeBoost(u16 badgeFlag, u8 battlerId)
{
    if (B_BADGE_BOOST != GEN_3)
        return FALSE;
    else if (gBattleTypeFlags & (BATTLE_TYPE_LINK | BATTLE_TYPE_EREADER_TRAINER | BATTLE_TYPE_RECORDED_LINK | BATTLE_TYPE_FRONTIER))
        return FALSE;
    else if (GetBattlerSide(battlerId) != B_SIDE_PLAYER)
        return FALSE;
    else if (gBattleTypeFlags & BATTLE_TYPE_TRAINER && gTrainerBattleOpponent_A == TRAINER_SECRET_BASE)
        return FALSE;
    else if (FlagGet(badgeFlag))
        return TRUE;
    else
        return FALSE;
}

u8 GetBattleMoveSplit(u32 moveId)
{
    if (gBattleStruct != NULL && gBattleStruct->zmove.active && !IS_MOVE_STATUS(moveId))
        return gBattleStruct->zmove.activeSplit;
    if (gBattleStruct != NULL && gBattleStruct->swapDamageCategory) // Photon Geyser, Shell Side Arm, Light That Burns the Sky
        return SPLIT_PHYSICAL;
    else if (IS_MOVE_STATUS(moveId) || B_PHYSICAL_SPECIAL_SPLIT >= GEN_4)
        return gBattleMoves[moveId].split;
    else if (gBattleMoves[moveId].type < TYPE_MYSTERY)
        return SPLIT_PHYSICAL;
    else
        return SPLIT_SPECIAL;
}

static bool32 TryRemoveScreens(u8 battler)
{
    bool32 removed = FALSE;
    u8 battlerSide = GetBattlerSide(battler);
    u8 enemySide = GetBattlerSide(BATTLE_OPPOSITE(battler));

    // try to remove from battler's side
    if (gSideStatuses[battlerSide] & (SIDE_STATUS_REFLECT | SIDE_STATUS_LIGHTSCREEN | SIDE_STATUS_AURORA_VEIL))
    {
        gSideStatuses[battlerSide] &= ~(SIDE_STATUS_REFLECT | SIDE_STATUS_LIGHTSCREEN | SIDE_STATUS_AURORA_VEIL);
        gSideTimers[battlerSide].reflectTimer = 0;
        gSideTimers[battlerSide].lightscreenTimer = 0;
        gSideTimers[battlerSide].auroraVeilTimer = 0;
        removed = TRUE;
    }

    // try to remove from battler opponent's side
    if (gSideStatuses[enemySide] & (SIDE_STATUS_REFLECT | SIDE_STATUS_LIGHTSCREEN | SIDE_STATUS_AURORA_VEIL))
    {
        gSideStatuses[enemySide] &= ~(SIDE_STATUS_REFLECT | SIDE_STATUS_LIGHTSCREEN | SIDE_STATUS_AURORA_VEIL);
        gSideTimers[enemySide].reflectTimer = 0;
        gSideTimers[enemySide].lightscreenTimer = 0;
        gSideTimers[enemySide].auroraVeilTimer = 0;
        removed = TRUE;
    }

    return removed;
}

static bool32 IsUnnerveAbilityOnOpposingSide(u8 battlerId)
{
    if (IsAbilityOnOpposingSide(battlerId, ABILITY_UNNERVE)
      || IsAbilityOnOpposingSide(battlerId, ABILITY_AS_ONE_ICE_RIDER)
      || IsAbilityOnOpposingSide(battlerId, ABILITY_AS_ONE_SHADOW_RIDER))
        return TRUE;
    return FALSE;
}

// Photon geyser & light that burns the sky
u8 GetSplitBasedOnStats(u8 battlerId)
{
    u32 attack = gBattleMons[battlerId].attack;
    u32 spAttack = gBattleMons[battlerId].spAttack;

    attack = attack * gStatStageRatios[gBattleMons[battlerId].statStages[STAT_ATK]][0];
    attack = attack / gStatStageRatios[gBattleMons[battlerId].statStages[STAT_ATK]][1];

    spAttack = spAttack * gStatStageRatios[gBattleMons[battlerId].statStages[STAT_SPATK]][0];
    spAttack = spAttack / gStatStageRatios[gBattleMons[battlerId].statStages[STAT_SPATK]][1];

    if (spAttack >= attack)
        return SPLIT_SPECIAL;
    else
        return SPLIT_PHYSICAL;
}

bool32 TestMoveFlags(u16 move, u32 flag)
{
    if (gBattleMoves[move].flags & flag)
        return TRUE;
    return FALSE;
}

struct Pokemon *GetBattlerPartyData(u8 battlerId)
{
    struct Pokemon *mon;
    if (GetBattlerSide(battlerId) == B_SIDE_PLAYER)
        mon = &gPlayerParty[gBattlerPartyIndexes[battlerId]];
    else
        mon = &gEnemyParty[gBattlerPartyIndexes[battlerId]];

    return mon;
}

// Make sure the input bank is any bank on the specific mon's side
bool32 CanFling(u8 battlerId)
{
    u16 item = gBattleMons[battlerId].item;
    u16 itemEffect = ItemId_GetHoldEffect(item);

    if (item == ITEM_NONE
      #if B_KLUTZ_FLING_INTERACTION >= GEN_5
      || GetBattlerAbility(battlerId) == ABILITY_KLUTZ
      #endif
      || gFieldStatuses & STATUS_FIELD_MAGIC_ROOM
      || gDisableStructs[battlerId].embargoTimer != 0
      || ItemId_GetFlingPower(item) != 0
      || !CanBattlerGetOrLoseItem(battlerId, item))
        return FALSE;

    return TRUE;
}

// Ability checks
bool32 IsRolePlayBannedAbilityAtk(u16 ability)
{
    u32 i;
    for (i = 0; i < ARRAY_COUNT(sRolePlayBannedAttackerAbilities); i++)
    {
        if (ability == sRolePlayBannedAttackerAbilities[i])
            return TRUE;
    }
    return FALSE;
}

bool32 IsRolePlayBannedAbility(u16 ability)
{
    u32 i;
    for (i = 0; i < ARRAY_COUNT(sRolePlayBannedAbilities); i++)
    {
        if (ability == sRolePlayBannedAbilities[i])
            return TRUE;
    }
    return FALSE;
}

bool32 IsSkillSwapBannedAbility(u16 ability)
{
    u32 i;
    for (i = 0; i < ARRAY_COUNT(sSkillSwapBannedAbilities); i++)
    {
        if (ability == sSkillSwapBannedAbilities[i])
            return TRUE;
    }
    return FALSE;
}

bool32 IsWorrySeedBannedAbility(u16 ability)
{
    u32 i;
    for (i = 0; i < ARRAY_COUNT(sWorrySeedBannedAbilities); i++)
    {
        if (ability == sWorrySeedBannedAbilities[i])
            return TRUE;
    }
    return FALSE;
}

bool32 IsGastroAcidBannedAbility(u16 ability)
{
    u32 i;
    for (i = 0; i < ARRAY_COUNT(sGastroAcidBannedAbilities); i++)
    {
        if (ability == sGastroAcidBannedAbilities[i])
            return TRUE;
    }
    return FALSE;
}

bool32 IsEntrainmentBannedAbilityAttacker(u16 ability)
{
    u32 i;
    for (i = 0; i < ARRAY_COUNT(sEntrainmentBannedAttackerAbilities); i++)
    {
        if (ability == sEntrainmentBannedAttackerAbilities[i])
            return TRUE;
    }
    return FALSE;
}

bool32 IsEntrainmentTargetOrSimpleBeamBannedAbility(u16 ability)
{
    u32 i;
    for (i = 0; i < ARRAY_COUNT(sEntrainmentTargetSimpleBeamBannedAbilities); i++)
    {
        if (ability == sEntrainmentTargetSimpleBeamBannedAbilities[i])
            return TRUE;
    }
    return FALSE;
}

// Sort an array of battlers by speed
// Useful for effects like pickpocket, eject button, red card, dancer
void SortBattlersBySpeed(u8 *battlers, bool8 slowToFast)
{
    int i, j, currSpeed, currBattler;
    u16 speeds[4] = {0};

    for (i = 0; i < gBattlersCount; i++)
        speeds[i] = GetBattlerTotalSpeedStat(battlers[i]);

    for (i = 1; i < gBattlersCount; i++)
    {
        currBattler = battlers[i];
        currSpeed = speeds[i];
        j = i - 1;

        if (slowToFast)
        {
            while (j >= 0 && speeds[j] > currSpeed)
            {
                battlers[j + 1] = battlers[j];
                speeds[j + 1] = speeds[j];
                j = j - 1;
            }
        }
        else
        {
            while (j >= 0 && speeds[j] < currSpeed)
            {
                battlers[j + 1] = battlers[j];
                speeds[j + 1] = speeds[j];
                j = j - 1;
            }
        }

        battlers[j + 1] = currBattler;
        speeds[j + 1] = currSpeed;
    }
}

void TryRestoreStolenItems(void)
{
    u32 i;
    u16 stolenItem = ITEM_NONE;

    for (i = 0; i < PARTY_SIZE; i++)
    {
        if (gBattleStruct->itemStolen[i].stolen)
        {
            stolenItem = gBattleStruct->itemStolen[i].originalItem;
            if (stolenItem != ITEM_NONE && ItemId_GetPocket(stolenItem) != POCKET_BERRIES)
                SetMonData(&gPlayerParty[i], MON_DATA_HELD_ITEM, &stolenItem);  // Restore stolen non-berry items
        }
    }
}

bool32 CanStealItem(u8 battlerStealing, u8 battlerItem, u16 item)
{
    u8 stealerSide = GetBattlerSide(battlerStealing);

    if (gBattleTypeFlags & BATTLE_TYPE_TRAINER_HILL)
        return FALSE;

    // Check if the battler trying to steal should be able to
    if (stealerSide == B_SIDE_OPPONENT
        && !(gBattleTypeFlags &
             (BATTLE_TYPE_EREADER_TRAINER
              | BATTLE_TYPE_FRONTIER
              | BATTLE_TYPE_LINK
              | BATTLE_TYPE_RECORDED_LINK
              | BATTLE_TYPE_SECRET_BASE
              #if B_TRAINERS_KNOCK_OFF_ITEMS
              | BATTLE_TYPE_TRAINER
              #endif
              )))
    {
        return FALSE;
    }
    else if (!(gBattleTypeFlags &
          (BATTLE_TYPE_EREADER_TRAINER
           | BATTLE_TYPE_FRONTIER
           | BATTLE_TYPE_LINK
           | BATTLE_TYPE_RECORDED_LINK
           | BATTLE_TYPE_SECRET_BASE))
        && (gWishFutureKnock.knockedOffMons[stealerSide] & gBitTable[gBattlerPartyIndexes[battlerStealing]]))
    {
        return FALSE;
    }

    if (!CanBattlerGetOrLoseItem(battlerItem, item)      // Battler with item cannot have it stolen
      ||!CanBattlerGetOrLoseItem(battlerStealing, item)) // Stealer cannot take the item
        return FALSE;

    return TRUE;
}

void TrySaveExchangedItem(u8 battlerId, u16 stolenItem)
{
    // Because BtlController_EmitSetMonData does SetMonData, we need to save the stolen item only if it matches the battler's original
    // So, if the player steals an item during battle and has it stolen from it, it will not end the battle with it (naturally)
    #if B_TRAINERS_KNOCK_OFF_ITEMS == TRUE
    // If regular trainer battle and mon's original item matches what is being stolen, save it to be restored at end of battle
    if (gBattleTypeFlags & BATTLE_TYPE_TRAINER
      && !(gBattleTypeFlags & BATTLE_TYPE_FRONTIER)
      && GetBattlerSide(battlerId) == B_SIDE_PLAYER
      && stolenItem == gBattleStruct->itemStolen[gBattlerPartyIndexes[battlerId]].originalItem)
        gBattleStruct->itemStolen[gBattlerPartyIndexes[battlerId]].stolen = TRUE;
    #endif
}

bool32 IsBattlerAffectedByHazards(u8 battlerId, bool32 toxicSpikes)
{
    bool32 ret = TRUE;
    u32 holdEffect = GetBattlerHoldEffect(gActiveBattler, TRUE);
    if (toxicSpikes && holdEffect == HOLD_EFFECT_HEAVY_DUTY_BOOTS && !IS_BATTLER_OF_TYPE(battlerId, TYPE_POISON))
    {
        ret = FALSE;
        RecordItemEffectBattle(battlerId, holdEffect);
    }
    else if (holdEffect == HOLD_EFFECT_HEAVY_DUTY_BOOTS)
    {
        ret = FALSE;
        RecordItemEffectBattle(battlerId, holdEffect);
    }
    return ret;
}

bool32 TestSheerForceFlag(u8 battler, u16 move)
{
    if (GetBattlerAbility(battler) == ABILITY_SHEER_FORCE && gBattleMoves[move].flags & FLAG_SHEER_FORCE_BOOST)
        return TRUE;
    else
        return FALSE;
}

// This function is the body of "jumpifstat", but can be used dynamically in a function
bool32 CompareStat(u8 battlerId, u8 statId, u8 cmpTo, u8 cmpKind)
{
    bool8 ret = FALSE;
    u8 statValue = gBattleMons[battlerId].statStages[statId];

    // Because this command is used as a way of checking if a stat can be lowered/raised,
    // we need to do some modification at run-time.
    if (GetBattlerAbility(battlerId) == ABILITY_CONTRARY)
    {
        if (cmpKind == CMP_GREATER_THAN)
            cmpKind = CMP_LESS_THAN;
        else if (cmpKind == CMP_LESS_THAN)
            cmpKind = CMP_GREATER_THAN;

        if (cmpTo == MIN_STAT_STAGE)
            cmpTo = MAX_STAT_STAGE;
        else if (cmpTo == MAX_STAT_STAGE)
            cmpTo = MIN_STAT_STAGE;
    }

    switch (cmpKind)
    {
    case CMP_EQUAL:
        if (statValue == cmpTo)
            ret = TRUE;
        break;
    case CMP_NOT_EQUAL:
        if (statValue != cmpTo)
            ret = TRUE;
        break;
    case CMP_GREATER_THAN:
        if (statValue > cmpTo)
            ret = TRUE;
        break;
    case CMP_LESS_THAN:
        if (statValue < cmpTo)
            ret = TRUE;
        break;
    case CMP_COMMON_BITS:
        if (statValue & cmpTo)
            ret = TRUE;
        break;
    case CMP_NO_COMMON_BITS:
        if (!(statValue & cmpTo))
            ret = TRUE;
        break;
    }

    return ret;
}

void BufferStatChange(u8 battlerId, u8 statId, u8 stringId)
{
    bool8 hasContrary = (GetBattlerAbility(battlerId) == ABILITY_CONTRARY);

    PREPARE_STAT_BUFFER(gBattleTextBuff1, statId);
    if (stringId == STRINGID_STATFELL)
    {
        if (hasContrary)
            PREPARE_STRING_BUFFER(gBattleTextBuff2, STRINGID_STATROSE)
        else
            PREPARE_STRING_BUFFER(gBattleTextBuff2, STRINGID_STATFELL)
    }
    else if (stringId == STRINGID_STATROSE)
    {
        if (hasContrary)
            PREPARE_STRING_BUFFER(gBattleTextBuff2, STRINGID_STATFELL)
        else
            PREPARE_STRING_BUFFER(gBattleTextBuff2, STRINGID_STATROSE)
    }
    else
    {
        PREPARE_STRING_BUFFER(gBattleTextBuff2, stringId)
    }
}

bool32 TryRoomService(u8 battlerId)
{
    if (gFieldStatuses & STATUS_FIELD_TRICK_ROOM && CompareStat(battlerId, STAT_SPEED, MIN_STAT_STAGE, CMP_GREATER_THAN))
    {
        BufferStatChange(battlerId, STAT_SPEED, STRINGID_STATFELL);
        gEffectBattler = gBattleScripting.battler = battlerId;
        SET_STATCHANGER(STAT_SPEED, 1, TRUE);
        gBattleScripting.animArg1 = 14 + STAT_SPEED;
        gBattleScripting.animArg2 = 0;
        gLastUsedItem = gBattleMons[battlerId].item;
        return TRUE;
    }
    else
    {
        return FALSE;
    }
}

void DoBurmyFormChange(u32 monId)
{
    u16 newSpecies, currSpecies;
    struct Pokemon *party = gPlayerParty;

    currSpecies = GetMonData(&party[monId], MON_DATA_SPECIES, NULL);

    if ((GET_BASE_SPECIES_ID(currSpecies) == SPECIES_BURMY) 
        && (gBattleStruct->appearedInBattle & gBitTable[monId]) // Burmy appeared in battle
        && GetMonData(&party[monId], MON_DATA_HP, NULL) != 0) // Burmy isn't fainted
    {
        switch (gBattleTerrain)
        {
            case BATTLE_TERRAIN_GRASS:
            case BATTLE_TERRAIN_LONG_GRASS:
            case BATTLE_TERRAIN_POND:
            case BATTLE_TERRAIN_MOUNTAIN:
            case BATTLE_TERRAIN_PLAIN:
                newSpecies = SPECIES_BURMY;
                break;
            case BATTLE_TERRAIN_CAVE:
            case BATTLE_TERRAIN_SAND:
                newSpecies = SPECIES_BURMY_SANDY_CLOAK;
                break;
            case BATTLE_TERRAIN_BUILDING:
                newSpecies = SPECIES_BURMY_TRASH_CLOAK;
                break;
            default: // Don't change form if last battle was water-related
                newSpecies = SPECIES_NONE;
                break;
        }

        if (newSpecies != SPECIES_NONE)
        {
            SetMonData(&party[monId], MON_DATA_SPECIES, &newSpecies);
            CalculateMonStats(&party[monId]);
        }
    }
}

bool32 BlocksPrankster(u16 move, u8 battlerPrankster, u8 battlerDef, bool32 checkTarget)
{
    #if B_PRANKSTER_DARK_TYPES >= GEN_7
    if (!gProtectStructs[battlerPrankster].pranksterElevated)
        return FALSE;
    if (GetBattlerSide(battlerPrankster) == GetBattlerSide(battlerDef))
        return FALSE;
    if (checkTarget && (GetBattlerMoveTargetType(battlerPrankster, move) & (MOVE_TARGET_OPPONENTS_FIELD | MOVE_TARGET_DEPENDS)))
        return FALSE;
    if (!IS_BATTLER_OF_TYPE(battlerDef, TYPE_DARK))
        return FALSE;
    if (gStatuses3[battlerDef] & STATUS3_SEMI_INVULNERABLE)
        return FALSE;

    return TRUE;
    #endif
    return FALSE;
}

u16 GetUsedHeldItem(u8 battler)
{
    return gBattleStruct->usedHeldItems[gBattlerPartyIndexes[battler]][GetBattlerSide(battler)];
}

bool32 IsBattlerWeatherAffected(u8 battlerId, u32 weatherFlags)
{
    if (gBattleWeather & weatherFlags && WEATHER_HAS_EFFECT)
    {
        // given weather is active -> check if its sun, rain against utility umbrella ( since only 1 weather can be active at once)
        if (gBattleWeather & (B_WEATHER_SUN | B_WEATHER_RAIN) && GetBattlerHoldEffect(battlerId, TRUE) == HOLD_EFFECT_UTILITY_UMBRELLA)
            return FALSE; // utility umbrella blocks sun, rain effects

        return TRUE;
    }
    return FALSE;
}

// Gets move target before redirection effects etc. are applied
// Possible return values are defined in battle.h following MOVE_TARGET_SELECTED
u32 GetBattlerMoveTargetType(u8 battlerId, u16 move)
{
    u32 target;

    if (gBattleMoves[move].effect == EFFECT_EXPANDING_FORCE
        && IsBattlerTerrainAffected(battlerId, STATUS_FIELD_PSYCHIC_TERRAIN))
        return MOVE_TARGET_BOTH;
    else
        return gBattleMoves[move].target;
}

bool32 CanTargetBattler(u8 battlerAtk, u8 battlerDef, u16 move)
{
    if (gBattleMoves[move].effect == EFFECT_HIT_ENEMY_HEAL_ALLY
      && GetBattlerSide(battlerAtk) == GetBattlerSide(battlerDef)
      && gStatuses3[battlerAtk] & STATUS3_HEAL_BLOCK)
        return FALSE;   // Pokémon affected by Heal Block cannot target allies with Pollen Puff
    return TRUE;
}<|MERGE_RESOLUTION|>--- conflicted
+++ resolved
@@ -769,7 +769,6 @@
     gNumSafariBalls--;
     gLastUsedItem = ITEM_SAFARI_BALL;
     gBattlescriptCurrInstr = BattleScript_SafariBallThrow;
-<<<<<<< HEAD
     gCurrentActionFuncId = B_ACTION_EXEC_SCRIPT;
 }
 
@@ -781,8 +780,6 @@
     gLastUsedItem = gLastThrownBall;
     RemoveBagItem(gLastUsedItem, 1);
     gBattlescriptCurrInstr = BattleScript_BallThrow;
-=======
->>>>>>> cef730e4
     gCurrentActionFuncId = B_ACTION_EXEC_SCRIPT;
 }
 
@@ -1811,7 +1808,6 @@
         }
     }
 
-<<<<<<< HEAD
     if (!gBattleStruct->zmove.active && IsGravityPreventingMove(move))
     {
         gCurrentMove = move;
@@ -1826,12 +1822,6 @@
             limitations++;
         }
     }
-=======
-    if (gBattleMons[gActiveBattler].item == ITEM_ENIGMA_BERRY_E_READER)
-        holdEffect = gEnigmaBerries[gActiveBattler].holdEffect;
-    else
-        holdEffect = ItemId_GetHoldEffect(gBattleMons[gActiveBattler].item);
->>>>>>> cef730e4
 
     if (!gBattleStruct->zmove.active && IsHealBlockPreventingMove(gActiveBattler, move))
     {
@@ -1945,14 +1935,6 @@
     u16 *choicedMove = &gBattleStruct->choicedMove[battlerId];
     s32 i;
 
-<<<<<<< HEAD
-=======
-    if (gBattleMons[battlerId].item == ITEM_ENIGMA_BERRY_E_READER)
-        holdEffect = gEnigmaBerries[battlerId].holdEffect;
-    else
-        holdEffect = ItemId_GetHoldEffect(gBattleMons[battlerId].item);
-
->>>>>>> cef730e4
     gPotentialItemEffectBattler = battlerId;
 
     for (i = 0; i < MAX_MON_MOVES; i++)
@@ -4521,7 +4503,6 @@
                 effect++;
             }
             break;
-<<<<<<< HEAD
         case ABILITY_SAND_STREAM:
             if (TryChangeBattleWeather(battler, ENUM_WEATHER_SANDSTORM, TRUE))
             {
@@ -4534,127 +4515,6 @@
                 BattleScriptPushCursorAndCallback(BattleScript_BlockedByPrimalWeatherEnd3);
                 effect++;
             }
-=======
-        }
-
-        if (effect && caseID < ABILITYEFFECT_CHECK_OTHER_SIDE && gLastUsedAbility != 0xFF)
-            RecordAbilityBattle(battler, gLastUsedAbility);
-    }
-
-    return effect;
-}
-
-void BattleScriptExecute(const u8 *BS_ptr)
-{
-    gBattlescriptCurrInstr = BS_ptr;
-    gBattleResources->battleCallbackStack->function[gBattleResources->battleCallbackStack->size++] = gBattleMainFunc;
-    gBattleMainFunc = RunBattleScriptCommands_PopCallbacksStack;
-    gCurrentActionFuncId = 0;
-}
-
-void BattleScriptPushCursorAndCallback(const u8 *BS_ptr)
-{
-    BattleScriptPushCursor();
-    gBattlescriptCurrInstr = BS_ptr;
-    gBattleResources->battleCallbackStack->function[gBattleResources->battleCallbackStack->size++] = gBattleMainFunc;
-    gBattleMainFunc = RunBattleScriptCommands;
-}
-
-enum
-{
-    ITEM_NO_EFFECT,
-    ITEM_STATUS_CHANGE,
-    ITEM_EFFECT_OTHER,
-    ITEM_PP_CHANGE,
-    ITEM_HP_CHANGE,
-    ITEM_STATS_CHANGE,
-};
-
-#define TRY_EAT_CONFUSE_BERRY(flavor)                                                       \
-    if (gBattleMons[battlerId].hp <= gBattleMons[battlerId].maxHP / 2 && !moveTurn)         \
-    {                                                                                       \
-        PREPARE_FLAVOR_BUFFER(gBattleTextBuff1, flavor);                                    \
-        gBattleMoveDamage = gBattleMons[battlerId].maxHP / battlerHoldEffectParam;          \
-        if (gBattleMoveDamage == 0)                                                         \
-            gBattleMoveDamage = 1;                                                          \
-        if (gBattleMons[battlerId].hp + gBattleMoveDamage > gBattleMons[battlerId].maxHP)   \
-            gBattleMoveDamage = gBattleMons[battlerId].maxHP - gBattleMons[battlerId].hp;   \
-        gBattleMoveDamage *= -1;                                                            \
-        if (GetFlavorRelationByPersonality(gBattleMons[battlerId].personality, flavor) < 0) \
-            BattleScriptExecute(BattleScript_BerryConfuseHealEnd2);                         \
-        else                                                                                \
-            BattleScriptExecute(BattleScript_ItemHealHP_RemoveItem);                        \
-        effect = ITEM_HP_CHANGE;                                                            \
-    }
-
-#define TRY_EAT_STAT_UP_BERRY(stat)                                                         \
-    if (gBattleMons[battlerId].hp <= gBattleMons[battlerId].maxHP / battlerHoldEffectParam  \
-    && !moveTurn && gBattleMons[battlerId].statStages[stat] < MAX_STAT_STAGE)               \
-    {                                                                                       \
-        PREPARE_STAT_BUFFER(gBattleTextBuff1, stat);                                        \
-        gEffectBattler = battlerId;                                                         \
-        SET_STATCHANGER(stat, 1, FALSE);                                                    \
-        gBattleScripting.animArg1 = 14 + (stat);                                            \
-        gBattleScripting.animArg2 = 0;                                                      \
-        BattleScriptExecute(BattleScript_BerryStatRaiseEnd2);                               \
-        effect = ITEM_STATS_CHANGE;                                                         \
-    }
-
-u8 ItemBattleEffects(u8 caseID, u8 battlerId, bool8 moveTurn)
-{
-    int i = 0;
-    u8 effect = ITEM_NO_EFFECT;
-    u8 changedPP = 0;
-    u8 battlerHoldEffect, atkHoldEffect, defHoldEffect;
-    u8 battlerHoldEffectParam, atkHoldEffectParam, defHoldEffectParam;
-    u16 atkItem, defItem;
-
-    gLastUsedItem = gBattleMons[battlerId].item;
-    if (gLastUsedItem == ITEM_ENIGMA_BERRY_E_READER)
-    {
-        battlerHoldEffect = gEnigmaBerries[battlerId].holdEffect;
-        battlerHoldEffectParam = gEnigmaBerries[battlerId].holdEffectParam;
-    }
-    else
-    {
-        battlerHoldEffect = ItemId_GetHoldEffect(gLastUsedItem);
-        battlerHoldEffectParam = ItemId_GetHoldEffectParam(gLastUsedItem);
-    }
-
-    atkItem = gBattleMons[gBattlerAttacker].item;
-    if (atkItem == ITEM_ENIGMA_BERRY_E_READER)
-    {
-        atkHoldEffect = gEnigmaBerries[gBattlerAttacker].holdEffect;
-        atkHoldEffectParam = gEnigmaBerries[gBattlerAttacker].holdEffectParam;
-    }
-    else
-    {
-        atkHoldEffect = ItemId_GetHoldEffect(atkItem);
-        atkHoldEffectParam = ItemId_GetHoldEffectParam(atkItem);
-    }
-
-    // def variables are unused
-    defItem = gBattleMons[gBattlerTarget].item;
-    if (defItem == ITEM_ENIGMA_BERRY_E_READER)
-    {
-        defHoldEffect = gEnigmaBerries[gBattlerTarget].holdEffect;
-        defHoldEffectParam = gEnigmaBerries[gBattlerTarget].holdEffectParam;
-    }
-    else
-    {
-        defHoldEffect = ItemId_GetHoldEffect(defItem);
-        defHoldEffectParam = ItemId_GetHoldEffectParam(defItem);
-    }
-
-    switch (caseID)
-    {
-    case ITEMEFFECT_ON_SWITCH_IN:
-        switch (battlerHoldEffect)
-        {
-        case HOLD_EFFECT_DOUBLE_PRIZE:
-            if (GetBattlerSide(battlerId) == B_SIDE_PLAYER)
-                gBattleStruct->moneyMultiplier = 2;
->>>>>>> cef730e4
             break;
         case ABILITY_DROUGHT:
             if (TryChangeBattleWeather(battler, ENUM_WEATHER_SUN, TRUE))
@@ -5092,7 +4952,6 @@
                     }
                 }
                 break;
-<<<<<<< HEAD
             }
 
             if (effect == 1) // Drain Hp ability.
@@ -5102,10 +4961,6 @@
 #else
                 if (BATTLER_MAX_HP(battler))
 #endif
-=======
-            case HOLD_EFFECT_MENTAL_HERB:
-                if (gBattleMons[battlerId].status2 & STATUS2_INFATUATION)
->>>>>>> cef730e4
                 {
                     if ((gProtectStructs[gBattlerAttacker].notFirstStrike))
                         gBattlescriptCurrInstr = BattleScript_MonMadeMoveUseless;
@@ -5151,17 +5006,12 @@
     case ABILITYEFFECT_MOVE_END: // Think contact abilities.
         switch (gLastUsedAbility)
         {
-<<<<<<< HEAD
         case ABILITY_JUSTIFIED:
             if (!(gMoveResultFlags & MOVE_RESULT_NO_EFFECT)
              && TARGET_TURN_DAMAGED
              && IsBattlerAlive(battler)
              && moveType == TYPE_DARK
              && CompareStat(battler, STAT_ATK, MAX_STAT_STAGE, CMP_LESS_THAN))
-=======
-            gLastUsedItem = gBattleMons[battlerId].item;
-            if (gBattleMons[battlerId].item == ITEM_ENIGMA_BERRY_E_READER)
->>>>>>> cef730e4
             {
                 SET_STATCHANGER(STAT_ATK, 1, FALSE);
                 BattleScriptPushCursor();
@@ -5601,7 +5451,6 @@
                     gDisableStructs[battler].perishSongTimer = 3;
                     gDisableStructs[battler].perishSongTimerStartValue = 3;
                 }
-<<<<<<< HEAD
                 gStatuses3[gBattlerAttacker] |= STATUS3_PERISH_SONG;
                 gDisableStructs[gBattlerAttacker].perishSongTimer = 3;
                 gDisableStructs[gBattlerAttacker].perishSongTimerStartValue = 3;
@@ -5617,11 +5466,6 @@
              && IsBattlerAlive(battler))
             {
                 if (gBattleMons[gBattlerTarget].species == SPECIES_CRAMORANT_GORGING)
-=======
-                break;
-            case HOLD_EFFECT_MENTAL_HERB:
-                if (gBattleMons[battlerId].status2 & STATUS2_INFATUATION)
->>>>>>> cef730e4
                 {
                     gBattleStruct->changedSpecies[gBattlerPartyIndexes[gBattlerTarget]] = gBattleMons[gBattlerTarget].species;
                     gBattleMons[gBattlerTarget].species = SPECIES_CRAMORANT;
@@ -9751,7 +9595,7 @@
     u16 holdEffect = ItemId_GetHoldEffect(itemId);
 
     // Mail can be stolen now
-    if (itemId == ITEM_ENIGMA_BERRY)
+    if (itemId == ITEM_ENIGMA_BERRY_E_READER)
         return FALSE;
     // Primal Reversion inducing items cannot be lost if pokemon's base species can undergo primal reversion with it.
     else if (holdEffect == HOLD_EFFECT_PRIMAL_ORB && (GetPrimalReversionSpecies(GET_BASE_SPECIES_ID(species), itemId) != SPECIES_NONE))
