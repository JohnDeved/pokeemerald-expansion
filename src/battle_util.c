#include "global.h"
#include "battle.h"
#include "battle_anim.h"
#include "battle_arena.h"
#include "battle_pyramid.h"
#include "battle_util.h"
#include "battle_controllers.h"
#include "battle_interface.h"
#include "battle_setup.h"
#include "party_menu.h"
#include "pokemon.h"
#include "international_string_util.h"
#include "item.h"
#include "util.h"
#include "battle_scripts.h"
#include "random.h"
#include "text.h"
#include "safari_zone.h"
#include "sound.h"
#include "sprite.h"
#include "string_util.h"
#include "task.h"
#include "trig.h"
#include "window.h"
#include "battle_message.h"
#include "battle_ai_main.h"
#include "battle_ai_util.h"
#include "event_data.h"
#include "link.h"
#include "malloc.h"
#include "berry.h"
#include "pokedex.h"
#include "mail.h"
#include "field_weather.h"
#include "constants/abilities.h"
#include "constants/battle_anim.h"
#include "constants/battle_move_effects.h"
#include "constants/battle_script_commands.h"
#include "constants/battle_string_ids.h"
#include "constants/hold_effects.h"
#include "constants/items.h"
#include "constants/moves.h"
#include "constants/songs.h"
#include "constants/species.h"
#include "constants/trainers.h"
#include "constants/weather.h"
#include "constants/pokemon.h"

extern struct Evolution gEvolutionTable[][EVOS_PER_MON];

/*
NOTE: The data and functions in this file up until (but not including) sSoundMovesTable
are actually part of battle_main.c. They needed to be moved to this file in order to
match the ROM; this is also why sSoundMovesTable's declaration is in the middle of
functions instead of at the top of the file with the other declarations.
*/

static bool32 TryRemoveScreens(u8 battler);
static bool32 IsUnnerveAbilityOnOpposingSide(u8 battlerId);
static u8 GetFlingPowerFromItemId(u16 itemId);
static void SetRandomMultiHitCounter();
static u32 GetBattlerItemHoldEffectParam(u8 battlerId, u16 item);
static u16 GetInverseTypeMultiplier(u16 multiplier);

extern const u8 *const gBattleScriptsForMoveEffects[];
extern const u8 *const gBattlescriptsForRunningByItem[];
extern const u8 *const gBattlescriptsForUsingItem[];
extern const u8 *const gBattlescriptsForSafariActions[];

static const u8 sPkblToEscapeFactor[][3] = {
    {
        [B_MSG_MON_CURIOUS]    = 0,
        [B_MSG_MON_ENTHRALLED] = 0,
        [B_MSG_MON_IGNORED]    = 0
    },{
        [B_MSG_MON_CURIOUS]    = 3,
        [B_MSG_MON_ENTHRALLED] = 5,
        [B_MSG_MON_IGNORED]    = 0
    },{
        [B_MSG_MON_CURIOUS]    = 2,
        [B_MSG_MON_ENTHRALLED] = 3,
        [B_MSG_MON_IGNORED]    = 0
    },{
        [B_MSG_MON_CURIOUS]    = 1,
        [B_MSG_MON_ENTHRALLED] = 2,
        [B_MSG_MON_IGNORED]    = 0
    },{
        [B_MSG_MON_CURIOUS]    = 1,
        [B_MSG_MON_ENTHRALLED] = 1,
        [B_MSG_MON_IGNORED]    = 0
    }
};
static const u8 sGoNearCounterToCatchFactor[] = {4, 3, 2, 1};
static const u8 sGoNearCounterToEscapeFactor[] = {4, 4, 4, 4};

static const u16 sSkillSwapBannedAbilities[] =
{
    ABILITY_WONDER_GUARD,
    ABILITY_MULTITYPE,
    ABILITY_ILLUSION,
    ABILITY_STANCE_CHANGE,
    ABILITY_SCHOOLING,
    ABILITY_COMATOSE,
    ABILITY_SHIELDS_DOWN,
    ABILITY_DISGUISE,
    ABILITY_RKS_SYSTEM,
    ABILITY_BATTLE_BOND,
    ABILITY_POWER_CONSTRUCT,
    ABILITY_NEUTRALIZING_GAS,
    ABILITY_ICE_FACE,
    ABILITY_HUNGER_SWITCH,
    ABILITY_GULP_MISSILE,
};

static const u16 sRolePlayBannedAbilities[] =
{
    ABILITY_TRACE,
    ABILITY_WONDER_GUARD,
    ABILITY_FORECAST,
    ABILITY_FLOWER_GIFT,
    ABILITY_MULTITYPE,
    ABILITY_ILLUSION,
    ABILITY_ZEN_MODE,
    ABILITY_IMPOSTER,
    ABILITY_STANCE_CHANGE,
    ABILITY_POWER_OF_ALCHEMY,
    ABILITY_RECEIVER,
    ABILITY_SCHOOLING,
    ABILITY_COMATOSE,
    ABILITY_SHIELDS_DOWN,
    ABILITY_DISGUISE,
    ABILITY_RKS_SYSTEM,
    ABILITY_BATTLE_BOND,
    ABILITY_POWER_CONSTRUCT,
    ABILITY_ICE_FACE,
    ABILITY_HUNGER_SWITCH,
    ABILITY_GULP_MISSILE,
};

static const u16 sRolePlayBannedAttackerAbilities[] =
{
    ABILITY_MULTITYPE,
    ABILITY_ZEN_MODE,
    ABILITY_STANCE_CHANGE,
    ABILITY_SCHOOLING,
    ABILITY_COMATOSE,
    ABILITY_SHIELDS_DOWN,
    ABILITY_DISGUISE,
    ABILITY_RKS_SYSTEM,
    ABILITY_BATTLE_BOND,
    ABILITY_POWER_CONSTRUCT,
    ABILITY_ICE_FACE,
    ABILITY_GULP_MISSILE,
};

static const u16 sWorrySeedBannedAbilities[] =
{
    ABILITY_MULTITYPE,
    ABILITY_STANCE_CHANGE,
    ABILITY_SCHOOLING,
    ABILITY_COMATOSE,
    ABILITY_SHIELDS_DOWN,
    ABILITY_DISGUISE,
    ABILITY_RKS_SYSTEM,
    ABILITY_BATTLE_BOND,
    ABILITY_POWER_CONSTRUCT,
    ABILITY_TRUANT,
    ABILITY_ICE_FACE,
    ABILITY_GULP_MISSILE,
};

static const u16 sGastroAcidBannedAbilities[] =
{
    ABILITY_AS_ONE_ICE_RIDER,
    ABILITY_AS_ONE_SHADOW_RIDER,
    ABILITY_BATTLE_BOND,
    ABILITY_COMATOSE,
    ABILITY_DISGUISE,
    ABILITY_GULP_MISSILE,
    ABILITY_ICE_FACE,
    ABILITY_MULTITYPE,
    ABILITY_POWER_CONSTRUCT,
    ABILITY_RKS_SYSTEM,
    ABILITY_SCHOOLING,
    ABILITY_SHIELDS_DOWN,
    ABILITY_STANCE_CHANGE,
    ABILITY_ZEN_MODE,
};

static const u16 sEntrainmentBannedAttackerAbilities[] =
{
    ABILITY_TRACE,
    ABILITY_FORECAST,
    ABILITY_FLOWER_GIFT,
    ABILITY_ZEN_MODE,
    ABILITY_ILLUSION,
    ABILITY_IMPOSTER,
    ABILITY_POWER_OF_ALCHEMY,
    ABILITY_RECEIVER,
    ABILITY_DISGUISE,
    ABILITY_POWER_CONSTRUCT,
    ABILITY_NEUTRALIZING_GAS,
    ABILITY_ICE_FACE,
    ABILITY_HUNGER_SWITCH,
    ABILITY_GULP_MISSILE,
};

static const u16 sEntrainmentTargetSimpleBeamBannedAbilities[] =
{
    ABILITY_TRUANT,
    ABILITY_MULTITYPE,
    ABILITY_STANCE_CHANGE,
    ABILITY_SCHOOLING,
    ABILITY_COMATOSE,
    ABILITY_SHIELDS_DOWN,
    ABILITY_DISGUISE,
    ABILITY_RKS_SYSTEM,
    ABILITY_BATTLE_BOND,
    ABILITY_ICE_FACE,
    ABILITY_GULP_MISSILE,
};

static u8 CalcBeatUpPower(void)
{
    struct Pokemon *party;
    u8 basePower;
    u16 species;

    if (GetBattlerSide(gBattlerAttacker) == B_SIDE_PLAYER)
        party = gPlayerParty;
    else
        party = gEnemyParty;

    // Party slot is incremented by the battle script for Beat Up after this damage calculation
    species = GetMonData(&party[gBattleStruct->beatUpSlot], MON_DATA_SPECIES);
    basePower = (gSpeciesInfo[species].baseAttack / 10) + 5;

    return basePower;
}

bool32 IsAffectedByFollowMe(u32 battlerAtk, u32 defSide, u32 move)
{
    u32 ability = GetBattlerAbility(battlerAtk);

    if (gSideTimers[defSide].followmeTimer == 0
        || gBattleMons[gSideTimers[defSide].followmeTarget].hp == 0
        || gBattleMoves[move].effect == EFFECT_SNIPE_SHOT
        || gBattleMoves[move].effect == EFFECT_SKY_DROP
        || ability == ABILITY_PROPELLER_TAIL || ability == ABILITY_STALWART)
        return FALSE;

    if (gSideTimers[defSide].followmePowder && !IsAffectedByPowder(battlerAtk, ability, GetBattlerHoldEffect(battlerAtk, TRUE)))
        return FALSE;

    return TRUE;
}

// Functions
void HandleAction_UseMove(void)
{
    u32 i, side, moveType, var = 4;
    u16 moveTarget = GetBattlerMoveTargetType(gBattlerAttacker, gCurrentMove);

    gBattlerAttacker = gBattlerByTurnOrder[gCurrentTurnActionNumber];
    if (gBattleStruct->absentBattlerFlags & gBitTable[gBattlerAttacker] || !IsBattlerAlive(gBattlerAttacker))
    {
        gCurrentActionFuncId = B_ACTION_FINISHED;
        return;
    }

    gIsCriticalHit = FALSE;
    gBattleStruct->atkCancellerTracker = 0;
    gMoveResultFlags = 0;
    gMultiHitCounter = 0;
    gBattleScripting.savedDmg = 0;
    gBattleCommunication[MISS_TYPE] = 0;
    gBattleScripting.savedMoveEffect = 0;
    gCurrMovePos = gChosenMovePos = *(gBattleStruct->chosenMovePositions + gBattlerAttacker);

    // choose move
    if (gProtectStructs[gBattlerAttacker].noValidMoves)
    {
        gProtectStructs[gBattlerAttacker].noValidMoves = FALSE;
        gCurrentMove = gChosenMove = MOVE_STRUGGLE;
        gHitMarker |= HITMARKER_NO_PPDEDUCT;
        *(gBattleStruct->moveTarget + gBattlerAttacker) = GetMoveTarget(MOVE_STRUGGLE, NO_TARGET_OVERRIDE);
    }
    else if (gBattleMons[gBattlerAttacker].status2 & STATUS2_MULTIPLETURNS || gBattleMons[gBattlerAttacker].status2 & STATUS2_RECHARGE)
    {
        gCurrentMove = gChosenMove = gLockedMoves[gBattlerAttacker];
    }
    // encore forces you to use the same move
    else if (!gBattleStruct->zmove.active && gDisableStructs[gBattlerAttacker].encoredMove != MOVE_NONE
             && gDisableStructs[gBattlerAttacker].encoredMove == gBattleMons[gBattlerAttacker].moves[gDisableStructs[gBattlerAttacker].encoredMovePos])
    {
        gCurrentMove = gChosenMove = gDisableStructs[gBattlerAttacker].encoredMove;
        gCurrMovePos = gChosenMovePos = gDisableStructs[gBattlerAttacker].encoredMovePos;
        *(gBattleStruct->moveTarget + gBattlerAttacker) = GetMoveTarget(gCurrentMove, NO_TARGET_OVERRIDE);
    }
    // check if the encored move wasn't overwritten
    else if (!gBattleStruct->zmove.active && gDisableStructs[gBattlerAttacker].encoredMove != MOVE_NONE
          && gDisableStructs[gBattlerAttacker].encoredMove != gBattleMons[gBattlerAttacker].moves[gDisableStructs[gBattlerAttacker].encoredMovePos])
    {
        gCurrMovePos = gChosenMovePos = gDisableStructs[gBattlerAttacker].encoredMovePos;
        gCurrentMove = gChosenMove = gBattleMons[gBattlerAttacker].moves[gCurrMovePos];
        gDisableStructs[gBattlerAttacker].encoredMove = MOVE_NONE;
        gDisableStructs[gBattlerAttacker].encoredMovePos = 0;
        gDisableStructs[gBattlerAttacker].encoreTimer = 0;
        *(gBattleStruct->moveTarget + gBattlerAttacker) = GetMoveTarget(gCurrentMove, NO_TARGET_OVERRIDE);
    }
    else if (gBattleMons[gBattlerAttacker].moves[gCurrMovePos] != gChosenMoveByBattler[gBattlerAttacker])
    {
        gCurrentMove = gChosenMove = gBattleMons[gBattlerAttacker].moves[gCurrMovePos];
        *(gBattleStruct->moveTarget + gBattlerAttacker) = GetMoveTarget(gCurrentMove, NO_TARGET_OVERRIDE);
    }
    else
    {
        gCurrentMove = gChosenMove = gBattleMons[gBattlerAttacker].moves[gCurrMovePos];
    }

    // check z move used
    if (gBattleStruct->zmove.toBeUsed[gBattlerAttacker] != MOVE_NONE && !IS_MOVE_STATUS(gCurrentMove))
    {
        gCurrentMove = gBattleStruct->zmove.toBeUsed[gBattlerAttacker];
    }

    if (gBattleMons[gBattlerAttacker].hp != 0)
    {
        if (GetBattlerSide(gBattlerAttacker) == B_SIDE_PLAYER)
            gBattleResults.lastUsedMovePlayer = gCurrentMove;
        else
            gBattleResults.lastUsedMoveOpponent = gCurrentMove;
    }

    // Set dynamic move type.
    SetTypeBeforeUsingMove(gChosenMove, gBattlerAttacker);
    GET_MOVE_TYPE(gChosenMove, moveType);

    // choose target
    side = BATTLE_OPPOSITE(GetBattlerSide(gBattlerAttacker));
    if (IsAffectedByFollowMe(gBattlerAttacker, side, gCurrentMove)
        && moveTarget == MOVE_TARGET_SELECTED
        && GetBattlerSide(gBattlerAttacker) != GetBattlerSide(gSideTimers[side].followmeTarget))
    {
        gBattleStruct->moveTarget[gBattlerAttacker] = gBattlerTarget = gSideTimers[side].followmeTarget; // follow me moxie fix
    }
    else if ((gBattleTypeFlags & BATTLE_TYPE_DOUBLE)
           && gSideTimers[side].followmeTimer == 0
           && (gBattleMoves[gCurrentMove].power != 0 || moveTarget != MOVE_TARGET_USER)
           && ((GetBattlerAbility(*(gBattleStruct->moveTarget + gBattlerAttacker)) != ABILITY_LIGHTNING_ROD && moveType == TYPE_ELECTRIC)
            || (GetBattlerAbility(*(gBattleStruct->moveTarget + gBattlerAttacker)) != ABILITY_STORM_DRAIN && moveType == TYPE_WATER)))
    {
        side = GetBattlerSide(gBattlerAttacker);
        for (gActiveBattler = 0; gActiveBattler < gBattlersCount; gActiveBattler++)
        {
            if (side != GetBattlerSide(gActiveBattler)
                && *(gBattleStruct->moveTarget + gBattlerAttacker) != gActiveBattler
                && ((GetBattlerAbility(gActiveBattler) == ABILITY_LIGHTNING_ROD && moveType == TYPE_ELECTRIC)
                 || (GetBattlerAbility(gActiveBattler) == ABILITY_STORM_DRAIN && moveType == TYPE_WATER))
                && GetBattlerTurnOrderNum(gActiveBattler) < var
                && gBattleMoves[gCurrentMove].effect != EFFECT_SNIPE_SHOT
                && (GetBattlerAbility(gBattlerAttacker) != ABILITY_PROPELLER_TAIL
                 || GetBattlerAbility(gBattlerAttacker) != ABILITY_STALWART))
            {
                var = GetBattlerTurnOrderNum(gActiveBattler);
            }
        }
        if (var == 4)
        {
            if (moveTarget & MOVE_TARGET_RANDOM)
            {
                if (GetBattlerSide(gBattlerAttacker) == B_SIDE_PLAYER)
                {
                    if (Random() & 1)
                        gBattlerTarget = GetBattlerAtPosition(B_POSITION_OPPONENT_LEFT);
                    else
                        gBattlerTarget = GetBattlerAtPosition(B_POSITION_OPPONENT_RIGHT);
                }
                else
                {
                    if (Random() & 1)
                        gBattlerTarget = GetBattlerAtPosition(B_POSITION_PLAYER_LEFT);
                    else
                        gBattlerTarget = GetBattlerAtPosition(B_POSITION_PLAYER_RIGHT);
                }
            }
            else if (moveTarget & MOVE_TARGET_FOES_AND_ALLY)
            {
                for (gBattlerTarget = 0; gBattlerTarget < gBattlersCount; gBattlerTarget++)
                {
                    if (gBattlerTarget == gBattlerAttacker)
                        continue;
                    if (IsBattlerAlive(gBattlerTarget))
                        break;
                }
            }
            else
            {
                gBattlerTarget = *(gBattleStruct->moveTarget + gBattlerAttacker);
            }

            if (!IsBattlerAlive(gBattlerTarget))
            {
                if (GetBattlerSide(gBattlerAttacker) != GetBattlerSide(gBattlerTarget))
                {
                    gBattlerTarget = GetBattlerAtPosition(BATTLE_PARTNER(GetBattlerPosition(gBattlerTarget)));
                }
                else
                {
                    gBattlerTarget = GetBattlerAtPosition(BATTLE_OPPOSITE(GetBattlerPosition(gBattlerAttacker)));
                    if (!IsBattlerAlive(gBattlerTarget))
                        gBattlerTarget = GetBattlerAtPosition(BATTLE_PARTNER(GetBattlerPosition(gBattlerTarget)));
                }
            }
        }
        else
        {
            u16 battlerAbility;
            gActiveBattler = gBattlerByTurnOrder[var];
            battlerAbility = GetBattlerAbility(gActiveBattler);

            RecordAbilityBattle(gActiveBattler, gBattleMons[gActiveBattler].ability);
            if (battlerAbility == ABILITY_LIGHTNING_ROD && gCurrentMove != MOVE_TEATIME)
                gSpecialStatuses[gActiveBattler].lightningRodRedirected = TRUE;
            else if (battlerAbility == ABILITY_STORM_DRAIN)
                gSpecialStatuses[gActiveBattler].stormDrainRedirected = TRUE;
            gBattlerTarget = gActiveBattler;
        }
    }
    else if (gBattleTypeFlags & BATTLE_TYPE_DOUBLE
          && moveTarget & MOVE_TARGET_RANDOM)
    {
        if (GetBattlerSide(gBattlerAttacker) == B_SIDE_PLAYER)
        {
            if (Random() & 1)
                gBattlerTarget = GetBattlerAtPosition(B_POSITION_OPPONENT_LEFT);
            else
                gBattlerTarget = GetBattlerAtPosition(B_POSITION_OPPONENT_RIGHT);
        }
        else
        {
            if (Random() & 1)
                gBattlerTarget = GetBattlerAtPosition(B_POSITION_PLAYER_LEFT);
            else
                gBattlerTarget = GetBattlerAtPosition(B_POSITION_PLAYER_RIGHT);
        }

        if (gAbsentBattlerFlags & gBitTable[gBattlerTarget]
            && GetBattlerSide(gBattlerAttacker) != GetBattlerSide(gBattlerTarget))
        {
            gBattlerTarget = GetBattlerAtPosition(BATTLE_PARTNER(GetBattlerPosition(gBattlerTarget)));
        }
    }
    else if (moveTarget == MOVE_TARGET_ALLY)
    {
        if (IsBattlerAlive(BATTLE_PARTNER(gBattlerAttacker)))
            gBattlerTarget = BATTLE_PARTNER(gBattlerAttacker);
        else
            gBattlerTarget = gBattlerAttacker;
    }
    else if (gBattleTypeFlags & BATTLE_TYPE_DOUBLE
          && moveTarget == MOVE_TARGET_FOES_AND_ALLY)
    {
        for (gBattlerTarget = 0; gBattlerTarget < gBattlersCount; gBattlerTarget++)
        {
            if (gBattlerTarget == gBattlerAttacker)
                continue;
            if (IsBattlerAlive(gBattlerTarget))
                break;
        }
    }
    else
    {
        gBattlerTarget = *(gBattleStruct->moveTarget + gBattlerAttacker);
        if (!IsBattlerAlive(gBattlerTarget))
        {
            if (GetBattlerSide(gBattlerAttacker) != GetBattlerSide(gBattlerTarget))
            {
                gBattlerTarget = GetBattlerAtPosition(BATTLE_PARTNER(GetBattlerPosition(gBattlerTarget)));
            }
            else
            {
                gBattlerTarget = GetBattlerAtPosition(BATTLE_OPPOSITE(GetBattlerPosition(gBattlerAttacker)));
                if (!IsBattlerAlive(gBattlerTarget))
                    gBattlerTarget = GetBattlerAtPosition(BATTLE_PARTNER(GetBattlerPosition(gBattlerTarget)));
            }
        }
    }

    if (gBattleTypeFlags & BATTLE_TYPE_PALACE && gProtectStructs[gBattlerAttacker].palaceUnableToUseMove)
    {
        // Battle Palace, select battle script for failure to use move
        if (gBattleMons[gBattlerAttacker].hp == 0)
        {
            gCurrentActionFuncId = B_ACTION_FINISHED;
            return;
        }
        else if (gPalaceSelectionBattleScripts[gBattlerAttacker] != NULL)
        {
            gBattleCommunication[MULTISTRING_CHOOSER] = B_MSG_INCAPABLE_OF_POWER;
            gBattlescriptCurrInstr = gPalaceSelectionBattleScripts[gBattlerAttacker];
            gPalaceSelectionBattleScripts[gBattlerAttacker] = NULL;
        }
        else
        {
            gBattleCommunication[MULTISTRING_CHOOSER] = B_MSG_INCAPABLE_OF_POWER;
            gBattlescriptCurrInstr = BattleScript_MoveUsedLoafingAround;
        }
    }
    else
    {
        gBattlescriptCurrInstr = gBattleScriptsForMoveEffects[gBattleMoves[gCurrentMove].effect];
    }

    if (gBattleTypeFlags & BATTLE_TYPE_ARENA)
        BattleArena_AddMindPoints(gBattlerAttacker);

    // Record HP of each battler
    for (i = 0; i < MAX_BATTLERS_COUNT; i++)
        gBattleStruct->hpBefore[i] = gBattleMons[i].hp;

    gCurrentActionFuncId = B_ACTION_EXEC_SCRIPT;
}

void HandleAction_Switch(void)
{
    gBattlerAttacker = gBattlerByTurnOrder[gCurrentTurnActionNumber];
    gBattle_BG0_X = 0;
    gBattle_BG0_Y = 0;
    gActionSelectionCursor[gBattlerAttacker] = 0;
    gMoveSelectionCursor[gBattlerAttacker] = 0;

    PREPARE_MON_NICK_BUFFER(gBattleTextBuff1, gBattlerAttacker, *(gBattleStruct->battlerPartyIndexes + gBattlerAttacker))

    gBattleScripting.battler = gBattlerAttacker;
    gBattlescriptCurrInstr = BattleScript_ActionSwitch;
    gCurrentActionFuncId = B_ACTION_EXEC_SCRIPT;

    if (gBattleResults.playerSwitchesCounter < 255)
        gBattleResults.playerSwitchesCounter++;

    UndoFormChange(gBattlerPartyIndexes[gBattlerAttacker], GetBattlerSide(gBattlerAttacker), TRUE);
}

void HandleAction_UseItem(void)
{
    gBattlerAttacker = gBattlerTarget = gBattlerByTurnOrder[gCurrentTurnActionNumber];
    gBattle_BG0_X = 0;
    gBattle_BG0_Y = 0;
    ClearFuryCutterDestinyBondGrudge(gBattlerAttacker);

    gLastUsedItem = gBattleResources->bufferB[gBattlerAttacker][1] | (gBattleResources->bufferB[gBattlerAttacker][2] << 8);

    if (gLastUsedItem <= LAST_BALL) // is ball
    {
        gBattlescriptCurrInstr = BattleScript_BallThrow;
    }
    else if (gLastUsedItem == ITEM_POKE_DOLL || gLastUsedItem == ITEM_FLUFFY_TAIL)
    {
        gBattlescriptCurrInstr = gBattlescriptsForRunningByItem[0]; // BattleScript_RunByUsingItem
    }
    else if (GetBattlerSide(gBattlerAttacker) == B_SIDE_PLAYER)
    {
        gBattlescriptCurrInstr = gBattlescriptsForUsingItem[0]; // BattleScript_PlayerUsesItem
    }
    else
    {
        gBattleScripting.battler = gBattlerAttacker;

        switch (*(gBattleStruct->AI_itemType + (gBattlerAttacker >> 1)))
        {
        case AI_ITEM_FULL_RESTORE:
        case AI_ITEM_HEAL_HP:
            break;
        case AI_ITEM_CURE_CONDITION:
            gBattleCommunication[MULTISTRING_CHOOSER] = AI_HEAL_CONFUSION;
            if (*(gBattleStruct->AI_itemFlags + gBattlerAttacker / 2) & (1 << AI_HEAL_CONFUSION))
            {
                if (*(gBattleStruct->AI_itemFlags + gBattlerAttacker / 2) & 0x3E)
                    gBattleCommunication[MULTISTRING_CHOOSER] = AI_HEAL_SLEEP;
            }
            else
            {
                // Check for other statuses, stopping at first (shouldn't be more than one)
                while (!(*(gBattleStruct->AI_itemFlags + gBattlerAttacker / 2) & 1))
                {
                    *(gBattleStruct->AI_itemFlags + gBattlerAttacker / 2) >>= 1;
                    gBattleCommunication[MULTISTRING_CHOOSER]++;
                    // MULTISTRING_CHOOSER will be either AI_HEAL_PARALYSIS, AI_HEAL_FREEZE,
                    // AI_HEAL_BURN, AI_HEAL_POISON, or AI_HEAL_SLEEP
                }
            }
            break;
        case AI_ITEM_X_STAT:
            gBattleCommunication[MULTISTRING_CHOOSER] = B_MSG_STAT_ROSE_ITEM;
            if (*(gBattleStruct->AI_itemFlags + (gBattlerAttacker >> 1)) & (1 << AI_DIRE_HIT))
            {
                gBattleCommunication[MULTISTRING_CHOOSER] = B_MSG_USED_DIRE_HIT;
            }
            else
            {
                PREPARE_STAT_BUFFER(gBattleTextBuff1, STAT_ATK)
                PREPARE_STRING_BUFFER(gBattleTextBuff2, CHAR_X)

                while (!((*(gBattleStruct->AI_itemFlags + (gBattlerAttacker >> 1))) & 1))
                {
                    *(gBattleStruct->AI_itemFlags + gBattlerAttacker / 2) >>= 1;
                    gBattleTextBuff1[2]++;
                }

                gBattleScripting.animArg1 = gBattleTextBuff1[2] + 14;
                gBattleScripting.animArg2 = 0;
            }
            break;
        case AI_ITEM_GUARD_SPEC:
            // It seems probable that at some point there was a special message for
            // an AI trainer using Guard Spec in a double battle.
            // There isn't now however, and the assignment to 2 below goes out of
            // bounds for gMistUsedStringIds and instead prints "{mon} is getting pumped"
            // from the next table, gFocusEnergyUsedStringIds.
            // In any case this isn't an issue in the retail version, as no trainers
            // are ever given any Guard Spec to use.
#ifndef UBFIX
            if (gBattleTypeFlags & BATTLE_TYPE_DOUBLE)
                gBattleCommunication[MULTISTRING_CHOOSER] = 2;
            else
#endif
                gBattleCommunication[MULTISTRING_CHOOSER] = B_MSG_SET_MIST;
            break;
        }

        gBattlescriptCurrInstr = gBattlescriptsForUsingItem[*(gBattleStruct->AI_itemType + gBattlerAttacker / 2)];
    }
    gCurrentActionFuncId = B_ACTION_EXEC_SCRIPT;
}

bool8 TryRunFromBattle(u8 battler)
{
    bool8 effect = FALSE;
    u8 holdEffect;
    u8 pyramidMultiplier;
    u8 speedVar;

    if (gBattleMons[battler].item == ITEM_ENIGMA_BERRY_E_READER)
        holdEffect = gEnigmaBerries[battler].holdEffect;
    else
        holdEffect = ItemId_GetHoldEffect(gBattleMons[battler].item);

    gPotentialItemEffectBattler = battler;

    if (holdEffect == HOLD_EFFECT_CAN_ALWAYS_RUN)
    {
        gLastUsedItem = gBattleMons[battler].item;
        gProtectStructs[battler].fleeType = FLEE_ITEM;
        effect++;
    }
    #if B_GHOSTS_ESCAPE >= GEN_6
    else if (IS_BATTLER_OF_TYPE(battler, TYPE_GHOST))
    {
        effect++;
    }
    #endif
    else if (GetBattlerAbility(battler) == ABILITY_RUN_AWAY)
    {
        if (InBattlePyramid())
        {
            gBattleStruct->runTries++;
            pyramidMultiplier = GetPyramidRunMultiplier();
            speedVar = (gBattleMons[battler].speed * pyramidMultiplier) / (gBattleMons[BATTLE_OPPOSITE(battler)].speed) + (gBattleStruct->runTries * 30);
            if (speedVar > (Random() & 0xFF))
            {
                gLastUsedAbility = ABILITY_RUN_AWAY;
                gProtectStructs[battler].fleeType = FLEE_ABILITY;
                effect++;
            }
        }
        else
        {
            gLastUsedAbility = ABILITY_RUN_AWAY;
            gProtectStructs[battler].fleeType = FLEE_ABILITY;
            effect++;
        }
    }
    else if (gBattleTypeFlags & (BATTLE_TYPE_FRONTIER | BATTLE_TYPE_TRAINER_HILL) && gBattleTypeFlags & BATTLE_TYPE_TRAINER)
    {
        effect++;
    }
    else
    {
        u8 runningFromBattler = BATTLE_OPPOSITE(battler);
        if (!IsBattlerAlive(runningFromBattler))
            runningFromBattler |= BIT_FLANK;

        if (InBattlePyramid())
        {
            pyramidMultiplier = GetPyramidRunMultiplier();
            speedVar = (gBattleMons[battler].speed * pyramidMultiplier) / (gBattleMons[runningFromBattler].speed) + (gBattleStruct->runTries * 30);
            if (speedVar > (Random() & 0xFF))
                effect++;
        }
        else if (gBattleMons[battler].speed < gBattleMons[runningFromBattler].speed)
        {
            speedVar = (gBattleMons[battler].speed * 128) / (gBattleMons[runningFromBattler].speed) + (gBattleStruct->runTries * 30);
            if (speedVar > (Random() & 0xFF))
                effect++;
        }
        else // same speed or faster
        {
            effect++;
        }

        gBattleStruct->runTries++;
    }

    if (effect != 0)
    {
        gCurrentTurnActionNumber = gBattlersCount;
        gBattleOutcome = B_OUTCOME_RAN;
    }

    return effect;
}

void HandleAction_Run(void)
{
    gBattlerAttacker = gBattlerByTurnOrder[gCurrentTurnActionNumber];

    if (gBattleTypeFlags & (BATTLE_TYPE_LINK | BATTLE_TYPE_RECORDED_LINK))
    {
        gCurrentTurnActionNumber = gBattlersCount;

        for (gActiveBattler = 0; gActiveBattler < gBattlersCount; gActiveBattler++)
        {
            if (GetBattlerSide(gActiveBattler) == B_SIDE_PLAYER)
            {
                if (gChosenActionByBattler[gActiveBattler] == B_ACTION_RUN)
                    gBattleOutcome |= B_OUTCOME_LOST;
            }
            else
            {
                if (gChosenActionByBattler[gActiveBattler] == B_ACTION_RUN)
                    gBattleOutcome |= B_OUTCOME_WON;
            }
        }

        gBattleOutcome |= B_OUTCOME_LINK_BATTLE_RAN;
        gSaveBlock2Ptr->frontier.disableRecordBattle = TRUE;
    }
    else
    {
        if (GetBattlerSide(gBattlerAttacker) == B_SIDE_PLAYER)
        {
            if (!TryRunFromBattle(gBattlerAttacker)) // failed to run away
            {
                ClearFuryCutterDestinyBondGrudge(gBattlerAttacker);
                gBattleCommunication[MULTISTRING_CHOOSER] = B_MSG_CANT_ESCAPE_2;
                gBattlescriptCurrInstr = BattleScript_PrintFailedToRunString;
                gCurrentActionFuncId = B_ACTION_EXEC_SCRIPT;
            }
        }
        else
        {
            if (!CanBattlerEscape(gBattlerAttacker))
            {
                gBattleCommunication[MULTISTRING_CHOOSER] = B_MSG_ATTACKER_CANT_ESCAPE;
                gBattlescriptCurrInstr = BattleScript_PrintFailedToRunString;
                gCurrentActionFuncId = B_ACTION_EXEC_SCRIPT;
            }
            else
            {
                gCurrentTurnActionNumber = gBattlersCount;
                gBattleOutcome = B_OUTCOME_MON_FLED;
            }
        }
    }
}

void HandleAction_WatchesCarefully(void)
{
    gBattlerAttacker = gBattlerByTurnOrder[gCurrentTurnActionNumber];
    gBattle_BG0_X = 0;
    gBattle_BG0_Y = 0;
    gBattlescriptCurrInstr = gBattlescriptsForSafariActions[0];
    gCurrentActionFuncId = B_ACTION_EXEC_SCRIPT;
}

void HandleAction_SafariZoneBallThrow(void)
{
    gBattlerAttacker = gBattlerByTurnOrder[gCurrentTurnActionNumber];
    gBattle_BG0_X = 0;
    gBattle_BG0_Y = 0;
    gNumSafariBalls--;
    gLastUsedItem = ITEM_SAFARI_BALL;
    gBattlescriptCurrInstr = BattleScript_SafariBallThrow;
    gCurrentActionFuncId = B_ACTION_EXEC_SCRIPT;
}

void HandleAction_ThrowBall(void)
{
    gBattlerAttacker = gBattlerByTurnOrder[gCurrentTurnActionNumber];
    gBattle_BG0_X = 0;
    gBattle_BG0_Y = 0;
    gLastUsedItem = gLastThrownBall;
    RemoveBagItem(gLastUsedItem, 1);
    gBattlescriptCurrInstr = BattleScript_BallThrow;
    gCurrentActionFuncId = B_ACTION_EXEC_SCRIPT;
}

void HandleAction_ThrowPokeblock(void)
{
    gBattlerAttacker = gBattlerByTurnOrder[gCurrentTurnActionNumber];
    gBattle_BG0_X = 0;
    gBattle_BG0_Y = 0;
    gBattleCommunication[MULTISTRING_CHOOSER] = gBattleResources->bufferB[gBattlerAttacker][1] - 1;
    gLastUsedItem = gBattleResources->bufferB[gBattlerAttacker][2];

    if (gBattleResults.pokeblockThrows < 255)
        gBattleResults.pokeblockThrows++;
    if (gBattleStruct->safariPkblThrowCounter < 3)
        gBattleStruct->safariPkblThrowCounter++;
    if (gBattleStruct->safariEscapeFactor > 1)
    {
        // BUG: safariEscapeFactor can become 0 below. This causes the pokeblock throw glitch.
        #ifdef BUGFIX
        if (gBattleStruct->safariEscapeFactor <= sPkblToEscapeFactor[gBattleStruct->safariPkblThrowCounter][gBattleCommunication[MULTISTRING_CHOOSER]])
        #else
        if (gBattleStruct->safariEscapeFactor < sPkblToEscapeFactor[gBattleStruct->safariPkblThrowCounter][gBattleCommunication[MULTISTRING_CHOOSER]])
        #endif
            gBattleStruct->safariEscapeFactor = 1;
        else
            gBattleStruct->safariEscapeFactor -= sPkblToEscapeFactor[gBattleStruct->safariPkblThrowCounter][gBattleCommunication[MULTISTRING_CHOOSER]];
    }

    gBattlescriptCurrInstr = gBattlescriptsForSafariActions[2];
    gCurrentActionFuncId = B_ACTION_EXEC_SCRIPT;
}

void HandleAction_GoNear(void)
{
    gBattlerAttacker = gBattlerByTurnOrder[gCurrentTurnActionNumber];
    gBattle_BG0_X = 0;
    gBattle_BG0_Y = 0;

    gBattleStruct->safariCatchFactor += sGoNearCounterToCatchFactor[gBattleStruct->safariGoNearCounter];
    if (gBattleStruct->safariCatchFactor > 20)
        gBattleStruct->safariCatchFactor = 20;

    gBattleStruct->safariEscapeFactor += sGoNearCounterToEscapeFactor[gBattleStruct->safariGoNearCounter];
    if (gBattleStruct->safariEscapeFactor > 20)
        gBattleStruct->safariEscapeFactor = 20;

    if (gBattleStruct->safariGoNearCounter < 3)
    {
        gBattleStruct->safariGoNearCounter++;
        gBattleCommunication[MULTISTRING_CHOOSER] = B_MSG_CREPT_CLOSER;
    }
    else
    {
        gBattleCommunication[MULTISTRING_CHOOSER] = B_MSG_CANT_GET_CLOSER;
    }
    gBattlescriptCurrInstr = gBattlescriptsForSafariActions[1];
    gCurrentActionFuncId = B_ACTION_EXEC_SCRIPT;
}

void HandleAction_SafariZoneRun(void)
{
    gBattlerAttacker = gBattlerByTurnOrder[gCurrentTurnActionNumber];
    PlaySE(SE_FLEE);
    gCurrentTurnActionNumber = gBattlersCount;
    gBattleOutcome = B_OUTCOME_RAN;
}

void HandleAction_WallyBallThrow(void)
{
    gBattlerAttacker = gBattlerByTurnOrder[gCurrentTurnActionNumber];
    gBattle_BG0_X = 0;
    gBattle_BG0_Y = 0;

    PREPARE_MON_NICK_BUFFER(gBattleTextBuff1, gBattlerAttacker, gBattlerPartyIndexes[gBattlerAttacker])

    gBattlescriptCurrInstr = gBattlescriptsForSafariActions[3];
    gCurrentActionFuncId = B_ACTION_EXEC_SCRIPT;
    gActionsByTurnOrder[1] = B_ACTION_FINISHED;
}

void HandleAction_TryFinish(void)
{
    if (!HandleFaintedMonActions())
    {
        gBattleStruct->faintedActionsState = 0;
        gCurrentActionFuncId = B_ACTION_FINISHED;
    }
}

void HandleAction_NothingIsFainted(void)
{
    gCurrentTurnActionNumber++;
    gCurrentActionFuncId = gActionsByTurnOrder[gCurrentTurnActionNumber];
    gHitMarker &= ~(HITMARKER_DESTINYBOND | HITMARKER_IGNORE_SUBSTITUTE | HITMARKER_ATTACKSTRING_PRINTED
                    | HITMARKER_NO_PPDEDUCT | HITMARKER_IGNORE_SAFEGUARD | HITMARKER_PASSIVE_DAMAGE
                    | HITMARKER_OBEYS | HITMARKER_WAKE_UP_CLEAR | HITMARKER_SYNCHRONISE_EFFECT
                    | HITMARKER_CHARGING | HITMARKER_NEVER_SET);
}

void HandleAction_ActionFinished(void)
{
    #if B_RECALC_TURN_AFTER_ACTIONS >= GEN_8
    u8 i, j;
    u8 battler1 = 0;
    u8 battler2 = 0;
    #endif
    *(gBattleStruct->monToSwitchIntoId + gBattlerByTurnOrder[gCurrentTurnActionNumber]) = PARTY_SIZE;
    gCurrentTurnActionNumber++;
    gCurrentActionFuncId = gActionsByTurnOrder[gCurrentTurnActionNumber];
    SpecialStatusesClear();
    gHitMarker &= ~(HITMARKER_DESTINYBOND | HITMARKER_IGNORE_SUBSTITUTE | HITMARKER_ATTACKSTRING_PRINTED
                    | HITMARKER_NO_PPDEDUCT | HITMARKER_IGNORE_SAFEGUARD | HITMARKER_PASSIVE_DAMAGE
                    | HITMARKER_OBEYS | HITMARKER_WAKE_UP_CLEAR | HITMARKER_SYNCHRONISE_EFFECT
                    | HITMARKER_CHARGING | HITMARKER_NEVER_SET | HITMARKER_IGNORE_DISGUISE);

    gCurrentMove = 0;
    gBattleMoveDamage = 0;
    gMoveResultFlags = 0;
    gBattleScripting.animTurn = 0;
    gBattleScripting.animTargetsHit = 0;
    gLastLandedMoves[gBattlerAttacker] = 0;
    gLastHitByType[gBattlerAttacker] = 0;
    gBattleStruct->dynamicMoveType = 0;
    gBattleScripting.moveendState = 0;
    gBattleScripting.moveendState = 0;
    gBattleCommunication[3] = 0;
    gBattleCommunication[4] = 0;
    gBattleScripting.multihitMoveEffect = 0;
    gBattleResources->battleScriptsStack->size = 0;

    #if B_RECALC_TURN_AFTER_ACTIONS >= GEN_8
    // i starts at `gCurrentTurnActionNumber` because we don't want to recalculate turn order for mon that have already
    // taken action. It's been previously increased, which we want in order to not recalculate the turn of the mon that just finished its action
    for (i = gCurrentTurnActionNumber; i < gBattlersCount - 1; i++)
    {
        for (j = i + 1; j < gBattlersCount; j++)
        {
            u8 battler1 = gBattlerByTurnOrder[i];
            u8 battler2 = gBattlerByTurnOrder[j];
            // We recalculate order only for action of the same priority. If any action other than switch/move has been taken, they should
            // have been executed before. The only recalculation needed is for moves/switch. Mega evolution is handled in src/battle_main.c/TryChangeOrder
            if((gActionsByTurnOrder[i] == B_ACTION_USE_MOVE && gActionsByTurnOrder[j] == B_ACTION_USE_MOVE))
            {
                if (GetWhoStrikesFirst(battler1, battler2, FALSE))
                    SwapTurnOrder(i, j);
            }
            else if ((gActionsByTurnOrder[i] == B_ACTION_SWITCH && gActionsByTurnOrder[j] == B_ACTION_SWITCH))
            {
                if (GetWhoStrikesFirst(battler1, battler2, TRUE)) // If the actions chosen are switching, we recalc order but ignoring the moves
                    SwapTurnOrder(i, j);
            }
        }
    }
    #endif
}

static const u8 sMovesNotAffectedByStench[] =
{
    [MOVE_AIR_SLASH] = 1,
    [MOVE_ASTONISH] = 1,
    [MOVE_BITE] = 1,
    [MOVE_BONE_CLUB] = 1,
    [MOVE_DARK_PULSE] = 1,
    [MOVE_DOUBLE_IRON_BASH] = 1,
    [MOVE_DRAGON_RUSH] = 1,
    [MOVE_EXTRASENSORY] = 1,
    [MOVE_FAKE_OUT] = 1,
    [MOVE_FIERY_WRATH] = 1,
    [MOVE_FIRE_FANG] = 1,
    [MOVE_FLING] = 1,
    [MOVE_FLOATY_FALL] = 1,
    [MOVE_HEADBUTT] = 1,
    [MOVE_HEART_STAMP] = 1,
    [MOVE_HYPER_FANG] = 1,
    [MOVE_ICE_FANG] = 1,
    [MOVE_ICICLE_CRASH] = 1,
    [MOVE_IRON_HEAD] = 1,
    [MOVE_NEEDLE_ARM] = 1,
    [MOVE_NONE] = 1,
    [MOVE_ROCK_SLIDE] = 1,
    [MOVE_ROLLING_KICK] = 1,
    [MOVE_SECRET_POWER] = 1,
    [MOVE_SKY_ATTACK] = 1,
    [MOVE_SNORE] = 1,
    [MOVE_STEAMROLLER] = 1,
    [MOVE_STOMP] = 1,
    [MOVE_THUNDER_FANG] = 1,
    [MOVE_TWISTER] = 1,
    [MOVE_WATERFALL] = 1,
    [MOVE_ZEN_HEADBUTT] = 1,
    [MOVE_ZING_ZAP] = 1,
};

static const u8 sAbilitiesAffectedByMoldBreaker[] =
{
    [ABILITY_BATTLE_ARMOR] = 1,
    [ABILITY_CLEAR_BODY] = 1,
    [ABILITY_DAMP] = 1,
    [ABILITY_DRY_SKIN] = 1,
    [ABILITY_FILTER] = 1,
    [ABILITY_FLASH_FIRE] = 1,
    [ABILITY_FLOWER_GIFT] = 1,
    [ABILITY_HEATPROOF] = 1,
    [ABILITY_HYPER_CUTTER] = 1,
    [ABILITY_IMMUNITY] = 1,
    [ABILITY_INNER_FOCUS] = 1,
    [ABILITY_INSOMNIA] = 1,
    [ABILITY_KEEN_EYE] = 1,
    [ABILITY_LEAF_GUARD] = 1,
    [ABILITY_LEVITATE] = 1,
    [ABILITY_LIGHTNING_ROD] = 1,
    [ABILITY_LIMBER] = 1,
    [ABILITY_MAGMA_ARMOR] = 1,
    [ABILITY_MARVEL_SCALE] = 1,
    [ABILITY_MOTOR_DRIVE] = 1,
    [ABILITY_OBLIVIOUS] = 1,
    [ABILITY_OWN_TEMPO] = 1,
    [ABILITY_SAND_VEIL] = 1,
    [ABILITY_SHELL_ARMOR] = 1,
    [ABILITY_SHIELD_DUST] = 1,
    [ABILITY_SIMPLE] = 1,
    [ABILITY_SNOW_CLOAK] = 1,
    [ABILITY_SOLID_ROCK] = 1,
    [ABILITY_SOUNDPROOF] = 1,
    [ABILITY_STICKY_HOLD] = 1,
    [ABILITY_STORM_DRAIN] = 1,
    [ABILITY_STURDY] = 1,
    [ABILITY_SUCTION_CUPS] = 1,
    [ABILITY_TANGLED_FEET] = 1,
    [ABILITY_THICK_FAT] = 1,
    [ABILITY_UNAWARE] = 1,
    [ABILITY_VITAL_SPIRIT] = 1,
    [ABILITY_VOLT_ABSORB] = 1,
    [ABILITY_WATER_ABSORB] = 1,
    [ABILITY_WATER_VEIL] = 1,
    [ABILITY_WHITE_SMOKE] = 1,
    [ABILITY_WONDER_GUARD] = 1,
    [ABILITY_BIG_PECKS] = 1,
    [ABILITY_CONTRARY] = 1,
    [ABILITY_FRIEND_GUARD] = 1,
    [ABILITY_HEAVY_METAL] = 1,
    [ABILITY_LIGHT_METAL] = 1,
    [ABILITY_MAGIC_BOUNCE] = 1,
    [ABILITY_MULTISCALE] = 1,
    [ABILITY_SAP_SIPPER] = 1,
    [ABILITY_TELEPATHY] = 1,
    [ABILITY_WONDER_SKIN] = 1,
    [ABILITY_AROMA_VEIL] = 1,
    [ABILITY_BULLETPROOF] = 1,
    [ABILITY_FLOWER_VEIL] = 1,
    [ABILITY_FUR_COAT] = 1,
    [ABILITY_OVERCOAT] = 1,
    [ABILITY_SWEET_VEIL] = 1,
    [ABILITY_DAZZLING] = 1,
    [ABILITY_DISGUISE] = 1,
    [ABILITY_FLUFFY] = 1,
    [ABILITY_QUEENLY_MAJESTY] = 1,
    [ABILITY_WATER_BUBBLE] = 1,
    [ABILITY_MIRROR_ARMOR] = 1,
    [ABILITY_PUNK_ROCK] = 1,
    [ABILITY_ICE_SCALES] = 1,
    [ABILITY_ICE_FACE] = 1,
    [ABILITY_PASTEL_VEIL] = 1,
    [ABILITY_ARMOR_TAIL] = 1,
    [ABILITY_EARTH_EATER] = 1,
    [ABILITY_GOOD_AS_GOLD] = 1,
    [ABILITY_PURIFYING_SALT] = 1,
    [ABILITY_WELL_BAKED_BODY] = 1,
};

static const u8 sAbilitiesNotTraced[ABILITIES_COUNT] =
{
    [ABILITY_AS_ONE_ICE_RIDER] = 1,
    [ABILITY_AS_ONE_SHADOW_RIDER] = 1,
    [ABILITY_BATTLE_BOND] = 1,
    [ABILITY_COMATOSE] = 1,
    [ABILITY_DISGUISE] = 1,
    [ABILITY_FLOWER_GIFT] = 1,
    [ABILITY_FORECAST] = 1,
    [ABILITY_GULP_MISSILE] = 1,
    [ABILITY_HUNGER_SWITCH] = 1,
    [ABILITY_ICE_FACE] = 1,
    [ABILITY_ILLUSION] = 1,
    [ABILITY_IMPOSTER] = 1,
    [ABILITY_MULTITYPE] = 1,
    [ABILITY_NEUTRALIZING_GAS] = 1,
    [ABILITY_NONE] = 1,
    [ABILITY_POWER_CONSTRUCT] = 1,
    [ABILITY_POWER_OF_ALCHEMY] = 1,
    [ABILITY_RECEIVER] = 1,
    [ABILITY_RKS_SYSTEM] = 1,
    [ABILITY_SCHOOLING] = 1,
    [ABILITY_SHIELDS_DOWN] = 1,
    [ABILITY_STANCE_CHANGE] = 1,
    [ABILITY_TRACE] = 1,
    [ABILITY_ZEN_MODE] = 1,
};

static const u8 sHoldEffectToType[][2] =
{
    {HOLD_EFFECT_BUG_POWER, TYPE_BUG},
    {HOLD_EFFECT_STEEL_POWER, TYPE_STEEL},
    {HOLD_EFFECT_GROUND_POWER, TYPE_GROUND},
    {HOLD_EFFECT_ROCK_POWER, TYPE_ROCK},
    {HOLD_EFFECT_GRASS_POWER, TYPE_GRASS},
    {HOLD_EFFECT_DARK_POWER, TYPE_DARK},
    {HOLD_EFFECT_FIGHTING_POWER, TYPE_FIGHTING},
    {HOLD_EFFECT_ELECTRIC_POWER, TYPE_ELECTRIC},
    {HOLD_EFFECT_WATER_POWER, TYPE_WATER},
    {HOLD_EFFECT_FLYING_POWER, TYPE_FLYING},
    {HOLD_EFFECT_POISON_POWER, TYPE_POISON},
    {HOLD_EFFECT_ICE_POWER, TYPE_ICE},
    {HOLD_EFFECT_GHOST_POWER, TYPE_GHOST},
    {HOLD_EFFECT_PSYCHIC_POWER, TYPE_PSYCHIC},
    {HOLD_EFFECT_FIRE_POWER, TYPE_FIRE},
    {HOLD_EFFECT_DRAGON_POWER, TYPE_DRAGON},
    {HOLD_EFFECT_NORMAL_POWER, TYPE_NORMAL},
    {HOLD_EFFECT_FAIRY_POWER, TYPE_FAIRY},
};

// percent in UQ_4_12 format
static const u16 sPercentToModifier[] =
{
    UQ_4_12(0.00), // 0
    UQ_4_12(0.01), // 1
    UQ_4_12(0.02), // 2
    UQ_4_12(0.03), // 3
    UQ_4_12(0.04), // 4
    UQ_4_12(0.05), // 5
    UQ_4_12(0.06), // 6
    UQ_4_12(0.07), // 7
    UQ_4_12(0.08), // 8
    UQ_4_12(0.09), // 9
    UQ_4_12(0.10), // 10
    UQ_4_12(0.11), // 11
    UQ_4_12(0.12), // 12
    UQ_4_12(0.13), // 13
    UQ_4_12(0.14), // 14
    UQ_4_12(0.15), // 15
    UQ_4_12(0.16), // 16
    UQ_4_12(0.17), // 17
    UQ_4_12(0.18), // 18
    UQ_4_12(0.19), // 19
    UQ_4_12(0.20), // 20
    UQ_4_12(0.21), // 21
    UQ_4_12(0.22), // 22
    UQ_4_12(0.23), // 23
    UQ_4_12(0.24), // 24
    UQ_4_12(0.25), // 25
    UQ_4_12(0.26), // 26
    UQ_4_12(0.27), // 27
    UQ_4_12(0.28), // 28
    UQ_4_12(0.29), // 29
    UQ_4_12(0.30), // 30
    UQ_4_12(0.31), // 31
    UQ_4_12(0.32), // 32
    UQ_4_12(0.33), // 33
    UQ_4_12(0.34), // 34
    UQ_4_12(0.35), // 35
    UQ_4_12(0.36), // 36
    UQ_4_12(0.37), // 37
    UQ_4_12(0.38), // 38
    UQ_4_12(0.39), // 39
    UQ_4_12(0.40), // 40
    UQ_4_12(0.41), // 41
    UQ_4_12(0.42), // 42
    UQ_4_12(0.43), // 43
    UQ_4_12(0.44), // 44
    UQ_4_12(0.45), // 45
    UQ_4_12(0.46), // 46
    UQ_4_12(0.47), // 47
    UQ_4_12(0.48), // 48
    UQ_4_12(0.49), // 49
    UQ_4_12(0.50), // 50
    UQ_4_12(0.51), // 51
    UQ_4_12(0.52), // 52
    UQ_4_12(0.53), // 53
    UQ_4_12(0.54), // 54
    UQ_4_12(0.55), // 55
    UQ_4_12(0.56), // 56
    UQ_4_12(0.57), // 57
    UQ_4_12(0.58), // 58
    UQ_4_12(0.59), // 59
    UQ_4_12(0.60), // 60
    UQ_4_12(0.61), // 61
    UQ_4_12(0.62), // 62
    UQ_4_12(0.63), // 63
    UQ_4_12(0.64), // 64
    UQ_4_12(0.65), // 65
    UQ_4_12(0.66), // 66
    UQ_4_12(0.67), // 67
    UQ_4_12(0.68), // 68
    UQ_4_12(0.69), // 69
    UQ_4_12(0.70), // 70
    UQ_4_12(0.71), // 71
    UQ_4_12(0.72), // 72
    UQ_4_12(0.73), // 73
    UQ_4_12(0.74), // 74
    UQ_4_12(0.75), // 75
    UQ_4_12(0.76), // 76
    UQ_4_12(0.77), // 77
    UQ_4_12(0.78), // 78
    UQ_4_12(0.79), // 79
    UQ_4_12(0.80), // 80
    UQ_4_12(0.81), // 81
    UQ_4_12(0.82), // 82
    UQ_4_12(0.83), // 83
    UQ_4_12(0.84), // 84
    UQ_4_12(0.85), // 85
    UQ_4_12(0.86), // 86
    UQ_4_12(0.87), // 87
    UQ_4_12(0.88), // 88
    UQ_4_12(0.89), // 89
    UQ_4_12(0.90), // 90
    UQ_4_12(0.91), // 91
    UQ_4_12(0.92), // 92
    UQ_4_12(0.93), // 93
    UQ_4_12(0.94), // 94
    UQ_4_12(0.95), // 95
    UQ_4_12(0.96), // 96
    UQ_4_12(0.97), // 97
    UQ_4_12(0.98), // 98
    UQ_4_12(0.99), // 99
    UQ_4_12(1.00), // 100
};

#define X UQ_4_12

static const u16 sTypeEffectivenessTable[NUMBER_OF_MON_TYPES][NUMBER_OF_MON_TYPES] =
{
//   normal  fight   flying  poison  ground  rock    bug     ghost   steel   mystery fire    water   grass  electric psychic ice     dragon  dark    fairy
    {X(1.0), X(1.0), X(1.0), X(1.0), X(1.0), X(0.5), X(1.0), X(0.0), X(0.5), X(1.0), X(1.0), X(1.0), X(1.0), X(1.0), X(1.0), X(1.0), X(1.0), X(1.0), X(1.0)}, // normal
    {X(2.0), X(1.0), X(0.5), X(0.5), X(1.0), X(2.0), X(0.5), X(0.0), X(2.0), X(1.0), X(1.0), X(1.0), X(1.0), X(1.0), X(0.5), X(2.0), X(1.0), X(2.0), X(0.5)}, // fight
    {X(1.0), X(2.0), X(1.0), X(1.0), X(1.0), X(0.5), X(2.0), X(1.0), X(0.5), X(1.0), X(1.0), X(1.0), X(2.0), X(0.5), X(1.0), X(1.0), X(1.0), X(1.0), X(1.0)}, // flying
    {X(1.0), X(1.0), X(1.0), X(0.5), X(0.5), X(0.5), X(1.0), X(0.5), X(0.0), X(1.0), X(1.0), X(1.0), X(2.0), X(1.0), X(1.0), X(1.0), X(1.0), X(1.0), X(2.0)}, // poison
    {X(1.0), X(1.0), X(0.0), X(2.0), X(1.0), X(2.0), X(0.5), X(1.0), X(2.0), X(1.0), X(2.0), X(1.0), X(0.5), X(2.0), X(1.0), X(1.0), X(1.0), X(1.0), X(1.0)}, // ground
    {X(1.0), X(0.5), X(2.0), X(1.0), X(0.5), X(1.0), X(2.0), X(1.0), X(0.5), X(1.0), X(2.0), X(1.0), X(1.0), X(1.0), X(1.0), X(2.0), X(1.0), X(1.0), X(1.0)}, // rock
    {X(1.0), X(0.5), X(0.5), X(0.5), X(1.0), X(1.0), X(1.0), X(0.5), X(0.5), X(1.0), X(0.5), X(1.0), X(2.0), X(1.0), X(2.0), X(1.0), X(1.0), X(2.0), X(0.5)}, // bug
    #if B_STEEL_RESISTANCES >= GEN_6
    {X(0.0), X(1.0), X(1.0), X(1.0), X(1.0), X(1.0), X(1.0), X(2.0), X(1.0), X(1.0), X(1.0), X(1.0), X(1.0), X(1.0), X(2.0), X(1.0), X(1.0), X(0.5), X(1.0)}, // ghost
    #else
    {X(0.0), X(1.0), X(1.0), X(1.0), X(1.0), X(1.0), X(1.0), X(2.0), X(0.5), X(1.0), X(1.0), X(1.0), X(1.0), X(1.0), X(2.0), X(1.0), X(1.0), X(0.5), X(1.0)}, // ghost
    #endif
    {X(1.0), X(1.0), X(1.0), X(1.0), X(1.0), X(2.0), X(1.0), X(1.0), X(0.5), X(1.0), X(0.5), X(0.5), X(1.0), X(0.5), X(1.0), X(2.0), X(1.0), X(1.0), X(2.0)}, // steel
    {X(1.0), X(1.0), X(1.0), X(1.0), X(1.0), X(1.0), X(1.0), X(1.0), X(1.0), X(1.0), X(1.0), X(1.0), X(1.0), X(1.0), X(1.0), X(1.0), X(1.0), X(1.0), X(1.0)}, // mystery
    {X(1.0), X(1.0), X(1.0), X(1.0), X(1.0), X(0.5), X(2.0), X(1.0), X(2.0), X(1.0), X(0.5), X(0.5), X(2.0), X(1.0), X(1.0), X(2.0), X(0.5), X(1.0), X(1.0)}, // fire
    {X(1.0), X(1.0), X(1.0), X(1.0), X(2.0), X(2.0), X(1.0), X(1.0), X(1.0), X(1.0), X(2.0), X(0.5), X(0.5), X(1.0), X(1.0), X(1.0), X(0.5), X(1.0), X(1.0)}, // water
    {X(1.0), X(1.0), X(0.5), X(0.5), X(2.0), X(2.0), X(0.5), X(1.0), X(0.5), X(1.0), X(0.5), X(2.0), X(0.5), X(1.0), X(1.0), X(1.0), X(0.5), X(1.0), X(1.0)}, // grass
    {X(1.0), X(1.0), X(2.0), X(1.0), X(0.0), X(1.0), X(1.0), X(1.0), X(1.0), X(1.0), X(1.0), X(2.0), X(0.5), X(0.5), X(1.0), X(1.0), X(0.5), X(1.0), X(1.0)}, // electric
    {X(1.0), X(2.0), X(1.0), X(2.0), X(1.0), X(1.0), X(1.0), X(1.0), X(0.5), X(1.0), X(1.0), X(1.0), X(1.0), X(1.0), X(0.5), X(1.0), X(1.0), X(0.0), X(1.0)}, // psychic
    {X(1.0), X(1.0), X(2.0), X(1.0), X(2.0), X(1.0), X(1.0), X(1.0), X(0.5), X(1.0), X(0.5), X(0.5), X(2.0), X(1.0), X(1.0), X(0.5), X(2.0), X(1.0), X(1.0)}, // ice
    {X(1.0), X(1.0), X(1.0), X(1.0), X(1.0), X(1.0), X(1.0), X(1.0), X(0.5), X(1.0), X(1.0), X(1.0), X(1.0), X(1.0), X(1.0), X(1.0), X(2.0), X(1.0), X(0.0)}, // dragon
    #if B_STEEL_RESISTANCES >= GEN_6
    {X(1.0), X(0.5), X(1.0), X(1.0), X(1.0), X(1.0), X(1.0), X(2.0), X(1.0), X(1.0), X(1.0), X(1.0), X(1.0), X(1.0), X(2.0), X(1.0), X(1.0), X(0.5), X(0.5)}, // dark
    #else
    {X(1.0), X(0.5), X(1.0), X(1.0), X(1.0), X(1.0), X(1.0), X(2.0), X(0.5), X(1.0), X(1.0), X(1.0), X(1.0), X(1.0), X(2.0), X(1.0), X(1.0), X(0.5), X(0.5)}, // dark
    #endif
    {X(1.0), X(2.0), X(1.0), X(0.5), X(1.0), X(1.0), X(1.0), X(1.0), X(0.5), X(1.0), X(0.5), X(1.0), X(1.0), X(1.0), X(1.0), X(1.0), X(2.0), X(2.0), X(1.0)}, // fairy
};

#undef X

// code
u8 GetBattlerForBattleScript(u8 caseId)
{
    u8 ret = 0;
    switch (caseId)
    {
    case BS_TARGET:
        ret = gBattlerTarget;
        break;
    case BS_ATTACKER:
        ret = gBattlerAttacker;
        break;
    case BS_EFFECT_BATTLER:
        ret = gEffectBattler;
        break;
    case BS_BATTLER_0:
        ret = 0;
        break;
    case BS_SCRIPTING:
        ret = gBattleScripting.battler;
        break;
    case BS_FAINTED:
        ret = gBattlerFainted;
        break;
    case BS_FAINTED_LINK_MULTIPLE_1:
        ret = gBattlerFainted;
        break;
    case BS_ATTACKER_WITH_PARTNER:
    case BS_FAINTED_LINK_MULTIPLE_2:
    case BS_ATTACKER_SIDE:
    case BS_TARGET_SIDE:
    case BS_PLAYER1:
        ret = GetBattlerAtPosition(B_POSITION_PLAYER_LEFT);
        break;
    case BS_OPPONENT1:
        ret = GetBattlerAtPosition(B_POSITION_OPPONENT_LEFT);
        break;
    case BS_PLAYER2:
        ret = GetBattlerAtPosition(B_POSITION_PLAYER_RIGHT);
        break;
    case BS_OPPONENT2:
        ret = GetBattlerAtPosition(B_POSITION_OPPONENT_RIGHT);
        break;
    case BS_ABILITY_BATTLER:
        ret = gBattlerAbility;
        break;
    }
    return ret;
}

void PressurePPLose(u8 target, u8 attacker, u16 move)
{
    int moveIndex;

    if (GetBattlerAbility(target) != ABILITY_PRESSURE)
        return;

    for (moveIndex = 0; moveIndex < MAX_MON_MOVES; moveIndex++)
    {
        if (gBattleMons[attacker].moves[moveIndex] == move)
            break;
    }

    if (moveIndex == MAX_MON_MOVES)
        return;

    if (gBattleMons[attacker].pp[moveIndex] != 0)
        gBattleMons[attacker].pp[moveIndex]--;

    if (MOVE_IS_PERMANENT(attacker, moveIndex))
    {
        gActiveBattler = attacker;
        BtlController_EmitSetMonData(BUFFER_A, REQUEST_PPMOVE1_BATTLE + moveIndex, 0, 1, &gBattleMons[gActiveBattler].pp[moveIndex]);
        MarkBattlerForControllerExec(gActiveBattler);
    }
}

void PressurePPLoseOnUsingImprison(u8 attacker)
{
    int i, j;
    int imprisonPos = MAX_MON_MOVES;
    u8 atkSide = GetBattlerSide(attacker);

    for (i = 0; i < gBattlersCount; i++)
    {
        if (atkSide != GetBattlerSide(i) && GetBattlerAbility(i) == ABILITY_PRESSURE)
        {
            for (j = 0; j < MAX_MON_MOVES; j++)
            {
                if (gBattleMons[attacker].moves[j] == MOVE_IMPRISON)
                    break;
            }
            if (j != MAX_MON_MOVES)
            {
                imprisonPos = j;
                if (gBattleMons[attacker].pp[j] != 0)
                    gBattleMons[attacker].pp[j]--;
            }
        }
    }

    if (imprisonPos != MAX_MON_MOVES && MOVE_IS_PERMANENT(attacker, imprisonPos))
    {
        gActiveBattler = attacker;
        BtlController_EmitSetMonData(BUFFER_A, REQUEST_PPMOVE1_BATTLE + imprisonPos, 0, 1, &gBattleMons[gActiveBattler].pp[imprisonPos]);
        MarkBattlerForControllerExec(gActiveBattler);
    }
}

void PressurePPLoseOnUsingPerishSong(u8 attacker)
{
    int i, j;
    int perishSongPos = MAX_MON_MOVES;

    for (i = 0; i < gBattlersCount; i++)
    {
        if (GetBattlerAbility(i) == ABILITY_PRESSURE && i != attacker)
        {
            for (j = 0; j < MAX_MON_MOVES; j++)
            {
                if (gBattleMons[attacker].moves[j] == MOVE_PERISH_SONG)
                    break;
            }
            if (j != MAX_MON_MOVES)
            {
                perishSongPos = j;
                if (gBattleMons[attacker].pp[j] != 0)
                    gBattleMons[attacker].pp[j]--;
            }
        }
    }

    if (perishSongPos != MAX_MON_MOVES && MOVE_IS_PERMANENT(attacker, perishSongPos))
    {
        gActiveBattler = attacker;
        BtlController_EmitSetMonData(BUFFER_A, REQUEST_PPMOVE1_BATTLE + perishSongPos, 0, 1, &gBattleMons[gActiveBattler].pp[perishSongPos]);
        MarkBattlerForControllerExec(gActiveBattler);
    }
}

// Unused
static void MarkAllBattlersForControllerExec(void)
{
    int i;

    if (gBattleTypeFlags & BATTLE_TYPE_LINK)
    {
        for (i = 0; i < gBattlersCount; i++)
            gBattleControllerExecFlags |= gBitTable[i] << (32 - MAX_BATTLERS_COUNT);
    }
    else
    {
        for (i = 0; i < gBattlersCount; i++)
            gBattleControllerExecFlags |= gBitTable[i];
    }
}

bool32 IsBattlerMarkedForControllerExec(u8 battlerId)
{
    if (gBattleTypeFlags & BATTLE_TYPE_LINK)
        return (gBattleControllerExecFlags & (gBitTable[battlerId] << 0x1C)) != 0;
    else
        return (gBattleControllerExecFlags & (gBitTable[battlerId])) != 0;
}

void MarkBattlerForControllerExec(u8 battlerId)
{
    if (gBattleTypeFlags & BATTLE_TYPE_LINK)
        gBattleControllerExecFlags |= gBitTable[battlerId] << (32 - MAX_BATTLERS_COUNT);
    else
        gBattleControllerExecFlags |= gBitTable[battlerId];
}

void MarkBattlerReceivedLinkData(u8 battlerId)
{
    s32 i;

    for (i = 0; i < GetLinkPlayerCount(); i++)
        gBattleControllerExecFlags |= gBitTable[battlerId] << (i << 2);

    gBattleControllerExecFlags &= ~((1 << 28) << battlerId);
}

void CancelMultiTurnMoves(u8 battler)
{
    u8 i;
    gBattleMons[battler].status2 &= ~(STATUS2_MULTIPLETURNS);
    gBattleMons[battler].status2 &= ~(STATUS2_LOCK_CONFUSE);
    gBattleMons[battler].status2 &= ~(STATUS2_UPROAR);
    gBattleMons[battler].status2 &= ~(STATUS2_BIDE);

    // Clear battler's semi-invulnerable bits if they are not held by Sky Drop.
    if (!(gStatuses3[battler] & STATUS3_SKY_DROPPED))
        gStatuses3[battler] &= ~(STATUS3_SEMI_INVULNERABLE);

    // Check to see if this Pokemon was in the middle of using Sky Drop. If so, release the target.
    if (gBattleStruct->skyDropTargets[battler] != 0xFF && !(gStatuses3[battler] & STATUS3_SKY_DROPPED))
    {
        // Get the target's battler id
        u8 otherSkyDropper = gBattleStruct->skyDropTargets[battler];

        // Clears sky_dropped and on_air statuses
        gStatuses3[otherSkyDropper] &= ~(STATUS3_SKY_DROPPED | STATUS3_ON_AIR);

        // Makes both attacker and target's sprites visible
        gSprites[gBattlerSpriteIds[battler]].invisible = FALSE;
        gSprites[gBattlerSpriteIds[otherSkyDropper]].invisible = FALSE;

        // If target was sky dropped in the middle of Outrage/Thrash/Petal Dance,
        // confuse them upon release and display "confused by fatigue" message & animation.
        // Don't do this if this CancelMultiTurnMoves is caused by falling asleep via Yawn.
        if (gBattleMons[otherSkyDropper].status2 & STATUS2_LOCK_CONFUSE && gBattleStruct->turnEffectsTracker != 24)
        {
            gBattleMons[otherSkyDropper].status2 &= ~(STATUS2_LOCK_CONFUSE);

            // If the target can be confused, confuse them.
            // Don't use CanBeConfused, can cause issues in edge cases.
            if (!(GetBattlerAbility(otherSkyDropper) == ABILITY_OWN_TEMPO
                || gBattleMons[otherSkyDropper].status2 & STATUS2_CONFUSION
                || IsBattlerTerrainAffected(otherSkyDropper, STATUS_FIELD_MISTY_TERRAIN)))
            {
                // Set confused status
                gBattleMons[otherSkyDropper].status2 |= STATUS2_CONFUSION_TURN(((Random()) % 4) + 2);

                // If this CancelMultiTurnMoves is occuring due to attackcanceller
                if (gBattlescriptCurrInstr[0] == 0x0)
                {
                    gBattleStruct->skyDropTargets[battler] = 0xFE;
                }
                // If this CancelMultiTurnMoves is occuring due to VARIOUS_GRAVITY_ON_AIRBORNE_MONS
                // Reapplying STATUS3_SKY_DROPPED allows for avoiding unecessary messages when Gravity is applied to the target.
                else if (gBattlescriptCurrInstr[0] == 0x76 && gBattlescriptCurrInstr[2] == 76)
                {
                    gBattleStruct->skyDropTargets[battler] = 0xFE;
                    gStatuses3[otherSkyDropper] |= STATUS3_SKY_DROPPED;
                }
                // If this CancelMultiTurnMoves is occuring due to cancelmultiturnmoves script
                else if (gBattlescriptCurrInstr[0] == 0x76 && gBattlescriptCurrInstr[2] == 0)
                {
                    gBattlerAttacker = otherSkyDropper;
                    gBattlescriptCurrInstr = BattleScript_ThrashConfuses - 3;
                }
                // If this CancelMultiTurnMoves is occuring due to receiving Sleep/Freeze status
                else if (gBattleScripting.moveEffect <= PRIMARY_STATUS_MOVE_EFFECT)
                {
                    gBattlerAttacker = otherSkyDropper;
                    BattleScriptPush(gBattlescriptCurrInstr + 1);
                    gBattlescriptCurrInstr = BattleScript_ThrashConfuses - 1;
                }
            }
        }

        // Clear skyDropTargets data, unless this CancelMultiTurnMoves is caused by Yawn, attackcanceler, or VARIOUS_GRAVITY_ON_AIRBORNE_MONS
        if (!(gBattleMons[otherSkyDropper].status2 & STATUS2_LOCK_CONFUSE) && gBattleStruct->skyDropTargets[battler] < 4)
        {
            gBattleStruct->skyDropTargets[battler] = 0xFF;
            gBattleStruct->skyDropTargets[otherSkyDropper] = 0xFF;
        }
    }

    gDisableStructs[battler].rolloutTimer = 0;
    gDisableStructs[battler].furyCutterCounter = 0;
}

bool8 WasUnableToUseMove(u8 battler)
{
    if (gProtectStructs[battler].prlzImmobility
        || gProtectStructs[battler].usedImprisonedMove
        || gProtectStructs[battler].loveImmobility
        || gProtectStructs[battler].usedDisabledMove
        || gProtectStructs[battler].usedTauntedMove
        || gProtectStructs[battler].usedGravityPreventedMove
        || gProtectStructs[battler].usedHealBlockedMove
        || gProtectStructs[battler].flag2Unknown
        || gProtectStructs[battler].flinchImmobility
        || gProtectStructs[battler].confusionSelfDmg
        || gProtectStructs[battler].powderSelfDmg
        || gProtectStructs[battler].usedThroatChopPreventedMove)
        return TRUE;
    else
        return FALSE;
}

void PrepareStringBattle(u16 stringId, u8 battler)
{
    u32 targetSide = GetBattlerSide(gBattlerTarget);
    u16 battlerAbility = GetBattlerAbility(battler);
    u16 targetAbility = GetBattlerAbility(gBattlerTarget);
    // Support for Contrary ability.
    // If a move attempted to raise stat - print "won't increase".
    // If a move attempted to lower stat - print "won't decrease".
    if (stringId == STRINGID_STATSWONTDECREASE && !(gBattleScripting.statChanger & STAT_BUFF_NEGATIVE))
        stringId = STRINGID_STATSWONTINCREASE;
    else if (stringId == STRINGID_STATSWONTINCREASE && gBattleScripting.statChanger & STAT_BUFF_NEGATIVE)
        stringId = STRINGID_STATSWONTDECREASE;

    else if (stringId == STRINGID_STATSWONTDECREASE2 && battlerAbility == ABILITY_CONTRARY)
        stringId = STRINGID_STATSWONTINCREASE2;
    else if (stringId == STRINGID_STATSWONTINCREASE2 && battlerAbility == ABILITY_CONTRARY)
        stringId = STRINGID_STATSWONTDECREASE2;

    // Check Defiant and Competitive stat raise whenever a stat is lowered.
    else if ((stringId == STRINGID_DEFENDERSSTATFELL || stringId == STRINGID_PKMNCUTSATTACKWITH)
              && ((targetAbility == ABILITY_DEFIANT && CompareStat(gBattlerTarget, STAT_ATK, MAX_STAT_STAGE, CMP_LESS_THAN))
                 || (targetAbility == ABILITY_COMPETITIVE && CompareStat(gBattlerTarget, STAT_SPATK, MAX_STAT_STAGE, CMP_LESS_THAN)))
              && gSpecialStatuses[gBattlerTarget].changedStatsBattlerId != BATTLE_PARTNER(gBattlerTarget)
              && ((gSpecialStatuses[gBattlerTarget].changedStatsBattlerId != gBattlerTarget) || gBattleScripting.stickyWebStatDrop == 1)
              && !(gBattleScripting.stickyWebStatDrop == 1 && gSideTimers[targetSide].stickyWebBattlerSide == targetSide)) // Sticky Web must have been set by the foe
    {
        gBattleScripting.stickyWebStatDrop = 0;
        gBattlerAbility = gBattlerTarget;
        BattleScriptPushCursor();
        gBattlescriptCurrInstr = BattleScript_AbilityRaisesDefenderStat;
        if (targetAbility == ABILITY_DEFIANT)
            SET_STATCHANGER(STAT_ATK, 2, FALSE);
        else
            SET_STATCHANGER(STAT_SPATK, 2, FALSE);
    }
#if  B_UPDATED_INTIMIDATE >= GEN_8
    else if (stringId == STRINGID_PKMNCUTSATTACKWITH && targetAbility == ABILITY_RATTLED
            && CompareStat(gBattlerTarget, STAT_SPEED, MAX_STAT_STAGE, CMP_LESS_THAN))
    {
        gBattlerAbility = gBattlerTarget;
        BattleScriptPushCursor();
        gBattlescriptCurrInstr = BattleScript_AbilityRaisesDefenderStat;
        SET_STATCHANGER(STAT_SPEED, 1, FALSE);
    }
#endif

    gActiveBattler = battler;
    BtlController_EmitPrintString(BUFFER_A, stringId);
    MarkBattlerForControllerExec(gActiveBattler);
}

void ResetSentPokesToOpponentValue(void)
{
    s32 i;
    u32 bits = 0;

    gSentPokesToOpponent[0] = 0;
    gSentPokesToOpponent[1] = 0;

    for (i = 0; i < gBattlersCount; i += 2)
        bits |= gBitTable[gBattlerPartyIndexes[i]];

    for (i = 1; i < gBattlersCount; i += 2)
        gSentPokesToOpponent[(i & BIT_FLANK) >> 1] = bits;
}

void OpponentSwitchInResetSentPokesToOpponentValue(u8 battler)
{
    s32 i = 0;
    u32 bits = 0;

    if (GetBattlerSide(battler) == B_SIDE_OPPONENT)
    {
        u8 flank = ((battler & BIT_FLANK) >> 1);
        gSentPokesToOpponent[flank] = 0;

        for (i = 0; i < gBattlersCount; i += 2)
        {
            if (!(gAbsentBattlerFlags & gBitTable[i]))
                bits |= gBitTable[gBattlerPartyIndexes[i]];
        }
        gSentPokesToOpponent[flank] = bits;
    }
}

void UpdateSentPokesToOpponentValue(u8 battler)
{
    if (GetBattlerSide(battler) == B_SIDE_OPPONENT)
    {
        OpponentSwitchInResetSentPokesToOpponentValue(battler);
    }
    else
    {
        s32 i;
        for (i = 1; i < gBattlersCount; i++)
            gSentPokesToOpponent[(i & BIT_FLANK) >> 1] |= gBitTable[gBattlerPartyIndexes[battler]];
    }
}

void BattleScriptPush(const u8 *bsPtr)
{
    gBattleResources->battleScriptsStack->ptr[gBattleResources->battleScriptsStack->size++] = bsPtr;
}

void BattleScriptPushCursor(void)
{
    gBattleResources->battleScriptsStack->ptr[gBattleResources->battleScriptsStack->size++] = gBattlescriptCurrInstr;
}

void BattleScriptPop(void)
{
    gBattlescriptCurrInstr = gBattleResources->battleScriptsStack->ptr[--gBattleResources->battleScriptsStack->size];
}

static bool32 IsGravityPreventingMove(u32 move)
{
    if (!(gFieldStatuses & STATUS_FIELD_GRAVITY))
        return FALSE;

    switch (move)
    {
    case MOVE_BOUNCE:
    case MOVE_FLY:
    case MOVE_FLYING_PRESS:
    case MOVE_HIGH_JUMP_KICK:
    case MOVE_JUMP_KICK:
    case MOVE_MAGNET_RISE:
    case MOVE_SKY_DROP:
    case MOVE_SPLASH:
    case MOVE_TELEKINESIS:
    case MOVE_FLOATY_FALL:
        return TRUE;
    default:
        return FALSE;
    }
}

bool32 IsHealBlockPreventingMove(u32 battler, u32 move)
{
    if (!(gStatuses3[battler] & STATUS3_HEAL_BLOCK))
        return FALSE;

    switch (gBattleMoves[move].effect)
    {
#if B_HEAL_BLOCKING >= GEN_6
    case EFFECT_ABSORB:
    case EFFECT_STRENGTH_SAP:
    case EFFECT_DREAM_EATER:
#endif
    case EFFECT_MORNING_SUN:
    case EFFECT_SYNTHESIS:
    case EFFECT_MOONLIGHT:
    case EFFECT_RESTORE_HP:
    case EFFECT_REST:
    case EFFECT_ROOST:
    case EFFECT_HEALING_WISH:
    case EFFECT_WISH:
    case EFFECT_HEAL_PULSE:
    case EFFECT_JUNGLE_HEALING:
        return TRUE;
    default:
        return FALSE;
    }
}

static bool32 IsBelchPreventingMove(u32 battler, u32 move)
{
    if (gBattleMoves[move].effect != EFFECT_BELCH)
        return FALSE;

    return !(gBattleStruct->ateBerry[battler & BIT_SIDE] & gBitTable[gBattlerPartyIndexes[battler]]);
}

u8 TrySetCantSelectMoveBattleScript(void)
{
    u32 limitations = 0;
    u8 moveId = gBattleResources->bufferB[gActiveBattler][2] & ~RET_MEGA_EVOLUTION;
    u32 move = gBattleMons[gActiveBattler].moves[moveId];
    u32 holdEffect = GetBattlerHoldEffect(gActiveBattler, TRUE);
    u16 *choicedMove = &gBattleStruct->choicedMove[gActiveBattler];

    if (gDisableStructs[gActiveBattler].disabledMove == move && move != MOVE_NONE)
    {
        gBattleScripting.battler = gActiveBattler;
        gCurrentMove = move;
        if (gBattleTypeFlags & BATTLE_TYPE_PALACE)
        {
            gPalaceSelectionBattleScripts[gActiveBattler] = BattleScript_SelectingDisabledMoveInPalace;
            gProtectStructs[gActiveBattler].palaceUnableToUseMove = TRUE;
        }
        else
        {
            gSelectionBattleScripts[gActiveBattler] = BattleScript_SelectingDisabledMove;
            limitations++;
        }
    }

    if (move == gLastMoves[gActiveBattler] && move != MOVE_STRUGGLE && (gBattleMons[gActiveBattler].status2 & STATUS2_TORMENT))
    {
        CancelMultiTurnMoves(gActiveBattler);
        if (gBattleTypeFlags & BATTLE_TYPE_PALACE)
        {
            gPalaceSelectionBattleScripts[gActiveBattler] = BattleScript_SelectingTormentedMoveInPalace;
            gProtectStructs[gActiveBattler].palaceUnableToUseMove = TRUE;
        }
        else
        {
            gSelectionBattleScripts[gActiveBattler] = BattleScript_SelectingTormentedMove;
            limitations++;
        }
    }

    if (!gBattleStruct->zmove.active && gDisableStructs[gActiveBattler].tauntTimer != 0 && IS_MOVE_STATUS(move))
    {
        gCurrentMove = move;
        if (gBattleTypeFlags & BATTLE_TYPE_PALACE)
        {
            gPalaceSelectionBattleScripts[gActiveBattler] = BattleScript_SelectingNotAllowedMoveTauntInPalace;
            gProtectStructs[gActiveBattler].palaceUnableToUseMove = TRUE;
        }
        else
        {
            gSelectionBattleScripts[gActiveBattler] = BattleScript_SelectingNotAllowedMoveTaunt;
            limitations++;
        }
    }

    if (!gBattleStruct->zmove.active && gDisableStructs[gActiveBattler].throatChopTimer != 0 && gBattleMoves[move].flags & FLAG_SOUND)
    {
        gCurrentMove = move;
        if (gBattleTypeFlags & BATTLE_TYPE_PALACE)
        {
            gPalaceSelectionBattleScripts[gActiveBattler] = BattleScript_SelectingNotAllowedMoveThroatChopInPalace;
            gProtectStructs[gActiveBattler].palaceUnableToUseMove = TRUE;
        }
        else
        {
            gSelectionBattleScripts[gActiveBattler] = BattleScript_SelectingNotAllowedMoveThroatChop;
            limitations++;
        }
    }

    if (!gBattleStruct->zmove.active && GetImprisonedMovesCount(gActiveBattler, move))
    {
        gCurrentMove = move;
        if (gBattleTypeFlags & BATTLE_TYPE_PALACE)
        {
            gPalaceSelectionBattleScripts[gActiveBattler] = BattleScript_SelectingImprisonedMoveInPalace;
            gProtectStructs[gActiveBattler].palaceUnableToUseMove = TRUE;
        }
        else
        {
            gSelectionBattleScripts[gActiveBattler] = BattleScript_SelectingImprisonedMove;
            limitations++;
        }
    }

    if (!gBattleStruct->zmove.active && IsGravityPreventingMove(move))
    {
        gCurrentMove = move;
        if (gBattleTypeFlags & BATTLE_TYPE_PALACE)
        {
            gPalaceSelectionBattleScripts[gActiveBattler] = BattleScript_SelectingNotAllowedMoveGravityInPalace;
            gProtectStructs[gActiveBattler].palaceUnableToUseMove = TRUE;
        }
        else
        {
            gSelectionBattleScripts[gActiveBattler] = BattleScript_SelectingNotAllowedMoveGravity;
            limitations++;
        }
    }

    if (!gBattleStruct->zmove.active && IsHealBlockPreventingMove(gActiveBattler, move))
    {
        gCurrentMove = move;
        if (gBattleTypeFlags & BATTLE_TYPE_PALACE)
        {
            gPalaceSelectionBattleScripts[gActiveBattler] = BattleScript_SelectingNotAllowedMoveHealBlockInPalace;
            gProtectStructs[gActiveBattler].palaceUnableToUseMove = TRUE;
        }
        else
        {
            gSelectionBattleScripts[gActiveBattler] = BattleScript_SelectingNotAllowedMoveHealBlock;
            limitations++;
        }
    }

    if (!gBattleStruct->zmove.active && IsBelchPreventingMove(gActiveBattler, move))
    {
        gCurrentMove = move;
        if (gBattleTypeFlags & BATTLE_TYPE_PALACE)
        {
            gPalaceSelectionBattleScripts[gActiveBattler] = BattleScript_SelectingNotAllowedBelchInPalace;
            gProtectStructs[gActiveBattler].palaceUnableToUseMove = TRUE;
        }
        else
        {
            gSelectionBattleScripts[gActiveBattler] = BattleScript_SelectingNotAllowedBelch;
            limitations++;
        }
    }

    if (move == MOVE_STUFF_CHEEKS && ItemId_GetPocket(gBattleMons[gActiveBattler].item) != POCKET_BERRIES)
    {
        gCurrentMove = move;
        if (gBattleTypeFlags & BATTLE_TYPE_PALACE)
        {
            gPalaceSelectionBattleScripts[gActiveBattler] = BattleScript_SelectingNotAllowedStuffCheeksInPalace;
            gProtectStructs[gActiveBattler].palaceUnableToUseMove = TRUE;
        }
        else
        {
            gSelectionBattleScripts[gActiveBattler] = BattleScript_SelectingNotAllowedStuffCheeks;
            limitations++;
        }
    }

    gPotentialItemEffectBattler = gActiveBattler;
    if (HOLD_EFFECT_CHOICE(holdEffect) && *choicedMove != MOVE_NONE && *choicedMove != MOVE_UNAVAILABLE && *choicedMove != move)
    {
        gCurrentMove = *choicedMove;
        gLastUsedItem = gBattleMons[gActiveBattler].item;
        if (gBattleTypeFlags & BATTLE_TYPE_PALACE)
        {
            gPalaceSelectionBattleScripts[gActiveBattler] = BattleScript_SelectingNotAllowedMoveChoiceItemInPalace;
            gProtectStructs[gActiveBattler].palaceUnableToUseMove = TRUE;
        }
        else
        {
            gSelectionBattleScripts[gActiveBattler] = BattleScript_SelectingNotAllowedMoveChoiceItem;
            limitations++;
        }
    }
    else if (holdEffect == HOLD_EFFECT_ASSAULT_VEST && IS_MOVE_STATUS(move) && move != MOVE_ME_FIRST)
    {
        gCurrentMove = move;
        gLastUsedItem = gBattleMons[gActiveBattler].item;
        if (gBattleTypeFlags & BATTLE_TYPE_PALACE)
        {
            gPalaceSelectionBattleScripts[gActiveBattler] = BattleScript_SelectingNotAllowedMoveAssaultVestInPalace;
            gProtectStructs[gActiveBattler].palaceUnableToUseMove = TRUE;
        }
        else
        {
            gSelectionBattleScripts[gActiveBattler] = BattleScript_SelectingNotAllowedMoveAssaultVest;
            limitations++;
        }
    }
    if ((GetBattlerAbility(gActiveBattler) == ABILITY_GORILLA_TACTICS) && *choicedMove != MOVE_NONE
              && *choicedMove != MOVE_UNAVAILABLE && *choicedMove != move)
    {
        gCurrentMove = *choicedMove;
        gLastUsedItem = gBattleMons[gActiveBattler].item;
        if (gBattleTypeFlags & BATTLE_TYPE_PALACE)
        {
            gPalaceSelectionBattleScripts[gActiveBattler] = BattleScript_SelectingNotAllowedMoveGorillaTacticsInPalace;
            gProtectStructs[gActiveBattler].palaceUnableToUseMove = TRUE;
        }
        else
        {
            gSelectionBattleScripts[gActiveBattler] = BattleScript_SelectingNotAllowedMoveGorillaTactics;
            limitations++;
        }
    }

    if (gBattleMons[gActiveBattler].pp[moveId] == 0)
    {
        if (gBattleTypeFlags & BATTLE_TYPE_PALACE)
        {
            gProtectStructs[gActiveBattler].palaceUnableToUseMove = TRUE;
        }
        else
        {
            gSelectionBattleScripts[gActiveBattler] = BattleScript_SelectingMoveWithNoPP;
            limitations++;
        }
    }

    if (gBattleMoves[move].effect == EFFECT_PLACEHOLDER)
    {
        if (gBattleTypeFlags & BATTLE_TYPE_PALACE)
        {
            gPalaceSelectionBattleScripts[gActiveBattler] = BattleScript_SelectingNotAllowedPlaceholderInPalace;
            gProtectStructs[gActiveBattler].palaceUnableToUseMove = TRUE;
        }
        else
        {
            gSelectionBattleScripts[gActiveBattler] = BattleScript_SelectingNotAllowedPlaceholder;
            limitations++;
        }
    }

    return limitations;
}

u8 CheckMoveLimitations(u8 battlerId, u8 unusableMoves, u16 check)
{
    u8 holdEffect = GetBattlerHoldEffect(battlerId, TRUE);
    u16 *choicedMove = &gBattleStruct->choicedMove[battlerId];
    s32 i;

    gPotentialItemEffectBattler = battlerId;

    for (i = 0; i < MAX_MON_MOVES; i++)
    {
        // No move
        if (check & MOVE_LIMITATION_ZEROMOVE && gBattleMons[battlerId].moves[i] == MOVE_NONE)
            unusableMoves |= gBitTable[i];
        // No PP
        else if (check & MOVE_LIMITATION_PP && gBattleMons[battlerId].pp[i] == 0)
            unusableMoves |= gBitTable[i];
        // Placeholder
        else if (check & MOVE_LIMITATION_PLACEHOLDER && gBattleMoves[gBattleMons[battlerId].moves[i]].effect == EFFECT_PLACEHOLDER)
            unusableMoves |= gBitTable[i];
        // Disable
        else if (check & MOVE_LIMITATION_DISABLED && gBattleMons[battlerId].moves[i] == gDisableStructs[battlerId].disabledMove)
            unusableMoves |= gBitTable[i];
        // Torment
        else if (check & MOVE_LIMITATION_TORMENTED && gBattleMons[battlerId].moves[i] == gLastMoves[battlerId] && gBattleMons[battlerId].status2 & STATUS2_TORMENT)
            unusableMoves |= gBitTable[i];
        // Taunt
        else if (check & MOVE_LIMITATION_TAUNT && gDisableStructs[battlerId].tauntTimer && IS_MOVE_STATUS(gBattleMons[battlerId].moves[i]))
            unusableMoves |= gBitTable[i];
        // Imprison
        else if (check & MOVE_LIMITATION_IMPRISON && GetImprisonedMovesCount(battlerId, gBattleMons[battlerId].moves[i]))
            unusableMoves |= gBitTable[i];
        // Encore
        else if (check & MOVE_LIMITATION_ENCORE && gDisableStructs[battlerId].encoreTimer && gDisableStructs[battlerId].encoredMove != gBattleMons[battlerId].moves[i])
            unusableMoves |= gBitTable[i];
        // Choice Items
        else if (check & MOVE_LIMITATION_CHOICE_ITEM && HOLD_EFFECT_CHOICE(holdEffect) && *choicedMove != MOVE_NONE && *choicedMove != MOVE_UNAVAILABLE && *choicedMove != gBattleMons[battlerId].moves[i])
            unusableMoves |= gBitTable[i];
        // Assault Vest
        else if (check & MOVE_LIMITATION_ASSAULT_VEST && holdEffect == HOLD_EFFECT_ASSAULT_VEST && IS_MOVE_STATUS(gBattleMons[battlerId].moves[i]) && gBattleMons[battlerId].moves[i] != MOVE_ME_FIRST)
            unusableMoves |= gBitTable[i];
        // Gravity
        else if (check & MOVE_LIMITATION_GRAVITY && IsGravityPreventingMove(gBattleMons[battlerId].moves[i]))
            unusableMoves |= gBitTable[i];
        // Heal Block
        else if (check & MOVE_LIMITATION_HEAL_BLOCK && IsHealBlockPreventingMove(battlerId, gBattleMons[battlerId].moves[i]))
            unusableMoves |= gBitTable[i];
        // Belch
        else if (check & MOVE_LIMITATION_BELCH && IsBelchPreventingMove(battlerId, gBattleMons[battlerId].moves[i]))
            unusableMoves |= gBitTable[i];
        // Throat Chop
        else if (check & MOVE_LIMITATION_THROAT_CHOP && gDisableStructs[battlerId].throatChopTimer && gBattleMoves[gBattleMons[battlerId].moves[i]].flags & FLAG_SOUND)
            unusableMoves |= gBitTable[i];
        // Stuff Cheeks
        else if (check & MOVE_LIMITATION_STUFF_CHEEKS && gBattleMons[battlerId].moves[i] == MOVE_STUFF_CHEEKS && ItemId_GetPocket(gBattleMons[gActiveBattler].item) != POCKET_BERRIES)
            unusableMoves |= gBitTable[i];
        // Gorilla Tactics
        else if (check & MOVE_LIMITATION_CHOICE_ITEM && GetBattlerAbility(battlerId) == ABILITY_GORILLA_TACTICS && *choicedMove != MOVE_NONE && *choicedMove != MOVE_UNAVAILABLE && *choicedMove != gBattleMons[battlerId].moves[i])
            unusableMoves |= gBitTable[i];
    }
    return unusableMoves;
}

#define ALL_MOVES_MASK ((1 << MAX_MON_MOVES) - 1)
bool8 AreAllMovesUnusable(void)
{
    u8 unusable = CheckMoveLimitations(gActiveBattler, 0, MOVE_LIMITATIONS_ALL);

    if (unusable == ALL_MOVES_MASK) // All moves are unusable.
    {
        gProtectStructs[gActiveBattler].noValidMoves = TRUE;
        gSelectionBattleScripts[gActiveBattler] = BattleScript_NoMovesLeft;
    }
    else
    {
        gProtectStructs[gActiveBattler].noValidMoves = FALSE;
    }

    return (unusable == ALL_MOVES_MASK);
}
#undef ALL_MOVES_MASK

u8 GetImprisonedMovesCount(u8 battlerId, u16 move)
{
    s32 i;
    u8 imprisonedMoves = 0;
    u8 battlerSide = GetBattlerSide(battlerId);

    for (i = 0; i < gBattlersCount; i++)
    {
        if (battlerSide != GetBattlerSide(i) && gStatuses3[i] & STATUS3_IMPRISONED_OTHERS)
        {
            s32 j;
            for (j = 0; j < MAX_MON_MOVES; j++)
            {
                if (move == gBattleMons[i].moves[j])
                    break;
            }
            if (j < MAX_MON_MOVES)
                imprisonedMoves++;
        }
    }

    return imprisonedMoves;
}

u32 GetBattlerFriendshipScore(u8 battlerId)
{
    u8 side = GetBattlerSide(battlerId);
    struct Pokemon *party = (side == B_SIDE_PLAYER) ? gPlayerParty : gEnemyParty;
    u16 species = GetMonData(&party[gBattlerPartyIndexes[battlerId]], MON_DATA_SPECIES);

    if (side != B_SIDE_PLAYER)
        return FRIENDSHIP_NONE;
    else if (gSpeciesInfo[species].flags & SPECIES_FLAG_MEGA_EVOLUTION
          || (gBattleTypeFlags & (BATTLE_TYPE_EREADER_TRAINER
                                | BATTLE_TYPE_FRONTIER
                                | BATTLE_TYPE_LINK
                                | BATTLE_TYPE_RECORDED_LINK
                                | BATTLE_TYPE_SECRET_BASE)))
        return FRIENDSHIP_NONE;

    return GetMonFriendshipScore(&party[gBattlerPartyIndexes[battlerId]]);
}

static void TryToRevertMimicry(void)
{
    u32 i;

    for (i = 0; i < gBattlersCount; i++)
    {
        if (GetBattlerAbility(i) == ABILITY_MIMICRY)
            RESTORE_BATTLER_TYPE(i);
    }
}

enum
{
    ENDTURN_ORDER,
    ENDTURN_REFLECT,
    ENDTURN_LIGHT_SCREEN,
    ENDTURN_AURORA_VEIL,
    ENDTURN_MIST,
    ENDTURN_LUCKY_CHANT,
    ENDTURN_SAFEGUARD,
    ENDTURN_TAILWIND,
    ENDTURN_WISH,
    ENDTURN_RAIN,
    ENDTURN_SANDSTORM,
    ENDTURN_SUN,
    ENDTURN_HAIL,
    ENDTURN_GRAVITY,
    ENDTURN_WATER_SPORT,
    ENDTURN_MUD_SPORT,
    ENDTURN_TRICK_ROOM,
    ENDTURN_WONDER_ROOM,
    ENDTURN_MAGIC_ROOM,
    ENDTURN_ELECTRIC_TERRAIN,
    ENDTURN_MISTY_TERRAIN,
    ENDTURN_GRASSY_TERRAIN,
    ENDTURN_PSYCHIC_TERRAIN,
    ENDTURN_ION_DELUGE,
    ENDTURN_FAIRY_LOCK,
    ENDTURN_RETALIATE,
    ENDTURN_WEATHER_FORM,
    ENDTURN_STATUS_HEAL,
    ENDTURN_FIELD_COUNT,
};

u8 DoFieldEndTurnEffects(void)
{
    u8 effect = 0;

    for (gBattlerAttacker = 0; gBattlerAttacker < gBattlersCount && gAbsentBattlerFlags & gBitTable[gBattlerAttacker]; gBattlerAttacker++)
    {
    }
    for (gBattlerTarget = 0; gBattlerTarget < gBattlersCount && gAbsentBattlerFlags & gBitTable[gBattlerTarget]; gBattlerTarget++)
    {
    }

    do
    {
        s32 i;
        u8 side;

        switch (gBattleStruct->turnCountersTracker)
        {
        case ENDTURN_ORDER:
            for (i = 0; i < gBattlersCount; i++)
            {
                gBattlerByTurnOrder[i] = i;
            }
            for (i = 0; i < gBattlersCount - 1; i++)
            {
                s32 j;
                for (j = i + 1; j < gBattlersCount; j++)
                {
                    if (GetWhoStrikesFirst(gBattlerByTurnOrder[i], gBattlerByTurnOrder[j], FALSE))
                        SwapTurnOrder(i, j);
                }
            }

            gBattleStruct->turnCountersTracker++;
            gBattleStruct->turnSideTracker = 0;
            // fall through
        case ENDTURN_REFLECT:
            while (gBattleStruct->turnSideTracker < 2)
            {
                side = gBattleStruct->turnSideTracker;
                gActiveBattler = gBattlerAttacker = gSideTimers[side].reflectBattlerId;
                if (gSideStatuses[side] & SIDE_STATUS_REFLECT)
                {
                    if (--gSideTimers[side].reflectTimer == 0)
                    {
                        gSideStatuses[side] &= ~SIDE_STATUS_REFLECT;
                        BattleScriptExecute(BattleScript_SideStatusWoreOff);
                        PREPARE_MOVE_BUFFER(gBattleTextBuff1, MOVE_REFLECT);
                        effect++;
                    }
                }
                gBattleStruct->turnSideTracker++;
                if (effect != 0)
                    break;
            }
            if (effect == 0)
            {
                gBattleStruct->turnCountersTracker++;
                gBattleStruct->turnSideTracker = 0;
            }
            break;
        case ENDTURN_LIGHT_SCREEN:
            while (gBattleStruct->turnSideTracker < 2)
            {
                side = gBattleStruct->turnSideTracker;
                gActiveBattler = gBattlerAttacker = gSideTimers[side].lightscreenBattlerId;
                if (gSideStatuses[side] & SIDE_STATUS_LIGHTSCREEN)
                {
                    if (--gSideTimers[side].lightscreenTimer == 0)
                    {
                        gSideStatuses[side] &= ~SIDE_STATUS_LIGHTSCREEN;
                        BattleScriptExecute(BattleScript_SideStatusWoreOff);
                        gBattleCommunication[MULTISTRING_CHOOSER] = side;
                        PREPARE_MOVE_BUFFER(gBattleTextBuff1, MOVE_LIGHT_SCREEN);
                        effect++;
                    }
                }
                gBattleStruct->turnSideTracker++;
                if (effect != 0)
                    break;
            }
            if (effect == 0)
            {
                gBattleStruct->turnCountersTracker++;
                gBattleStruct->turnSideTracker = 0;
            }
            break;
        case ENDTURN_AURORA_VEIL:
            while (gBattleStruct->turnSideTracker < 2)
            {
                side = gBattleStruct->turnSideTracker;
                gActiveBattler = gBattlerAttacker = gSideTimers[side].auroraVeilBattlerId;
                if (gSideStatuses[side] & SIDE_STATUS_AURORA_VEIL)
                {
                    if (--gSideTimers[side].auroraVeilTimer == 0)
                    {
                        gSideStatuses[side] &= ~SIDE_STATUS_AURORA_VEIL;
                        BattleScriptExecute(BattleScript_SideStatusWoreOff);
                        gBattleCommunication[MULTISTRING_CHOOSER] = side;
                        PREPARE_MOVE_BUFFER(gBattleTextBuff1, MOVE_AURORA_VEIL);
                        effect++;
                    }
                }
                gBattleStruct->turnSideTracker++;
                if (effect != 0)
                    break;
            }
            if (!effect)
            {
                gBattleStruct->turnCountersTracker++;
                gBattleStruct->turnSideTracker = 0;
            }
            break;
        case ENDTURN_MIST:
            while (gBattleStruct->turnSideTracker < 2)
            {
                side = gBattleStruct->turnSideTracker;
                gActiveBattler = gBattlerAttacker = gSideTimers[side].mistBattlerId;
                if (gSideTimers[side].mistTimer != 0 && --gSideTimers[side].mistTimer == 0)
                {
                    gSideStatuses[side] &= ~SIDE_STATUS_MIST;
                    BattleScriptExecute(BattleScript_SideStatusWoreOff);
                    gBattleCommunication[MULTISTRING_CHOOSER] = side;
                    PREPARE_MOVE_BUFFER(gBattleTextBuff1, MOVE_MIST);
                    effect++;
                }
                gBattleStruct->turnSideTracker++;
                if (effect != 0)
                    break;
            }
            if (effect == 0)
            {
                gBattleStruct->turnCountersTracker++;
                gBattleStruct->turnSideTracker = 0;
            }
            break;
        case ENDTURN_SAFEGUARD:
            while (gBattleStruct->turnSideTracker < 2)
            {
                side = gBattleStruct->turnSideTracker;
                gActiveBattler = gBattlerAttacker = gSideTimers[side].safeguardBattlerId;
                if (gSideStatuses[side] & SIDE_STATUS_SAFEGUARD)
                {
                    if (--gSideTimers[side].safeguardTimer == 0)
                    {
                        gSideStatuses[side] &= ~SIDE_STATUS_SAFEGUARD;
                        BattleScriptExecute(BattleScript_SafeguardEnds);
                        effect++;
                    }
                }
                gBattleStruct->turnSideTracker++;
                if (effect != 0)
                    break;
            }
            if (effect == 0)
            {
                gBattleStruct->turnCountersTracker++;
                gBattleStruct->turnSideTracker = 0;
            }
            break;
        case ENDTURN_LUCKY_CHANT:
            while (gBattleStruct->turnSideTracker < 2)
            {
                side = gBattleStruct->turnSideTracker;
                gActiveBattler = gBattlerAttacker = gSideTimers[side].luckyChantBattlerId;
                if (gSideStatuses[side] & SIDE_STATUS_LUCKY_CHANT)
                {
                    if (--gSideTimers[side].luckyChantTimer == 0)
                    {
                        gSideStatuses[side] &= ~SIDE_STATUS_LUCKY_CHANT;
                        BattleScriptExecute(BattleScript_LuckyChantEnds);
                        effect++;
                    }
                }
                gBattleStruct->turnSideTracker++;
                if (effect != 0)
                    break;
            }
            if (!effect)
            {
                gBattleStruct->turnCountersTracker++;
                gBattleStruct->turnSideTracker = 0;
            }
            break;
        case ENDTURN_TAILWIND:
            while (gBattleStruct->turnSideTracker < 2)
            {
                side = gBattleStruct->turnSideTracker;
                gActiveBattler = gBattlerAttacker = gSideTimers[side].tailwindBattlerId;
                if (gSideStatuses[side] & SIDE_STATUS_TAILWIND)
                {
                    if (--gSideTimers[side].tailwindTimer == 0)
                    {
                        gSideStatuses[side] &= ~SIDE_STATUS_TAILWIND;
                        BattleScriptExecute(BattleScript_TailwindEnds);
                        effect++;
                    }
                }
                gBattleStruct->turnSideTracker++;
                if (effect != 0)
                    break;
            }
            if (!effect)
            {
                gBattleStruct->turnCountersTracker++;
                gBattleStruct->turnSideTracker = 0;
            }
            break;
        case ENDTURN_WISH:
            while (gBattleStruct->turnSideTracker < gBattlersCount)
            {
                gActiveBattler = gBattlerByTurnOrder[gBattleStruct->turnSideTracker];
                if (gWishFutureKnock.wishCounter[gActiveBattler] != 0
                 && --gWishFutureKnock.wishCounter[gActiveBattler] == 0
                 && gBattleMons[gActiveBattler].hp != 0)
                {
                    gBattlerTarget = gActiveBattler;
                    BattleScriptExecute(BattleScript_WishComesTrue);
                    effect++;
                }
                gBattleStruct->turnSideTracker++;
                if (effect != 0)
                    break;
            }
            if (effect == 0)
            {
                gBattleStruct->turnCountersTracker++;
                gBattleStruct->turnSideTracker = 0;
            }
            break;
        case ENDTURN_RAIN:
            if (gBattleWeather & B_WEATHER_RAIN)
            {
                if (!(gBattleWeather & B_WEATHER_RAIN_PERMANENT)
                 && !(gBattleWeather & B_WEATHER_RAIN_PRIMAL))
                {
                    if (--gWishFutureKnock.weatherDuration == 0)
                    {
                        gBattleWeather &= ~B_WEATHER_RAIN_TEMPORARY;
                        gBattleWeather &= ~B_WEATHER_RAIN_DOWNPOUR;
                        gBattleCommunication[MULTISTRING_CHOOSER] = B_MSG_RAIN_STOPPED;
                    }
                    else if (gBattleWeather & B_WEATHER_RAIN_DOWNPOUR)
                        gBattleCommunication[MULTISTRING_CHOOSER] = B_MSG_DOWNPOUR_CONTINUES;
                    else
                        gBattleCommunication[MULTISTRING_CHOOSER] = B_MSG_RAIN_CONTINUES;
                }
                else if (gBattleWeather & B_WEATHER_RAIN_DOWNPOUR)
                {
                    gBattleCommunication[MULTISTRING_CHOOSER] = B_MSG_DOWNPOUR_CONTINUES;
                }
                else
                {
                    gBattleCommunication[MULTISTRING_CHOOSER] = B_MSG_RAIN_CONTINUES;
                }

                BattleScriptExecute(BattleScript_RainContinuesOrEnds);
                effect++;
            }
            gBattleStruct->turnCountersTracker++;
            break;
        case ENDTURN_SANDSTORM:
            if (gBattleWeather & B_WEATHER_SANDSTORM)
            {
                if (!(gBattleWeather & B_WEATHER_SANDSTORM_PERMANENT) && --gWishFutureKnock.weatherDuration == 0)
                {
                    gBattleWeather &= ~B_WEATHER_SANDSTORM_TEMPORARY;
                    gBattlescriptCurrInstr = BattleScript_SandStormHailEnds;
                }
                else
                {
                    gBattlescriptCurrInstr = BattleScript_DamagingWeatherContinues;
                }

                gBattleScripting.animArg1 = B_ANIM_SANDSTORM_CONTINUES;
                gBattleCommunication[MULTISTRING_CHOOSER] = B_MSG_SANDSTORM;
                BattleScriptExecute(gBattlescriptCurrInstr);
                effect++;
            }
            gBattleStruct->turnCountersTracker++;
            break;
        case ENDTURN_SUN:
            if (gBattleWeather & B_WEATHER_SUN)
            {
                if (!(gBattleWeather & B_WEATHER_SUN_PERMANENT)
                 && !(gBattleWeather & B_WEATHER_SUN_PRIMAL)
                 && --gWishFutureKnock.weatherDuration == 0)
                {
                    gBattleWeather &= ~B_WEATHER_SUN_TEMPORARY;
                    gBattlescriptCurrInstr = BattleScript_SunlightFaded;
                }
                else
                {
                    gBattlescriptCurrInstr = BattleScript_SunlightContinues;
                }

                BattleScriptExecute(gBattlescriptCurrInstr);
                effect++;
            }
            gBattleStruct->turnCountersTracker++;
            break;
        case ENDTURN_HAIL:
            if (gBattleWeather & B_WEATHER_HAIL)
            {
                if (!(gBattleWeather & B_WEATHER_HAIL_PERMANENT) && --gWishFutureKnock.weatherDuration == 0)
                {
                    gBattleWeather &= ~B_WEATHER_HAIL_TEMPORARY;
                    gBattlescriptCurrInstr = BattleScript_SandStormHailEnds;
                }
                else
                {
                    gBattlescriptCurrInstr = BattleScript_DamagingWeatherContinues;
                }

                gBattleScripting.animArg1 = B_ANIM_HAIL_CONTINUES;
                gBattleCommunication[MULTISTRING_CHOOSER] = B_MSG_HAIL;
                BattleScriptExecute(gBattlescriptCurrInstr);
                effect++;
            }
            gBattleStruct->turnCountersTracker++;
            break;
        case ENDTURN_TRICK_ROOM:
            if (gFieldStatuses & STATUS_FIELD_TRICK_ROOM && --gFieldTimers.trickRoomTimer == 0)
            {
                gFieldStatuses &= ~STATUS_FIELD_TRICK_ROOM;
                BattleScriptExecute(BattleScript_TrickRoomEnds);
                effect++;
            }
            gBattleStruct->turnCountersTracker++;
            break;
        case ENDTURN_WONDER_ROOM:
            if (gFieldStatuses & STATUS_FIELD_WONDER_ROOM && --gFieldTimers.wonderRoomTimer == 0)
            {
                gFieldStatuses &= ~STATUS_FIELD_WONDER_ROOM;
                BattleScriptExecute(BattleScript_WonderRoomEnds);
                effect++;
            }
            gBattleStruct->turnCountersTracker++;
            break;
        case ENDTURN_MAGIC_ROOM:
            if (gFieldStatuses & STATUS_FIELD_MAGIC_ROOM && --gFieldTimers.magicRoomTimer == 0)
            {
                gFieldStatuses &= ~STATUS_FIELD_MAGIC_ROOM;
                BattleScriptExecute(BattleScript_MagicRoomEnds);
                effect++;
            }
            gBattleStruct->turnCountersTracker++;
            break;
        case ENDTURN_ELECTRIC_TERRAIN:
            if (gFieldStatuses & STATUS_FIELD_ELECTRIC_TERRAIN
              && (!(gFieldStatuses & STATUS_FIELD_TERRAIN_PERMANENT) && --gFieldTimers.terrainTimer == 0))
            {
                gFieldStatuses &= ~(STATUS_FIELD_ELECTRIC_TERRAIN | STATUS_FIELD_TERRAIN_PERMANENT);
                TryToRevertMimicry();
                BattleScriptExecute(BattleScript_ElectricTerrainEnds);
                effect++;
            }
            gBattleStruct->turnCountersTracker++;
            break;
        case ENDTURN_MISTY_TERRAIN:
            if (gFieldStatuses & STATUS_FIELD_MISTY_TERRAIN
              && (!(gFieldStatuses & STATUS_FIELD_TERRAIN_PERMANENT) && --gFieldTimers.terrainTimer == 0))
            {
                gFieldStatuses &= ~STATUS_FIELD_MISTY_TERRAIN;
                TryToRevertMimicry();
                BattleScriptExecute(BattleScript_MistyTerrainEnds);
                effect++;
            }
            gBattleStruct->turnCountersTracker++;
            break;
        case ENDTURN_GRASSY_TERRAIN:
            if (gFieldStatuses & STATUS_FIELD_GRASSY_TERRAIN)
            {
                if (!(gFieldStatuses & STATUS_FIELD_TERRAIN_PERMANENT)
                  && (gFieldTimers.terrainTimer == 0 || --gFieldTimers.terrainTimer == 0))
                {
                    gFieldStatuses &= ~STATUS_FIELD_GRASSY_TERRAIN;
                    TryToRevertMimicry();
                }
                BattleScriptExecute(BattleScript_GrassyTerrainHeals);
                effect++;
            }
            gBattleStruct->turnCountersTracker++;
            break;
        case ENDTURN_PSYCHIC_TERRAIN:
            if (gFieldStatuses & STATUS_FIELD_PSYCHIC_TERRAIN
              && (!(gFieldStatuses & STATUS_FIELD_TERRAIN_PERMANENT) && --gFieldTimers.terrainTimer == 0))
            {
                gFieldStatuses &= ~STATUS_FIELD_PSYCHIC_TERRAIN;
                TryToRevertMimicry();
                BattleScriptExecute(BattleScript_PsychicTerrainEnds);
                effect++;
            }
            gBattleStruct->turnCountersTracker++;
            break;
        case ENDTURN_WATER_SPORT:
            #if B_SPORT_TURNS >= GEN_6
                if (gFieldStatuses & STATUS_FIELD_WATERSPORT && --gFieldTimers.waterSportTimer == 0)
                {
                    gFieldStatuses &= ~STATUS_FIELD_WATERSPORT;
                    BattleScriptExecute(BattleScript_WaterSportEnds);
                    effect++;
                }
            #endif
            gBattleStruct->turnCountersTracker++;
            break;
        case ENDTURN_MUD_SPORT:
            #if B_SPORT_TURNS >= GEN_6
                if (gFieldStatuses & STATUS_FIELD_MUDSPORT && --gFieldTimers.mudSportTimer == 0)
                {
                    gFieldStatuses &= ~STATUS_FIELD_MUDSPORT;
                    BattleScriptExecute(BattleScript_MudSportEnds);
                    effect++;
                }
            #endif
            gBattleStruct->turnCountersTracker++;
            break;
        case ENDTURN_GRAVITY:
            if (gFieldStatuses & STATUS_FIELD_GRAVITY && --gFieldTimers.gravityTimer == 0)
            {
                gFieldStatuses &= ~STATUS_FIELD_GRAVITY;
                BattleScriptExecute(BattleScript_GravityEnds);
                effect++;
            }
            gBattleStruct->turnCountersTracker++;
            break;
        case ENDTURN_ION_DELUGE:
            gFieldStatuses &= ~STATUS_FIELD_ION_DELUGE;
            gBattleStruct->turnCountersTracker++;
            break;
        case ENDTURN_FAIRY_LOCK:
            if (gFieldStatuses & STATUS_FIELD_FAIRY_LOCK && --gFieldTimers.fairyLockTimer == 0)
            {
                gFieldStatuses &= ~STATUS_FIELD_FAIRY_LOCK;
            }
            gBattleStruct->turnCountersTracker++;
            break;
        case ENDTURN_RETALIATE:
            if (gSideTimers[B_SIDE_PLAYER].retaliateTimer > 0)
                gSideTimers[B_SIDE_PLAYER].retaliateTimer--;
            if (gSideTimers[B_SIDE_OPPONENT].retaliateTimer > 0)
                gSideTimers[B_SIDE_OPPONENT].retaliateTimer--;
            gBattleStruct->turnCountersTracker++;
            break;
        case ENDTURN_WEATHER_FORM:
            AbilityBattleEffects(ABILITYEFFECT_ON_WEATHER, 0, 0, 0, 0);
            gBattleStruct->turnCountersTracker++;
            break;
        case ENDTURN_STATUS_HEAL:
            for (gBattlerAttacker = 0; gBattlerAttacker < gBattlersCount; gBattlerAttacker++)
            {
            #if B_AFFECTION_MECHANICS == TRUE
                if (GetBattlerSide(gBattlerAttacker) == B_SIDE_PLAYER
                 && GetBattlerFriendshipScore(gBattlerAttacker) >= FRIENDSHIP_150_TO_199
                 && (Random() % 100 < 20))
                {
                    gBattleCommunication[MULTISTRING_CHOOSER] = 1;
                    BattleScriptExecute(BattleScript_AffectionBasedStatusHeal);
                    break;
                }
            #endif
            }
            gBattleStruct->turnCountersTracker++;
            break;
        case ENDTURN_FIELD_COUNT:
            effect++;
            break;
        }
    } while (effect == 0);

    return (gBattleMainFunc != BattleTurnPassed);
}

enum
{
    ENDTURN_INGRAIN,
    ENDTURN_AQUA_RING,
    ENDTURN_ABILITIES,
    ENDTURN_ITEMS1,
    ENDTURN_LEECH_SEED,
    ENDTURN_POISON,
    ENDTURN_BAD_POISON,
    ENDTURN_BURN,
    ENDTURN_NIGHTMARES,
    ENDTURN_CURSE,
    ENDTURN_WRAP,
    ENDTURN_OCTOLOCK,
    ENDTURN_UPROAR,
    ENDTURN_THRASH,
    ENDTURN_FLINCH,
    ENDTURN_DISABLE,
    ENDTURN_ENCORE,
    ENDTURN_MAGNET_RISE,
    ENDTURN_TELEKINESIS,
    ENDTURN_HEALBLOCK,
    ENDTURN_EMBARGO,
    ENDTURN_LOCK_ON,
    ENDTURN_CHARGE,
    ENDTURN_LASER_FOCUS,
    ENDTURN_TAUNT,
    ENDTURN_YAWN,
    ENDTURN_ITEMS2,
    ENDTURN_ORBS,
    ENDTURN_ROOST,
    ENDTURN_ELECTRIFY,
    ENDTURN_POWDER,
    ENDTURN_THROAT_CHOP,
    ENDTURN_SLOW_START,
    ENDTURN_PLASMA_FISTS,
    ENDTURN_CUD_CHEW,
    ENDTURN_BATTLER_COUNT
};

// Ingrain, Leech Seed, Strength Sap and Aqua Ring
s32 GetDrainedBigRootHp(u32 battler, s32 hp)
{
    if (GetBattlerHoldEffect(battler, TRUE) == HOLD_EFFECT_BIG_ROOT)
        hp = (hp * 1300) / 1000;
    if (hp == 0)
        hp = 1;

    return hp * -1;
}

#define MAGIC_GUARD_CHECK \
if (ability == ABILITY_MAGIC_GUARD) \
{\
    RecordAbilityBattle(gActiveBattler, ability);\
    gBattleStruct->turnEffectsTracker++;\
            break;\
}


u8 DoBattlerEndTurnEffects(void)
{
    u32 ability, i, effect = 0;

    gHitMarker |= (HITMARKER_GRUDGE | HITMARKER_SKIP_DMG_TRACK);
    while (gBattleStruct->turnEffectsBattlerId < gBattlersCount && gBattleStruct->turnEffectsTracker <= ENDTURN_BATTLER_COUNT)
    {
        gActiveBattler = gBattlerAttacker = gBattlerByTurnOrder[gBattleStruct->turnEffectsBattlerId];
        if (gAbsentBattlerFlags & gBitTable[gActiveBattler])
        {
            gBattleStruct->turnEffectsBattlerId++;
            continue;
        }

        ability = GetBattlerAbility(gActiveBattler);
        switch (gBattleStruct->turnEffectsTracker)
        {
        case ENDTURN_INGRAIN:  // ingrain
            if ((gStatuses3[gActiveBattler] & STATUS3_ROOTED)
             && !BATTLER_MAX_HP(gActiveBattler)
             && !(gStatuses3[gActiveBattler] & STATUS3_HEAL_BLOCK)
             && gBattleMons[gActiveBattler].hp != 0)
            {
                gBattleMoveDamage = GetDrainedBigRootHp(gActiveBattler, gBattleMons[gActiveBattler].maxHP / 16);
                BattleScriptExecute(BattleScript_IngrainTurnHeal);
                effect++;
            }
            gBattleStruct->turnEffectsTracker++;
            break;
        case ENDTURN_AQUA_RING:  // aqua ring
            if ((gStatuses3[gActiveBattler] & STATUS3_AQUA_RING)
             && !BATTLER_MAX_HP(gActiveBattler)
             && !(gStatuses3[gActiveBattler] & STATUS3_HEAL_BLOCK)
             && gBattleMons[gActiveBattler].hp != 0)
            {
                gBattleMoveDamage = GetDrainedBigRootHp(gActiveBattler, gBattleMons[gActiveBattler].maxHP / 16);
                BattleScriptExecute(BattleScript_AquaRingHeal);
                effect++;
            }
            gBattleStruct->turnEffectsTracker++;
            break;
        case ENDTURN_ABILITIES:  // end turn abilities
            if (AbilityBattleEffects(ABILITYEFFECT_ENDTURN, gActiveBattler, 0, 0, 0))
                effect++;
            gBattleStruct->turnEffectsTracker++;
            break;
        case ENDTURN_ITEMS1:  // item effects
            if (ItemBattleEffects(ITEMEFFECT_NORMAL, gActiveBattler, FALSE))
                effect++;
            gBattleStruct->turnEffectsTracker++;
            break;
        case ENDTURN_ITEMS2:  // item effects again
            if (ItemBattleEffects(ITEMEFFECT_NORMAL, gActiveBattler, TRUE))
                effect++;
            gBattleStruct->turnEffectsTracker++;
            break;
        case ENDTURN_ORBS:
            if (ItemBattleEffects(ITEMEFFECT_ORBS, gActiveBattler, FALSE))
                effect++;
            gBattleStruct->turnEffectsTracker++;
            break;
        case ENDTURN_LEECH_SEED:  // leech seed
            if ((gStatuses3[gActiveBattler] & STATUS3_LEECHSEED)
             && gBattleMons[gStatuses3[gActiveBattler] & STATUS3_LEECHSEED_BATTLER].hp != 0
             && gBattleMons[gActiveBattler].hp != 0)
            {
                MAGIC_GUARD_CHECK;

                gBattlerTarget = gStatuses3[gActiveBattler] & STATUS3_LEECHSEED_BATTLER; // Notice gBattlerTarget is actually the HP receiver.
                gBattleMoveDamage = gBattleMons[gActiveBattler].maxHP / 8;
                if (gBattleMoveDamage == 0)
                    gBattleMoveDamage = 1;
                gBattleScripting.animArg1 = gBattlerTarget;
                gBattleScripting.animArg2 = gBattlerAttacker;
                BattleScriptExecute(BattleScript_LeechSeedTurnDrain);
                effect++;
            }
            gBattleStruct->turnEffectsTracker++;
            break;
        case ENDTURN_POISON:  // poison
            if ((gBattleMons[gActiveBattler].status1 & STATUS1_POISON)
                && gBattleMons[gActiveBattler].hp != 0)
            {
                MAGIC_GUARD_CHECK;

                if (ability == ABILITY_POISON_HEAL)
                {
                    if (!BATTLER_MAX_HP(gActiveBattler) && !(gStatuses3[gActiveBattler] & STATUS3_HEAL_BLOCK))
                    {
                        gBattleMoveDamage = gBattleMons[gActiveBattler].maxHP / 8;
                        if (gBattleMoveDamage == 0)
                            gBattleMoveDamage = 1;
                        gBattleMoveDamage *= -1;
                        BattleScriptExecute(BattleScript_PoisonHealActivates);
                        effect++;
                    }
                }
                else
                {
                    gBattleMoveDamage = gBattleMons[gActiveBattler].maxHP / 8;
                    if (gBattleMoveDamage == 0)
                        gBattleMoveDamage = 1;
                    BattleScriptExecute(BattleScript_PoisonTurnDmg);
                    effect++;
                }
            }
            gBattleStruct->turnEffectsTracker++;
            break;
        case ENDTURN_BAD_POISON:  // toxic poison
            if ((gBattleMons[gActiveBattler].status1 & STATUS1_TOXIC_POISON)
                && gBattleMons[gActiveBattler].hp != 0)
            {
                MAGIC_GUARD_CHECK;

                if (ability == ABILITY_POISON_HEAL)
                {
                    if (!BATTLER_MAX_HP(gActiveBattler) && !(gStatuses3[gActiveBattler] & STATUS3_HEAL_BLOCK))
                    {
                        gBattleMoveDamage = gBattleMons[gActiveBattler].maxHP / 8;
                        if (gBattleMoveDamage == 0)
                            gBattleMoveDamage = 1;
                        gBattleMoveDamage *= -1;
                        BattleScriptExecute(BattleScript_PoisonHealActivates);
                        effect++;
                    }
                }
                else
                {
                    gBattleMoveDamage = gBattleMons[gActiveBattler].maxHP / 16;
                    if (gBattleMoveDamage == 0)
                        gBattleMoveDamage = 1;
                    if ((gBattleMons[gActiveBattler].status1 & STATUS1_TOXIC_COUNTER) != STATUS1_TOXIC_TURN(15)) // not 16 turns
                        gBattleMons[gActiveBattler].status1 += STATUS1_TOXIC_TURN(1);
                    gBattleMoveDamage *= (gBattleMons[gActiveBattler].status1 & STATUS1_TOXIC_COUNTER) >> 8;
                    BattleScriptExecute(BattleScript_PoisonTurnDmg);
                    effect++;
                }
            }
            gBattleStruct->turnEffectsTracker++;
            break;
        case ENDTURN_BURN:  // burn
            if ((gBattleMons[gActiveBattler].status1 & STATUS1_BURN)
                && gBattleMons[gActiveBattler].hp != 0)
            {
                MAGIC_GUARD_CHECK;
            #if B_BURN_DAMAGE >= GEN_7
                gBattleMoveDamage = gBattleMons[gActiveBattler].maxHP / 16;
            #else
                gBattleMoveDamage = gBattleMons[gActiveBattler].maxHP / 8;
            #endif
                if (ability == ABILITY_HEATPROOF)
                {
                    if (gBattleMoveDamage > (gBattleMoveDamage / 2) + 1) // Record ability if the burn takes less damage than it normally would.
                        RecordAbilityBattle(gActiveBattler, ABILITY_HEATPROOF);
                    gBattleMoveDamage /= 2;
                }
                if (gBattleMoveDamage == 0)
                    gBattleMoveDamage = 1;
                BattleScriptExecute(BattleScript_BurnTurnDmg);
                effect++;
            }
            gBattleStruct->turnEffectsTracker++;
            break;
        case ENDTURN_NIGHTMARES:  // spooky nightmares
            if ((gBattleMons[gActiveBattler].status2 & STATUS2_NIGHTMARE)
                && gBattleMons[gActiveBattler].hp != 0)
            {
                MAGIC_GUARD_CHECK;
                // R/S does not perform this sleep check, which causes the nightmare effect to
                // persist even after the affected Pokemon has been awakened by Shed Skin.
                if (gBattleMons[gActiveBattler].status1 & STATUS1_SLEEP)
                {
                    gBattleMoveDamage = gBattleMons[gActiveBattler].maxHP / 4;
                    if (gBattleMoveDamage == 0)
                        gBattleMoveDamage = 1;
                    BattleScriptExecute(BattleScript_NightmareTurnDmg);
                    effect++;
                }
                else
                {
                    gBattleMons[gActiveBattler].status2 &= ~STATUS2_NIGHTMARE;
                }
            }
            gBattleStruct->turnEffectsTracker++;
            break;
        case ENDTURN_CURSE:  // curse
            if ((gBattleMons[gActiveBattler].status2 & STATUS2_CURSED)
                && gBattleMons[gActiveBattler].hp != 0)
            {
                MAGIC_GUARD_CHECK;
                gBattleMoveDamage = gBattleMons[gActiveBattler].maxHP / 4;
                if (gBattleMoveDamage == 0)
                    gBattleMoveDamage = 1;
                BattleScriptExecute(BattleScript_CurseTurnDmg);
                effect++;
            }
            gBattleStruct->turnEffectsTracker++;
            break;
        case ENDTURN_WRAP:  // wrap
            if ((gBattleMons[gActiveBattler].status2 & STATUS2_WRAPPED) && gBattleMons[gActiveBattler].hp != 0)
            {
                if (--gDisableStructs[gActiveBattler].wrapTurns != 0)  // damaged by wrap
                {
                    MAGIC_GUARD_CHECK;

                    gBattleScripting.animArg1 = gBattleStruct->wrappedMove[gActiveBattler];
                    gBattleScripting.animArg2 = gBattleStruct->wrappedMove[gActiveBattler] >> 8;
                    PREPARE_MOVE_BUFFER(gBattleTextBuff1, gBattleStruct->wrappedMove[gActiveBattler]);
                    gBattlescriptCurrInstr = BattleScript_WrapTurnDmg;
                    if (GetBattlerHoldEffect(gBattleStruct->wrappedBy[gActiveBattler], TRUE) == HOLD_EFFECT_BINDING_BAND)
                #if B_BINDING_DAMAGE >= GEN_6
                        gBattleMoveDamage = gBattleMons[gActiveBattler].maxHP / 6;
                    else
                        gBattleMoveDamage = gBattleMons[gActiveBattler].maxHP / 8;
                #else
                        gBattleMoveDamage = gBattleMons[gActiveBattler].maxHP / 8;
                    else
                        gBattleMoveDamage = gBattleMons[gActiveBattler].maxHP / 16;
                #endif

                    if (gBattleMoveDamage == 0)
                        gBattleMoveDamage = 1;
                }
                else  // broke free
                {
                    gBattleMons[gActiveBattler].status2 &= ~STATUS2_WRAPPED;
                    PREPARE_MOVE_BUFFER(gBattleTextBuff1, gBattleStruct->wrappedMove[gActiveBattler]);
                    gBattlescriptCurrInstr = BattleScript_WrapEnds;
                }
                BattleScriptExecute(gBattlescriptCurrInstr);
                effect++;
            }
            gBattleStruct->turnEffectsTracker++;
            break;
        case ENDTURN_OCTOLOCK:
        {
            u16 battlerAbility = GetBattlerAbility(gActiveBattler);
            if (gDisableStructs[gActiveBattler].octolock
             && !(battlerAbility == ABILITY_CLEAR_BODY
                  || battlerAbility == ABILITY_FULL_METAL_BODY
                  || battlerAbility == ABILITY_WHITE_SMOKE))
            {
                gBattlerTarget = gActiveBattler;
                BattleScriptExecute(BattleScript_OctolockEndTurn);
                effect++;
            }
            gBattleStruct->turnEffectsTracker++;
        }
            break;
        case ENDTURN_UPROAR:  // uproar
            if (gBattleMons[gActiveBattler].status2 & STATUS2_UPROAR)
            {
                for (gBattlerAttacker = 0; gBattlerAttacker < gBattlersCount; gBattlerAttacker++)
                {
                    if ((gBattleMons[gBattlerAttacker].status1 & STATUS1_SLEEP)
                     && GetBattlerAbility(gBattlerAttacker) != ABILITY_SOUNDPROOF)
                    {
                        gBattleMons[gBattlerAttacker].status1 &= ~STATUS1_SLEEP;
                        gBattleMons[gBattlerAttacker].status2 &= ~STATUS2_NIGHTMARE;
                        gBattleCommunication[MULTISTRING_CHOOSER] = 1;
                        BattleScriptExecute(BattleScript_MonWokeUpInUproar);
                        gActiveBattler = gBattlerAttacker;
                        BtlController_EmitSetMonData(BUFFER_A, REQUEST_STATUS_BATTLE, 0, 4, &gBattleMons[gActiveBattler].status1);
                        MarkBattlerForControllerExec(gActiveBattler);
                        break;
                    }
                }
                if (gBattlerAttacker != gBattlersCount)
                {
                    effect = 2;  // a pokemon was awaken
                    break;
                }
                else
                {
                    gBattlerAttacker = gActiveBattler;
                    gBattleMons[gActiveBattler].status2 -= STATUS2_UPROAR_TURN(1);  // uproar timer goes down
                    if (WasUnableToUseMove(gActiveBattler))
                    {
                        CancelMultiTurnMoves(gActiveBattler);
                        gBattleCommunication[MULTISTRING_CHOOSER] = B_MSG_UPROAR_ENDS;
                    }
                    else if (gBattleMons[gActiveBattler].status2 & STATUS2_UPROAR)
                    {
                        gBattleCommunication[MULTISTRING_CHOOSER] = B_MSG_UPROAR_CONTINUES;
                        gBattleMons[gActiveBattler].status2 |= STATUS2_MULTIPLETURNS;
                    }
                    else
                    {
                        gBattleCommunication[MULTISTRING_CHOOSER] = B_MSG_UPROAR_ENDS;
                        CancelMultiTurnMoves(gActiveBattler);
                    }
                    BattleScriptExecute(BattleScript_PrintUproarOverTurns);
                    effect = 1;
                }
            }
            if (effect != 2)
                gBattleStruct->turnEffectsTracker++;
            break;
        case ENDTURN_THRASH:  // thrash
            // Don't decrement STATUS2_LOCK_CONFUSE if the target is held by Sky Drop
            if (gBattleMons[gActiveBattler].status2 & STATUS2_LOCK_CONFUSE && !(gStatuses3[gActiveBattler] & STATUS3_SKY_DROPPED))
            {
                gBattleMons[gActiveBattler].status2 -= STATUS2_LOCK_CONFUSE_TURN(1);
                if (WasUnableToUseMove(gActiveBattler))
                    CancelMultiTurnMoves(gActiveBattler);
                else if (!(gBattleMons[gActiveBattler].status2 & STATUS2_LOCK_CONFUSE)
                 && (gBattleMons[gActiveBattler].status2 & STATUS2_MULTIPLETURNS))
                {
                    gBattleMons[gActiveBattler].status2 &= ~STATUS2_MULTIPLETURNS;
                    if (!(gBattleMons[gActiveBattler].status2 & STATUS2_CONFUSION))
                    {
                        gBattleScripting.moveEffect = MOVE_EFFECT_CONFUSION | MOVE_EFFECT_AFFECTS_USER;
                        SetMoveEffect(TRUE, 0);
                        if (gBattleMons[gActiveBattler].status2 & STATUS2_CONFUSION)
                            BattleScriptExecute(BattleScript_ThrashConfuses);
                        effect++;
                    }
                }
            }
            gBattleStruct->turnEffectsTracker++;
            break;
        case ENDTURN_FLINCH:  // reset flinch
            gBattleMons[gActiveBattler].status2 &= ~STATUS2_FLINCHED;
            gBattleStruct->turnEffectsTracker++;
            break;
        case ENDTURN_DISABLE:  // disable
            if (gDisableStructs[gActiveBattler].disableTimer != 0)
            {
                for (i = 0; i < MAX_MON_MOVES; i++)
                {
                    if (gDisableStructs[gActiveBattler].disabledMove == gBattleMons[gActiveBattler].moves[i])
                        break;
                }
                if (i == MAX_MON_MOVES)  // pokemon does not have the disabled move anymore
                {
                    gDisableStructs[gActiveBattler].disabledMove = 0;
                    gDisableStructs[gActiveBattler].disableTimer = 0;
                }
                else if (--gDisableStructs[gActiveBattler].disableTimer == 0)  // disable ends
                {
                    gDisableStructs[gActiveBattler].disabledMove = 0;
                    BattleScriptExecute(BattleScript_DisabledNoMore);
                    effect++;
                }
            }
            gBattleStruct->turnEffectsTracker++;
            break;
        case ENDTURN_ENCORE:  // encore
            if (gDisableStructs[gActiveBattler].encoreTimer != 0)
            {
                if (gBattleMons[gActiveBattler].moves[gDisableStructs[gActiveBattler].encoredMovePos] != gDisableStructs[gActiveBattler].encoredMove)  // pokemon does not have the encored move anymore
                {
                    gDisableStructs[gActiveBattler].encoredMove = 0;
                    gDisableStructs[gActiveBattler].encoreTimer = 0;
                }
                else if (--gDisableStructs[gActiveBattler].encoreTimer == 0
                 || gBattleMons[gActiveBattler].pp[gDisableStructs[gActiveBattler].encoredMovePos] == 0)
                {
                    gDisableStructs[gActiveBattler].encoredMove = 0;
                    gDisableStructs[gActiveBattler].encoreTimer = 0;
                    BattleScriptExecute(BattleScript_EncoredNoMore);
                    effect++;
                }
            }
            gBattleStruct->turnEffectsTracker++;
            break;
        case ENDTURN_LOCK_ON:  // lock-on decrement
            if (gStatuses3[gActiveBattler] & STATUS3_ALWAYS_HITS)
                gStatuses3[gActiveBattler] -= STATUS3_ALWAYS_HITS_TURN(1);
            gBattleStruct->turnEffectsTracker++;
            break;
        case ENDTURN_CHARGE:  // charge
            if (gDisableStructs[gActiveBattler].chargeTimer && --gDisableStructs[gActiveBattler].chargeTimer == 0)
                gStatuses3[gActiveBattler] &= ~STATUS3_CHARGED_UP;
            gBattleStruct->turnEffectsTracker++;
            break;
        case ENDTURN_TAUNT:  // taunt
            if (gDisableStructs[gActiveBattler].tauntTimer && --gDisableStructs[gActiveBattler].tauntTimer == 0)
            {
                BattleScriptExecute(BattleScript_BufferEndTurn);
                PREPARE_MOVE_BUFFER(gBattleTextBuff1, MOVE_TAUNT);
                effect++;
            }
            gBattleStruct->turnEffectsTracker++;
            break;
        case ENDTURN_YAWN:  // yawn
            if (gStatuses3[gActiveBattler] & STATUS3_YAWN)
            {
                u16 battlerAbility = GetBattlerAbility(gActiveBattler);
                gStatuses3[gActiveBattler] -= STATUS3_YAWN_TURN(1);
                if (!(gStatuses3[gActiveBattler] & STATUS3_YAWN) && !(gBattleMons[gActiveBattler].status1 & STATUS1_ANY)
                 && battlerAbility != ABILITY_VITAL_SPIRIT
                 && battlerAbility != ABILITY_INSOMNIA && !UproarWakeUpCheck(gActiveBattler)
                 && !IsLeafGuardProtected(gActiveBattler))
                {
                    CancelMultiTurnMoves(gActiveBattler);
                    gEffectBattler = gActiveBattler;
                    if (IsBattlerTerrainAffected(gActiveBattler, STATUS_FIELD_ELECTRIC_TERRAIN))
                    {
                        gBattleCommunication[MULTISTRING_CHOOSER] = B_MSG_TERRAINPREVENTS_ELECTRIC;
                        BattleScriptExecute(BattleScript_TerrainPreventsEnd2);
                    }
                    else if (IsBattlerTerrainAffected(gActiveBattler, STATUS_FIELD_MISTY_TERRAIN))
                    {
                        gBattleCommunication[MULTISTRING_CHOOSER] = B_MSG_TERRAINPREVENTS_MISTY;
                        BattleScriptExecute(BattleScript_TerrainPreventsEnd2);
                    }
                    else
                    {
                    #if B_SLEEP_TURNS >= GEN_5
                        gBattleMons[gActiveBattler].status1 |= ((Random() % 3) + 2);
                    #else
                        gBattleMons[gActiveBattler].status1 |= ((Random() % 4) + 3);
                    #endif
                        BtlController_EmitSetMonData(BUFFER_A, REQUEST_STATUS_BATTLE, 0, 4, &gBattleMons[gActiveBattler].status1);
                        MarkBattlerForControllerExec(gActiveBattler);
                        BattleScriptExecute(BattleScript_YawnMakesAsleep);
                    }
                    effect++;
                }
            }
            gBattleStruct->turnEffectsTracker++;
            break;
        case ENDTURN_LASER_FOCUS:
            if (gStatuses3[gActiveBattler] & STATUS3_LASER_FOCUS)
            {
                if (gDisableStructs[gActiveBattler].laserFocusTimer == 0 || --gDisableStructs[gActiveBattler].laserFocusTimer == 0)
                    gStatuses3[gActiveBattler] &= ~STATUS3_LASER_FOCUS;
            }
            gBattleStruct->turnEffectsTracker++;
            break;
        case ENDTURN_EMBARGO:
            if (gStatuses3[gActiveBattler] & STATUS3_EMBARGO)
            {
                if (gDisableStructs[gActiveBattler].embargoTimer == 0 || --gDisableStructs[gActiveBattler].embargoTimer == 0)
                {
                    gStatuses3[gActiveBattler] &= ~STATUS3_EMBARGO;
                    BattleScriptExecute(BattleScript_EmbargoEndTurn);
                    effect++;
                }
            }
            gBattleStruct->turnEffectsTracker++;
            break;
        case ENDTURN_MAGNET_RISE:
            if (gStatuses3[gActiveBattler] & STATUS3_MAGNET_RISE)
            {
                if (gDisableStructs[gActiveBattler].magnetRiseTimer == 0 || --gDisableStructs[gActiveBattler].magnetRiseTimer == 0)
                {
                    gStatuses3[gActiveBattler] &= ~STATUS3_MAGNET_RISE;
                    BattleScriptExecute(BattleScript_BufferEndTurn);
                    PREPARE_STRING_BUFFER(gBattleTextBuff1, STRINGID_ELECTROMAGNETISM);
                    effect++;
                }
            }
            gBattleStruct->turnEffectsTracker++;
            break;
        case ENDTURN_TELEKINESIS:
            if (gStatuses3[gActiveBattler] & STATUS3_TELEKINESIS)
            {
                if (gDisableStructs[gActiveBattler].telekinesisTimer == 0 || --gDisableStructs[gActiveBattler].telekinesisTimer == 0)
                {
                    gStatuses3[gActiveBattler] &= ~STATUS3_TELEKINESIS;
                    BattleScriptExecute(BattleScript_TelekinesisEndTurn);
                    effect++;
                }
            }
            gBattleStruct->turnEffectsTracker++;
            break;
        case ENDTURN_HEALBLOCK:
            if (gStatuses3[gActiveBattler] & STATUS3_HEAL_BLOCK)
            {
                if (gDisableStructs[gActiveBattler].healBlockTimer == 0 || --gDisableStructs[gActiveBattler].healBlockTimer == 0)
                {
                    gStatuses3[gActiveBattler] &= ~STATUS3_HEAL_BLOCK;
                    BattleScriptExecute(BattleScript_BufferEndTurn);
                    PREPARE_MOVE_BUFFER(gBattleTextBuff1, MOVE_HEAL_BLOCK);
                    effect++;
                }
            }
            gBattleStruct->turnEffectsTracker++;
            break;
        case ENDTURN_ROOST: // Return flying type.
            if (gBattleResources->flags->flags[gActiveBattler] & RESOURCE_FLAG_ROOST)
            {
                gBattleResources->flags->flags[gActiveBattler] &= ~RESOURCE_FLAG_ROOST;
                gBattleMons[gActiveBattler].type1 = gBattleStruct->roostTypes[gActiveBattler][0];
                gBattleMons[gActiveBattler].type2 = gBattleStruct->roostTypes[gActiveBattler][1];
            }
            gBattleStruct->turnEffectsTracker++;
            break;
        case ENDTURN_ELECTRIFY:
            gStatuses4[gActiveBattler] &= ~STATUS4_ELECTRIFIED;
            gBattleStruct->turnEffectsTracker++;
        case ENDTURN_POWDER:
            gBattleMons[gActiveBattler].status2 &= ~STATUS2_POWDER;
            gBattleStruct->turnEffectsTracker++;
        case ENDTURN_THROAT_CHOP:
            if (gDisableStructs[gActiveBattler].throatChopTimer && --gDisableStructs[gActiveBattler].throatChopTimer == 0)
            {
                BattleScriptExecute(BattleScript_ThroatChopEndTurn);
                effect++;
            }
            gBattleStruct->turnEffectsTracker++;
            break;
        case ENDTURN_SLOW_START:
            if (gDisableStructs[gActiveBattler].slowStartTimer
                && --gDisableStructs[gActiveBattler].slowStartTimer == 0
                && ability == ABILITY_SLOW_START)
            {
                BattleScriptExecute(BattleScript_SlowStartEnds);
                effect++;
            }
            gBattleStruct->turnEffectsTracker++;
            break;
        case ENDTURN_PLASMA_FISTS:
            gStatuses4[gActiveBattler] &= ~STATUS4_PLASMA_FISTS;
            gBattleStruct->turnEffectsTracker++;
            break;
        case ENDTURN_CUD_CHEW:
            if (GetBattlerAbility(gActiveBattler) == ABILITY_CUD_CHEW && !gDisableStructs[gActiveBattler].cudChew && ItemId_GetPocket(GetUsedHeldItem(gActiveBattler)) == POCKET_BERRIES)
                gDisableStructs[gActiveBattler].cudChew = TRUE;
            gBattleStruct->turnEffectsTracker++;
            break;
        case ENDTURN_BATTLER_COUNT:  // done
            gBattleStruct->turnEffectsTracker = 0;
            gBattleStruct->turnEffectsBattlerId++;
            break;
        }

        if (effect != 0)
            return effect;

    }
    gHitMarker &= ~(HITMARKER_GRUDGE | HITMARKER_SKIP_DMG_TRACK);
    return 0;
}

bool8 HandleWishPerishSongOnTurnEnd(void)
{
    gHitMarker |= (HITMARKER_GRUDGE | HITMARKER_SKIP_DMG_TRACK);

    switch (gBattleStruct->wishPerishSongState)
    {
    case 0:
        while (gBattleStruct->wishPerishSongBattlerId < gBattlersCount)
        {
            gActiveBattler = gBattleStruct->wishPerishSongBattlerId;
            if (gAbsentBattlerFlags & gBitTable[gActiveBattler])
            {
                gBattleStruct->wishPerishSongBattlerId++;
                continue;
            }

            gBattleStruct->wishPerishSongBattlerId++;
            if (gWishFutureKnock.futureSightCounter[gActiveBattler] != 0
             && --gWishFutureKnock.futureSightCounter[gActiveBattler] == 0
             && gBattleMons[gActiveBattler].hp != 0)
            {
                if (gWishFutureKnock.futureSightMove[gActiveBattler] == MOVE_FUTURE_SIGHT)
                    gBattleCommunication[MULTISTRING_CHOOSER] = B_MSG_FUTURE_SIGHT;
                else
                    gBattleCommunication[MULTISTRING_CHOOSER] = B_MSG_DOOM_DESIRE;

                PREPARE_MOVE_BUFFER(gBattleTextBuff1, gWishFutureKnock.futureSightMove[gActiveBattler]);

                gBattlerTarget = gActiveBattler;
                gBattlerAttacker = gWishFutureKnock.futureSightAttacker[gActiveBattler];
                gSpecialStatuses[gBattlerTarget].dmg = 0xFFFF;
                gCurrentMove = gWishFutureKnock.futureSightMove[gActiveBattler];
                SetTypeBeforeUsingMove(gCurrentMove, gActiveBattler);
                BattleScriptExecute(BattleScript_MonTookFutureAttack);

                if (gWishFutureKnock.futureSightCounter[gActiveBattler] == 0
                 && gWishFutureKnock.futureSightCounter[BATTLE_PARTNER(gActiveBattler)] == 0)
                {
                    gSideStatuses[GET_BATTLER_SIDE(gBattlerTarget)] &= ~SIDE_STATUS_FUTUREATTACK;
                }
                return TRUE;
            }
        }
        gBattleStruct->wishPerishSongState = 1;
        gBattleStruct->wishPerishSongBattlerId = 0;
        // fall through
    case 1:
        while (gBattleStruct->wishPerishSongBattlerId < gBattlersCount)
        {
            gActiveBattler = gBattlerAttacker = gBattlerByTurnOrder[gBattleStruct->wishPerishSongBattlerId];
            if (gAbsentBattlerFlags & gBitTable[gActiveBattler])
            {
                gBattleStruct->wishPerishSongBattlerId++;
                continue;
            }
            gBattleStruct->wishPerishSongBattlerId++;
            if (gStatuses3[gActiveBattler] & STATUS3_PERISH_SONG)
            {
                PREPARE_BYTE_NUMBER_BUFFER(gBattleTextBuff1, 1, gDisableStructs[gActiveBattler].perishSongTimer);
                if (gDisableStructs[gActiveBattler].perishSongTimer == 0)
                {
                    gStatuses3[gActiveBattler] &= ~STATUS3_PERISH_SONG;
                    gBattleMoveDamage = gBattleMons[gActiveBattler].hp;
                    gBattlescriptCurrInstr = BattleScript_PerishSongTakesLife;
                }
                else
                {
                    gDisableStructs[gActiveBattler].perishSongTimer--;
                    gBattlescriptCurrInstr = BattleScript_PerishSongCountGoesDown;
                }
                BattleScriptExecute(gBattlescriptCurrInstr);
                return TRUE;
            }
        }
        // Hm...
        {
            u8 *state = &gBattleStruct->wishPerishSongState;
            *state = 2;
            gBattleStruct->wishPerishSongBattlerId = 0;
        }
        // fall through
    case 2:
        if ((gBattleTypeFlags & BATTLE_TYPE_ARENA)
         && gBattleStruct->arenaTurnCounter == 2
         && gBattleMons[0].hp != 0 && gBattleMons[1].hp != 0)
        {
            s32 i;

            for (i = 0; i < 2; i++)
                CancelMultiTurnMoves(i);

            gBattlescriptCurrInstr = BattleScript_ArenaDoJudgment;
            BattleScriptExecute(BattleScript_ArenaDoJudgment);
            gBattleStruct->wishPerishSongState++;
            return TRUE;
        }
        break;
    }

    gHitMarker &= ~(HITMARKER_GRUDGE | HITMARKER_SKIP_DMG_TRACK);

    return FALSE;
}

#define FAINTED_ACTIONS_MAX_CASE 7

bool8 HandleFaintedMonActions(void)
{
    if (gBattleTypeFlags & BATTLE_TYPE_SAFARI)
        return FALSE;
    do
    {
        s32 i;
        switch (gBattleStruct->faintedActionsState)
        {
        case 0:
            gBattleStruct->faintedActionsBattlerId = 0;
            gBattleStruct->faintedActionsState++;
            for (i = 0; i < gBattlersCount; i++)
            {
                if (gAbsentBattlerFlags & gBitTable[i] && !HasNoMonsToSwitch(i, PARTY_SIZE, PARTY_SIZE))
                    gAbsentBattlerFlags &= ~(gBitTable[i]);
            }
            // fall through
        case 1:
            do
            {
                gBattlerFainted = gBattlerTarget = gBattleStruct->faintedActionsBattlerId;
                if (gBattleMons[gBattleStruct->faintedActionsBattlerId].hp == 0
                 && !(gBattleStruct->givenExpMons & gBitTable[gBattlerPartyIndexes[gBattleStruct->faintedActionsBattlerId]])
                 && !(gAbsentBattlerFlags & gBitTable[gBattleStruct->faintedActionsBattlerId]))
                {
                    BattleScriptExecute(BattleScript_GiveExp);
                    gBattleStruct->faintedActionsState = 2;
                    return TRUE;
                }
            } while (++gBattleStruct->faintedActionsBattlerId != gBattlersCount);
            gBattleStruct->faintedActionsState = 3;
            break;
        case 2:
            OpponentSwitchInResetSentPokesToOpponentValue(gBattlerFainted);
            if (++gBattleStruct->faintedActionsBattlerId == gBattlersCount)
                gBattleStruct->faintedActionsState = 3;
            else
                gBattleStruct->faintedActionsState = 1;
        #if B_FAINT_SWITCH_IN >= GEN_4
            // Don't switch mons until all pokemon performed their actions or the battle's over.
            if (gBattleOutcome == 0
                && !NoAliveMonsForEitherParty()
                && gCurrentTurnActionNumber != gBattlersCount)
            {
                gAbsentBattlerFlags |= gBitTable[gBattlerFainted];
                return FALSE;
            }
        #endif
            break;
        case 3:
        #if B_FAINT_SWITCH_IN >= GEN_4
            // Don't switch mons until all pokemon performed their actions or the battle's over.
            if (gBattleOutcome == 0
                && !NoAliveMonsForEitherParty()
                && gCurrentTurnActionNumber != gBattlersCount)
            {
                return FALSE;
            }
        #endif
            gBattleStruct->faintedActionsBattlerId = 0;
            gBattleStruct->faintedActionsState++;
            // fall through
        case 4:
            do
            {
                gBattlerFainted = gBattlerTarget = gBattleStruct->faintedActionsBattlerId;
                if (gBattleMons[gBattleStruct->faintedActionsBattlerId].hp == 0
                 && !(gAbsentBattlerFlags & gBitTable[gBattleStruct->faintedActionsBattlerId]))
                {
                    BattleScriptExecute(BattleScript_HandleFaintedMon);
                    gBattleStruct->faintedActionsState = 5;
                    return TRUE;
                }
            } while (++gBattleStruct->faintedActionsBattlerId != gBattlersCount);
            gBattleStruct->faintedActionsState = 6;
            break;
        case 5:
            if (++gBattleStruct->faintedActionsBattlerId == gBattlersCount)
                gBattleStruct->faintedActionsState = 6;
            else
                gBattleStruct->faintedActionsState = 4;
            break;
        case 6:
            if (ItemBattleEffects(ITEMEFFECT_NORMAL, 0, TRUE))
                return TRUE;
            gBattleStruct->faintedActionsState++;
            break;
        case FAINTED_ACTIONS_MAX_CASE:
            break;
        }
    } while (gBattleStruct->faintedActionsState != FAINTED_ACTIONS_MAX_CASE);
    return FALSE;
}

void TryClearRageAndFuryCutter(void)
{
    s32 i;
    for (i = 0; i < gBattlersCount; i++)
    {
        if ((gBattleMons[i].status2 & STATUS2_RAGE) && gChosenMoveByBattler[i] != MOVE_RAGE)
            gBattleMons[i].status2 &= ~STATUS2_RAGE;
        if (gDisableStructs[i].furyCutterCounter != 0 && gChosenMoveByBattler[i] != MOVE_FURY_CUTTER)
            gDisableStructs[i].furyCutterCounter = 0;
    }
}

enum
{
    CANCELLER_FLAGS,
    CANCELLER_SKY_DROP,
    CANCELLER_ASLEEP,
    CANCELLER_FROZEN,
    CANCELLER_TRUANT,
    CANCELLER_RECHARGE,
    CANCELLER_FLINCH,
    CANCELLER_DISABLED,
    CANCELLER_GRAVITY,
    CANCELLER_HEAL_BLOCKED,
    CANCELLER_TAUNTED,
    CANCELLER_IMPRISONED,
    CANCELLER_CONFUSED,
    CANCELLER_PARALYSED,
    CANCELLER_IN_LOVE,
    CANCELLER_BIDE,
    CANCELLER_THAW,
    CANCELLER_POWDER_MOVE,
    CANCELLER_POWDER_STATUS,
    CANCELLER_THROAT_CHOP,
    CANCELLER_MULTIHIT_MOVES,
    CANCELLER_Z_MOVES,
    CANCELLER_END,
    CANCELLER_PSYCHIC_TERRAIN,
    CANCELLER_END2,
};

u8 AtkCanceller_UnableToUseMove(void)
{
    u8 effect = 0;
    s32 *bideDmg = &gBattleScripting.bideDmg;
    do
    {
        switch (gBattleStruct->atkCancellerTracker)
        {
        case CANCELLER_FLAGS: // flags clear
            gBattleMons[gBattlerAttacker].status2 &= ~STATUS2_DESTINY_BOND;
            gStatuses3[gBattlerAttacker] &= ~STATUS3_GRUDGE;
            gBattleScripting.tripleKickPower = 0;
            gBattleStruct->atkCancellerTracker++;
            break;
        case CANCELLER_SKY_DROP:
            // If Pokemon is being held in Sky Drop
            if (gStatuses3[gBattlerAttacker] & STATUS3_SKY_DROPPED)
            {
                gBattlescriptCurrInstr = BattleScript_MoveEnd;
                gHitMarker |= HITMARKER_UNABLE_TO_USE_MOVE;
                effect = 1;
            }
            gBattleStruct->atkCancellerTracker++;
            break;
        case CANCELLER_ASLEEP: // check being asleep
            if (gBattleMons[gBattlerAttacker].status1 & STATUS1_SLEEP)
            {
                if (UproarWakeUpCheck(gBattlerAttacker))
                {
                    gBattleMons[gBattlerAttacker].status1 &= ~STATUS1_SLEEP;
                    gBattleMons[gBattlerAttacker].status2 &= ~STATUS2_NIGHTMARE;
                    BattleScriptPushCursor();
                    gBattleCommunication[MULTISTRING_CHOOSER] = B_MSG_WOKE_UP_UPROAR;
                    gBattlescriptCurrInstr = BattleScript_MoveUsedWokeUp;
                    effect = 2;
                }
                else
                {
                    u8 toSub;
                    if (GetBattlerAbility(gBattlerAttacker) == ABILITY_EARLY_BIRD)
                        toSub = 2;
                    else
                        toSub = 1;
                    if ((gBattleMons[gBattlerAttacker].status1 & STATUS1_SLEEP) < toSub)
                        gBattleMons[gBattlerAttacker].status1 &= ~STATUS1_SLEEP;
                    else
                        gBattleMons[gBattlerAttacker].status1 -= toSub;
                    if (gBattleMons[gBattlerAttacker].status1 & STATUS1_SLEEP)
                    {
                        if (gChosenMove != MOVE_SNORE && gChosenMove != MOVE_SLEEP_TALK)
                        {
                            gBattlescriptCurrInstr = BattleScript_MoveUsedIsAsleep;
                            gHitMarker |= HITMARKER_UNABLE_TO_USE_MOVE;
                            effect = 2;
                        }
                    }
                    else
                    {
                        gBattleMons[gBattlerAttacker].status2 &= ~STATUS2_NIGHTMARE;
                        BattleScriptPushCursor();
                        gBattleCommunication[MULTISTRING_CHOOSER] = B_MSG_WOKE_UP;
                        gBattlescriptCurrInstr = BattleScript_MoveUsedWokeUp;
                        effect = 2;
                    }
                }
            }
            gBattleStruct->atkCancellerTracker++;
            break;
        case CANCELLER_FROZEN: // check being frozen
            if (gBattleMons[gBattlerAttacker].status1 & STATUS1_FREEZE && !(gBattleMoves[gCurrentMove].flags & FLAG_THAW_USER))
            {
                if (Random() % 5)
                {
                    gBattlescriptCurrInstr = BattleScript_MoveUsedIsFrozen;
                    gHitMarker |= HITMARKER_NO_ATTACKSTRING;
                }
                else // unfreeze
                {
                    gBattleMons[gBattlerAttacker].status1 &= ~STATUS1_FREEZE;
                    BattleScriptPushCursor();
                    gBattlescriptCurrInstr = BattleScript_MoveUsedUnfroze;
                    gBattleCommunication[MULTISTRING_CHOOSER] = B_MSG_DEFROSTED;
                }
                effect = 2;
            }
            gBattleStruct->atkCancellerTracker++;
            break;
        case CANCELLER_TRUANT: // truant
            if (GetBattlerAbility(gBattlerAttacker) == ABILITY_TRUANT && gDisableStructs[gBattlerAttacker].truantCounter)
            {
                CancelMultiTurnMoves(gBattlerAttacker);
                gHitMarker |= HITMARKER_UNABLE_TO_USE_MOVE;
                gBattleCommunication[MULTISTRING_CHOOSER] = B_MSG_LOAFING;
                gBattlerAbility = gBattlerAttacker;
                gBattlescriptCurrInstr = BattleScript_TruantLoafingAround;
                gMoveResultFlags |= MOVE_RESULT_MISSED;
                effect = 1;
            }
            gBattleStruct->atkCancellerTracker++;
            break;
        case CANCELLER_RECHARGE: // recharge
            if (gBattleMons[gBattlerAttacker].status2 & STATUS2_RECHARGE)
            {
                gBattleMons[gBattlerAttacker].status2 &= ~STATUS2_RECHARGE;
                gDisableStructs[gBattlerAttacker].rechargeTimer = 0;
                CancelMultiTurnMoves(gBattlerAttacker);
                gBattlescriptCurrInstr = BattleScript_MoveUsedMustRecharge;
                gHitMarker |= HITMARKER_UNABLE_TO_USE_MOVE;
                effect = 1;
            }
            gBattleStruct->atkCancellerTracker++;
            break;
        case CANCELLER_FLINCH: // flinch
            if (gBattleMons[gBattlerAttacker].status2 & STATUS2_FLINCHED)
            {
                gProtectStructs[gBattlerAttacker].flinchImmobility = TRUE;
                CancelMultiTurnMoves(gBattlerAttacker);
                gBattlescriptCurrInstr = BattleScript_MoveUsedFlinched;
                gHitMarker |= HITMARKER_UNABLE_TO_USE_MOVE;
                effect = 1;
            }
            gBattleStruct->atkCancellerTracker++;
            break;
        case CANCELLER_DISABLED: // disabled move
            if (gDisableStructs[gBattlerAttacker].disabledMove == gCurrentMove && gDisableStructs[gBattlerAttacker].disabledMove != MOVE_NONE)
            {
                gProtectStructs[gBattlerAttacker].usedDisabledMove = TRUE;
                gBattleScripting.battler = gBattlerAttacker;
                CancelMultiTurnMoves(gBattlerAttacker);
                gBattlescriptCurrInstr = BattleScript_MoveUsedIsDisabled;
                gHitMarker |= HITMARKER_UNABLE_TO_USE_MOVE;
                effect = 1;
            }
            gBattleStruct->atkCancellerTracker++;
            break;
        case CANCELLER_HEAL_BLOCKED:
            if (gStatuses3[gBattlerAttacker] & STATUS3_HEAL_BLOCK && IsHealBlockPreventingMove(gBattlerAttacker, gCurrentMove))
            {
                gProtectStructs[gBattlerAttacker].usedHealBlockedMove = TRUE;
                gBattleScripting.battler = gBattlerAttacker;
                CancelMultiTurnMoves(gBattlerAttacker);
                gBattlescriptCurrInstr = BattleScript_MoveUsedHealBlockPrevents;
                gHitMarker |= HITMARKER_UNABLE_TO_USE_MOVE;
                effect = 1;
            }
            gBattleStruct->atkCancellerTracker++;
            break;
        case CANCELLER_GRAVITY:
            if (gFieldStatuses & STATUS_FIELD_GRAVITY && IsGravityPreventingMove(gCurrentMove))
            {
                gProtectStructs[gBattlerAttacker].usedGravityPreventedMove = TRUE;
                gBattleScripting.battler = gBattlerAttacker;
                CancelMultiTurnMoves(gBattlerAttacker);
                gBattlescriptCurrInstr = BattleScript_MoveUsedGravityPrevents;
                gHitMarker |= HITMARKER_UNABLE_TO_USE_MOVE;
                effect = 1;
            }
            gBattleStruct->atkCancellerTracker++;
            break;
        case CANCELLER_TAUNTED: // taunt
            if (gDisableStructs[gBattlerAttacker].tauntTimer && IS_MOVE_STATUS(gCurrentMove))
            {
                gProtectStructs[gBattlerAttacker].usedTauntedMove = TRUE;
                CancelMultiTurnMoves(gBattlerAttacker);
                gBattlescriptCurrInstr = BattleScript_MoveUsedIsTaunted;
                gHitMarker |= HITMARKER_UNABLE_TO_USE_MOVE;
                effect = 1;
            }
            gBattleStruct->atkCancellerTracker++;
            break;
        case CANCELLER_IMPRISONED: // imprisoned
            if (GetImprisonedMovesCount(gBattlerAttacker, gCurrentMove))
            {
                gProtectStructs[gBattlerAttacker].usedImprisonedMove = TRUE;
                CancelMultiTurnMoves(gBattlerAttacker);
                gBattlescriptCurrInstr = BattleScript_MoveUsedIsImprisoned;
                gHitMarker |= HITMARKER_UNABLE_TO_USE_MOVE;
                effect = 1;
            }
            gBattleStruct->atkCancellerTracker++;
            break;
        case CANCELLER_CONFUSED: // confusion
            if (gBattleMons[gBattlerAttacker].status2 & STATUS2_CONFUSION)
            {
                gBattleMons[gBattlerAttacker].status2 -= STATUS2_CONFUSION_TURN(1);
                if (gBattleMons[gBattlerAttacker].status2 & STATUS2_CONFUSION)
                {
                     // confusion dmg
                #if B_CONFUSION_SELF_DMG_CHANCE >= GEN_7
                    if (Random() % 3 == 0)
                #else
                    if (Random() % 2 == 0)
                #endif
                    {
                        gBattleCommunication[MULTISTRING_CHOOSER] = TRUE;
                        gBattlerTarget = gBattlerAttacker;
                        gBattleMoveDamage = CalculateMoveDamage(MOVE_NONE, gBattlerAttacker, gBattlerAttacker, TYPE_MYSTERY, 40, FALSE, FALSE, TRUE);
                        gProtectStructs[gBattlerAttacker].confusionSelfDmg = TRUE;
                        gHitMarker |= HITMARKER_UNABLE_TO_USE_MOVE;
                    }
                    else
                    {
                        gBattleCommunication[MULTISTRING_CHOOSER] = FALSE;
                        BattleScriptPushCursor();
                    }
                    gBattlescriptCurrInstr = BattleScript_MoveUsedIsConfused;
                }
                else // snapped out of confusion
                {
                    BattleScriptPushCursor();
                    gBattlescriptCurrInstr = BattleScript_MoveUsedIsConfusedNoMore;
                }
                effect = 1;
            }
            gBattleStruct->atkCancellerTracker++;
            break;
        case CANCELLER_PARALYSED: // paralysis
            if ((gBattleMons[gBattlerAttacker].status1 & STATUS1_PARALYSIS) && (Random() % 4) == 0)
            {
                gProtectStructs[gBattlerAttacker].prlzImmobility = TRUE;
                // This is removed in FRLG and Emerald for some reason
                //CancelMultiTurnMoves(gBattlerAttacker);
                gBattlescriptCurrInstr = BattleScript_MoveUsedIsParalyzed;
                gHitMarker |= HITMARKER_UNABLE_TO_USE_MOVE;
                effect = 1;
            }
            gBattleStruct->atkCancellerTracker++;
            break;
        case CANCELLER_IN_LOVE: // infatuation
            if (gBattleMons[gBattlerAttacker].status2 & STATUS2_INFATUATION)
            {
                gBattleScripting.battler = CountTrailingZeroBits((gBattleMons[gBattlerAttacker].status2 & STATUS2_INFATUATION) >> 0x10);
                if (Random() & 1)
                {
                    BattleScriptPushCursor();
                }
                else
                {
                    BattleScriptPush(BattleScript_MoveUsedIsInLoveCantAttack);
                    gHitMarker |= HITMARKER_UNABLE_TO_USE_MOVE;
                    gProtectStructs[gBattlerAttacker].loveImmobility = TRUE;
                    CancelMultiTurnMoves(gBattlerAttacker);
                }
                gBattlescriptCurrInstr = BattleScript_MoveUsedIsInLove;
                effect = 1;
            }
            gBattleStruct->atkCancellerTracker++;
            break;
        case CANCELLER_BIDE: // bide
            if (gBattleMons[gBattlerAttacker].status2 & STATUS2_BIDE)
            {
                gBattleMons[gBattlerAttacker].status2 -= STATUS2_BIDE_TURN(1);
                if (gBattleMons[gBattlerAttacker].status2 & STATUS2_BIDE)
                {
                    gBattlescriptCurrInstr = BattleScript_BideStoringEnergy;
                }
                else
                {
                    // This is removed in FRLG and Emerald for some reason
                    //gBattleMons[gBattlerAttacker].status2 &= ~STATUS2_MULTIPLETURNS;
                    if (gTakenDmg[gBattlerAttacker])
                    {
                        gCurrentMove = MOVE_BIDE;
                        *bideDmg = gTakenDmg[gBattlerAttacker] * 2;
                        gBattlerTarget = gTakenDmgByBattler[gBattlerAttacker];
                        if (gAbsentBattlerFlags & gBitTable[gBattlerTarget])
                            gBattlerTarget = GetMoveTarget(MOVE_BIDE, MOVE_TARGET_SELECTED + 1);
                        gBattlescriptCurrInstr = BattleScript_BideAttack;
                    }
                    else
                    {
                        gBattlescriptCurrInstr = BattleScript_BideNoEnergyToAttack;
                    }
                }
                effect = 1;
            }
            gBattleStruct->atkCancellerTracker++;
            break;
        case CANCELLER_THAW: // move thawing
            if (gBattleMons[gBattlerAttacker].status1 & STATUS1_FREEZE)
            {
                if (!(gBattleMoves[gCurrentMove].effect == EFFECT_BURN_UP && !IS_BATTLER_OF_TYPE(gBattlerAttacker, TYPE_FIRE)))
                {
                    gBattleMons[gBattlerAttacker].status1 &= ~STATUS1_FREEZE;
                    BattleScriptPushCursor();
                    gBattlescriptCurrInstr = BattleScript_MoveUsedUnfroze;
                    gBattleCommunication[MULTISTRING_CHOOSER] = B_MSG_DEFROSTED_BY_MOVE;
                }
                effect = 2;
            }
            gBattleStruct->atkCancellerTracker++;
            break;
        case CANCELLER_POWDER_MOVE:
            if ((gBattleMoves[gCurrentMove].flags & FLAG_POWDER) && (gBattlerAttacker != gBattlerTarget))
            {
            #if B_POWDER_GRASS >= GEN_6
                if (IS_BATTLER_OF_TYPE(gBattlerTarget, TYPE_GRASS) || GetBattlerAbility(gBattlerTarget) == ABILITY_OVERCOAT)
            #else
                if (GetBattlerAbility(gBattlerTarget) == ABILITY_OVERCOAT)
            #endif
                {
                    gBattlerAbility = gBattlerTarget;
                    effect = 1;
                }
                else if (GetBattlerHoldEffect(gBattlerTarget, TRUE) == HOLD_EFFECT_SAFETY_GOGGLES)
                {
                    RecordItemEffectBattle(gBattlerTarget, HOLD_EFFECT_SAFETY_GOGGLES);
                    gLastUsedItem = gBattleMons[gBattlerTarget].item;
                    effect = 1;
                }

                if (effect != 0)
                    gBattlescriptCurrInstr = BattleScript_PowderMoveNoEffect;
            }
            gBattleStruct->atkCancellerTracker++;
            break;
        case CANCELLER_POWDER_STATUS:
            if (gBattleMons[gBattlerAttacker].status2 & STATUS2_POWDER)
            {
                u32 moveType;
                GET_MOVE_TYPE(gCurrentMove, moveType);
                if (moveType == TYPE_FIRE)
                {
                    gProtectStructs[gBattlerAttacker].powderSelfDmg = TRUE;
                    gBattleMoveDamage = gBattleMons[gBattlerAttacker].maxHP / 4;
                    gBattlescriptCurrInstr = BattleScript_MoveUsedPowder;
                    effect = 1;
                }
            }
            gBattleStruct->atkCancellerTracker++;
            break;
        case CANCELLER_THROAT_CHOP:
            if (gDisableStructs[gBattlerAttacker].throatChopTimer && gBattleMoves[gCurrentMove].flags & FLAG_SOUND)
            {
                gProtectStructs[gBattlerAttacker].usedThroatChopPreventedMove = TRUE;
                CancelMultiTurnMoves(gBattlerAttacker);
                gBattlescriptCurrInstr = BattleScript_MoveUsedIsThroatChopPrevented;
                gHitMarker |= HITMARKER_UNABLE_TO_USE_MOVE;
                effect = 1;
            }
            gBattleStruct->atkCancellerTracker++;
            break;
        case CANCELLER_Z_MOVES:
            if (gBattleStruct->zmove.toBeUsed[gBattlerAttacker] != MOVE_NONE)
            {
                //attacker has a queued z move
                gBattleStruct->zmove.active = TRUE;
                gBattleStruct->zmove.activeSplit = gBattleStruct->zmove.splits[gBattlerAttacker];
                RecordItemEffectBattle(gBattlerAttacker, HOLD_EFFECT_Z_CRYSTAL);
                gBattleStruct->zmove.used[gBattlerAttacker] = TRUE;
                if ((gBattleTypeFlags & BATTLE_TYPE_DOUBLE) && IsPartnerMonFromSameTrainer(gBattlerAttacker))
                    gBattleStruct->zmove.used[BATTLE_PARTNER(gBattlerAttacker)] = TRUE; //if 1v1 double, set partner used flag as well

                gBattleScripting.battler = gBattlerAttacker;
                if (gBattleStruct->zmove.activeSplit == SPLIT_STATUS)
                {
                    gBattleStruct->zmove.effect = gBattleMoves[gBattleStruct->zmove.baseMoves[gBattlerAttacker]].zMoveEffect;
                    BattleScriptPushCursor();
                    gBattlescriptCurrInstr = BattleScript_ZMoveActivateStatus;
                }
                else
                {
                    BattleScriptPushCursor();
                    gBattlescriptCurrInstr = BattleScript_ZMoveActivateDamaging;
                }
                effect = 1;
            }
            gBattleStruct->atkCancellerTracker++;
            break;
        case CANCELLER_MULTIHIT_MOVES:
            if (gBattleMoves[gCurrentMove].effect == EFFECT_MULTI_HIT)
            {
                u16 ability = gBattleMons[gBattlerAttacker].ability;

                if (ability == ABILITY_SKILL_LINK)
                {
                    gMultiHitCounter = 5;
                }
                else if (ability == ABILITY_BATTLE_BOND
                && gCurrentMove == MOVE_WATER_SHURIKEN
                && gBattleMons[gBattlerAttacker].species == SPECIES_GRENINJA_ASH)
                {
                    gMultiHitCounter = 3;
                }
                else
                {
                    SetRandomMultiHitCounter();
                }
                PREPARE_BYTE_NUMBER_BUFFER(gBattleScripting.multihitString, 1, 0)
            }
            else if (gBattleMoves[gCurrentMove].flags & FLAG_TWO_STRIKES)
            {
                gMultiHitCounter = 2;
                PREPARE_BYTE_NUMBER_BUFFER(gBattleScripting.multihitString, 1, 0)
                if (gCurrentMove == MOVE_DRAGON_DARTS)
                {
                    // TODO
                }
            }
            else if (gBattleMoves[gCurrentMove].effect == EFFECT_TRIPLE_KICK || gCurrentMove == MOVE_SURGING_STRIKES)
            {
                gMultiHitCounter = 3;
                PREPARE_BYTE_NUMBER_BUFFER(gBattleScripting.multihitString, 1, 0)
            }
            #if B_BEAT_UP >= GEN_5
            else if (gBattleMoves[gCurrentMove].effect == EFFECT_BEAT_UP)
            {
                struct Pokemon* party;
                int i;

                if (GetBattlerSide(gBattlerAttacker) == B_SIDE_PLAYER)
                    party = gPlayerParty;
                else
                    party = gEnemyParty;
                
                for (i = 0; i < PARTY_SIZE; i++)
                {
                    if (GetMonData(&party[i], MON_DATA_HP)
                    && GetMonData(&party[i], MON_DATA_SPECIES) != SPECIES_NONE
                    && !GetMonData(&party[i], MON_DATA_IS_EGG)
                    && !GetMonData(&party[i], MON_DATA_STATUS))
                        gMultiHitCounter++;
                }

                gBattleStruct->beatUpSlot = 0;
                PREPARE_BYTE_NUMBER_BUFFER(gBattleScripting.multihitString, 1, 0)
            }
            #endif
            gBattleStruct->atkCancellerTracker++;
            break;
        case CANCELLER_END:
            break;
        }

    } while (gBattleStruct->atkCancellerTracker != CANCELLER_END && gBattleStruct->atkCancellerTracker != CANCELLER_END2 && effect == 0);

    if (effect == 2)
    {
        gActiveBattler = gBattlerAttacker;
        BtlController_EmitSetMonData(BUFFER_A, REQUEST_STATUS_BATTLE, 0, 4, &gBattleMons[gActiveBattler].status1);
        MarkBattlerForControllerExec(gActiveBattler);
    }
    return effect;
}

// After Protean Activation.
u8 AtkCanceller_UnableToUseMove2(void)
{
    u8 effect = 0;

    do
    {
        switch (gBattleStruct->atkCancellerTracker)
        {
        case CANCELLER_END:
            gBattleStruct->atkCancellerTracker++;
        case CANCELLER_PSYCHIC_TERRAIN:
            if (gFieldStatuses & STATUS_FIELD_PSYCHIC_TERRAIN
                && IsBattlerGrounded(gBattlerTarget)
                && GetChosenMovePriority(gBattlerAttacker) > 0
                && GetBattlerSide(gBattlerAttacker) != GetBattlerSide(gBattlerTarget))
            {
                CancelMultiTurnMoves(gBattlerAttacker);
                gBattlescriptCurrInstr = BattleScript_MoveUsedPsychicTerrainPrevents;
                gHitMarker |= HITMARKER_UNABLE_TO_USE_MOVE;
                effect = 1;
            }
            gBattleStruct->atkCancellerTracker++;
            break;
        case CANCELLER_END2:
            break;
        }

    } while (gBattleStruct->atkCancellerTracker != CANCELLER_END2 && effect == 0);

    return effect;
}

bool8 HasNoMonsToSwitch(u8 battler, u8 partyIdBattlerOn1, u8 partyIdBattlerOn2)
{
    u8 playerId, flankId;
    struct Pokemon *party;
    s32 i;

    if (!(gBattleTypeFlags & BATTLE_TYPE_DOUBLE))
        return FALSE;

    if (BATTLE_TWO_VS_ONE_OPPONENT && GetBattlerSide(battler) == B_SIDE_OPPONENT)
    {
        flankId = GetBattlerAtPosition(B_POSITION_OPPONENT_LEFT);
        playerId = GetBattlerAtPosition(B_POSITION_OPPONENT_RIGHT);
        party = gEnemyParty;

        if (partyIdBattlerOn1 == PARTY_SIZE)
            partyIdBattlerOn1 = gBattlerPartyIndexes[flankId];
        if (partyIdBattlerOn2 == PARTY_SIZE)
            partyIdBattlerOn2 = gBattlerPartyIndexes[playerId];

        for (i = 0; i < PARTY_SIZE; i++)
        {
            if (GetMonData(&party[i], MON_DATA_HP) != 0
             && GetMonData(&party[i], MON_DATA_SPECIES2) != SPECIES_NONE
             && GetMonData(&party[i], MON_DATA_SPECIES2) != SPECIES_EGG
             && i != partyIdBattlerOn1 && i != partyIdBattlerOn2
             && i != *(gBattleStruct->monToSwitchIntoId + flankId) && i != playerId[gBattleStruct->monToSwitchIntoId])
                break;
        }
        return (i == PARTY_SIZE);
    }
    else if (gBattleTypeFlags & BATTLE_TYPE_INGAME_PARTNER)
    {
        if (GetBattlerSide(battler) == B_SIDE_PLAYER)
            party = gPlayerParty;
        else
            party = gEnemyParty;

        playerId = ((battler & BIT_FLANK) / 2);
        for (i = playerId * MULTI_PARTY_SIZE; i < playerId * MULTI_PARTY_SIZE + MULTI_PARTY_SIZE; i++)
        {
            if (GetMonData(&party[i], MON_DATA_HP) != 0
             && GetMonData(&party[i], MON_DATA_SPECIES2) != SPECIES_NONE
             && GetMonData(&party[i], MON_DATA_SPECIES2) != SPECIES_EGG)
                break;
        }
        return (i == playerId * MULTI_PARTY_SIZE + MULTI_PARTY_SIZE);
    }
    else if (gBattleTypeFlags & BATTLE_TYPE_MULTI)
    {
        if (gBattleTypeFlags & BATTLE_TYPE_TOWER_LINK_MULTI)
        {
            if (GetBattlerSide(battler) == B_SIDE_PLAYER)
            {
                party = gPlayerParty;
                flankId = GetBattlerMultiplayerId(battler);
                playerId = GetLinkTrainerFlankId(flankId);
            }
            else
            {
                party = gEnemyParty;
                if (battler == 1)
                    playerId = 0;
                else
                    playerId = 1;
            }
        }
        else
        {
            flankId = GetBattlerMultiplayerId(battler);

            if (GetBattlerSide(battler) == B_SIDE_PLAYER)
                party = gPlayerParty;
            else
                party = gEnemyParty;

            playerId = GetLinkTrainerFlankId(flankId);
        }

        for (i = playerId * MULTI_PARTY_SIZE; i < playerId * MULTI_PARTY_SIZE + MULTI_PARTY_SIZE; i++)
        {
            if (GetMonData(&party[i], MON_DATA_HP) != 0
             && GetMonData(&party[i], MON_DATA_SPECIES2) != SPECIES_NONE
             && GetMonData(&party[i], MON_DATA_SPECIES2) != SPECIES_EGG)
                break;
        }
        return (i == playerId * MULTI_PARTY_SIZE + MULTI_PARTY_SIZE);
    }
    else if ((gBattleTypeFlags & BATTLE_TYPE_TWO_OPPONENTS) && GetBattlerSide(battler) == B_SIDE_OPPONENT)
    {
        party = gEnemyParty;

        if (battler == 1)
            playerId = 0;
        else
            playerId = MULTI_PARTY_SIZE;

        for (i = playerId; i < playerId + MULTI_PARTY_SIZE; i++)
        {
            if (GetMonData(&party[i], MON_DATA_HP) != 0
             && GetMonData(&party[i], MON_DATA_SPECIES2) != SPECIES_NONE
             && GetMonData(&party[i], MON_DATA_SPECIES2) != SPECIES_EGG)
                break;
        }
        return (i == playerId + 3);
    }
    else
    {
        if (GetBattlerSide(battler) == B_SIDE_OPPONENT)
        {
            flankId = GetBattlerAtPosition(B_POSITION_OPPONENT_LEFT);
            playerId = GetBattlerAtPosition(B_POSITION_OPPONENT_RIGHT);
            party = gEnemyParty;
        }
        else
        {
            flankId = GetBattlerAtPosition(B_POSITION_PLAYER_LEFT);
            playerId = GetBattlerAtPosition(B_POSITION_PLAYER_RIGHT);
            party = gPlayerParty;
        }

        if (partyIdBattlerOn1 == PARTY_SIZE)
            partyIdBattlerOn1 = gBattlerPartyIndexes[flankId];
        if (partyIdBattlerOn2 == PARTY_SIZE)
            partyIdBattlerOn2 = gBattlerPartyIndexes[playerId];

        for (i = 0; i < PARTY_SIZE; i++)
        {
            if (GetMonData(&party[i], MON_DATA_HP) != 0
             && GetMonData(&party[i], MON_DATA_SPECIES2) != SPECIES_NONE
             && GetMonData(&party[i], MON_DATA_SPECIES2) != SPECIES_EGG
             && i != partyIdBattlerOn1 && i != partyIdBattlerOn2
             && i != *(gBattleStruct->monToSwitchIntoId + flankId) && i != playerId[gBattleStruct->monToSwitchIntoId])
                break;
        }
        return (i == PARTY_SIZE);
    }
}

u8 TryWeatherFormChange(u8 battler)
{
    u8 ret = 0;
    bool32 weatherEffect = WEATHER_HAS_EFFECT;
    u16 holdEffect = GetBattlerHoldEffect(battler, TRUE);

    switch (gBattleMons[battler].species)
    {
    case SPECIES_CASTFORM:
/*  Placeholder
    case SPECIES_CASTFORM_RAINY:
    case SPECIES_CASTFORM_SNOWY:
    case SPECIES_CASTFORM_SUNNY:*/
#if B_WEATHER_FORMS >= GEN_5
        if (gBattleMons[battler].hp == 0)
        {
            ret = 0; // No change
        }
        else if (GetBattlerAbility(battler) != ABILITY_FORECAST || !weatherEffect)
        {
            if (!IS_BATTLER_OF_TYPE(battler, TYPE_NORMAL))
            {
                SET_BATTLER_TYPE(battler, TYPE_NORMAL);
                ret = CASTFORM_NORMAL + 1;
            }
            else
            {
                ret = 0; // No change
            }
        }
#else
        if (GetBattlerAbility(battler) != ABILITY_FORECAST || gBattleMons[battler].hp == 0)
        {
            ret = 0; // No change
        }
        else if (!weatherEffect)
        {
            if (!IS_BATTLER_OF_TYPE(battler, TYPE_NORMAL))
            {
                SET_BATTLER_TYPE(battler, TYPE_NORMAL);
                ret = CASTFORM_NORMAL + 1;
            }
            else
            {
                ret = 0; // No change
            }
        }
#endif
        else if (holdEffect == HOLD_EFFECT_UTILITY_UMBRELLA || (!(gBattleWeather & (B_WEATHER_RAIN | B_WEATHER_SUN | B_WEATHER_HAIL)) && !IS_BATTLER_OF_TYPE(battler, TYPE_NORMAL)))
        {
            SET_BATTLER_TYPE(battler, TYPE_NORMAL);
            ret = CASTFORM_NORMAL + 1;
        }
        else if (gBattleWeather & B_WEATHER_SUN && holdEffect != HOLD_EFFECT_UTILITY_UMBRELLA && !IS_BATTLER_OF_TYPE(battler, TYPE_FIRE))
        {
            SET_BATTLER_TYPE(battler, TYPE_FIRE);
            ret = CASTFORM_FIRE + 1;
        }
        else if (gBattleWeather & B_WEATHER_RAIN && holdEffect != HOLD_EFFECT_UTILITY_UMBRELLA && !IS_BATTLER_OF_TYPE(battler, TYPE_WATER))
        {
            SET_BATTLER_TYPE(battler, TYPE_WATER);
            ret = CASTFORM_WATER + 1;
        }
        else if (gBattleWeather & B_WEATHER_HAIL && !IS_BATTLER_OF_TYPE(battler, TYPE_ICE))
        {
            SET_BATTLER_TYPE(battler, TYPE_ICE);
            ret = CASTFORM_ICE + 1;
        }
        break;
    case SPECIES_CHERRIM:
//  case SPECIES_CHERRIM_SUNSHINE:
        if (gBattleMons[battler].hp == 0)
            ret = 0; // No change
#if B_WEATHER_FORMS >= GEN_5
        if (GetBattlerAbility(battler) != ABILITY_FLOWER_GIFT)
            if (gBattleMonForms[battler] != 0)
                ret = CHERRIM_OVERCAST + 1;
            else
                ret = 0; // No change
#endif
        else if (gBattleMonForms[battler] == 0 && weatherEffect && holdEffect != HOLD_EFFECT_UTILITY_UMBRELLA && gBattleWeather & B_WEATHER_SUN)
            ret = CHERRIM_SUNSHINE + 1;
        else if (gBattleMonForms[battler] != 0 && (!weatherEffect || holdEffect == HOLD_EFFECT_UTILITY_UMBRELLA || !(gBattleWeather & B_WEATHER_SUN)))
            ret = CHERRIM_OVERCAST + 1;
        break;
    }

    return ret;
}

static const u16 sWeatherFlagsInfo[][3] =
{
    [ENUM_WEATHER_RAIN] = {B_WEATHER_RAIN_TEMPORARY, B_WEATHER_RAIN_PERMANENT, HOLD_EFFECT_DAMP_ROCK},
    [ENUM_WEATHER_RAIN_PRIMAL] = {B_WEATHER_RAIN_PRIMAL, B_WEATHER_RAIN_PRIMAL, HOLD_EFFECT_DAMP_ROCK},
    [ENUM_WEATHER_SUN] = {B_WEATHER_SUN_TEMPORARY, B_WEATHER_SUN_PERMANENT, HOLD_EFFECT_HEAT_ROCK},
    [ENUM_WEATHER_SUN_PRIMAL] = {B_WEATHER_SUN_PRIMAL, B_WEATHER_SUN_PRIMAL, HOLD_EFFECT_HEAT_ROCK},
    [ENUM_WEATHER_SANDSTORM] = {B_WEATHER_SANDSTORM_TEMPORARY, B_WEATHER_SANDSTORM_PERMANENT, HOLD_EFFECT_SMOOTH_ROCK},
    [ENUM_WEATHER_HAIL] = {B_WEATHER_HAIL_TEMPORARY, B_WEATHER_HAIL_PERMANENT, HOLD_EFFECT_ICY_ROCK},
    [ENUM_WEATHER_STRONG_WINDS] = {B_WEATHER_STRONG_WINDS, B_WEATHER_STRONG_WINDS, HOLD_EFFECT_NONE},
};

static void ShouldChangeFormInWeather(u8 battler)
{
    int i;
    int side = GetBattlerSide(battler);
    struct Pokemon *party = (side == B_SIDE_PLAYER) ? gPlayerParty : gEnemyParty;

    for (i = 0; i < PARTY_SIZE; i++)
    {
        if (GetMonData(&party[i], MON_DATA_SPECIES) == SPECIES_EISCUE_NOICE_FACE)
            gBattleStruct->allowedToChangeFormInWeather[i][side] = TRUE;
        else
            gBattleStruct->allowedToChangeFormInWeather[i][side] = FALSE;
    }
}

bool32 TryChangeBattleWeather(u8 battler, u32 weatherEnumId, bool32 viaAbility)
{
    u16 battlerAbility = GetBattlerAbility(battler);

    if (gBattleWeather & B_WEATHER_PRIMAL_ANY
        && battlerAbility != ABILITY_DESOLATE_LAND
        && battlerAbility != ABILITY_PRIMORDIAL_SEA
        && battlerAbility != ABILITY_DELTA_STREAM)
    {
        return FALSE;
    }
#if B_ABILITY_WEATHER <= GEN_5
    else if (viaAbility && !(gBattleWeather & sWeatherFlagsInfo[weatherEnumId][1]))
    {
        gBattleWeather = (sWeatherFlagsInfo[weatherEnumId][0] | sWeatherFlagsInfo[weatherEnumId][1]);
        ShouldChangeFormInWeather(battler);
        return TRUE;
    }
#endif
    else if (!(gBattleWeather & (sWeatherFlagsInfo[weatherEnumId][0] | sWeatherFlagsInfo[weatherEnumId][1])))
    {
        gBattleWeather = (sWeatherFlagsInfo[weatherEnumId][0]);
        if (GetBattlerHoldEffect(battler, TRUE) == sWeatherFlagsInfo[weatherEnumId][2])
            gWishFutureKnock.weatherDuration = 8;
        else
            gWishFutureKnock.weatherDuration = 5;
        ShouldChangeFormInWeather(battler);
        return TRUE;
    }

    return FALSE;
}

static bool32 TryChangeBattleTerrain(u32 battler, u32 statusFlag, u8 *timer)
{
    if (!(gFieldStatuses & statusFlag))
    {
        gFieldStatuses &= ~(STATUS_FIELD_MISTY_TERRAIN | STATUS_FIELD_GRASSY_TERRAIN | STATUS_FIELD_ELECTRIC_TERRAIN | STATUS_FIELD_PSYCHIC_TERRAIN);
        gFieldStatuses |= statusFlag;

        if (GetBattlerHoldEffect(battler, TRUE) == HOLD_EFFECT_TERRAIN_EXTENDER)
            *timer = 8;
        else
            *timer = 5;

        gBattlerAttacker = gBattleScripting.battler = battler;
        return TRUE;
    }

    return FALSE;
}

static bool32 ShouldChangeFormHpBased(u32 battler)
{
    // Ability,     form >, form <=, hp divided
    static const u16 forms[][4] =
    {
        {ABILITY_ZEN_MODE, SPECIES_DARMANITAN, SPECIES_DARMANITAN_ZEN_MODE, 2},
        {ABILITY_SHIELDS_DOWN, SPECIES_MINIOR, SPECIES_MINIOR_CORE_RED, 2},
        {ABILITY_SHIELDS_DOWN, SPECIES_MINIOR_METEOR_BLUE, SPECIES_MINIOR_CORE_BLUE, 2},
        {ABILITY_SHIELDS_DOWN, SPECIES_MINIOR_METEOR_GREEN, SPECIES_MINIOR_CORE_GREEN, 2},
        {ABILITY_SHIELDS_DOWN, SPECIES_MINIOR_METEOR_INDIGO, SPECIES_MINIOR_CORE_INDIGO, 2},
        {ABILITY_SHIELDS_DOWN, SPECIES_MINIOR_METEOR_ORANGE, SPECIES_MINIOR_CORE_ORANGE, 2},
        {ABILITY_SHIELDS_DOWN, SPECIES_MINIOR_METEOR_VIOLET, SPECIES_MINIOR_CORE_VIOLET, 2},
        {ABILITY_SHIELDS_DOWN, SPECIES_MINIOR_METEOR_YELLOW, SPECIES_MINIOR_CORE_YELLOW, 2},
        {ABILITY_SCHOOLING, SPECIES_WISHIWASHI_SCHOOL, SPECIES_WISHIWASHI, 4},
        {ABILITY_GULP_MISSILE, SPECIES_CRAMORANT, SPECIES_CRAMORANT_GORGING, 2},
        {ABILITY_GULP_MISSILE, SPECIES_CRAMORANT, SPECIES_CRAMORANT_GULPING, 1},
        {ABILITY_ZEN_MODE, SPECIES_DARMANITAN_GALARIAN, SPECIES_DARMANITAN_ZEN_MODE_GALARIAN, 2},
    };
    u32 i;
    u16 battlerAbility = GetBattlerAbility(battler);

    if (gBattleMons[battler].status2 & STATUS2_TRANSFORMED)
        return FALSE;

    for (i = 0; i < ARRAY_COUNT(forms); i++)
    {
        if (battlerAbility == forms[i][0])
        {
            if (gBattleMons[battler].species == forms[i][2]
                && gBattleMons[battler].hp > gBattleMons[battler].maxHP / forms[i][3])
            {
                gBattleMons[battler].species = forms[i][1];
                return TRUE;
            }
            if (gBattleMons[battler].species == forms[i][1]
                && gBattleMons[battler].hp <= gBattleMons[battler].maxHP / forms[i][3])
            {
                gBattleMons[battler].species = forms[i][2];
                return TRUE;
            }
        }
    }
    return FALSE;
}

static u8 ForewarnChooseMove(u32 battler)
{
    struct Forewarn {
        u8 battlerId;
        u8 power;
        u16 moveId;
    };
    u32 i, j, bestId, count;
    struct Forewarn *data = Alloc(sizeof(struct Forewarn) * MAX_BATTLERS_COUNT * MAX_MON_MOVES);

    // Put all moves
    for (count = 0, i = 0; i < MAX_BATTLERS_COUNT; i++)
    {
        if (IsBattlerAlive(i) && GetBattlerSide(i) != GetBattlerSide(battler))
        {
            for (j = 0; j < MAX_MON_MOVES; j++)
            {
                if (gBattleMons[i].moves[j] == MOVE_NONE)
                    continue;
                data[count].moveId = gBattleMons[i].moves[j];
                data[count].battlerId = i;
                switch (gBattleMoves[data[count].moveId].effect)
                {
                case EFFECT_OHKO:
                    data[count].power = 150;
                    break;
                case EFFECT_COUNTER:
                case EFFECT_MIRROR_COAT:
                case EFFECT_METAL_BURST:
                    data[count].power = 120;
                    break;
                default:
                    if (gBattleMoves[data[count].moveId].power == 1)
                        data[count].power = 80;
                    else
                        data[count].power = gBattleMoves[data[count].moveId].power;
                    break;
                }
                count++;
            }
        }
    }

    for (bestId = 0, i = 1; i < count; i++)
    {
        if (data[i].power > data[bestId].power)
            bestId = i;
        else if (data[i].power == data[bestId].power && Random() & 1)
            bestId = i;
    }

    gBattlerTarget = data[bestId].battlerId;
    PREPARE_MOVE_BUFFER(gBattleTextBuff1, data[bestId].moveId)
    RecordKnownMove(gBattlerTarget, data[bestId].moveId);

    Free(data);
}

bool8 ChangeTypeBasedOnTerrain(u8 battlerId)
{
    u8 battlerType;

    if (gFieldStatuses & STATUS_FIELD_ELECTRIC_TERRAIN)
        battlerType = TYPE_ELECTRIC;
    else if (gFieldStatuses & STATUS_FIELD_GRASSY_TERRAIN)
        battlerType = TYPE_GRASS;
    else if (gFieldStatuses & STATUS_FIELD_MISTY_TERRAIN)
        battlerType = TYPE_FAIRY;
    else if (gFieldStatuses & STATUS_FIELD_PSYCHIC_TERRAIN)
        battlerType = TYPE_PSYCHIC;
    else // failsafe
        return FALSE;

    SET_BATTLER_TYPE(battlerId, battlerType);
    PREPARE_TYPE_BUFFER(gBattleTextBuff1, battlerType);
    return TRUE;
}

u8 AbilityBattleEffects(u8 caseID, u8 battler, u16 ability, u8 special, u16 moveArg)
{
    u8 effect = 0;
    u32 speciesAtk, speciesDef;
    u32 pidAtk, pidDef;
    u32 moveType, move;
    u32 i, j;

    if (gBattleTypeFlags & BATTLE_TYPE_SAFARI)
        return 0;

    if (gBattlerAttacker >= gBattlersCount)
        gBattlerAttacker = battler;

    speciesAtk = gBattleMons[gBattlerAttacker].species;
    pidAtk = gBattleMons[gBattlerAttacker].personality;

    speciesDef = gBattleMons[gBattlerTarget].species;
    pidDef = gBattleMons[gBattlerTarget].personality;

    if (special)
        gLastUsedAbility = special;
    else
        gLastUsedAbility = GetBattlerAbility(battler);

    if (moveArg)
        move = moveArg;
    else
        move = gCurrentMove;

    GET_MOVE_TYPE(move, moveType);

    switch (caseID)
    {
    case ABILITYEFFECT_ON_SWITCHIN: // 0
        gBattleScripting.battler = battler;
        switch (gLastUsedAbility)
        {
        case ABILITYEFFECT_SWITCH_IN_TERRAIN:
            if (VarGet(VAR_TERRAIN) & STATUS_FIELD_TERRAIN_ANY)
            {
                u16 terrainFlags = VarGet(VAR_TERRAIN) & STATUS_FIELD_TERRAIN_ANY;    // only works for status flag (1 << 15)
                gFieldStatuses = terrainFlags | STATUS_FIELD_TERRAIN_PERMANENT; // terrain is permanent
                switch (VarGet(VAR_TERRAIN) & STATUS_FIELD_TERRAIN_ANY)
                {
                case STATUS_FIELD_ELECTRIC_TERRAIN:
                    gBattleCommunication[MULTISTRING_CHOOSER] = 2;
                    break;
                case STATUS_FIELD_MISTY_TERRAIN:
                    gBattleCommunication[MULTISTRING_CHOOSER] = 0;
                    break;
                case STATUS_FIELD_GRASSY_TERRAIN:
                    gBattleCommunication[MULTISTRING_CHOOSER] = 1;
                    break;
                case STATUS_FIELD_PSYCHIC_TERRAIN:
                    gBattleCommunication[MULTISTRING_CHOOSER] = 3;
                    break;
                }

                BattleScriptPushCursorAndCallback(BattleScript_OverworldTerrain);
                effect++;
            }
        #if B_THUNDERSTORM_TERRAIN == TRUE
            else if (GetCurrentWeather() == WEATHER_RAIN_THUNDERSTORM && !(gFieldStatuses & STATUS_FIELD_ELECTRIC_TERRAIN))
            {
                // overworld weather started rain, so just do electric terrain anim
                gFieldStatuses = (STATUS_FIELD_ELECTRIC_TERRAIN | STATUS_FIELD_TERRAIN_PERMANENT);
                gBattleCommunication[MULTISTRING_CHOOSER] = 2;
                BattleScriptPushCursorAndCallback(BattleScript_OverworldTerrain);
                effect++;
            }
        #endif
            break;
        case ABILITYEFFECT_SWITCH_IN_WEATHER:
            if (!(gBattleTypeFlags & BATTLE_TYPE_RECORDED))
            {
                switch (GetCurrentWeather())
                {
                case WEATHER_RAIN:
                case WEATHER_RAIN_THUNDERSTORM:
                case WEATHER_DOWNPOUR:
                    if (!(gBattleWeather & B_WEATHER_RAIN))
                    {
                        gBattleWeather = (B_WEATHER_RAIN_TEMPORARY | B_WEATHER_RAIN_PERMANENT);
                        gBattleScripting.animArg1 = B_ANIM_RAIN_CONTINUES;
                        effect++;
                    }
                    break;
                case WEATHER_SANDSTORM:
                    if (!(gBattleWeather & B_WEATHER_SANDSTORM))
                    {
                        gBattleWeather = B_WEATHER_SANDSTORM;
                        gBattleScripting.animArg1 = B_ANIM_SANDSTORM_CONTINUES;
                        effect++;
                    }
                    break;
                case WEATHER_DROUGHT:
                    if (!(gBattleWeather & B_WEATHER_SUN))
                    {
                        gBattleWeather = (B_WEATHER_SUN_PERMANENT | B_WEATHER_SUN_TEMPORARY);
                        gBattleScripting.animArg1 = B_ANIM_SUN_CONTINUES;
                        effect++;
                    }
                    break;
                }
            }
            if (effect != 0)
            {
                gBattleCommunication[MULTISTRING_CHOOSER] = GetCurrentWeather();
                BattleScriptPushCursorAndCallback(BattleScript_OverworldWeatherStarts);
            }
            break;
        case ABILITY_IMPOSTER:
            if (IsBattlerAlive(BATTLE_OPPOSITE(battler))
                && !(gBattleMons[BATTLE_OPPOSITE(battler)].status2 & (STATUS2_TRANSFORMED | STATUS2_SUBSTITUTE))
                && !(gBattleMons[battler].status2 & STATUS2_TRANSFORMED)
                && !(gBattleStruct->illusion[BATTLE_OPPOSITE(battler)].on)
                && !(gStatuses3[BATTLE_OPPOSITE(battler)] & STATUS3_SEMI_INVULNERABLE))
            {
                gBattlerAttacker = battler;
                gBattlerTarget = BATTLE_OPPOSITE(battler);
                BattleScriptPushCursorAndCallback(BattleScript_ImposterActivates);
                effect++;
            }
            break;
        case ABILITY_MOLD_BREAKER:
            if (!gSpecialStatuses[battler].switchInAbilityDone)
            {
                gBattleCommunication[MULTISTRING_CHOOSER] = B_MSG_SWITCHIN_MOLDBREAKER;
                gSpecialStatuses[battler].switchInAbilityDone = TRUE;
                BattleScriptPushCursorAndCallback(BattleScript_SwitchInAbilityMsg);
                effect++;
            }
            break;
        case ABILITY_TERAVOLT:
            if (!gSpecialStatuses[battler].switchInAbilityDone)
            {
                gBattleCommunication[MULTISTRING_CHOOSER] = B_MSG_SWITCHIN_TERAVOLT;
                gSpecialStatuses[battler].switchInAbilityDone = TRUE;
                BattleScriptPushCursorAndCallback(BattleScript_SwitchInAbilityMsg);
                effect++;
            }
            break;
        case ABILITY_TURBOBLAZE:
            if (!gSpecialStatuses[battler].switchInAbilityDone)
            {
                gBattleCommunication[MULTISTRING_CHOOSER] = B_MSG_SWITCHIN_TURBOBLAZE;
                gSpecialStatuses[battler].switchInAbilityDone = TRUE;
                BattleScriptPushCursorAndCallback(BattleScript_SwitchInAbilityMsg);
                effect++;
            }
            break;
        case ABILITY_SLOW_START:
            if (!gSpecialStatuses[battler].switchInAbilityDone)
            {
                gDisableStructs[battler].slowStartTimer = 5;
                gBattleCommunication[MULTISTRING_CHOOSER] = B_MSG_SWITCHIN_SLOWSTART;
                gSpecialStatuses[battler].switchInAbilityDone = TRUE;
                BattleScriptPushCursorAndCallback(BattleScript_SwitchInAbilityMsg);
                effect++;
            }
            break;
        case ABILITY_UNNERVE:
            if (!gSpecialStatuses[battler].switchInAbilityDone)
            {
                gBattleCommunication[MULTISTRING_CHOOSER] = B_MSG_SWITCHIN_UNNERVE;
                gSpecialStatuses[battler].switchInAbilityDone = TRUE;
                BattleScriptPushCursorAndCallback(BattleScript_SwitchInAbilityMsg);
                effect++;
            }
            break;
        case ABILITY_AS_ONE_ICE_RIDER:
        case ABILITY_AS_ONE_SHADOW_RIDER:
            if (!gSpecialStatuses[battler].switchInAbilityDone)
            {
                gBattleCommunication[MULTISTRING_CHOOSER] = B_MSG_SWITCHIN_ASONE;
                gSpecialStatuses[battler].switchInAbilityDone = TRUE;
                BattleScriptPushCursorAndCallback(BattleScript_ActivateAsOne);
                effect++;
            }
            break;
        case ABILITY_CURIOUS_MEDICINE:
            if (!gSpecialStatuses[battler].switchInAbilityDone && IsDoubleBattle()
              && IsBattlerAlive(BATTLE_PARTNER(battler)) && TryResetBattlerStatChanges(BATTLE_PARTNER(battler)))
            {
                u32 i;
                gEffectBattler = BATTLE_PARTNER(battler);
                gBattleCommunication[MULTISTRING_CHOOSER] = B_MSG_SWITCHIN_CURIOUS_MEDICINE;
                gSpecialStatuses[battler].switchInAbilityDone = TRUE;
                BattleScriptPushCursorAndCallback(BattleScript_SwitchInAbilityMsg);
                effect++;
            }
            break;
        case ABILITY_PASTEL_VEIL:
            if (!gSpecialStatuses[battler].switchInAbilityDone)
            {
                gBattlerTarget = battler;
                gBattleCommunication[MULTISTRING_CHOOSER] = B_MSG_SWITCHIN_PASTEL_VEIL;
                BattleScriptPushCursorAndCallback(BattleScript_PastelVeilActivates);
                effect++;
                gSpecialStatuses[battler].switchInAbilityDone = TRUE;
            }
            break;
        case ABILITY_ANTICIPATION:
            if (!gSpecialStatuses[battler].switchInAbilityDone)
            {
                u32 side = GetBattlerSide(battler);

                for (i = 0; i < MAX_BATTLERS_COUNT; i++)
                {
                    if (IsBattlerAlive(i) && side != GetBattlerSide(i))
                    {
                        for (j = 0; j < MAX_MON_MOVES; j++)
                        {
                            move = gBattleMons[i].moves[j];
                            GET_MOVE_TYPE(move, moveType);
                            if (CalcTypeEffectivenessMultiplier(move, moveType, i, battler, FALSE) >= UQ_4_12(2.0))
                            {
                                effect++;
                                break;
                            }
                        }
                    }
                }

                if (effect != 0)
                {
                    gBattleCommunication[MULTISTRING_CHOOSER] = B_MSG_SWITCHIN_ANTICIPATION;
                    gSpecialStatuses[battler].switchInAbilityDone = TRUE;
                    BattleScriptPushCursorAndCallback(BattleScript_SwitchInAbilityMsg);
                }
            }
            break;
        case ABILITY_FRISK:
            if (!gSpecialStatuses[battler].switchInAbilityDone)
            {
                gSpecialStatuses[battler].switchInAbilityDone = TRUE;
                BattleScriptPushCursorAndCallback(BattleScript_FriskActivates); // Try activate
                effect++;
            }
            return effect; // Note: It returns effect as to not record the ability if Frisk does not activate.
        case ABILITY_FOREWARN:
            if (!gSpecialStatuses[battler].switchInAbilityDone)
            {
                ForewarnChooseMove(battler);
                gBattleCommunication[MULTISTRING_CHOOSER] = B_MSG_SWITCHIN_FOREWARN;
                gSpecialStatuses[battler].switchInAbilityDone = TRUE;
                BattleScriptPushCursorAndCallback(BattleScript_SwitchInAbilityMsg);
                effect++;
            }
            break;
        case ABILITY_DOWNLOAD:
            if (!gSpecialStatuses[battler].switchInAbilityDone)
            {
                u32 statId, opposingBattler;
                u32 opposingDef = 0, opposingSpDef = 0;

                opposingBattler = BATTLE_OPPOSITE(battler);
                for (i = 0; i < 2; opposingBattler ^= BIT_FLANK, i++)
                {
                    if (IsBattlerAlive(opposingBattler))
                    {
                        opposingDef += gBattleMons[opposingBattler].defense
                                    * gStatStageRatios[gBattleMons[opposingBattler].statStages[STAT_DEF]][0]
                                    / gStatStageRatios[gBattleMons[opposingBattler].statStages[STAT_DEF]][1];
                        opposingSpDef += gBattleMons[opposingBattler].spDefense
                                      * gStatStageRatios[gBattleMons[opposingBattler].statStages[STAT_SPDEF]][0]
                                      / gStatStageRatios[gBattleMons[opposingBattler].statStages[STAT_SPDEF]][1];
                    }
                }

                if (opposingDef < opposingSpDef)
                    statId = STAT_ATK;
                else
                    statId = STAT_SPATK;

                gSpecialStatuses[battler].switchInAbilityDone = TRUE;

                if (CompareStat(battler, statId, MAX_STAT_STAGE, CMP_LESS_THAN))
                {
                    gBattleMons[battler].statStages[statId]++;
                    SET_STATCHANGER(statId, 1, FALSE);
                    gBattlerAttacker = battler;
                    PREPARE_STAT_BUFFER(gBattleTextBuff1, statId);
                    BattleScriptPushCursorAndCallback(BattleScript_AttackerAbilityStatRaiseEnd3);
                    effect++;
                }
            }
            break;
        case ABILITY_PRESSURE:
            if (!gSpecialStatuses[battler].switchInAbilityDone)
            {
                gBattleCommunication[MULTISTRING_CHOOSER] = B_MSG_SWITCHIN_PRESSURE;
                gSpecialStatuses[battler].switchInAbilityDone = TRUE;
                BattleScriptPushCursorAndCallback(BattleScript_SwitchInAbilityMsg);
                effect++;
            }
            break;
        case ABILITY_DARK_AURA:
            if (!gSpecialStatuses[battler].switchInAbilityDone)
            {
                gBattleCommunication[MULTISTRING_CHOOSER] = B_MSG_SWITCHIN_DARKAURA;
                gSpecialStatuses[battler].switchInAbilityDone = TRUE;
                BattleScriptPushCursorAndCallback(BattleScript_SwitchInAbilityMsg);
                effect++;
            }
            break;
        case ABILITY_FAIRY_AURA:
            if (!gSpecialStatuses[battler].switchInAbilityDone)
            {
                gBattleCommunication[MULTISTRING_CHOOSER] = B_MSG_SWITCHIN_FAIRYAURA;
                gSpecialStatuses[battler].switchInAbilityDone = TRUE;
                BattleScriptPushCursorAndCallback(BattleScript_SwitchInAbilityMsg);
                effect++;
            }
            break;
        case ABILITY_AURA_BREAK:
            if (!gSpecialStatuses[battler].switchInAbilityDone)
            {
                gBattleCommunication[MULTISTRING_CHOOSER] = B_MSG_SWITCHIN_AURABREAK;
                gSpecialStatuses[battler].switchInAbilityDone = TRUE;
                BattleScriptPushCursorAndCallback(BattleScript_SwitchInAbilityMsg);
                effect++;
            }
            break;
        case ABILITY_COMATOSE:
            if (!gSpecialStatuses[battler].switchInAbilityDone)
            {
                gBattleCommunication[MULTISTRING_CHOOSER] = B_MSG_SWITCHIN_COMATOSE;
                gSpecialStatuses[battler].switchInAbilityDone = TRUE;
                BattleScriptPushCursorAndCallback(BattleScript_SwitchInAbilityMsg);
                effect++;
            }
            break;
        case ABILITY_SCREEN_CLEANER:
            if (!gSpecialStatuses[battler].switchInAbilityDone && TryRemoveScreens(battler))
            {
                gBattleCommunication[MULTISTRING_CHOOSER] = B_MSG_SWITCHIN_SCREENCLEANER;
                gSpecialStatuses[battler].switchInAbilityDone = TRUE;
                BattleScriptPushCursorAndCallback(BattleScript_SwitchInAbilityMsg);
                effect++;
            }
            break;
        case ABILITY_DRIZZLE:
            if (TryChangeBattleWeather(battler, ENUM_WEATHER_RAIN, TRUE))
            {
                BattleScriptPushCursorAndCallback(BattleScript_DrizzleActivates);
                effect++;
            }
            else if (gBattleWeather & B_WEATHER_PRIMAL_ANY && WEATHER_HAS_EFFECT && !gSpecialStatuses[battler].switchInAbilityDone)
            {
                gSpecialStatuses[battler].switchInAbilityDone = TRUE;
                BattleScriptPushCursorAndCallback(BattleScript_BlockedByPrimalWeatherEnd3);
                effect++;
            }
            break;
        case ABILITY_SAND_STREAM:
            if (TryChangeBattleWeather(battler, ENUM_WEATHER_SANDSTORM, TRUE))
            {
                BattleScriptPushCursorAndCallback(BattleScript_SandstreamActivates);
                effect++;
            }
            else if (gBattleWeather & B_WEATHER_PRIMAL_ANY && WEATHER_HAS_EFFECT && !gSpecialStatuses[battler].switchInAbilityDone)
            {
                gSpecialStatuses[battler].switchInAbilityDone = TRUE;
                BattleScriptPushCursorAndCallback(BattleScript_BlockedByPrimalWeatherEnd3);
                effect++;
            }
            break;
        case ABILITY_DROUGHT:
            if (TryChangeBattleWeather(battler, ENUM_WEATHER_SUN, TRUE))
            {
                BattleScriptPushCursorAndCallback(BattleScript_DroughtActivates);
                effect++;
            }
            else if (gBattleWeather & B_WEATHER_PRIMAL_ANY && WEATHER_HAS_EFFECT && !gSpecialStatuses[battler].switchInAbilityDone)
            {
                gSpecialStatuses[battler].switchInAbilityDone = TRUE;
                BattleScriptPushCursorAndCallback(BattleScript_BlockedByPrimalWeatherEnd3);
                effect++;
            }
            break;
        case ABILITY_SNOW_WARNING:
            if (TryChangeBattleWeather(battler, ENUM_WEATHER_HAIL, TRUE))
            {
                BattleScriptPushCursorAndCallback(BattleScript_SnowWarningActivates);
                effect++;
            }
            else if (gBattleWeather & B_WEATHER_PRIMAL_ANY && WEATHER_HAS_EFFECT && !gSpecialStatuses[battler].switchInAbilityDone)
            {
                gSpecialStatuses[battler].switchInAbilityDone = TRUE;
                BattleScriptPushCursorAndCallback(BattleScript_BlockedByPrimalWeatherEnd3);
                effect++;
            }
            break;
        case ABILITY_ELECTRIC_SURGE:
        case ABILITY_HADRON_ENGINE:
            if (TryChangeBattleTerrain(battler, STATUS_FIELD_ELECTRIC_TERRAIN, &gFieldTimers.terrainTimer))
            {
                BattleScriptPushCursorAndCallback(BattleScript_ElectricSurgeActivates);
                effect++;
            }
            break;
        case ABILITY_GRASSY_SURGE:
            if (TryChangeBattleTerrain(battler, STATUS_FIELD_GRASSY_TERRAIN, &gFieldTimers.terrainTimer))
            {
                BattleScriptPushCursorAndCallback(BattleScript_GrassySurgeActivates);
                effect++;
            }
            break;
        case ABILITY_MISTY_SURGE:
            if (TryChangeBattleTerrain(battler, STATUS_FIELD_MISTY_TERRAIN, &gFieldTimers.terrainTimer))
            {
                BattleScriptPushCursorAndCallback(BattleScript_MistySurgeActivates);
                effect++;
            }
            break;
        case ABILITY_PSYCHIC_SURGE:
            if (TryChangeBattleTerrain(battler, STATUS_FIELD_PSYCHIC_TERRAIN, &gFieldTimers.terrainTimer))
            {
                BattleScriptPushCursorAndCallback(BattleScript_PsychicSurgeActivates);
                effect++;
            }
            break;
        case ABILITY_INTIMIDATE:
            if (!gSpecialStatuses[battler].switchInAbilityDone)
            {
                gSpecialStatuses[battler].switchInAbilityDone = TRUE;
                SET_STATCHANGER(STAT_ATK, 1, TRUE);
                BattleScriptPushCursorAndCallback(BattleScript_IntimidateActivates);
                effect++;
            }
            break;
        case ABILITY_TRACE:
            if (!(gSpecialStatuses[battler].traced))
            {
                gBattleResources->flags->flags[battler] |= RESOURCE_FLAG_TRACED;
                gSpecialStatuses[battler].traced = TRUE;
            }
            break;
        case ABILITY_CLOUD_NINE:
        case ABILITY_AIR_LOCK:
            if (!gSpecialStatuses[battler].switchInAbilityDone)
            {
                gSpecialStatuses[battler].switchInAbilityDone = TRUE;
                BattleScriptPushCursorAndCallback(BattleScript_AnnounceAirLockCloudNine);
                effect++;
            }
            break;
        case ABILITY_SCHOOLING:
            if (gBattleMons[battler].level < 20)
                break;
        case ABILITY_SHIELDS_DOWN:
            if (ShouldChangeFormHpBased(battler))
            {
                BattleScriptPushCursorAndCallback(BattleScript_AttackerFormChangeEnd3);
                effect++;
            }
            break;
        case ABILITY_INTREPID_SWORD:
            if (!gSpecialStatuses[battler].switchInAbilityDone && CompareStat(battler, STAT_ATK, MAX_STAT_STAGE, CMP_LESS_THAN))
            {
                gBattlerAttacker = battler;
                gSpecialStatuses[battler].switchInAbilityDone = TRUE;
                SET_STATCHANGER(STAT_ATK, 1, FALSE);
                BattleScriptPushCursorAndCallback(BattleScript_BattlerAbilityStatRaiseOnSwitchIn);
                effect++;
            }
            break;
        case ABILITY_DAUNTLESS_SHIELD:
            if (!gSpecialStatuses[battler].switchInAbilityDone && CompareStat(battler, STAT_DEF, MAX_STAT_STAGE, CMP_LESS_THAN))
            {
                gBattlerAttacker = battler;
                gSpecialStatuses[battler].switchInAbilityDone = TRUE;
                SET_STATCHANGER(STAT_DEF, 1, FALSE);
                BattleScriptPushCursorAndCallback(BattleScript_BattlerAbilityStatRaiseOnSwitchIn);
                effect++;
            }
            break;
        case ABILITY_DESOLATE_LAND:
            if (TryChangeBattleWeather(battler, ENUM_WEATHER_SUN_PRIMAL, TRUE))
            {
                BattleScriptPushCursorAndCallback(BattleScript_DesolateLandActivates);
                effect++;
            }
            break;
        case ABILITY_PRIMORDIAL_SEA:
            if (TryChangeBattleWeather(battler, ENUM_WEATHER_RAIN_PRIMAL, TRUE))
            {
                BattleScriptPushCursorAndCallback(BattleScript_PrimordialSeaActivates);
                effect++;
            }
            break;
        case ABILITY_DELTA_STREAM:
            if (TryChangeBattleWeather(battler, ENUM_WEATHER_STRONG_WINDS, TRUE))
            {
                BattleScriptPushCursorAndCallback(BattleScript_DeltaStreamActivates);
                effect++;
            }
            break;
        case ABILITY_VESSEL_OF_RUIN:
            if (!gSpecialStatuses[battler].switchInAbilityDone)
            {
                PREPARE_STAT_BUFFER(gBattleTextBuff1, STAT_SPATK);
                gSpecialStatuses[battler].switchInAbilityDone = TRUE;
                BattleScriptPushCursorAndCallback(BattleScript_RuinAbilityActivates);
                effect++;
            }
            break;
        case ABILITY_SWORD_OF_RUIN:
            if (!gSpecialStatuses[battler].switchInAbilityDone)
            {
                PREPARE_STAT_BUFFER(gBattleTextBuff1, STAT_DEF);
                gSpecialStatuses[battler].switchInAbilityDone = TRUE;
                BattleScriptPushCursorAndCallback(BattleScript_RuinAbilityActivates);
                effect++;
            }
            break;
        case ABILITY_TABLETS_OF_RUIN:
            if (!gSpecialStatuses[battler].switchInAbilityDone)
            {
                PREPARE_STAT_BUFFER(gBattleTextBuff1, STAT_ATK);
                gSpecialStatuses[battler].switchInAbilityDone = TRUE;
                BattleScriptPushCursorAndCallback(BattleScript_RuinAbilityActivates);
                effect++;
            }
            break;
        case ABILITY_BEADS_OF_RUIN:
            if (!gSpecialStatuses[battler].switchInAbilityDone)
            {
                PREPARE_STAT_BUFFER(gBattleTextBuff1, STAT_SPDEF);
                gSpecialStatuses[battler].switchInAbilityDone = TRUE;
                BattleScriptPushCursorAndCallback(BattleScript_RuinAbilityActivates);
                effect++;
            }
            break;
        case ABILITY_ORICHALCUM_PULSE:
            if (TryChangeBattleWeather(battler, ENUM_WEATHER_SUN, TRUE))
            {
                BattleScriptPushCursorAndCallback(BattleScript_DroughtActivates);
                effect++;
            }
            break;
        case ABILITY_SUPREME_OVERLORD:
            if (!gSpecialStatuses[battler].switchInAbilityDone && CountUsablePartyMons(battler) < PARTY_SIZE)
            {
                gSpecialStatuses[battler].switchInAbilityDone = TRUE;
                BattleScriptPushCursorAndCallback(BattleScript_SupremeOverlordActivates);
                effect++;
            }
            break;
        case ABILITY_COSTAR:
            if (!gSpecialStatuses[battler].switchInAbilityDone
             && IsDoubleBattle()
             && IsBattlerAlive(BATTLE_PARTNER(battler))
             && CountBattlerStatIncreases(BATTLE_PARTNER(battler), FALSE))
            {
                gSpecialStatuses[battler].switchInAbilityDone = TRUE;
                for (i = 0; i < NUM_BATTLE_STATS; i++)
                    gBattleMons[battler].statStages[i] = gBattleMons[BATTLE_PARTNER(battler)].statStages[i];
                gBattlerTarget = BATTLE_PARTNER(battler);
                BattleScriptPushCursorAndCallback(BattleScript_CostarActivates);
                effect++;
            }
            break;
#if B_WEATHER_FORMS < GEN_5
        default:
            if (gBattleMons[battler].species == SPECIES_CHERRIM)
                goto TRY_WEATHER_FORM;
            break;
#endif
        }
        break;
    case ABILITYEFFECT_ENDTURN: // 1
        if (gBattleMons[battler].hp != 0)
        {
            gBattlerAttacker = battler;
            switch (gLastUsedAbility)
            {
            case ABILITY_HARVEST:
                if ((IsBattlerWeatherAffected(battler, B_WEATHER_SUN) || Random() % 2 == 0)
                 && gBattleMons[battler].item == ITEM_NONE
                 && gBattleStruct->changedItems[battler] == ITEM_NONE   // Will not inherit an item
                 && ItemId_GetPocket(GetUsedHeldItem(battler)) == POCKET_BERRIES)
                {
                    gLastUsedItem = GetUsedHeldItem(battler);
                    BattleScriptPushCursorAndCallback(BattleScript_HarvestActivates);
                    effect++;
                }
                break;
            case ABILITY_DRY_SKIN:
                if (IsBattlerWeatherAffected(battler, B_WEATHER_SUN))
                    goto SOLAR_POWER_HP_DROP;
            // Dry Skin works similarly to Rain Dish in Rain
            case ABILITY_RAIN_DISH:
                if (IsBattlerWeatherAffected(battler, B_WEATHER_RAIN)
                 && !BATTLER_MAX_HP(battler)
                 && !(gStatuses3[battler] & STATUS3_HEAL_BLOCK))
                {
                    BattleScriptPushCursorAndCallback(BattleScript_RainDishActivates);
                    gBattleMoveDamage = gBattleMons[battler].maxHP / (gLastUsedAbility == ABILITY_RAIN_DISH ? 16 : 8);
                    if (gBattleMoveDamage == 0)
                        gBattleMoveDamage = 1;
                    gBattleMoveDamage *= -1;
                    effect++;
                }
                break;
            case ABILITY_HYDRATION:
                if (IsBattlerWeatherAffected(battler, B_WEATHER_RAIN)
                 && gBattleMons[battler].status1 & STATUS1_ANY)
                {
                    goto ABILITY_HEAL_MON_STATUS;
                }
                break;
            case ABILITY_SHED_SKIN:
                if ((gBattleMons[battler].status1 & STATUS1_ANY) && (Random() % 3) == 0)
                {
                ABILITY_HEAL_MON_STATUS:
                    if (gBattleMons[battler].status1 & (STATUS1_POISON | STATUS1_TOXIC_POISON))
                        StringCopy(gBattleTextBuff1, gStatusConditionString_PoisonJpn);
                    if (gBattleMons[battler].status1 & STATUS1_SLEEP)
                        StringCopy(gBattleTextBuff1, gStatusConditionString_SleepJpn);
                    if (gBattleMons[battler].status1 & STATUS1_PARALYSIS)
                        StringCopy(gBattleTextBuff1, gStatusConditionString_ParalysisJpn);
                    if (gBattleMons[battler].status1 & STATUS1_BURN)
                        StringCopy(gBattleTextBuff1, gStatusConditionString_BurnJpn);
                    if (gBattleMons[battler].status1 & STATUS1_FREEZE)
                        StringCopy(gBattleTextBuff1, gStatusConditionString_IceJpn);

                    gBattleMons[battler].status1 = 0;
                    gBattleMons[battler].status2 &= ~STATUS2_NIGHTMARE;
                    gBattleScripting.battler = gActiveBattler = battler;
                    BattleScriptPushCursorAndCallback(BattleScript_ShedSkinActivates);
                    BtlController_EmitSetMonData(BUFFER_A, REQUEST_STATUS_BATTLE, 0, 4, &gBattleMons[battler].status1);
                    MarkBattlerForControllerExec(gActiveBattler);
                    effect++;
                }
                break;
            case ABILITY_SPEED_BOOST:
                if (CompareStat(battler, STAT_SPEED, MAX_STAT_STAGE, CMP_LESS_THAN) && gDisableStructs[battler].isFirstTurn != 2)
                {
                    gBattleMons[battler].statStages[STAT_SPEED]++;
                    gBattleScripting.animArg1 = 14 + STAT_SPEED;
                    gBattleScripting.animArg2 = 0;
                    BattleScriptPushCursorAndCallback(BattleScript_SpeedBoostActivates);
                    gBattleScripting.battler = battler;
                    effect++;
                }
                break;
            case ABILITY_MOODY:
                if (gDisableStructs[battler].isFirstTurn != 2)
                {
                    u32 validToRaise = 0, validToLower = 0;
                #if B_MOODY_ACC_EVASION < GEN_8
                    u32 statsNum = NUM_BATTLE_STATS;
                #else
                    u32 statsNum = NUM_STATS;
                #endif

                    for (i = STAT_ATK; i < statsNum; i++)
                    {
                        if (CompareStat(battler, i, MIN_STAT_STAGE, CMP_GREATER_THAN))
                            validToLower |= gBitTable[i];
                        if (CompareStat(battler, i, MAX_STAT_STAGE, CMP_LESS_THAN))
                            validToRaise |= gBitTable[i];
                    }

                    if (validToLower != 0 || validToRaise != 0) // Can lower one stat, or can raise one stat
                    {
                        gBattleScripting.statChanger = gBattleScripting.savedStatChanger = 0; // for raising and lowering stat respectively
                        if (validToRaise != 0) // Find stat to raise
                        {
                            do
                            {
                                i = (Random() % statsNum) + STAT_ATK;
                            } while (!(validToRaise & gBitTable[i]));
                            SET_STATCHANGER(i, 2, FALSE);
                            validToLower &= ~(gBitTable[i]); // Can't lower the same stat as raising.
                        }
                        if (validToLower != 0) // Find stat to lower
                        {
                            do
                            {
                                i = (Random() % statsNum) + STAT_ATK;
                            } while (!(validToLower & gBitTable[i]));
                            SET_STATCHANGER2(gBattleScripting.savedStatChanger, i, 1, TRUE);
                        }
                        BattleScriptPushCursorAndCallback(BattleScript_MoodyActivates);
                        effect++;
                    }
                }
                break;
            case ABILITY_TRUANT:
                gDisableStructs[gBattlerAttacker].truantCounter ^= 1;
                break;
            case ABILITY_BAD_DREAMS:
                BattleScriptPushCursorAndCallback(BattleScript_BadDreamsActivates);
                effect++;
                break;
            SOLAR_POWER_HP_DROP:
            case ABILITY_SOLAR_POWER:
                if (IsBattlerWeatherAffected(battler, B_WEATHER_SUN))
                {
                    BattleScriptPushCursorAndCallback(BattleScript_SolarPowerActivates);
                    gBattleMoveDamage = gBattleMons[battler].maxHP / 8;
                    if (gBattleMoveDamage == 0)
                        gBattleMoveDamage = 1;
                    effect++;
                }
                break;
            case ABILITY_HEALER:
                gBattleScripting.battler = BATTLE_PARTNER(battler);
                if (IsBattlerAlive(gBattleScripting.battler)
                    && gBattleMons[gBattleScripting.battler].status1 & STATUS1_ANY
                    && (Random() % 100) < 30)
                {
                    BattleScriptPushCursorAndCallback(BattleScript_HealerActivates);
                    effect++;
                }
                break;
            case ABILITY_SCHOOLING:
                if (gBattleMons[battler].level < 20)
                    break;
            case ABILITY_ZEN_MODE:
            case ABILITY_SHIELDS_DOWN:
                if ((effect = ShouldChangeFormHpBased(battler)))
                    BattleScriptPushCursorAndCallback(BattleScript_AttackerFormChangeEnd3);
                break;
            case ABILITY_POWER_CONSTRUCT:
                if ((gBattleMons[battler].species == SPECIES_ZYGARDE || gBattleMons[battler].species == SPECIES_ZYGARDE_10)
                    && gBattleMons[battler].hp <= gBattleMons[battler].maxHP / 2)
                {
                    gBattleStruct->changedSpecies[gBattlerPartyIndexes[battler]] = gBattleMons[battler].species;
                    gBattleMons[battler].species = SPECIES_ZYGARDE_COMPLETE;
                    BattleScriptPushCursorAndCallback(BattleScript_AttackerFormChangeEnd3);
                    effect++;
                }
                break;
            case ABILITY_BALL_FETCH:
                if (gBattleMons[battler].item == ITEM_NONE
                    && gBattleResults.catchAttempts[gLastUsedBall - ITEM_ULTRA_BALL] >= 1
                    && !gHasFetchedBall)
                {
                    gBattleScripting.battler = battler;
                    BtlController_EmitSetMonData(BUFFER_A, REQUEST_HELDITEM_BATTLE, 0, 2, &gLastUsedBall);
                    MarkBattlerForControllerExec(battler);
                    gHasFetchedBall = TRUE;
                    gLastUsedItem = gLastUsedBall;
                    BattleScriptPushCursorAndCallback(BattleScript_BallFetch);
                    effect++;
                }
                break;
            case ABILITY_HUNGER_SWITCH:
                if (!(gBattleMons[battler].status2 & STATUS2_TRANSFORMED))
                {
                    if (gBattleMons[battler].species == SPECIES_MORPEKO)
                    {
                        gBattleMons[battler].species = SPECIES_MORPEKO_HANGRY;
                        BattleScriptPushCursorAndCallback(BattleScript_AttackerFormChangeEnd3NoPopup);
                    }
                    else if (gBattleMons[battler].species == SPECIES_MORPEKO_HANGRY)
                    {
                        gBattleMons[battler].species = SPECIES_MORPEKO;
                        BattleScriptPushCursorAndCallback(BattleScript_AttackerFormChangeEnd3NoPopup);
                    }
                    effect++;
                }
                break;
<<<<<<< HEAD
            case ABILITY_ICE_FACE:
                if (IsBattlerWeatherAffected(battler, B_WEATHER_HAIL)
                 && gBattleMons[battler].species == SPECIES_EISCUE_NOICE_FACE
                 && !(gBattleMons[battler].status2 & STATUS2_TRANSFORMED)
                 && gBattleStruct->allowedToChangeFormInWeather[gBattlerPartyIndexes[battler]][GetBattlerSide(battler)])
                {
                    gBattleStruct->allowedToChangeFormInWeather[gBattlerPartyIndexes[battler]][GetBattlerSide(battler)] = FALSE;
                    gBattleMons[battler].species = SPECIES_EISCUE;
                    gBattleScripting.battler = battler; // For STRINGID_PKMNTRANSFORMED
                    BattleScriptPushCursorAndCallback(BattleScript_AttackerFormChangeWithStringEnd3);
                    effect++;
                }
=======
            case ABILITY_CUD_CHEW:
                if (ItemId_GetPocket(GetUsedHeldItem(battler)) == POCKET_BERRIES && gDisableStructs[gActiveBattler].cudChew == TRUE)
                {
                    gLastUsedItem = gBattleStruct->usedHeldItems[battler][GetBattlerSide(battler)];
                    gBattleStruct->usedHeldItems[battler][GetBattlerSide(battler)] = ITEM_NONE;
                    BattleScriptPushCursorAndCallback(BattleScript_CudChewActivates);
                    effect++;
                }
                break;
>>>>>>> cc7c5460
            }
        }
        break;
    case ABILITYEFFECT_MOVES_BLOCK: // 2
        {
            u16 moveTarget = GetBattlerMoveTargetType(battler, move);
            u16 battlerAbility = GetBattlerAbility(battler);
            u16 targetAbility = GetBattlerAbility(gBattlerTarget);

            if ((gLastUsedAbility == ABILITY_SOUNDPROOF && gBattleMoves[move].flags & FLAG_SOUND && !(moveTarget & MOVE_TARGET_USER))
             || (gLastUsedAbility == ABILITY_BULLETPROOF && gBattleMoves[move].flags & FLAG_BALLISTIC))
            {
                if (gBattleMons[gBattlerAttacker].status2 & STATUS2_MULTIPLETURNS)
                    gHitMarker |= HITMARKER_NO_PPDEDUCT;
                gBattlescriptCurrInstr = BattleScript_SoundproofProtected;
                effect = 1;
            }
            else if ((gLastUsedAbility == ABILITY_DAZZLING || gLastUsedAbility == ABILITY_QUEENLY_MAJESTY || gLastUsedAbility == ABILITY_ARMOR_TAIL || IsBattlerAlive(battler ^= BIT_FLANK))
                  && (battlerAbility == ABILITY_DAZZLING || battlerAbility == ABILITY_QUEENLY_MAJESTY || battlerAbility == ABILITY_ARMOR_TAIL)
                  && GetChosenMovePriority(gBattlerAttacker) > 0
                  && GetBattlerSide(gBattlerAttacker) != GetBattlerSide(battler))
            {
                if (gBattleMons[gBattlerAttacker].status2 & STATUS2_MULTIPLETURNS)
                    gHitMarker |= HITMARKER_NO_PPDEDUCT;
                gBattlescriptCurrInstr = BattleScript_DazzlingProtected;
                effect = 1;
            }
            else if (BlocksPrankster(move, gBattlerAttacker, gBattlerTarget, TRUE) && !(IS_MOVE_STATUS(move) && targetAbility == ABILITY_MAGIC_BOUNCE))
            {
                if (!(gBattleTypeFlags & BATTLE_TYPE_DOUBLE) || !(moveTarget & (MOVE_TARGET_BOTH | MOVE_TARGET_FOES_AND_ALLY)))
                    CancelMultiTurnMoves(gBattlerAttacker); // Don't cancel moves that can hit two targets bc one target might not be protected
                gBattleScripting.battler = gBattlerAbility = gBattlerTarget;
                gBattlescriptCurrInstr = BattleScript_DarkTypePreventsPrankster;
                effect = 1;
            }
            else if (GetBattlerAbility(gBattlerTarget) == ABILITY_GOOD_AS_GOLD
                  && IS_MOVE_STATUS(gCurrentMove)
                  && !(moveTarget & MOVE_TARGET_USER)
                  && !(moveTarget & MOVE_TARGET_OPPONENTS_FIELD)
                  && !(moveTarget & MOVE_TARGET_ALL_BATTLERS))
            {
                gBattlescriptCurrInstr = BattleScript_GoodAsGoldActivates;
                effect = 1;
            }
            break;
        }
<<<<<<< HEAD
        else if (gLastUsedAbility == ABILITY_ICE_FACE && IS_MOVE_PHYSICAL(move) && gBattleMons[gBattlerTarget].species == SPECIES_EISCUE)
        {
            gBattleMons[gBattlerTarget].species = SPECIES_EISCUE_NOICE_FACE;
            if (gBattleMons[gBattlerAttacker].status2 & STATUS2_MULTIPLETURNS)
                gHitMarker |= HITMARKER_NO_PPDEDUCT;
            gBattleScripting.battler = gBattlerTarget; // For STRINGID_PKMNTRANSFORMED
            gBattlescriptCurrInstr = BattleScript_IceFaceNullsDamage;
            effect = 1;
        }
        break;
    }
=======
>>>>>>> cc7c5460
    case ABILITYEFFECT_ABSORBING: // 3
        if (move != MOVE_NONE)
        {
            u8 statId;
            u8 statAmount = 1;
            switch (gLastUsedAbility)
            {
            case ABILITY_VOLT_ABSORB:
                if (moveType == TYPE_ELECTRIC)
                    effect = 1;
                break;
            case ABILITY_WATER_ABSORB:
            case ABILITY_DRY_SKIN:
                if (moveType == TYPE_WATER)
                    effect = 1;
                break;
            case ABILITY_MOTOR_DRIVE:
                if (moveType == TYPE_ELECTRIC)
                    effect = 2, statId = STAT_SPEED;
                break;
            case ABILITY_LIGHTNING_ROD:
                if (moveType == TYPE_ELECTRIC)
                    effect = 2, statId = STAT_SPATK;
                break;
            case ABILITY_STORM_DRAIN:
                if (moveType == TYPE_WATER)
                    effect = 2, statId = STAT_SPATK;
                break;
            case ABILITY_SAP_SIPPER:
                if (moveType == TYPE_GRASS)
                    effect = 2, statId = STAT_ATK;
                break;
            case ABILITY_FLASH_FIRE:
                if (moveType == TYPE_FIRE
                #if B_FLASH_FIRE_FROZEN <= GEN_4
                    && !(gBattleMons[battler].status1 & STATUS1_FREEZE)
                #endif
                )
                {
                    if (!(gBattleResources->flags->flags[battler] & RESOURCE_FLAG_FLASH_FIRE))
                    {
                        gBattleCommunication[MULTISTRING_CHOOSER] = B_MSG_FLASH_FIRE_BOOST;
                        if (gProtectStructs[gBattlerAttacker].notFirstStrike)
                            gBattlescriptCurrInstr = BattleScript_FlashFireBoost;
                        else
                            gBattlescriptCurrInstr = BattleScript_FlashFireBoost_PPLoss;

                        gBattleResources->flags->flags[battler] |= RESOURCE_FLAG_FLASH_FIRE;
                        effect = 3;
                    }
                    else
                    {
                        gBattleCommunication[MULTISTRING_CHOOSER] = B_MSG_FLASH_FIRE_NO_BOOST;
                        if (gProtectStructs[gBattlerAttacker].notFirstStrike)
                            gBattlescriptCurrInstr = BattleScript_FlashFireBoost;
                        else
                            gBattlescriptCurrInstr = BattleScript_FlashFireBoost_PPLoss;

                        effect = 3;
                    }
                }
                break;
            case ABILITY_WELL_BAKED_BODY:
                if (moveType == TYPE_FIRE)
                    effect = 2, statId = STAT_DEF, statAmount = 2;
                break;
            case ABILITY_WIND_RIDER:
                if (gBattleMoves[gCurrentMove].flags & FLAG_WIND_MOVE && !(GetBattlerMoveTargetType(gBattlerAttacker, gCurrentMove) & MOVE_TARGET_USER))
                    effect = 2, statId = STAT_ATK;
                break;
            case ABILITY_EARTH_EATER:
                if (moveType == TYPE_GROUND)
                    effect = 1;
                break;
            }

            if (effect == 1) // Drain Hp ability.
            {
#if B_HEAL_BLOCKING >= GEN_5
                if (BATTLER_MAX_HP(battler) || gStatuses3[battler] & STATUS3_HEAL_BLOCK)
#else
                if (BATTLER_MAX_HP(battler))
#endif
                {
                    if ((gProtectStructs[gBattlerAttacker].notFirstStrike))
                        gBattlescriptCurrInstr = BattleScript_MonMadeMoveUseless;
                    else
                        gBattlescriptCurrInstr = BattleScript_MonMadeMoveUseless_PPLoss;
                }
                else
                {
                    if (gProtectStructs[gBattlerAttacker].notFirstStrike)
                        gBattlescriptCurrInstr = BattleScript_MoveHPDrain;
                    else
                        gBattlescriptCurrInstr = BattleScript_MoveHPDrain_PPLoss;

                    gBattleMoveDamage = gBattleMons[battler].maxHP / 4;
                    if (gBattleMoveDamage == 0)
                        gBattleMoveDamage = 1;
                    gBattleMoveDamage *= -1;
                }
            }
            else if (effect == 2) // Boost Stat ability;
            {
                if (!CompareStat(battler, statId, MAX_STAT_STAGE, CMP_LESS_THAN))
                {
                    if ((gProtectStructs[gBattlerAttacker].notFirstStrike))
                        gBattlescriptCurrInstr = BattleScript_MonMadeMoveUseless;
                    else
                        gBattlescriptCurrInstr = BattleScript_MonMadeMoveUseless_PPLoss;
                }
                else
                {
                    if (gProtectStructs[gBattlerAttacker].notFirstStrike)
                        gBattlescriptCurrInstr = BattleScript_MoveStatDrain;
                    else
                        gBattlescriptCurrInstr = BattleScript_MoveStatDrain_PPLoss;

                    SET_STATCHANGER(statId, statAmount, FALSE);
                #if B_ABSORBING_ABILITY_STRING < GEN_5
                    gBattleMons[battler].statStages[statId]++;
                    PREPARE_STAT_BUFFER(gBattleTextBuff1, statId);
                #endif
                }
            }
        }
        break;
    case ABILITYEFFECT_MOVE_END: // Think contact abilities.
        switch (gLastUsedAbility)
        {
        case ABILITY_JUSTIFIED:
            if (!(gMoveResultFlags & MOVE_RESULT_NO_EFFECT)
             && TARGET_TURN_DAMAGED
             && IsBattlerAlive(battler)
             && moveType == TYPE_DARK
             && CompareStat(battler, STAT_ATK, MAX_STAT_STAGE, CMP_LESS_THAN))
            {
                gEffectBattler = battler;
                SET_STATCHANGER(STAT_ATK, 1, FALSE);
                BattleScriptPushCursor();
                gBattlescriptCurrInstr = BattleScript_TargetAbilityStatRaiseRet;
                effect++;
            }
            break;
        case ABILITY_RATTLED:
            if (!(gMoveResultFlags & MOVE_RESULT_NO_EFFECT)
             && TARGET_TURN_DAMAGED
             && IsBattlerAlive(battler)
             && (moveType == TYPE_DARK || moveType == TYPE_BUG || moveType == TYPE_GHOST)
             && CompareStat(battler, STAT_SPEED, MAX_STAT_STAGE, CMP_LESS_THAN))
            {
                gEffectBattler = battler;
                SET_STATCHANGER(STAT_SPEED, 1, FALSE);
                BattleScriptPushCursor();
                gBattlescriptCurrInstr = BattleScript_TargetAbilityStatRaiseRet;
                effect++;
            }
            break;
        case ABILITY_WATER_COMPACTION:
            if (!(gMoveResultFlags & MOVE_RESULT_NO_EFFECT)
             && TARGET_TURN_DAMAGED
             && IsBattlerAlive(battler)
             && moveType == TYPE_WATER
             && CompareStat(battler, STAT_DEF, MAX_STAT_STAGE, CMP_LESS_THAN))
            {
                gEffectBattler = battler;
                SET_STATCHANGER(STAT_DEF, 2, FALSE);
                BattleScriptPushCursor();
                gBattlescriptCurrInstr = BattleScript_TargetAbilityStatRaiseRet;
                effect++;
            }
            break;
        case ABILITY_STAMINA:
            if (!(gMoveResultFlags & MOVE_RESULT_NO_EFFECT)
             && TARGET_TURN_DAMAGED
             && IsBattlerAlive(battler)
             && CompareStat(battler, STAT_DEF, MAX_STAT_STAGE, CMP_LESS_THAN))
            {
                gEffectBattler = battler;
                SET_STATCHANGER(STAT_DEF, 1, FALSE);
                BattleScriptPushCursor();
                gBattlescriptCurrInstr = BattleScript_TargetAbilityStatRaiseRet;
                effect++;
            }
            break;
        case ABILITY_BERSERK:
            if (!(gMoveResultFlags & MOVE_RESULT_NO_EFFECT)
             && TARGET_TURN_DAMAGED
             && IsBattlerAlive(battler)
            // Had more than half of hp before, now has less
             && gBattleStruct->hpBefore[battler] >= gBattleMons[battler].maxHP / 2
             && gBattleMons[battler].hp < gBattleMons[battler].maxHP / 2
             && (gMultiHitCounter == 0 || gMultiHitCounter == 1)
             && !(TestSheerForceFlag(gBattlerAttacker, gCurrentMove))
             && CompareStat(battler, STAT_SPATK, MAX_STAT_STAGE, CMP_LESS_THAN))
            {
                gEffectBattler = battler;
                SET_STATCHANGER(STAT_SPATK, 1, FALSE);
                BattleScriptPushCursor();
                gBattlescriptCurrInstr = BattleScript_TargetAbilityStatRaiseRet;
                effect++;
            }
            break;
        case ABILITY_EMERGENCY_EXIT:
        case ABILITY_WIMP_OUT:
            if (!(gMoveResultFlags & MOVE_RESULT_NO_EFFECT)
             && TARGET_TURN_DAMAGED
             && IsBattlerAlive(battler)
            // Had more than half of hp before, now has less
             && gBattleStruct->hpBefore[battler] > gBattleMons[battler].maxHP / 2
             && gBattleMons[battler].hp < gBattleMons[battler].maxHP / 2
             && (gMultiHitCounter == 0 || gMultiHitCounter == 1)
             && !(TestSheerForceFlag(gBattlerAttacker, gCurrentMove))
             && (CanBattlerSwitch(battler) || !(gBattleTypeFlags & BATTLE_TYPE_TRAINER))
             && !(gBattleTypeFlags & BATTLE_TYPE_ARENA)
             && CountUsablePartyMons(battler) > 0
             // Not currently held by Sky Drop
             && !(gStatuses3[battler] & STATUS3_SKY_DROPPED))
            {
                gBattleResources->flags->flags[battler] |= RESOURCE_FLAG_EMERGENCY_EXIT;
                effect++;
            }
            break;
        case ABILITY_WEAK_ARMOR:
            if (!(gMoveResultFlags & MOVE_RESULT_NO_EFFECT)
             && TARGET_TURN_DAMAGED
             && IsBattlerAlive(battler)
             && IS_MOVE_PHYSICAL(gCurrentMove)
             && (CompareStat(battler, STAT_SPEED, MAX_STAT_STAGE, CMP_LESS_THAN) // Don't activate if speed cannot be raised
               || CompareStat(battler, STAT_DEF, MIN_STAT_STAGE, CMP_GREATER_THAN))) // Don't activate if defense cannot be lowered
            {
                if (gBattleMoves[gCurrentMove].effect == EFFECT_HIT_ESCAPE && CanBattlerSwitch(gBattlerAttacker))
                    gProtectStructs[battler].disableEjectPack = TRUE;  // Set flag for target

                BattleScriptPushCursor();
                gBattlescriptCurrInstr = BattleScript_WeakArmorActivates;
                effect++;
            }
            break;
        case ABILITY_CURSED_BODY:
            if (!(gMoveResultFlags & MOVE_RESULT_NO_EFFECT)
             && TARGET_TURN_DAMAGED
             && gDisableStructs[gBattlerAttacker].disabledMove == MOVE_NONE
             && IsBattlerAlive(gBattlerAttacker)
             && !IsAbilityOnSide(gBattlerAttacker, ABILITY_AROMA_VEIL)
             && gBattleMons[gBattlerAttacker].pp[gChosenMovePos] != 0
             && (Random() % 3) == 0)
            {
                gDisableStructs[gBattlerAttacker].disabledMove = gChosenMove;
                gDisableStructs[gBattlerAttacker].disableTimer = 4;
                PREPARE_MOVE_BUFFER(gBattleTextBuff1, gChosenMove);
                BattleScriptPushCursor();
                gBattlescriptCurrInstr = BattleScript_CursedBodyActivates;
                effect++;
            }
            break;
        case ABILITY_LINGERING_AROMA:
        case ABILITY_MUMMY:
            if (!(gMoveResultFlags & MOVE_RESULT_NO_EFFECT)
             && IsBattlerAlive(gBattlerAttacker)
             && TARGET_TURN_DAMAGED
             && IsMoveMakingContact(move, gBattlerAttacker)
             && gBattleStruct->overwrittenAbilities[gBattlerAttacker] != GetBattlerAbility(gBattlerTarget))
            {
                switch (gBattleMons[gBattlerAttacker].ability)
                {
                case ABILITY_MUMMY:
                case ABILITY_BATTLE_BOND:
                case ABILITY_COMATOSE:
                case ABILITY_DISGUISE:
                case ABILITY_MULTITYPE:
                case ABILITY_POWER_CONSTRUCT:
                case ABILITY_RKS_SYSTEM:
                case ABILITY_SCHOOLING:
                case ABILITY_SHIELDS_DOWN:
                case ABILITY_STANCE_CHANGE:
                    break;
                default:
                    gLastUsedAbility = gBattleMons[gBattlerAttacker].ability = gBattleStruct->overwrittenAbilities[gBattlerAttacker] = gBattleMons[gBattlerTarget].ability;
                    BattleScriptPushCursor();
                    gBattlescriptCurrInstr = BattleScript_MummyActivates;
                    effect++;
                    break;
                }
            }
            break;
        case ABILITY_WANDERING_SPIRIT:
            if (!(gMoveResultFlags & MOVE_RESULT_NO_EFFECT)
             && IsBattlerAlive(gBattlerAttacker)
             && TARGET_TURN_DAMAGED
             && (gBattleMoves[move].flags & FLAG_MAKES_CONTACT))
            {
                switch (gBattleMons[gBattlerAttacker].ability)
                {
                case ABILITY_DISGUISE:
                case ABILITY_FLOWER_GIFT:
                case ABILITY_GULP_MISSILE:
                case ABILITY_HUNGER_SWITCH:
                case ABILITY_ICE_FACE:
                case ABILITY_ILLUSION:
                case ABILITY_IMPOSTER:
                case ABILITY_RECEIVER:
                case ABILITY_RKS_SYSTEM:
                case ABILITY_SCHOOLING:
                case ABILITY_STANCE_CHANGE:
                case ABILITY_WONDER_GUARD:
                case ABILITY_ZEN_MODE:
                    break;
                default:
                    gLastUsedAbility = gBattleMons[gBattlerAttacker].ability;
                    gBattleMons[gBattlerAttacker].ability = gBattleStruct->overwrittenAbilities[gBattlerAttacker] = gBattleMons[gBattlerTarget].ability;
                    gBattleMons[gBattlerTarget].ability = gBattleStruct->overwrittenAbilities[gBattlerTarget] = gLastUsedAbility;
                    BattleScriptPushCursor();
                    gBattlescriptCurrInstr = BattleScript_WanderingSpiritActivates;
                    effect++;
                    break;
                }
            }
            break;
        case ABILITY_ANGER_POINT:
            if (!(gMoveResultFlags & MOVE_RESULT_NO_EFFECT)
             && gIsCriticalHit
             && TARGET_TURN_DAMAGED
             && IsBattlerAlive(battler)
             && CompareStat(battler, STAT_ATK, MAX_STAT_STAGE, CMP_LESS_THAN))
            {
                SET_STATCHANGER(STAT_ATK, MAX_STAT_STAGE - gBattleMons[battler].statStages[STAT_ATK], FALSE);
                BattleScriptPushCursor();
                gBattlescriptCurrInstr = BattleScript_TargetsStatWasMaxedOut;
                effect++;
            }
            break;
        case ABILITY_COLOR_CHANGE:
            if (!(gMoveResultFlags & MOVE_RESULT_NO_EFFECT)
             && move != MOVE_STRUGGLE
             && gBattleMoves[move].power != 0
             && TARGET_TURN_DAMAGED
             && !IS_BATTLER_OF_TYPE(battler, moveType)
             && gBattleMons[battler].hp != 0)
            {
                SET_BATTLER_TYPE(battler, moveType);
                PREPARE_TYPE_BUFFER(gBattleTextBuff1, moveType);
                BattleScriptPushCursor();
                gBattlescriptCurrInstr = BattleScript_ColorChangeActivates;
                effect++;
            }
            break;
        case ABILITY_GOOEY:
        case ABILITY_TANGLING_HAIR:
            if (!(gMoveResultFlags & MOVE_RESULT_NO_EFFECT)
             && gBattleMons[gBattlerAttacker].hp != 0
             && (CompareStat(gBattlerAttacker, STAT_SPEED, MIN_STAT_STAGE, CMP_GREATER_THAN) || GetBattlerAbility(gBattlerAttacker) == ABILITY_MIRROR_ARMOR)
             && !gProtectStructs[gBattlerAttacker].confusionSelfDmg
             && TARGET_TURN_DAMAGED
             && IsMoveMakingContact(move, gBattlerAttacker))
            {
                SET_STATCHANGER(STAT_SPEED, 1, TRUE);
                gBattleScripting.moveEffect = MOVE_EFFECT_SPD_MINUS_1;
                PREPARE_ABILITY_BUFFER(gBattleTextBuff1, gLastUsedAbility);
                BattleScriptPushCursor();
                gBattlescriptCurrInstr = BattleScript_GooeyActivates;
                gHitMarker |= HITMARKER_IGNORE_SAFEGUARD;
                effect++;
            }
            break;
        case ABILITY_ROUGH_SKIN:
        case ABILITY_IRON_BARBS:
            if (!(gMoveResultFlags & MOVE_RESULT_NO_EFFECT)
             && gBattleMons[gBattlerAttacker].hp != 0
             && !gProtectStructs[gBattlerAttacker].confusionSelfDmg
             && TARGET_TURN_DAMAGED
             && IsMoveMakingContact(move, gBattlerAttacker))
            {
                #if B_ROUGH_SKIN_DMG >= GEN_4
                    gBattleMoveDamage = gBattleMons[gBattlerAttacker].maxHP / 8;
                #else
                    gBattleMoveDamage = gBattleMons[gBattlerAttacker].maxHP / 16;
                #endif
                if (gBattleMoveDamage == 0)
                    gBattleMoveDamage = 1;
                PREPARE_ABILITY_BUFFER(gBattleTextBuff1, gLastUsedAbility);
                BattleScriptPushCursor();
                gBattlescriptCurrInstr = BattleScript_RoughSkinActivates;
                effect++;
            }
            break;
        case ABILITY_AFTERMATH:
            if (!IsAbilityOnField(ABILITY_DAMP)
             && !(gMoveResultFlags & MOVE_RESULT_NO_EFFECT)
             && gBattleMons[gBattlerTarget].hp == 0
             && IsBattlerAlive(gBattlerAttacker)
             && IsMoveMakingContact(move, gBattlerAttacker))
            {
                gBattleMoveDamage = gBattleMons[gBattlerAttacker].maxHP / 4;
                if (gBattleMoveDamage == 0)
                    gBattleMoveDamage = 1;
                BattleScriptPushCursor();
                gBattlescriptCurrInstr = BattleScript_AftermathDmg;
                effect++;
            }
            break;
        case ABILITY_INNARDS_OUT:
            if (!(gMoveResultFlags & MOVE_RESULT_NO_EFFECT)
             && gBattleMons[gBattlerTarget].hp == 0
             && IsBattlerAlive(gBattlerAttacker))
            {
                gBattleMoveDamage = gSpecialStatuses[gBattlerTarget].dmg;
                BattleScriptPushCursor();
                gBattlescriptCurrInstr = BattleScript_AftermathDmg;
                effect++;
            }
            break;
        case ABILITY_EFFECT_SPORE:
            if (!IS_BATTLER_OF_TYPE(gBattlerAttacker, TYPE_GRASS)
             && GetBattlerAbility(gBattlerAttacker) != ABILITY_OVERCOAT
             && GetBattlerHoldEffect(gBattlerAttacker, TRUE) != HOLD_EFFECT_SAFETY_GOGGLES)
            {
                i = Random() % 3;
                if (i == 0)
                    goto POISON_POINT;
                if (i == 1)
                    goto STATIC;
                // Sleep
                if (!(gMoveResultFlags & MOVE_RESULT_NO_EFFECT)
                 && gBattleMons[gBattlerAttacker].hp != 0
                 && !gProtectStructs[gBattlerAttacker].confusionSelfDmg
                 && TARGET_TURN_DAMAGED
                 && CanSleep(gBattlerAttacker)
                 && IsMoveMakingContact(move, gBattlerAttacker)
                 && (Random() % 3) == 0)
                {
                    gBattleScripting.moveEffect = MOVE_EFFECT_AFFECTS_USER | MOVE_EFFECT_SLEEP;
                    PREPARE_ABILITY_BUFFER(gBattleTextBuff1, gLastUsedAbility);
                    BattleScriptPushCursor();
                    gBattlescriptCurrInstr = BattleScript_AbilityStatusEffect;
                    gHitMarker |= HITMARKER_IGNORE_SAFEGUARD;
                    effect++;
                }
            }
            break;
        POISON_POINT:
        case ABILITY_POISON_POINT:
            if (!(gMoveResultFlags & MOVE_RESULT_NO_EFFECT)
             && gBattleMons[gBattlerAttacker].hp != 0
             && !gProtectStructs[gBattlerAttacker].confusionSelfDmg
             && TARGET_TURN_DAMAGED
             && CanBePoisoned(gBattlerAttacker, gBattlerTarget)
             && IsMoveMakingContact(move, gBattlerAttacker)
             && (Random() % 3) == 0)
            {
                gBattleScripting.moveEffect = MOVE_EFFECT_AFFECTS_USER | MOVE_EFFECT_POISON;
                PREPARE_ABILITY_BUFFER(gBattleTextBuff1, gLastUsedAbility);
                BattleScriptPushCursor();
                gBattlescriptCurrInstr = BattleScript_AbilityStatusEffect;
                gHitMarker |= HITMARKER_IGNORE_SAFEGUARD;
                effect++;
            }
            break;
        STATIC:
        case ABILITY_STATIC:
            if (!(gMoveResultFlags & MOVE_RESULT_NO_EFFECT)
             && gBattleMons[gBattlerAttacker].hp != 0
             && !gProtectStructs[gBattlerAttacker].confusionSelfDmg
             && TARGET_TURN_DAMAGED
             && CanBeParalyzed(gBattlerAttacker)
             && IsMoveMakingContact(move, gBattlerAttacker)
             && (Random() % 3) == 0)
            {
                gBattleScripting.moveEffect = MOVE_EFFECT_AFFECTS_USER | MOVE_EFFECT_PARALYSIS;
                BattleScriptPushCursor();
                gBattlescriptCurrInstr = BattleScript_AbilityStatusEffect;
                gHitMarker |= HITMARKER_IGNORE_SAFEGUARD;
                effect++;
            }
            break;
        case ABILITY_FLAME_BODY:
            if (!(gMoveResultFlags & MOVE_RESULT_NO_EFFECT)
             && gBattleMons[gBattlerAttacker].hp != 0
             && !gProtectStructs[gBattlerAttacker].confusionSelfDmg
             && (IsMoveMakingContact(move, gBattlerAttacker))
             && TARGET_TURN_DAMAGED
             && CanBeBurned(gBattlerAttacker)
             && (Random() % 3) == 0)
            {
                gBattleScripting.moveEffect = MOVE_EFFECT_AFFECTS_USER | MOVE_EFFECT_BURN;
                BattleScriptPushCursor();
                gBattlescriptCurrInstr = BattleScript_AbilityStatusEffect;
                gHitMarker |= HITMARKER_IGNORE_SAFEGUARD;
                effect++;
            }
            break;
        case ABILITY_CUTE_CHARM:
            if (!(gMoveResultFlags & MOVE_RESULT_NO_EFFECT)
             && gBattleMons[gBattlerAttacker].hp != 0
             && !gProtectStructs[gBattlerAttacker].confusionSelfDmg
             && (IsMoveMakingContact(move, gBattlerAttacker))
             && TARGET_TURN_DAMAGED
             && gBattleMons[gBattlerTarget].hp != 0
             && (Random() % 3) == 0
             && GetBattlerAbility(gBattlerAttacker) != ABILITY_OBLIVIOUS
             && !IsAbilityOnSide(gBattlerAttacker, ABILITY_AROMA_VEIL)
             && GetGenderFromSpeciesAndPersonality(speciesAtk, pidAtk) != GetGenderFromSpeciesAndPersonality(speciesDef, pidDef)
             && !(gBattleMons[gBattlerAttacker].status2 & STATUS2_INFATUATION)
             && GetGenderFromSpeciesAndPersonality(speciesAtk, pidAtk) != MON_GENDERLESS
             && GetGenderFromSpeciesAndPersonality(speciesDef, pidDef) != MON_GENDERLESS)
            {
                gBattleMons[gBattlerAttacker].status2 |= STATUS2_INFATUATED_WITH(gBattlerTarget);
                BattleScriptPushCursor();
                gBattlescriptCurrInstr = BattleScript_CuteCharmActivates;
                effect++;
            }
            break;
        case ABILITY_ILLUSION:
            if (gBattleStruct->illusion[gBattlerTarget].on && !gBattleStruct->illusion[gBattlerTarget].broken && TARGET_TURN_DAMAGED)
            {
                BattleScriptPushCursor();
                gBattlescriptCurrInstr = BattleScript_IllusionOff;
                effect++;
            }
            break;
        case ABILITY_COTTON_DOWN:
            if (!(gMoveResultFlags & MOVE_RESULT_NO_EFFECT)
             && gBattleMons[gBattlerAttacker].hp != 0
             && !gProtectStructs[gBattlerAttacker].confusionSelfDmg
             && TARGET_TURN_DAMAGED)
            {
                gEffectBattler = gBattlerTarget;
                BattleScriptPushCursor();
                gBattlescriptCurrInstr = BattleScript_CottonDownActivates;
                effect++;
            }
            break;
        case ABILITY_STEAM_ENGINE:
            if (!(gMoveResultFlags & MOVE_RESULT_NO_EFFECT)
             && TARGET_TURN_DAMAGED
             && IsBattlerAlive(battler)
             && CompareStat(battler, STAT_SPEED, MAX_STAT_STAGE, CMP_LESS_THAN)
             && (moveType == TYPE_FIRE || moveType == TYPE_WATER))
            {
                gEffectBattler = battler;
                SET_STATCHANGER(STAT_SPEED, 6, FALSE);
                BattleScriptPushCursor();
                gBattlescriptCurrInstr = BattleScript_TargetAbilityStatRaiseRet;
                effect++;
            }
            break;
        case ABILITY_SAND_SPIT:
            if (!(gMoveResultFlags & MOVE_RESULT_NO_EFFECT)
             && !gProtectStructs[gBattlerAttacker].confusionSelfDmg
             && TARGET_TURN_DAMAGED
             && !(gBattleWeather & B_WEATHER_SANDSTORM && WEATHER_HAS_EFFECT))
            {
                if (gBattleWeather & B_WEATHER_PRIMAL_ANY && WEATHER_HAS_EFFECT)
                {
                    BattleScriptPushCursor();
                    gBattlescriptCurrInstr = BattleScript_BlockedByPrimalWeatherRet;
                    effect++;
                }
                else if (TryChangeBattleWeather(battler, ENUM_WEATHER_SANDSTORM, TRUE))
                {
                    gBattleScripting.battler = gActiveBattler = battler;
                    BattleScriptPushCursor();
                    gBattlescriptCurrInstr = BattleScript_SandSpitActivates;
                    effect++;
                }
            }
            break;
        case ABILITY_PERISH_BODY:
            if (!(gMoveResultFlags & MOVE_RESULT_NO_EFFECT)
             && !gProtectStructs[gBattlerAttacker].confusionSelfDmg
             && TARGET_TURN_DAMAGED
             && IsBattlerAlive(battler)
             && (IsMoveMakingContact(move, gBattlerAttacker))
             && !(gStatuses3[gBattlerAttacker] & STATUS3_PERISH_SONG))
            {
                if (!(gStatuses3[battler] & STATUS3_PERISH_SONG))
                {
                    gStatuses3[battler] |= STATUS3_PERISH_SONG;
                    gDisableStructs[battler].perishSongTimer = 3;
                    gDisableStructs[battler].perishSongTimerStartValue = 3;
                }
                gStatuses3[gBattlerAttacker] |= STATUS3_PERISH_SONG;
                gDisableStructs[gBattlerAttacker].perishSongTimer = 3;
                gDisableStructs[gBattlerAttacker].perishSongTimerStartValue = 3;
                BattleScriptPushCursor();
                gBattlescriptCurrInstr = BattleScript_PerishBodyActivates;
                effect++;
            }
            break;
        case ABILITY_GULP_MISSILE:
            if (!(gMoveResultFlags & MOVE_RESULT_NO_EFFECT)
             && !gProtectStructs[gBattlerAttacker].confusionSelfDmg
             && TARGET_TURN_DAMAGED
             && IsBattlerAlive(battler))
            {
                if (gBattleMons[gBattlerTarget].species == SPECIES_CRAMORANT_GORGING)
                {
                    gBattleStruct->changedSpecies[gBattlerPartyIndexes[gBattlerTarget]] = gBattleMons[gBattlerTarget].species;
                    gBattleMons[gBattlerTarget].species = SPECIES_CRAMORANT;
                    if (GetBattlerAbility(gBattlerAttacker) != ABILITY_MAGIC_GUARD)
                    {
                        gBattleMoveDamage = gBattleMons[gBattlerAttacker].maxHP / 4;
                        if (gBattleMoveDamage == 0)
                            gBattleMoveDamage = 1;
                    }
                    BattleScriptPushCursor();
                    gBattlescriptCurrInstr = BattleScript_GulpMissileGorging;
                    effect++;
                }
                else if (gBattleMons[gBattlerTarget].species == SPECIES_CRAMORANT_GULPING)
                {
                    gBattleStruct->changedSpecies[gBattlerPartyIndexes[gBattlerTarget]] = gBattleMons[gBattlerTarget].species;
                    gBattleMons[gBattlerTarget].species = SPECIES_CRAMORANT;
                    if (GetBattlerAbility(gBattlerAttacker) != ABILITY_MAGIC_GUARD)
                    {
                        gBattleMoveDamage = gBattleMons[gBattlerAttacker].maxHP / 4;
                        if (gBattleMoveDamage == 0)
                            gBattleMoveDamage = 1;
                    }
                    BattleScriptPushCursor();
                    gBattlescriptCurrInstr = BattleScript_GulpMissileGulping;
                    effect++;
                }
            }
            break;
        case ABILITY_SEED_SOWER:
            if (!(gMoveResultFlags & MOVE_RESULT_NO_EFFECT)
             && !gProtectStructs[gBattlerAttacker].confusionSelfDmg
             && TARGET_TURN_DAMAGED
             && IsBattlerAlive(gBattlerTarget)
             && TryChangeBattleTerrain(gBattlerTarget, STATUS_FIELD_GRASSY_TERRAIN, &gFieldTimers.terrainTimer))
            {
                BattleScriptPushCursor();
                gBattlescriptCurrInstr = BattleScript_SeedSowerActivates;
                effect++;
            }
            break;
        case ABILITY_THERMAL_EXCHANGE:
            if (!(gMoveResultFlags & MOVE_RESULT_NO_EFFECT)
             && TARGET_TURN_DAMAGED
             && IsBattlerAlive(gBattlerTarget)
             && CompareStat(gBattlerTarget, STAT_ATK, MAX_STAT_STAGE, CMP_LESS_THAN)
             && moveType == TYPE_FIRE)
            {
                gEffectBattler = gBattlerTarget;
                SET_STATCHANGER(STAT_ATK, 1, FALSE);
                BattleScriptPushCursor();
                gBattlescriptCurrInstr = BattleScript_TargetAbilityStatRaiseRet;
                effect++;
            }
            break;
        case ABILITY_ANGER_SHELL:
            if (!(gMoveResultFlags & MOVE_RESULT_NO_EFFECT)
             && !gProtectStructs[gBattlerAttacker].confusionSelfDmg
             && TARGET_TURN_DAMAGED
             && (gBattleMons[gBattlerTarget].hp <= gBattleMons[gBattlerTarget].maxHP / 2)
             && !(TestSheerForceFlag(gBattlerAttacker, gCurrentMove)))
            {
                gBattlerAttacker = gBattlerTarget;
                BattleScriptPushCursor();
                gBattlescriptCurrInstr = BattleScript_AngerShellActivates;
                effect++;
            }
            break;
        case ABILITY_WIND_POWER:
            if (!(gBattleMoves[gCurrentMove].flags & FLAG_WIND_MOVE))
                break;
            // fall through
        case ABILITY_ELECTROMORPHOSIS:
            if (!(gMoveResultFlags & MOVE_RESULT_NO_EFFECT)
             && !gProtectStructs[gBattlerAttacker].confusionSelfDmg
             && TARGET_TURN_DAMAGED
             && IsBattlerAlive(gBattlerTarget))
            {
                gBattlerAttacker = gBattlerTarget;
                BattleScriptPushCursor();
                gBattlescriptCurrInstr = BattleScript_WindPowerActivates;
                effect++;
            }
            break;
        case ABILITY_TOXIC_DEBRIS:
            if (!(gMoveResultFlags & MOVE_RESULT_NO_EFFECT)
             && !gProtectStructs[gBattlerAttacker].confusionSelfDmg
             && IS_MOVE_PHYSICAL(gCurrentMove)
             && TARGET_TURN_DAMAGED
             && !(gSideStatuses[gBattlerAttacker] & SIDE_STATUS_TOXIC_SPIKES)
             && IsBattlerAlive(gBattlerTarget))
            {
                gBattlerTarget = gBattlerAttacker;
                BattleScriptPushCursor();
                gBattlescriptCurrInstr = BattleScript_ToxicDebrisActivates;
                effect++;
            }
            break;
        }
        break;
    case ABILITYEFFECT_MOVE_END_ATTACKER: // Same as above, but for attacker
        switch (gLastUsedAbility)
        {
        case ABILITY_POISON_TOUCH:
            if (!(gMoveResultFlags & MOVE_RESULT_NO_EFFECT)
             && gBattleMons[gBattlerTarget].hp != 0
             && !gProtectStructs[gBattlerAttacker].confusionSelfDmg
             && CanBePoisoned(gBattlerAttacker, gBattlerTarget)
             && IsMoveMakingContact(move, gBattlerAttacker)
             && TARGET_TURN_DAMAGED // Need to actually hit the target
             && (Random() % 3) == 0)
            {
                gBattleScripting.moveEffect = MOVE_EFFECT_POISON;
                PREPARE_ABILITY_BUFFER(gBattleTextBuff1, gLastUsedAbility);
                BattleScriptPushCursor();
                gBattlescriptCurrInstr = BattleScript_AbilityStatusEffect;
                gHitMarker |= HITMARKER_IGNORE_SAFEGUARD;
                effect++;
            }
            break;
        case ABILITY_STENCH:
            if (!(gMoveResultFlags & MOVE_RESULT_NO_EFFECT)
             && gBattleMons[gBattlerTarget].hp != 0
             && !gProtectStructs[gBattlerAttacker].confusionSelfDmg
             && (Random() % 10) == 0
             && !IS_MOVE_STATUS(move)
             && !sMovesNotAffectedByStench[gCurrentMove])
            {
                gBattleScripting.moveEffect = MOVE_EFFECT_FLINCH;
                BattleScriptPushCursor();
                SetMoveEffect(FALSE, 0);
                BattleScriptPop();
                effect++;
            }
            break;
        case ABILITY_GULP_MISSILE:
            if (((gCurrentMove == MOVE_SURF && TARGET_TURN_DAMAGED) || gStatuses3[gBattlerAttacker] & STATUS3_UNDERWATER)
             && (effect = ShouldChangeFormHpBased(gBattlerAttacker)))
            {
                BattleScriptPushCursor();
                gBattlescriptCurrInstr = BattleScript_AttackerFormChange;
                effect++;
            }
            break;
        }
        break;
    case ABILITYEFFECT_MOVE_END_OTHER: // Abilities that activate on *another* battler's moveend: Dancer, Soul-Heart, Receiver, Symbiosis
        switch (GetBattlerAbility(battler))
        {
        case ABILITY_DANCER:
            if (IsBattlerAlive(battler)
             && (gBattleMoves[gCurrentMove].flags & FLAG_DANCE)
             && !gSpecialStatuses[battler].dancerUsedMove
             && gBattlerAttacker != battler)
            {
                // Set bit and save Dancer mon's original target
                gSpecialStatuses[battler].dancerUsedMove = TRUE;
                gSpecialStatuses[battler].dancerOriginalTarget = *(gBattleStruct->moveTarget + battler) | 0x4;
                gBattleStruct->atkCancellerTracker = 0;
                gBattlerAttacker = gBattlerAbility = battler;
                gCalledMove = gCurrentMove;

                // Set the target to the original target of the mon that first used a Dance move
                gBattlerTarget = gBattleScripting.savedBattler & 0x3;

                // Make sure that the target isn't an ally - if it is, target the original user
                if (GetBattlerSide(gBattlerTarget) == GetBattlerSide(gBattlerAttacker))
                    gBattlerTarget = (gBattleScripting.savedBattler & 0xF0) >> 4;
                gHitMarker &= ~HITMARKER_ATTACKSTRING_PRINTED;
                BattleScriptExecute(BattleScript_DancerActivates);
                effect++;
            }
            break;
        }
        break;
    case ABILITYEFFECT_IMMUNITY: // 5
        for (battler = 0; battler < gBattlersCount; battler++)
        {
            switch (GetBattlerAbility(battler))
            {
            case ABILITY_IMMUNITY:
                if (gBattleMons[battler].status1 & (STATUS1_POISON | STATUS1_TOXIC_POISON | STATUS1_TOXIC_COUNTER))
                {
                    StringCopy(gBattleTextBuff1, gStatusConditionString_PoisonJpn);
                    effect = 1;
                }
                break;
            case ABILITY_OWN_TEMPO:
                if (gBattleMons[battler].status2 & STATUS2_CONFUSION)
                {
                    StringCopy(gBattleTextBuff1, gStatusConditionString_ConfusionJpn);
                    effect = 2;
                }
                break;
            case ABILITY_LIMBER:
                if (gBattleMons[battler].status1 & STATUS1_PARALYSIS)
                {
                    StringCopy(gBattleTextBuff1, gStatusConditionString_ParalysisJpn);
                    effect = 1;
                }
                break;
            case ABILITY_INSOMNIA:
            case ABILITY_VITAL_SPIRIT:
                if (gBattleMons[battler].status1 & STATUS1_SLEEP)
                {
                    gBattleMons[battler].status2 &= ~STATUS2_NIGHTMARE;
                    StringCopy(gBattleTextBuff1, gStatusConditionString_SleepJpn);
                    effect = 1;
                }
                break;
            case ABILITY_WATER_VEIL:
            case ABILITY_WATER_BUBBLE:
                if (gBattleMons[battler].status1 & STATUS1_BURN)
                {
                    StringCopy(gBattleTextBuff1, gStatusConditionString_BurnJpn);
                    effect = 1;
                }
                break;
            case ABILITY_MAGMA_ARMOR:
                if (gBattleMons[battler].status1 & STATUS1_FREEZE)
                {
                    StringCopy(gBattleTextBuff1, gStatusConditionString_IceJpn);
                    effect = 1;
                }
                break;
            case ABILITY_OBLIVIOUS:
                if (gBattleMons[battler].status2 & STATUS2_INFATUATION)
                    effect = 3;
                else if (gDisableStructs[battler].tauntTimer != 0)
                    effect = 4;
                break;
            }
            if (effect != 0)
            {
                switch (effect)
                {
                case 1: // status cleared
                    gBattleMons[battler].status1 = 0;
                    BattleScriptPushCursor();
                    gBattlescriptCurrInstr = BattleScript_AbilityCuredStatus;
                    break;
                case 2: // get rid of confusion
                    gBattleMons[battler].status2 &= ~STATUS2_CONFUSION;
                    BattleScriptPushCursor();
                    gBattlescriptCurrInstr = BattleScript_AbilityCuredStatus;
                    break;
                case 3: // get rid of infatuation
                    gBattleMons[battler].status2 &= ~STATUS2_INFATUATION;
                    BattleScriptPushCursor();
                    gBattlescriptCurrInstr = BattleScript_BattlerGotOverItsInfatuation;
                    break;
                case 4: // get rid of taunt
                    gDisableStructs[battler].tauntTimer = 0;
                    BattleScriptPushCursor();
                    gBattlescriptCurrInstr = BattleScript_BattlerShookOffTaunt;
                    break;
                }

                gBattleScripting.battler = gActiveBattler = gBattlerAbility = battler;
                BtlController_EmitSetMonData(BUFFER_A, REQUEST_STATUS_BATTLE, 0, 4, &gBattleMons[gActiveBattler].status1);
                MarkBattlerForControllerExec(gActiveBattler);
                return effect;
            }
        }
        break;
    case ABILITYEFFECT_SYNCHRONIZE:
        if (gLastUsedAbility == ABILITY_SYNCHRONIZE && (gHitMarker & HITMARKER_SYNCHRONISE_EFFECT))
        {
            gHitMarker &= ~HITMARKER_SYNCHRONISE_EFFECT;

            if (!(gBattleMons[gBattlerAttacker].status1 & STATUS1_ANY))
            {
                gBattleStruct->synchronizeMoveEffect &= ~(MOVE_EFFECT_AFFECTS_USER | MOVE_EFFECT_CERTAIN);
                #if B_SYNCHRONIZE_TOXIC < GEN_5
                    if (gBattleStruct->synchronizeMoveEffect == MOVE_EFFECT_TOXIC)
                        gBattleStruct->synchronizeMoveEffect = MOVE_EFFECT_POISON;
                #endif

                gBattleScripting.moveEffect = gBattleStruct->synchronizeMoveEffect + MOVE_EFFECT_AFFECTS_USER;
                gBattleScripting.battler = gBattlerAbility = gBattlerTarget;
                PREPARE_ABILITY_BUFFER(gBattleTextBuff1, ABILITY_SYNCHRONIZE);
                BattleScriptPushCursor();
                gBattlescriptCurrInstr = BattleScript_SynchronizeActivates;
                gHitMarker |= HITMARKER_IGNORE_SAFEGUARD;
                effect++;
            }
        }
        break;
    case ABILITYEFFECT_ATK_SYNCHRONIZE: // 8
        if (gLastUsedAbility == ABILITY_SYNCHRONIZE && (gHitMarker & HITMARKER_SYNCHRONISE_EFFECT))
        {
            gHitMarker &= ~HITMARKER_SYNCHRONISE_EFFECT;

            if (!(gBattleMons[gBattlerTarget].status1 & STATUS1_ANY))
            {
                gBattleStruct->synchronizeMoveEffect &= ~(MOVE_EFFECT_AFFECTS_USER | MOVE_EFFECT_CERTAIN);
                if (gBattleStruct->synchronizeMoveEffect == MOVE_EFFECT_TOXIC)
                    gBattleStruct->synchronizeMoveEffect = MOVE_EFFECT_POISON;

                gBattleScripting.moveEffect = gBattleStruct->synchronizeMoveEffect;
                gBattleScripting.battler = gBattlerAbility = gBattlerAttacker;
                PREPARE_ABILITY_BUFFER(gBattleTextBuff1, ABILITY_SYNCHRONIZE);
                BattleScriptPushCursor();
                gBattlescriptCurrInstr = BattleScript_SynchronizeActivates;
                gHitMarker |= HITMARKER_IGNORE_SAFEGUARD;
                effect++;
            }
        }
        break;
    case ABILITYEFFECT_TRACE1:
    case ABILITYEFFECT_TRACE2:
        for (i = 0; i < gBattlersCount; i++)
        {
            if (gBattleMons[i].ability == ABILITY_TRACE && (gBattleResources->flags->flags[i] & RESOURCE_FLAG_TRACED))
            {
                u8 side = (BATTLE_OPPOSITE(GetBattlerPosition(i))) & BIT_SIDE; // side of the opposing pokemon
                u8 target1 = GetBattlerAtPosition(side);
                u8 target2 = GetBattlerAtPosition(side + BIT_FLANK);

                if (gBattleTypeFlags & BATTLE_TYPE_DOUBLE)
                {
                    if (!sAbilitiesNotTraced[gBattleMons[target1].ability] && gBattleMons[target1].hp != 0
                     && !sAbilitiesNotTraced[gBattleMons[target2].ability] && gBattleMons[target2].hp != 0)
                        gActiveBattler = GetBattlerAtPosition(((Random() & 1) * 2) | side), effect++;
                    else if (!sAbilitiesNotTraced[gBattleMons[target1].ability] && gBattleMons[target1].hp != 0)
                        gActiveBattler = target1, effect++;
                    else if (!sAbilitiesNotTraced[gBattleMons[target2].ability] && gBattleMons[target2].hp != 0)
                        gActiveBattler = target2, effect++;
                }
                else
                {
                    if (!sAbilitiesNotTraced[gBattleMons[target1].ability] && gBattleMons[target1].hp != 0)
                        gActiveBattler = target1, effect++;
                }

                if (effect != 0)
                {
                    if (caseID == ABILITYEFFECT_TRACE1)
                    {
                        BattleScriptPushCursorAndCallback(BattleScript_TraceActivatesEnd3);
                    }
                    else
                    {
                        BattleScriptPushCursor();
                        gBattlescriptCurrInstr = BattleScript_TraceActivates;
                    }
                    gBattleResources->flags->flags[i] &= ~RESOURCE_FLAG_TRACED;
                    gBattleStruct->tracedAbility[i] = gLastUsedAbility = gBattleMons[gActiveBattler].ability;
                    RecordAbilityBattle(gActiveBattler, gLastUsedAbility); // Record the opposing battler has this ability
                    battler = gBattlerAbility = gBattleScripting.battler = i;

                    PREPARE_MON_NICK_WITH_PREFIX_BUFFER(gBattleTextBuff1, gActiveBattler, gBattlerPartyIndexes[gActiveBattler])
                    PREPARE_ABILITY_BUFFER(gBattleTextBuff2, gLastUsedAbility)
                    break;
                }
            }
        }
        break;
    case ABILITYEFFECT_NEUTRALIZINGGAS:
        // Prints message only. separate from ABILITYEFFECT_ON_SWITCHIN bc activates before entry hazards
        for (i = 0; i < gBattlersCount; i++)
        {
            if (gBattleMons[i].ability == ABILITY_NEUTRALIZING_GAS && !(gBattleResources->flags->flags[i] & RESOURCE_FLAG_NEUTRALIZING_GAS))
            {
                gBattleResources->flags->flags[i] |= RESOURCE_FLAG_NEUTRALIZING_GAS;
                gBattlerAbility = i;
                gBattleCommunication[MULTISTRING_CHOOSER] = B_MSG_SWITCHIN_NEUTRALIZING_GAS;
                BattleScriptPushCursorAndCallback(BattleScript_SwitchInAbilityMsg);
                effect++;
            }

            if (effect != 0)
                break;
        }
        break;
    case ABILITYEFFECT_FIELD_SPORT:
        switch (gLastUsedAbility)
        {
        case ABILITYEFFECT_MUD_SPORT:
            for (i = 0; i < gBattlersCount; i++)
            {
                if (gStatuses4[i] & STATUS4_MUD_SPORT)
                    effect = i + 1;
            }
            break;
        case ABILITYEFFECT_WATER_SPORT:
            for (i = 0; i < gBattlersCount; i++)
            {
                if (gStatuses4[i] & STATUS4_WATER_SPORT)
                    effect = i + 1;
            }
            break;
        default:
            for (i = 0; i < gBattlersCount; i++)
            {
                if (gBattleMons[i].ability == ability)
                {
                    gLastUsedAbility = ability;
                    effect = i + 1;
                }
            }
            break;
        }
        break;
    case ABILITYEFFECT_ON_WEATHER: // For ability effects that activate when the battle weather changes.
        battler = gBattlerAbility = gBattleScripting.battler;
        gLastUsedAbility = GetBattlerAbility(battler);
        switch (gLastUsedAbility)
        {
        case ABILITY_FORECAST:
#if B_WEATHER_FORMS >= GEN_5
        case ABILITY_FLOWER_GIFT:
#else
        TRY_WEATHER_FORM:
#endif
            effect = TryWeatherFormChange(battler);
            if (effect != 0)
            {
                BattleScriptPushCursorAndCallback(BattleScript_WeatherFormChange);
                *(&gBattleStruct->formToChangeInto) = effect - 1;
            }
            break;
        case ABILITY_PROTOSYNTHESIS:
            if (!gSpecialStatuses[battler].weatherAbilityDone && IsBattlerWeatherAffected(battler, B_WEATHER_SUN))
            {
                gSpecialStatuses[battler].weatherAbilityDone = TRUE;
                PREPARE_STAT_BUFFER(gBattleTextBuff1, GetHighestStatId(battler));
                BattleScriptPushCursorAndCallback(BattleScript_ProtosynthesisActivates);
                effect++;
            }
            break;
        }
        break;
    case ABILITYEFFECT_ON_TERRAIN:  // For ability effects that activate when the field terrain changes.
        battler = gBattlerAbility = gBattleScripting.battler;
        gLastUsedAbility = GetBattlerAbility(battler);
        switch (gLastUsedAbility)
        {
        case ABILITY_MIMICRY:
            if (!gSpecialStatuses[battler].terrainAbilityDone && ChangeTypeBasedOnTerrain(battler))
            {
                gSpecialStatuses[battler].terrainAbilityDone = TRUE;
                ChangeTypeBasedOnTerrain(battler);
                BattleScriptPushCursorAndCallback(BattleScript_MimicryActivates_End3);
                effect++;
            }
            break;
        case ABILITY_QUARK_DRIVE:
            if (!gSpecialStatuses[battler].terrainAbilityDone && IsBattlerTerrainAffected(battler, STATUS_FIELD_ELECTRIC_TERRAIN))
            {
                gSpecialStatuses[battler].terrainAbilityDone = TRUE;
                PREPARE_STAT_BUFFER(gBattleTextBuff1, GetHighestStatId(battler));
                BattleScriptPushCursorAndCallback(BattleScript_QuarkDriveActivates);
                effect++;
            }
            break;
        }
        break;
    }

    if (effect && gLastUsedAbility != 0xFF)
        RecordAbilityBattle(battler, gLastUsedAbility);
    if (effect && caseID <= ABILITYEFFECT_MOVE_END)
        gBattlerAbility = battler;

    return effect;
}

bool32 IsNeutralizingGasBannedAbility(u32 ability)
{
    switch (ability)
    {
    case ABILITY_MULTITYPE:
    case ABILITY_ZEN_MODE:
    case ABILITY_STANCE_CHANGE:
    case ABILITY_POWER_CONSTRUCT:
    case ABILITY_SCHOOLING:
    case ABILITY_RKS_SYSTEM:
    case ABILITY_SHIELDS_DOWN:
    case ABILITY_COMATOSE:
    case ABILITY_DISGUISE:
    case ABILITY_GULP_MISSILE:
    case ABILITY_ICE_FACE:
    case ABILITY_AS_ONE_ICE_RIDER:
    case ABILITY_AS_ONE_SHADOW_RIDER:
        return TRUE;
    default:
        return FALSE;
    }
}

bool32 IsNeutralizingGasOnField(void)
{
    u32 i;

    for (i = 0; i < gBattlersCount; i++)
    {
        if (IsBattlerAlive(i) && gBattleMons[i].ability == ABILITY_NEUTRALIZING_GAS && !(gStatuses3[i] & STATUS3_GASTRO_ACID))
            return TRUE;
    }

    return FALSE;
}

bool32 IsMyceliumMightOnField(void)
{
    u32 i;

    for (i = 0; i < gBattlersCount; i++)
    {
        if (IsBattlerAlive(i) && gBattleMons[i].ability == ABILITY_MYCELIUM_MIGHT && IS_MOVE_STATUS(gCurrentMove))
            return TRUE;
    }

    return FALSE;
}

u32 GetBattlerAbility(u8 battlerId)
{
    if (gStatuses3[battlerId] & STATUS3_GASTRO_ACID)
        return ABILITY_NONE;

    if (IsNeutralizingGasOnField() && !IsNeutralizingGasBannedAbility(gBattleMons[battlerId].ability))
        return ABILITY_NONE;

    if (IsMyceliumMightOnField())
        return ABILITY_NONE;

    if ((((gBattleMons[gBattlerAttacker].ability == ABILITY_MOLD_BREAKER
            || gBattleMons[gBattlerAttacker].ability == ABILITY_TERAVOLT
            || gBattleMons[gBattlerAttacker].ability == ABILITY_TURBOBLAZE)
            && !(gStatuses3[gBattlerAttacker] & STATUS3_GASTRO_ACID))
            || gBattleMoves[gCurrentMove].flags & FLAG_TARGET_ABILITY_IGNORED)
            && sAbilitiesAffectedByMoldBreaker[gBattleMons[battlerId].ability]
            && gBattlerByTurnOrder[gCurrentTurnActionNumber] == gBattlerAttacker
            && gActionsByTurnOrder[gBattlerByTurnOrder[gBattlerAttacker]] == B_ACTION_USE_MOVE
            && gCurrentTurnActionNumber < gBattlersCount)
        return ABILITY_NONE;

    return gBattleMons[battlerId].ability;
}

u32 IsAbilityOnSide(u32 battlerId, u32 ability)
{
    if (IsBattlerAlive(battlerId) && GetBattlerAbility(battlerId) == ability)
        return battlerId + 1;
    else if (IsBattlerAlive(BATTLE_PARTNER(battlerId)) && GetBattlerAbility(BATTLE_PARTNER(battlerId)) == ability)
        return BATTLE_PARTNER(battlerId) + 1;
    else
        return 0;
}

u32 IsAbilityOnOpposingSide(u32 battlerId, u32 ability)
{
    return IsAbilityOnSide(BATTLE_OPPOSITE(battlerId), ability);
}

u32 IsAbilityOnField(u32 ability)
{
    u32 i;

    for (i = 0; i < gBattlersCount; i++)
    {
        if (IsBattlerAlive(i) && GetBattlerAbility(i) == ability)
            return i + 1;
    }

    return 0;
}

u32 IsAbilityOnFieldExcept(u32 battlerId, u32 ability)
{
    u32 i;

    for (i = 0; i < gBattlersCount; i++)
    {
        if (i != battlerId && IsBattlerAlive(i) && GetBattlerAbility(i) == ability)
            return i + 1;
    }

    return 0;
}

u32 IsAbilityPreventingEscape(u32 battlerId)
{
    u32 id;
#if B_GHOSTS_ESCAPE >= GEN_6
    if (IS_BATTLER_OF_TYPE(battlerId, TYPE_GHOST))
        return 0;
#endif
#if B_SHADOW_TAG_ESCAPE >= GEN_4
    if ((id = IsAbilityOnOpposingSide(battlerId, ABILITY_SHADOW_TAG)) && GetBattlerAbility(battlerId) != ABILITY_SHADOW_TAG)
#else
    if ((id = IsAbilityOnOpposingSide(battlerId, ABILITY_SHADOW_TAG)))
#endif
        return id;
    if ((id = IsAbilityOnOpposingSide(battlerId, ABILITY_ARENA_TRAP)) && IsBattlerGrounded(battlerId))
        return id;
    if ((id = IsAbilityOnOpposingSide(battlerId, ABILITY_MAGNET_PULL)) && IS_BATTLER_OF_TYPE(battlerId, TYPE_STEEL))
        return id;

    return 0;
}

bool32 CanBattlerEscape(u32 battlerId) // no ability check
{
    if (GetBattlerHoldEffect(battlerId, TRUE) == HOLD_EFFECT_SHED_SHELL)
        return TRUE;
#if B_GHOSTS_ESCAPE >= GEN_6
    else if (IS_BATTLER_OF_TYPE(battlerId, TYPE_GHOST))
        return TRUE;
#endif
    else if (gBattleMons[battlerId].status2 & (STATUS2_ESCAPE_PREVENTION | STATUS2_WRAPPED))
        return FALSE;
    else if (gStatuses3[battlerId] & STATUS3_ROOTED)
        return FALSE;
    else if (gFieldStatuses & STATUS_FIELD_FAIRY_LOCK)
        return FALSE;
    else if (gStatuses3[battlerId] & STATUS3_SKY_DROPPED)
        return FALSE;
    else
        return TRUE;
}

void BattleScriptExecute(const u8 *BS_ptr)
{
    gBattlescriptCurrInstr = BS_ptr;
    gBattleResources->battleCallbackStack->function[gBattleResources->battleCallbackStack->size++] = gBattleMainFunc;
    gBattleMainFunc = RunBattleScriptCommands_PopCallbacksStack;
    gCurrentActionFuncId = 0;
}

void BattleScriptPushCursorAndCallback(const u8 *BS_ptr)
{
    BattleScriptPushCursor();
    gBattlescriptCurrInstr = BS_ptr;
    gBattleResources->battleCallbackStack->function[gBattleResources->battleCallbackStack->size++] = gBattleMainFunc;
    gBattleMainFunc = RunBattleScriptCommands;
}

enum
{
    ITEM_NO_EFFECT,
    ITEM_STATUS_CHANGE,
    ITEM_EFFECT_OTHER,
    ITEM_PP_CHANGE,
    ITEM_HP_CHANGE,
    ITEM_STATS_CHANGE,
};

bool32 IsBattlerTerrainAffected(u8 battlerId, u32 terrainFlag)
{
    if (!(gFieldStatuses & terrainFlag))
        return FALSE;
    else if (gStatuses3[battlerId] & STATUS3_SEMI_INVULNERABLE)
        return FALSE;

    return IsBattlerGrounded(battlerId);
}

bool32 CanSleep(u8 battlerId)
{
    u16 ability = GetBattlerAbility(battlerId);
    if (ability == ABILITY_INSOMNIA
      || ability == ABILITY_VITAL_SPIRIT
      || ability == ABILITY_COMATOSE
      || gSideStatuses[GetBattlerSide(battlerId)] & SIDE_STATUS_SAFEGUARD
      || gBattleMons[battlerId].status1 & STATUS1_ANY
      || IsAbilityOnSide(battlerId, ABILITY_SWEET_VEIL)
      || IsAbilityStatusProtected(battlerId)
      || IsBattlerTerrainAffected(battlerId, STATUS_FIELD_ELECTRIC_TERRAIN | STATUS_FIELD_MISTY_TERRAIN))
        return FALSE;
    return TRUE;
}

bool32 CanBePoisoned(u8 battlerAttacker, u8 battlerTarget)
{
    u16 ability = GetBattlerAbility(battlerTarget);

    if (!(CanPoisonType(battlerAttacker, battlerTarget))
     || gSideStatuses[GetBattlerSide(battlerTarget)] & SIDE_STATUS_SAFEGUARD
     || gBattleMons[battlerTarget].status1 & STATUS1_ANY
     || ability == ABILITY_IMMUNITY
     || ability == ABILITY_COMATOSE
     || IsAbilityOnSide(battlerTarget, ABILITY_PASTEL_VEIL)
     || gBattleMons[battlerTarget].status1 & STATUS1_ANY
     || IsAbilityStatusProtected(battlerTarget)
     || IsBattlerTerrainAffected(battlerTarget, STATUS_FIELD_MISTY_TERRAIN))
        return FALSE;
    return TRUE;
}

bool32 CanBeBurned(u8 battlerId)
{
    u16 ability = GetBattlerAbility(battlerId);
    if (IS_BATTLER_OF_TYPE(battlerId, TYPE_FIRE)
      || gSideStatuses[GetBattlerSide(battlerId)] & SIDE_STATUS_SAFEGUARD
      || gBattleMons[battlerId].status1 & STATUS1_ANY
      || ability == ABILITY_WATER_VEIL
      || ability == ABILITY_WATER_BUBBLE
      || ability == ABILITY_COMATOSE
      || ability == ABILITY_THERMAL_EXCHANGE
      || IsAbilityStatusProtected(battlerId)
      || IsBattlerTerrainAffected(battlerId, STATUS_FIELD_MISTY_TERRAIN))
        return FALSE;
    return TRUE;
}

bool32 CanBeParalyzed(u8 battlerId)
{
    u16 ability = GetBattlerAbility(battlerId);
    if (
    #if B_PARALYZE_ELECTRIC >= GEN_6
        IS_BATTLER_OF_TYPE(battlerId, TYPE_ELECTRIC) ||
    #endif
        gSideStatuses[GetBattlerSide(battlerId)] & SIDE_STATUS_SAFEGUARD
        || ability == ABILITY_LIMBER
        || ability == ABILITY_COMATOSE
        || gBattleMons[battlerId].status1 & STATUS1_ANY
        || IsAbilityStatusProtected(battlerId)
        || IsBattlerTerrainAffected(battlerId, STATUS_FIELD_MISTY_TERRAIN))
        return FALSE;
    return TRUE;
}

bool32 CanBeFrozen(u8 battlerId)
{
    u16 ability = GetBattlerAbility(battlerId);
    if (IS_BATTLER_OF_TYPE(battlerId, TYPE_ICE)
      || IsBattlerWeatherAffected(battlerId, B_WEATHER_SUN)
      || gSideStatuses[GetBattlerSide(battlerId)] & SIDE_STATUS_SAFEGUARD
      || ability == ABILITY_MAGMA_ARMOR
      || ability == ABILITY_COMATOSE
      || gBattleMons[battlerId].status1 & STATUS1_ANY
      || IsAbilityStatusProtected(battlerId)
      || IsBattlerTerrainAffected(battlerId, STATUS_FIELD_MISTY_TERRAIN))
        return FALSE;
    return TRUE;
}

bool32 CanBeConfused(u8 battlerId)
{
    if (GetBattlerAbility(gEffectBattler) == ABILITY_OWN_TEMPO
      || gBattleMons[gEffectBattler].status2 & STATUS2_CONFUSION
      || IsBattlerTerrainAffected(battlerId, STATUS_FIELD_MISTY_TERRAIN))
        return FALSE;
    return TRUE;
}

// second argument is 1/X of current hp compared to max hp
bool32 HasEnoughHpToEatBerry(u32 battlerId, u32 hpFraction, u32 itemId)
{
    bool32 isBerry = (ItemId_GetPocket(itemId) == POCKET_BERRIES);

    if (gBattleMons[battlerId].hp == 0)
        return FALSE;
    if (gBattleScripting.overrideBerryRequirements)
        return TRUE;
    // Unnerve prevents consumption of opponents' berries.
    if (isBerry && IsUnnerveAbilityOnOpposingSide(battlerId))
        return FALSE;
    if (gBattleMons[battlerId].hp <= gBattleMons[battlerId].maxHP / hpFraction)
        return TRUE;

    if (hpFraction <= 4 && GetBattlerAbility(battlerId) == ABILITY_GLUTTONY && isBerry
         && gBattleMons[battlerId].hp <= gBattleMons[battlerId].maxHP / 2)
    {
        RecordAbilityBattle(battlerId, ABILITY_GLUTTONY);
        return TRUE;
    }

    return FALSE;
}

#if B_CONFUSE_BERRIES_HEAL >= GEN_7
    #define CONFUSE_BERRY_HP_FRACTION 4
#else
    #define CONFUSE_BERRY_HP_FRACTION 2
#endif

static u8 HealConfuseBerry(u32 battlerId, u32 itemId, u8 flavorId, bool32 end2)
{
    if (HasEnoughHpToEatBerry(battlerId, CONFUSE_BERRY_HP_FRACTION, itemId)
#if B_HEAL_BLOCKING >= GEN_5
     && !(gStatuses3[battlerId] & STATUS3_HEAL_BLOCK)
#endif
    )
    {
        PREPARE_FLAVOR_BUFFER(gBattleTextBuff1, flavorId);

        gBattleMoveDamage = gBattleMons[battlerId].maxHP / GetBattlerItemHoldEffectParam(battlerId, itemId);
        if (gBattleMoveDamage == 0)
            gBattleMoveDamage = 1;
        gBattleMoveDamage *= -1;

        if (GetBattlerAbility(battlerId) == ABILITY_RIPEN)
        {
            gBattleMoveDamage *= 2;
            gBattlerAbility = battlerId;
        }
        gBattleScripting.battler = battlerId;
        if (end2)
        {
            if (GetFlavorRelationByPersonality(gBattleMons[battlerId].personality, flavorId) < 0)
                BattleScriptExecute(BattleScript_BerryConfuseHealEnd2);
            else
                BattleScriptExecute(BattleScript_ItemHealHP_RemoveItemEnd2);
        }
        else
        {
            BattleScriptPushCursor();
            if (GetFlavorRelationByPersonality(gBattleMons[battlerId].personality, flavorId) < 0)
                gBattlescriptCurrInstr = BattleScript_BerryConfuseHealRet;
            else
                gBattlescriptCurrInstr = BattleScript_ItemHealHP_RemoveItemRet;
        }

        return ITEM_HP_CHANGE;
    }
    return 0;
}

#undef CONFUSE_BERRY_HP_FRACTION

static u8 StatRaiseBerry(u32 battlerId, u32 itemId, u32 statId, bool32 end2)
{
    if (CompareStat(battlerId, statId, MAX_STAT_STAGE, CMP_LESS_THAN) && HasEnoughHpToEatBerry(battlerId, GetBattlerItemHoldEffectParam(battlerId, itemId), itemId))
    {
        BufferStatChange(battlerId, statId, STRINGID_STATROSE);
        gEffectBattler = battlerId;
        if (GetBattlerAbility(battlerId) == ABILITY_RIPEN)
            SET_STATCHANGER(statId, 2, FALSE);
        else
            SET_STATCHANGER(statId, 1, FALSE);

        gBattleScripting.animArg1 = 14 + statId;
        gBattleScripting.animArg2 = 0;

        if (end2)
        {
            BattleScriptExecute(BattleScript_BerryStatRaiseEnd2);
        }
        else
        {
            BattleScriptPushCursor();
            gBattlescriptCurrInstr = BattleScript_BerryStatRaiseRet;
        }
        return ITEM_STATS_CHANGE;
    }
    return 0;
}

static u8 RandomStatRaiseBerry(u32 battlerId, u32 itemId, bool32 end2)
{
    s32 i;
    u16 stringId;

    for (i = 0; i < NUM_STATS - 1; i++)
    {
        if (CompareStat(battlerId, STAT_ATK + i, MAX_STAT_STAGE, CMP_LESS_THAN))
            break;
    }
    if (i != NUM_STATS - 1 && HasEnoughHpToEatBerry(battlerId, GetBattlerItemHoldEffectParam(battlerId, itemId), itemId))
    {
        u16 battlerAbility = GetBattlerAbility(battlerId);
        do
        {
            i = Random() % (NUM_STATS - 1);
        } while (!CompareStat(battlerId, STAT_ATK + i, MAX_STAT_STAGE, CMP_LESS_THAN));

        PREPARE_STAT_BUFFER(gBattleTextBuff1, i + 1);
        stringId = (battlerAbility == ABILITY_CONTRARY) ? STRINGID_STATFELL : STRINGID_STATROSE;
        gBattleTextBuff2[0] = B_BUFF_PLACEHOLDER_BEGIN;
        gBattleTextBuff2[1] = B_BUFF_STRING;
        gBattleTextBuff2[2] = STRINGID_STATSHARPLY;
        gBattleTextBuff2[3] = STRINGID_STATSHARPLY >> 8;
        gBattleTextBuff2[4] = B_BUFF_STRING;
        gBattleTextBuff2[5] = stringId;
        gBattleTextBuff2[6] = stringId >> 8;
        gBattleTextBuff2[7] = EOS;
        gEffectBattler = battlerId;
        if (battlerAbility == ABILITY_RIPEN)
            SET_STATCHANGER(i + 1, 4, FALSE);
        else
            SET_STATCHANGER(i + 1, 2, FALSE);

        gBattleScripting.animArg1 = 0x21 + i + 6;
        gBattleScripting.animArg2 = 0;
        if (end2)
        {
            BattleScriptExecute(BattleScript_BerryStatRaiseEnd2);
        }
        else
        {
            BattleScriptPushCursor();
            gBattlescriptCurrInstr = BattleScript_BerryStatRaiseRet;
        }

        return ITEM_STATS_CHANGE;
    }
    return 0;
}

static u8 TrySetMicleBerry(u32 battlerId, u32 itemId, bool32 end2)
{
    if (HasEnoughHpToEatBerry(battlerId, 4, itemId))
    {
        gProtectStructs[battlerId].usedMicleBerry = TRUE;  // battler's next attack has increased accuracy

        if (end2)
        {
            BattleScriptExecute(BattleScript_MicleBerryActivateEnd2);
        }
        else
        {
            BattleScriptPushCursor();
            gBattlescriptCurrInstr = BattleScript_MicleBerryActivateRet;
        }
        return ITEM_EFFECT_OTHER;
    }
    return 0;
}

static u8 DamagedStatBoostBerryEffect(u8 battlerId, u8 statId, u8 split)
{
    if (IsBattlerAlive(battlerId)
     && TARGET_TURN_DAMAGED
     && CompareStat(battlerId, statId, MAX_STAT_STAGE, CMP_LESS_THAN)
     && !DoesSubstituteBlockMove(gBattlerAttacker, battlerId, gCurrentMove)
     && GetBattleMoveSplit(gCurrentMove) == split)
    {
        BufferStatChange(battlerId, statId, STRINGID_STATROSE);

        gEffectBattler = battlerId;
        if (GetBattlerAbility(battlerId) == ABILITY_RIPEN)
            SET_STATCHANGER(statId, 2, FALSE);
        else
            SET_STATCHANGER(statId, 1, FALSE);

        gBattleScripting.animArg1 = 14 + statId;
        gBattleScripting.animArg2 = 0;
        BattleScriptPushCursor();
        gBattlescriptCurrInstr = BattleScript_BerryStatRaiseRet;
        return ITEM_STATS_CHANGE;
    }
    return 0;
}

u8 TryHandleSeed(u8 battler, u32 terrainFlag, u8 statId, u16 itemId, bool32 execute)
{
    if (gFieldStatuses & terrainFlag && CompareStat(battler, statId, MAX_STAT_STAGE, CMP_LESS_THAN))
    {
        BufferStatChange(battler, statId, STRINGID_STATROSE);
        gLastUsedItem = itemId; // For surge abilities
        gEffectBattler = gBattleScripting.battler = battler;
        SET_STATCHANGER(statId, 1, FALSE);
        gBattleScripting.animArg1 = 14 + statId;
        gBattleScripting.animArg2 = 0;
        if (execute)
        {
            BattleScriptExecute(BattleScript_BerryStatRaiseEnd2);
        }
        else
        {
            BattleScriptPushCursor();
            gBattlescriptCurrInstr = BattleScript_BerryStatRaiseRet;
        }
        return ITEM_STATS_CHANGE;
    }
    return 0;
}

static u8 ItemHealHp(u32 battlerId, u32 itemId, bool32 end2, bool32 percentHeal)
{
    if (!(gBattleScripting.overrideBerryRequirements && gBattleMons[battlerId].hp == gBattleMons[battlerId].maxHP)
    #if B_HEAL_BLOCKING >= GEN_5
        && !(gStatuses3[battlerId] & STATUS3_HEAL_BLOCK)
    #endif
        && HasEnoughHpToEatBerry(battlerId, 2, itemId))
    {
        if (percentHeal)
            gBattleMoveDamage = (gBattleMons[battlerId].maxHP * GetBattlerItemHoldEffectParam(battlerId, itemId) / 100) * -1;
        else
            gBattleMoveDamage = GetBattlerItemHoldEffectParam(battlerId, itemId) * -1;

        // check ripen
        if (ItemId_GetPocket(itemId) == POCKET_BERRIES && GetBattlerAbility(battlerId) == ABILITY_RIPEN)
            gBattleMoveDamage *= 2;

        gBattlerAbility = battlerId;    // in SWSH, berry juice shows ability pop up but has no effect. This is mimicked here
        if (end2)
        {
            BattleScriptExecute(BattleScript_ItemHealHP_RemoveItemEnd2);
        }
        else
        {
            BattleScriptPushCursor();
            gBattlescriptCurrInstr = BattleScript_ItemHealHP_RemoveItemRet;
        }
        return ITEM_HP_CHANGE;
    }
    return 0;
}

static bool32 UnnerveOn(u32 battlerId, u32 itemId)
{
    if (ItemId_GetPocket(itemId) == POCKET_BERRIES && IsUnnerveAbilityOnOpposingSide(battlerId))
        return TRUE;
    return FALSE;
}

static bool32 GetMentalHerbEffect(u8 battlerId)
{
    bool32 ret = FALSE;

    // Check infatuation
    if (gBattleMons[battlerId].status2 & STATUS2_INFATUATION)
    {
        gBattleMons[battlerId].status2 &= ~STATUS2_INFATUATION;
        gBattleCommunication[MULTISTRING_CHOOSER] = B_MSG_MENTALHERBCURE_INFATUATION;  // STRINGID_TARGETGOTOVERINFATUATION
        StringCopy(gBattleTextBuff1, gStatusConditionString_LoveJpn);
        ret = TRUE;
    }
#if B_MENTAL_HERB >= GEN_5
    // Check taunt
    if (gDisableStructs[battlerId].tauntTimer != 0)
    {
        gDisableStructs[battlerId].tauntTimer = gDisableStructs[battlerId].tauntTimer2 = 0;
        gBattleCommunication[MULTISTRING_CHOOSER] = B_MSG_MENTALHERBCURE_TAUNT;
        PREPARE_MOVE_BUFFER(gBattleTextBuff1, MOVE_TAUNT);
        ret = TRUE;
    }
    // Check encore
    if (gDisableStructs[battlerId].encoreTimer != 0)
    {
        gDisableStructs[battlerId].encoredMove = 0;
        gDisableStructs[battlerId].encoreTimerStartValue = gDisableStructs[battlerId].encoreTimer = 0;
        gBattleCommunication[MULTISTRING_CHOOSER] = B_MSG_MENTALHERBCURE_ENCORE;   // STRINGID_PKMNENCOREENDED
        ret = TRUE;
    }
    // Check torment
    if (gBattleMons[battlerId].status2 & STATUS2_TORMENT)
    {
        gBattleMons[battlerId].status2 &= ~STATUS2_TORMENT;
        gBattleCommunication[MULTISTRING_CHOOSER] = B_MSG_MENTALHERBCURE_TORMENT;
        ret = TRUE;
    }
    // Check heal block
    if (gStatuses3[battlerId] & STATUS3_HEAL_BLOCK)
    {
        gStatuses3[battlerId] &= ~STATUS3_HEAL_BLOCK;
        gBattleCommunication[MULTISTRING_CHOOSER] = B_MSG_MENTALHERBCURE_HEALBLOCK;
        ret = TRUE;
    }
    // Check disable
    if (gDisableStructs[battlerId].disableTimer != 0)
    {
        gDisableStructs[battlerId].disableTimer = gDisableStructs[battlerId].disableTimerStartValue = 0;
        gDisableStructs[battlerId].disabledMove = 0;
        gBattleCommunication[MULTISTRING_CHOOSER] = B_MSG_MENTALHERBCURE_DISABLE;
        ret = TRUE;
    }
#endif
    return ret;
}

static u8 ItemEffectMoveEnd(u32 battlerId, u16 holdEffect)
{
    u8 effect = 0;
    u32 i;
    
    switch (holdEffect)
    {
#if B_HP_BERRIES >= GEN_4
    case HOLD_EFFECT_MICLE_BERRY:
        effect = TrySetMicleBerry(battlerId, gLastUsedItem, FALSE);
        break;
    case HOLD_EFFECT_RESTORE_HP:
        effect = ItemHealHp(battlerId, gLastUsedItem, FALSE, FALSE);
        break;
#endif
#if B_BERRIES_INSTANT >= GEN_4
    case HOLD_EFFECT_RESTORE_PCT_HP:
        effect = ItemHealHp(battlerId, gLastUsedItem, FALSE, TRUE);
        break;
    case HOLD_EFFECT_CONFUSE_SPICY:
        effect = HealConfuseBerry(battlerId, gLastUsedItem, FLAVOR_SPICY, FALSE);
        break;
    case HOLD_EFFECT_CONFUSE_DRY:
        effect = HealConfuseBerry(battlerId, gLastUsedItem, FLAVOR_DRY, FALSE);
        break;
    case HOLD_EFFECT_CONFUSE_SWEET:
        effect = HealConfuseBerry(battlerId, gLastUsedItem, FLAVOR_SWEET, FALSE);
        break;
    case HOLD_EFFECT_CONFUSE_BITTER:
        effect = HealConfuseBerry(battlerId, gLastUsedItem, FLAVOR_BITTER, FALSE);
        break;
    case HOLD_EFFECT_CONFUSE_SOUR:
        effect = HealConfuseBerry(battlerId, gLastUsedItem, FLAVOR_SOUR, FALSE);
        break;
    case HOLD_EFFECT_ATTACK_UP:
        effect = StatRaiseBerry(battlerId, gLastUsedItem, STAT_ATK, FALSE);
        break;
    case HOLD_EFFECT_DEFENSE_UP:
        effect = StatRaiseBerry(battlerId, gLastUsedItem, STAT_DEF, FALSE);
        break;
    case HOLD_EFFECT_SPEED_UP:
        effect = StatRaiseBerry(battlerId, gLastUsedItem, STAT_SPEED, FALSE);
        break;
    case HOLD_EFFECT_SP_ATTACK_UP:
        effect = StatRaiseBerry(battlerId, gLastUsedItem, STAT_SPATK, FALSE);
        break;
    case HOLD_EFFECT_SP_DEFENSE_UP:
        effect = StatRaiseBerry(battlerId, gLastUsedItem, STAT_SPDEF, FALSE);
        break;
    case HOLD_EFFECT_RANDOM_STAT_UP:
        effect = RandomStatRaiseBerry(battlerId, gLastUsedItem, FALSE);
        break;
#endif
    case HOLD_EFFECT_CURE_PAR:
        if (gBattleMons[battlerId].status1 & STATUS1_PARALYSIS && !UnnerveOn(battlerId, gLastUsedItem))
        {
            gBattleMons[battlerId].status1 &= ~STATUS1_PARALYSIS;
            BattleScriptPushCursor();
            gBattlescriptCurrInstr = BattleScript_BerryCureParRet;
            effect = ITEM_STATUS_CHANGE;
        }
        break;
    case HOLD_EFFECT_CURE_PSN:
        if (gBattleMons[battlerId].status1 & STATUS1_PSN_ANY && !UnnerveOn(battlerId, gLastUsedItem))
        {
            gBattleMons[battlerId].status1 &= ~(STATUS1_PSN_ANY | STATUS1_TOXIC_COUNTER);
            BattleScriptPushCursor();
            gBattlescriptCurrInstr = BattleScript_BerryCurePsnRet;
            effect = ITEM_STATUS_CHANGE;
        }
        break;
    case HOLD_EFFECT_CURE_BRN:
        if (gBattleMons[battlerId].status1 & STATUS1_BURN && !UnnerveOn(battlerId, gLastUsedItem))
        {
            gBattleMons[battlerId].status1 &= ~STATUS1_BURN;
            BattleScriptPushCursor();
            gBattlescriptCurrInstr = BattleScript_BerryCureBrnRet;
            effect = ITEM_STATUS_CHANGE;
        }
        break;
    case HOLD_EFFECT_CURE_FRZ:
        if (gBattleMons[battlerId].status1 & STATUS1_FREEZE && !UnnerveOn(battlerId, gLastUsedItem))
        {
            gBattleMons[battlerId].status1 &= ~STATUS1_FREEZE;
            BattleScriptPushCursor();
            gBattlescriptCurrInstr = BattleScript_BerryCureFrzRet;
            effect = ITEM_STATUS_CHANGE;
        }
        break;
    case HOLD_EFFECT_CURE_SLP:
        if (gBattleMons[battlerId].status1 & STATUS1_SLEEP && !UnnerveOn(battlerId, gLastUsedItem))
        {
            gBattleMons[battlerId].status1 &= ~STATUS1_SLEEP;
            gBattleMons[battlerId].status2 &= ~STATUS2_NIGHTMARE;
            BattleScriptPushCursor();
            gBattlescriptCurrInstr = BattleScript_BerryCureSlpRet;
            effect = ITEM_STATUS_CHANGE;
        }
        break;
    case HOLD_EFFECT_CURE_CONFUSION:
        if (gBattleMons[battlerId].status2 & STATUS2_CONFUSION && !UnnerveOn(battlerId, gLastUsedItem))
        {
            gBattleMons[battlerId].status2 &= ~STATUS2_CONFUSION;
            BattleScriptPushCursor();
            gBattlescriptCurrInstr = BattleScript_BerryCureConfusionRet;
            effect = ITEM_EFFECT_OTHER;
        }
        break;
    case HOLD_EFFECT_MENTAL_HERB:
        if (GetMentalHerbEffect(battlerId))
        {
            gBattleScripting.savedBattler = gBattlerAttacker;
            gBattlerAttacker = battlerId;
            BattleScriptPushCursor();
            gBattlescriptCurrInstr = BattleScript_MentalHerbCureRet;
            effect = ITEM_EFFECT_OTHER;
        }
        break;
    case HOLD_EFFECT_CURE_STATUS:
        if ((gBattleMons[battlerId].status1 & STATUS1_ANY || gBattleMons[battlerId].status2 & STATUS2_CONFUSION) && !UnnerveOn(battlerId, gLastUsedItem))
        {
            if (gBattleMons[battlerId].status1 & STATUS1_PSN_ANY)
                StringCopy(gBattleTextBuff1, gStatusConditionString_PoisonJpn);

            if (gBattleMons[battlerId].status1 & STATUS1_SLEEP)
            {
                gBattleMons[battlerId].status2 &= ~STATUS2_NIGHTMARE;
                StringCopy(gBattleTextBuff1, gStatusConditionString_SleepJpn);
            }

            if (gBattleMons[battlerId].status1 & STATUS1_PARALYSIS)
                StringCopy(gBattleTextBuff1, gStatusConditionString_ParalysisJpn);

            if (gBattleMons[battlerId].status1 & STATUS1_BURN)
                StringCopy(gBattleTextBuff1, gStatusConditionString_BurnJpn);

            if (gBattleMons[battlerId].status1 & STATUS1_FREEZE)
                StringCopy(gBattleTextBuff1, gStatusConditionString_IceJpn);

            if (gBattleMons[battlerId].status2 & STATUS2_CONFUSION)
                StringCopy(gBattleTextBuff1, gStatusConditionString_ConfusionJpn);

            gBattleMons[battlerId].status1 = 0;
            gBattleMons[battlerId].status2 &= ~STATUS2_CONFUSION;
            BattleScriptPushCursor();
            gBattleCommunication[MULTISTRING_CHOOSER] = B_MSG_CURED_PROBLEM;
            gBattlescriptCurrInstr = BattleScript_BerryCureChosenStatusRet;
            effect = ITEM_STATUS_CHANGE;
        }
        break;
    case HOLD_EFFECT_RESTORE_STATS:
        for (i = 0; i < NUM_BATTLE_STATS; i++)
        {
            if (gBattleMons[battlerId].statStages[i] < DEFAULT_STAT_STAGE)
            {
                gBattleMons[battlerId].statStages[i] = DEFAULT_STAT_STAGE;
                effect = ITEM_STATS_CHANGE;
            }
        }
        if (effect != 0)
        {
            gBattleScripting.battler = battlerId;
            gPotentialItemEffectBattler = battlerId;
            BattleScriptPushCursor();
            gBattlescriptCurrInstr = BattleScript_WhiteHerbRet;
            return effect;
        }
        break;
    case HOLD_EFFECT_CRITICAL_UP: // lansat berry
        if (B_BERRIES_INSTANT >= GEN_4
            && !(gBattleMons[battlerId].status2 & STATUS2_FOCUS_ENERGY)
            && HasEnoughHpToEatBerry(battlerId, GetBattlerItemHoldEffectParam(battlerId, gLastUsedItem), gLastUsedItem))
        {
            gBattleMons[battlerId].status2 |= STATUS2_FOCUS_ENERGY;            
            gBattleScripting.battler = battlerId;
            gPotentialItemEffectBattler = battlerId;
            BattleScriptPushCursor();
            gBattlescriptCurrInstr = BattleScript_BerryFocusEnergyRet;
            effect = ITEM_EFFECT_OTHER;
        }
        break;
    }
    
    return effect;
}

u8 ItemBattleEffects(u8 caseID, u8 battlerId, bool8 moveTurn)
{
    int i = 0, moveType;
    u8 effect = ITEM_NO_EFFECT;
    u8 changedPP = 0;
    u8 battlerHoldEffect, atkHoldEffect;
    u8 atkHoldEffectParam;
    u16 atkItem;

    if (caseID != ITEMEFFECT_USE_LAST_ITEM) {
        gLastUsedItem = gBattleMons[battlerId].item;
        battlerHoldEffect = GetBattlerHoldEffect(battlerId, TRUE);
    }
    
    atkItem = gBattleMons[gBattlerAttacker].item;
    atkHoldEffect = GetBattlerHoldEffect(gBattlerAttacker, TRUE);
    atkHoldEffectParam = GetBattlerHoldEffectParam(gBattlerAttacker);

    switch (caseID)
    {
    case ITEMEFFECT_ON_SWITCH_IN:
        if (!gSpecialStatuses[battlerId].switchInItemDone)
        {
            switch (battlerHoldEffect)
            {
            case HOLD_EFFECT_DOUBLE_PRIZE:
                if (GetBattlerSide(battlerId) == B_SIDE_PLAYER && !gBattleStruct->moneyMultiplierItem)
                {
                    gBattleStruct->moneyMultiplier *= 2;
                    gBattleStruct->moneyMultiplierItem = 1;
                }
                break;
            case HOLD_EFFECT_RESTORE_STATS:
                for (i = 0; i < NUM_BATTLE_STATS; i++)
                {
                    if (gBattleMons[battlerId].statStages[i] < DEFAULT_STAT_STAGE)
                    {
                        gBattleMons[battlerId].statStages[i] = DEFAULT_STAT_STAGE;
                        effect = ITEM_STATS_CHANGE;
                    }
                }
                if (effect != 0)
                {
                    gBattleScripting.battler = battlerId;
                    gPotentialItemEffectBattler = battlerId;
                    gActiveBattler = gBattlerAttacker = battlerId;
                    BattleScriptExecute(BattleScript_WhiteHerbEnd2);
                }
                break;
        #if B_BERRIES_INSTANT >= GEN_4
            case HOLD_EFFECT_CONFUSE_SPICY:
                effect = HealConfuseBerry(battlerId, gLastUsedItem, FLAVOR_SPICY, TRUE);
                break;
            case HOLD_EFFECT_CONFUSE_DRY:
                effect = HealConfuseBerry(battlerId, gLastUsedItem, FLAVOR_DRY, TRUE);
                break;
            case HOLD_EFFECT_CONFUSE_SWEET:
                effect = HealConfuseBerry(battlerId, gLastUsedItem, FLAVOR_SWEET, TRUE);
                break;
            case HOLD_EFFECT_CONFUSE_BITTER:
                effect = HealConfuseBerry(battlerId, gLastUsedItem, FLAVOR_BITTER, TRUE);
                break;
            case HOLD_EFFECT_CONFUSE_SOUR:
                effect = HealConfuseBerry(battlerId, gLastUsedItem, FLAVOR_SOUR, TRUE);
                break;
            case HOLD_EFFECT_ATTACK_UP:
                effect = StatRaiseBerry(battlerId, gLastUsedItem, STAT_ATK, TRUE);
                break;
            case HOLD_EFFECT_DEFENSE_UP:
                effect = StatRaiseBerry(battlerId, gLastUsedItem, STAT_DEF, TRUE);
                break;
            case HOLD_EFFECT_SPEED_UP:
                effect = StatRaiseBerry(battlerId, gLastUsedItem, STAT_SPEED, TRUE);
                break;
            case HOLD_EFFECT_SP_ATTACK_UP:
                effect = StatRaiseBerry(battlerId, gLastUsedItem, STAT_SPATK, TRUE);
                break;
            case HOLD_EFFECT_SP_DEFENSE_UP:
                effect = StatRaiseBerry(battlerId, gLastUsedItem, STAT_SPDEF, TRUE);
                break;
            case HOLD_EFFECT_CRITICAL_UP:
                if (!(gBattleMons[battlerId].status2 & STATUS2_FOCUS_ENERGY) && HasEnoughHpToEatBerry(battlerId, GetBattlerItemHoldEffectParam(battlerId, gLastUsedItem), gLastUsedItem))
                {
                    gBattleMons[battlerId].status2 |= STATUS2_FOCUS_ENERGY;
                    gBattleScripting.battler = battlerId;
                    BattleScriptExecute(BattleScript_BerryFocusEnergyEnd2);
                    effect = ITEM_EFFECT_OTHER;
                }
                break;
            case HOLD_EFFECT_RANDOM_STAT_UP:
                effect = RandomStatRaiseBerry(battlerId, gLastUsedItem, TRUE);
                break;
            case HOLD_EFFECT_CURE_PAR:
                if (gBattleMons[battlerId].status1 & STATUS1_PARALYSIS && !UnnerveOn(battlerId, gLastUsedItem))
                {
                    gBattleMons[battlerId].status1 &= ~STATUS1_PARALYSIS;
                    BattleScriptExecute(BattleScript_BerryCurePrlzEnd2);
                    effect = ITEM_STATUS_CHANGE;
                }
                break;
            case HOLD_EFFECT_CURE_PSN:
                if (gBattleMons[battlerId].status1 & STATUS1_PSN_ANY && !UnnerveOn(battlerId, gLastUsedItem))
                {
                    gBattleMons[battlerId].status1 &= ~(STATUS1_PSN_ANY | STATUS1_TOXIC_COUNTER);
                    BattleScriptExecute(BattleScript_BerryCurePsnEnd2);
                    effect = ITEM_STATUS_CHANGE;
                }
                break;
            case HOLD_EFFECT_CURE_BRN:
                if (gBattleMons[battlerId].status1 & STATUS1_BURN && !UnnerveOn(battlerId, gLastUsedItem))
                {
                    gBattleMons[battlerId].status1 &= ~STATUS1_BURN;
                    BattleScriptExecute(BattleScript_BerryCureBrnEnd2);
                    effect = ITEM_STATUS_CHANGE;
                }
                break;
            case HOLD_EFFECT_CURE_FRZ:
                if (gBattleMons[battlerId].status1 & STATUS1_FREEZE && !UnnerveOn(battlerId, gLastUsedItem))
                {
                    gBattleMons[battlerId].status1 &= ~STATUS1_FREEZE;
                    BattleScriptExecute(BattleScript_BerryCureFrzEnd2);
                    effect = ITEM_STATUS_CHANGE;
                }
                break;
            case HOLD_EFFECT_CURE_SLP:
                if (gBattleMons[battlerId].status1 & STATUS1_SLEEP && !UnnerveOn(battlerId, gLastUsedItem))
                {
                    gBattleMons[battlerId].status1 &= ~STATUS1_SLEEP;
                    gBattleMons[battlerId].status2 &= ~STATUS2_NIGHTMARE;
                    BattleScriptExecute(BattleScript_BerryCureSlpEnd2);
                    effect = ITEM_STATUS_CHANGE;
                }
                break;
            case HOLD_EFFECT_CURE_STATUS:
                if ((gBattleMons[battlerId].status1 & STATUS1_ANY || gBattleMons[battlerId].status2 & STATUS2_CONFUSION) && !UnnerveOn(battlerId, gLastUsedItem))
                {
                    i = 0;
                    if (gBattleMons[battlerId].status1 & STATUS1_PSN_ANY)
                    {
                        StringCopy(gBattleTextBuff1, gStatusConditionString_PoisonJpn);
                        i++;
                    }
                    if (gBattleMons[battlerId].status1 & STATUS1_SLEEP)
                    {
                        gBattleMons[battlerId].status2 &= ~STATUS2_NIGHTMARE;
                        StringCopy(gBattleTextBuff1, gStatusConditionString_SleepJpn);
                        i++;
                    }
                    if (gBattleMons[battlerId].status1 & STATUS1_PARALYSIS)
                    {
                        StringCopy(gBattleTextBuff1, gStatusConditionString_ParalysisJpn);
                        i++;
                    }
                    if (gBattleMons[battlerId].status1 & STATUS1_BURN)
                    {
                        StringCopy(gBattleTextBuff1, gStatusConditionString_BurnJpn);
                        i++;
                    }
                    if (gBattleMons[battlerId].status1 & STATUS1_FREEZE)
                    {
                        StringCopy(gBattleTextBuff1, gStatusConditionString_IceJpn);
                        i++;
                    }
                    if (gBattleMons[battlerId].status2 & STATUS2_CONFUSION)
                    {
                        StringCopy(gBattleTextBuff1, gStatusConditionString_ConfusionJpn);
                        i++;
                    }
                    if (i <= 1)
                        gBattleCommunication[MULTISTRING_CHOOSER] = B_MSG_CURED_PROBLEM;
                    else
                        gBattleCommunication[MULTISTRING_CHOOSER] = B_MSG_NORMALIZED_STATUS;
                    gBattleMons[battlerId].status1 = 0;
                    gBattleMons[battlerId].status2 &= ~STATUS2_CONFUSION;
                    BattleScriptExecute(BattleScript_BerryCureChosenStatusEnd2);
                    effect = ITEM_STATUS_CHANGE;
                }
                break;
            case HOLD_EFFECT_RESTORE_HP:
                effect = ItemHealHp(battlerId, gLastUsedItem, TRUE, FALSE);
                break;
            case HOLD_EFFECT_RESTORE_PCT_HP:
                effect = ItemHealHp(battlerId, gLastUsedItem, TRUE, TRUE);
                break;
        #endif
            case HOLD_EFFECT_AIR_BALLOON:
                effect = ITEM_EFFECT_OTHER;
                gBattleScripting.battler = battlerId;
                BattleScriptPushCursorAndCallback(BattleScript_AirBaloonMsgIn);
                RecordItemEffectBattle(battlerId, HOLD_EFFECT_AIR_BALLOON);
                break;
            case HOLD_EFFECT_ROOM_SERVICE:
                if (TryRoomService(battlerId))
                {
                    BattleScriptExecute(BattleScript_BerryStatRaiseEnd2);
                    effect = ITEM_STATS_CHANGE;
                }
                break;
            case HOLD_EFFECT_SEEDS:
                switch (GetBattlerHoldEffectParam(battlerId))
                {
                case HOLD_EFFECT_PARAM_ELECTRIC_TERRAIN:
                    effect = TryHandleSeed(battlerId, STATUS_FIELD_ELECTRIC_TERRAIN, STAT_DEF, gLastUsedItem, TRUE);
                    break;
                case HOLD_EFFECT_PARAM_GRASSY_TERRAIN:
                    effect = TryHandleSeed(battlerId, STATUS_FIELD_GRASSY_TERRAIN, STAT_DEF, gLastUsedItem, TRUE);
                    break;
                case HOLD_EFFECT_PARAM_MISTY_TERRAIN:
                    effect = TryHandleSeed(battlerId, STATUS_FIELD_MISTY_TERRAIN, STAT_SPDEF, gLastUsedItem, TRUE);
                    break;
                case HOLD_EFFECT_PARAM_PSYCHIC_TERRAIN:
                    effect = TryHandleSeed(battlerId, STATUS_FIELD_PSYCHIC_TERRAIN, STAT_SPDEF, gLastUsedItem, TRUE);
                    break;
                }
                break;
            case HOLD_EFFECT_EJECT_PACK:
                if (gProtectStructs[battlerId].statFell
                 && gProtectStructs[battlerId].disableEjectPack == 0
                 && !(gCurrentMove == MOVE_PARTING_SHOT && CanBattlerSwitch(gBattlerAttacker))) // Does not activate if attacker used Parting Shot and can switch out
                {
                    gProtectStructs[battlerId].statFell = FALSE;
                    gActiveBattler = gBattleScripting.battler = battlerId;
                    effect = ITEM_STATS_CHANGE;
                    if (moveTurn)
                    {
                        BattleScriptPushCursor();
                        gBattlescriptCurrInstr = BattleScript_EjectPackActivate_Ret;
                    }
                    else
                    {
                        BattleScriptExecute(BattleScript_EjectPackActivate_End2);
                    }
                }
                break;
            }
            if (effect != 0)
            {
                gSpecialStatuses[battlerId].switchInItemDone = TRUE;
                gActiveBattler = gBattlerAttacker = gPotentialItemEffectBattler = gBattleScripting.battler = battlerId;
                switch (effect)
                {
                case ITEM_STATUS_CHANGE:
                    BtlController_EmitSetMonData(BUFFER_A, REQUEST_STATUS_BATTLE, 0, 4, &gBattleMons[battlerId].status1);
                    MarkBattlerForControllerExec(gActiveBattler);
                    break;
                case ITEM_PP_CHANGE:
                    if (MOVE_IS_PERMANENT(battlerId, i))
                        gBattleMons[battlerId].pp[i] = changedPP;
                    break;
                }
            }
        }
        break;
    case ITEMEFFECT_NORMAL:
        if (gBattleMons[battlerId].hp)
        {
            switch (battlerHoldEffect)
            {
            case HOLD_EFFECT_RESTORE_HP:
                if (!moveTurn)
                    effect = ItemHealHp(battlerId, gLastUsedItem, TRUE, FALSE);
                break;
            case HOLD_EFFECT_RESTORE_PCT_HP:
                if (!moveTurn)
                    effect = ItemHealHp(battlerId, gLastUsedItem, TRUE, TRUE);
                break;
            case HOLD_EFFECT_RESTORE_PP:
                if (!moveTurn)
                {
                    struct Pokemon *mon;
                    u8 ppBonuses;
                    u16 move;

                    mon = GetBattlerPartyData(battlerId);
                    for (i = 0; i < MAX_MON_MOVES; i++)
                    {
                        move = GetMonData(mon, MON_DATA_MOVE1 + i);
                        changedPP = GetMonData(mon, MON_DATA_PP1 + i);
                        ppBonuses = GetMonData(mon, MON_DATA_PP_BONUSES);
                        if (move && changedPP == 0)
                            break;
                    }
                    if (i != MAX_MON_MOVES)
                    {
                        u8 maxPP = CalculatePPWithBonus(move, ppBonuses, i);
                        u8 ppRestored = GetBattlerHoldEffectParam(battlerId);

                        if (GetBattlerAbility(battlerId) == ABILITY_RIPEN)
                        {
                            ppRestored *= 2;
                            gBattlerAbility = battlerId;
                        }
                        if (changedPP + ppRestored > maxPP)
                            changedPP = maxPP;
                        else
                            changedPP = changedPP + ppRestored;

                        PREPARE_MOVE_BUFFER(gBattleTextBuff1, move);

                        BattleScriptExecute(BattleScript_BerryPPHealEnd2);
                        BtlController_EmitSetMonData(BUFFER_A, i + REQUEST_PPMOVE1_BATTLE, 0, 1, &changedPP);
                        MarkBattlerForControllerExec(gActiveBattler);
                        effect = ITEM_PP_CHANGE;
                    }
                }
                break;
            case HOLD_EFFECT_RESTORE_STATS:
                for (i = 0; i < NUM_BATTLE_STATS; i++)
                {
                    if (gBattleMons[battlerId].statStages[i] < DEFAULT_STAT_STAGE)
                    {
                        gBattleMons[battlerId].statStages[i] = DEFAULT_STAT_STAGE;
                        effect = ITEM_STATS_CHANGE;
                    }
                }
                if (effect != 0)
                {
                    gBattleScripting.battler = battlerId;
                    gPotentialItemEffectBattler = battlerId;
                    gActiveBattler = gBattlerAttacker = battlerId;
                    BattleScriptExecute(BattleScript_WhiteHerbEnd2);
                }
                break;
            case HOLD_EFFECT_BLACK_SLUDGE:
                if (IS_BATTLER_OF_TYPE(battlerId, TYPE_POISON))
                {
                    goto LEFTOVERS;
                }
                else if (GetBattlerAbility(battlerId) != ABILITY_MAGIC_GUARD && !moveTurn)
                {
                    gBattleMoveDamage = gBattleMons[battlerId].maxHP / 8;
                    if (gBattleMoveDamage == 0)
                        gBattleMoveDamage = 1;
                    BattleScriptExecute(BattleScript_ItemHurtEnd2);
                    effect = ITEM_HP_CHANGE;
                    RecordItemEffectBattle(battlerId, battlerHoldEffect);
                    PREPARE_ITEM_BUFFER(gBattleTextBuff1, gLastUsedItem);
                }
                break;
            case HOLD_EFFECT_LEFTOVERS:
            LEFTOVERS:
#if B_HEAL_BLOCKING >= GEN_5
                if (gBattleMons[battlerId].hp < gBattleMons[battlerId].maxHP && !moveTurn && !(gStatuses3[battlerId] & STATUS3_HEAL_BLOCK))
#else
                if (gBattleMons[battlerId].hp < gBattleMons[battlerId].maxHP && !moveTurn)
#endif
                {
                    gBattleMoveDamage = gBattleMons[battlerId].maxHP / 16;
                    if (gBattleMoveDamage == 0)
                        gBattleMoveDamage = 1;
                    gBattleMoveDamage *= -1;
                    BattleScriptExecute(BattleScript_ItemHealHP_End2);
                    effect = ITEM_HP_CHANGE;
                    RecordItemEffectBattle(battlerId, battlerHoldEffect);
                }
                break;
            case HOLD_EFFECT_CONFUSE_SPICY:
                if (!moveTurn)
                    effect = HealConfuseBerry(battlerId, gLastUsedItem, FLAVOR_SPICY, TRUE);
                break;
            case HOLD_EFFECT_CONFUSE_DRY:
                if (!moveTurn)
                    effect = HealConfuseBerry(battlerId, gLastUsedItem, FLAVOR_DRY, TRUE);
                break;
            case HOLD_EFFECT_CONFUSE_SWEET:
                if (!moveTurn)
                    effect = HealConfuseBerry(battlerId, gLastUsedItem, FLAVOR_SWEET, TRUE);
                break;
            case HOLD_EFFECT_CONFUSE_BITTER:
                if (!moveTurn)
                    effect = HealConfuseBerry(battlerId, gLastUsedItem, FLAVOR_BITTER, TRUE);
                break;
            case HOLD_EFFECT_CONFUSE_SOUR:
                if (!moveTurn)
                    effect = HealConfuseBerry(battlerId, gLastUsedItem, FLAVOR_SOUR, TRUE);
                break;
            case HOLD_EFFECT_ATTACK_UP:
                if (!moveTurn)
                    effect = StatRaiseBerry(battlerId, gLastUsedItem, STAT_ATK, TRUE);
                break;
            case HOLD_EFFECT_DEFENSE_UP:
                if (!moveTurn)
                    effect = StatRaiseBerry(battlerId, gLastUsedItem, STAT_DEF, TRUE);
                break;
            case HOLD_EFFECT_SPEED_UP:
                if (!moveTurn)
                    effect = StatRaiseBerry(battlerId, gLastUsedItem, STAT_SPEED, TRUE);
                break;
            case HOLD_EFFECT_SP_ATTACK_UP:
                if (!moveTurn)
                    effect = StatRaiseBerry(battlerId, gLastUsedItem, STAT_SPATK, TRUE);
                break;
            case HOLD_EFFECT_SP_DEFENSE_UP:
                if (!moveTurn)
                    effect = StatRaiseBerry(battlerId, gLastUsedItem, STAT_SPDEF, TRUE);
                break;
            case HOLD_EFFECT_CRITICAL_UP:
                if (!moveTurn && !(gBattleMons[battlerId].status2 & STATUS2_FOCUS_ENERGY)
                    && HasEnoughHpToEatBerry(battlerId, GetBattlerItemHoldEffectParam(battlerId, gLastUsedItem), gLastUsedItem))
                {
                    gBattleMons[battlerId].status2 |= STATUS2_FOCUS_ENERGY;
                    gBattleScripting.battler = battlerId;
                    BattleScriptExecute(BattleScript_BerryFocusEnergyEnd2);
                    effect = ITEM_EFFECT_OTHER;
                }
                break;
            case HOLD_EFFECT_RANDOM_STAT_UP:
                if (!moveTurn)
                    effect = RandomStatRaiseBerry(battlerId, gLastUsedItem, TRUE);
                break;
            case HOLD_EFFECT_CURE_PAR:
                if (gBattleMons[battlerId].status1 & STATUS1_PARALYSIS && !UnnerveOn(battlerId, gLastUsedItem))
                {
                    gBattleMons[battlerId].status1 &= ~STATUS1_PARALYSIS;
                    BattleScriptExecute(BattleScript_BerryCurePrlzEnd2);
                    effect = ITEM_STATUS_CHANGE;
                }
                break;
            case HOLD_EFFECT_CURE_PSN:
                if (gBattleMons[battlerId].status1 & STATUS1_PSN_ANY && !UnnerveOn(battlerId, gLastUsedItem))
                {
                    gBattleMons[battlerId].status1 &= ~(STATUS1_PSN_ANY | STATUS1_TOXIC_COUNTER);
                    BattleScriptExecute(BattleScript_BerryCurePsnEnd2);
                    effect = ITEM_STATUS_CHANGE;
                }
                break;
            case HOLD_EFFECT_CURE_BRN:
                if (gBattleMons[battlerId].status1 & STATUS1_BURN && !UnnerveOn(battlerId, gLastUsedItem))
                {
                    gBattleMons[battlerId].status1 &= ~STATUS1_BURN;
                    BattleScriptExecute(BattleScript_BerryCureBrnEnd2);
                    effect = ITEM_STATUS_CHANGE;
                }
                break;
            case HOLD_EFFECT_CURE_FRZ:
                if (gBattleMons[battlerId].status1 & STATUS1_FREEZE && !UnnerveOn(battlerId, gLastUsedItem))
                {
                    gBattleMons[battlerId].status1 &= ~STATUS1_FREEZE;
                    BattleScriptExecute(BattleScript_BerryCureFrzEnd2);
                    effect = ITEM_STATUS_CHANGE;
                }
                break;
            case HOLD_EFFECT_CURE_SLP:
                if (gBattleMons[battlerId].status1 & STATUS1_SLEEP && !UnnerveOn(battlerId, gLastUsedItem))
                {
                    gBattleMons[battlerId].status1 &= ~STATUS1_SLEEP;
                    gBattleMons[battlerId].status2 &= ~STATUS2_NIGHTMARE;
                    BattleScriptExecute(BattleScript_BerryCureSlpEnd2);
                    effect = ITEM_STATUS_CHANGE;
                }
                break;
            case HOLD_EFFECT_CURE_CONFUSION:
                if (gBattleMons[battlerId].status2 & STATUS2_CONFUSION && !UnnerveOn(battlerId, gLastUsedItem))
                {
                    gBattleMons[battlerId].status2 &= ~STATUS2_CONFUSION;
                    BattleScriptExecute(BattleScript_BerryCureConfusionEnd2);
                    effect = ITEM_EFFECT_OTHER;
                }
                break;
            case HOLD_EFFECT_CURE_STATUS:
                if ((gBattleMons[battlerId].status1 & STATUS1_ANY || gBattleMons[battlerId].status2 & STATUS2_CONFUSION) && !UnnerveOn(battlerId, gLastUsedItem))
                {
                    i = 0;
                    if (gBattleMons[battlerId].status1 & STATUS1_PSN_ANY)
                    {
                        StringCopy(gBattleTextBuff1, gStatusConditionString_PoisonJpn);
                        i++;
                    }
                    if (gBattleMons[battlerId].status1 & STATUS1_SLEEP)
                    {
                        gBattleMons[battlerId].status2 &= ~STATUS2_NIGHTMARE;
                        StringCopy(gBattleTextBuff1, gStatusConditionString_SleepJpn);
                        i++;
                    }
                    if (gBattleMons[battlerId].status1 & STATUS1_PARALYSIS)
                    {
                        StringCopy(gBattleTextBuff1, gStatusConditionString_ParalysisJpn);
                        i++;
                    }
                    if (gBattleMons[battlerId].status1 & STATUS1_BURN)
                    {
                        StringCopy(gBattleTextBuff1, gStatusConditionString_BurnJpn);
                        i++;
                    }
                    if (gBattleMons[battlerId].status1 & STATUS1_FREEZE)
                    {
                        StringCopy(gBattleTextBuff1, gStatusConditionString_IceJpn);
                        i++;
                    }
                    if (gBattleMons[battlerId].status2 & STATUS2_CONFUSION)
                    {
                        StringCopy(gBattleTextBuff1, gStatusConditionString_ConfusionJpn);
                        i++;
                    }
                    if (i <= 1)
                        gBattleCommunication[MULTISTRING_CHOOSER] = B_MSG_CURED_PROBLEM;
                    else
                        gBattleCommunication[MULTISTRING_CHOOSER] = B_MSG_NORMALIZED_STATUS;
                    gBattleMons[battlerId].status1 = 0;
                    gBattleMons[battlerId].status2 &= ~STATUS2_CONFUSION;
                    BattleScriptExecute(BattleScript_BerryCureChosenStatusEnd2);
                    effect = ITEM_STATUS_CHANGE;
                }
                break;
            case HOLD_EFFECT_MENTAL_HERB:
                if (GetMentalHerbEffect(battlerId))
                {
                    gBattleScripting.savedBattler = gBattlerAttacker;
                    gBattlerAttacker = battlerId;
                    BattleScriptExecute(BattleScript_MentalHerbCureEnd2);
                    effect = ITEM_EFFECT_OTHER;
                }
                break;
            case HOLD_EFFECT_MICLE_BERRY:
                if (!moveTurn)
                    effect = TrySetMicleBerry(battlerId, gLastUsedItem, TRUE);
                break;
            }

            if (effect != 0)
            {
                gActiveBattler = gBattlerAttacker = gPotentialItemEffectBattler = gBattleScripting.battler = battlerId;
                switch (effect)
                {
                case ITEM_STATUS_CHANGE:
                    BtlController_EmitSetMonData(BUFFER_A, REQUEST_STATUS_BATTLE, 0, 4, &gBattleMons[battlerId].status1);
                    MarkBattlerForControllerExec(gActiveBattler);
                    break;
                case ITEM_PP_CHANGE:
                    if (MOVE_IS_PERMANENT(battlerId, i))
                        gBattleMons[battlerId].pp[i] = changedPP;
                    break;
                }
            }
        }
        break;
    case ITEMEFFECT_USE_LAST_ITEM:
        effect = ItemEffectMoveEnd(battlerId, ItemId_GetHoldEffect(gLastUsedItem));
        gBattleScripting.overrideBerryRequirements = 2; // to exit VARIOUS_CONSUME_BERRIES
        if (effect)
        {
            gActiveBattler = gPotentialItemEffectBattler = gBattleScripting.battler = battlerId;
            if (effect == ITEM_STATUS_CHANGE)
            {
                BtlController_EmitSetMonData(BUFFER_A, REQUEST_STATUS_BATTLE, 0, 4, &gBattleMons[gActiveBattler].status1);
                MarkBattlerForControllerExec(gActiveBattler);
            }
            break;
        }
        break;
    case ITEMEFFECT_MOVE_END:
        for (battlerId = 0; battlerId < gBattlersCount; battlerId++)
        {
            gLastUsedItem = gBattleMons[battlerId].item;
            effect = ItemEffectMoveEnd(battlerId, GetBattlerHoldEffect(battlerId, TRUE));
            if (effect)
            {
                gActiveBattler = gPotentialItemEffectBattler = gBattleScripting.battler = battlerId;
                if (effect == ITEM_STATUS_CHANGE)
                {
                    BtlController_EmitSetMonData(BUFFER_A, REQUEST_STATUS_BATTLE, 0, 4, &gBattleMons[gActiveBattler].status1);
                    MarkBattlerForControllerExec(gActiveBattler);
                }
                break;
            }
        }
        break;
    case ITEMEFFECT_KINGSROCK:
        // Occur on each hit of a multi-strike move
        switch (atkHoldEffect)
        {
        case HOLD_EFFECT_FLINCH:
        #if B_SERENE_GRACE_BOOST >= GEN_5
            if (GetBattlerAbility(gBattlerAttacker) == ABILITY_SERENE_GRACE)
                atkHoldEffectParam *= 2;
        #endif
            if (gBattleMoveDamage != 0  // Need to have done damage
                && !(gMoveResultFlags & MOVE_RESULT_NO_EFFECT)
                && TARGET_TURN_DAMAGED
                && (Random() % 100) < atkHoldEffectParam
                && gBattleMoves[gCurrentMove].flags & FLAG_KINGS_ROCK_AFFECTED
                && gBattleMons[gBattlerTarget].hp)
            {
                gBattleScripting.moveEffect = MOVE_EFFECT_FLINCH;
                BattleScriptPushCursor();
                SetMoveEffect(FALSE, 0);
                BattleScriptPop();
            }
            break;
        case HOLD_EFFECT_BLUNDER_POLICY:
            if (gBattleStruct->blunderPolicy
             && gBattleMons[gBattlerAttacker].hp != 0
             && CompareStat(gBattlerAttacker, STAT_SPEED, MAX_STAT_STAGE, CMP_LESS_THAN))
            {
                gBattleStruct->blunderPolicy = FALSE;
                gLastUsedItem = atkItem;
                gBattleScripting.statChanger = SET_STATCHANGER(STAT_SPEED, 2, FALSE);
                effect = ITEM_STATS_CHANGE;
                BattleScriptPushCursor();
                gBattlescriptCurrInstr = BattleScript_AttackerItemStatRaise;
            }
            break;
        }
        break;
    case ITEMEFFECT_LIFEORB_SHELLBELL:
        // Occur after the final hit of a multi-strike move
        switch (atkHoldEffect)
        {
        case HOLD_EFFECT_SHELL_BELL:
            if (gSpecialStatuses[gBattlerAttacker].damagedMons  // Need to have done damage
                && gBattlerAttacker != gBattlerTarget
                && gBattleMons[gBattlerAttacker].hp != gBattleMons[gBattlerAttacker].maxHP
#if B_HEAL_BLOCKING >= GEN_5
                && gBattleMons[gBattlerAttacker].hp != 0 && !(gStatuses3[battlerId] & STATUS3_HEAL_BLOCK))
#else
                && gBattleMons[gBattlerAttacker].hp != 0)
#endif
            {
                gLastUsedItem = atkItem;
                gPotentialItemEffectBattler = gBattlerAttacker;
                gBattleScripting.battler = gBattlerAttacker;
                gBattleMoveDamage = (gSpecialStatuses[gBattlerTarget].dmg / atkHoldEffectParam) * -1;
                if (gBattleMoveDamage == 0)
                    gBattleMoveDamage = -1;
                gSpecialStatuses[gBattlerTarget].dmg = 0;
                BattleScriptPushCursor();
                gBattlescriptCurrInstr = BattleScript_ItemHealHP_Ret;
                effect = ITEM_HP_CHANGE;
            }
            break;
        case HOLD_EFFECT_LIFE_ORB:
            if (IsBattlerAlive(gBattlerAttacker)
                && !(TestSheerForceFlag(gBattlerAttacker, gCurrentMove))
                && GetBattlerAbility(gBattlerAttacker) != ABILITY_MAGIC_GUARD
                && gSpecialStatuses[gBattlerAttacker].damagedMons)
            {
                gBattleMoveDamage = gBattleMons[gBattlerAttacker].maxHP / 10;
                if (gBattleMoveDamage == 0)
                    gBattleMoveDamage = 1;
                effect = ITEM_HP_CHANGE;
                BattleScriptPushCursor();
                gBattlescriptCurrInstr = BattleScript_ItemHurtRet;
                gLastUsedItem = gBattleMons[gBattlerAttacker].item;
            }
            break;
        case HOLD_EFFECT_THROAT_SPRAY:  // Does NOT need to be a damaging move
            if (gProtectStructs[gBattlerAttacker].targetAffected
             && gBattleMons[gBattlerAttacker].hp != 0
             && gBattleMoves[gCurrentMove].flags & FLAG_SOUND
             && CompareStat(gBattlerAttacker, STAT_SPATK, MAX_STAT_STAGE, CMP_LESS_THAN)
             && !NoAliveMonsForEitherParty())   // Don't activate if battle will end
            {
                gLastUsedItem = atkItem;
                gBattleScripting.battler = gBattlerAttacker;
                gBattleScripting.statChanger = SET_STATCHANGER(STAT_SPATK, 1, FALSE);
                effect = ITEM_STATS_CHANGE;
                BattleScriptPushCursor();
                gBattlescriptCurrInstr = BattleScript_AttackerItemStatRaise;
            }
            break;
        }
        break;
    case ITEMEFFECT_TARGET:
        if (!(gMoveResultFlags & MOVE_RESULT_NO_EFFECT))
        {
            GET_MOVE_TYPE(gCurrentMove, moveType);
            switch (battlerHoldEffect)
            {
            case HOLD_EFFECT_AIR_BALLOON:
                if (TARGET_TURN_DAMAGED)
                {
                    effect = ITEM_EFFECT_OTHER;
                    BattleScriptPushCursor();
                    gBattlescriptCurrInstr = BattleScript_AirBaloonMsgPop;
                }
                break;
            case HOLD_EFFECT_ROCKY_HELMET:
                if (TARGET_TURN_DAMAGED
                    && IsMoveMakingContact(gCurrentMove, gBattlerAttacker)
                    && IsBattlerAlive(gBattlerAttacker)
                    && GetBattlerAbility(gBattlerAttacker) != ABILITY_MAGIC_GUARD)
                {
                    gBattleMoveDamage = gBattleMons[gBattlerAttacker].maxHP / 6;
                    if (gBattleMoveDamage == 0)
                        gBattleMoveDamage = 1;
                    effect = ITEM_HP_CHANGE;
                    BattleScriptPushCursor();
                    gBattlescriptCurrInstr = BattleScript_RockyHelmetActivates;
                    PREPARE_ITEM_BUFFER(gBattleTextBuff1, gLastUsedItem);
                    RecordItemEffectBattle(battlerId, HOLD_EFFECT_ROCKY_HELMET);
                }
                break;
            case HOLD_EFFECT_WEAKNESS_POLICY:
                if (IsBattlerAlive(battlerId)
                    && TARGET_TURN_DAMAGED
                    && gMoveResultFlags & MOVE_RESULT_SUPER_EFFECTIVE)
                {
                    effect = ITEM_STATS_CHANGE;
                    BattleScriptPushCursor();
                    gBattlescriptCurrInstr = BattleScript_WeaknessPolicy;
                }
                break;
            case HOLD_EFFECT_SNOWBALL:
                if (IsBattlerAlive(battlerId)
                    && TARGET_TURN_DAMAGED
                    && moveType == TYPE_ICE)
                {
                    effect = ITEM_STATS_CHANGE;
                    BattleScriptPushCursor();
                    gBattlescriptCurrInstr = BattleScript_TargetItemStatRaise;
                    gBattleScripting.statChanger = SET_STATCHANGER(STAT_ATK, 1, FALSE);
                }
                break;
            case HOLD_EFFECT_LUMINOUS_MOSS:
                if (IsBattlerAlive(battlerId)
                    && TARGET_TURN_DAMAGED
                    && moveType == TYPE_WATER)
                {
                    effect = ITEM_STATS_CHANGE;
                    BattleScriptPushCursor();
                    gBattlescriptCurrInstr = BattleScript_TargetItemStatRaise;
                    gBattleScripting.statChanger = SET_STATCHANGER(STAT_SPDEF, 1, FALSE);
                }
                break;
            case HOLD_EFFECT_CELL_BATTERY:
                if (IsBattlerAlive(battlerId)
                    && TARGET_TURN_DAMAGED
                    && moveType == TYPE_ELECTRIC)
                {
                    effect = ITEM_STATS_CHANGE;
                    BattleScriptPushCursor();
                    gBattlescriptCurrInstr = BattleScript_TargetItemStatRaise;
                    gBattleScripting.statChanger = SET_STATCHANGER(STAT_ATK, 1, FALSE);
                }
                break;
            case HOLD_EFFECT_ABSORB_BULB:
                if (IsBattlerAlive(battlerId)
                    && TARGET_TURN_DAMAGED
                    && moveType == TYPE_WATER)
                {
                    effect = ITEM_STATS_CHANGE;
                    BattleScriptPushCursor();
                    gBattlescriptCurrInstr = BattleScript_TargetItemStatRaise;
                    gBattleScripting.statChanger = SET_STATCHANGER(STAT_SPATK, 1, FALSE);
                }
                break;
            case HOLD_EFFECT_JABOCA_BERRY:  // consume and damage attacker if used physical move
                if (IsBattlerAlive(battlerId)
                 && TARGET_TURN_DAMAGED
                 && !DoesSubstituteBlockMove(gBattlerAttacker, battlerId, gCurrentMove)
                 && IS_MOVE_PHYSICAL(gCurrentMove)
                 && GetBattlerAbility(gBattlerAttacker) != ABILITY_MAGIC_GUARD)
                {
                    gBattleMoveDamage = gBattleMons[gBattlerAttacker].maxHP / 8;
                    if (gBattleMoveDamage == 0)
                        gBattleMoveDamage = 1;
                    if (GetBattlerAbility(battlerId) == ABILITY_RIPEN)
                        gBattleMoveDamage *= 2;

                    effect = ITEM_HP_CHANGE;
                    BattleScriptPushCursor();
                    gBattlescriptCurrInstr = BattleScript_JabocaRowapBerryActivates;
                    PREPARE_ITEM_BUFFER(gBattleTextBuff1, gLastUsedItem);
                    RecordItemEffectBattle(battlerId, HOLD_EFFECT_ROCKY_HELMET);
                }
                break;
            case HOLD_EFFECT_ROWAP_BERRY:  // consume and damage attacker if used special move
                if (IsBattlerAlive(battlerId)
                 && TARGET_TURN_DAMAGED
                 && !DoesSubstituteBlockMove(gBattlerAttacker, battlerId, gCurrentMove)
                 && IS_MOVE_SPECIAL(gCurrentMove)
                 && GetBattlerAbility(gBattlerAttacker) != ABILITY_MAGIC_GUARD)
                {
                    gBattleMoveDamage = gBattleMons[gBattlerAttacker].maxHP / 8;
                    if (gBattleMoveDamage == 0)
                        gBattleMoveDamage = 1;
                    if (GetBattlerAbility(battlerId) == ABILITY_RIPEN)
                        gBattleMoveDamage *= 2;

                    effect = ITEM_HP_CHANGE;
                    BattleScriptPushCursor();
                    gBattlescriptCurrInstr = BattleScript_JabocaRowapBerryActivates;
                    PREPARE_ITEM_BUFFER(gBattleTextBuff1, gLastUsedItem);
                    RecordItemEffectBattle(battlerId, HOLD_EFFECT_ROCKY_HELMET);
                }
                break;
            case HOLD_EFFECT_KEE_BERRY:  // consume and boost defense if used physical move
                effect = DamagedStatBoostBerryEffect(battlerId, STAT_DEF, SPLIT_PHYSICAL);
                break;
            case HOLD_EFFECT_MARANGA_BERRY:  // consume and boost sp. defense if used special move
                effect = DamagedStatBoostBerryEffect(battlerId, STAT_SPDEF, SPLIT_SPECIAL);
                break;
            case HOLD_EFFECT_STICKY_BARB:
                if (TARGET_TURN_DAMAGED
                  && (!(gMoveResultFlags & MOVE_RESULT_NO_EFFECT))
                  && IsMoveMakingContact(gCurrentMove, gBattlerAttacker)
                  && !DoesSubstituteBlockMove(gBattlerAttacker, battlerId, gCurrentMove)
                  && IsBattlerAlive(gBattlerAttacker)
                  && CanStealItem(gBattlerAttacker, gBattlerTarget, gBattleMons[gBattlerTarget].item)
                  && gBattleMons[gBattlerAttacker].item == ITEM_NONE)
                {
                    // No sticky hold checks.
                    gEffectBattler = battlerId; // gEffectBattler = target
                    StealTargetItem(gBattlerAttacker, gBattlerTarget);  // Attacker takes target's barb
                    BattleScriptPushCursor();
                    gBattlescriptCurrInstr = BattleScript_StickyBarbTransfer;
                    effect = ITEM_EFFECT_OTHER;
                }
                break;
            }
        }
        break;
    case ITEMEFFECT_ORBS:
    {
        u16 battlerAbility = GetBattlerAbility(battlerId);
        switch (battlerHoldEffect)
        {
        case HOLD_EFFECT_TOXIC_ORB:
            if (IsBattlerAlive(battlerId) && CanBePoisoned(battlerId, battlerId))
            {
                effect = ITEM_STATUS_CHANGE;
                gBattleMons[battlerId].status1 = STATUS1_TOXIC_POISON;
                BattleScriptExecute(BattleScript_ToxicOrb);
                RecordItemEffectBattle(battlerId, battlerHoldEffect);
            }
            break;
        case HOLD_EFFECT_FLAME_ORB:
            if (IsBattlerAlive(battlerId) && CanBeBurned(battlerId))
            {
                effect = ITEM_STATUS_CHANGE;
                gBattleMons[battlerId].status1 = STATUS1_BURN;
                BattleScriptExecute(BattleScript_FlameOrb);
                RecordItemEffectBattle(battlerId, battlerHoldEffect);
            }
            break;
        case HOLD_EFFECT_STICKY_BARB:   // Not an orb per se, but similar effect, and needs to NOT activate with pickpocket
            if (battlerAbility != ABILITY_MAGIC_GUARD)
            {
                gBattleMoveDamage = gBattleMons[battlerId].maxHP / 8;
                if (gBattleMoveDamage == 0)
                    gBattleMoveDamage = 1;
                BattleScriptExecute(BattleScript_ItemHurtEnd2);
                effect = ITEM_HP_CHANGE;
                RecordItemEffectBattle(battlerId, battlerHoldEffect);
                PREPARE_ITEM_BUFFER(gBattleTextBuff1, gLastUsedItem);
            }
            break;
        }

        if (effect == ITEM_STATUS_CHANGE)
        {
            gActiveBattler = battlerId;
            BtlController_EmitSetMonData(BUFFER_A, REQUEST_STATUS_BATTLE, 0, 4, &gBattleMons[battlerId].status1);
            MarkBattlerForControllerExec(gActiveBattler);
        }
    }
        break;
    }

    // Berry was successfully used on a Pokemon.
    if (effect && (gLastUsedItem >= FIRST_BERRY_INDEX && gLastUsedItem <= LAST_BERRY_INDEX))
        gBattleStruct->ateBerry[battlerId & BIT_SIDE] |= gBitTable[gBattlerPartyIndexes[battlerId]];

    return effect;
}

void ClearFuryCutterDestinyBondGrudge(u8 battlerId)
{
    gDisableStructs[battlerId].furyCutterCounter = 0;
    gBattleMons[battlerId].status2 &= ~STATUS2_DESTINY_BOND;
    gStatuses3[battlerId] &= ~STATUS3_GRUDGE;
}

void HandleAction_RunBattleScript(void) // identical to RunBattleScriptCommands
{
    if (gBattleControllerExecFlags == 0)
        gBattleScriptingCommandsTable[*gBattlescriptCurrInstr]();
}

u32 SetRandomTarget(u32 battlerId)
{
    u32 target;
    static const u8 targets[2][2] =
    {
        [B_SIDE_PLAYER] = {B_POSITION_OPPONENT_LEFT, B_POSITION_OPPONENT_RIGHT},
        [B_SIDE_OPPONENT] = {B_POSITION_PLAYER_LEFT, B_POSITION_PLAYER_RIGHT},
    };

    if (gBattleTypeFlags & BATTLE_TYPE_DOUBLE)
    {
        target = GetBattlerAtPosition(targets[GetBattlerSide(battlerId)][Random() % 2]);
        if (!IsBattlerAlive(target))
            target ^= BIT_FLANK;
    }
    else
    {
        target = GetBattlerAtPosition(targets[GetBattlerSide(battlerId)][0]);
    }

    return target;
}

u32 GetMoveTarget(u16 move, u8 setTarget)
{
    u8 targetBattler = 0;
    u32 i, moveTarget, side;

    if (setTarget != NO_TARGET_OVERRIDE)
        moveTarget = setTarget - 1;
    else
        moveTarget = GetBattlerMoveTargetType(gBattlerAttacker, move);

    // Special cases
    if (move == MOVE_CURSE && !IS_BATTLER_OF_TYPE(gBattlerAttacker, TYPE_GHOST))
        moveTarget = MOVE_TARGET_USER;

    switch (moveTarget)
    {
    case MOVE_TARGET_SELECTED:
        side = BATTLE_OPPOSITE(GetBattlerSide(gBattlerAttacker));
        if (IsAffectedByFollowMe(gBattlerAttacker, side, move))
        {
            targetBattler = gSideTimers[side].followmeTarget;
        }
        else
        {
            targetBattler = SetRandomTarget(gBattlerAttacker);
            if (gBattleMoves[move].type == TYPE_ELECTRIC
                && IsAbilityOnOpposingSide(gBattlerAttacker, ABILITY_LIGHTNING_ROD)
                && GetBattlerAbility(targetBattler) != ABILITY_LIGHTNING_ROD)
            {
                targetBattler ^= BIT_FLANK;
                RecordAbilityBattle(targetBattler, gBattleMons[targetBattler].ability);
                gSpecialStatuses[targetBattler].lightningRodRedirected = TRUE;
            }
            else if (gBattleMoves[move].type == TYPE_WATER
                && IsAbilityOnOpposingSide(gBattlerAttacker, ABILITY_STORM_DRAIN)
                && GetBattlerAbility(targetBattler) != ABILITY_STORM_DRAIN)
            {
                targetBattler ^= BIT_FLANK;
                RecordAbilityBattle(targetBattler, gBattleMons[targetBattler].ability);
                gSpecialStatuses[targetBattler].stormDrainRedirected = TRUE;
            }
        }
        break;
    case MOVE_TARGET_DEPENDS:
    case MOVE_TARGET_BOTH:
    case MOVE_TARGET_FOES_AND_ALLY:
    case MOVE_TARGET_OPPONENTS_FIELD:
        targetBattler = GetBattlerAtPosition(BATTLE_OPPOSITE(GET_BATTLER_SIDE(gBattlerAttacker)));
        if (!IsBattlerAlive(targetBattler))
            targetBattler ^= BIT_FLANK;
        break;
    case MOVE_TARGET_RANDOM:
        side = BATTLE_OPPOSITE(GetBattlerSide(gBattlerAttacker));
        if (IsAffectedByFollowMe(gBattlerAttacker, side, move))
            targetBattler = gSideTimers[side].followmeTarget;
        else if (gBattleTypeFlags & BATTLE_TYPE_DOUBLE && moveTarget & MOVE_TARGET_RANDOM)
            targetBattler = SetRandomTarget(gBattlerAttacker);
        else
            targetBattler = GetBattlerAtPosition(BATTLE_OPPOSITE(GET_BATTLER_SIDE(gBattlerAttacker)));
        break;
    case MOVE_TARGET_USER_OR_SELECTED:
    case MOVE_TARGET_USER:
    default:
        targetBattler = gBattlerAttacker;
        break;
    case MOVE_TARGET_ALLY:
        if (IsBattlerAlive(BATTLE_PARTNER(gBattlerAttacker)))
            targetBattler = BATTLE_PARTNER(gBattlerAttacker);
        else
            targetBattler = gBattlerAttacker;
        break;
    }

    *(gBattleStruct->moveTarget + gBattlerAttacker) = targetBattler;

    return targetBattler;
}

static bool32 IsMonEventLegal(u8 battlerId)
{
    if (GetBattlerSide(battlerId) == B_SIDE_OPPONENT)
        return TRUE;
    if (GetMonData(&gPlayerParty[gBattlerPartyIndexes[battlerId]], MON_DATA_SPECIES, NULL) != SPECIES_DEOXYS
        && GetMonData(&gPlayerParty[gBattlerPartyIndexes[battlerId]], MON_DATA_SPECIES, NULL) != SPECIES_MEW)
            return TRUE;
    return GetMonData(&gPlayerParty[gBattlerPartyIndexes[battlerId]], MON_DATA_EVENT_LEGAL, NULL);
}

u8 IsMonDisobedient(void)
{
    s32 rnd;
    s32 calc;
    u8 obedienceLevel = 0;

    if (gBattleTypeFlags & (BATTLE_TYPE_LINK | BATTLE_TYPE_RECORDED_LINK))
        return 0;
    if (GetBattlerSide(gBattlerAttacker) == B_SIDE_OPPONENT)
        return 0;

    if (IsMonEventLegal(gBattlerAttacker)) // only false if illegal Mew or Deoxys
    {
        if (gBattleTypeFlags & BATTLE_TYPE_INGAME_PARTNER && GetBattlerPosition(gBattlerAttacker) == 2)
            return 0;
        if (gBattleTypeFlags & BATTLE_TYPE_FRONTIER)
            return 0;
        if (gBattleTypeFlags & BATTLE_TYPE_RECORDED)
            return 0;
        if (!IsOtherTrainer(gBattleMons[gBattlerAttacker].otId, gBattleMons[gBattlerAttacker].otName))
            return 0;
        if (FlagGet(FLAG_BADGE08_GET))
            return 0;

        obedienceLevel = 10;

        if (FlagGet(FLAG_BADGE02_GET))
            obedienceLevel = 30;
        if (FlagGet(FLAG_BADGE04_GET))
            obedienceLevel = 50;
        if (FlagGet(FLAG_BADGE06_GET))
            obedienceLevel = 70;
    }

    if (gBattleMons[gBattlerAttacker].level <= obedienceLevel)
        return 0;
    rnd = (Random() & 255);
    calc = (gBattleMons[gBattlerAttacker].level + obedienceLevel) * rnd >> 8;
    if (calc < obedienceLevel)
        return 0;

    // is not obedient
    if (gCurrentMove == MOVE_RAGE)
        gBattleMons[gBattlerAttacker].status2 &= ~STATUS2_RAGE;
    if (gBattleMons[gBattlerAttacker].status1 & STATUS1_SLEEP && (gCurrentMove == MOVE_SNORE || gCurrentMove == MOVE_SLEEP_TALK))
    {
        gBattlescriptCurrInstr = BattleScript_IgnoresWhileAsleep;
        return 1;
    }

    rnd = (Random() & 255);
    calc = (gBattleMons[gBattlerAttacker].level + obedienceLevel) * rnd >> 8;
    if (calc < obedienceLevel)
    {
        calc = CheckMoveLimitations(gBattlerAttacker, gBitTable[gCurrMovePos], MOVE_LIMITATIONS_ALL);
        if (calc == 0xF) // all moves cannot be used
        {
            // Randomly select, then print a disobedient string
            // B_MSG_LOAFING, B_MSG_WONT_OBEY, B_MSG_TURNED_AWAY, or B_MSG_PRETEND_NOT_NOTICE
            gBattleCommunication[MULTISTRING_CHOOSER] = Random() & (NUM_LOAF_STRINGS - 1);
            gBattlescriptCurrInstr = BattleScript_MoveUsedLoafingAround;
            return 1;
        }
        else // use a random move
        {
            do
            {
                gCurrMovePos = gChosenMovePos = Random() & (MAX_MON_MOVES - 1);
            } while (gBitTable[gCurrMovePos] & calc);

            gCalledMove = gBattleMons[gBattlerAttacker].moves[gCurrMovePos];
            gBattlescriptCurrInstr = BattleScript_IgnoresAndUsesRandomMove;
            gBattlerTarget = GetMoveTarget(gCalledMove, NO_TARGET_OVERRIDE);
            gHitMarker |= HITMARKER_DISOBEDIENT_MOVE;
            return 2;
        }
    }
    else
    {
        obedienceLevel = gBattleMons[gBattlerAttacker].level - obedienceLevel;

        calc = (Random() & 255);
        if (calc < obedienceLevel && CanSleep(gBattlerAttacker))
        {
            // try putting asleep
            int i;
            for (i = 0; i < gBattlersCount; i++)
            {
                if (gBattleMons[i].status2 & STATUS2_UPROAR)
                    break;
            }
            if (i == gBattlersCount)
            {
                gBattlescriptCurrInstr = BattleScript_IgnoresAndFallsAsleep;
                return 1;
            }
        }
        calc -= obedienceLevel;
        if (calc < obedienceLevel)
        {
            gBattleMoveDamage = CalculateMoveDamage(MOVE_NONE, gBattlerAttacker, gBattlerAttacker, TYPE_MYSTERY, 40, FALSE, FALSE, TRUE);
            gBattlerTarget = gBattlerAttacker;
            gBattlescriptCurrInstr = BattleScript_IgnoresAndHitsItself;
            gHitMarker |= HITMARKER_UNABLE_TO_USE_MOVE;
            return 2;
        }
        else
        {
            // Randomly select, then print a disobedient string
            // B_MSG_LOAFING, B_MSG_WONT_OBEY, B_MSG_TURNED_AWAY, or B_MSG_PRETEND_NOT_NOTICE
            gBattleCommunication[MULTISTRING_CHOOSER] = Random() & (NUM_LOAF_STRINGS - 1);
            gBattlescriptCurrInstr = BattleScript_MoveUsedLoafingAround;
            return 1;
        }
    }
}

u32 GetBattlerHoldEffect(u8 battlerId, bool32 checkNegating)
{
    if (checkNegating)
    {
        if (gStatuses3[battlerId] & STATUS3_EMBARGO)
            return HOLD_EFFECT_NONE;
        if (gFieldStatuses & STATUS_FIELD_MAGIC_ROOM)
            return HOLD_EFFECT_NONE;
        if (GetBattlerAbility(battlerId) == ABILITY_KLUTZ)
            return HOLD_EFFECT_NONE;
    }

    gPotentialItemEffectBattler = battlerId;

#if DEBUG_BATTLE_MENU == TRUE
    if (gBattleStruct->debugHoldEffects[battlerId] != 0 && gBattleMons[battlerId].item)
        return gBattleStruct->debugHoldEffects[battlerId];
    else
#endif
    if (gBattleMons[battlerId].item == ITEM_ENIGMA_BERRY)
        return gEnigmaBerries[battlerId].holdEffect;
    else
        return ItemId_GetHoldEffect(gBattleMons[battlerId].item);
}

// 
static u32 GetBattlerItemHoldEffectParam(u8 battlerId, u16 item)
{
    if (item == ITEM_ENIGMA_BERRY)
        return gEnigmaBerries[battlerId].holdEffectParam;
    else
        return ItemId_GetHoldEffectParam(item);
}

u32 GetBattlerHoldEffectParam(u8 battlerId)
{
    if (gBattleMons[battlerId].item == ITEM_ENIGMA_BERRY)
        return gEnigmaBerries[battlerId].holdEffectParam;
    else
        return ItemId_GetHoldEffectParam(gBattleMons[battlerId].item);
}

bool32 IsMoveMakingContact(u16 move, u8 battlerAtk)
{
    if (!(gBattleMoves[move].flags & FLAG_MAKES_CONTACT))
    {
        if (gBattleMoves[move].effect == EFFECT_SHELL_SIDE_ARM && gBattleStruct->swapDamageCategory)
            return TRUE;
        else
            return FALSE;
    }
    else if (GetBattlerAbility(battlerAtk) == ABILITY_LONG_REACH)
    {
        return FALSE;
    }
    else if (GetBattlerHoldEffect(battlerAtk, TRUE) == HOLD_EFFECT_PROTECTIVE_PADS)
    {
        return FALSE;
    }
    else
    {
        return TRUE;
    }
}

bool32 IsBattlerProtected(u8 battlerId, u16 move)
{
    // Decorate bypasses protect and detect, but not crafty shield
    if (move == MOVE_DECORATE)
    {
        if (gSideStatuses[GetBattlerSide(battlerId)] & SIDE_STATUS_CRAFTY_SHIELD)
            return TRUE;
        else if (gProtectStructs[battlerId].protected)
            return FALSE;
    }
    
        if (move == MOVE_TEATIME)
    {
            return FALSE;
    }

    // Protective Pads doesn't stop Unseen Fist from bypassing Protect effects, so IsMoveMakingContact() isn't used here.
    // This means extra logic is needed to handle Shell Side Arm.
    if (GetBattlerAbility(gBattlerAttacker) == ABILITY_UNSEEN_FIST
        && (gBattleMoves[move].flags & FLAG_MAKES_CONTACT || (gBattleMoves[move].effect == EFFECT_SHELL_SIDE_ARM && gBattleStruct->swapDamageCategory)))
        return FALSE;
    else if (!(gBattleMoves[move].flags & FLAG_PROTECT_AFFECTED))
        return FALSE;
    else if (gBattleMoves[move].effect == MOVE_EFFECT_FEINT)
        return FALSE;
    else if (gProtectStructs[battlerId].protected)
        return TRUE;
    else if (gSideStatuses[GetBattlerSide(battlerId)] & SIDE_STATUS_WIDE_GUARD
             && GetBattlerMoveTargetType(gBattlerAttacker, move) & (MOVE_TARGET_BOTH | MOVE_TARGET_FOES_AND_ALLY))
        return TRUE;
    else if (gProtectStructs[battlerId].banefulBunkered)
        return TRUE;
    else if (gProtectStructs[battlerId].obstructed && !IS_MOVE_STATUS(move))
        return TRUE;
    else if (gProtectStructs[battlerId].spikyShielded)
        return TRUE;
    else if (gProtectStructs[battlerId].kingsShielded && gBattleMoves[move].power != 0)
        return TRUE;
    else if (gSideStatuses[GetBattlerSide(battlerId)] & SIDE_STATUS_QUICK_GUARD
             && GetChosenMovePriority(gBattlerAttacker) > 0)
        return TRUE;
    else if (gSideStatuses[GetBattlerSide(battlerId)] & SIDE_STATUS_CRAFTY_SHIELD
      && IS_MOVE_STATUS(move))
        return TRUE;
    else if (gSideStatuses[GetBattlerSide(battlerId)] & SIDE_STATUS_MAT_BLOCK
      && !IS_MOVE_STATUS(move))
        return TRUE;
    else
        return FALSE;
}

// Only called directly when calculating damage type effectiveness
static bool32 IsBattlerGrounded2(u8 battlerId, bool32 considerInverse)
{
    if (GetBattlerHoldEffect(battlerId, TRUE) == HOLD_EFFECT_IRON_BALL)
        return TRUE;
    if (gFieldStatuses & STATUS_FIELD_GRAVITY)
        return TRUE;
#if B_ROOTED_GROUNDING >= GEN_4
    if (gStatuses3[battlerId] & STATUS3_ROOTED)
        return TRUE;
#endif
    if (gStatuses3[battlerId] & STATUS3_SMACKED_DOWN)
        return TRUE;
    if (gStatuses3[battlerId] & STATUS3_TELEKINESIS)
        return FALSE;
    if (gStatuses3[battlerId] & STATUS3_MAGNET_RISE)
        return FALSE;
    if (GetBattlerHoldEffect(battlerId, TRUE) == HOLD_EFFECT_AIR_BALLOON)
        return FALSE;
    if (GetBattlerAbility(battlerId) == ABILITY_LEVITATE)
        return FALSE;
    if (IS_BATTLER_OF_TYPE(battlerId, TYPE_FLYING) && (!considerInverse || !FlagGet(B_FLAG_INVERSE_BATTLE)))
        return FALSE;
    return TRUE;
}

bool32 IsBattlerGrounded(u8 battlerId)
{
    IsBattlerGrounded2(battlerId, FALSE);
}

bool32 IsBattlerAlive(u8 battlerId)
{
    if (gBattleMons[battlerId].hp == 0)
        return FALSE;
    else if (battlerId >= gBattlersCount)
        return FALSE;
    else if (gAbsentBattlerFlags & gBitTable[battlerId])
        return FALSE;
    else
        return TRUE;
}

u8 GetBattleMonMoveSlot(struct BattlePokemon *battleMon, u16 move)
{
    u8 i;

    for (i = 0; i < MAX_MON_MOVES; i++)
    {
        if (battleMon->moves[i] == move)
            break;
    }
    return i;
}

u32 GetBattlerWeight(u8 battlerId)
{
    u32 i;
    u32 weight = GetPokedexHeightWeight(SpeciesToNationalPokedexNum(gBattleMons[battlerId].species), 1);
    u32 ability = GetBattlerAbility(battlerId);
    u32 holdEffect = GetBattlerHoldEffect(battlerId, TRUE);

    if (ability == ABILITY_HEAVY_METAL)
        weight *= 2;
    else if (ability == ABILITY_LIGHT_METAL)
        weight /= 2;

    if (holdEffect == HOLD_EFFECT_FLOAT_STONE)
        weight /= 2;

    for (i = 0; i < gDisableStructs[battlerId].autotomizeCount; i++)
    {
        if (weight > 1000)
        {
            weight -= 1000;
        }
        else if (weight <= 1000)
        {
            weight = 1;
            break;
        }
    }

    if (weight == 0)
        weight = 1;

    return weight;
}

u32 CountBattlerStatIncreases(u8 battlerId, bool32 countEvasionAcc)
{
    u32 i;
    u32 count = 0;

    for (i = 0; i < NUM_BATTLE_STATS; i++)
    {
        if ((i == STAT_ACC || i == STAT_EVASION) && !countEvasionAcc)
            continue;
        if (gBattleMons[battlerId].statStages[i] > DEFAULT_STAT_STAGE) // Stat is increased.
            count += gBattleMons[battlerId].statStages[i] - DEFAULT_STAT_STAGE;
    }

    return count;
}

u32 GetMoveTargetCount(u16 move, u8 battlerAtk, u8 battlerDef)
{
    switch (GetBattlerMoveTargetType(gBattlerAttacker, move))
    {
    case MOVE_TARGET_BOTH:
        return IsBattlerAlive(battlerDef)
             + IsBattlerAlive(BATTLE_PARTNER(battlerDef));
    case MOVE_TARGET_FOES_AND_ALLY:
        return IsBattlerAlive(battlerDef)
             + IsBattlerAlive(BATTLE_PARTNER(battlerDef))
             + IsBattlerAlive(BATTLE_PARTNER(battlerAtk));
    case MOVE_TARGET_OPPONENTS_FIELD:
        return 1;
    case MOVE_TARGET_DEPENDS:
    case MOVE_TARGET_SELECTED:
    case MOVE_TARGET_RANDOM:
    case MOVE_TARGET_USER_OR_SELECTED:
        return IsBattlerAlive(battlerDef);
    case MOVE_TARGET_USER:
        return IsBattlerAlive(battlerAtk);
    default:
        return 0;
    }
}

static void MulModifier(u16 *modifier, u16 val)
{
    *modifier = UQ_4_12_TO_INT((*modifier * val) + UQ_4_12_ROUND);
}

static u32 ApplyModifier(u16 modifier, u32 val)
{
    return UQ_4_12_TO_INT((modifier * val) + UQ_4_12_ROUND);
}

static const u8 sFlailHpScaleToPowerTable[] =
{
    1, 200,
    4, 150,
    9, 100,
    16, 80,
    32, 40,
    48, 20
};

// format: min. weight (hectograms), base power
static const u16 sWeightToDamageTable[] =
{
    100, 20,
    250, 40,
    500, 60,
    1000, 80,
    2000, 100,
    0xFFFF, 0xFFFF
};

static const u8 sSpeedDiffPowerTable[] = {40, 60, 80, 120, 150};
static const u8 sHeatCrashPowerTable[] = {40, 40, 60, 80, 100, 120};
static const u8 sTrumpCardPowerTable[] = {200, 80, 60, 50, 40};

const struct TypePower gNaturalGiftTable[] =
{
    [ITEM_TO_BERRY(ITEM_CHERI_BERRY)] = {TYPE_FIRE, 80},
    [ITEM_TO_BERRY(ITEM_CHESTO_BERRY)] = {TYPE_WATER, 80},
    [ITEM_TO_BERRY(ITEM_PECHA_BERRY)] = {TYPE_ELECTRIC, 80},
    [ITEM_TO_BERRY(ITEM_RAWST_BERRY)] = {TYPE_GRASS, 80},
    [ITEM_TO_BERRY(ITEM_ASPEAR_BERRY)] = {TYPE_ICE, 80},
    [ITEM_TO_BERRY(ITEM_LEPPA_BERRY)] = {TYPE_FIGHTING, 80},
    [ITEM_TO_BERRY(ITEM_ORAN_BERRY)] = {TYPE_POISON, 80},
    [ITEM_TO_BERRY(ITEM_PERSIM_BERRY)] = {TYPE_GROUND, 80},
    [ITEM_TO_BERRY(ITEM_LUM_BERRY)] = {TYPE_FLYING, 80},
    [ITEM_TO_BERRY(ITEM_SITRUS_BERRY)] = {TYPE_PSYCHIC, 80},
    [ITEM_TO_BERRY(ITEM_FIGY_BERRY)] = {TYPE_BUG, 80},
    [ITEM_TO_BERRY(ITEM_WIKI_BERRY)] = {TYPE_ROCK, 80},
    [ITEM_TO_BERRY(ITEM_MAGO_BERRY)] = {TYPE_GHOST, 80},
    [ITEM_TO_BERRY(ITEM_AGUAV_BERRY)] = {TYPE_DRAGON, 80},
    [ITEM_TO_BERRY(ITEM_IAPAPA_BERRY)] = {TYPE_DARK, 80},
    [ITEM_TO_BERRY(ITEM_RAZZ_BERRY)] = {TYPE_STEEL, 80},
    [ITEM_TO_BERRY(ITEM_OCCA_BERRY)] = {TYPE_FIRE, 80},
    [ITEM_TO_BERRY(ITEM_PASSHO_BERRY)] = {TYPE_WATER, 80},
    [ITEM_TO_BERRY(ITEM_WACAN_BERRY)] = {TYPE_ELECTRIC, 80},
    [ITEM_TO_BERRY(ITEM_RINDO_BERRY)] = {TYPE_GRASS, 80},
    [ITEM_TO_BERRY(ITEM_YACHE_BERRY)] = {TYPE_ICE, 80},
    [ITEM_TO_BERRY(ITEM_CHOPLE_BERRY)] = {TYPE_FIGHTING, 80},
    [ITEM_TO_BERRY(ITEM_KEBIA_BERRY)] = {TYPE_POISON, 80},
    [ITEM_TO_BERRY(ITEM_SHUCA_BERRY)] = {TYPE_GROUND, 80},
    [ITEM_TO_BERRY(ITEM_COBA_BERRY)] = {TYPE_FLYING, 80},
    [ITEM_TO_BERRY(ITEM_PAYAPA_BERRY)] = {TYPE_PSYCHIC, 80},
    [ITEM_TO_BERRY(ITEM_TANGA_BERRY)] = {TYPE_BUG, 80},
    [ITEM_TO_BERRY(ITEM_CHARTI_BERRY)] = {TYPE_ROCK, 80},
    [ITEM_TO_BERRY(ITEM_KASIB_BERRY)] = {TYPE_GHOST, 80},
    [ITEM_TO_BERRY(ITEM_HABAN_BERRY)] = {TYPE_DRAGON, 80},
    [ITEM_TO_BERRY(ITEM_COLBUR_BERRY)] = {TYPE_DARK, 80},
    [ITEM_TO_BERRY(ITEM_BABIRI_BERRY)] = {TYPE_STEEL, 80},
    [ITEM_TO_BERRY(ITEM_CHILAN_BERRY)] = {TYPE_NORMAL, 80},
    [ITEM_TO_BERRY(ITEM_ROSELI_BERRY)] = {TYPE_FAIRY, 80},
    [ITEM_TO_BERRY(ITEM_BLUK_BERRY)] = {TYPE_FIRE, 90},
    [ITEM_TO_BERRY(ITEM_NANAB_BERRY)] = {TYPE_WATER, 90},
    [ITEM_TO_BERRY(ITEM_WEPEAR_BERRY)] = {TYPE_ELECTRIC, 90},
    [ITEM_TO_BERRY(ITEM_PINAP_BERRY)] = {TYPE_GRASS, 90},
    [ITEM_TO_BERRY(ITEM_POMEG_BERRY)] = {TYPE_ICE, 90},
    [ITEM_TO_BERRY(ITEM_KELPSY_BERRY)] = {TYPE_FIGHTING, 90},
    [ITEM_TO_BERRY(ITEM_QUALOT_BERRY)] = {TYPE_POISON, 90},
    [ITEM_TO_BERRY(ITEM_HONDEW_BERRY)] = {TYPE_GROUND, 90},
    [ITEM_TO_BERRY(ITEM_GREPA_BERRY)] = {TYPE_FLYING, 90},
    [ITEM_TO_BERRY(ITEM_TAMATO_BERRY)] = {TYPE_PSYCHIC, 90},
    [ITEM_TO_BERRY(ITEM_CORNN_BERRY)] = {TYPE_BUG, 90},
    [ITEM_TO_BERRY(ITEM_MAGOST_BERRY)] = {TYPE_ROCK, 90},
    [ITEM_TO_BERRY(ITEM_RABUTA_BERRY)] = {TYPE_GHOST, 90},
    [ITEM_TO_BERRY(ITEM_NOMEL_BERRY)] = {TYPE_DRAGON, 90},
    [ITEM_TO_BERRY(ITEM_SPELON_BERRY)] = {TYPE_DARK, 90},
    [ITEM_TO_BERRY(ITEM_PAMTRE_BERRY)] = {TYPE_STEEL, 90},
    [ITEM_TO_BERRY(ITEM_WATMEL_BERRY)] = {TYPE_FIRE, 100},
    [ITEM_TO_BERRY(ITEM_DURIN_BERRY)] = {TYPE_WATER, 100},
    [ITEM_TO_BERRY(ITEM_BELUE_BERRY)] = {TYPE_ELECTRIC, 100},
    [ITEM_TO_BERRY(ITEM_LIECHI_BERRY)] = {TYPE_GRASS, 100},
    [ITEM_TO_BERRY(ITEM_GANLON_BERRY)] = {TYPE_ICE, 100},
    [ITEM_TO_BERRY(ITEM_SALAC_BERRY)] = {TYPE_FIGHTING, 100},
    [ITEM_TO_BERRY(ITEM_PETAYA_BERRY)] = {TYPE_POISON, 100},
    [ITEM_TO_BERRY(ITEM_APICOT_BERRY)] = {TYPE_GROUND, 100},
    [ITEM_TO_BERRY(ITEM_LANSAT_BERRY)] = {TYPE_FLYING, 100},
    [ITEM_TO_BERRY(ITEM_STARF_BERRY)] = {TYPE_PSYCHIC, 100},
    [ITEM_TO_BERRY(ITEM_ENIGMA_BERRY)] = {TYPE_BUG, 100},
    [ITEM_TO_BERRY(ITEM_MICLE_BERRY)] = {TYPE_ROCK, 100},
    [ITEM_TO_BERRY(ITEM_CUSTAP_BERRY)] = {TYPE_GHOST, 100},
    [ITEM_TO_BERRY(ITEM_JABOCA_BERRY)] = {TYPE_DRAGON, 100},
    [ITEM_TO_BERRY(ITEM_ROWAP_BERRY)] = {TYPE_DARK, 100},
    [ITEM_TO_BERRY(ITEM_KEE_BERRY)] = {TYPE_FAIRY, 100},
    [ITEM_TO_BERRY(ITEM_MARANGA_BERRY)] = {TYPE_DARK, 100},
};

static u16 CalcMoveBasePower(u16 move, u8 battlerAtk, u8 battlerDef)
{
    u32 i;
    u16 basePower = gBattleMoves[move].power;
    u32 weight, hpFraction, speed;

    if (gBattleStruct->zmove.active)
        return gBattleMoves[gBattleStruct->zmove.baseMoves[battlerAtk]].zMovePower;

    switch (gBattleMoves[move].effect)
    {
    case EFFECT_PLEDGE:
        // todo
        break;
    case EFFECT_FLING:
        basePower = GetFlingPowerFromItemId(gBattleMons[battlerAtk].item);
        break;
    case EFFECT_ERUPTION:
        basePower = gBattleMons[battlerAtk].hp * basePower / gBattleMons[battlerAtk].maxHP;
        break;
    case EFFECT_FLAIL:
        hpFraction = GetScaledHPFraction(gBattleMons[battlerAtk].hp, gBattleMons[battlerAtk].maxHP, 48);
        for (i = 0; i < sizeof(sFlailHpScaleToPowerTable); i += 2)
        {
            if (hpFraction <= sFlailHpScaleToPowerTable[i])
                break;
        }
        basePower = sFlailHpScaleToPowerTable[i + 1];
        break;
    case EFFECT_RETURN:
        basePower = 10 * (gBattleMons[battlerAtk].friendship) / 25;
        break;
    case EFFECT_FRUSTRATION:
        basePower = 10 * (MAX_FRIENDSHIP - gBattleMons[battlerAtk].friendship) / 25;
        break;
    case EFFECT_FURY_CUTTER:
        for (i = 1; i < gDisableStructs[battlerAtk].furyCutterCounter; i++)
            basePower *= 2;
        break;
    case EFFECT_ROLLOUT:
        for (i = 1; i < (5 - gDisableStructs[battlerAtk].rolloutTimer); i++)
            basePower *= 2;
        if (gBattleMons[battlerAtk].status2 & STATUS2_DEFENSE_CURL)
            basePower *= 2;
        break;
    case EFFECT_MAGNITUDE:
        basePower = gBattleStruct->magnitudeBasePower;
        break;
    case EFFECT_PRESENT:
        basePower = gBattleStruct->presentBasePower;
        break;
    case EFFECT_TRIPLE_KICK:
        basePower *= (4 - gMultiHitCounter);
        break;
    case EFFECT_SPIT_UP:
        basePower = 100 * gDisableStructs[battlerAtk].stockpileCounter;
        break;
    case EFFECT_REVENGE:
        if ((gProtectStructs[battlerAtk].physicalDmg
                && gProtectStructs[battlerAtk].physicalBattlerId == battlerDef)
            || (gProtectStructs[battlerAtk].specialDmg
                && gProtectStructs[battlerAtk].specialBattlerId == battlerDef))
            basePower *= 2;
        break;
    case EFFECT_WEATHER_BALL:
        if (gBattleWeather & B_WEATHER_ANY && WEATHER_HAS_EFFECT)
            basePower *= 2;
        break;
    case EFFECT_PURSUIT:
        if (gActionsByTurnOrder[GetBattlerTurnOrderNum(gBattlerTarget)] == B_ACTION_SWITCH)
            basePower *= 2;
        break;
    case EFFECT_NATURAL_GIFT:
        basePower = gNaturalGiftTable[ITEM_TO_BERRY(gBattleMons[battlerAtk].item)].power;
        break;
    case EFFECT_WAKE_UP_SLAP:
        if (gBattleMons[battlerDef].status1 & STATUS1_SLEEP || GetBattlerAbility(battlerDef) == ABILITY_COMATOSE)
            basePower *= 2;
        break;
    case EFFECT_SMELLINGSALT:
        if (gBattleMons[battlerDef].status1 & STATUS1_PARALYSIS)
            basePower *= 2;
        break;
    case EFFECT_WRING_OUT:
        basePower = 120 * gBattleMons[battlerDef].hp / gBattleMons[battlerDef].maxHP;
        break;
    case EFFECT_HEX:
        if (gBattleMons[battlerDef].status1 & STATUS1_ANY || GetBattlerAbility(battlerDef) == ABILITY_COMATOSE)
            basePower *= 2;
        break;
    case EFFECT_ASSURANCE:
        if (gProtectStructs[battlerDef].physicalDmg != 0 || gProtectStructs[battlerDef].specialDmg != 0 || gProtectStructs[battlerDef].confusionSelfDmg)
            basePower *= 2;
        break;
    case EFFECT_TRUMP_CARD:
        i = GetBattleMonMoveSlot(&gBattleMons[battlerAtk], move);
        if (i != 4)
        {
            if (gBattleMons[battlerAtk].pp[i] >= ARRAY_COUNT(sTrumpCardPowerTable))
                basePower = sTrumpCardPowerTable[ARRAY_COUNT(sTrumpCardPowerTable) - 1];
            else
                basePower = sTrumpCardPowerTable[gBattleMons[battlerAtk].pp[i]];
        }
        break;
    case EFFECT_ACROBATICS:
        if (gBattleMons[battlerAtk].item == ITEM_NONE
            // Edge case, because removal of items happens after damage calculation.
            || (gSpecialStatuses[battlerAtk].gemBoost && GetBattlerHoldEffect(battlerAtk, FALSE) == HOLD_EFFECT_GEMS))
            basePower *= 2;
        break;
    case EFFECT_LOW_KICK:
        weight = GetBattlerWeight(battlerDef);
        for (i = 0; sWeightToDamageTable[i] != 0xFFFF; i += 2)
        {
            if (sWeightToDamageTable[i] > weight)
                break;
        }
        if (sWeightToDamageTable[i] != 0xFFFF)
            basePower = sWeightToDamageTable[i + 1];
        else
            basePower = 120;
        break;
    case EFFECT_HEAT_CRASH:
        weight = GetBattlerWeight(battlerAtk) / GetBattlerWeight(battlerDef);
        if (weight >= ARRAY_COUNT(sHeatCrashPowerTable))
            basePower = sHeatCrashPowerTable[ARRAY_COUNT(sHeatCrashPowerTable) - 1];
        else
            basePower = sHeatCrashPowerTable[weight];
        break;
    case EFFECT_PUNISHMENT:
        basePower = 60 + (CountBattlerStatIncreases(battlerDef, FALSE) * 20);
        if (basePower > 200)
            basePower = 200;
        break;
    case EFFECT_STORED_POWER:
        basePower += (CountBattlerStatIncreases(battlerAtk, TRUE) * 20);
        break;
    case EFFECT_ELECTRO_BALL:
        speed = GetBattlerTotalSpeedStat(battlerAtk) / GetBattlerTotalSpeedStat(battlerDef);
        if (speed >= ARRAY_COUNT(sSpeedDiffPowerTable))
            speed = ARRAY_COUNT(sSpeedDiffPowerTable) - 1;
        basePower = sSpeedDiffPowerTable[speed];
        break;
    case EFFECT_GYRO_BALL:
        basePower = ((25 * GetBattlerTotalSpeedStat(battlerDef)) / GetBattlerTotalSpeedStat(battlerAtk)) + 1;
        if (basePower > 150)
            basePower = 150;
        break;
    case EFFECT_ECHOED_VOICE:
        // gBattleStruct->sameMoveTurns incremented in ppreduce
        if (gBattleStruct->sameMoveTurns[battlerAtk] != 0)
        {
            basePower += (basePower * gBattleStruct->sameMoveTurns[battlerAtk]);
            if (basePower > 200)
                basePower = 200;
        }
        break;
    case EFFECT_PAYBACK:
        if (GetBattlerTurnOrderNum(battlerAtk) > GetBattlerTurnOrderNum(battlerDef)
        #if B_PAYBACK_SWITCH_BOOST >= GEN_5
            && (gDisableStructs[battlerDef].isFirstTurn != 2)
        #endif
        )
            basePower *= 2;
        break;
    case EFFECT_BOLT_BEAK:
        if (GetBattlerTurnOrderNum(battlerAtk) < GetBattlerTurnOrderNum(battlerDef)
            || gDisableStructs[battlerDef].isFirstTurn == 2)
            basePower *= 2;
        break;
    case EFFECT_ROUND:
        if (gChosenMoveByBattler[BATTLE_PARTNER(battlerAtk)] == MOVE_ROUND && !(gAbsentBattlerFlags & gBitTable[BATTLE_PARTNER(battlerAtk)]))
            basePower *= 2;
        break;
    case EFFECT_FUSION_COMBO:
        if (gBattleMoves[gLastUsedMove].effect == EFFECT_FUSION_COMBO && move != gLastUsedMove)
            basePower *= 2;
        break;
    case EFFECT_LASH_OUT:
        if (gProtectStructs[battlerAtk].statFell)
            basePower *= 2;
        break;
    case EFFECT_EXPLOSION:
        if (move == MOVE_MISTY_EXPLOSION && gFieldStatuses & STATUS_FIELD_MISTY_TERRAIN && IsBattlerGrounded(battlerAtk))
            MulModifier(&basePower, UQ_4_12(1.5));
        break;
    case EFFECT_DYNAMAX_DOUBLE_DMG:
        #ifdef B_DYNAMAX
        if (IsDynamaxed(battlerDef))
            basePower *= 2;
        #endif
        break;
    case EFFECT_HIDDEN_POWER:
    {
        #if B_HIDDEN_POWER_DMG < GEN_6
        u8 powerBits;

        powerBits = ((gBattleMons[gBattlerAttacker].hpIV & 2) >> 1)
                | ((gBattleMons[gBattlerAttacker].attackIV & 2) << 0)
                | ((gBattleMons[gBattlerAttacker].defenseIV & 2) << 1)
                | ((gBattleMons[gBattlerAttacker].speedIV & 2) << 2)
                | ((gBattleMons[gBattlerAttacker].spAttackIV & 2) << 3)
                | ((gBattleMons[gBattlerAttacker].spDefenseIV & 2) << 4);

        basePower = (40 * powerBits) / 63 + 30;
        #endif
        break;
    }
    case EFFECT_GRAV_APPLE:
        if (gFieldStatuses & STATUS_FIELD_GRAVITY)
            MulModifier(&basePower, UQ_4_12(1.5));
        break;
    case EFFECT_TERRAIN_PULSE:
        if ((gFieldStatuses & STATUS_FIELD_TERRAIN_ANY)
            && IsBattlerGrounded(gBattlerAttacker))
            basePower *= 2;
        break;
    case EFFECT_EXPANDING_FORCE:
        if (IsBattlerTerrainAffected(gBattlerAttacker, STATUS_FIELD_PSYCHIC_TERRAIN))
            MulModifier(&basePower, UQ_4_12(1.5));
        break;
    case EFFECT_RISING_VOLTAGE:
        if (IsBattlerTerrainAffected(gBattlerTarget, STATUS_FIELD_ELECTRIC_TERRAIN))
            basePower *= 2;
        break;
    case EFFECT_BEAT_UP:
        #if B_BEAT_UP >= GEN_5
        basePower = CalcBeatUpPower();
        #endif
        break;
    }

    // Move-specific base power changes
    switch (move)
    {
    case MOVE_WATER_SHURIKEN:
        if (gBattleMons[battlerAtk].species == SPECIES_GRENINJA_ASH)
            basePower = 20;
        break;
    }

    if (basePower == 0)
        basePower = 1;
    return basePower;
}

// Supreme Overlord adds a damage boost for each fainted ally.
// The first ally adds a x1.2 boost, and subsequent allies add an extra x0.1 boost each.
static u16 GetSupremeOverlordModifier(u8 battlerId)
{
    u32 i;
    u8 side = GetBattlerSide(battlerId);
    struct Pokemon *party = (side == B_SIDE_PLAYER) ? gPlayerParty : gEnemyParty;
    u16 modifier = UQ_4_12(1.0);
    bool8 appliedFirstBoost = FALSE;

    for (i = 0; i < PARTY_SIZE; i++)
    {
        if (GetMonData(&party[i], MON_DATA_SPECIES) != SPECIES_NONE
         && !GetMonData(&party[i], MON_DATA_IS_EGG)
         && GetMonData(&party[i], MON_DATA_HP) == 0)
            modifier += (!appliedFirstBoost) ? UQ_4_12(0.2) : UQ_4_12(0.1);
        appliedFirstBoost = TRUE;
    }

    return modifier;
}

static u32 CalcMoveBasePowerAfterModifiers(u16 move, u8 battlerAtk, u8 battlerDef, u8 moveType, bool32 updateFlags)
{
    u32 i;
    u32 holdEffectAtk, holdEffectParamAtk;
    u16 basePower = CalcMoveBasePower(move, battlerAtk, battlerDef);
    u16 holdEffectModifier;
    u16 modifier = UQ_4_12(1.0);
    u32 atkSide = GET_BATTLER_SIDE(battlerAtk);
    u16 atkAbility = GetBattlerAbility(battlerAtk);
    u16 defAbility = GetBattlerAbility(battlerDef);

    // attacker's abilities
    switch (atkAbility)
    {
    case ABILITY_TECHNICIAN:
        if (basePower <= 60)
           MulModifier(&modifier, UQ_4_12(1.5));
        break;
    case ABILITY_FLARE_BOOST:
        if (gBattleMons[battlerAtk].status1 & STATUS1_BURN && IS_MOVE_SPECIAL(move))
           MulModifier(&modifier, UQ_4_12(1.5));
        break;
    case ABILITY_TOXIC_BOOST:
        if (gBattleMons[battlerAtk].status1 & STATUS1_PSN_ANY && IS_MOVE_PHYSICAL(move))
           MulModifier(&modifier, UQ_4_12(1.5));
        break;
    case ABILITY_RECKLESS:
        if (gBattleMoves[move].flags & FLAG_RECKLESS_BOOST)
           MulModifier(&modifier, UQ_4_12(1.2));
        break;
    case ABILITY_IRON_FIST:
        if (gBattleMoves[move].flags & FLAG_IRON_FIST_BOOST)
           MulModifier(&modifier, UQ_4_12(1.2));
        break;
    case ABILITY_SHEER_FORCE:
        if (gBattleMoves[move].flags & FLAG_SHEER_FORCE_BOOST)
           MulModifier(&modifier, UQ_4_12(1.3));
        break;
    case ABILITY_SAND_FORCE:
        if ((moveType == TYPE_STEEL || moveType == TYPE_ROCK || moveType == TYPE_GROUND)
            && gBattleWeather & B_WEATHER_SANDSTORM && WEATHER_HAS_EFFECT)
           MulModifier(&modifier, UQ_4_12(1.3));
        break;
    case ABILITY_RIVALRY:
        if (GetGenderFromSpeciesAndPersonality(gBattleMons[battlerAtk].species, gBattleMons[battlerAtk].personality) != MON_GENDERLESS
            && GetGenderFromSpeciesAndPersonality(gBattleMons[battlerDef].species, gBattleMons[battlerDef].personality) != MON_GENDERLESS)
        {
            if (GetGenderFromSpeciesAndPersonality(gBattleMons[battlerAtk].species, gBattleMons[battlerAtk].personality)
             == GetGenderFromSpeciesAndPersonality(gBattleMons[battlerDef].species, gBattleMons[battlerDef].personality))
               MulModifier(&modifier, UQ_4_12(1.25));
            else
               MulModifier(&modifier, UQ_4_12(0.75));
        }
        break;
    case ABILITY_ANALYTIC:
        if (GetBattlerTurnOrderNum(battlerAtk) == gBattlersCount - 1 && move != MOVE_FUTURE_SIGHT && move != MOVE_DOOM_DESIRE)
           MulModifier(&modifier, UQ_4_12(1.3));
        break;
    case ABILITY_TOUGH_CLAWS:
        if (IsMoveMakingContact(move, battlerAtk))
           MulModifier(&modifier, UQ_4_12(1.3));
        break;
    case ABILITY_STRONG_JAW:
        if (gBattleMoves[move].flags & FLAG_STRONG_JAW_BOOST)
           MulModifier(&modifier, UQ_4_12(1.5));
        break;
    case ABILITY_MEGA_LAUNCHER:
        if (gBattleMoves[move].flags & FLAG_MEGA_LAUNCHER_BOOST)
           MulModifier(&modifier, UQ_4_12(1.5));
        break;
    case ABILITY_WATER_BUBBLE:
        if (moveType == TYPE_WATER)
           MulModifier(&modifier, UQ_4_12(2.0));
        break;
    case ABILITY_STEELWORKER:
        if (moveType == TYPE_STEEL)
           MulModifier(&modifier, UQ_4_12(1.5));
        break;
    case ABILITY_PIXILATE:
        if (moveType == TYPE_FAIRY && gBattleStruct->ateBoost[battlerAtk])
            MulModifier(&modifier, UQ_4_12(1.2));
        break;
    case ABILITY_GALVANIZE:
        if (moveType == TYPE_ELECTRIC && gBattleStruct->ateBoost[battlerAtk])
            MulModifier(&modifier, UQ_4_12(1.2));
        break;
    case ABILITY_REFRIGERATE:
        if (moveType == TYPE_ICE && gBattleStruct->ateBoost[battlerAtk])
            MulModifier(&modifier, UQ_4_12(1.2));
        break;
    case ABILITY_AERILATE:
        if (moveType == TYPE_FLYING && gBattleStruct->ateBoost[battlerAtk])
            MulModifier(&modifier, UQ_4_12(1.2));
        break;
    case ABILITY_NORMALIZE:
        if (moveType == TYPE_NORMAL && gBattleStruct->ateBoost[battlerAtk])
            MulModifier(&modifier, UQ_4_12(1.2));
        break;
    case ABILITY_PUNK_ROCK:
        if (gBattleMoves[move].flags & FLAG_SOUND)
            MulModifier(&modifier, UQ_4_12(1.3));
        break;
    case ABILITY_STEELY_SPIRIT:
        if (moveType == TYPE_STEEL)
            MulModifier(&modifier, UQ_4_12(1.5));
        break;
    case ABILITY_TRANSISTOR:
        if (moveType == TYPE_ELECTRIC)
            MulModifier(&modifier, UQ_4_12(1.5));
        break;
    case ABILITY_DRAGONS_MAW:
        if (moveType == TYPE_DRAGON)
            MulModifier(&modifier, UQ_4_12(1.5));
        break;
    case ABILITY_GORILLA_TACTICS:
        if (IS_MOVE_PHYSICAL(move))
            MulModifier(&modifier, UQ_4_12(1.5));
        break;
    case ABILITY_ROCKY_PAYLOAD:
        if (moveType == TYPE_ROCK)
            MulModifier(&modifier, UQ_4_12(1.5));
        break;
    case ABILITY_PROTOSYNTHESIS:
        {
            u8 atkHighestStat = GetHighestStatId(battlerAtk);
            if (gBattleWeather & B_WEATHER_SUN && WEATHER_HAS_EFFECT && (atkHighestStat == STAT_ATK || atkHighestStat == STAT_SPATK))
                MulModifier(&modifier, UQ_4_12(1.3));
        }
        break;
    case ABILITY_QUARK_DRIVE:
        {
            u8 atkHighestStat = GetHighestStatId(battlerAtk);
            if (gFieldStatuses & STATUS_FIELD_ELECTRIC_TERRAIN && (atkHighestStat == STAT_ATK || atkHighestStat == STAT_SPATK))
                MulModifier(&modifier, UQ_4_12(1.3));
        }
        break;
    case ABILITY_ORICHALCUM_PULSE:
        if (gBattleWeather & B_WEATHER_SUN && WEATHER_HAS_EFFECT)
           MulModifier(&modifier, UQ_4_12(1.3));
        break;
    case ABILITY_HADRON_ENGINE:
        if (gFieldStatuses & STATUS_FIELD_ELECTRIC_TERRAIN)
           MulModifier(&modifier, UQ_4_12(1.3));
        break;
    case ABILITY_SHARPNESS:
        if (gBattleMoves[move].flags & FLAG_SLICING_MOVE)
           MulModifier(&modifier, UQ_4_12(1.5));
        break;
    case ABILITY_SUPREME_OVERLORD:
        MulModifier(&modifier, GetSupremeOverlordModifier(battlerAtk));
        break;
    }

    // field abilities
    if ((IsAbilityOnField(ABILITY_DARK_AURA) && moveType == TYPE_DARK)
     || (IsAbilityOnField(ABILITY_FAIRY_AURA) && moveType == TYPE_FAIRY))
    {
        if (IsAbilityOnField(ABILITY_AURA_BREAK))
            MulModifier(&modifier, UQ_4_12(0.75));
        else
            MulModifier(&modifier, UQ_4_12(1.33));
    }

    if (IsAbilityOnField(ABILITY_VESSEL_OF_RUIN) && atkAbility != ABILITY_VESSEL_OF_RUIN && IS_MOVE_SPECIAL(gCurrentMove))
        MulModifier(&modifier, UQ_4_12(0.25));

    if (IsAbilityOnField(ABILITY_SWORD_OF_RUIN) && defAbility != ABILITY_SWORD_OF_RUIN && IS_MOVE_PHYSICAL(gCurrentMove))
        MulModifier(&modifier, UQ_4_12(0.25));

    if (IsAbilityOnField(ABILITY_TABLETS_OF_RUIN) && atkAbility != ABILITY_TABLETS_OF_RUIN && IS_MOVE_PHYSICAL(gCurrentMove))
        MulModifier(&modifier, UQ_4_12(0.25));

    if (IsAbilityOnField(ABILITY_BEADS_OF_RUIN) && defAbility != ABILITY_BEADS_OF_RUIN && IS_MOVE_SPECIAL(gCurrentMove))
        MulModifier(&modifier, UQ_4_12(0.25));

    // attacker partner's abilities
    if (IsBattlerAlive(BATTLE_PARTNER(battlerAtk)))
    {
        switch (GetBattlerAbility(BATTLE_PARTNER(battlerAtk)))
        {
        case ABILITY_BATTERY:
            if (IS_MOVE_SPECIAL(move))
                MulModifier(&modifier, UQ_4_12(1.3));
            break;
        case ABILITY_POWER_SPOT:
            MulModifier(&modifier, UQ_4_12(1.3));
            break;
        case ABILITY_STEELY_SPIRIT:
            if (moveType == TYPE_STEEL)
                MulModifier(&modifier, UQ_4_12(1.5));
            break;
        }
    }

    // target's abilities
    switch (defAbility)
    {
    case ABILITY_HEATPROOF:
    case ABILITY_WATER_BUBBLE:
        if (moveType == TYPE_FIRE)
        {
            MulModifier(&modifier, UQ_4_12(0.5));
            if (updateFlags)
                RecordAbilityBattle(battlerDef, defAbility);
        }
        break;
    case ABILITY_DRY_SKIN:
        if (moveType == TYPE_FIRE)
            MulModifier(&modifier, UQ_4_12(1.25));
        break;
    case ABILITY_FLUFFY:
        if (IsMoveMakingContact(move, battlerAtk))
        {
            MulModifier(&modifier, UQ_4_12(0.5));
            if (updateFlags)
                RecordAbilityBattle(battlerDef, defAbility);
        }
        if (moveType == TYPE_FIRE)
            MulModifier(&modifier, UQ_4_12(2.0));
        break;
    case ABILITY_PROTOSYNTHESIS:
        {
            u8 defHighestStat = GetHighestStatId(battlerDef);
            if (gBattleWeather & B_WEATHER_SUN && WEATHER_HAS_EFFECT && (defHighestStat == STAT_DEF || defHighestStat == STAT_SPDEF))
                MulModifier(&modifier, UQ_4_12(0.7));
        }
        break;
    case ABILITY_QUARK_DRIVE:
        {
            u8 defHighestStat = GetHighestStatId(battlerDef);
            if (gFieldStatuses & STATUS_FIELD_ELECTRIC_TERRAIN && (defHighestStat == STAT_DEF || defHighestStat == STAT_SPDEF))
                MulModifier(&modifier, UQ_4_12(0.7));
        }
        break;
    }

    holdEffectAtk = GetBattlerHoldEffect(battlerAtk, TRUE);
    holdEffectParamAtk = GetBattlerHoldEffectParam(battlerAtk);
    if (holdEffectParamAtk > 100)
        holdEffectParamAtk = 100;

    holdEffectModifier = UQ_4_12(1.0) + sPercentToModifier[holdEffectParamAtk];

    // attacker's hold effect
    switch (holdEffectAtk)
    {
    case HOLD_EFFECT_MUSCLE_BAND:
        if (IS_MOVE_PHYSICAL(move))
            MulModifier(&modifier, holdEffectModifier);
        break;
    case HOLD_EFFECT_WISE_GLASSES:
        if (IS_MOVE_SPECIAL(move))
            MulModifier(&modifier, holdEffectModifier);
        break;
    case HOLD_EFFECT_LUSTROUS_ORB:
        if (GET_BASE_SPECIES_ID(gBattleMons[battlerAtk].species) == SPECIES_PALKIA && (moveType == TYPE_WATER || moveType == TYPE_DRAGON))
            MulModifier(&modifier, holdEffectModifier);
        break;
    case HOLD_EFFECT_ADAMANT_ORB:
        if (GET_BASE_SPECIES_ID(gBattleMons[battlerAtk].species) == SPECIES_DIALGA && (moveType == TYPE_STEEL || moveType == TYPE_DRAGON))
            MulModifier(&modifier, holdEffectModifier);
        break;
    case HOLD_EFFECT_GRISEOUS_ORB:
        if (GET_BASE_SPECIES_ID(gBattleMons[battlerAtk].species) == SPECIES_GIRATINA && (moveType == TYPE_GHOST || moveType == TYPE_DRAGON))
            MulModifier(&modifier, holdEffectModifier);
        break;
    case HOLD_EFFECT_SOUL_DEW:
    #if B_SOUL_DEW_BOOST >= GEN_7
        if ((gBattleMons[battlerAtk].species == SPECIES_LATIAS || gBattleMons[battlerAtk].species == SPECIES_LATIOS) && (moveType == TYPE_PSYCHIC || moveType == TYPE_DRAGON))
    #else
        if ((gBattleMons[battlerAtk].species == SPECIES_LATIAS || gBattleMons[battlerAtk].species == SPECIES_LATIOS) && !(gBattleTypeFlags & BATTLE_TYPE_FRONTIER) && IS_MOVE_SPECIAL(move))
    #endif
            MulModifier(&modifier, holdEffectModifier);
        break;
    case HOLD_EFFECT_GEMS:
        if (gSpecialStatuses[battlerAtk].gemBoost && gBattleMons[battlerAtk].item)
            MulModifier(&modifier, UQ_4_12(1.0) + sPercentToModifier[gSpecialStatuses[battlerAtk].gemParam]);
        break;
    case HOLD_EFFECT_BUG_POWER:
    case HOLD_EFFECT_STEEL_POWER:
    case HOLD_EFFECT_GROUND_POWER:
    case HOLD_EFFECT_ROCK_POWER:
    case HOLD_EFFECT_GRASS_POWER:
    case HOLD_EFFECT_DARK_POWER:
    case HOLD_EFFECT_FIGHTING_POWER:
    case HOLD_EFFECT_ELECTRIC_POWER:
    case HOLD_EFFECT_WATER_POWER:
    case HOLD_EFFECT_FLYING_POWER:
    case HOLD_EFFECT_POISON_POWER:
    case HOLD_EFFECT_ICE_POWER:
    case HOLD_EFFECT_GHOST_POWER:
    case HOLD_EFFECT_PSYCHIC_POWER:
    case HOLD_EFFECT_FIRE_POWER:
    case HOLD_EFFECT_DRAGON_POWER:
    case HOLD_EFFECT_NORMAL_POWER:
    case HOLD_EFFECT_FAIRY_POWER:
        for (i = 0; i < ARRAY_COUNT(sHoldEffectToType); i++)
        {
            if (holdEffectAtk == sHoldEffectToType[i][0])
            {
                if (moveType == sHoldEffectToType[i][1])
                    MulModifier(&modifier, holdEffectModifier);
                break;
            }
        }
        break;
    case HOLD_EFFECT_PLATE:
        if (moveType == ItemId_GetSecondaryId(gBattleMons[battlerAtk].item))
            MulModifier(&modifier, holdEffectModifier);
        break;
    }

    // move effect
    switch (gBattleMoves[move].effect)
    {
    case EFFECT_FACADE:
        if (gBattleMons[battlerAtk].status1 & (STATUS1_BURN | STATUS1_PSN_ANY | STATUS1_PARALYSIS))
            MulModifier(&modifier, UQ_4_12(2.0));
        break;
    case EFFECT_BRINE:
        if (gBattleMons[battlerDef].hp <= (gBattleMons[battlerDef].maxHP / 2))
            MulModifier(&modifier, UQ_4_12(2.0));
        break;
    case EFFECT_VENOSHOCK:
        if (gBattleMons[battlerDef].status1 & STATUS1_PSN_ANY)
            MulModifier(&modifier, UQ_4_12(2.0));
        break;
    case EFFECT_RETALIATE:
        if (gSideTimers[atkSide].retaliateTimer == 1)
            MulModifier(&modifier, UQ_4_12(2.0));
        break;
    case EFFECT_SOLAR_BEAM:
        if (IsBattlerWeatherAffected(battlerAtk, (B_WEATHER_HAIL | B_WEATHER_SANDSTORM | B_WEATHER_RAIN)))
            MulModifier(&modifier, UQ_4_12(0.5));
        break;
    case EFFECT_STOMPING_TANTRUM:
        if (gBattleStruct->lastMoveFailed & gBitTable[battlerAtk])
            MulModifier(&modifier, UQ_4_12(2.0));
        break;
    case EFFECT_BULLDOZE:
    case EFFECT_MAGNITUDE:
    case EFFECT_EARTHQUAKE:
        if (gFieldStatuses & STATUS_FIELD_GRASSY_TERRAIN && !(gStatuses3[battlerDef] & STATUS3_SEMI_INVULNERABLE))
            MulModifier(&modifier, UQ_4_12(0.5));
        break;
    case EFFECT_KNOCK_OFF:
        #if B_KNOCK_OFF_DMG >= GEN_6
        if (gBattleMons[battlerDef].item != ITEM_NONE
            && CanBattlerGetOrLoseItem(battlerDef, gBattleMons[battlerDef].item))
            MulModifier(&modifier, UQ_4_12(1.5));
        #endif
        break;
    }

#if B_TERRAIN_TYPE_BOOST >= GEN_8
    #define TERRAIN_TYPE_BOOST UQ_4_12(1.3)
#else
    #define TERRAIN_TYPE_BOOST UQ_4_12(1.5)
#endif

    // various effects
    if (gProtectStructs[battlerAtk].helpingHand)
        MulModifier(&modifier, UQ_4_12(1.5));
    if (gStatuses3[battlerAtk] & STATUS3_CHARGED_UP && moveType == TYPE_ELECTRIC)
        MulModifier(&modifier, UQ_4_12(2.0));
    if (gStatuses3[battlerAtk] & STATUS3_ME_FIRST)
        MulModifier(&modifier, UQ_4_12(1.5));
    if (gFieldStatuses & STATUS_FIELD_GRASSY_TERRAIN && moveType == TYPE_GRASS && IsBattlerGrounded(battlerAtk) && !(gStatuses3[battlerAtk] & STATUS3_SEMI_INVULNERABLE))
        MulModifier(&modifier, TERRAIN_TYPE_BOOST);
    if (gFieldStatuses & STATUS_FIELD_MISTY_TERRAIN && moveType == TYPE_DRAGON && IsBattlerGrounded(battlerDef) && !(gStatuses3[battlerDef] & STATUS3_SEMI_INVULNERABLE))
        MulModifier(&modifier, UQ_4_12(0.5));
    if (gFieldStatuses & STATUS_FIELD_ELECTRIC_TERRAIN && moveType == TYPE_ELECTRIC && IsBattlerGrounded(battlerAtk) && !(gStatuses3[battlerAtk] & STATUS3_SEMI_INVULNERABLE))
        MulModifier(&modifier, TERRAIN_TYPE_BOOST);
    if (gFieldStatuses & STATUS_FIELD_PSYCHIC_TERRAIN && moveType == TYPE_PSYCHIC && IsBattlerGrounded(battlerAtk) && !(gStatuses3[battlerAtk] & STATUS3_SEMI_INVULNERABLE))
        MulModifier(&modifier, TERRAIN_TYPE_BOOST);
    #if B_SPORT_TURNS >= GEN_6
        if ((moveType == TYPE_ELECTRIC && gFieldStatuses & STATUS_FIELD_MUDSPORT)
            || (moveType == TYPE_FIRE && gFieldStatuses & STATUS_FIELD_WATERSPORT))
    #else
        if ((moveType == TYPE_ELECTRIC && AbilityBattleEffects(ABILITYEFFECT_FIELD_SPORT, 0, 0, ABILITYEFFECT_MUD_SPORT, 0))
            || (moveType == TYPE_FIRE && AbilityBattleEffects(ABILITYEFFECT_FIELD_SPORT, 0, 0, ABILITYEFFECT_WATER_SPORT, 0)))
    #endif
    #if B_SPORT_DMG_REDUCTION >= GEN_5
            MulModifier(&modifier, UQ_4_12(0.23));
    #else
            MulModifier(&modifier, UQ_4_12(0.5));
    #endif
    return ApplyModifier(modifier, basePower);
}
#undef TERRAIN_TYPE_BOOST

static u32 CalcAttackStat(u16 move, u8 battlerAtk, u8 battlerDef, u8 moveType, bool32 isCrit, bool32 updateFlags)
{
    u8 atkStage;
    u32 atkStat;
    u16 modifier;
    u16 atkBaseSpeciesId;

    atkBaseSpeciesId = GET_BASE_SPECIES_ID(gBattleMons[battlerAtk].species);

    if (gBattleMoves[move].effect == EFFECT_FOUL_PLAY)
    {
        if (IS_MOVE_PHYSICAL(move))
        {
            atkStat = gBattleMons[battlerDef].attack;
            atkStage = gBattleMons[battlerDef].statStages[STAT_ATK];
        }
        else
        {
            atkStat = gBattleMons[battlerDef].spAttack;
            atkStage = gBattleMons[battlerDef].statStages[STAT_SPATK];
        }
    }
    else if (gBattleMoves[move].effect == EFFECT_BODY_PRESS)
    {
        atkStat = gBattleMons[battlerAtk].defense;
        atkStage = gBattleMons[battlerAtk].statStages[STAT_DEF];
    }
    else
    {
        if (IS_MOVE_PHYSICAL(move))
        {
            atkStat = gBattleMons[battlerAtk].attack;
            atkStage = gBattleMons[battlerAtk].statStages[STAT_ATK];
        }
        else
        {
            atkStat = gBattleMons[battlerAtk].spAttack;
            atkStage = gBattleMons[battlerAtk].statStages[STAT_SPATK];
        }
    }

    // critical hits ignore attack stat's stage drops
    if (isCrit && atkStage < DEFAULT_STAT_STAGE)
        atkStage = DEFAULT_STAT_STAGE;
    // pokemon with unaware ignore attack stat changes while taking damage
    if (GetBattlerAbility(battlerDef) == ABILITY_UNAWARE)
        atkStage = DEFAULT_STAT_STAGE;

    atkStat *= gStatStageRatios[atkStage][0];
    atkStat /= gStatStageRatios[atkStage][1];

    // apply attack stat modifiers
    modifier = UQ_4_12(1.0);

    // attacker's abilities
    switch (GetBattlerAbility(battlerAtk))
    {
    case ABILITY_HUGE_POWER:
    case ABILITY_PURE_POWER:
        if (IS_MOVE_PHYSICAL(move))
            MulModifier(&modifier, UQ_4_12(2.0));
        break;
    case ABILITY_SLOW_START:
        if (gDisableStructs[battlerAtk].slowStartTimer != 0)
            MulModifier(&modifier, UQ_4_12(0.5));
        break;
    case ABILITY_SOLAR_POWER:
        if (IS_MOVE_SPECIAL(move) && IsBattlerWeatherAffected(battlerAtk, B_WEATHER_SUN))
            MulModifier(&modifier, UQ_4_12(1.5));
        break;
    case ABILITY_DEFEATIST:
        if (gBattleMons[battlerAtk].hp <= (gBattleMons[battlerAtk].maxHP / 2))
            MulModifier(&modifier, UQ_4_12(0.5));
        break;
    case ABILITY_FLASH_FIRE:
        if (moveType == TYPE_FIRE && gBattleResources->flags->flags[battlerAtk] & RESOURCE_FLAG_FLASH_FIRE)
            MulModifier(&modifier, UQ_4_12(1.5));
        break;
    case ABILITY_SWARM:
        if (moveType == TYPE_BUG && gBattleMons[battlerAtk].hp <= (gBattleMons[battlerAtk].maxHP / 3))
            MulModifier(&modifier, UQ_4_12(1.5));
        break;
    case ABILITY_TORRENT:
        if (moveType == TYPE_WATER && gBattleMons[battlerAtk].hp <= (gBattleMons[battlerAtk].maxHP / 3))
            MulModifier(&modifier, UQ_4_12(1.5));
        break;
    case ABILITY_BLAZE:
        if (moveType == TYPE_FIRE && gBattleMons[battlerAtk].hp <= (gBattleMons[battlerAtk].maxHP / 3))
            MulModifier(&modifier, UQ_4_12(1.5));
        break;
    case ABILITY_OVERGROW:
        if (moveType == TYPE_GRASS && gBattleMons[battlerAtk].hp <= (gBattleMons[battlerAtk].maxHP / 3))
            MulModifier(&modifier, UQ_4_12(1.5));
        break;
    #if B_PLUS_MINUS_INTERACTION >= GEN_5
    case ABILITY_PLUS:
    case ABILITY_MINUS:
        if (IsBattlerAlive(BATTLE_PARTNER(battlerAtk)))
        {
            u32 partnerAbility = GetBattlerAbility(BATTLE_PARTNER(battlerAtk));
            if (partnerAbility == ABILITY_PLUS || partnerAbility == ABILITY_MINUS)
                MulModifier(&modifier, UQ_4_12(1.5));
        }
        break;
    #else
    case ABILITY_PLUS:
        if (IsBattlerAlive(BATTLE_PARTNER(battlerAtk)) && GetBattlerAbility(BATTLE_PARTNER(battlerAtk)) == ABILITY_MINUS)
            MulModifier(&modifier, UQ_4_12(1.5));
        break;
    case ABILITY_MINUS:
        if (IsBattlerAlive(BATTLE_PARTNER(battlerAtk)) && GetBattlerAbility(BATTLE_PARTNER(battlerAtk)) == ABILITY_PLUS)
            MulModifier(&modifier, UQ_4_12(1.5));
        break;
    #endif
    case ABILITY_FLOWER_GIFT:
        if (gBattleMons[battlerAtk].species == SPECIES_CHERRIM && IsBattlerWeatherAffected(battlerAtk, B_WEATHER_SUN) && IS_MOVE_PHYSICAL(move))
            MulModifier(&modifier, UQ_4_12(1.5));
        break;
    case ABILITY_HUSTLE:
        if (IS_MOVE_PHYSICAL(move))
            MulModifier(&modifier, UQ_4_12(1.5));
        break;
    case ABILITY_STAKEOUT:
        if (gDisableStructs[battlerDef].isFirstTurn == 2) // just switched in
            MulModifier(&modifier, UQ_4_12(2.0));
        break;
    case ABILITY_GUTS:
        if (gBattleMons[battlerAtk].status1 & STATUS1_ANY && IS_MOVE_PHYSICAL(move))
            MulModifier(&modifier, UQ_4_12(1.5));
        break;
    }

    // target's abilities
    switch (GetBattlerAbility(battlerDef))
    {
    case ABILITY_THICK_FAT:
        if (moveType == TYPE_FIRE || moveType == TYPE_ICE)
        {
            MulModifier(&modifier, UQ_4_12(0.5));
            if (updateFlags)
                RecordAbilityBattle(battlerDef, ABILITY_THICK_FAT);
        }
        break;
    case ABILITY_ICE_SCALES:
        if (IS_MOVE_SPECIAL(move))
            MulModifier(&modifier, UQ_4_12(0.5));
        break;
    }

    // ally's abilities
    if (IsBattlerAlive(BATTLE_PARTNER(battlerAtk)))
    {
        switch (GetBattlerAbility(BATTLE_PARTNER(battlerAtk)))
        {
        case ABILITY_FLOWER_GIFT:
            if (gBattleMons[BATTLE_PARTNER(battlerAtk)].species == SPECIES_CHERRIM && IsBattlerWeatherAffected(BATTLE_PARTNER(battlerAtk), B_WEATHER_SUN) && IS_MOVE_PHYSICAL(move))
                MulModifier(&modifier, UQ_4_12(1.5));
            break;
        }
    }

    // attacker's hold effect
    switch (GetBattlerHoldEffect(battlerAtk, TRUE))
    {
    case HOLD_EFFECT_THICK_CLUB:
        if ((atkBaseSpeciesId == SPECIES_CUBONE || atkBaseSpeciesId == SPECIES_MAROWAK) && IS_MOVE_PHYSICAL(move))
            MulModifier(&modifier, UQ_4_12(2.0));
        break;
    case HOLD_EFFECT_DEEP_SEA_TOOTH:
        if (gBattleMons[battlerAtk].species == SPECIES_CLAMPERL && IS_MOVE_SPECIAL(move))
            MulModifier(&modifier, UQ_4_12(2.0));
        break;
    case HOLD_EFFECT_LIGHT_BALL:
        if (atkBaseSpeciesId == SPECIES_PIKACHU)
            MulModifier(&modifier, UQ_4_12(2.0));
        break;
    case HOLD_EFFECT_CHOICE_BAND:
        if (IS_MOVE_PHYSICAL(move))
            MulModifier(&modifier, UQ_4_12(1.5));
        break;
    case HOLD_EFFECT_CHOICE_SPECS:
        if (IS_MOVE_SPECIAL(move))
            MulModifier(&modifier, UQ_4_12(1.5));
        break;
    }

    // The offensive stats of a Player's Pokémon are boosted by x1.1 (+10%) if they have the 1st badge and 7th badges.
    // Having the 1st badge boosts physical attack while having the 7th badge boosts special attack.
    if (ShouldGetStatBadgeBoost(FLAG_BADGE01_GET, battlerAtk) && IS_MOVE_PHYSICAL(move))
        MulModifier(&modifier, UQ_4_12(1.1));
    if (ShouldGetStatBadgeBoost(FLAG_BADGE07_GET, battlerAtk) && IS_MOVE_SPECIAL(move))
        MulModifier(&modifier, UQ_4_12(1.1));

    return ApplyModifier(modifier, atkStat);
}

static bool32 CanEvolve(u32 species)
{
    u32 i;

    for (i = 0; i < EVOS_PER_MON; i++)
    {
        if (gEvolutionTable[species][i].method
         && gEvolutionTable[species][i].method != EVO_MEGA_EVOLUTION
         && gEvolutionTable[species][i].method != EVO_MOVE_MEGA_EVOLUTION
         && gEvolutionTable[species][i].method != EVO_PRIMAL_REVERSION)
            return TRUE;
    }
    return FALSE;
}

static u32 CalcDefenseStat(u16 move, u8 battlerAtk, u8 battlerDef, u8 moveType, bool32 isCrit, bool32 updateFlags)
{
    bool32 usesDefStat;
    u8 defStage;
    u32 defStat, def, spDef;
    u16 modifier;

    if (gFieldStatuses & STATUS_FIELD_WONDER_ROOM) // the defense stats are swapped
    {
        def = gBattleMons[battlerDef].spDefense;
        spDef = gBattleMons[battlerDef].defense;
    }
    else
    {
        def = gBattleMons[battlerDef].defense;
        spDef = gBattleMons[battlerDef].spDefense;
    }

    if (gBattleMoves[move].effect == EFFECT_PSYSHOCK || IS_MOVE_PHYSICAL(move)) // uses defense stat instead of sp.def
    {
        defStat = def;
        defStage = gBattleMons[battlerDef].statStages[STAT_DEF];
        usesDefStat = TRUE;
    }
    else // is special
    {
        defStat = spDef;
        defStage = gBattleMons[battlerDef].statStages[STAT_SPDEF];
        usesDefStat = FALSE;
    }

    #if B_EXPLOSION_DEFENSE <= GEN_4
    // Self-destruct / Explosion cut defense in half
    if (gBattleMoves[gCurrentMove].effect == EFFECT_EXPLOSION)
        defStat /= 2;
    #endif

    // critical hits ignore positive stat changes
    if (isCrit && defStage > DEFAULT_STAT_STAGE)
        defStage = DEFAULT_STAT_STAGE;
    // pokemon with unaware ignore defense stat changes while dealing damage
    if (GetBattlerAbility(battlerAtk) == ABILITY_UNAWARE)
        defStage = DEFAULT_STAT_STAGE;
    // certain moves also ignore stat changes
    if (gBattleMoves[move].flags & FLAG_STAT_STAGES_IGNORED)
        defStage = DEFAULT_STAT_STAGE;

    defStat *= gStatStageRatios[defStage][0];
    defStat /= gStatStageRatios[defStage][1];

    // apply defense stat modifiers
    modifier = UQ_4_12(1.0);

    // target's abilities
    switch (GetBattlerAbility(battlerDef))
    {
    case ABILITY_MARVEL_SCALE:
        if (gBattleMons[battlerDef].status1 & STATUS1_ANY && usesDefStat)
        {
            MulModifier(&modifier, UQ_4_12(1.5));
            if (updateFlags)
                RecordAbilityBattle(battlerDef, ABILITY_MARVEL_SCALE);
        }
        break;
    case ABILITY_FUR_COAT:
        if (usesDefStat)
        {
            MulModifier(&modifier, UQ_4_12(2.0));
            if (updateFlags)
                RecordAbilityBattle(battlerDef, ABILITY_FUR_COAT);
        }
        break;
    case ABILITY_GRASS_PELT:
        if (gFieldStatuses & STATUS_FIELD_GRASSY_TERRAIN && usesDefStat)
        {
            MulModifier(&modifier, UQ_4_12(1.5));
            if (updateFlags)
                RecordAbilityBattle(battlerDef, ABILITY_GRASS_PELT);
        }
        break;
    case ABILITY_FLOWER_GIFT:
        if (gBattleMons[battlerDef].species == SPECIES_CHERRIM && IsBattlerWeatherAffected(battlerDef, B_WEATHER_SUN) && !usesDefStat)
            MulModifier(&modifier, UQ_4_12(1.5));
        break;
    case ABILITY_PUNK_ROCK:
        if (gBattleMoves[move].flags & FLAG_SOUND)
            MulModifier(&modifier, UQ_4_12(2.0));
        break;
    case ABILITY_PURIFYING_SALT:
        if (gBattleMoves[move].type == TYPE_GHOST)
            MulModifier(&modifier, UQ_4_12(2.0));
        break;
    }

    // ally's abilities
    if (IsBattlerAlive(BATTLE_PARTNER(battlerDef)))
    {
        switch (GetBattlerAbility(BATTLE_PARTNER(battlerDef)))
        {
        case ABILITY_FLOWER_GIFT:
            if (gBattleMons[BATTLE_PARTNER(battlerDef)].species == SPECIES_CHERRIM && IsBattlerWeatherAffected(BATTLE_PARTNER(battlerDef), B_WEATHER_SUN) && !usesDefStat)
                MulModifier(&modifier, UQ_4_12(1.5));
            break;
        }
    }

    // target's hold effects
    switch (GetBattlerHoldEffect(battlerDef, TRUE))
    {
    case HOLD_EFFECT_DEEP_SEA_SCALE:
        if (gBattleMons[battlerDef].species == SPECIES_CLAMPERL && !usesDefStat)
            MulModifier(&modifier, UQ_4_12(2.0));
        break;
    case HOLD_EFFECT_METAL_POWDER:
        if (gBattleMons[battlerDef].species == SPECIES_DITTO && usesDefStat && !(gBattleMons[battlerDef].status2 & STATUS2_TRANSFORMED))
            MulModifier(&modifier, UQ_4_12(2.0));
        break;
    case HOLD_EFFECT_EVIOLITE:
        if (CanEvolve(gBattleMons[battlerDef].species))
            MulModifier(&modifier, UQ_4_12(1.5));
        break;
    case HOLD_EFFECT_ASSAULT_VEST:
        if (!usesDefStat)
            MulModifier(&modifier, UQ_4_12(1.5));
        break;
#if B_SOUL_DEW_BOOST <= GEN_6
    case HOLD_EFFECT_SOUL_DEW:
        if ((gBattleMons[battlerDef].species == SPECIES_LATIAS || gBattleMons[battlerDef].species == SPECIES_LATIOS)
         && !(gBattleTypeFlags & BATTLE_TYPE_FRONTIER)
         && !usesDefStat)
            MulModifier(&modifier, UQ_4_12(1.5));
        break;
#endif
    }

    // sandstorm sp.def boost for rock types
    if (IS_BATTLER_OF_TYPE(battlerDef, TYPE_ROCK) && gBattleWeather & B_WEATHER_SANDSTORM && WEATHER_HAS_EFFECT && !usesDefStat)
        MulModifier(&modifier, UQ_4_12(1.5));

    // The defensive stats of a Player's Pokémon are boosted by x1.1 (+10%) if they have the 5th badge and 7th badges.
    // Having the 5th badge boosts physical defense while having the 7th badge boosts special defense.
    if (ShouldGetStatBadgeBoost(FLAG_BADGE05_GET, battlerDef) && IS_MOVE_PHYSICAL(move))
        MulModifier(&modifier, UQ_4_12(1.1));
    if (ShouldGetStatBadgeBoost(FLAG_BADGE07_GET, battlerDef) && IS_MOVE_SPECIAL(move))
        MulModifier(&modifier, UQ_4_12(1.1));

    return ApplyModifier(modifier, defStat);
}

static u32 CalcFinalDmg(u32 dmg, u16 move, u8 battlerAtk, u8 battlerDef, u8 moveType, u16 typeEffectivenessModifier, bool32 isCrit, bool32 updateFlags)
{
    u32 percentBoost;
    u32 abilityAtk = GetBattlerAbility(battlerAtk);
    u32 abilityDef = GetBattlerAbility(battlerDef);
    u32 defSide = GET_BATTLER_SIDE(battlerDef);
    u16 finalModifier = UQ_4_12(1.0);
    u16 itemDef = gBattleMons[battlerDef].item;

    // check multiple targets in double battle
    if (GetMoveTargetCount(move, battlerAtk, battlerDef) >= 2)
    #if B_MULTIPLE_TARGETS_DMG >= GEN_4
        MulModifier(&finalModifier, UQ_4_12(0.75));
    #else
        MulModifier(&finalModifier, UQ_4_12(0.5));
    #endif

    // take type effectiveness
    MulModifier(&finalModifier, typeEffectivenessModifier);

    // check crit
    if (isCrit)
    #if B_CRIT_MULTIPLIER >= GEN_6
        dmg = ApplyModifier(UQ_4_12(1.5), dmg);
    #else
        dmg = ApplyModifier(UQ_4_12(2.0), dmg);
    #endif

    // check burn
    if (gBattleMons[battlerAtk].status1 & STATUS1_BURN && IS_MOVE_PHYSICAL(move)
    #if B_BURN_FACADE_DMG >= GEN_6
        && gBattleMoves[move].effect != EFFECT_FACADE
    #endif
        && abilityAtk != ABILITY_GUTS)
        dmg = ApplyModifier(UQ_4_12(0.5), dmg);

    // check sunny/rain weather
    if (IsBattlerWeatherAffected(battlerAtk, B_WEATHER_RAIN))
    {
        if (moveType == TYPE_FIRE)
            dmg = ApplyModifier(UQ_4_12(0.5), dmg);
        else if (moveType == TYPE_WATER)
            dmg = ApplyModifier(UQ_4_12(1.5), dmg);
    }
    else if (IsBattlerWeatherAffected(battlerAtk, B_WEATHER_SUN))
    {
        if (moveType == TYPE_FIRE)
            dmg = ApplyModifier(UQ_4_12(1.5), dmg);
        else if (moveType == TYPE_WATER)
            dmg = ApplyModifier(UQ_4_12(0.5), dmg);
    }

    // check stab
    if (IS_BATTLER_OF_TYPE(battlerAtk, moveType) && move != MOVE_STRUGGLE && move != MOVE_NONE)
    {
        if (abilityAtk == ABILITY_ADAPTABILITY)
            MulModifier(&finalModifier, UQ_4_12(2.0));
        else
            MulModifier(&finalModifier, UQ_4_12(1.5));
    }

    // reflect, light screen, aurora veil
    if (((gSideStatuses[defSide] & SIDE_STATUS_REFLECT && IS_MOVE_PHYSICAL(move))
            || (gSideStatuses[defSide] & SIDE_STATUS_LIGHTSCREEN && IS_MOVE_SPECIAL(move))
            || (gSideStatuses[defSide] & SIDE_STATUS_AURORA_VEIL))
        && abilityAtk != ABILITY_INFILTRATOR
        && !(isCrit)
        && !gProtectStructs[gBattlerAttacker].confusionSelfDmg)
    {
        if (gBattleTypeFlags & BATTLE_TYPE_DOUBLE)
            MulModifier(&finalModifier, UQ_4_12(0.66));
        else
            MulModifier(&finalModifier, UQ_4_12(0.5));
    }

    // Parental Bond Second Strike
    if (gSpecialStatuses[gBattlerAttacker].parentalBondState == PARENTAL_BOND_2ND_HIT)
    {
        if (B_PARENTAL_BOND_DMG < GEN_7)
            MulModifier(&finalModifier, UQ_4_12(0.5));
        else
            MulModifier(&finalModifier, UQ_4_12(0.25));
    }

    // attacker's abilities
    switch (abilityAtk)
    {
    case ABILITY_TINTED_LENS:
        if (typeEffectivenessModifier <= UQ_4_12(0.5))
            MulModifier(&finalModifier, UQ_4_12(2.0));
        break;
    case ABILITY_SNIPER:
        if (isCrit)
            MulModifier(&finalModifier, UQ_4_12(1.5));
        break;
    case ABILITY_NEUROFORCE:
        if (typeEffectivenessModifier >= UQ_4_12(2.0))
            MulModifier(&finalModifier, UQ_4_12(1.25));
        break;
    }

    // target's abilities
    switch (abilityDef)
    {
    case ABILITY_MULTISCALE:
    case ABILITY_SHADOW_SHIELD:
        if (BATTLER_MAX_HP(battlerDef))
            MulModifier(&finalModifier, UQ_4_12(0.5));
        break;
    case ABILITY_FILTER:
    case ABILITY_SOLID_ROCK:
    case ABILITY_PRISM_ARMOR:
        if (typeEffectivenessModifier >= UQ_4_12(2.0))
            MulModifier(&finalModifier, UQ_4_12(0.75));
        break;
    }

    // target's ally's abilities
    if (IsBattlerAlive(BATTLE_PARTNER(battlerDef)))
    {
        switch (GetBattlerAbility(BATTLE_PARTNER(battlerDef)))
        {
        case ABILITY_FRIEND_GUARD:
            MulModifier(&finalModifier, UQ_4_12(0.75));
            break;
        }
    }

    // attacker's hold effect
    switch (GetBattlerHoldEffect(battlerAtk, TRUE))
    {
    case HOLD_EFFECT_METRONOME:
        percentBoost = min((gBattleStruct->sameMoveTurns[battlerAtk] * GetBattlerHoldEffectParam(battlerAtk)), 100);
        MulModifier(&finalModifier, UQ_4_12(1.0) + sPercentToModifier[percentBoost]);
        break;
    case HOLD_EFFECT_EXPERT_BELT:
        if (typeEffectivenessModifier >= UQ_4_12(2.0))
            MulModifier(&finalModifier, UQ_4_12(1.2));
        break;
    case HOLD_EFFECT_LIFE_ORB:
        MulModifier(&finalModifier, UQ_4_12(1.3));
        break;
    }

    // target's hold effect
    switch (GetBattlerHoldEffect(battlerDef, TRUE))
    {
    // berries reducing dmg
    case HOLD_EFFECT_RESIST_BERRY:
        if (moveType == GetBattlerHoldEffectParam(battlerDef)
            && (moveType == TYPE_NORMAL || typeEffectivenessModifier >= UQ_4_12(2.0))
            && !UnnerveOn(battlerDef, itemDef))
        {
            if (abilityDef == ABILITY_RIPEN)
                MulModifier(&finalModifier, UQ_4_12(0.25));
            else
                MulModifier(&finalModifier, UQ_4_12(0.5));
            if (updateFlags)
                gSpecialStatuses[battlerDef].berryReduced = TRUE;
        }
        break;
    }

    if (gBattleMoves[move].flags & FLAG_DMG_MINIMIZE    && gStatuses3[battlerDef] & STATUS3_MINIMIZED)
        MulModifier(&finalModifier, UQ_4_12(2.0));
    if (gBattleMoves[move].flags & FLAG_DMG_UNDERGROUND && gStatuses3[battlerDef] & STATUS3_UNDERGROUND)
        MulModifier(&finalModifier, UQ_4_12(2.0));
    if (gBattleMoves[move].flags & FLAG_DMG_UNDERWATER  && gStatuses3[battlerDef] & STATUS3_UNDERWATER)
        MulModifier(&finalModifier, UQ_4_12(2.0));
    if (gBattleMoves[move].flags & FLAG_DMG_2X_IN_AIR   && gStatuses3[battlerDef] & STATUS3_ON_AIR)
        MulModifier(&finalModifier, UQ_4_12(2.0));

    dmg = ApplyModifier(finalModifier, dmg);
    if (dmg == 0)
        dmg = 1;

    return dmg;
}

static s32 DoMoveDamageCalc(u16 move, u8 battlerAtk, u8 battlerDef, u8 moveType, s32 fixedBasePower,
                            bool32 isCrit, bool32 randomFactor, bool32 updateFlags, u16 typeEffectivenessModifier)
{
    s32 dmg;

    // Don't calculate damage if the move has no effect on target.
    if (typeEffectivenessModifier == UQ_4_12(0))
        return 0;

    if (fixedBasePower)
        gBattleMovePower = fixedBasePower;
    else
        gBattleMovePower = CalcMoveBasePowerAfterModifiers(move, battlerAtk, battlerDef, moveType, updateFlags);

    // long dmg basic formula
    dmg = ((gBattleMons[battlerAtk].level * 2) / 5) + 2;
    dmg *= gBattleMovePower;
    dmg *= CalcAttackStat(move, battlerAtk, battlerDef, moveType, isCrit, updateFlags);
    dmg /= CalcDefenseStat(move, battlerAtk, battlerDef, moveType, isCrit, updateFlags);
    dmg = (dmg / 50) + 2;

    // Calculate final modifiers.
    dmg = CalcFinalDmg(dmg, move, battlerAtk, battlerDef, moveType, typeEffectivenessModifier, isCrit, updateFlags);

    // Add a random factor.
    if (randomFactor)
    {
        dmg *= 100 - (Random() % 16);
        dmg /= 100;
    }

    if (dmg == 0)
        dmg = 1;

    return dmg;
}

s32 CalculateMoveDamage(u16 move, u8 battlerAtk, u8 battlerDef, u8 moveType, s32 fixedBasePower, bool32 isCrit, bool32 randomFactor, bool32 updateFlags)
{
    return DoMoveDamageCalc(move, battlerAtk, battlerDef, moveType, fixedBasePower, isCrit, randomFactor,
                            updateFlags, CalcTypeEffectivenessMultiplier(move, moveType, battlerAtk, battlerDef, updateFlags));
}

// for AI - get move damage and effectiveness with one function call
s32 CalculateMoveDamageAndEffectiveness(u16 move, u8 battlerAtk, u8 battlerDef, u8 moveType, u16 *typeEffectivenessModifier)
{
    *typeEffectivenessModifier = CalcTypeEffectivenessMultiplier(move, moveType, battlerAtk, battlerDef, FALSE);
    return DoMoveDamageCalc(move, battlerAtk, battlerDef, moveType, 0, FALSE, FALSE, FALSE, *typeEffectivenessModifier);
}

static void MulByTypeEffectiveness(u16 *modifier, u16 move, u8 moveType, u8 battlerDef, u8 defType, u8 battlerAtk, bool32 recordAbilities)
{
    u16 mod = GetTypeModifier(moveType, defType);

    if (mod == UQ_4_12(0.0) && GetBattlerHoldEffect(battlerDef, TRUE) == HOLD_EFFECT_RING_TARGET)
    {
        mod = UQ_4_12(1.0);
        if (recordAbilities)
            RecordItemEffectBattle(battlerDef, HOLD_EFFECT_RING_TARGET);
    }
    else if ((moveType == TYPE_FIGHTING || moveType == TYPE_NORMAL) && defType == TYPE_GHOST && gBattleMons[battlerDef].status2 & STATUS2_FORESIGHT && mod == UQ_4_12(0.0))
    {
        mod = UQ_4_12(1.0);
    }
    else if ((moveType == TYPE_FIGHTING || moveType == TYPE_NORMAL) && defType == TYPE_GHOST && GetBattlerAbility(battlerAtk) == ABILITY_SCRAPPY && mod == UQ_4_12(0.0))
    {
        mod = UQ_4_12(1.0);
        if (recordAbilities)
            RecordAbilityBattle(battlerAtk, ABILITY_SCRAPPY);
    }

    if (moveType == TYPE_PSYCHIC && defType == TYPE_DARK && gStatuses3[battlerDef] & STATUS3_MIRACLE_EYED && mod == UQ_4_12(0.0))
        mod = UQ_4_12(1.0);
    if (gBattleMoves[move].effect == EFFECT_FREEZE_DRY && defType == TYPE_WATER)
        mod = UQ_4_12(2.0);
    if (moveType == TYPE_GROUND && defType == TYPE_FLYING && IsBattlerGrounded(battlerDef) && mod == UQ_4_12(0.0))
        mod = UQ_4_12(1.0);
    if (moveType == TYPE_FIRE && gDisableStructs[battlerDef].tarShot)
        mod = UQ_4_12(2.0);

    // B_WEATHER_STRONG_WINDS weakens Super Effective moves against Flying-type Pokémon
    if (gBattleWeather & B_WEATHER_STRONG_WINDS && WEATHER_HAS_EFFECT)
    {
        if (defType == TYPE_FLYING && mod >= UQ_4_12(2.0))
            mod = UQ_4_12(1.0);
    }

    MulModifier(modifier, mod);
}

static void UpdateMoveResultFlags(u16 modifier)
{
    if (modifier == UQ_4_12(0.0))
    {
        gMoveResultFlags |= MOVE_RESULT_DOESNT_AFFECT_FOE;
        gMoveResultFlags &= ~(MOVE_RESULT_NOT_VERY_EFFECTIVE | MOVE_RESULT_SUPER_EFFECTIVE);
    }
    else if (modifier == UQ_4_12(1.0))
    {
        gMoveResultFlags &= ~(MOVE_RESULT_NOT_VERY_EFFECTIVE | MOVE_RESULT_SUPER_EFFECTIVE | MOVE_RESULT_DOESNT_AFFECT_FOE);
    }
    else if (modifier > UQ_4_12(1.0))
    {
        gMoveResultFlags |= MOVE_RESULT_SUPER_EFFECTIVE;
        gMoveResultFlags &= ~(MOVE_RESULT_NOT_VERY_EFFECTIVE | MOVE_RESULT_DOESNT_AFFECT_FOE);
    }
    else //if (modifier < UQ_4_12(1.0))
    {
        gMoveResultFlags |= MOVE_RESULT_NOT_VERY_EFFECTIVE;
        gMoveResultFlags &= ~(MOVE_RESULT_SUPER_EFFECTIVE | MOVE_RESULT_DOESNT_AFFECT_FOE);
    }
}

static u16 CalcTypeEffectivenessMultiplierInternal(u16 move, u8 moveType, u8 battlerAtk, u8 battlerDef, bool32 recordAbilities, u16 modifier)
{
    u16 defAbility = GetBattlerAbility(battlerDef);

    MulByTypeEffectiveness(&modifier, move, moveType, battlerDef, gBattleMons[battlerDef].type1, battlerAtk, recordAbilities);
    if (gBattleMons[battlerDef].type2 != gBattleMons[battlerDef].type1)
        MulByTypeEffectiveness(&modifier, move, moveType, battlerDef, gBattleMons[battlerDef].type2, battlerAtk, recordAbilities);
    if (gBattleMons[battlerDef].type3 != TYPE_MYSTERY && gBattleMons[battlerDef].type3 != gBattleMons[battlerDef].type2
        && gBattleMons[battlerDef].type3 != gBattleMons[battlerDef].type1)
        MulByTypeEffectiveness(&modifier, move, moveType, battlerDef, gBattleMons[battlerDef].type3, battlerAtk, recordAbilities);

    if (moveType == TYPE_GROUND && !IsBattlerGrounded2(battlerDef, TRUE) && !(gBattleMoves[move].flags & FLAG_DMG_UNGROUNDED_IGNORE_TYPE_IF_FLYING))
    {
        modifier = UQ_4_12(0.0);
        if (recordAbilities && defAbility == ABILITY_LEVITATE)
        {
            gLastUsedAbility = ABILITY_LEVITATE;
            gMoveResultFlags |= (MOVE_RESULT_MISSED | MOVE_RESULT_DOESNT_AFFECT_FOE);
            gLastLandedMoves[battlerDef] = 0;
            gBattleCommunication[MISS_TYPE] = B_MSG_GROUND_MISS;
            RecordAbilityBattle(battlerDef, ABILITY_LEVITATE);
        }
    }
#if B_SHEER_COLD_IMMUNITY >= GEN_7
    else if (move == MOVE_SHEER_COLD && IS_BATTLER_OF_TYPE(battlerDef, TYPE_ICE))
    {
        modifier = UQ_4_12(0.0);
    }
#endif
#if B_GLARE_GHOST >= GEN_4
    else if (move == MOVE_GLARE && IS_BATTLER_OF_TYPE(battlerDef, TYPE_GHOST))
    {
        modifier = UQ_4_12(1.0);
    }
#endif

    // Thousand Arrows ignores type modifiers for flying mons
    if (!IsBattlerGrounded(battlerDef) && (gBattleMoves[move].flags & FLAG_DMG_UNGROUNDED_IGNORE_TYPE_IF_FLYING)
        && (gBattleMons[battlerDef].type1 == TYPE_FLYING || gBattleMons[battlerDef].type2 == TYPE_FLYING || gBattleMons[battlerDef].type3 == TYPE_FLYING))
    {
        modifier = UQ_4_12(1.0);
    }

    if (((defAbility == ABILITY_WONDER_GUARD && modifier <= UQ_4_12(1.0))
        || (defAbility == ABILITY_TELEPATHY && battlerDef == BATTLE_PARTNER(battlerAtk)))
        && gBattleMoves[move].power)
    {
        modifier = UQ_4_12(0.0);
        if (recordAbilities)
        {
            gLastUsedAbility = gBattleMons[battlerDef].ability;
            gMoveResultFlags |= MOVE_RESULT_MISSED;
            gLastLandedMoves[battlerDef] = 0;
            gBattleCommunication[MISS_TYPE] = B_MSG_AVOIDED_DMG;
            RecordAbilityBattle(battlerDef, gBattleMons[battlerDef].ability);
        }
    }

    return modifier;
}

u16 CalcTypeEffectivenessMultiplier(u16 move, u8 moveType, u8 battlerAtk, u8 battlerDef, bool32 recordAbilities)
{
    u16 modifier = UQ_4_12(1.0);

    if (move != MOVE_STRUGGLE && moveType != TYPE_MYSTERY)
    {
        modifier = CalcTypeEffectivenessMultiplierInternal(move, moveType, battlerAtk, battlerDef, recordAbilities, modifier);
        if (gBattleMoves[move].effect == EFFECT_TWO_TYPED_MOVE)
            modifier = CalcTypeEffectivenessMultiplierInternal(move, gBattleMoves[move].argument, battlerAtk, battlerDef, recordAbilities, modifier);
    }

    if (recordAbilities)
        UpdateMoveResultFlags(modifier);
    return modifier;
}

u16 CalcPartyMonTypeEffectivenessMultiplier(u16 move, u16 speciesDef, u16 abilityDef)
{
    u16 modifier = UQ_4_12(1.0);
    u8 moveType = gBattleMoves[move].type;

    if (move != MOVE_STRUGGLE && moveType != TYPE_MYSTERY)
    {
        MulByTypeEffectiveness(&modifier, move, moveType, 0, gSpeciesInfo[speciesDef].type1, 0, FALSE);
        if (gSpeciesInfo[speciesDef].type2 != gSpeciesInfo[speciesDef].type1)
            MulByTypeEffectiveness(&modifier, move, moveType, 0, gSpeciesInfo[speciesDef].type2, 0, FALSE);

        if (moveType == TYPE_GROUND && abilityDef == ABILITY_LEVITATE && !(gFieldStatuses & STATUS_FIELD_GRAVITY))
            modifier = UQ_4_12(0.0);
        if (abilityDef == ABILITY_WONDER_GUARD && modifier <= UQ_4_12(1.0) && gBattleMoves[move].power)
            modifier = UQ_4_12(0.0);
    }

    UpdateMoveResultFlags(modifier);
    return modifier;
}

static u16 GetInverseTypeMultiplier(u16 multiplier)
{
    switch (multiplier)
    {
    case UQ_4_12(0.0):
    case UQ_4_12(0.5):
        return UQ_4_12(2.0);
    case UQ_4_12(2.0):
        return UQ_4_12(0.5);
    case UQ_4_12(1.0):
    default:
        return UQ_4_12(1.0);
    }
}

u16 GetTypeModifier(u8 atkType, u8 defType)
{
#if B_FLAG_INVERSE_BATTLE != 0
    if (FlagGet(B_FLAG_INVERSE_BATTLE))
        return GetInverseTypeMultiplier(sTypeEffectivenessTable[atkType][defType]);
#endif
    return sTypeEffectivenessTable[atkType][defType];
}

s32 GetStealthHazardDamageByTypesAndHP(u8 hazardType, u8 type1, u8 type2, u32 maxHp)
{
    s32 dmg = 0;
    u16 modifier = UQ_4_12(1.0);

    MulModifier(&modifier, GetTypeModifier(hazardType, type1));
    if (type2 != type1)
        MulModifier(&modifier, GetTypeModifier(hazardType, type2));

    switch (modifier)
    {
    case UQ_4_12(0.0):
        dmg = 0;
        break;
    case UQ_4_12(0.25):
        dmg = maxHp / 32;
        if (dmg == 0)
            dmg = 1;
        break;
    case UQ_4_12(0.5):
        dmg = maxHp / 16;
        if (dmg == 0)
            dmg = 1;
        break;
    case UQ_4_12(1.0):
        dmg = maxHp / 8;
        if (dmg == 0)
            dmg = 1;
        break;
    case UQ_4_12(2.0):
        dmg = maxHp / 4;
        if (dmg == 0)
            dmg = 1;
        break;
    case UQ_4_12(4.0):
        dmg = maxHp / 2;
        if (dmg == 0)
            dmg = 1;
        break;
    }

    return dmg;
}

s32 GetStealthHazardDamage(u8 hazardType, u8 battlerId)
{
    u8 type1 = gBattleMons[battlerId].type1;
    u8 type2 = gBattleMons[battlerId].type2;
    u32 maxHp = gBattleMons[battlerId].maxHP;

    return GetStealthHazardDamageByTypesAndHP(hazardType, type1, type2, maxHp);
}

bool32 IsPartnerMonFromSameTrainer(u8 battlerId)
{
    if (GetBattlerSide(battlerId) == B_SIDE_OPPONENT && gBattleTypeFlags & BATTLE_TYPE_TWO_OPPONENTS)
        return FALSE;
    else if (GetBattlerSide(battlerId) == B_SIDE_PLAYER && gBattleTypeFlags & BATTLE_TYPE_INGAME_PARTNER)
        return FALSE;
    else if (gBattleTypeFlags & BATTLE_TYPE_MULTI)
        return FALSE;
    else
        return TRUE;
}

u16 GetMegaEvolutionSpecies(u16 preEvoSpecies, u16 heldItemId)
{
    u32 i;

    for (i = 0; i < EVOS_PER_MON; i++)
    {
        if (gEvolutionTable[preEvoSpecies][i].method == EVO_MEGA_EVOLUTION
         && gEvolutionTable[preEvoSpecies][i].param == heldItemId)
            return gEvolutionTable[preEvoSpecies][i].targetSpecies;
    }
    return SPECIES_NONE;
}

u16 GetPrimalReversionSpecies(u16 preEvoSpecies, u16 heldItemId)
{
    u32 i;

    for (i = 0; i < EVOS_PER_MON; i++)
    {
        if (gEvolutionTable[preEvoSpecies][i].method == EVO_PRIMAL_REVERSION
         && gEvolutionTable[preEvoSpecies][i].param == heldItemId)
            return gEvolutionTable[preEvoSpecies][i].targetSpecies;
    }
    return SPECIES_NONE;
}

u16 GetWishMegaEvolutionSpecies(u16 preEvoSpecies, u16 moveId1, u16 moveId2, u16 moveId3, u16 moveId4)
{
    u32 i, par;

    for (i = 0; i < EVOS_PER_MON; i++)
    {
        if (gEvolutionTable[preEvoSpecies][i].method == EVO_MOVE_MEGA_EVOLUTION)
        {
            par = gEvolutionTable[preEvoSpecies][i].param;
            if (par == moveId1 || par == moveId2 || par == moveId3 || par == moveId4)
                return gEvolutionTable[preEvoSpecies][i].targetSpecies;
        }
    }
    return SPECIES_NONE;
}

bool32 CanMegaEvolve(u8 battlerId)
{
    u32 itemId, holdEffect, species;
    struct Pokemon *mon;
    u8 battlerPosition = GetBattlerPosition(battlerId);
    u8 partnerPosition = GetBattlerPosition(BATTLE_PARTNER(battlerId));
    struct MegaEvolutionData *mega = &(((struct ChooseMoveStruct *)(&gBattleResources->bufferA[gActiveBattler][4]))->mega);

    // Check if Player has a Mega Ring
    if ((GetBattlerPosition(battlerId) == B_POSITION_PLAYER_LEFT || (!(gBattleTypeFlags & BATTLE_TYPE_MULTI) && GetBattlerPosition(battlerId) == B_POSITION_PLAYER_RIGHT))
     && !CheckBagHasItem(ITEM_MEGA_RING, 1))
        return FALSE;

    // Check if trainer already mega evolved a pokemon.
    if (mega->alreadyEvolved[battlerPosition])
        return FALSE;

    // Cannot use z move and mega evolve on same turn
    if (gBattleStruct->zmove.toBeUsed[battlerId])
        return FALSE;

    if (gBattleTypeFlags & BATTLE_TYPE_DOUBLE
     && IsPartnerMonFromSameTrainer(battlerId)
     && (mega->alreadyEvolved[partnerPosition] || (mega->toEvolve & gBitTable[BATTLE_PARTNER(battlerId)])))
        return FALSE;

    // Check if mon is currently held by Sky Drop
    if (gStatuses3[battlerId] & STATUS3_SKY_DROPPED)
        return FALSE;

    // Gets mon data.
    if (GetBattlerSide(battlerId) == B_SIDE_OPPONENT)
        mon = &gEnemyParty[gBattlerPartyIndexes[battlerId]];
    else
        mon = &gPlayerParty[gBattlerPartyIndexes[battlerId]];

    species = GetMonData(mon, MON_DATA_SPECIES);
    itemId = GetMonData(mon, MON_DATA_HELD_ITEM);

    // Check if there is an entry in the evolution table for regular Mega Evolution.
    if (GetMegaEvolutionSpecies(species, itemId) != SPECIES_NONE)
    {
    #if DEBUG_BATTLE_MENU == TRUE
        if (gBattleStruct->debugHoldEffects[battlerId])
            holdEffect = gBattleStruct->debugHoldEffects[battlerId];
        else
    #endif
        if (itemId == ITEM_ENIGMA_BERRY_E_READER)
            holdEffect = gEnigmaBerries[battlerId].holdEffect;
        else
            holdEffect = ItemId_GetHoldEffect(itemId);

        // Can Mega Evolve via Mega Stone.
        if (holdEffect == HOLD_EFFECT_MEGA_STONE)
        {
            gBattleStruct->mega.isWishMegaEvo = FALSE;
            return TRUE;
        }
    }

    // Check if there is an entry in the evolution table for Wish Mega Evolution.
    if (GetWishMegaEvolutionSpecies(species, GetMonData(mon, MON_DATA_MOVE1), GetMonData(mon, MON_DATA_MOVE2), GetMonData(mon, MON_DATA_MOVE3), GetMonData(mon, MON_DATA_MOVE4)))
    {
        gBattleStruct->mega.isWishMegaEvo = TRUE;
        return TRUE;
    }

    // No checks passed, the mon CAN'T mega evolve.
    return FALSE;
}

void UndoMegaEvolution(u32 monId)
{
    u16 baseSpecies = GET_BASE_SPECIES_ID(GetMonData(&gPlayerParty[monId], MON_DATA_SPECIES));

    if (gBattleStruct->mega.evolvedPartyIds[B_SIDE_PLAYER] & gBitTable[monId])
    {
        gBattleStruct->mega.evolvedPartyIds[B_SIDE_PLAYER] &= ~(gBitTable[monId]);
        SetMonData(&gPlayerParty[monId], MON_DATA_SPECIES, &gBattleStruct->mega.playerEvolvedSpecies);
        CalculateMonStats(&gPlayerParty[monId]);
    }
    else if (gBattleStruct->mega.primalRevertedPartyIds[B_SIDE_PLAYER] & gBitTable[monId])
    {
        gBattleStruct->mega.primalRevertedPartyIds[B_SIDE_PLAYER] &= ~(gBitTable[monId]);
        SetMonData(&gPlayerParty[monId], MON_DATA_SPECIES, &baseSpecies);
        CalculateMonStats(&gPlayerParty[monId]);
    }
    // While not exactly a mega evolution, Zygarde follows the same rules.
    else if (GetMonData(&gPlayerParty[monId], MON_DATA_SPECIES, NULL) == SPECIES_ZYGARDE_COMPLETE)
    {
        SetMonData(&gPlayerParty[monId], MON_DATA_SPECIES, &gBattleStruct->changedSpecies[monId]);
        gBattleStruct->changedSpecies[monId] = 0;
        CalculateMonStats(&gPlayerParty[monId]);
    }
}

void UndoFormChange(u32 monId, u32 side, bool32 isSwitchingOut)
{
    u32 i, currSpecies, targetSpecies;
    struct Pokemon *party = (side == B_SIDE_PLAYER) ? gPlayerParty : gEnemyParty;
    static const u16 species[][3] =
    {
        // Changed Form ID                      Default Form ID               Should change on switch
        {SPECIES_MIMIKYU_BUSTED,                SPECIES_MIMIKYU,              FALSE},
        {SPECIES_GRENINJA_ASH,                  SPECIES_GRENINJA_BATTLE_BOND, FALSE},
        {SPECIES_MELOETTA_PIROUETTE,            SPECIES_MELOETTA,             FALSE},
        {SPECIES_AEGISLASH_BLADE,               SPECIES_AEGISLASH,            TRUE},
        {SPECIES_DARMANITAN_ZEN_MODE,           SPECIES_DARMANITAN,           TRUE},
        {SPECIES_MINIOR,                        SPECIES_MINIOR_CORE_RED,      TRUE},
        {SPECIES_MINIOR_METEOR_BLUE,            SPECIES_MINIOR_CORE_BLUE,     TRUE},
        {SPECIES_MINIOR_METEOR_GREEN,           SPECIES_MINIOR_CORE_GREEN,    TRUE},
        {SPECIES_MINIOR_METEOR_INDIGO,          SPECIES_MINIOR_CORE_INDIGO,   TRUE},
        {SPECIES_MINIOR_METEOR_ORANGE,          SPECIES_MINIOR_CORE_ORANGE,   TRUE},
        {SPECIES_MINIOR_METEOR_VIOLET,          SPECIES_MINIOR_CORE_VIOLET,   TRUE},
        {SPECIES_MINIOR_METEOR_YELLOW,          SPECIES_MINIOR_CORE_YELLOW,   TRUE},
        {SPECIES_WISHIWASHI_SCHOOL,             SPECIES_WISHIWASHI,           TRUE},
        {SPECIES_CRAMORANT_GORGING,             SPECIES_CRAMORANT,            TRUE},
        {SPECIES_CRAMORANT_GULPING,             SPECIES_CRAMORANT,            TRUE},
        {SPECIES_MORPEKO_HANGRY,                SPECIES_MORPEKO,              TRUE},
        {SPECIES_DARMANITAN_ZEN_MODE_GALARIAN,  SPECIES_DARMANITAN_GALARIAN,  TRUE},
    };

    currSpecies = GetMonData(&party[monId], MON_DATA_SPECIES, NULL);
    for (i = 0; i < ARRAY_COUNT(species); i++)
    {
        if (currSpecies == species[i][0] && (!isSwitchingOut || species[i][2] == TRUE))
        {
            SetMonData(&party[monId], MON_DATA_SPECIES, &species[i][1]);
            CalculateMonStats(&party[monId]);
            break;
        }
    }
    if (!isSwitchingOut)
    {
        targetSpecies = GetFormChangeTargetSpecies(&party[monId], FORM_BATTLE_END, 0);
        if (targetSpecies != SPECIES_NONE)
        {
            SetMonData(&party[monId], MON_DATA_SPECIES, &targetSpecies);
            CalculateMonStats(&party[monId]);
            TryToSetBattleFormChangeMoves(&party[monId]);
        }
    }
}

bool32 DoBattlersShareType(u32 battler1, u32 battler2)
{
    s32 i;
    u8 types1[3] = {gBattleMons[battler1].type1, gBattleMons[battler1].type2, gBattleMons[battler1].type3};
    u8 types2[3] = {gBattleMons[battler2].type1, gBattleMons[battler2].type2, gBattleMons[battler2].type3};

    if (types1[2] == TYPE_MYSTERY)
        types1[2] = types1[0];
    if (types2[2] == TYPE_MYSTERY)
        types2[2] = types2[0];

    for (i = 0; i < 3; i++)
    {
        if (types1[i] == types2[0] || types1[i] == types2[1] || types1[i] == types2[2])
            return TRUE;
    }

    return FALSE;
}

bool32 CanBattlerGetOrLoseItem(u8 battlerId, u16 itemId)
{
    u16 species = gBattleMons[battlerId].species;
    u16 holdEffect = ItemId_GetHoldEffect(itemId);

    // Mail can be stolen now
    if (itemId == ITEM_ENIGMA_BERRY_E_READER)
        return FALSE;
    // Primal Reversion inducing items cannot be lost if pokemon's base species can undergo primal reversion with it.
    else if (holdEffect == HOLD_EFFECT_PRIMAL_ORB && (GetPrimalReversionSpecies(GET_BASE_SPECIES_ID(species), itemId) != SPECIES_NONE))
        return FALSE;
    // Mega stone cannot be lost if pokemon's base species can mega evolve with it.
    else if (holdEffect == HOLD_EFFECT_MEGA_STONE && (GetMegaEvolutionSpecies(GET_BASE_SPECIES_ID(species), itemId) != SPECIES_NONE))
        return FALSE;
    else if (GET_BASE_SPECIES_ID(species) == SPECIES_GIRATINA && itemId == ITEM_GRISEOUS_ORB)
        return FALSE;
    else if (GET_BASE_SPECIES_ID(species) == SPECIES_GENESECT && holdEffect == HOLD_EFFECT_DRIVE)
        return FALSE;
    else if (GET_BASE_SPECIES_ID(species) == SPECIES_SILVALLY && holdEffect == HOLD_EFFECT_MEMORY)
        return FALSE;
    else if (GET_BASE_SPECIES_ID(species) == SPECIES_ARCEUS && holdEffect == HOLD_EFFECT_PLATE)
        return FALSE;
#ifdef HOLD_EFFECT_Z_CRYSTAL
    else if (holdEffect == HOLD_EFFECT_Z_CRYSTAL)
        return FALSE;
#endif
    else
        return TRUE;
}

struct Pokemon *GetIllusionMonPtr(u32 battlerId)
{
    if (gBattleStruct->illusion[battlerId].broken)
        return NULL;
    if (!gBattleStruct->illusion[battlerId].set)
    {
        if (GetBattlerSide(battlerId) == B_SIDE_PLAYER)
            SetIllusionMon(&gPlayerParty[gBattlerPartyIndexes[battlerId]], battlerId);
        else
            SetIllusionMon(&gEnemyParty[gBattlerPartyIndexes[battlerId]], battlerId);
    }
    if (!gBattleStruct->illusion[battlerId].on)
        return NULL;

    return gBattleStruct->illusion[battlerId].mon;
}

void ClearIllusionMon(u32 battlerId)
{
    memset(&gBattleStruct->illusion[battlerId], 0, sizeof(gBattleStruct->illusion[battlerId]));
}

bool32 SetIllusionMon(struct Pokemon *mon, u32 battlerId)
{
    struct Pokemon *party, *partnerMon;
    s32 i, id;

    gBattleStruct->illusion[battlerId].set = 1;
    if (GetMonAbility(mon) != ABILITY_ILLUSION)
        return FALSE;

    if (GetBattlerSide(battlerId) == B_SIDE_PLAYER)
        party = gPlayerParty;
    else
        party = gEnemyParty;

    if (IsBattlerAlive(BATTLE_PARTNER(battlerId)))
        partnerMon = &party[gBattlerPartyIndexes[BATTLE_PARTNER(battlerId)]];
    else
        partnerMon = mon;

    // Find last alive non-egg pokemon.
    for (i = PARTY_SIZE - 1; i >= 0; i--)
    {
        id = i;
        if (GetMonData(&party[id], MON_DATA_SANITY_HAS_SPECIES)
            && GetMonData(&party[id], MON_DATA_HP)
            && !GetMonData(&party[id], MON_DATA_IS_EGG)
            && &party[id] != mon
            && &party[id] != partnerMon)
        {
            gBattleStruct->illusion[battlerId].on = 1;
            gBattleStruct->illusion[battlerId].broken = 0;
            gBattleStruct->illusion[battlerId].partyId = id;
            gBattleStruct->illusion[battlerId].mon = &party[id];
            return TRUE;
        }
    }

    return FALSE;
}

bool8 ShouldGetStatBadgeBoost(u16 badgeFlag, u8 battlerId)
{
#if B_BADGE_BOOST == GEN_3
    if (gBattleTypeFlags & (BATTLE_TYPE_LINK | BATTLE_TYPE_EREADER_TRAINER | BATTLE_TYPE_RECORDED_LINK | BATTLE_TYPE_FRONTIER))
        return FALSE;
    else if (GetBattlerSide(battlerId) != B_SIDE_PLAYER)
        return FALSE;
    else if (gBattleTypeFlags & BATTLE_TYPE_TRAINER && gTrainerBattleOpponent_A == TRAINER_SECRET_BASE)
        return FALSE;
    else if (FlagGet(badgeFlag))
        return TRUE;
#endif
    return FALSE;
}

u8 GetBattleMoveSplit(u32 moveId)
{
    if (gBattleStruct != NULL && gBattleStruct->zmove.active && !IS_MOVE_STATUS(moveId))
        return gBattleStruct->zmove.activeSplit;
    if (gBattleStruct != NULL && gBattleStruct->swapDamageCategory) // Photon Geyser, Shell Side Arm, Light That Burns the Sky
        return SPLIT_PHYSICAL;

#if B_PHYSICAL_SPECIAL_SPLIT >= GEN_4
    return gBattleMoves[moveId].split;
#else
    if (IS_MOVE_STATUS(moveId))
        return SPLIT_STATUS;
    else if (gBattleMoves[moveId].type < TYPE_MYSTERY)
        return SPLIT_PHYSICAL;
    else
        return SPLIT_SPECIAL;
#endif
}

static bool32 TryRemoveScreens(u8 battler)
{
    bool32 removed = FALSE;
    u8 battlerSide = GetBattlerSide(battler);
    u8 enemySide = GetBattlerSide(BATTLE_OPPOSITE(battler));

    // try to remove from battler's side
    if (gSideStatuses[battlerSide] & (SIDE_STATUS_REFLECT | SIDE_STATUS_LIGHTSCREEN | SIDE_STATUS_AURORA_VEIL))
    {
        gSideStatuses[battlerSide] &= ~(SIDE_STATUS_REFLECT | SIDE_STATUS_LIGHTSCREEN | SIDE_STATUS_AURORA_VEIL);
        gSideTimers[battlerSide].reflectTimer = 0;
        gSideTimers[battlerSide].lightscreenTimer = 0;
        gSideTimers[battlerSide].auroraVeilTimer = 0;
        removed = TRUE;
    }

    // try to remove from battler opponent's side
    if (gSideStatuses[enemySide] & (SIDE_STATUS_REFLECT | SIDE_STATUS_LIGHTSCREEN | SIDE_STATUS_AURORA_VEIL))
    {
        gSideStatuses[enemySide] &= ~(SIDE_STATUS_REFLECT | SIDE_STATUS_LIGHTSCREEN | SIDE_STATUS_AURORA_VEIL);
        gSideTimers[enemySide].reflectTimer = 0;
        gSideTimers[enemySide].lightscreenTimer = 0;
        gSideTimers[enemySide].auroraVeilTimer = 0;
        removed = TRUE;
    }

    return removed;
}

static bool32 IsUnnerveAbilityOnOpposingSide(u8 battlerId)
{
    if (IsAbilityOnOpposingSide(battlerId, ABILITY_UNNERVE)
      || IsAbilityOnOpposingSide(battlerId, ABILITY_AS_ONE_ICE_RIDER)
      || IsAbilityOnOpposingSide(battlerId, ABILITY_AS_ONE_SHADOW_RIDER))
        return TRUE;
    return FALSE;
}

// Photon geyser & light that burns the sky
u8 GetSplitBasedOnStats(u8 battlerId)
{
    u32 attack = gBattleMons[battlerId].attack;
    u32 spAttack = gBattleMons[battlerId].spAttack;

    attack = attack * gStatStageRatios[gBattleMons[battlerId].statStages[STAT_ATK]][0];
    attack = attack / gStatStageRatios[gBattleMons[battlerId].statStages[STAT_ATK]][1];

    spAttack = spAttack * gStatStageRatios[gBattleMons[battlerId].statStages[STAT_SPATK]][0];
    spAttack = spAttack / gStatStageRatios[gBattleMons[battlerId].statStages[STAT_SPATK]][1];

    if (spAttack >= attack)
        return SPLIT_SPECIAL;
    else
        return SPLIT_PHYSICAL;
}

bool32 TestMoveFlags(u16 move, u32 flag)
{
    if (gBattleMoves[move].flags & flag)
        return TRUE;
    return FALSE;
}

struct Pokemon *GetBattlerPartyData(u8 battlerId)
{
    struct Pokemon *mon;
    if (GetBattlerSide(battlerId) == B_SIDE_PLAYER)
        mon = &gPlayerParty[gBattlerPartyIndexes[battlerId]];
    else
        mon = &gEnemyParty[gBattlerPartyIndexes[battlerId]];

    return mon;
}

static u8 GetFlingPowerFromItemId(u16 itemId)
{
    if (itemId >= ITEM_TM01 && itemId <= ITEM_HM08)
    {
        u8 power = gBattleMoves[ItemIdToBattleMoveId(itemId)].power;
        if (power > 1)
            return power;
        return 10; // Status moves and moves with variable power always return 10 power.
    }
    else
        return ItemId_GetFlingPower(itemId);
}

// Make sure the input bank is any bank on the specific mon's side
bool32 CanFling(u8 battlerId)
{
    u16 item = gBattleMons[battlerId].item;
    u16 itemEffect = ItemId_GetHoldEffect(item);

    if (item == ITEM_NONE
      #if B_KLUTZ_FLING_INTERACTION >= GEN_5
      || GetBattlerAbility(battlerId) == ABILITY_KLUTZ
      #endif
      || gFieldStatuses & STATUS_FIELD_MAGIC_ROOM
      || gDisableStructs[battlerId].embargoTimer != 0
      || GetFlingPowerFromItemId(item) == 0
      || !CanBattlerGetOrLoseItem(battlerId, item))
        return FALSE;

    return TRUE;
}

// Ability checks
bool32 IsRolePlayBannedAbilityAtk(u16 ability)
{
    u32 i;
    for (i = 0; i < ARRAY_COUNT(sRolePlayBannedAttackerAbilities); i++)
    {
        if (ability == sRolePlayBannedAttackerAbilities[i])
            return TRUE;
    }
    return FALSE;
}

bool32 IsRolePlayBannedAbility(u16 ability)
{
    u32 i;
    for (i = 0; i < ARRAY_COUNT(sRolePlayBannedAbilities); i++)
    {
        if (ability == sRolePlayBannedAbilities[i])
            return TRUE;
    }
    return FALSE;
}

bool32 IsSkillSwapBannedAbility(u16 ability)
{
    u32 i;
    for (i = 0; i < ARRAY_COUNT(sSkillSwapBannedAbilities); i++)
    {
        if (ability == sSkillSwapBannedAbilities[i])
            return TRUE;
    }
    return FALSE;
}

bool32 IsWorrySeedBannedAbility(u16 ability)
{
    u32 i;
    for (i = 0; i < ARRAY_COUNT(sWorrySeedBannedAbilities); i++)
    {
        if (ability == sWorrySeedBannedAbilities[i])
            return TRUE;
    }
    return FALSE;
}

bool32 IsGastroAcidBannedAbility(u16 ability)
{
    u32 i;
    for (i = 0; i < ARRAY_COUNT(sGastroAcidBannedAbilities); i++)
    {
        if (ability == sGastroAcidBannedAbilities[i])
            return TRUE;
    }
    return FALSE;
}

bool32 IsEntrainmentBannedAbilityAttacker(u16 ability)
{
    u32 i;
    for (i = 0; i < ARRAY_COUNT(sEntrainmentBannedAttackerAbilities); i++)
    {
        if (ability == sEntrainmentBannedAttackerAbilities[i])
            return TRUE;
    }
    return FALSE;
}

bool32 IsEntrainmentTargetOrSimpleBeamBannedAbility(u16 ability)
{
    u32 i;
    for (i = 0; i < ARRAY_COUNT(sEntrainmentTargetSimpleBeamBannedAbilities); i++)
    {
        if (ability == sEntrainmentTargetSimpleBeamBannedAbilities[i])
            return TRUE;
    }
    return FALSE;
}

// Sort an array of battlers by speed
// Useful for effects like pickpocket, eject button, red card, dancer
void SortBattlersBySpeed(u8 *battlers, bool8 slowToFast)
{
    int i, j, currSpeed, currBattler;
    u16 speeds[4] = {0};

    for (i = 0; i < gBattlersCount; i++)
        speeds[i] = GetBattlerTotalSpeedStat(battlers[i]);

    for (i = 1; i < gBattlersCount; i++)
    {
        currBattler = battlers[i];
        currSpeed = speeds[i];
        j = i - 1;

        if (slowToFast)
        {
            while (j >= 0 && speeds[j] > currSpeed)
            {
                battlers[j + 1] = battlers[j];
                speeds[j + 1] = speeds[j];
                j = j - 1;
            }
        }
        else
        {
            while (j >= 0 && speeds[j] < currSpeed)
            {
                battlers[j + 1] = battlers[j];
                speeds[j + 1] = speeds[j];
                j = j - 1;
            }
        }

        battlers[j + 1] = currBattler;
        speeds[j + 1] = currSpeed;
    }
}

void TryRestoreStolenItems(void)
{
    u32 i;
    u16 stolenItem = ITEM_NONE;

    for (i = 0; i < PARTY_SIZE; i++)
    {
        if (gBattleStruct->itemStolen[i].stolen)
        {
            stolenItem = gBattleStruct->itemStolen[i].originalItem;
            if (stolenItem != ITEM_NONE && ItemId_GetPocket(stolenItem) != POCKET_BERRIES)
                SetMonData(&gPlayerParty[i], MON_DATA_HELD_ITEM, &stolenItem);  // Restore stolen non-berry items
        }
    }
}

bool32 CanStealItem(u8 battlerStealing, u8 battlerItem, u16 item)
{
    u8 stealerSide = GetBattlerSide(battlerStealing);

    if (gBattleTypeFlags & BATTLE_TYPE_TRAINER_HILL)
        return FALSE;

    // Check if the battler trying to steal should be able to
    if (stealerSide == B_SIDE_OPPONENT
        && !(gBattleTypeFlags &
             (BATTLE_TYPE_EREADER_TRAINER
              | BATTLE_TYPE_FRONTIER
              | BATTLE_TYPE_LINK
              | BATTLE_TYPE_RECORDED_LINK
              | BATTLE_TYPE_SECRET_BASE
              #if B_TRAINERS_KNOCK_OFF_ITEMS == TRUE
              | BATTLE_TYPE_TRAINER
              #endif
              )))
    {
        return FALSE;
    }
    else if (!(gBattleTypeFlags &
          (BATTLE_TYPE_EREADER_TRAINER
           | BATTLE_TYPE_FRONTIER
           | BATTLE_TYPE_LINK
           | BATTLE_TYPE_RECORDED_LINK
           | BATTLE_TYPE_SECRET_BASE))
        && (gWishFutureKnock.knockedOffMons[stealerSide] & gBitTable[gBattlerPartyIndexes[battlerStealing]]))
    {
        return FALSE;
    }

    if (!CanBattlerGetOrLoseItem(battlerItem, item)      // Battler with item cannot have it stolen
      ||!CanBattlerGetOrLoseItem(battlerStealing, item)) // Stealer cannot take the item
        return FALSE;

    return TRUE;
}

void TrySaveExchangedItem(u8 battlerId, u16 stolenItem)
{
    // Because BtlController_EmitSetMonData does SetMonData, we need to save the stolen item only if it matches the battler's original
    // So, if the player steals an item during battle and has it stolen from it, it will not end the battle with it (naturally)
#if B_TRAINERS_KNOCK_OFF_ITEMS == TRUE
    // If regular trainer battle and mon's original item matches what is being stolen, save it to be restored at end of battle
    if (gBattleTypeFlags & BATTLE_TYPE_TRAINER
      && !(gBattleTypeFlags & BATTLE_TYPE_FRONTIER)
      && GetBattlerSide(battlerId) == B_SIDE_PLAYER
      && stolenItem == gBattleStruct->itemStolen[gBattlerPartyIndexes[battlerId]].originalItem)
        gBattleStruct->itemStolen[gBattlerPartyIndexes[battlerId]].stolen = TRUE;
#endif
}

bool32 IsBattlerAffectedByHazards(u8 battlerId, bool32 toxicSpikes)
{
    bool32 ret = TRUE;
    u32 holdEffect = GetBattlerHoldEffect(gActiveBattler, TRUE);
    if (toxicSpikes && holdEffect == HOLD_EFFECT_HEAVY_DUTY_BOOTS && !IS_BATTLER_OF_TYPE(battlerId, TYPE_POISON))
    {
        ret = FALSE;
        RecordItemEffectBattle(battlerId, holdEffect);
    }
    else if (holdEffect == HOLD_EFFECT_HEAVY_DUTY_BOOTS)
    {
        ret = FALSE;
        RecordItemEffectBattle(battlerId, holdEffect);
    }
    return ret;
}

bool32 TestSheerForceFlag(u8 battler, u16 move)
{
    if (GetBattlerAbility(battler) == ABILITY_SHEER_FORCE && gBattleMoves[move].flags & FLAG_SHEER_FORCE_BOOST)
        return TRUE;
    else
        return FALSE;
}

// This function is the body of "jumpifstat", but can be used dynamically in a function
bool32 CompareStat(u8 battlerId, u8 statId, u8 cmpTo, u8 cmpKind)
{
    bool8 ret = FALSE;
    u8 statValue = gBattleMons[battlerId].statStages[statId];

    // Because this command is used as a way of checking if a stat can be lowered/raised,
    // we need to do some modification at run-time.
    if (GetBattlerAbility(battlerId) == ABILITY_CONTRARY)
    {
        if (cmpKind == CMP_GREATER_THAN)
            cmpKind = CMP_LESS_THAN;
        else if (cmpKind == CMP_LESS_THAN)
            cmpKind = CMP_GREATER_THAN;

        if (cmpTo == MIN_STAT_STAGE)
            cmpTo = MAX_STAT_STAGE;
        else if (cmpTo == MAX_STAT_STAGE)
            cmpTo = MIN_STAT_STAGE;
    }

    switch (cmpKind)
    {
    case CMP_EQUAL:
        if (statValue == cmpTo)
            ret = TRUE;
        break;
    case CMP_NOT_EQUAL:
        if (statValue != cmpTo)
            ret = TRUE;
        break;
    case CMP_GREATER_THAN:
        if (statValue > cmpTo)
            ret = TRUE;
        break;
    case CMP_LESS_THAN:
        if (statValue < cmpTo)
            ret = TRUE;
        break;
    case CMP_COMMON_BITS:
        if (statValue & cmpTo)
            ret = TRUE;
        break;
    case CMP_NO_COMMON_BITS:
        if (!(statValue & cmpTo))
            ret = TRUE;
        break;
    }

    return ret;
}

void BufferStatChange(u8 battlerId, u8 statId, u8 stringId)
{
    bool8 hasContrary = (GetBattlerAbility(battlerId) == ABILITY_CONTRARY);

    PREPARE_STAT_BUFFER(gBattleTextBuff1, statId);
    if (stringId == STRINGID_STATFELL)
    {
        if (hasContrary)
            PREPARE_STRING_BUFFER(gBattleTextBuff2, STRINGID_STATROSE)
        else
            PREPARE_STRING_BUFFER(gBattleTextBuff2, STRINGID_STATFELL)
    }
    else if (stringId == STRINGID_STATROSE)
    {
        if (hasContrary)
            PREPARE_STRING_BUFFER(gBattleTextBuff2, STRINGID_STATFELL)
        else
            PREPARE_STRING_BUFFER(gBattleTextBuff2, STRINGID_STATROSE)
    }
    else
    {
        PREPARE_STRING_BUFFER(gBattleTextBuff2, stringId)
    }
}

bool32 TryRoomService(u8 battlerId)
{
    if (gFieldStatuses & STATUS_FIELD_TRICK_ROOM && CompareStat(battlerId, STAT_SPEED, MIN_STAT_STAGE, CMP_GREATER_THAN))
    {
        BufferStatChange(battlerId, STAT_SPEED, STRINGID_STATFELL);
        gEffectBattler = gBattleScripting.battler = battlerId;
        SET_STATCHANGER(STAT_SPEED, 1, TRUE);
        gBattleScripting.animArg1 = 14 + STAT_SPEED;
        gBattleScripting.animArg2 = 0;
        gLastUsedItem = gBattleMons[battlerId].item;
        return TRUE;
    }
    else
    {
        return FALSE;
    }
}

void DoBurmyFormChange(u32 monId)
{
    u16 newSpecies, currSpecies;
    struct Pokemon *party = gPlayerParty;

    currSpecies = GetMonData(&party[monId], MON_DATA_SPECIES, NULL);

    if ((GET_BASE_SPECIES_ID(currSpecies) == SPECIES_BURMY)
        && (gBattleStruct->appearedInBattle & gBitTable[monId]) // Burmy appeared in battle
        && GetMonData(&party[monId], MON_DATA_HP, NULL) != 0) // Burmy isn't fainted
    {
        switch (gBattleTerrain)
        {
            case BATTLE_TERRAIN_GRASS:
            case BATTLE_TERRAIN_LONG_GRASS:
            case BATTLE_TERRAIN_POND:
            case BATTLE_TERRAIN_MOUNTAIN:
            case BATTLE_TERRAIN_PLAIN:
                newSpecies = SPECIES_BURMY;
                break;
            case BATTLE_TERRAIN_CAVE:
            case BATTLE_TERRAIN_SAND:
                newSpecies = SPECIES_BURMY_SANDY_CLOAK;
                break;
            case BATTLE_TERRAIN_BUILDING:
                newSpecies = SPECIES_BURMY_TRASH_CLOAK;
                break;
            default: // Don't change form if last battle was water-related
                newSpecies = SPECIES_NONE;
                break;
        }

        if (newSpecies != SPECIES_NONE)
        {
            SetMonData(&party[monId], MON_DATA_SPECIES, &newSpecies);
            CalculateMonStats(&party[monId]);
        }
    }
}

bool32 BlocksPrankster(u16 move, u8 battlerPrankster, u8 battlerDef, bool32 checkTarget)
{
    #if B_PRANKSTER_DARK_TYPES >= GEN_7
    if (!gProtectStructs[battlerPrankster].pranksterElevated)
        return FALSE;
    if (GetBattlerSide(battlerPrankster) == GetBattlerSide(battlerDef))
        return FALSE;
    if (checkTarget && (GetBattlerMoveTargetType(battlerPrankster, move) & (MOVE_TARGET_OPPONENTS_FIELD | MOVE_TARGET_DEPENDS)))
        return FALSE;
    if (!IS_BATTLER_OF_TYPE(battlerDef, TYPE_DARK))
        return FALSE;
    if (gStatuses3[battlerDef] & STATUS3_SEMI_INVULNERABLE)
        return FALSE;

    return TRUE;
    #endif
    return FALSE;
}

u16 GetUsedHeldItem(u8 battler)
{
    return gBattleStruct->usedHeldItems[gBattlerPartyIndexes[battler]][GetBattlerSide(battler)];
}

bool32 IsBattlerWeatherAffected(u8 battlerId, u32 weatherFlags)
{
    if (gBattleWeather & weatherFlags && WEATHER_HAS_EFFECT)
    {
        // given weather is active -> check if its sun, rain against utility umbrella ( since only 1 weather can be active at once)
        if (gBattleWeather & (B_WEATHER_SUN | B_WEATHER_RAIN) && GetBattlerHoldEffect(battlerId, TRUE) == HOLD_EFFECT_UTILITY_UMBRELLA)
            return FALSE; // utility umbrella blocks sun, rain effects

        return TRUE;
    }
    return FALSE;
}

// Gets move target before redirection effects etc. are applied
// Possible return values are defined in battle.h following MOVE_TARGET_SELECTED
u32 GetBattlerMoveTargetType(u8 battlerId, u16 move)
{
    u32 target;

    if (gBattleMoves[move].effect == EFFECT_EXPANDING_FORCE
        && IsBattlerTerrainAffected(battlerId, STATUS_FIELD_PSYCHIC_TERRAIN))
        return MOVE_TARGET_BOTH;
    else
        return gBattleMoves[move].target;
}

bool32 CanTargetBattler(u8 battlerAtk, u8 battlerDef, u16 move)
{
    if (gBattleMoves[move].effect == EFFECT_HIT_ENEMY_HEAL_ALLY
      && GetBattlerSide(battlerAtk) == GetBattlerSide(battlerDef)
      && gStatuses3[battlerAtk] & STATUS3_HEAL_BLOCK)
        return FALSE;   // Pokémon affected by Heal Block cannot target allies with Pollen Puff
    return TRUE;
}

static void SetRandomMultiHitCounter()
{
#if (B_MULTI_HIT_CHANCE >= GEN_5)
    // Based on Gen 5's odds
    // 35% for 2 hits
    // 35% for 3 hits
    // 15% for 4 hits
    // 15% for 5 hits
    gMultiHitCounter = Random() % 100;
    if (gMultiHitCounter < 35)
        gMultiHitCounter = 2;
    else if (gMultiHitCounter < 35 + 35)
        gMultiHitCounter = 3;
    else if (gMultiHitCounter < 35 + 35 + 15)
        gMultiHitCounter = 4;
    else
        gMultiHitCounter = 5;
#else
    // 2 and 3 hits: 37.5%
    // 4 and 5 hits: 12.5%
    gMultiHitCounter = Random() % 4;
    if (gMultiHitCounter > 1)
        gMultiHitCounter = (Random() % 4) + 2;
    else
        gMultiHitCounter += 2;
#endif
}<|MERGE_RESOLUTION|>--- conflicted
+++ resolved
@@ -5099,7 +5099,15 @@
                     effect++;
                 }
                 break;
-<<<<<<< HEAD
+            case ABILITY_CUD_CHEW:
+                if (ItemId_GetPocket(GetUsedHeldItem(battler)) == POCKET_BERRIES && gDisableStructs[gActiveBattler].cudChew == TRUE)
+                {
+                    gLastUsedItem = gBattleStruct->usedHeldItems[battler][GetBattlerSide(battler)];
+                    gBattleStruct->usedHeldItems[battler][GetBattlerSide(battler)] = ITEM_NONE;
+                    BattleScriptPushCursorAndCallback(BattleScript_CudChewActivates);
+                    effect++;
+                }
+                break;
             case ABILITY_ICE_FACE:
                 if (IsBattlerWeatherAffected(battler, B_WEATHER_HAIL)
                  && gBattleMons[battler].species == SPECIES_EISCUE_NOICE_FACE
@@ -5112,17 +5120,7 @@
                     BattleScriptPushCursorAndCallback(BattleScript_AttackerFormChangeWithStringEnd3);
                     effect++;
                 }
-=======
-            case ABILITY_CUD_CHEW:
-                if (ItemId_GetPocket(GetUsedHeldItem(battler)) == POCKET_BERRIES && gDisableStructs[gActiveBattler].cudChew == TRUE)
-                {
-                    gLastUsedItem = gBattleStruct->usedHeldItems[battler][GetBattlerSide(battler)];
-                    gBattleStruct->usedHeldItems[battler][GetBattlerSide(battler)] = ITEM_NONE;
-                    BattleScriptPushCursorAndCallback(BattleScript_CudChewActivates);
-                    effect++;
-                }
-                break;
->>>>>>> cc7c5460
+                break;
             }
         }
         break;
@@ -5167,22 +5165,17 @@
                 gBattlescriptCurrInstr = BattleScript_GoodAsGoldActivates;
                 effect = 1;
             }
-            break;
-        }
-<<<<<<< HEAD
-        else if (gLastUsedAbility == ABILITY_ICE_FACE && IS_MOVE_PHYSICAL(move) && gBattleMons[gBattlerTarget].species == SPECIES_EISCUE)
-        {
-            gBattleMons[gBattlerTarget].species = SPECIES_EISCUE_NOICE_FACE;
-            if (gBattleMons[gBattlerAttacker].status2 & STATUS2_MULTIPLETURNS)
-                gHitMarker |= HITMARKER_NO_PPDEDUCT;
-            gBattleScripting.battler = gBattlerTarget; // For STRINGID_PKMNTRANSFORMED
-            gBattlescriptCurrInstr = BattleScript_IceFaceNullsDamage;
-            effect = 1;
-        }
-        break;
-    }
-=======
->>>>>>> cc7c5460
+            else if (gLastUsedAbility == ABILITY_ICE_FACE && IS_MOVE_PHYSICAL(move) && gBattleMons[gBattlerTarget].species == SPECIES_EISCUE)
+            {
+                gBattleMons[gBattlerTarget].species = SPECIES_EISCUE_NOICE_FACE;
+                if (gBattleMons[gBattlerAttacker].status2 & STATUS2_MULTIPLETURNS)
+                    gHitMarker |= HITMARKER_NO_PPDEDUCT;
+                gBattleScripting.battler = gBattlerTarget; // For STRINGID_PKMNTRANSFORMED
+                gBattlescriptCurrInstr = BattleScript_IceFaceNullsDamage;
+                effect = 1;
+            }
+            break;
+        }
     case ABILITYEFFECT_ABSORBING: // 3
         if (move != MOVE_NONE)
         {
