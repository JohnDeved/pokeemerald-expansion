--- conflicted
+++ resolved
@@ -8805,27 +8805,17 @@
     case ABILITY_PROTOSYNTHESIS:
         {
             u8 atkHighestStat = GetHighestStatId(battlerAtk);
-<<<<<<< HEAD
-            if (gBattleWeather & B_WEATHER_SUN && WEATHER_HAS_EFFECT && (atkHighestStat == STAT_ATK || atkHighestStat == STAT_SPATK))
-                modifier = uq4_12_multiply(modifier, UQ_4_12(1.3));
-=======
             if (gBattleWeather & B_WEATHER_SUN && WEATHER_HAS_EFFECT
             && ((IS_MOVE_PHYSICAL(move) && atkHighestStat == STAT_ATK) || (IS_MOVE_SPECIAL(move) && atkHighestStat == STAT_SPATK)))
-                MulModifier(&modifier, UQ_4_12(1.3));
->>>>>>> 89f368db
+                modifier = uq4_12_multiply(modifier, UQ_4_12(1.3));
         }
         break;
     case ABILITY_QUARK_DRIVE:
         {
             u8 atkHighestStat = GetHighestStatId(battlerAtk);
-<<<<<<< HEAD
-            if (gFieldStatuses & STATUS_FIELD_ELECTRIC_TERRAIN && (atkHighestStat == STAT_ATK || atkHighestStat == STAT_SPATK))
-                modifier = uq4_12_multiply(modifier, UQ_4_12(1.3));
-=======
             if (gFieldStatuses & STATUS_FIELD_ELECTRIC_TERRAIN
             && ((IS_MOVE_PHYSICAL(move) && atkHighestStat == STAT_ATK) || (IS_MOVE_SPECIAL(move) && atkHighestStat == STAT_SPATK)))
-                MulModifier(&modifier, UQ_4_12(1.3));
->>>>>>> 89f368db
+                modifier = uq4_12_multiply(modifier, UQ_4_12(1.3));
         }
         break;
     case ABILITY_ORICHALCUM_PULSE:
@@ -8915,27 +8905,17 @@
     case ABILITY_PROTOSYNTHESIS:
         {
             u8 defHighestStat = GetHighestStatId(battlerDef);
-<<<<<<< HEAD
-            if (gBattleWeather & B_WEATHER_SUN && WEATHER_HAS_EFFECT && (defHighestStat == STAT_DEF || defHighestStat == STAT_SPDEF))
-                modifier = uq4_12_multiply(modifier, UQ_4_12(0.7));
-=======
             if (gBattleWeather & B_WEATHER_SUN && WEATHER_HAS_EFFECT
             && ((IS_MOVE_PHYSICAL(move) && defHighestStat == STAT_DEF) || (IS_MOVE_SPECIAL(move) && defHighestStat == STAT_SPDEF)))
-                MulModifier(&modifier, UQ_4_12(0.7));
->>>>>>> 89f368db
+                modifier = uq4_12_multiply(modifier, UQ_4_12(0.7));
         }
         break;
     case ABILITY_QUARK_DRIVE:
         {
             u8 defHighestStat = GetHighestStatId(battlerDef);
-<<<<<<< HEAD
-            if (gFieldStatuses & STATUS_FIELD_ELECTRIC_TERRAIN && (defHighestStat == STAT_DEF || defHighestStat == STAT_SPDEF))
-                modifier = uq4_12_multiply(modifier, UQ_4_12(0.7));
-=======
             if (gFieldStatuses & STATUS_FIELD_ELECTRIC_TERRAIN
             && ((IS_MOVE_PHYSICAL(move) && defHighestStat == STAT_DEF) || (IS_MOVE_SPECIAL(move) && defHighestStat == STAT_SPDEF)))
-                MulModifier(&modifier, UQ_4_12(0.7));
->>>>>>> 89f368db
+                modifier = uq4_12_multiply(modifier, UQ_4_12(0.7));
         }
         break;
     }
@@ -8978,13 +8958,6 @@
     #endif
             modifier = uq4_12_multiply(modifier, holdEffectModifier);
         break;
-<<<<<<< HEAD
-    case HOLD_EFFECT_GEMS:
-        if (gSpecialStatuses[battlerAtk].gemBoost && gBattleMons[battlerAtk].item)
-            modifier = uq4_12_multiply(modifier, UQ_4_12(1.0) + sPercentToModifier[gSpecialStatuses[battlerAtk].gemParam]);
-        break;
-=======
->>>>>>> 89f368db
     case HOLD_EFFECT_BUG_POWER:
     case HOLD_EFFECT_STEEL_POWER:
     case HOLD_EFFECT_GROUND_POWER:
@@ -9074,13 +9047,9 @@
 
     // various effects
     if (gProtectStructs[battlerAtk].helpingHand)
-<<<<<<< HEAD
         modifier = uq4_12_multiply(modifier, UQ_4_12(1.5));
-=======
-        MulModifier(&modifier, UQ_4_12(1.5));
     if (gSpecialStatuses[battlerAtk].gemBoost)
-        MulModifier(&modifier, UQ_4_12(1.0) + sPercentToModifier[gSpecialStatuses[battlerAtk].gemParam]);
->>>>>>> 89f368db
+        modifier = uq4_12_multiply(modifier, UQ_4_12(1.0) + sPercentToModifier[gSpecialStatuses[battlerAtk].gemParam]);
     if (gStatuses3[battlerAtk] & STATUS3_CHARGED_UP && moveType == TYPE_ELECTRIC)
         modifier = uq4_12_multiply(modifier, UQ_4_12(2.0));
     if (gStatuses3[battlerAtk] & STATUS3_ME_FIRST)
