#include "global.h"
#include "battle.h"
#include "battle_anim.h"
#include "battle_arena.h"
#include "battle_pyramid.h"
#include "battle_util.h"
#include "battle_controllers.h"
#include "battle_interface.h"
#include "battle_setup.h"
#include "battle_z_move.h"
#include "battle_gimmick.h"
#include "party_menu.h"
#include "pokemon.h"
#include "international_string_util.h"
#include "item.h"
#include "util.h"
#include "battle_scripts.h"
#include "random.h"
#include "text.h"
#include "safari_zone.h"
#include "sound.h"
#include "sprite.h"
#include "string_util.h"
#include "task.h"
#include "test_runner.h"
#include "trig.h"
#include "window.h"
#include "battle_message.h"
#include "battle_ai_main.h"
#include "battle_ai_util.h"
#include "event_data.h"
#include "link.h"
#include "malloc.h"
#include "berry.h"
#include "pokedex.h"
#include "mail.h"
#include "field_weather.h"
#include "constants/abilities.h"
#include "constants/battle_anim.h"
#include "constants/battle_move_effects.h"
#include "constants/battle_script_commands.h"
#include "constants/battle_string_ids.h"
#include "constants/hold_effects.h"
#include "constants/items.h"
#include "constants/moves.h"
#include "constants/songs.h"
#include "constants/species.h"
#include "constants/trainers.h"
#include "constants/weather.h"
#include "constants/pokemon.h"

/*
NOTE: The data and functions in this file up until (but not including) sSoundMovesTable
are actually part of battle_main.c. They needed to be moved to this file in order to
match the ROM; this is also why sSoundMovesTable's declaration is in the middle of
functions instead of at the top of the file with the other declarations.
*/

static bool32 TryRemoveScreens(u32 battler);
static bool32 IsUnnerveAbilityOnOpposingSide(u32 battler);
static u32 GetFlingPowerFromItemId(u32 itemId);
static void SetRandomMultiHitCounter();
static u32 GetBattlerItemHoldEffectParam(u32 battler, u32 item);
static bool32 CanBeInfinitelyConfused(u32 battler);

extern const u8 *const gBattlescriptsForRunningByItem[];
extern const u8 *const gBattlescriptsForUsingItem[];
extern const u8 *const gBattlescriptsForSafariActions[];

static const u8 sPkblToEscapeFactor[][3] = {
    {
        [B_MSG_MON_CURIOUS]    = 0,
        [B_MSG_MON_ENTHRALLED] = 0,
        [B_MSG_MON_IGNORED]    = 0
    },{
        [B_MSG_MON_CURIOUS]    = 3,
        [B_MSG_MON_ENTHRALLED] = 5,
        [B_MSG_MON_IGNORED]    = 0
    },{
        [B_MSG_MON_CURIOUS]    = 2,
        [B_MSG_MON_ENTHRALLED] = 3,
        [B_MSG_MON_IGNORED]    = 0
    },{
        [B_MSG_MON_CURIOUS]    = 1,
        [B_MSG_MON_ENTHRALLED] = 2,
        [B_MSG_MON_IGNORED]    = 0
    },{
        [B_MSG_MON_CURIOUS]    = 1,
        [B_MSG_MON_ENTHRALLED] = 1,
        [B_MSG_MON_IGNORED]    = 0
    }
};
static const u8 sGoNearCounterToCatchFactor[] = {4, 3, 2, 1};
static const u8 sGoNearCounterToEscapeFactor[] = {4, 4, 4, 4};

static u8 CalcBeatUpPower(void)
{
    u8 basePower;
    u16 species;
    struct Pokemon *party = GetBattlerParty(gBattlerAttacker);

    // Party slot is incremented by the battle script for Beat Up after this damage calculation
    species = GetMonData(&party[gBattleStruct->beatUpSlot], MON_DATA_SPECIES);
    basePower = (gSpeciesInfo[species].baseAttack / 10) + 5;

    return basePower;
}

bool32 IsAffectedByFollowMe(u32 battlerAtk, u32 defSide, u32 move)
{
    u32 ability = GetBattlerAbility(battlerAtk);

    if (gSideTimers[defSide].followmeTimer == 0
        || !IsBattlerAlive(gSideTimers[defSide].followmeTarget)
        || gMovesInfo[move].effect == EFFECT_SNIPE_SHOT
        || gMovesInfo[move].effect == EFFECT_SKY_DROP
        || ability == ABILITY_PROPELLER_TAIL || ability == ABILITY_STALWART)
        return FALSE;

    if (gSideTimers[defSide].followmePowder && !IsAffectedByPowder(battlerAtk, ability, GetBattlerHoldEffect(battlerAtk, TRUE)))
        return FALSE;

    return TRUE;
}

// Functions
void HandleAction_UseMove(void)
{
    u32 battler, i, side, moveType, var = 4;
    u16 moveTarget;

    gBattlerAttacker = gBattlerByTurnOrder[gCurrentTurnActionNumber];
    if (gBattleStruct->absentBattlerFlags & gBitTable[gBattlerAttacker] || !IsBattlerAlive(gBattlerAttacker))
    {
        gCurrentActionFuncId = B_ACTION_FINISHED;
        return;
    }

    gIsCriticalHit = FALSE;
    gBattleStruct->atkCancellerTracker = 0;
    gMoveResultFlags = 0;
    gMultiHitCounter = 0;
    gBattleScripting.savedDmg = 0;
    gBattleCommunication[MISS_TYPE] = 0;
    gBattleScripting.savedMoveEffect = 0;
    gCurrMovePos = gChosenMovePos = *(gBattleStruct->chosenMovePositions + gBattlerAttacker);

    // choose move
    if (gProtectStructs[gBattlerAttacker].noValidMoves)
    {
        gProtectStructs[gBattlerAttacker].noValidMoves = FALSE;
        gCurrentMove = gChosenMove = MOVE_STRUGGLE;
        gHitMarker |= HITMARKER_NO_PPDEDUCT;
        *(gBattleStruct->moveTarget + gBattlerAttacker) = GetMoveTarget(MOVE_STRUGGLE, NO_TARGET_OVERRIDE);
    }
    else if (gBattleMons[gBattlerAttacker].status2 & STATUS2_MULTIPLETURNS || gBattleMons[gBattlerAttacker].status2 & STATUS2_RECHARGE)
    {
        gCurrentMove = gChosenMove = gLockedMoves[gBattlerAttacker];
    }
    // encore forces you to use the same move
    else if (GetActiveGimmick(gBattlerAttacker) != GIMMICK_Z_MOVE && gDisableStructs[gBattlerAttacker].encoredMove != MOVE_NONE
             && gDisableStructs[gBattlerAttacker].encoredMove == gBattleMons[gBattlerAttacker].moves[gDisableStructs[gBattlerAttacker].encoredMovePos])
    {
        gCurrentMove = gChosenMove = gDisableStructs[gBattlerAttacker].encoredMove;
        gCurrMovePos = gChosenMovePos = gDisableStructs[gBattlerAttacker].encoredMovePos;
        *(gBattleStruct->moveTarget + gBattlerAttacker) = GetMoveTarget(gCurrentMove, NO_TARGET_OVERRIDE);
    }
    // check if the encored move wasn't overwritten
    else if (GetActiveGimmick(gBattlerAttacker) != GIMMICK_Z_MOVE && gDisableStructs[gBattlerAttacker].encoredMove != MOVE_NONE
          && gDisableStructs[gBattlerAttacker].encoredMove != gBattleMons[gBattlerAttacker].moves[gDisableStructs[gBattlerAttacker].encoredMovePos])
    {
        gCurrMovePos = gChosenMovePos = gDisableStructs[gBattlerAttacker].encoredMovePos;
        gCurrentMove = gChosenMove = gBattleMons[gBattlerAttacker].moves[gCurrMovePos];
        gDisableStructs[gBattlerAttacker].encoredMove = MOVE_NONE;
        gDisableStructs[gBattlerAttacker].encoredMovePos = 0;
        gDisableStructs[gBattlerAttacker].encoreTimer = 0;
        *(gBattleStruct->moveTarget + gBattlerAttacker) = GetMoveTarget(gCurrentMove, NO_TARGET_OVERRIDE);
    }
    else if (gBattleMons[gBattlerAttacker].moves[gCurrMovePos] != gChosenMoveByBattler[gBattlerAttacker])
    {
        gCurrentMove = gChosenMove = gBattleMons[gBattlerAttacker].moves[gCurrMovePos];
        *(gBattleStruct->moveTarget + gBattlerAttacker) = GetMoveTarget(gCurrentMove, NO_TARGET_OVERRIDE);
    }
    else
    {
        gCurrentMove = gChosenMove = gBattleMons[gBattlerAttacker].moves[gCurrMovePos];
    }

    if (IsBattlerAlive(gBattlerAttacker))
    {
        if (GetBattlerSide(gBattlerAttacker) == B_SIDE_PLAYER)
            gBattleResults.lastUsedMovePlayer = gCurrentMove;
        else
            gBattleResults.lastUsedMoveOpponent = gCurrentMove;
    }

    // Set dynamic move type.
    SetTypeBeforeUsingMove(gChosenMove, gBattlerAttacker);
    GET_MOVE_TYPE(gChosenMove, moveType);

    // check Z-Move used
    if (GetActiveGimmick(gBattlerAttacker) == GIMMICK_Z_MOVE && !IS_MOVE_STATUS(gCurrentMove) && !IsZMove(gCurrentMove))
    {
        gBattleStruct->categoryOverride = gMovesInfo[gCurrentMove].category;
        gCurrentMove = gChosenMove = GetUsableZMove(gBattlerAttacker, gCurrentMove);
    }
    // check Max Move used
    else if (GetActiveGimmick(gBattlerAttacker) == GIMMICK_DYNAMAX)
    {
        gBattleStruct->categoryOverride = gMovesInfo[gCurrentMove].category;
        gCurrentMove = gChosenMove = GetMaxMove(gBattlerAttacker, gCurrentMove);
    }

    moveTarget = GetBattlerMoveTargetType(gBattlerAttacker, gCurrentMove);

    // choose target
    side = BATTLE_OPPOSITE(GetBattlerSide(gBattlerAttacker));
    if (IsAffectedByFollowMe(gBattlerAttacker, side, gCurrentMove)
        && moveTarget == MOVE_TARGET_SELECTED
        && GetBattlerSide(gBattlerAttacker) != GetBattlerSide(gSideTimers[side].followmeTarget))
    {
        gBattleStruct->moveTarget[gBattlerAttacker] = gBattlerTarget = gSideTimers[side].followmeTarget; // follow me moxie fix
    }
    else if ((gBattleTypeFlags & BATTLE_TYPE_DOUBLE)
           && gSideTimers[side].followmeTimer == 0
           && (gMovesInfo[gCurrentMove].power != 0 || (moveTarget != MOVE_TARGET_USER && moveTarget != MOVE_TARGET_ALL_BATTLERS))
           && ((GetBattlerAbility(*(gBattleStruct->moveTarget + gBattlerAttacker)) != ABILITY_LIGHTNING_ROD && moveType == TYPE_ELECTRIC)
            || (GetBattlerAbility(*(gBattleStruct->moveTarget + gBattlerAttacker)) != ABILITY_STORM_DRAIN && moveType == TYPE_WATER)))
    {
        side = GetBattlerSide(gBattlerAttacker);
        for (battler = 0; battler < gBattlersCount; battler++)
        {
            if (side != GetBattlerSide(battler)
                && *(gBattleStruct->moveTarget + gBattlerAttacker) != battler
                && ((GetBattlerAbility(battler) == ABILITY_LIGHTNING_ROD && moveType == TYPE_ELECTRIC)
                 || (GetBattlerAbility(battler) == ABILITY_STORM_DRAIN && moveType == TYPE_WATER))
                && GetBattlerTurnOrderNum(battler) < var
                && gMovesInfo[gCurrentMove].effect != EFFECT_SNIPE_SHOT
                && gMovesInfo[gCurrentMove].effect != EFFECT_PLEDGE
                && (GetBattlerAbility(gBattlerAttacker) != ABILITY_PROPELLER_TAIL
                 || GetBattlerAbility(gBattlerAttacker) != ABILITY_STALWART))
            {
                var = GetBattlerTurnOrderNum(battler);
            }
        }
        if (var == 4)
        {
            if (moveTarget & MOVE_TARGET_RANDOM)
            {
                if (GetBattlerSide(gBattlerAttacker) == B_SIDE_PLAYER)
                {
                    if (Random() & 1)
                        gBattlerTarget = GetBattlerAtPosition(B_POSITION_OPPONENT_LEFT);
                    else
                        gBattlerTarget = GetBattlerAtPosition(B_POSITION_OPPONENT_RIGHT);
                }
                else
                {
                    if (Random() & 1)
                        gBattlerTarget = GetBattlerAtPosition(B_POSITION_PLAYER_LEFT);
                    else
                        gBattlerTarget = GetBattlerAtPosition(B_POSITION_PLAYER_RIGHT);
                }
            }
            else if (moveTarget & MOVE_TARGET_FOES_AND_ALLY)
            {
                for (gBattlerTarget = 0; gBattlerTarget < gBattlersCount; gBattlerTarget++)
                {
                    if (gBattlerTarget == gBattlerAttacker)
                        continue;
                    if (IsBattlerAlive(gBattlerTarget))
                        break;
                }
            }
            else
            {
                gBattlerTarget = *(gBattleStruct->moveTarget + gBattlerAttacker);
            }

            if (!IsBattlerAlive(gBattlerTarget))
            {
                if (GetBattlerSide(gBattlerAttacker) != GetBattlerSide(gBattlerTarget))
                {
                    gBattlerTarget = GetBattlerAtPosition(BATTLE_PARTNER(GetBattlerPosition(gBattlerTarget)));
                }
                else
                {
                    gBattlerTarget = GetBattlerAtPosition(BATTLE_OPPOSITE(GetBattlerPosition(gBattlerAttacker)));
                    if (!IsBattlerAlive(gBattlerTarget))
                        gBattlerTarget = GetBattlerAtPosition(BATTLE_PARTNER(GetBattlerPosition(gBattlerTarget)));
                }
            }
        }
        else
        {
            u16 battlerAbility;
            battler = gBattlerByTurnOrder[var];
            battlerAbility = GetBattlerAbility(battler);

            RecordAbilityBattle(battler, gBattleMons[battler].ability);
            if (battlerAbility == ABILITY_LIGHTNING_ROD && gCurrentMove != MOVE_TEATIME)
                gSpecialStatuses[battler].lightningRodRedirected = TRUE;
            else if (battlerAbility == ABILITY_STORM_DRAIN)
                gSpecialStatuses[battler].stormDrainRedirected = TRUE;
            gBattlerTarget = battler;
        }
    }
    else if (gBattleTypeFlags & BATTLE_TYPE_DOUBLE
          && moveTarget & MOVE_TARGET_RANDOM)
    {
        if (GetBattlerSide(gBattlerAttacker) == B_SIDE_PLAYER)
        {
            if (Random() & 1)
                gBattlerTarget = GetBattlerAtPosition(B_POSITION_OPPONENT_LEFT);
            else
                gBattlerTarget = GetBattlerAtPosition(B_POSITION_OPPONENT_RIGHT);
        }
        else
        {
            if (Random() & 1)
                gBattlerTarget = GetBattlerAtPosition(B_POSITION_PLAYER_LEFT);
            else
                gBattlerTarget = GetBattlerAtPosition(B_POSITION_PLAYER_RIGHT);
        }

        if (gAbsentBattlerFlags & gBitTable[gBattlerTarget]
            && GetBattlerSide(gBattlerAttacker) != GetBattlerSide(gBattlerTarget))
        {
            gBattlerTarget = GetBattlerAtPosition(BATTLE_PARTNER(GetBattlerPosition(gBattlerTarget)));
        }
    }
    else if (moveTarget == MOVE_TARGET_ALLY)
    {
        if (IsBattlerAlive(BATTLE_PARTNER(gBattlerAttacker)))
            gBattlerTarget = BATTLE_PARTNER(gBattlerAttacker);
        else
            gBattlerTarget = gBattlerAttacker;
    }
    else if (gBattleTypeFlags & BATTLE_TYPE_DOUBLE
          && moveTarget == MOVE_TARGET_FOES_AND_ALLY)
    {
        for (gBattlerTarget = 0; gBattlerTarget < gBattlersCount; gBattlerTarget++)
        {
            if (gBattlerTarget == gBattlerAttacker)
                continue;
            if (IsBattlerAlive(gBattlerTarget))
                break;
        }
    }
    else
    {
        gBattlerTarget = *(gBattleStruct->moveTarget + gBattlerAttacker);
        if (!IsBattlerAlive(gBattlerTarget))
        {
            if (GetBattlerSide(gBattlerAttacker) != GetBattlerSide(gBattlerTarget))
            {
                gBattlerTarget = GetBattlerAtPosition(BATTLE_PARTNER(GetBattlerPosition(gBattlerTarget)));
            }
            else
            {
                gBattlerTarget = GetBattlerAtPosition(BATTLE_OPPOSITE(GetBattlerPosition(gBattlerAttacker)));
                if (!IsBattlerAlive(gBattlerTarget))
                    gBattlerTarget = GetBattlerAtPosition(BATTLE_PARTNER(GetBattlerPosition(gBattlerTarget)));
            }
        }
    }

    if (gBattleTypeFlags & BATTLE_TYPE_PALACE && gProtectStructs[gBattlerAttacker].palaceUnableToUseMove)
    {
        // Battle Palace, select battle script for failure to use move
        if (!IsBattlerAlive(gBattlerAttacker))
        {
            gCurrentActionFuncId = B_ACTION_FINISHED;
            return;
        }
        else if (gPalaceSelectionBattleScripts[gBattlerAttacker] != NULL)
        {
            gBattleCommunication[MULTISTRING_CHOOSER] = B_MSG_INCAPABLE_OF_POWER;
            gBattlescriptCurrInstr = gPalaceSelectionBattleScripts[gBattlerAttacker];
            gPalaceSelectionBattleScripts[gBattlerAttacker] = NULL;
        }
        else
        {
            gBattleCommunication[MULTISTRING_CHOOSER] = B_MSG_INCAPABLE_OF_POWER;
            gBattlescriptCurrInstr = BattleScript_MoveUsedLoafingAround;
        }
    }
    // Edge case: moves targeting the ally fail after a successful Ally Switch.
    else if (moveTarget == MOVE_TARGET_ALLY && gProtectStructs[BATTLE_PARTNER(gBattlerAttacker)].usedAllySwitch)
    {
        gBattlescriptCurrInstr = BattleScript_FailedFromAtkCanceler;
    }
    else
    {
        gBattlescriptCurrInstr = GET_MOVE_BATTLESCRIPT(gCurrentMove);
    }

    if (gBattleTypeFlags & BATTLE_TYPE_ARENA)
        BattleArena_AddMindPoints(gBattlerAttacker);

    for (i = 0; i < MAX_BATTLERS_COUNT; i++)
    {
        gBattleStruct->hpBefore[i] = gBattleMons[i].hp;
        gSpecialStatuses[i].emergencyExited = FALSE;
    }

    gCurrentActionFuncId = B_ACTION_EXEC_SCRIPT;
}

void HandleAction_Switch(void)
{
    gBattlerAttacker = gBattlerByTurnOrder[gCurrentTurnActionNumber];
    gBattle_BG0_X = 0;
    gBattle_BG0_Y = 0;
    gActionSelectionCursor[gBattlerAttacker] = 0;
    gMoveSelectionCursor[gBattlerAttacker] = 0;

    PREPARE_MON_NICK_BUFFER(gBattleTextBuff1, gBattlerAttacker, *(gBattleStruct->battlerPartyIndexes + gBattlerAttacker))

    gBattleScripting.battler = gBattlerAttacker;
    gBattlescriptCurrInstr = BattleScript_ActionSwitch;
    gCurrentActionFuncId = B_ACTION_EXEC_SCRIPT;

    if (gBattleResults.playerSwitchesCounter < 255)
        gBattleResults.playerSwitchesCounter++;

    if (GetActiveGimmick(gBattlerAttacker) == GIMMICK_DYNAMAX)
        UndoDynamax(gBattlerAttacker); // this is better performed here instead of SwitchInClearSetData
    TryBattleFormChange(gBattlerAttacker, FORM_CHANGE_BATTLE_SWITCH);
}

void HandleAction_UseItem(void)
{
    gBattlerAttacker = gBattlerByTurnOrder[gCurrentTurnActionNumber];
    gBattle_BG0_X = 0;
    gBattle_BG0_Y = 0;
    ClearVariousBattlerFlags(gBattlerAttacker);

    gLastUsedItem = gBattleResources->bufferB[gBattlerAttacker][1] | (gBattleResources->bufferB[gBattlerAttacker][2] << 8);
    gBattlescriptCurrInstr = gBattlescriptsForUsingItem[ItemId_GetBattleUsage(gLastUsedItem) - 1];
    gCurrentActionFuncId = B_ACTION_EXEC_SCRIPT;
}

bool32 TryRunFromBattle(u32 battler)
{
    bool32 effect = FALSE;
    u8 holdEffect;
    u8 pyramidMultiplier;
    u8 speedVar;

    if (gBattleMons[battler].item == ITEM_ENIGMA_BERRY_E_READER)
        holdEffect = gEnigmaBerries[battler].holdEffect;
    else
        holdEffect = ItemId_GetHoldEffect(gBattleMons[battler].item);

    gPotentialItemEffectBattler = battler;

    if (holdEffect == HOLD_EFFECT_CAN_ALWAYS_RUN)
    {
        gLastUsedItem = gBattleMons[battler].item;
        gProtectStructs[battler].fleeType = FLEE_ITEM;
        effect++;
    }
    else if (B_GHOSTS_ESCAPE >= GEN_6 && IS_BATTLER_OF_TYPE(battler, TYPE_GHOST))
    {
        effect++;
    }
    else if (GetBattlerAbility(battler) == ABILITY_RUN_AWAY)
    {
        if (InBattlePyramid())
        {
            gBattleStruct->runTries++;
            pyramidMultiplier = GetPyramidRunMultiplier();
            speedVar = (gBattleMons[battler].speed * pyramidMultiplier) / (gBattleMons[BATTLE_OPPOSITE(battler)].speed) + (gBattleStruct->runTries * 30);
            if (speedVar > (Random() & 0xFF))
            {
                gLastUsedAbility = ABILITY_RUN_AWAY;
                gProtectStructs[battler].fleeType = FLEE_ABILITY;
                effect++;
            }
        }
        else
        {
            gLastUsedAbility = ABILITY_RUN_AWAY;
            gProtectStructs[battler].fleeType = FLEE_ABILITY;
            effect++;
        }
    }
    else if (gBattleTypeFlags & (BATTLE_TYPE_FRONTIER | BATTLE_TYPE_TRAINER_HILL) && gBattleTypeFlags & BATTLE_TYPE_TRAINER)
    {
        effect++;
    }
    else
    {
        u8 runningFromBattler = BATTLE_OPPOSITE(battler);
        if (!IsBattlerAlive(runningFromBattler))
            runningFromBattler |= BIT_FLANK;

        if (InBattlePyramid())
        {
            pyramidMultiplier = GetPyramidRunMultiplier();
            speedVar = (gBattleMons[battler].speed * pyramidMultiplier) / (gBattleMons[runningFromBattler].speed) + (gBattleStruct->runTries * 30);
            if (speedVar > (Random() & 0xFF))
                effect++;
        }
        else if (gBattleMons[battler].speed < gBattleMons[runningFromBattler].speed)
        {
            speedVar = (gBattleMons[battler].speed * 128) / (gBattleMons[runningFromBattler].speed) + (gBattleStruct->runTries * 30);
            if (speedVar > (Random() & 0xFF))
                effect++;
        }
        else // same speed or faster
        {
            effect++;
        }

        gBattleStruct->runTries++;
    }

    if (effect != 0)
    {
        gCurrentTurnActionNumber = gBattlersCount;
        gBattleOutcome = B_OUTCOME_RAN;
    }

    return effect;
}

void HandleAction_Run(void)
{
    s32 i;

    gBattlerAttacker = gBattlerByTurnOrder[gCurrentTurnActionNumber];
    if (gBattleTypeFlags & (BATTLE_TYPE_LINK | BATTLE_TYPE_RECORDED_LINK))
    {
        gCurrentTurnActionNumber = gBattlersCount;

        for (i = 0; i < gBattlersCount; i++)
        {
            if (GetBattlerSide(i) == B_SIDE_PLAYER)
            {
                if (gChosenActionByBattler[i] == B_ACTION_RUN)
                    gBattleOutcome |= B_OUTCOME_LOST;
            }
            else
            {
                if (gChosenActionByBattler[i] == B_ACTION_RUN)
                    gBattleOutcome |= B_OUTCOME_WON;
            }
        }

        gBattleOutcome |= B_OUTCOME_LINK_BATTLE_RAN;
        gSaveBlock2Ptr->frontier.disableRecordBattle = TRUE;
    }
    else
    {
        if (GetBattlerSide(gBattlerAttacker) == B_SIDE_PLAYER)
        {
            if (!TryRunFromBattle(gBattlerAttacker)) // failed to run away
            {
                ClearVariousBattlerFlags(gBattlerAttacker);
                gBattleCommunication[MULTISTRING_CHOOSER] = B_MSG_CANT_ESCAPE_2;
                gBattlescriptCurrInstr = BattleScript_PrintFailedToRunString;
                gCurrentActionFuncId = B_ACTION_EXEC_SCRIPT;
            }
        }
        else
        {
            if (!CanBattlerEscape(gBattlerAttacker))
            {
                gBattleCommunication[MULTISTRING_CHOOSER] = B_MSG_ATTACKER_CANT_ESCAPE;
                gBattlescriptCurrInstr = BattleScript_PrintFailedToRunString;
                gCurrentActionFuncId = B_ACTION_EXEC_SCRIPT;
            }
            else
            {
                gCurrentTurnActionNumber = gBattlersCount;
                gBattleOutcome = B_OUTCOME_MON_FLED;
            }
        }
    }
}

void HandleAction_WatchesCarefully(void)
{
    gBattlerAttacker = gBattlerByTurnOrder[gCurrentTurnActionNumber];
    gBattle_BG0_X = 0;
    gBattle_BG0_Y = 0;
    gBattlescriptCurrInstr = gBattlescriptsForSafariActions[0];
    gCurrentActionFuncId = B_ACTION_EXEC_SCRIPT;
}

void HandleAction_SafariZoneBallThrow(void)
{
    gBattlerAttacker = gBattlerByTurnOrder[gCurrentTurnActionNumber];
    gBattle_BG0_X = 0;
    gBattle_BG0_Y = 0;
    gNumSafariBalls--;
    gLastUsedItem = ITEM_SAFARI_BALL;
    gBattlescriptCurrInstr = BattleScript_SafariBallThrow;
    gCurrentActionFuncId = B_ACTION_EXEC_SCRIPT;
}

void HandleAction_ThrowBall(void)
{
    gBattlerAttacker = gBattlerByTurnOrder[gCurrentTurnActionNumber];
    gBattle_BG0_X = 0;
    gBattle_BG0_Y = 0;
    gLastUsedItem = gBallToDisplay;
    RemoveBagItem(gLastUsedItem, 1);
    gBattlescriptCurrInstr = BattleScript_BallThrow;
    gCurrentActionFuncId = B_ACTION_EXEC_SCRIPT;
}

void HandleAction_ThrowPokeblock(void)
{
    gBattlerAttacker = gBattlerByTurnOrder[gCurrentTurnActionNumber];
    gBattle_BG0_X = 0;
    gBattle_BG0_Y = 0;
    gBattleCommunication[MULTISTRING_CHOOSER] = gBattleResources->bufferB[gBattlerAttacker][1] - 1;
    gLastUsedItem = gBattleResources->bufferB[gBattlerAttacker][2];

    if (gBattleResults.pokeblockThrows < 255)
        gBattleResults.pokeblockThrows++;
    if (gBattleStruct->safariPkblThrowCounter < 3)
        gBattleStruct->safariPkblThrowCounter++;
    if (gBattleStruct->safariEscapeFactor > 1)
    {
        // BUG: safariEscapeFactor can become 0 below. This causes the pokeblock throw glitch.
        #ifdef BUGFIX
        if (gBattleStruct->safariEscapeFactor <= sPkblToEscapeFactor[gBattleStruct->safariPkblThrowCounter][gBattleCommunication[MULTISTRING_CHOOSER]])
        #else
        if (gBattleStruct->safariEscapeFactor < sPkblToEscapeFactor[gBattleStruct->safariPkblThrowCounter][gBattleCommunication[MULTISTRING_CHOOSER]])
        #endif
            gBattleStruct->safariEscapeFactor = 1;
        else
            gBattleStruct->safariEscapeFactor -= sPkblToEscapeFactor[gBattleStruct->safariPkblThrowCounter][gBattleCommunication[MULTISTRING_CHOOSER]];
    }

    gBattlescriptCurrInstr = gBattlescriptsForSafariActions[2];
    gCurrentActionFuncId = B_ACTION_EXEC_SCRIPT;
}

void HandleAction_GoNear(void)
{
    gBattlerAttacker = gBattlerByTurnOrder[gCurrentTurnActionNumber];
    gBattle_BG0_X = 0;
    gBattle_BG0_Y = 0;

    gBattleStruct->safariCatchFactor += sGoNearCounterToCatchFactor[gBattleStruct->safariGoNearCounter];
    if (gBattleStruct->safariCatchFactor > 20)
        gBattleStruct->safariCatchFactor = 20;

    gBattleStruct->safariEscapeFactor += sGoNearCounterToEscapeFactor[gBattleStruct->safariGoNearCounter];
    if (gBattleStruct->safariEscapeFactor > 20)
        gBattleStruct->safariEscapeFactor = 20;

    if (gBattleStruct->safariGoNearCounter < 3)
    {
        gBattleStruct->safariGoNearCounter++;
        gBattleCommunication[MULTISTRING_CHOOSER] = B_MSG_CREPT_CLOSER;
    }
    else
    {
        gBattleCommunication[MULTISTRING_CHOOSER] = B_MSG_CANT_GET_CLOSER;
    }
    gBattlescriptCurrInstr = gBattlescriptsForSafariActions[1];
    gCurrentActionFuncId = B_ACTION_EXEC_SCRIPT;
}

void HandleAction_SafariZoneRun(void)
{
    gBattlerAttacker = gBattlerByTurnOrder[gCurrentTurnActionNumber];
    PlaySE(SE_FLEE);
    gCurrentTurnActionNumber = gBattlersCount;
    gBattleOutcome = B_OUTCOME_RAN;
}

void HandleAction_WallyBallThrow(void)
{
    gBattlerAttacker = gBattlerByTurnOrder[gCurrentTurnActionNumber];
    gBattle_BG0_X = 0;
    gBattle_BG0_Y = 0;

    PREPARE_MON_NICK_BUFFER(gBattleTextBuff1, gBattlerAttacker, gBattlerPartyIndexes[gBattlerAttacker])

    gBattlescriptCurrInstr = gBattlescriptsForSafariActions[3];
    gCurrentActionFuncId = B_ACTION_EXEC_SCRIPT;
    gActionsByTurnOrder[1] = B_ACTION_FINISHED;
}

void HandleAction_TryFinish(void)
{
    if (!HandleFaintedMonActions())
    {
        gBattleStruct->faintedActionsState = 0;
        gCurrentActionFuncId = B_ACTION_FINISHED;
    }
}

void HandleAction_NothingIsFainted(void)
{
    gCurrentTurnActionNumber++;
    gCurrentActionFuncId = gActionsByTurnOrder[gCurrentTurnActionNumber];
    gHitMarker &= ~(HITMARKER_DESTINYBOND | HITMARKER_IGNORE_SUBSTITUTE | HITMARKER_ATTACKSTRING_PRINTED
                    | HITMARKER_NO_PPDEDUCT | HITMARKER_STATUS_ABILITY_EFFECT | HITMARKER_PASSIVE_DAMAGE
                    | HITMARKER_OBEYS | HITMARKER_WAKE_UP_CLEAR | HITMARKER_SYNCHRONISE_EFFECT
                    | HITMARKER_CHARGING | HITMARKER_NEVER_SET);
}

void HandleAction_ActionFinished(void)
{
    u32 i, j, moveType;
    bool32 afterYouActive = gSpecialStatuses[gBattlerByTurnOrder[gCurrentTurnActionNumber + 1]].afterYou;
    *(gBattleStruct->monToSwitchIntoId + gBattlerByTurnOrder[gCurrentTurnActionNumber]) = gSelectedMonPartyId = PARTY_SIZE;
    gCurrentTurnActionNumber++;
    gCurrentActionFuncId = gActionsByTurnOrder[gCurrentTurnActionNumber];
    SpecialStatusesClear();
    gHitMarker &= ~(HITMARKER_DESTINYBOND | HITMARKER_IGNORE_SUBSTITUTE | HITMARKER_ATTACKSTRING_PRINTED
                    | HITMARKER_NO_PPDEDUCT | HITMARKER_STATUS_ABILITY_EFFECT | HITMARKER_PASSIVE_DAMAGE
                    | HITMARKER_OBEYS | HITMARKER_WAKE_UP_CLEAR | HITMARKER_SYNCHRONISE_EFFECT
                    | HITMARKER_CHARGING | HITMARKER_NEVER_SET | HITMARKER_IGNORE_DISGUISE);

    // check if Stellar type boost should be used up
    GET_MOVE_TYPE(gCurrentMove, moveType);
    if (GetActiveGimmick(gBattlerAttacker) == GIMMICK_TERA
        && GetBattlerTeraType(gBattlerAttacker) == TYPE_STELLAR
        && gMovesInfo[gCurrentMove].category != DAMAGE_CATEGORY_STATUS
        && IsTypeStellarBoosted(gBattlerAttacker, moveType))
    {
        ExpendTypeStellarBoost(gBattlerAttacker, moveType);
    }

    gCurrentMove = 0;
    gBattleMoveDamage = 0;
    gMoveResultFlags = 0;
    gBattleScripting.animTurn = 0;
    gBattleScripting.animTargetsHit = 0;
    gLastLandedMoves[gBattlerAttacker] = 0;
    gLastHitByType[gBattlerAttacker] = 0;
    gBattleStruct->dynamicMoveType = 0;
    gBattleScripting.moveendState = 0;
    gBattleCommunication[3] = 0;
    gBattleCommunication[4] = 0;
    gBattleScripting.multihitMoveEffect = 0;
    gBattleResources->battleScriptsStack->size = 0;

    if (B_RECALC_TURN_AFTER_ACTIONS >= GEN_8 && !afterYouActive && !gBattleStruct->pledgeMove)
    {
        // i starts at `gCurrentTurnActionNumber` because we don't want to recalculate turn order for mon that have already
        // taken action. It's been previously increased, which we want in order to not recalculate the turn of the mon that just finished its action
        for (i = gCurrentTurnActionNumber; i < gBattlersCount - 1; i++)
        {
            for (j = i + 1; j < gBattlersCount; j++)
            {
                u32 battler1 = gBattlerByTurnOrder[i];
                u32 battler2 = gBattlerByTurnOrder[j];

                if (gProtectStructs[battler1].quash || gProtectStructs[battler2].quash
                    || gProtectStructs[battler1].shellTrap || gProtectStructs[battler2].shellTrap)
                    continue;

                // We recalculate order only for action of the same priority. If any action other than switch/move has been taken, they should
                // have been executed before. The only recalculation needed is for moves/switch. Mega evolution is handled in src/battle_main.c/TryChangeOrder
                if((gActionsByTurnOrder[i] == B_ACTION_USE_MOVE && gActionsByTurnOrder[j] == B_ACTION_USE_MOVE))
                {
                    if (GetWhichBattlerFaster(battler1, battler2, FALSE) == -1)
                        SwapTurnOrder(i, j);
                }
                else if ((gActionsByTurnOrder[i] == B_ACTION_SWITCH && gActionsByTurnOrder[j] == B_ACTION_SWITCH))
                {
                    if (GetWhichBattlerFaster(battler1, battler2, TRUE) == -1) // If the actions chosen are switching, we recalc order but ignoring the moves
                        SwapTurnOrder(i, j);
                }
            }
        }
    }
}

static const u8 sHoldEffectToType[][2] =
{
    {HOLD_EFFECT_BUG_POWER, TYPE_BUG},
    {HOLD_EFFECT_STEEL_POWER, TYPE_STEEL},
    {HOLD_EFFECT_GROUND_POWER, TYPE_GROUND},
    {HOLD_EFFECT_ROCK_POWER, TYPE_ROCK},
    {HOLD_EFFECT_GRASS_POWER, TYPE_GRASS},
    {HOLD_EFFECT_DARK_POWER, TYPE_DARK},
    {HOLD_EFFECT_FIGHTING_POWER, TYPE_FIGHTING},
    {HOLD_EFFECT_ELECTRIC_POWER, TYPE_ELECTRIC},
    {HOLD_EFFECT_WATER_POWER, TYPE_WATER},
    {HOLD_EFFECT_FLYING_POWER, TYPE_FLYING},
    {HOLD_EFFECT_POISON_POWER, TYPE_POISON},
    {HOLD_EFFECT_ICE_POWER, TYPE_ICE},
    {HOLD_EFFECT_GHOST_POWER, TYPE_GHOST},
    {HOLD_EFFECT_PSYCHIC_POWER, TYPE_PSYCHIC},
    {HOLD_EFFECT_FIRE_POWER, TYPE_FIRE},
    {HOLD_EFFECT_DRAGON_POWER, TYPE_DRAGON},
    {HOLD_EFFECT_NORMAL_POWER, TYPE_NORMAL},
    {HOLD_EFFECT_FAIRY_POWER, TYPE_FAIRY},
};

// percent in UQ_4_12 format
static const uq4_12_t sPercentToModifier[] =
{
    UQ_4_12(0.00), // 0
    UQ_4_12(0.01), // 1
    UQ_4_12(0.02), // 2
    UQ_4_12(0.03), // 3
    UQ_4_12(0.04), // 4
    UQ_4_12(0.05), // 5
    UQ_4_12(0.06), // 6
    UQ_4_12(0.07), // 7
    UQ_4_12(0.08), // 8
    UQ_4_12(0.09), // 9
    UQ_4_12(0.10), // 10
    UQ_4_12(0.11), // 11
    UQ_4_12(0.12), // 12
    UQ_4_12(0.13), // 13
    UQ_4_12(0.14), // 14
    UQ_4_12(0.15), // 15
    UQ_4_12(0.16), // 16
    UQ_4_12(0.17), // 17
    UQ_4_12(0.18), // 18
    UQ_4_12(0.19), // 19
    UQ_4_12(0.20), // 20
    UQ_4_12(0.21), // 21
    UQ_4_12(0.22), // 22
    UQ_4_12(0.23), // 23
    UQ_4_12(0.24), // 24
    UQ_4_12(0.25), // 25
    UQ_4_12(0.26), // 26
    UQ_4_12(0.27), // 27
    UQ_4_12(0.28), // 28
    UQ_4_12(0.29), // 29
    UQ_4_12(0.30), // 30
    UQ_4_12(0.31), // 31
    UQ_4_12(0.32), // 32
    UQ_4_12(0.33), // 33
    UQ_4_12(0.34), // 34
    UQ_4_12(0.35), // 35
    UQ_4_12(0.36), // 36
    UQ_4_12(0.37), // 37
    UQ_4_12(0.38), // 38
    UQ_4_12(0.39), // 39
    UQ_4_12(0.40), // 40
    UQ_4_12(0.41), // 41
    UQ_4_12(0.42), // 42
    UQ_4_12(0.43), // 43
    UQ_4_12(0.44), // 44
    UQ_4_12(0.45), // 45
    UQ_4_12(0.46), // 46
    UQ_4_12(0.47), // 47
    UQ_4_12(0.48), // 48
    UQ_4_12(0.49), // 49
    UQ_4_12(0.50), // 50
    UQ_4_12(0.51), // 51
    UQ_4_12(0.52), // 52
    UQ_4_12(0.53), // 53
    UQ_4_12(0.54), // 54
    UQ_4_12(0.55), // 55
    UQ_4_12(0.56), // 56
    UQ_4_12(0.57), // 57
    UQ_4_12(0.58), // 58
    UQ_4_12(0.59), // 59
    UQ_4_12(0.60), // 60
    UQ_4_12(0.61), // 61
    UQ_4_12(0.62), // 62
    UQ_4_12(0.63), // 63
    UQ_4_12(0.64), // 64
    UQ_4_12(0.65), // 65
    UQ_4_12(0.66), // 66
    UQ_4_12(0.67), // 67
    UQ_4_12(0.68), // 68
    UQ_4_12(0.69), // 69
    UQ_4_12(0.70), // 70
    UQ_4_12(0.71), // 71
    UQ_4_12(0.72), // 72
    UQ_4_12(0.73), // 73
    UQ_4_12(0.74), // 74
    UQ_4_12(0.75), // 75
    UQ_4_12(0.76), // 76
    UQ_4_12(0.77), // 77
    UQ_4_12(0.78), // 78
    UQ_4_12(0.79), // 79
    UQ_4_12(0.80), // 80
    UQ_4_12(0.81), // 81
    UQ_4_12(0.82), // 82
    UQ_4_12(0.83), // 83
    UQ_4_12(0.84), // 84
    UQ_4_12(0.85), // 85
    UQ_4_12(0.86), // 86
    UQ_4_12(0.87), // 87
    UQ_4_12(0.88), // 88
    UQ_4_12(0.89), // 89
    UQ_4_12(0.90), // 90
    UQ_4_12(0.91), // 91
    UQ_4_12(0.92), // 92
    UQ_4_12(0.93), // 93
    UQ_4_12(0.94), // 94
    UQ_4_12(0.95), // 95
    UQ_4_12(0.96), // 96
    UQ_4_12(0.97), // 97
    UQ_4_12(0.98), // 98
    UQ_4_12(0.99), // 99
    UQ_4_12(1.00), // 100
};

// code
u8 GetBattlerForBattleScript(u8 caseId)
{
    u8 ret = 0;
    switch (caseId)
    {
    case BS_TARGET:
        ret = gBattlerTarget;
        break;
    case BS_ATTACKER:
        ret = gBattlerAttacker;
        break;
    case BS_ATTACKER_PARTNER:
        ret = BATTLE_PARTNER(gBattlerAttacker);
        break;
    case BS_EFFECT_BATTLER:
        ret = gEffectBattler;
        break;
    case BS_BATTLER_0:
        ret = 0;
        break;
    case BS_SCRIPTING:
        ret = gBattleScripting.battler;
        break;
    case BS_FAINTED:
        ret = gBattlerFainted;
        break;
    case BS_FAINTED_MULTIPLE_1:
        ret = gBattlerFainted;
        break;
    case BS_ATTACKER_WITH_PARTNER:
    case BS_FAINTED_MULTIPLE_2:
    case BS_ATTACKER_SIDE:
    case BS_TARGET_SIDE:
    case BS_PLAYER1:
        ret = GetBattlerAtPosition(B_POSITION_PLAYER_LEFT);
        break;
    case BS_OPPONENT1:
        ret = GetBattlerAtPosition(B_POSITION_OPPONENT_LEFT);
        break;
    case BS_PLAYER2:
        ret = GetBattlerAtPosition(B_POSITION_PLAYER_RIGHT);
        break;
    case BS_OPPONENT2:
        ret = GetBattlerAtPosition(B_POSITION_OPPONENT_RIGHT);
        break;
    case BS_ABILITY_BATTLER:
        ret = gBattlerAbility;
        break;
    }
    return ret;
}

static void UNUSED MarkAllBattlersForControllerExec(void)
{
    int i;

    if (gBattleTypeFlags & BATTLE_TYPE_LINK)
    {
        for (i = 0; i < gBattlersCount; i++)
            gBattleControllerExecFlags |= gBitTable[i] << (32 - MAX_BATTLERS_COUNT);
    }
    else
    {
        for (i = 0; i < gBattlersCount; i++)
            gBattleControllerExecFlags |= gBitTable[i];
    }
}

bool32 IsBattlerMarkedForControllerExec(u32 battler)
{
    if (gBattleTypeFlags & BATTLE_TYPE_LINK)
        return (gBattleControllerExecFlags & (gBitTable[battler] << 0x1C)) != 0;
    else
        return (gBattleControllerExecFlags & (gBitTable[battler])) != 0;
}

void MarkBattlerForControllerExec(u32 battler)
{
    if (gBattleTypeFlags & BATTLE_TYPE_LINK)
        gBattleControllerExecFlags |= gBitTable[battler] << (32 - MAX_BATTLERS_COUNT);
    else
        gBattleControllerExecFlags |= gBitTable[battler];
}

void MarkBattlerReceivedLinkData(u32 battler)
{
    s32 i;

    for (i = 0; i < GetLinkPlayerCount(); i++)
        gBattleControllerExecFlags |= gBitTable[battler] << (i << 2);

    gBattleControllerExecFlags &= ~((1 << 28) << battler);
}

const u8* CancelMultiTurnMoves(u32 battler)
{
    const u8 *result = NULL;
    gBattleMons[battler].status2 &= ~(STATUS2_UPROAR);
    gBattleMons[battler].status2 &= ~(STATUS2_BIDE);

    if (B_RAMPAGE_CANCELLING < GEN_5)
    {
        gBattleMons[battler].status2 &= ~(STATUS2_MULTIPLETURNS);
        gBattleMons[battler].status2 &= ~(STATUS2_LOCK_CONFUSE);
    }
    else if (!(gBattleMons[battler].status2 & STATUS2_LOCK_CONFUSE)
     || ((gBattleMons[battler].status2 & STATUS2_LOCK_CONFUSE) > STATUS2_LOCK_CONFUSE_TURN(1)))
    {
        gBattleMons[battler].status2 &= ~(STATUS2_MULTIPLETURNS);
    }

    // Clear battler's semi-invulnerable bits if they are not held by Sky Drop.
    if (!(gStatuses3[battler] & STATUS3_SKY_DROPPED))
        gStatuses3[battler] &= ~(STATUS3_SEMI_INVULNERABLE);

    // Check to see if this Pokemon was in the middle of using Sky Drop. If so, release the target.
    if (gBattleStruct->skyDropTargets[battler] != 0xFF && !(gStatuses3[battler] & STATUS3_SKY_DROPPED))
    {
        // Get the target's battler id
        u8 otherSkyDropper = gBattleStruct->skyDropTargets[battler];

        // Clears sky_dropped and on_air statuses
        gStatuses3[otherSkyDropper] &= ~(STATUS3_SKY_DROPPED | STATUS3_ON_AIR);

        // Makes both attacker and target's sprites visible
        gSprites[gBattlerSpriteIds[battler]].invisible = FALSE;
        gSprites[gBattlerSpriteIds[otherSkyDropper]].invisible = FALSE;

        // If target was sky dropped in the middle of Outrage/Thrash/Petal Dance,
        // confuse them upon release and display "confused by fatigue" message & animation.
        // Don't do this if this CancelMultiTurnMoves is caused by falling asleep via Yawn.
        if (gBattleMons[otherSkyDropper].status2 & STATUS2_LOCK_CONFUSE && gBattleStruct->turnEffectsTracker != 24)
        {
            gBattleMons[otherSkyDropper].status2 &= ~(STATUS2_LOCK_CONFUSE);

            // If the target can be confused, confuse them.
            // Don't use CanBeConfused, can cause issues in edge cases.
            if (!(GetBattlerAbility(otherSkyDropper) == ABILITY_OWN_TEMPO
                || gBattleMons[otherSkyDropper].status2 & STATUS2_CONFUSION
                || IsBattlerTerrainAffected(otherSkyDropper, STATUS_FIELD_MISTY_TERRAIN)))
            {
                // Set confused status
                gBattleMons[otherSkyDropper].status2 |= STATUS2_CONFUSION_TURN(((Random()) % 4) + 2);

                // If this CancelMultiTurnMoves is occuring due to attackcanceller
                if (gBattlescriptCurrInstr[0] == 0x0)
                {
                    gBattleStruct->skyDropTargets[battler] = 0xFE;
                }
                // If this CancelMultiTurnMoves is occuring due to VARIOUS_GRAVITY_ON_AIRBORNE_MONS
                // Reapplying STATUS3_SKY_DROPPED allows for avoiding unecessary messages when Gravity is applied to the target.
                else if (gBattlescriptCurrInstr[0] == 0x76 && gBattlescriptCurrInstr[2] == 76)
                {
                    gBattleStruct->skyDropTargets[battler] = 0xFE;
                    gStatuses3[otherSkyDropper] |= STATUS3_SKY_DROPPED;
                }
                // If this CancelMultiTurnMoves is occuring due to cancelmultiturnmoves script
                else if (gBattlescriptCurrInstr[0] == 0x76 && gBattlescriptCurrInstr[2] == 0)
                {
                    gBattlerAttacker = otherSkyDropper;
                    result = BattleScript_ThrashConfuses;
                }
                // If this CancelMultiTurnMoves is occuring due to receiving Sleep/Freeze status
                else if (gBattleScripting.moveEffect <= PRIMARY_STATUS_MOVE_EFFECT)
                {
                    gBattlerAttacker = otherSkyDropper;
                    BattleScriptPush(gBattlescriptCurrInstr + 1);
                    result = BattleScript_ThrashConfuses;
                }
            }
        }

        // Clear skyDropTargets data, unless this CancelMultiTurnMoves is caused by Yawn, attackcanceler, or VARIOUS_GRAVITY_ON_AIRBORNE_MONS
        if (!(gBattleMons[otherSkyDropper].status2 & STATUS2_LOCK_CONFUSE) && gBattleStruct->skyDropTargets[battler] < 4)
        {
            gBattleStruct->skyDropTargets[battler] = 0xFF;
            gBattleStruct->skyDropTargets[otherSkyDropper] = 0xFF;
        }
    }

    gDisableStructs[battler].rolloutTimer = 0;
    gDisableStructs[battler].furyCutterCounter = 0;

    return result;
}

bool32 WasUnableToUseMove(u32 battler)
{
    if (gProtectStructs[battler].prlzImmobility
        || gProtectStructs[battler].usedImprisonedMove
        || gProtectStructs[battler].loveImmobility
        || gProtectStructs[battler].usedDisabledMove
        || gProtectStructs[battler].usedTauntedMove
        || gProtectStructs[battler].usedGravityPreventedMove
        || gProtectStructs[battler].usedHealBlockedMove
        || gProtectStructs[battler].flag2Unknown
        || gProtectStructs[battler].flinchImmobility
        || gProtectStructs[battler].confusionSelfDmg
        || gProtectStructs[battler].powderSelfDmg
        || gProtectStructs[battler].usedThroatChopPreventedMove)
        return TRUE;
    else
        return FALSE;
}

void PrepareStringBattle(u16 stringId, u32 battler)
{
    u32 targetSide = GetBattlerSide(gBattlerTarget);
    u16 battlerAbility = GetBattlerAbility(battler);
    u16 targetAbility = GetBattlerAbility(gBattlerTarget);
    // Support for Contrary ability.
    // If a move attempted to raise stat - print "won't increase".
    // If a move attempted to lower stat - print "won't decrease".
    if (stringId == STRINGID_STATSWONTDECREASE && !(gBattleScripting.statChanger & STAT_BUFF_NEGATIVE))
        stringId = STRINGID_STATSWONTINCREASE;
    else if (stringId == STRINGID_STATSWONTINCREASE && gBattleScripting.statChanger & STAT_BUFF_NEGATIVE)
        stringId = STRINGID_STATSWONTDECREASE;

    else if (stringId == STRINGID_STATSWONTDECREASE2 && battlerAbility == ABILITY_CONTRARY)
        stringId = STRINGID_STATSWONTINCREASE2;
    else if (stringId == STRINGID_STATSWONTINCREASE2 && battlerAbility == ABILITY_CONTRARY)
        stringId = STRINGID_STATSWONTDECREASE2;

    // Check Defiant and Competitive stat raise whenever a stat is lowered.
    else if ((stringId == STRINGID_DEFENDERSSTATFELL || stringId == STRINGID_PKMNCUTSATTACKWITH)
              && ((targetAbility == ABILITY_DEFIANT && CompareStat(gBattlerTarget, STAT_ATK, MAX_STAT_STAGE, CMP_LESS_THAN))
                 || (targetAbility == ABILITY_COMPETITIVE && CompareStat(gBattlerTarget, STAT_SPATK, MAX_STAT_STAGE, CMP_LESS_THAN)))
              && gSpecialStatuses[gBattlerTarget].changedStatsBattlerId != BATTLE_PARTNER(gBattlerTarget)
              && ((gSpecialStatuses[gBattlerTarget].changedStatsBattlerId != gBattlerTarget) || gBattleScripting.stickyWebStatDrop == 1)
              && !(gBattleScripting.stickyWebStatDrop == 1 && gSideTimers[targetSide].stickyWebBattlerSide == targetSide)) // Sticky Web must have been set by the foe
    {
        gBattleScripting.stickyWebStatDrop = 0;
        gBattlerAbility = gBattlerTarget;
        BattleScriptPushCursor();
        gBattlescriptCurrInstr = BattleScript_AbilityRaisesDefenderStat;
        if (targetAbility == ABILITY_DEFIANT)
            SET_STATCHANGER(STAT_ATK, 2, FALSE);
        else
            SET_STATCHANGER(STAT_SPATK, 2, FALSE);
    }
    else if (B_UPDATED_INTIMIDATE >= GEN_8 && stringId == STRINGID_PKMNCUTSATTACKWITH && targetAbility == ABILITY_RATTLED
            && CompareStat(gBattlerTarget, STAT_SPEED, MAX_STAT_STAGE, CMP_LESS_THAN))
    {
        gBattlerAbility = gBattlerTarget;
        BattleScriptPushCursor();
        gBattlescriptCurrInstr = BattleScript_AbilityRaisesDefenderStat;
        SET_STATCHANGER(STAT_SPEED, 1, FALSE);
    }

    // Signal for the trainer slide-in system.
    if ((stringId == STRINGID_ITDOESNTAFFECT || stringId == STRINGID_PKMNWASNTAFFECTED || stringId == STRINGID_PKMNUNAFFECTED)
     && GetBattlerSide(gBattlerTarget) == B_SIDE_OPPONENT
     && gBattleStruct->trainerSlidePlayerMonUnaffectedMsgState != 2)
        gBattleStruct->trainerSlidePlayerMonUnaffectedMsgState = 1;

    BtlController_EmitPrintString(battler, BUFFER_A, stringId);
    MarkBattlerForControllerExec(battler);
}

void ResetSentPokesToOpponentValue(void)
{
    s32 i;
    u32 bits = 0;

    gSentPokesToOpponent[0] = 0;
    gSentPokesToOpponent[1] = 0;

    for (i = 0; i < gBattlersCount; i += 2)
        bits |= gBitTable[gBattlerPartyIndexes[i]];

    for (i = 1; i < gBattlersCount; i += 2)
        gSentPokesToOpponent[(i & BIT_FLANK) >> 1] = bits;
}

void OpponentSwitchInResetSentPokesToOpponentValue(u32 battler)
{
    s32 i = 0;
    u32 bits = 0;

    if (GetBattlerSide(battler) == B_SIDE_OPPONENT)
    {
        u8 flank = ((battler & BIT_FLANK) >> 1);
        gSentPokesToOpponent[flank] = 0;

        for (i = 0; i < gBattlersCount; i += 2)
        {
            if (!(gAbsentBattlerFlags & gBitTable[i]))
                bits |= gBitTable[gBattlerPartyIndexes[i]];
        }
        gSentPokesToOpponent[flank] = bits;
    }
}

void UpdateSentPokesToOpponentValue(u32 battler)
{
    if (GetBattlerSide(battler) == B_SIDE_OPPONENT)
    {
        OpponentSwitchInResetSentPokesToOpponentValue(battler);
    }
    else
    {
        s32 i;
        for (i = 1; i < gBattlersCount; i++)
            gSentPokesToOpponent[(i & BIT_FLANK) >> 1] |= gBitTable[gBattlerPartyIndexes[battler]];
    }
}

void BattleScriptPush(const u8 *bsPtr)
{
    gBattleResources->battleScriptsStack->ptr[gBattleResources->battleScriptsStack->size++] = bsPtr;
}

void BattleScriptPushCursor(void)
{
    gBattleResources->battleScriptsStack->ptr[gBattleResources->battleScriptsStack->size++] = gBattlescriptCurrInstr;
}

void BattleScriptPop(void)
{
    if (gBattleResources->battleScriptsStack->size != 0)
        gBattlescriptCurrInstr = gBattleResources->battleScriptsStack->ptr[--gBattleResources->battleScriptsStack->size];
}

static bool32 IsGravityPreventingMove(u32 move)
{
    if (!(gFieldStatuses & STATUS_FIELD_GRAVITY))
        return FALSE;

    return gMovesInfo[move].gravityBanned;
}

bool32 IsHealBlockPreventingMove(u32 battler, u32 move)
{
    if (!(gStatuses3[battler] & STATUS3_HEAL_BLOCK))
        return FALSE;

    return gMovesInfo[move].healingMove;
}

bool32 IsBelchPreventingMove(u32 battler, u32 move)
{
    if (gMovesInfo[move].effect != EFFECT_BELCH)
        return FALSE;

    return !(gBattleStruct->ateBerry[battler & BIT_SIDE] & gBitTable[gBattlerPartyIndexes[battler]]);
}

// Dynamax bypasses all selection prevention except Taunt and Assault Vest.
#define DYNAMAX_BYPASS_CHECK    (!IsGimmickSelected(gBattlerAttacker, GIMMICK_DYNAMAX) && GetActiveGimmick(gBattlerAttacker) != GIMMICK_DYNAMAX)

u32 TrySetCantSelectMoveBattleScript(u32 battler)
{
    u32 limitations = 0;
    u8 moveId = gBattleResources->bufferB[battler][2] & ~RET_GIMMICK;
    u32 move = gBattleMons[battler].moves[moveId];
    u32 holdEffect = GetBattlerHoldEffect(battler, TRUE);
    u16 *choicedMove = &gBattleStruct->choicedMove[battler];

    if (DYNAMAX_BYPASS_CHECK && GetActiveGimmick(gBattlerAttacker) != GIMMICK_Z_MOVE && gDisableStructs[battler].disabledMove == move && move != MOVE_NONE)
    {
        gBattleScripting.battler = battler;
        gCurrentMove = move;
        if (gBattleTypeFlags & BATTLE_TYPE_PALACE)
        {
            gPalaceSelectionBattleScripts[battler] = BattleScript_SelectingDisabledMoveInPalace;
            gProtectStructs[battler].palaceUnableToUseMove = TRUE;
        }
        else
        {
            gSelectionBattleScripts[battler] = BattleScript_SelectingDisabledMove;
            limitations++;
        }
    }

    if (DYNAMAX_BYPASS_CHECK && GetActiveGimmick(gBattlerAttacker) != GIMMICK_Z_MOVE && move == gLastMoves[battler] && move != MOVE_STRUGGLE && (gBattleMons[battler].status2 & STATUS2_TORMENT))
    {
        CancelMultiTurnMoves(battler);
        if (gBattleTypeFlags & BATTLE_TYPE_PALACE)
        {
            gPalaceSelectionBattleScripts[battler] = BattleScript_SelectingTormentedMoveInPalace;
            gProtectStructs[battler].palaceUnableToUseMove = TRUE;
        }
        else
        {
            gSelectionBattleScripts[battler] = BattleScript_SelectingTormentedMove;
            limitations++;
        }
    }

    if (GetActiveGimmick(gBattlerAttacker) != GIMMICK_Z_MOVE && gDisableStructs[battler].tauntTimer != 0 && IS_MOVE_STATUS(move))
    {
        if ((GetActiveGimmick(gBattlerAttacker) == GIMMICK_DYNAMAX))
            gCurrentMove = MOVE_MAX_GUARD;
        else
            gCurrentMove = move;
        if (gBattleTypeFlags & BATTLE_TYPE_PALACE)
        {
            gPalaceSelectionBattleScripts[battler] = BattleScript_SelectingNotAllowedMoveTauntInPalace;
            gProtectStructs[battler].palaceUnableToUseMove = TRUE;
        }
        else
        {
            gSelectionBattleScripts[battler] = BattleScript_SelectingNotAllowedMoveTaunt;
            limitations++;
        }
    }

    if (DYNAMAX_BYPASS_CHECK && GetActiveGimmick(gBattlerAttacker) != GIMMICK_Z_MOVE && gDisableStructs[battler].throatChopTimer != 0 && gMovesInfo[move].soundMove)
    {
        gCurrentMove = move;
        if (gBattleTypeFlags & BATTLE_TYPE_PALACE)
        {
            gPalaceSelectionBattleScripts[battler] = BattleScript_SelectingNotAllowedMoveThroatChopInPalace;
            gProtectStructs[battler].palaceUnableToUseMove = TRUE;
        }
        else
        {
            gSelectionBattleScripts[battler] = BattleScript_SelectingNotAllowedMoveThroatChop;
            limitations++;
        }
    }

    if (DYNAMAX_BYPASS_CHECK && GetActiveGimmick(gBattlerAttacker) != GIMMICK_Z_MOVE && GetImprisonedMovesCount(battler, move))
    {
        gCurrentMove = move;
        if (gBattleTypeFlags & BATTLE_TYPE_PALACE)
        {
            gPalaceSelectionBattleScripts[battler] = BattleScript_SelectingImprisonedMoveInPalace;
            gProtectStructs[battler].palaceUnableToUseMove = TRUE;
        }
        else
        {
            gSelectionBattleScripts[battler] = BattleScript_SelectingImprisonedMove;
            limitations++;
        }
    }

    if (DYNAMAX_BYPASS_CHECK && GetActiveGimmick(gBattlerAttacker) != GIMMICK_Z_MOVE && IsGravityPreventingMove(move))
    {
        gCurrentMove = move;
        if (gBattleTypeFlags & BATTLE_TYPE_PALACE)
        {
            gPalaceSelectionBattleScripts[battler] = BattleScript_SelectingNotAllowedMoveGravityInPalace;
            gProtectStructs[battler].palaceUnableToUseMove = TRUE;
        }
        else
        {
            gSelectionBattleScripts[battler] = BattleScript_SelectingNotAllowedMoveGravity;
            limitations++;
        }
    }

    if (DYNAMAX_BYPASS_CHECK && GetActiveGimmick(gBattlerAttacker) != GIMMICK_Z_MOVE && IsHealBlockPreventingMove(battler, move))
    {
        gCurrentMove = move;
        if (gBattleTypeFlags & BATTLE_TYPE_PALACE)
        {
            gPalaceSelectionBattleScripts[battler] = BattleScript_SelectingNotAllowedMoveHealBlockInPalace;
            gProtectStructs[battler].palaceUnableToUseMove = TRUE;
        }
        else
        {
            gSelectionBattleScripts[battler] = BattleScript_SelectingNotAllowedMoveHealBlock;
            limitations++;
        }
    }

    if (DYNAMAX_BYPASS_CHECK && GetActiveGimmick(gBattlerAttacker) != GIMMICK_Z_MOVE && IsBelchPreventingMove(battler, move))
    {
        gCurrentMove = move;
        if (gBattleTypeFlags & BATTLE_TYPE_PALACE)
        {
            gPalaceSelectionBattleScripts[battler] = BattleScript_SelectingNotAllowedBelchInPalace;
            gProtectStructs[battler].palaceUnableToUseMove = TRUE;
        }
        else
        {
            gSelectionBattleScripts[battler] = BattleScript_SelectingNotAllowedBelch;
            limitations++;
        }
    }

    if (DYNAMAX_BYPASS_CHECK && gMovesInfo[move].effect == EFFECT_STUFF_CHEEKS && ItemId_GetPocket(gBattleMons[battler].item) != POCKET_BERRIES)
    {
        gCurrentMove = move;
        if (gBattleTypeFlags & BATTLE_TYPE_PALACE)
        {
            gPalaceSelectionBattleScripts[battler] = BattleScript_SelectingNotAllowedStuffCheeksInPalace;
            gProtectStructs[battler].palaceUnableToUseMove = TRUE;
        }
        else
        {
            gSelectionBattleScripts[battler] = BattleScript_SelectingNotAllowedStuffCheeks;
            limitations++;
        }
    }

    if (gMovesInfo[move].cantUseTwice && move == gLastResultingMoves[battler])
    {
        gCurrentMove = move;
        PREPARE_MOVE_BUFFER(gBattleTextBuff1, gCurrentMove);
        if (gBattleTypeFlags & BATTLE_TYPE_PALACE)
        {
            gPalaceSelectionBattleScripts[battler] = BattleScript_SelectingNotAllowedCurrentMoveInPalace;
            gProtectStructs[battler].palaceUnableToUseMove = TRUE;
        }
        else
        {
            gSelectionBattleScripts[battler] = BattleScript_SelectingNotAllowedCurrentMove;
            limitations++;
        }
    }

    gPotentialItemEffectBattler = battler;
    if (DYNAMAX_BYPASS_CHECK && HOLD_EFFECT_CHOICE(holdEffect) && *choicedMove != MOVE_NONE && *choicedMove != MOVE_UNAVAILABLE && *choicedMove != move)
    {
        gCurrentMove = *choicedMove;
        gLastUsedItem = gBattleMons[battler].item;
        if (gBattleTypeFlags & BATTLE_TYPE_PALACE)
        {
            gPalaceSelectionBattleScripts[battler] = BattleScript_SelectingNotAllowedMoveChoiceItemInPalace;
            gProtectStructs[battler].palaceUnableToUseMove = TRUE;
        }
        else
        {
            gSelectionBattleScripts[battler] = BattleScript_SelectingNotAllowedMoveChoiceItem;
            limitations++;
        }
    }
    else if (holdEffect == HOLD_EFFECT_ASSAULT_VEST && IS_MOVE_STATUS(move) && gMovesInfo[move].effect != EFFECT_ME_FIRST)
    {
        if ((GetActiveGimmick(gBattlerAttacker) == GIMMICK_DYNAMAX))
            gCurrentMove = MOVE_MAX_GUARD;
        else
            gCurrentMove = move;
        gLastUsedItem = gBattleMons[battler].item;
        if (gBattleTypeFlags & BATTLE_TYPE_PALACE)
        {
            gPalaceSelectionBattleScripts[battler] = BattleScript_SelectingNotAllowedMoveAssaultVestInPalace;
            gProtectStructs[battler].palaceUnableToUseMove = TRUE;
        }
        else
        {
            gSelectionBattleScripts[battler] = BattleScript_SelectingNotAllowedMoveAssaultVest;
            limitations++;
        }
    }
    if (DYNAMAX_BYPASS_CHECK && (GetBattlerAbility(battler) == ABILITY_GORILLA_TACTICS) && *choicedMove != MOVE_NONE
              && *choicedMove != MOVE_UNAVAILABLE && *choicedMove != move)
    {
        gCurrentMove = *choicedMove;
        gLastUsedItem = gBattleMons[battler].item;
        if (gBattleTypeFlags & BATTLE_TYPE_PALACE)
        {
            gPalaceSelectionBattleScripts[battler] = BattleScript_SelectingNotAllowedMoveGorillaTacticsInPalace;
            gProtectStructs[battler].palaceUnableToUseMove = TRUE;
        }
        else
        {
            gSelectionBattleScripts[battler] = BattleScript_SelectingNotAllowedMoveGorillaTactics;
            limitations++;
        }
    }

    if (gBattleMons[battler].pp[moveId] == 0)
    {
        if (gBattleTypeFlags & BATTLE_TYPE_PALACE)
        {
            gProtectStructs[battler].palaceUnableToUseMove = TRUE;
        }
        else
        {
            gSelectionBattleScripts[battler] = BattleScript_SelectingMoveWithNoPP;
            limitations++;
        }
    }

    if (gMovesInfo[move].effect == EFFECT_PLACEHOLDER)
    {
        if (gBattleTypeFlags & BATTLE_TYPE_PALACE)
        {
            gPalaceSelectionBattleScripts[battler] = BattleScript_SelectingNotAllowedPlaceholderInPalace;
            gProtectStructs[battler].palaceUnableToUseMove = TRUE;
        }
        else
        {
            gSelectionBattleScripts[battler] = BattleScript_SelectingNotAllowedPlaceholder;
            limitations++;
        }
    }

    return limitations;
}

u8 CheckMoveLimitations(u32 battler, u8 unusableMoves, u16 check)
{
    u32 move, moveEffect;
    u32 holdEffect = GetBattlerHoldEffect(battler, TRUE);
    u16 *choicedMove = &gBattleStruct->choicedMove[battler];
    s32 i;

    gPotentialItemEffectBattler = battler;

    for (i = 0; i < MAX_MON_MOVES; i++)
    {
        move = gBattleMons[battler].moves[i];
        moveEffect = gMovesInfo[move].effect;
        // No move
        if (check & MOVE_LIMITATION_ZEROMOVE && move == MOVE_NONE)
            unusableMoves |= gBitTable[i];
        // No PP
        else if (check & MOVE_LIMITATION_PP && gBattleMons[battler].pp[i] == 0)
            unusableMoves |= gBitTable[i];
        // Placeholder
        else if (check & MOVE_LIMITATION_PLACEHOLDER && moveEffect == EFFECT_PLACEHOLDER)
            unusableMoves |= gBitTable[i];
        // Disable
        else if (check & MOVE_LIMITATION_DISABLED && move == gDisableStructs[battler].disabledMove)
            unusableMoves |= gBitTable[i];
        // Torment
        else if (check & MOVE_LIMITATION_TORMENTED && move == gLastMoves[battler] && gBattleMons[battler].status2 & STATUS2_TORMENT)
            unusableMoves |= gBitTable[i];
        // Taunt
        else if (check & MOVE_LIMITATION_TAUNT && gDisableStructs[battler].tauntTimer && IS_MOVE_STATUS(move))
            unusableMoves |= gBitTable[i];
        // Imprison
        else if (check & MOVE_LIMITATION_IMPRISON && GetImprisonedMovesCount(battler, move))
            unusableMoves |= gBitTable[i];
        // Encore
        else if (check & MOVE_LIMITATION_ENCORE && gDisableStructs[battler].encoreTimer && gDisableStructs[battler].encoredMove != move)
            unusableMoves |= gBitTable[i];
        // Choice Items
        else if (check & MOVE_LIMITATION_CHOICE_ITEM && HOLD_EFFECT_CHOICE(holdEffect) && *choicedMove != MOVE_NONE && *choicedMove != MOVE_UNAVAILABLE && *choicedMove != move)
            unusableMoves |= gBitTable[i];
        // Assault Vest
        else if (check & MOVE_LIMITATION_ASSAULT_VEST && holdEffect == HOLD_EFFECT_ASSAULT_VEST && IS_MOVE_STATUS(move) && gMovesInfo[move].effect != EFFECT_ME_FIRST)
            unusableMoves |= gBitTable[i];
        // Gravity
        else if (check & MOVE_LIMITATION_GRAVITY && IsGravityPreventingMove(move))
            unusableMoves |= gBitTable[i];
        // Heal Block
        else if (check & MOVE_LIMITATION_HEAL_BLOCK && IsHealBlockPreventingMove(battler, move))
            unusableMoves |= gBitTable[i];
        // Belch
        else if (check & MOVE_LIMITATION_BELCH && IsBelchPreventingMove(battler, move))
            unusableMoves |= gBitTable[i];
        // Throat Chop
        else if (check & MOVE_LIMITATION_THROAT_CHOP && gDisableStructs[battler].throatChopTimer && gMovesInfo[move].soundMove)
            unusableMoves |= gBitTable[i];
        // Stuff Cheeks
        else if (check & MOVE_LIMITATION_STUFF_CHEEKS && moveEffect == EFFECT_STUFF_CHEEKS && ItemId_GetPocket(gBattleMons[battler].item) != POCKET_BERRIES)
            unusableMoves |= gBitTable[i];
        // Gorilla Tactics
        else if (check & MOVE_LIMITATION_CHOICE_ITEM && GetBattlerAbility(battler) == ABILITY_GORILLA_TACTICS && *choicedMove != MOVE_NONE && *choicedMove != MOVE_UNAVAILABLE && *choicedMove != move)
            unusableMoves |= gBitTable[i];
        // Can't Use Twice flag
        else if (check & MOVE_LIMITATION_CANT_USE_TWICE && gMovesInfo[move].cantUseTwice && move == gLastResultingMoves[battler])
            unusableMoves |= gBitTable[i];
    }
    return unusableMoves;
}

#define ALL_MOVES_MASK ((1 << MAX_MON_MOVES) - 1)
bool32 AreAllMovesUnusable(u32 battler)
{
    u8 unusable = CheckMoveLimitations(battler, 0, MOVE_LIMITATIONS_ALL);

    if (unusable == ALL_MOVES_MASK) // All moves are unusable.
    {
        gProtectStructs[battler].noValidMoves = TRUE;
        gSelectionBattleScripts[battler] = BattleScript_NoMovesLeft;
    }
    else
    {
        gProtectStructs[battler].noValidMoves = FALSE;
    }

    return (unusable == ALL_MOVES_MASK);
}

u8 GetImprisonedMovesCount(u32 battler, u16 move)
{
    s32 i;
    u8 imprisonedMoves = 0;
    u32 battlerSide = GetBattlerSide(battler);

    for (i = 0; i < gBattlersCount; i++)
    {
        if (battlerSide != GetBattlerSide(i) && gStatuses3[i] & STATUS3_IMPRISONED_OTHERS)
        {
            s32 j;
            for (j = 0; j < MAX_MON_MOVES; j++)
            {
                if (move == gBattleMons[i].moves[j])
                    break;
            }
            if (j < MAX_MON_MOVES)
                imprisonedMoves++;
        }
    }

    return imprisonedMoves;
}

u32 GetBattlerAffectionHearts(u32 battler)
{
    u8 side = GetBattlerSide(battler);
    struct Pokemon *party = GetSideParty(side);
    u16 species = GetMonData(&party[gBattlerPartyIndexes[battler]], MON_DATA_SPECIES);

    if (side != B_SIDE_PLAYER)
        return AFFECTION_NO_HEARTS;
    else if (gSpeciesInfo[species].isMegaEvolution
          || (gBattleTypeFlags & (BATTLE_TYPE_EREADER_TRAINER
                                | BATTLE_TYPE_FRONTIER
                                | BATTLE_TYPE_LINK
                                | BATTLE_TYPE_RECORDED_LINK
                                | BATTLE_TYPE_SECRET_BASE)))
        return AFFECTION_NO_HEARTS;

    return GetMonAffectionHearts(&party[gBattlerPartyIndexes[battler]]);
}

static void TryToRevertMimicryAndFlags(void)
{
    u32 i;

    for (i = 0; i < gBattlersCount; i++)
    {
        gDisableStructs[i].terrainAbilityDone = FALSE;
        if (GetBattlerAbility(i) == ABILITY_MIMICRY)
            RESTORE_BATTLER_TYPE(i);
    }
}

enum
{
    ENDTURN_ORDER,
    ENDTURN_REFLECT,
    ENDTURN_LIGHT_SCREEN,
    ENDTURN_AURORA_VEIL,
    ENDTURN_MIST,
    ENDTURN_LUCKY_CHANT,
    ENDTURN_SAFEGUARD,
    ENDTURN_TAILWIND,
    ENDTURN_WISH,
    ENDTURN_RAIN,
    ENDTURN_SANDSTORM,
    ENDTURN_SUN,
    ENDTURN_HAIL,
    ENDTURN_SNOW,
    ENDTURN_FOG,
    ENDTURN_DAMAGE_NON_TYPES,
    ENDTURN_GRAVITY,
    ENDTURN_WATER_SPORT,
    ENDTURN_MUD_SPORT,
    ENDTURN_TRICK_ROOM,
    ENDTURN_WONDER_ROOM,
    ENDTURN_MAGIC_ROOM,
    ENDTURN_ELECTRIC_TERRAIN,
    ENDTURN_MISTY_TERRAIN,
    ENDTURN_GRASSY_TERRAIN,
    ENDTURN_PSYCHIC_TERRAIN,
    ENDTURN_ION_DELUGE,
    ENDTURN_FAIRY_LOCK,
    ENDTURN_RETALIATE,
    ENDTURN_WEATHER_FORM,
    ENDTURN_STATUS_HEAL,
    ENDTURN_RAINBOW,
    ENDTURN_SEA_OF_FIRE,
    ENDTURN_SWAMP,
    ENDTURN_FIELD_COUNT,
};

static bool32 EndTurnTerrain(u32 terrainFlag, u32 stringTableId)
{
    if (gFieldStatuses & terrainFlag)
    {
        if (terrainFlag & STATUS_FIELD_GRASSY_TERRAIN)
            BattleScriptExecute(BattleScript_GrassyTerrainHeals);
        if (!(gFieldStatuses & STATUS_FIELD_TERRAIN_PERMANENT) && --gFieldTimers.terrainTimer == 0)
        {
            gFieldStatuses &= ~terrainFlag;
            TryToRevertMimicryAndFlags();
            gBattleCommunication[MULTISTRING_CHOOSER] = stringTableId;
            if (terrainFlag & STATUS_FIELD_GRASSY_TERRAIN)
                BattleScriptExecute(BattleScript_GrassyTerrainEnds);
            else
                BattleScriptExecute(BattleScript_TerrainEnds);
            return TRUE;
        }
    }
    return FALSE;
}

u8 DoFieldEndTurnEffects(void)
{
    u8 effect = 0;

    for (gBattlerAttacker = 0; gBattlerAttacker < gBattlersCount && gAbsentBattlerFlags & gBitTable[gBattlerAttacker]; gBattlerAttacker++)
    {
    }
    for (gBattlerTarget = 0; gBattlerTarget < gBattlersCount && gAbsentBattlerFlags & gBitTable[gBattlerTarget]; gBattlerTarget++)
    {
    }

    do
    {
        s32 i;
        u32 side;

        switch (gBattleStruct->turnCountersTracker)
        {
        case ENDTURN_ORDER:
            for (i = 0; i < gBattlersCount; i++)
            {
                gBattlerByTurnOrder[i] = i;
            }
            for (i = 0; i < gBattlersCount - 1; i++)
            {
                s32 j;
                for (j = i + 1; j < gBattlersCount; j++)
                {
                    if (!gProtectStructs[i].quash
                            && !gProtectStructs[j].quash
                            && GetWhichBattlerFaster(gBattlerByTurnOrder[i], gBattlerByTurnOrder[j], FALSE) == -1)
                        SwapTurnOrder(i, j);
                }
            }

            gBattleStruct->turnCountersTracker++;
            gBattleStruct->turnSideTracker = 0;
            // fall through
        case ENDTURN_REFLECT:
            while (gBattleStruct->turnSideTracker < 2)
            {
                side = gBattleStruct->turnSideTracker;
                gBattlerAttacker = gSideTimers[side].reflectBattlerId;
                if (gSideStatuses[side] & SIDE_STATUS_REFLECT)
                {
                    if (--gSideTimers[side].reflectTimer == 0)
                    {
                        gSideStatuses[side] &= ~SIDE_STATUS_REFLECT;
                        BattleScriptExecute(BattleScript_SideStatusWoreOff);
                        PREPARE_MOVE_BUFFER(gBattleTextBuff1, MOVE_REFLECT);
                        effect++;
                    }
                }
                gBattleStruct->turnSideTracker++;
                if (effect != 0)
                    break;
            }
            if (effect == 0)
            {
                gBattleStruct->turnCountersTracker++;
                gBattleStruct->turnSideTracker = 0;
            }
            break;
        case ENDTURN_LIGHT_SCREEN:
            while (gBattleStruct->turnSideTracker < 2)
            {
                side = gBattleStruct->turnSideTracker;
                gBattlerAttacker = gSideTimers[side].lightscreenBattlerId;
                if (gSideStatuses[side] & SIDE_STATUS_LIGHTSCREEN)
                {
                    if (--gSideTimers[side].lightscreenTimer == 0)
                    {
                        gSideStatuses[side] &= ~SIDE_STATUS_LIGHTSCREEN;
                        BattleScriptExecute(BattleScript_SideStatusWoreOff);
                        gBattleCommunication[MULTISTRING_CHOOSER] = side;
                        PREPARE_MOVE_BUFFER(gBattleTextBuff1, MOVE_LIGHT_SCREEN);
                        effect++;
                    }
                }
                gBattleStruct->turnSideTracker++;
                if (effect != 0)
                    break;
            }
            if (effect == 0)
            {
                gBattleStruct->turnCountersTracker++;
                gBattleStruct->turnSideTracker = 0;
            }
            break;
        case ENDTURN_AURORA_VEIL:
            while (gBattleStruct->turnSideTracker < 2)
            {
                side = gBattleStruct->turnSideTracker;
                gBattlerAttacker = gSideTimers[side].auroraVeilBattlerId;
                if (gSideStatuses[side] & SIDE_STATUS_AURORA_VEIL)
                {
                    if (--gSideTimers[side].auroraVeilTimer == 0)
                    {
                        gSideStatuses[side] &= ~SIDE_STATUS_AURORA_VEIL;
                        BattleScriptExecute(BattleScript_SideStatusWoreOff);
                        gBattleCommunication[MULTISTRING_CHOOSER] = side;
                        PREPARE_MOVE_BUFFER(gBattleTextBuff1, MOVE_AURORA_VEIL);
                        effect++;
                    }
                }
                gBattleStruct->turnSideTracker++;
                if (effect != 0)
                    break;
            }
            if (!effect)
            {
                gBattleStruct->turnCountersTracker++;
                gBattleStruct->turnSideTracker = 0;
            }
            break;
        case ENDTURN_MIST:
            while (gBattleStruct->turnSideTracker < 2)
            {
                side = gBattleStruct->turnSideTracker;
                gBattlerAttacker = gSideTimers[side].mistBattlerId;
                if (gSideTimers[side].mistTimer != 0 && --gSideTimers[side].mistTimer == 0)
                {
                    gSideStatuses[side] &= ~SIDE_STATUS_MIST;
                    BattleScriptExecute(BattleScript_SideStatusWoreOff);
                    gBattleCommunication[MULTISTRING_CHOOSER] = side;
                    PREPARE_MOVE_BUFFER(gBattleTextBuff1, MOVE_MIST);
                    effect++;
                }
                gBattleStruct->turnSideTracker++;
                if (effect != 0)
                    break;
            }
            if (effect == 0)
            {
                gBattleStruct->turnCountersTracker++;
                gBattleStruct->turnSideTracker = 0;
            }
            break;
        case ENDTURN_SAFEGUARD:
            while (gBattleStruct->turnSideTracker < 2)
            {
                side = gBattleStruct->turnSideTracker;
                gBattlerAttacker = gSideTimers[side].safeguardBattlerId;
                if (gSideStatuses[side] & SIDE_STATUS_SAFEGUARD)
                {
                    if (--gSideTimers[side].safeguardTimer == 0)
                    {
                        gSideStatuses[side] &= ~SIDE_STATUS_SAFEGUARD;
                        BattleScriptExecute(BattleScript_SafeguardEnds);
                        effect++;
                    }
                }
                gBattleStruct->turnSideTracker++;
                if (effect != 0)
                    break;
            }
            if (effect == 0)
            {
                gBattleStruct->turnCountersTracker++;
                gBattleStruct->turnSideTracker = 0;
            }
            break;
        case ENDTURN_LUCKY_CHANT:
            while (gBattleStruct->turnSideTracker < 2)
            {
                side = gBattleStruct->turnSideTracker;
                gBattlerAttacker = gSideTimers[side].luckyChantBattlerId;
                if (gSideStatuses[side] & SIDE_STATUS_LUCKY_CHANT)
                {
                    if (--gSideTimers[side].luckyChantTimer == 0)
                    {
                        gSideStatuses[side] &= ~SIDE_STATUS_LUCKY_CHANT;
                        BattleScriptExecute(BattleScript_LuckyChantEnds);
                        effect++;
                    }
                }
                gBattleStruct->turnSideTracker++;
                if (effect != 0)
                    break;
            }
            if (!effect)
            {
                gBattleStruct->turnCountersTracker++;
                gBattleStruct->turnSideTracker = 0;
            }
            break;
        case ENDTURN_TAILWIND:
            while (gBattleStruct->turnSideTracker < 2)
            {
                side = gBattleStruct->turnSideTracker;
                gBattlerAttacker = gSideTimers[side].tailwindBattlerId;
                if (gSideStatuses[side] & SIDE_STATUS_TAILWIND)
                {
                    if (gSideTimers[side].tailwindTimer > 0 && --gSideTimers[side].tailwindTimer == 0)
                    {
                        gSideStatuses[side] &= ~SIDE_STATUS_TAILWIND;
                        BattleScriptExecute(BattleScript_TailwindEnds);
                        effect++;
                    }
                }
                gBattleStruct->turnSideTracker++;
                if (effect != 0)
                    break;
            }
            if (!effect)
            {
                gBattleStruct->turnCountersTracker++;
                gBattleStruct->turnSideTracker = 0;
            }
            break;
        case ENDTURN_WISH:
            while (gBattleStruct->turnSideTracker < gBattlersCount)
            {
                u32 battler = gBattlerByTurnOrder[gBattleStruct->turnSideTracker];
                if (gWishFutureKnock.wishCounter[battler] != 0
                 && --gWishFutureKnock.wishCounter[battler] == 0
                 && IsBattlerAlive(battler))
                {
                    gBattlerTarget = battler;
                    BattleScriptExecute(BattleScript_WishComesTrue);
                    effect++;
                }
                gBattleStruct->turnSideTracker++;
                if (effect != 0)
                    break;
            }
            if (effect == 0)
            {
                gBattleStruct->turnCountersTracker++;
                gBattleStruct->turnSideTracker = 0;
            }
            break;
        case ENDTURN_RAIN:
            if (gBattleWeather & B_WEATHER_RAIN)
            {
                if (!(gBattleWeather & B_WEATHER_RAIN_PERMANENT)
                 && !(gBattleWeather & B_WEATHER_RAIN_PRIMAL))
                {
                    if (--gWishFutureKnock.weatherDuration == 0)
                    {
                        gBattleWeather &= ~B_WEATHER_RAIN_TEMPORARY;
                        gBattleWeather &= ~B_WEATHER_RAIN_DOWNPOUR;
                        gBattleCommunication[MULTISTRING_CHOOSER] = B_MSG_RAIN_STOPPED;
                    }
                    else if (gBattleWeather & B_WEATHER_RAIN_DOWNPOUR)
                        gBattleCommunication[MULTISTRING_CHOOSER] = B_MSG_DOWNPOUR_CONTINUES;
                    else
                        gBattleCommunication[MULTISTRING_CHOOSER] = B_MSG_RAIN_CONTINUES;
                }
                else if (gBattleWeather & B_WEATHER_RAIN_DOWNPOUR)
                {
                    gBattleCommunication[MULTISTRING_CHOOSER] = B_MSG_DOWNPOUR_CONTINUES;
                }
                else
                {
                    gBattleCommunication[MULTISTRING_CHOOSER] = B_MSG_RAIN_CONTINUES;
                }

                BattleScriptExecute(BattleScript_RainContinuesOrEnds);
                effect++;
            }
            gBattleStruct->turnCountersTracker++;
            break;
        case ENDTURN_SANDSTORM:
            if (gBattleWeather & B_WEATHER_SANDSTORM)
            {
                if (!(gBattleWeather & B_WEATHER_SANDSTORM_PERMANENT) && --gWishFutureKnock.weatherDuration == 0)
                {
                    gBattleWeather &= ~B_WEATHER_SANDSTORM_TEMPORARY;
                    gBattlescriptCurrInstr = BattleScript_SandStormHailSnowEnds;
                }
                else
                {
                    gBattlescriptCurrInstr = BattleScript_DamagingWeatherContinues;
                }

                gBattleScripting.animArg1 = B_ANIM_SANDSTORM_CONTINUES;
                gBattleCommunication[MULTISTRING_CHOOSER] = B_MSG_SANDSTORM;
                BattleScriptExecute(gBattlescriptCurrInstr);
                effect++;
            }
            gBattleStruct->turnCountersTracker++;
            break;
        case ENDTURN_SUN:
            if (gBattleWeather & B_WEATHER_SUN)
            {
                if (!(gBattleWeather & B_WEATHER_SUN_PERMANENT)
                 && !(gBattleWeather & B_WEATHER_SUN_PRIMAL)
                 && --gWishFutureKnock.weatherDuration == 0)
                {
                    gBattleWeather &= ~B_WEATHER_SUN_TEMPORARY;
                    for (i = 0; i < gBattlersCount; i++)
                        gDisableStructs[i].weatherAbilityDone = FALSE;
                    gBattlescriptCurrInstr = BattleScript_SunlightFaded;
                }
                else
                {
                    gBattlescriptCurrInstr = BattleScript_SunlightContinues;
                }

                BattleScriptExecute(gBattlescriptCurrInstr);
                effect++;
            }
            gBattleStruct->turnCountersTracker++;
            break;
        case ENDTURN_HAIL:
            if (gBattleWeather & B_WEATHER_HAIL)
            {
                if (!(gBattleWeather & B_WEATHER_HAIL_PERMANENT) && --gWishFutureKnock.weatherDuration == 0)
                {
                    gBattleWeather &= ~B_WEATHER_HAIL_TEMPORARY;
                    gBattlescriptCurrInstr = BattleScript_SandStormHailSnowEnds;
                }
                else
                {
                    gBattlescriptCurrInstr = BattleScript_DamagingWeatherContinues;
                }

                gBattleScripting.animArg1 = B_ANIM_HAIL_CONTINUES;
                gBattleCommunication[MULTISTRING_CHOOSER] = B_MSG_HAIL;
                BattleScriptExecute(gBattlescriptCurrInstr);
                effect++;
            }
            gBattleStruct->turnCountersTracker++;
            break;
        case ENDTURN_SNOW:
            if (gBattleWeather & B_WEATHER_SNOW)
            {
                if (!(gBattleWeather & B_WEATHER_SNOW_PERMANENT) && --gWishFutureKnock.weatherDuration == 0)
                {
                    gBattleWeather &= ~B_WEATHER_SNOW_TEMPORARY;
                    gBattlescriptCurrInstr = BattleScript_SandStormHailSnowEnds;
                }
                else
                {
                    gBattlescriptCurrInstr = BattleScript_DamagingWeatherContinues;
                }

                gBattleScripting.animArg1 = B_ANIM_SNOW_CONTINUES;
                gBattleCommunication[MULTISTRING_CHOOSER] = B_MSG_SNOW;
                BattleScriptExecute(gBattlescriptCurrInstr);
                effect++;
            }
            gBattleStruct->turnCountersTracker++;
            break;
        case ENDTURN_FOG:
            if (gBattleWeather & B_WEATHER_FOG)
            {
                if (!(gBattleWeather & B_WEATHER_FOG_PERMANENT) && --gWishFutureKnock.weatherDuration == 0)
                {
                    gBattleWeather &= ~B_WEATHER_FOG_TEMPORARY;
                    gBattlescriptCurrInstr = BattleScript_FogEnded;
                }
                else
                {
                    gBattlescriptCurrInstr = BattleScript_FogContinues;
                }

                BattleScriptExecute(gBattlescriptCurrInstr);
                effect++;
            }
            gBattleStruct->turnCountersTracker++;
            break;
        case ENDTURN_DAMAGE_NON_TYPES:
            while (gBattleStruct->turnSideTracker < 2)
            {
                side = gBattleStruct->turnSideTracker;
                if (gSideStatuses[side] & SIDE_STATUS_DAMAGE_NON_TYPES && --gSideTimers[side].damageNonTypesTimer == 0)
                {
                    // There is no in-game message when this side status ends.
                    gSideStatuses[side] &= ~SIDE_STATUS_DAMAGE_NON_TYPES;
                    effect++;
                }
                gBattleStruct->turnSideTracker++;
                if (effect != 0)
                    break;
            }
            if (!effect)
            {
                gBattleStruct->turnCountersTracker++;
                gBattleStruct->turnSideTracker = 0;
            }
            break;
        case ENDTURN_TRICK_ROOM:
            if (gFieldStatuses & STATUS_FIELD_TRICK_ROOM && gFieldTimers.trickRoomTimer > 0 && --gFieldTimers.trickRoomTimer == 0)
            {
                gFieldStatuses &= ~STATUS_FIELD_TRICK_ROOM;
                BattleScriptExecute(BattleScript_TrickRoomEnds);
                effect++;
            }
            gBattleStruct->turnCountersTracker++;
            break;
        case ENDTURN_WONDER_ROOM:
            if (gFieldStatuses & STATUS_FIELD_WONDER_ROOM && gFieldTimers.wonderRoomTimer > 0 && --gFieldTimers.wonderRoomTimer == 0)
            {
                gFieldStatuses &= ~STATUS_FIELD_WONDER_ROOM;
                BattleScriptExecute(BattleScript_WonderRoomEnds);
                effect++;
            }
            gBattleStruct->turnCountersTracker++;
            break;
        case ENDTURN_MAGIC_ROOM:
            if (gFieldStatuses & STATUS_FIELD_MAGIC_ROOM && gFieldTimers.magicRoomTimer > 0 && --gFieldTimers.magicRoomTimer == 0)
            {
                gFieldStatuses &= ~STATUS_FIELD_MAGIC_ROOM;
                BattleScriptExecute(BattleScript_MagicRoomEnds);
                effect++;
            }
            gBattleStruct->turnCountersTracker++;
            break;
        case ENDTURN_ELECTRIC_TERRAIN:
            effect = EndTurnTerrain(STATUS_FIELD_ELECTRIC_TERRAIN, B_MSG_TERRAIN_END_ELECTRIC);
            gBattleStruct->turnCountersTracker++;
            break;
        case ENDTURN_MISTY_TERRAIN:
            effect = EndTurnTerrain(STATUS_FIELD_MISTY_TERRAIN, B_MSG_TERRAIN_END_MISTY);
            gBattleStruct->turnCountersTracker++;
            break;
        case ENDTURN_GRASSY_TERRAIN:
            effect = EndTurnTerrain(STATUS_FIELD_GRASSY_TERRAIN, B_MSG_TERRAIN_END_GRASSY);
            gBattleStruct->turnCountersTracker++;
            break;
        case ENDTURN_PSYCHIC_TERRAIN:
            effect = EndTurnTerrain(STATUS_FIELD_PSYCHIC_TERRAIN, B_MSG_TERRAIN_END_PSYCHIC);
            gBattleStruct->turnCountersTracker++;
            break;
        case ENDTURN_WATER_SPORT:
            if (gFieldStatuses & STATUS_FIELD_WATERSPORT && --gFieldTimers.waterSportTimer == 0)
            {
                gFieldStatuses &= ~STATUS_FIELD_WATERSPORT;
                BattleScriptExecute(BattleScript_WaterSportEnds);
                effect++;
            }
            gBattleStruct->turnCountersTracker++;
            break;
        case ENDTURN_MUD_SPORT:
            if (gFieldStatuses & STATUS_FIELD_MUDSPORT && --gFieldTimers.mudSportTimer == 0)
            {
                gFieldStatuses &= ~STATUS_FIELD_MUDSPORT;
                BattleScriptExecute(BattleScript_MudSportEnds);
                effect++;
            }
            gBattleStruct->turnCountersTracker++;
            break;
        case ENDTURN_GRAVITY:
            if (gFieldStatuses & STATUS_FIELD_GRAVITY && --gFieldTimers.gravityTimer == 0)
            {
                gFieldStatuses &= ~STATUS_FIELD_GRAVITY;
                BattleScriptExecute(BattleScript_GravityEnds);
                effect++;
            }
            gBattleStruct->turnCountersTracker++;
            break;
        case ENDTURN_ION_DELUGE:
            gFieldStatuses &= ~STATUS_FIELD_ION_DELUGE;
            gBattleStruct->turnCountersTracker++;
            break;
        case ENDTURN_FAIRY_LOCK:
            if (gFieldStatuses & STATUS_FIELD_FAIRY_LOCK && --gFieldTimers.fairyLockTimer == 0)
            {
                gFieldStatuses &= ~STATUS_FIELD_FAIRY_LOCK;
            }
            gBattleStruct->turnCountersTracker++;
            break;
        case ENDTURN_RETALIATE:
            if (gSideTimers[B_SIDE_PLAYER].retaliateTimer > 0)
                gSideTimers[B_SIDE_PLAYER].retaliateTimer--;
            if (gSideTimers[B_SIDE_OPPONENT].retaliateTimer > 0)
                gSideTimers[B_SIDE_OPPONENT].retaliateTimer--;
            gBattleStruct->turnCountersTracker++;
            break;
        case ENDTURN_WEATHER_FORM:
            for (i = 0; i < gBattlersCount; i++)
            {
                if (AbilityBattleEffects(ABILITYEFFECT_ON_WEATHER, i, 0, 0, 0))
                {
                    effect++;
                    break;
                }
            }
            if (effect == 0)
                gBattleStruct->turnCountersTracker++;
            break;
        case ENDTURN_STATUS_HEAL:
            for (gBattlerAttacker = 0; gBattlerAttacker < gBattlersCount; gBattlerAttacker++)
            {
                if (B_AFFECTION_MECHANICS == TRUE
                 && GetBattlerSide(gBattlerAttacker) == B_SIDE_PLAYER
                 && GetBattlerAffectionHearts(gBattlerAttacker) >= AFFECTION_FOUR_HEARTS
                 && (Random() % 100 < 20))
                {
                    gBattleCommunication[MULTISTRING_CHOOSER] = 1;
                    BattleScriptExecute(BattleScript_AffectionBasedStatusHeal);
                    break;
                }
            }
            gBattleStruct->turnCountersTracker++;
            break;
        case ENDTURN_RAINBOW:
            while (gBattleStruct->turnSideTracker < 2)
            {
                side = gBattleStruct->turnSideTracker;
                if (gSideStatuses[side] & SIDE_STATUS_RAINBOW)
                {
                    for (gBattlerAttacker = 0; gBattlerAttacker < gBattlersCount; gBattlerAttacker++)
                    {
                        if (GetBattlerSide(gBattlerAttacker) == side)
                            break;
                    }

                    if (gSideTimers[side].rainbowTimer > 0 && --gSideTimers[side].rainbowTimer == 0)
                    {
                        gSideStatuses[side] &= ~SIDE_STATUS_RAINBOW;
                        BattleScriptExecute(BattleScript_TheRainbowDisappeared);
                        effect++;
                    }
                }
                gBattleStruct->turnSideTracker++;
                if (effect != 0)
                    break;
            }
            if (!effect)
            {
                gBattleStruct->turnCountersTracker++;
                gBattleStruct->turnSideTracker = 0;
            }
            break;
        case ENDTURN_SEA_OF_FIRE:
            while (gBattleStruct->turnSideTracker < 2)
            {
                side = gBattleStruct->turnSideTracker;

                if (gSideStatuses[side] & SIDE_STATUS_SEA_OF_FIRE)
                {
                    for (gBattlerAttacker = 0; gBattlerAttacker < gBattlersCount; gBattlerAttacker++)
                    {
                        if (GetBattlerSide(gBattlerAttacker) == side)
                            break;
                    }

                    if (gSideTimers[side].seaOfFireTimer > 0 && --gSideTimers[side].seaOfFireTimer == 0)
                    {
                        gSideStatuses[side] &= ~SIDE_STATUS_SEA_OF_FIRE;
                        BattleScriptExecute(BattleScript_TheSeaOfFireDisappeared);
                        effect++;
                    }
                }
                gBattleStruct->turnSideTracker++;
                if (effect != 0)
                    break;
            }
            if (!effect)
            {
                gBattleStruct->turnCountersTracker++;
                gBattleStruct->turnSideTracker = 0;
            }
            break;
        case ENDTURN_SWAMP:
            while (gBattleStruct->turnSideTracker < 2)
            {
                side = gBattleStruct->turnSideTracker;

                if (gSideStatuses[side] & SIDE_STATUS_SWAMP)
                {
                    for (gBattlerAttacker = 0; gBattlerAttacker < gBattlersCount; gBattlerAttacker++)
                    {
                        if (GetBattlerSide(gBattlerAttacker) == side)
                            break;
                    }

                    if (gSideTimers[side].swampTimer > 0 && --gSideTimers[side].swampTimer == 0)
                    {
                        gSideStatuses[side] &= ~SIDE_STATUS_SWAMP;
                        BattleScriptExecute(BattleScript_TheSwampDisappeared);
                        effect++;
                    }
                }
                gBattleStruct->turnSideTracker++;
                if (effect != 0)
                    break;
            }
            if (!effect)
            {
                gBattleStruct->turnCountersTracker++;
                gBattleStruct->turnSideTracker = 0;
            }
            break;
        case ENDTURN_FIELD_COUNT:
            effect++;
            break;
        }
    } while (effect == 0);

    return (gBattleMainFunc != BattleTurnPassed);
}

enum
{
    ENDTURN_WEATHER_DAMAGE,
    ENDTURN_INGRAIN,
    ENDTURN_AQUA_RING,
    ENDTURN_ABILITIES,
    ENDTURN_ITEMS1,
    ENDTURN_LEECH_SEED,
    ENDTURN_POISON,
    ENDTURN_BAD_POISON,
    ENDTURN_BURN,
    ENDTURN_FROSTBITE,
    ENDTURN_NIGHTMARES,
    ENDTURN_CURSE,
    ENDTURN_WRAP,
    ENDTURN_OCTOLOCK,
    ENDTURN_UPROAR,
    ENDTURN_THRASH,
    ENDTURN_FLINCH,
    ENDTURN_DISABLE,
    ENDTURN_ENCORE,
    ENDTURN_MAGNET_RISE,
    ENDTURN_TELEKINESIS,
    ENDTURN_HEALBLOCK,
    ENDTURN_EMBARGO,
    ENDTURN_LOCK_ON,
    ENDTURN_CHARGE,
    ENDTURN_LASER_FOCUS,
    ENDTURN_TAUNT,
    ENDTURN_YAWN,
    ENDTURN_ITEMS2,
    ENDTURN_ORBS,
    ENDTURN_ROOST,
    ENDTURN_ELECTRIFY,
    ENDTURN_POWDER,
    ENDTURN_THROAT_CHOP,
    ENDTURN_SLOW_START,
    ENDTURN_CUD_CHEW,
    ENDTURN_TORMENT, // supposedly this goes after Taunt, before Encore, but Encore is first right now?
    ENDTURN_SALT_CURE,
    ENDTURN_SYRUP_BOMB,
    ENDTURN_DYNAMAX,
    ENDTURN_GMAX_MOVE_RESIDUAL_DAMAGE,
    ENDTURN_SEA_OF_FIRE_DAMAGE,
    ENDTURN_BATTLER_COUNT
};

// Ingrain, Leech Seed, Strength Sap and Aqua Ring
s32 GetDrainedBigRootHp(u32 battler, s32 hp)
{
    if (GetBattlerHoldEffect(battler, TRUE) == HOLD_EFFECT_BIG_ROOT)
        hp = (hp * 1300) / 1000;
    if (hp == 0)
        hp = 1;

    return hp * -1;
}

#define MAGIC_GUARD_CHECK \
if (ability == ABILITY_MAGIC_GUARD) \
{\
    RecordAbilityBattle(battler, ability);\
    gBattleStruct->turnEffectsTracker++;\
            break;\
}


u8 DoBattlerEndTurnEffects(void)
{
    u32 battler, ability, i, effect = 0;

    gHitMarker |= (HITMARKER_GRUDGE | HITMARKER_IGNORE_BIDE);
    while (gBattleStruct->turnEffectsBattlerId < gBattlersCount && gBattleStruct->turnEffectsTracker <= ENDTURN_BATTLER_COUNT)
    {
        battler = gBattlerAttacker = gBattlerByTurnOrder[gBattleStruct->turnEffectsBattlerId];
        if (gAbsentBattlerFlags & gBitTable[battler])
        {
            gBattleStruct->turnEffectsBattlerId++;
            continue;
        }

        ability = GetBattlerAbility(battler);
        switch (gBattleStruct->turnEffectsTracker)
        {
        case ENDTURN_WEATHER_DAMAGE:
            ability = GetBattlerAbility(battler);
            if (!IsBattlerAlive(battler) || !WEATHER_HAS_EFFECT || ability == ABILITY_MAGIC_GUARD)
            {
                gBattleStruct->turnEffectsTracker++;
                break;
            }
            else if (gBattleWeather & B_WEATHER_SANDSTORM
                  && ability != ABILITY_SAND_VEIL
                  && ability != ABILITY_SAND_FORCE
                  && ability != ABILITY_SAND_RUSH
                  && ability != ABILITY_OVERCOAT
                  && !IS_BATTLER_OF_TYPE(gBattlerAttacker, TYPE_ROCK)
                  && !IS_BATTLER_OF_TYPE(gBattlerAttacker, TYPE_GROUND)
                  && !IS_BATTLER_OF_TYPE(gBattlerAttacker, TYPE_STEEL)
                  && !(gStatuses3[gBattlerAttacker] & (STATUS3_UNDERGROUND | STATUS3_UNDERWATER))
                  && GetBattlerHoldEffect(gBattlerAttacker, TRUE) != HOLD_EFFECT_SAFETY_GOGGLES)
            {
                gBattleScripting.battler = battler;
                gBattleMoveDamage = GetNonDynamaxMaxHP(battler) / 16;
                BattleScriptExecute(BattleScript_DamagingWeather);
                effect++;
            }
            else if (gBattleWeather & (B_WEATHER_HAIL | B_WEATHER_SNOW)
                  && ability == ABILITY_ICE_BODY
                  && !(gStatuses3[battler] & (STATUS3_UNDERGROUND | STATUS3_UNDERWATER))
                  && !BATTLER_MAX_HP(battler)
                  && !(gStatuses3[battler] & STATUS3_HEAL_BLOCK))
            {
                gBattleScripting.battler = battler;
                gBattleMoveDamage = -1 * (GetNonDynamaxMaxHP(battler) / 16);
                BattleScriptExecute(BattleScript_IceBodyHeal);
                effect++;
            }
            else if (gBattleWeather & B_WEATHER_HAIL
                  && !IS_BATTLER_OF_TYPE(battler, TYPE_ICE)
                  && ability != ABILITY_SNOW_CLOAK
                  && ability != ABILITY_OVERCOAT
                  && ability != ABILITY_ICE_BODY
                  && !(gStatuses3[battler] & (STATUS3_UNDERGROUND | STATUS3_UNDERWATER))
                  && GetBattlerHoldEffect(battler, TRUE) != HOLD_EFFECT_SAFETY_GOGGLES)
            {
                gBattleScripting.battler = battler;
                gBattleMoveDamage = GetNonDynamaxMaxHP(battler) / 16;
                BattleScriptExecute(BattleScript_DamagingWeather);
                effect++;
            }
            gBattleStruct->turnEffectsTracker++;
            break;
        case ENDTURN_INGRAIN:  // ingrain
            if ((gStatuses3[battler] & STATUS3_ROOTED)
             && !BATTLER_MAX_HP(battler)
             && !(gStatuses3[battler] & STATUS3_HEAL_BLOCK)
             && IsBattlerAlive(battler))
            {
                gBattleMoveDamage = GetDrainedBigRootHp(battler, GetNonDynamaxMaxHP(battler) / 16);
                BattleScriptExecute(BattleScript_IngrainTurnHeal);
                effect++;
            }
            gBattleStruct->turnEffectsTracker++;
            break;
        case ENDTURN_AQUA_RING:  // aqua ring
            if ((gStatuses3[battler] & STATUS3_AQUA_RING)
             && !BATTLER_MAX_HP(battler)
             && !(gStatuses3[battler] & STATUS3_HEAL_BLOCK)
             && IsBattlerAlive(battler))
            {
                gBattleMoveDamage = GetDrainedBigRootHp(battler, GetNonDynamaxMaxHP(battler) / 16);
                BattleScriptExecute(BattleScript_AquaRingHeal);
                effect++;
            }
            gBattleStruct->turnEffectsTracker++;
            break;
        case ENDTURN_ABILITIES:  // end turn abilities
            if (AbilityBattleEffects(ABILITYEFFECT_ENDTURN, battler, 0, 0, 0))
                effect++;
            gBattleStruct->turnEffectsTracker++;
            break;
        case ENDTURN_ITEMS1:  // item effects
            if (ItemBattleEffects(ITEMEFFECT_NORMAL, battler, FALSE))
                effect++;
            gBattleStruct->turnEffectsTracker++;
            break;
        case ENDTURN_ITEMS2:  // item effects again
            if (ItemBattleEffects(ITEMEFFECT_NORMAL, battler, TRUE))
                effect++;
            gBattleStruct->turnEffectsTracker++;
            break;
        case ENDTURN_ORBS:
            if (IsBattlerAlive(battler) && ItemBattleEffects(ITEMEFFECT_ORBS, battler, FALSE))
                effect++;
            gBattleStruct->turnEffectsTracker++;
            break;
        case ENDTURN_LEECH_SEED:  // leech seed
            if ((gStatuses3[battler] & STATUS3_LEECHSEED)
             && IsBattlerAlive(gStatuses3[battler] & STATUS3_LEECHSEED_BATTLER)
             && IsBattlerAlive(battler))
            {
                MAGIC_GUARD_CHECK;

                gBattlerTarget = gStatuses3[battler] & STATUS3_LEECHSEED_BATTLER; // Notice gBattlerTarget is actually the HP receiver.
                gBattleMoveDamage = GetNonDynamaxMaxHP(battler) / 8;
                if (gBattleMoveDamage == 0)
                    gBattleMoveDamage = 1;
                gBattleScripting.animArg1 = gBattlerTarget;
                gBattleScripting.animArg2 = gBattlerAttacker;
                BattleScriptExecute(BattleScript_LeechSeedTurnDrain);
                effect++;
            }
            gBattleStruct->turnEffectsTracker++;
            break;
        case ENDTURN_POISON:  // poison
            if ((gBattleMons[battler].status1 & STATUS1_POISON)
                && IsBattlerAlive(battler))
            {
                MAGIC_GUARD_CHECK;

                if (ability == ABILITY_POISON_HEAL)
                {
                    if (!BATTLER_MAX_HP(battler) && !(gStatuses3[battler] & STATUS3_HEAL_BLOCK))
                    {
                        gBattleMoveDamage = GetNonDynamaxMaxHP(battler) / 8;
                        if (gBattleMoveDamage == 0)
                            gBattleMoveDamage = 1;
                        gBattleMoveDamage *= -1;
                        BattleScriptExecute(BattleScript_PoisonHealActivates);
                        effect++;
                    }
                }
                else
                {
                    gBattleMoveDamage = GetNonDynamaxMaxHP(battler) / 8;
                    if (gBattleMoveDamage == 0)
                        gBattleMoveDamage = 1;
                    BattleScriptExecute(BattleScript_PoisonTurnDmg);
                    effect++;
                }
            }
            gBattleStruct->turnEffectsTracker++;
            break;
        case ENDTURN_BAD_POISON:  // toxic poison
            if ((gBattleMons[battler].status1 & STATUS1_TOXIC_POISON)
                && IsBattlerAlive(battler))
            {
                MAGIC_GUARD_CHECK;

                if (ability == ABILITY_POISON_HEAL)
                {
                    if (!BATTLER_MAX_HP(battler) && !(gStatuses3[battler] & STATUS3_HEAL_BLOCK))
                    {
                        gBattleMoveDamage = GetNonDynamaxMaxHP(battler) / 8;
                        if (gBattleMoveDamage == 0)
                            gBattleMoveDamage = 1;
                        gBattleMoveDamage *= -1;
                        BattleScriptExecute(BattleScript_PoisonHealActivates);
                        effect++;
                    }
                }
                else
                {
                    gBattleMoveDamage = GetNonDynamaxMaxHP(battler) / 16;
                    if (gBattleMoveDamage == 0)
                        gBattleMoveDamage = 1;
                    if ((gBattleMons[battler].status1 & STATUS1_TOXIC_COUNTER) != STATUS1_TOXIC_TURN(15)) // not 16 turns
                        gBattleMons[battler].status1 += STATUS1_TOXIC_TURN(1);
                    gBattleMoveDamage *= (gBattleMons[battler].status1 & STATUS1_TOXIC_COUNTER) >> 8;
                    BattleScriptExecute(BattleScript_PoisonTurnDmg);
                    effect++;
                }
            }
            gBattleStruct->turnEffectsTracker++;
            break;
        case ENDTURN_BURN:  // burn
            if ((gBattleMons[battler].status1 & STATUS1_BURN)
                && IsBattlerAlive(battler))
            {
                MAGIC_GUARD_CHECK;
                gBattleMoveDamage = GetNonDynamaxMaxHP(battler) / (B_BURN_DAMAGE >= GEN_7 ? 16 : 8);
                if (ability == ABILITY_HEATPROOF)
                {
                    if (gBattleMoveDamage > (gBattleMoveDamage / 2) + 1) // Record ability if the burn takes less damage than it normally would.
                        RecordAbilityBattle(battler, ABILITY_HEATPROOF);
                    gBattleMoveDamage /= 2;
                }
                if (gBattleMoveDamage == 0)
                    gBattleMoveDamage = 1;
                BattleScriptExecute(BattleScript_BurnTurnDmg);
                effect++;
            }
            gBattleStruct->turnEffectsTracker++;
            break;
        case ENDTURN_FROSTBITE:  // burn
            if ((gBattleMons[battler].status1 & STATUS1_FROSTBITE)
                && IsBattlerAlive(battler))
            {
                MAGIC_GUARD_CHECK;
                gBattleMoveDamage = GetNonDynamaxMaxHP(battler) / (B_BURN_DAMAGE >= GEN_7 ? 16 : 8);
                if (gBattleMoveDamage == 0)
                    gBattleMoveDamage = 1;
                BattleScriptExecute(BattleScript_FrostbiteTurnDmg);
                effect++;
            }
            gBattleStruct->turnEffectsTracker++;
            break;
        case ENDTURN_NIGHTMARES:  // spooky nightmares
            if ((gBattleMons[battler].status2 & STATUS2_NIGHTMARE)
                && IsBattlerAlive(battler))
            {
                MAGIC_GUARD_CHECK;
                // R/S does not perform this sleep check, which causes the nightmare effect to
                // persist even after the affected Pokémon has been awakened by Shed Skin.
                if (gBattleMons[battler].status1 & STATUS1_SLEEP)
                {
                    gBattleMoveDamage = GetNonDynamaxMaxHP(battler) / 4;
                    if (gBattleMoveDamage == 0)
                        gBattleMoveDamage = 1;
                    BattleScriptExecute(BattleScript_NightmareTurnDmg);
                    effect++;
                }
                else
                {
                    gBattleMons[battler].status2 &= ~STATUS2_NIGHTMARE;
                }
            }
            gBattleStruct->turnEffectsTracker++;
            break;
        case ENDTURN_CURSE:  // curse
            if ((gBattleMons[battler].status2 & STATUS2_CURSED)
                && IsBattlerAlive(battler))
            {
                MAGIC_GUARD_CHECK;
                gBattleMoveDamage = GetNonDynamaxMaxHP(battler) / 4;
                if (gBattleMoveDamage == 0)
                    gBattleMoveDamage = 1;
                BattleScriptExecute(BattleScript_CurseTurnDmg);
                effect++;
            }
            gBattleStruct->turnEffectsTracker++;
            break;
        case ENDTURN_WRAP:  // wrap
            if ((gBattleMons[battler].status2 & STATUS2_WRAPPED) && IsBattlerAlive(battler))
            {
                if (--gDisableStructs[battler].wrapTurns != 0)  // damaged by wrap
                {
                    MAGIC_GUARD_CHECK;

                    gBattleScripting.animArg1 = gBattleStruct->wrappedMove[battler];
                    gBattleScripting.animArg2 = gBattleStruct->wrappedMove[battler] >> 8;
                    PREPARE_MOVE_BUFFER(gBattleTextBuff1, gBattleStruct->wrappedMove[battler]);
                    gBattlescriptCurrInstr = BattleScript_WrapTurnDmg;
                    if (GetBattlerHoldEffect(gBattleStruct->wrappedBy[battler], TRUE) == HOLD_EFFECT_BINDING_BAND)
                        gBattleMoveDamage = GetNonDynamaxMaxHP(battler) / (B_BINDING_DAMAGE >= GEN_6 ? 6 : 8);
                    else
                        gBattleMoveDamage = GetNonDynamaxMaxHP(battler) / (B_BINDING_DAMAGE >= GEN_6 ? 8 : 16);

                    if (gBattleMoveDamage == 0)
                        gBattleMoveDamage = 1;
                }
                else  // broke free
                {
                    gBattleMons[battler].status2 &= ~STATUS2_WRAPPED;
                    PREPARE_MOVE_BUFFER(gBattleTextBuff1, gBattleStruct->wrappedMove[battler]);
                    gBattlescriptCurrInstr = BattleScript_WrapEnds;
                }
                BattleScriptExecute(gBattlescriptCurrInstr);
                effect++;
            }
            gBattleStruct->turnEffectsTracker++;
            break;
        case ENDTURN_OCTOLOCK:
        {
            if (gDisableStructs[battler].octolock)
            {
                gBattlerTarget = battler;
                BattleScriptExecute(BattleScript_OctolockEndTurn);
                effect++;
            }
            gBattleStruct->turnEffectsTracker++;
        }
            break;
        case ENDTURN_UPROAR:  // uproar
            if (gBattleMons[battler].status2 & STATUS2_UPROAR)
            {
                for (gBattlerAttacker = 0; gBattlerAttacker < gBattlersCount; gBattlerAttacker++)
                {
                    if ((gBattleMons[gBattlerAttacker].status1 & STATUS1_SLEEP)
                     && GetBattlerAbility(gBattlerAttacker) != ABILITY_SOUNDPROOF)
                    {
                        gBattleMons[gBattlerAttacker].status1 &= ~STATUS1_SLEEP;
                        gBattleMons[gBattlerAttacker].status2 &= ~STATUS2_NIGHTMARE;
                        gBattleCommunication[MULTISTRING_CHOOSER] = 1;
                        BattleScriptExecute(BattleScript_MonWokeUpInUproar);
                        BtlController_EmitSetMonData(gBattlerAttacker, BUFFER_A, REQUEST_STATUS_BATTLE, 0, 4, &gBattleMons[gBattlerAttacker].status1);
                        MarkBattlerForControllerExec(gBattlerAttacker);
                        break;
                    }
                }
                if (gBattlerAttacker != gBattlersCount)
                {
                    effect = 2;  // a Pokémon was awaken
                    break;
                }
                else
                {
                    gBattlerAttacker = battler;
                    gBattleMons[battler].status2 -= STATUS2_UPROAR_TURN(1);  // uproar timer goes down
                    if (WasUnableToUseMove(battler))
                    {
                        CancelMultiTurnMoves(battler);
                        gBattleCommunication[MULTISTRING_CHOOSER] = B_MSG_UPROAR_ENDS;
                    }
                    else if (gBattleMons[battler].status2 & STATUS2_UPROAR)
                    {
                        gBattleCommunication[MULTISTRING_CHOOSER] = B_MSG_UPROAR_CONTINUES;
                        gBattleMons[battler].status2 |= STATUS2_MULTIPLETURNS;
                    }
                    else
                    {
                        gBattleCommunication[MULTISTRING_CHOOSER] = B_MSG_UPROAR_ENDS;
                        CancelMultiTurnMoves(battler);
                    }
                    BattleScriptExecute(BattleScript_PrintUproarOverTurns);
                    effect = 1;
                }
            }
            if (effect != 2)
                gBattleStruct->turnEffectsTracker++;
            break;
        case ENDTURN_THRASH:  // thrash
            // Don't decrement STATUS2_LOCK_CONFUSE if the target is held by Sky Drop
            if (gBattleMons[battler].status2 & STATUS2_LOCK_CONFUSE && !(gStatuses3[battler] & STATUS3_SKY_DROPPED))
            {
                gBattleMons[battler].status2 -= STATUS2_LOCK_CONFUSE_TURN(1);
                if (WasUnableToUseMove(battler))
                    CancelMultiTurnMoves(battler);
                else if (!(gBattleMons[battler].status2 & STATUS2_LOCK_CONFUSE)
                 && (gBattleMons[battler].status2 & STATUS2_MULTIPLETURNS))
                {
                    gBattleMons[battler].status2 &= ~STATUS2_MULTIPLETURNS;
                    if (!(gBattleMons[battler].status2 & STATUS2_CONFUSION))
                    {
                        gBattleScripting.moveEffect = MOVE_EFFECT_CONFUSION | MOVE_EFFECT_AFFECTS_USER;
                        SetMoveEffect(TRUE, FALSE);
                        if (gBattleMons[battler].status2 & STATUS2_CONFUSION)
                            BattleScriptExecute(BattleScript_ThrashConfuses);
                        effect++;
                    }
                }
            }
            gBattleStruct->turnEffectsTracker++;
            break;
        case ENDTURN_FLINCH:  // reset flinch
            gBattleMons[battler].status2 &= ~STATUS2_FLINCHED;
            gBattleStruct->turnEffectsTracker++;
            break;
        case ENDTURN_DISABLE:  // disable
            if (gDisableStructs[battler].disableTimer != 0)
            {
                for (i = 0; i < MAX_MON_MOVES; i++)
                {
                    if (gDisableStructs[battler].disabledMove == gBattleMons[battler].moves[i])
                        break;
                }
                if (i == MAX_MON_MOVES)  // Pokémon does not have the disabled move anymore
                {
                    gDisableStructs[battler].disabledMove = 0;
                    gDisableStructs[battler].disableTimer = 0;
                }
                else if (--gDisableStructs[battler].disableTimer == 0)  // disable ends
                {
                    gDisableStructs[battler].disabledMove = 0;
                    BattleScriptExecute(BattleScript_DisabledNoMore);
                    effect++;
                }
            }
            gBattleStruct->turnEffectsTracker++;
            break;
        case ENDTURN_ENCORE:  // encore
            if (gDisableStructs[battler].encoreTimer != 0)
            {
                if (gBattleMons[battler].moves[gDisableStructs[battler].encoredMovePos] != gDisableStructs[battler].encoredMove)  // Pokémon does not have the encored move anymore
                {
                    gDisableStructs[battler].encoredMove = 0;
                    gDisableStructs[battler].encoreTimer = 0;
                }
                else if (--gDisableStructs[battler].encoreTimer == 0
                 || gBattleMons[battler].pp[gDisableStructs[battler].encoredMovePos] == 0)
                {
                    gDisableStructs[battler].encoredMove = 0;
                    gDisableStructs[battler].encoreTimer = 0;
                    BattleScriptExecute(BattleScript_EncoredNoMore);
                    effect++;
                }
            }
            gBattleStruct->turnEffectsTracker++;
            break;
        case ENDTURN_LOCK_ON:  // lock-on decrement
            if (gStatuses3[battler] & STATUS3_ALWAYS_HITS)
                gStatuses3[battler] -= STATUS3_ALWAYS_HITS_TURN(1);
            gBattleStruct->turnEffectsTracker++;
            break;
        case ENDTURN_CHARGE:  // charge
            if (gDisableStructs[battler].chargeTimer && --gDisableStructs[battler].chargeTimer == 0)
                gStatuses3[battler] &= ~STATUS3_CHARGED_UP;
            gBattleStruct->turnEffectsTracker++;
            break;
        case ENDTURN_TAUNT:  // taunt
            if (gDisableStructs[battler].tauntTimer && --gDisableStructs[battler].tauntTimer == 0)
            {
                BattleScriptExecute(BattleScript_BufferEndTurn);
                PREPARE_MOVE_BUFFER(gBattleTextBuff1, MOVE_TAUNT);
                effect++;
            }
            gBattleStruct->turnEffectsTracker++;
            break;
        case ENDTURN_YAWN:  // yawn
            if (gStatuses3[battler] & STATUS3_YAWN)
            {
                u16 battlerAbility = GetBattlerAbility(battler);
                gStatuses3[battler] -= STATUS3_YAWN_TURN(1);
                if (!(gStatuses3[battler] & STATUS3_YAWN) && !(gBattleMons[battler].status1 & STATUS1_ANY)
                 && battlerAbility != ABILITY_VITAL_SPIRIT
                 && battlerAbility != ABILITY_INSOMNIA && !UproarWakeUpCheck(battler)
                 && !IsLeafGuardProtected(battler))
                {
                    CancelMultiTurnMoves(battler);
                    gEffectBattler = battler;
                    if (IsBattlerTerrainAffected(battler, STATUS_FIELD_ELECTRIC_TERRAIN))
                    {
                        gBattleCommunication[MULTISTRING_CHOOSER] = B_MSG_TERRAINPREVENTS_ELECTRIC;
                        BattleScriptExecute(BattleScript_TerrainPreventsEnd2);
                    }
                    else if (IsBattlerTerrainAffected(battler, STATUS_FIELD_MISTY_TERRAIN))
                    {
                        gBattleCommunication[MULTISTRING_CHOOSER] = B_MSG_TERRAINPREVENTS_MISTY;
                        BattleScriptExecute(BattleScript_TerrainPreventsEnd2);
                    }
                    else
                    {
                        if (B_SLEEP_TURNS >= GEN_5)
                            gBattleMons[battler].status1 |= ((Random() % 3) + 2);
                        else
                            gBattleMons[battler].status1 |= ((Random() % 4) + 3);

                        BtlController_EmitSetMonData(battler, BUFFER_A, REQUEST_STATUS_BATTLE, 0, 4, &gBattleMons[battler].status1);
                        MarkBattlerForControllerExec(battler);
                        BattleScriptExecute(BattleScript_YawnMakesAsleep);
                    }
                    effect++;
                }
            }
            gBattleStruct->turnEffectsTracker++;
            break;
        case ENDTURN_LASER_FOCUS:
            if (gStatuses3[battler] & STATUS3_LASER_FOCUS)
            {
                if (gDisableStructs[battler].laserFocusTimer == 0 || --gDisableStructs[battler].laserFocusTimer == 0)
                    gStatuses3[battler] &= ~STATUS3_LASER_FOCUS;
            }
            gBattleStruct->turnEffectsTracker++;
            break;
        case ENDTURN_EMBARGO:
            if (gStatuses3[battler] & STATUS3_EMBARGO)
            {
                if (gDisableStructs[battler].embargoTimer == 0 || --gDisableStructs[battler].embargoTimer == 0)
                {
                    gStatuses3[battler] &= ~STATUS3_EMBARGO;
                    BattleScriptExecute(BattleScript_EmbargoEndTurn);
                    effect++;
                }
            }
            gBattleStruct->turnEffectsTracker++;
            break;
        case ENDTURN_MAGNET_RISE:
            if (gStatuses3[battler] & STATUS3_MAGNET_RISE)
            {
                if (gDisableStructs[battler].magnetRiseTimer == 0 || --gDisableStructs[battler].magnetRiseTimer == 0)
                {
                    gStatuses3[battler] &= ~STATUS3_MAGNET_RISE;
                    BattleScriptExecute(BattleScript_BufferEndTurn);
                    PREPARE_STRING_BUFFER(gBattleTextBuff1, STRINGID_ELECTROMAGNETISM);
                    effect++;
                }
            }
            gBattleStruct->turnEffectsTracker++;
            break;
        case ENDTURN_TELEKINESIS:
            if (gStatuses3[battler] & STATUS3_TELEKINESIS)
            {
                if (gDisableStructs[battler].telekinesisTimer == 0 || --gDisableStructs[battler].telekinesisTimer == 0)
                {
                    gStatuses3[battler] &= ~STATUS3_TELEKINESIS;
                    BattleScriptExecute(BattleScript_TelekinesisEndTurn);
                    effect++;
                }
            }
            gBattleStruct->turnEffectsTracker++;
            break;
        case ENDTURN_HEALBLOCK:
            if (gStatuses3[battler] & STATUS3_HEAL_BLOCK)
            {
                if (gDisableStructs[battler].healBlockTimer == 0 || --gDisableStructs[battler].healBlockTimer == 0)
                {
                    gStatuses3[battler] &= ~STATUS3_HEAL_BLOCK;
                    BattleScriptExecute(BattleScript_BufferEndTurn);
                    PREPARE_MOVE_BUFFER(gBattleTextBuff1, MOVE_HEAL_BLOCK);
                    effect++;
                }
            }
            gBattleStruct->turnEffectsTracker++;
            break;
        case ENDTURN_ROOST: // Return flying type.
            if (gBattleResources->flags->flags[battler] & RESOURCE_FLAG_ROOST)
                gBattleResources->flags->flags[battler] &= ~RESOURCE_FLAG_ROOST;
            gBattleStruct->turnEffectsTracker++;
            break;
        case ENDTURN_ELECTRIFY:
            gStatuses4[battler] &= ~STATUS4_ELECTRIFIED;
            gBattleStruct->turnEffectsTracker++;
        case ENDTURN_POWDER:
            gBattleMons[battler].status2 &= ~STATUS2_POWDER;
            gBattleStruct->turnEffectsTracker++;
        case ENDTURN_THROAT_CHOP:
            if (gDisableStructs[battler].throatChopTimer && --gDisableStructs[battler].throatChopTimer == 0)
            {
                BattleScriptExecute(BattleScript_ThroatChopEndTurn);
                effect++;
            }
            gBattleStruct->turnEffectsTracker++;
            break;
        case ENDTURN_SLOW_START:
            if (gDisableStructs[battler].slowStartTimer
                && --gDisableStructs[battler].slowStartTimer == 0
                && ability == ABILITY_SLOW_START)
            {
                BattleScriptExecute(BattleScript_SlowStartEnds);
                effect++;
            }
            gBattleStruct->turnEffectsTracker++;
            break;
        case ENDTURN_CUD_CHEW:
            if (GetBattlerAbility(battler) == ABILITY_CUD_CHEW && !gDisableStructs[battler].cudChew && ItemId_GetPocket(GetUsedHeldItem(battler)) == POCKET_BERRIES)
                gDisableStructs[battler].cudChew = TRUE;
            gBattleStruct->turnEffectsTracker++;
            break;
        case ENDTURN_SALT_CURE:
            if (gStatuses4[battler] & STATUS4_SALT_CURE && IsBattlerAlive(battler))
            {
                gBattlerTarget = battler;
                if (IS_BATTLER_OF_TYPE(gBattlerTarget, TYPE_STEEL) || IS_BATTLER_OF_TYPE(gBattlerTarget, TYPE_WATER))
                    gBattleMoveDamage = gBattleMons[gBattlerTarget].maxHP / 4;
                else
                    gBattleMoveDamage = gBattleMons[gBattlerTarget].maxHP / 8;
                if (gBattleMoveDamage == 0)
                    gBattleMoveDamage = 1;
                PREPARE_MOVE_BUFFER(gBattleTextBuff1, MOVE_SALT_CURE);
                BattleScriptExecute(BattleScript_SaltCureExtraDamage);
                effect++;
            }
            gBattleStruct->turnEffectsTracker++;
            break;
        case ENDTURN_SYRUP_BOMB:
            if ((gStatuses4[battler] & STATUS4_SYRUP_BOMB) && (IsBattlerAlive(battler)))
            {
                if (gDisableStructs[battler].syrupBombTimer > 0 && --gDisableStructs[battler].syrupBombTimer == 0)
                    gStatuses4[battler] &= ~STATUS4_SYRUP_BOMB;
                gBattlerTarget = battler;
                PREPARE_MOVE_BUFFER(gBattleTextBuff1, MOVE_SYRUP_BOMB);
                gBattlescriptCurrInstr = BattleScript_SyrupBombEndTurn;
                BattleScriptExecute(gBattlescriptCurrInstr);
                effect++;
            }
            gBattleStruct->turnEffectsTracker++;
            break;
        case ENDTURN_TORMENT:
            if (gDisableStructs[battler].tormentTimer != PERMANENT_TORMENT
                && --gDisableStructs[battler].tormentTimer == 0)
            {
                gBattleMons[battler].status2 &= ~STATUS2_TORMENT;
                BattleScriptExecute(BattleScript_TormentEnds);
                effect++;
            }
            gBattleStruct->turnEffectsTracker++;
            break;
        case ENDTURN_DYNAMAX:
            if (GetActiveGimmick(battler) == GIMMICK_DYNAMAX
                && --gBattleStruct->dynamax.dynamaxTurns[battler] == 0)
            {
                gBattleScripting.battler = battler;
	            UndoDynamax(battler);
                BattleScriptExecute(BattleScript_DynamaxEnds);
                effect++;
            }
            gBattleStruct->turnEffectsTracker++;
            break;
        case ENDTURN_GMAX_MOVE_RESIDUAL_DAMAGE:
            {
                u32 side = GetBattlerSide(gBattlerAttacker);
                if (gSideTimers[side].damageNonTypesTimer
                 && !IS_BATTLER_OF_TYPE(gBattlerAttacker, gSideTimers[side].damageNonTypesType)
                 && IsBattlerAlive(gBattlerAttacker)
                 && GetBattlerAbility(gBattlerAttacker) != ABILITY_MAGIC_GUARD)
                {
                    gBattleScripting.battler = battler;
                    gBattleMoveDamage = GetNonDynamaxMaxHP(battler) / 6;
                    ChooseDamageNonTypesString(gSideTimers[side].damageNonTypesType);
                    BattleScriptExecute(BattleScript_DamageNonTypesContinues);
                    effect++;
                }
                gBattleStruct->turnEffectsTracker++;
                break;
            }
        case ENDTURN_SEA_OF_FIRE_DAMAGE:
            if (IsBattlerAlive(battler) && gSideStatuses[GetBattlerSide(battler)] & SIDE_STATUS_SEA_OF_FIRE)
            {
                gBattleMoveDamage = GetNonDynamaxMaxHP(battler) / 8;
                BtlController_EmitStatusAnimation(battler, BUFFER_A, FALSE, STATUS1_BURN);
                MarkBattlerForControllerExec(battler);
                BattleScriptExecute(BattleScript_HurtByTheSeaOfFire);
                effect++;
            }
            gBattleStruct->turnEffectsTracker++;
            break;
        case ENDTURN_BATTLER_COUNT:  // done
            gBattleStruct->turnEffectsTracker = 0;
            gBattleStruct->turnEffectsBattlerId++;
            break;
        }

        if (effect != 0)
            return effect;

    }
    gHitMarker &= ~(HITMARKER_GRUDGE | HITMARKER_IGNORE_BIDE);
    return 0;
}

bool32 HandleWishPerishSongOnTurnEnd(void)
{
    u32 battler;

    gHitMarker |= (HITMARKER_GRUDGE | HITMARKER_IGNORE_BIDE);
    switch (gBattleStruct->wishPerishSongState)
    {
    case 0:
        while (gBattleStruct->wishPerishSongBattlerId < gBattlersCount)
        {
            battler = gBattleStruct->wishPerishSongBattlerId;

            gBattleStruct->wishPerishSongBattlerId++;

            if (gWishFutureKnock.futureSightCounter[battler] != 0
             && --gWishFutureKnock.futureSightCounter[battler] == 0
             && !(gAbsentBattlerFlags & gBitTable[battler]))
            {
                struct Pokemon *party;

                if (gWishFutureKnock.futureSightCounter[battler] == 0
                 && gWishFutureKnock.futureSightCounter[BATTLE_PARTNER(battler)] == 0)
                {
                    gSideStatuses[GetBattlerSide(battler)] &= ~SIDE_STATUS_FUTUREATTACK;
                }

                if (!IsBattlerAlive(battler))
                    continue;

                if (gWishFutureKnock.futureSightMove[battler] == MOVE_FUTURE_SIGHT)
                    gBattleCommunication[MULTISTRING_CHOOSER] = B_MSG_FUTURE_SIGHT;
                else
                    gBattleCommunication[MULTISTRING_CHOOSER] = B_MSG_DOOM_DESIRE;

                PREPARE_MOVE_BUFFER(gBattleTextBuff1, gWishFutureKnock.futureSightMove[battler]);

                gBattlerTarget = battler;
                gBattlerAttacker = gWishFutureKnock.futureSightBattlerIndex[battler];
                gSpecialStatuses[gBattlerTarget].shellBellDmg = IGNORE_SHELL_BELL;
                gCurrentMove = gWishFutureKnock.futureSightMove[battler];

                party = GetSideParty(GetBattlerSide(gBattlerAttacker));
                if (&party[gWishFutureKnock.futureSightPartyIndex[gBattlerTarget]] == &party[gBattlerPartyIndexes[gBattlerAttacker]])
                    SetTypeBeforeUsingMove(gCurrentMove, gBattlerAttacker);

                BattleScriptExecute(BattleScript_MonTookFutureAttack);

                return TRUE;
            }
        }
        gBattleStruct->wishPerishSongState = 1;
        gBattleStruct->wishPerishSongBattlerId = 0;
        // fall through
    case 1:
        while (gBattleStruct->wishPerishSongBattlerId < gBattlersCount)
        {
            battler = gBattlerAttacker = gBattlerByTurnOrder[gBattleStruct->wishPerishSongBattlerId];
            if (gAbsentBattlerFlags & gBitTable[battler])
            {
                gBattleStruct->wishPerishSongBattlerId++;
                continue;
            }
            gBattleStruct->wishPerishSongBattlerId++;
            if (gStatuses3[battler] & STATUS3_PERISH_SONG)
            {
                PREPARE_BYTE_NUMBER_BUFFER(gBattleTextBuff1, 1, gDisableStructs[battler].perishSongTimer);
                if (gDisableStructs[battler].perishSongTimer == 0)
                {
                    gStatuses3[battler] &= ~STATUS3_PERISH_SONG;
                    gBattleMoveDamage = gBattleMons[battler].hp;
                    gBattlescriptCurrInstr = BattleScript_PerishSongTakesLife;
                }
                else
                {
                    gDisableStructs[battler].perishSongTimer--;
                    gBattlescriptCurrInstr = BattleScript_PerishSongCountGoesDown;
                }
                BattleScriptExecute(gBattlescriptCurrInstr);
                return TRUE;
            }
        }
        gBattleStruct->wishPerishSongState = 2;
        gBattleStruct->wishPerishSongBattlerId = 0;
        // fall through
    case 2:
        if ((gBattleTypeFlags & BATTLE_TYPE_ARENA)
         && gBattleStruct->arenaTurnCounter == 2
         && IsBattlerAlive(B_POSITION_PLAYER_LEFT) && IsBattlerAlive(B_POSITION_OPPONENT_LEFT))
        {
            s32 i;

            for (i = 0; i < 2; i++)
                CancelMultiTurnMoves(i);

            gBattlescriptCurrInstr = BattleScript_ArenaDoJudgment;
            BattleScriptExecute(BattleScript_ArenaDoJudgment);
            gBattleStruct->wishPerishSongState++;
            return TRUE;
        }
        break;
    }

    gHitMarker &= ~(HITMARKER_GRUDGE | HITMARKER_IGNORE_BIDE);

    return FALSE;
}

#define FAINTED_ACTIONS_MAX_CASE 7

bool32 HandleFaintedMonActions(void)
{
    if (gBattleTypeFlags & BATTLE_TYPE_SAFARI)
        return FALSE;
    do
    {
        s32 i;
        switch (gBattleStruct->faintedActionsState)
        {
        case 0:
            gBattleStruct->faintedActionsBattlerId = 0;
            gBattleStruct->faintedActionsState++;
            for (i = 0; i < gBattlersCount; i++)
            {
                if (gAbsentBattlerFlags & gBitTable[i] && !HasNoMonsToSwitch(i, PARTY_SIZE, PARTY_SIZE))
                    gAbsentBattlerFlags &= ~(gBitTable[i]);
            }
            // fall through
        case 1:
            do
            {
                gBattlerFainted = gBattlerTarget = gBattleStruct->faintedActionsBattlerId;
                if (gBattleMons[gBattleStruct->faintedActionsBattlerId].hp == 0
                 && !(gBattleStruct->givenExpMons & gBitTable[gBattlerPartyIndexes[gBattleStruct->faintedActionsBattlerId]])
                 && !(gAbsentBattlerFlags & gBitTable[gBattleStruct->faintedActionsBattlerId]))
                {
                    BattleScriptExecute(BattleScript_GiveExp);
                    gBattleStruct->faintedActionsState = 2;
                    return TRUE;
                }
            } while (++gBattleStruct->faintedActionsBattlerId != gBattlersCount);
            gBattleStruct->faintedActionsState = 3;
            break;
        case 2:
            OpponentSwitchInResetSentPokesToOpponentValue(gBattlerFainted);
            if (++gBattleStruct->faintedActionsBattlerId == gBattlersCount)
                gBattleStruct->faintedActionsState = 3;
            else
                gBattleStruct->faintedActionsState = 1;
            // Don't switch mons until all pokemon performed their actions or the battle's over.
            if (B_FAINT_SWITCH_IN >= GEN_4
                && gBattleOutcome == 0
                && !NoAliveMonsForEitherParty()
                && gCurrentTurnActionNumber != gBattlersCount)
            {
                gAbsentBattlerFlags |= gBitTable[gBattlerFainted];
                if (gBattleStruct->faintedActionsState != 1)
                    return FALSE;
            }
            break;
        case 3:
            // Don't switch mons until all pokemon performed their actions or the battle's over.
            if (B_FAINT_SWITCH_IN >= GEN_4
                && gBattleOutcome == 0
                && !NoAliveMonsForEitherParty()
                && gCurrentTurnActionNumber != gBattlersCount)
            {
                return FALSE;
            }
            gBattleStruct->faintedActionsBattlerId = 0;
            gBattleStruct->faintedActionsState++;
            // fall through
        case 4:
            do
            {
                gBattlerFainted = gBattlerTarget = gBattleStruct->faintedActionsBattlerId;
                if (gBattleMons[gBattleStruct->faintedActionsBattlerId].hp == 0
                 && !(gAbsentBattlerFlags & gBitTable[gBattleStruct->faintedActionsBattlerId]))
                {
                    BattleScriptExecute(BattleScript_HandleFaintedMon);
                    gBattleStruct->faintedActionsState = 5;
                    return TRUE;
                }
            } while (++gBattleStruct->faintedActionsBattlerId != gBattlersCount);
            gBattleStruct->faintedActionsState = 6;
            break;
        case 5:
            if (++gBattleStruct->faintedActionsBattlerId == gBattlersCount)
                gBattleStruct->faintedActionsState = 6;
            else
                gBattleStruct->faintedActionsState = 4;
            break;
        case 6:
            if (ItemBattleEffects(ITEMEFFECT_NORMAL, 0, TRUE))
                return TRUE;
            gBattleStruct->faintedActionsState++;
            break;
        case FAINTED_ACTIONS_MAX_CASE:
            break;
        }
    } while (gBattleStruct->faintedActionsState != FAINTED_ACTIONS_MAX_CASE);
    return FALSE;
}

void TryClearRageAndFuryCutter(void)
{
    s32 i;
    for (i = 0; i < gBattlersCount; i++)
    {
        if ((gBattleMons[i].status2 & STATUS2_RAGE) && gChosenMoveByBattler[i] != MOVE_RAGE)
            gBattleMons[i].status2 &= ~STATUS2_RAGE;
        if (gDisableStructs[i].furyCutterCounter != 0 && gChosenMoveByBattler[i] != MOVE_FURY_CUTTER)
            gDisableStructs[i].furyCutterCounter = 0;
    }
}

void SetAtkCancellerForCalledMove(void)
{
    gBattleStruct->atkCancellerTracker = CANCELLER_HEAL_BLOCKED;
    gBattleStruct->isAtkCancelerForCalledMove = TRUE;
}

u8 AtkCanceller_UnableToUseMove(u32 moveType)
{
    u8 effect = 0;
    do
    {
        switch (gBattleStruct->atkCancellerTracker)
        {
        case CANCELLER_FLAGS: // flags clear
            gBattleMons[gBattlerAttacker].status2 &= ~STATUS2_DESTINY_BOND;
            gStatuses3[gBattlerAttacker] &= ~STATUS3_GRUDGE;
            gStatuses4[gBattlerAttacker] &= ~ STATUS4_GLAIVE_RUSH;
            gBattleStruct->atkCancellerTracker++;
            break;
        case CANCELLER_SKY_DROP:
            // If Pokemon is being held in Sky Drop
            if (gStatuses3[gBattlerAttacker] & STATUS3_SKY_DROPPED)
            {
                gBattlescriptCurrInstr = BattleScript_MoveEnd;
                gHitMarker |= HITMARKER_UNABLE_TO_USE_MOVE;
                effect = 1;
            }
            gBattleStruct->atkCancellerTracker++;
            break;
        case CANCELLER_ASLEEP: // check being asleep
            if (gBattleMons[gBattlerAttacker].status1 & STATUS1_SLEEP)
            {
                if (UproarWakeUpCheck(gBattlerAttacker))
                {
                    gBattleMons[gBattlerAttacker].status1 &= ~STATUS1_SLEEP;
                    gBattleMons[gBattlerAttacker].status2 &= ~STATUS2_NIGHTMARE;
                    BattleScriptPushCursor();
                    gBattleCommunication[MULTISTRING_CHOOSER] = B_MSG_WOKE_UP_UPROAR;
                    gBattlescriptCurrInstr = BattleScript_MoveUsedWokeUp;
                    effect = 2;
                }
                else
                {
                    u8 toSub;
                    if (GetBattlerAbility(gBattlerAttacker) == ABILITY_EARLY_BIRD)
                        toSub = 2;
                    else
                        toSub = 1;
                    if ((gBattleMons[gBattlerAttacker].status1 & STATUS1_SLEEP) < toSub)
                        gBattleMons[gBattlerAttacker].status1 &= ~STATUS1_SLEEP;
                    else
                        gBattleMons[gBattlerAttacker].status1 -= toSub;
                    if (gBattleMons[gBattlerAttacker].status1 & STATUS1_SLEEP)
                    {
                        if (gChosenMove != MOVE_SNORE && gChosenMove != MOVE_SLEEP_TALK)
                        {
                            gBattlescriptCurrInstr = BattleScript_MoveUsedIsAsleep;
                            gHitMarker |= HITMARKER_UNABLE_TO_USE_MOVE;
                            effect = 2;
                        }
                    }
                    else
                    {
                        gBattleMons[gBattlerAttacker].status2 &= ~STATUS2_NIGHTMARE;
                        BattleScriptPushCursor();
                        gBattleCommunication[MULTISTRING_CHOOSER] = B_MSG_WOKE_UP;
                        gBattlescriptCurrInstr = BattleScript_MoveUsedWokeUp;
                        effect = 2;
                    }
                }
            }
            gBattleStruct->atkCancellerTracker++;
            break;
        case CANCELLER_FROZEN: // check being frozen
            if (gBattleMons[gBattlerAttacker].status1 & STATUS1_FREEZE && !(gMovesInfo[gCurrentMove].thawsUser))
            {
                if (!RandomPercentage(RNG_FROZEN, 20))
                {
                    gBattlescriptCurrInstr = BattleScript_MoveUsedIsFrozen;
                    gHitMarker |= HITMARKER_NO_ATTACKSTRING;
                }
                else // unfreeze
                {
                    gBattleMons[gBattlerAttacker].status1 &= ~STATUS1_FREEZE;
                    BattleScriptPushCursor();
                    gBattlescriptCurrInstr = BattleScript_MoveUsedUnfroze;
                    gBattleCommunication[MULTISTRING_CHOOSER] = B_MSG_DEFROSTED;
                }
                effect = 2;
            }
            gBattleStruct->atkCancellerTracker++;
            break;
        case CANCELLER_TRUANT: // truant
            if (GetBattlerAbility(gBattlerAttacker) == ABILITY_TRUANT && gDisableStructs[gBattlerAttacker].truantCounter)
            {
                CancelMultiTurnMoves(gBattlerAttacker);
                gHitMarker |= HITMARKER_UNABLE_TO_USE_MOVE;
                gBattleCommunication[MULTISTRING_CHOOSER] = B_MSG_LOAFING;
                gBattlerAbility = gBattlerAttacker;
                gBattlescriptCurrInstr = BattleScript_TruantLoafingAround;
                gMoveResultFlags |= MOVE_RESULT_MISSED;
                effect = 1;
            }
            gBattleStruct->atkCancellerTracker++;
            break;
        case CANCELLER_RECHARGE: // recharge
            if (gBattleMons[gBattlerAttacker].status2 & STATUS2_RECHARGE)
            {
                gBattleMons[gBattlerAttacker].status2 &= ~STATUS2_RECHARGE;
                gDisableStructs[gBattlerAttacker].rechargeTimer = 0;
                CancelMultiTurnMoves(gBattlerAttacker);
                gBattlescriptCurrInstr = BattleScript_MoveUsedMustRecharge;
                gHitMarker |= HITMARKER_UNABLE_TO_USE_MOVE;
                effect = 1;
            }
            gBattleStruct->atkCancellerTracker++;
            break;
        case CANCELLER_FLINCH: // flinch
            if (gBattleMons[gBattlerAttacker].status2 & STATUS2_FLINCHED)
            {
                gProtectStructs[gBattlerAttacker].flinchImmobility = TRUE;
                CancelMultiTurnMoves(gBattlerAttacker);
                gBattlescriptCurrInstr = BattleScript_MoveUsedFlinched;
                gHitMarker |= HITMARKER_UNABLE_TO_USE_MOVE;
                effect = 1;
            }
            gBattleStruct->atkCancellerTracker++;
            break;
        case CANCELLER_DISABLED: // disabled move
            if (GetActiveGimmick(gBattlerAttacker) != GIMMICK_Z_MOVE && gDisableStructs[gBattlerAttacker].disabledMove == gCurrentMove && gDisableStructs[gBattlerAttacker].disabledMove != MOVE_NONE)
            {
                gProtectStructs[gBattlerAttacker].usedDisabledMove = TRUE;
                gBattleScripting.battler = gBattlerAttacker;
                CancelMultiTurnMoves(gBattlerAttacker);
                gBattlescriptCurrInstr = BattleScript_MoveUsedIsDisabled;
                gHitMarker |= HITMARKER_UNABLE_TO_USE_MOVE;
                effect = 1;
            }
            gBattleStruct->atkCancellerTracker++;
            break;
        case CANCELLER_HEAL_BLOCKED:
            if (GetActiveGimmick(gBattlerAttacker) != GIMMICK_Z_MOVE && gStatuses3[gBattlerAttacker] & STATUS3_HEAL_BLOCK && IsHealBlockPreventingMove(gBattlerAttacker, gCurrentMove))
            {
                gProtectStructs[gBattlerAttacker].usedHealBlockedMove = TRUE;
                gBattleScripting.battler = gBattlerAttacker;
                CancelMultiTurnMoves(gBattlerAttacker);
                gBattlescriptCurrInstr = BattleScript_MoveUsedHealBlockPrevents;
                gHitMarker |= HITMARKER_UNABLE_TO_USE_MOVE;
                effect = 1;
            }
            gBattleStruct->atkCancellerTracker++;
            break;
        case CANCELLER_GRAVITY:
            if (gFieldStatuses & STATUS_FIELD_GRAVITY && IsGravityPreventingMove(gCurrentMove))
            {
                gProtectStructs[gBattlerAttacker].usedGravityPreventedMove = TRUE;
                gBattleScripting.battler = gBattlerAttacker;
                CancelMultiTurnMoves(gBattlerAttacker);
                gBattlescriptCurrInstr = BattleScript_MoveUsedGravityPrevents;
                gHitMarker |= HITMARKER_UNABLE_TO_USE_MOVE;
                effect = 1;
            }
            gBattleStruct->atkCancellerTracker++;
            break;
        case CANCELLER_TAUNTED: // taunt
            if (GetActiveGimmick(gBattlerAttacker) != GIMMICK_Z_MOVE && gDisableStructs[gBattlerAttacker].tauntTimer && IS_MOVE_STATUS(gCurrentMove))
            {
                gProtectStructs[gBattlerAttacker].usedTauntedMove = TRUE;
                CancelMultiTurnMoves(gBattlerAttacker);
                gBattlescriptCurrInstr = BattleScript_MoveUsedIsTaunted;
                gHitMarker |= HITMARKER_UNABLE_TO_USE_MOVE;
                effect = 1;
            }
            gBattleStruct->atkCancellerTracker++;
            break;
        case CANCELLER_IMPRISONED: // imprisoned
            if (GetActiveGimmick(gBattlerAttacker) != GIMMICK_Z_MOVE && GetImprisonedMovesCount(gBattlerAttacker, gCurrentMove))
            {
                gProtectStructs[gBattlerAttacker].usedImprisonedMove = TRUE;
                CancelMultiTurnMoves(gBattlerAttacker);
                gBattlescriptCurrInstr = BattleScript_MoveUsedIsImprisoned;
                gHitMarker |= HITMARKER_UNABLE_TO_USE_MOVE;
                effect = 1;
            }
            gBattleStruct->atkCancellerTracker++;
            break;
        case CANCELLER_CONFUSED: // confusion
            if (!gBattleStruct->isAtkCancelerForCalledMove && gBattleMons[gBattlerAttacker].status2 & STATUS2_CONFUSION)
            {
                if (!(gStatuses4[gBattlerAttacker] & STATUS4_INFINITE_CONFUSION))
                    gBattleMons[gBattlerAttacker].status2 -= STATUS2_CONFUSION_TURN(1);
                if (gBattleMons[gBattlerAttacker].status2 & STATUS2_CONFUSION)
                {
                     // confusion dmg
                    if (RandomPercentage(RNG_CONFUSION, (B_CONFUSION_SELF_DMG_CHANCE >= GEN_7 ? 33 : 50)))
                    {
                        gBattleCommunication[MULTISTRING_CHOOSER] = TRUE;
                        gBattlerTarget = gBattlerAttacker;
                        gBattleMoveDamage = CalculateMoveDamage(MOVE_NONE, gBattlerAttacker, gBattlerAttacker, TYPE_MYSTERY, 40, FALSE, FALSE, TRUE);
                        gProtectStructs[gBattlerAttacker].confusionSelfDmg = TRUE;
                        gHitMarker |= HITMARKER_UNABLE_TO_USE_MOVE;
                    }
                    else
                    {
                        gBattleCommunication[MULTISTRING_CHOOSER] = FALSE;
                        BattleScriptPushCursor();
                    }
                    gBattlescriptCurrInstr = BattleScript_MoveUsedIsConfused;
                }
                else // snapped out of confusion
                {
                    BattleScriptPushCursor();
                    gBattlescriptCurrInstr = BattleScript_MoveUsedIsConfusedNoMore;
                }
                effect = 1;
            }
            gBattleStruct->atkCancellerTracker++;
            break;
        case CANCELLER_PARALYSED: // paralysis
            if (!gBattleStruct->isAtkCancelerForCalledMove && (gBattleMons[gBattlerAttacker].status1 & STATUS1_PARALYSIS) && !RandomPercentage(RNG_PARALYSIS, 75))
            {
                gProtectStructs[gBattlerAttacker].prlzImmobility = TRUE;
                // This is removed in FRLG and Emerald for some reason
                //CancelMultiTurnMoves(gBattlerAttacker);
                gBattlescriptCurrInstr = BattleScript_MoveUsedIsParalyzed;
                gHitMarker |= HITMARKER_UNABLE_TO_USE_MOVE;
                effect = 1;
            }
            gBattleStruct->atkCancellerTracker++;
            break;
        case CANCELLER_IN_LOVE: // infatuation
            if (!gBattleStruct->isAtkCancelerForCalledMove && gBattleMons[gBattlerAttacker].status2 & STATUS2_INFATUATION)
            {
                gBattleScripting.battler = CountTrailingZeroBits((gBattleMons[gBattlerAttacker].status2 & STATUS2_INFATUATION) >> 0x10);
                if (!RandomPercentage(RNG_INFATUATION, 50))
                {
                    BattleScriptPushCursor();
                }
                else
                {
                    BattleScriptPush(BattleScript_MoveUsedIsInLoveCantAttack);
                    gHitMarker |= HITMARKER_UNABLE_TO_USE_MOVE;
                    gProtectStructs[gBattlerAttacker].loveImmobility = TRUE;
                    CancelMultiTurnMoves(gBattlerAttacker);
                }
                gBattlescriptCurrInstr = BattleScript_MoveUsedIsInLove;
                effect = 1;
            }
            gBattleStruct->atkCancellerTracker++;
            break;
        case CANCELLER_BIDE: // bide
            if (gBattleMons[gBattlerAttacker].status2 & STATUS2_BIDE)
            {
                gBattleMons[gBattlerAttacker].status2 -= STATUS2_BIDE_TURN(1);
                if (gBattleMons[gBattlerAttacker].status2 & STATUS2_BIDE)
                {
                    gBattlescriptCurrInstr = BattleScript_BideStoringEnergy;
                }
                else
                {
                    // This is removed in FRLG and Emerald for some reason
                    //gBattleMons[gBattlerAttacker].status2 &= ~STATUS2_MULTIPLETURNS;
                    if (gBideDmg[gBattlerAttacker])
                    {
                        gCurrentMove = MOVE_BIDE;
                        gBattleScripting.bideDmg = gBideDmg[gBattlerAttacker] * 2;
                        gBattlerTarget = gBideTarget[gBattlerAttacker];
                        if (gAbsentBattlerFlags & gBitTable[gBattlerTarget])
                            gBattlerTarget = GetMoveTarget(MOVE_BIDE, MOVE_TARGET_SELECTED + 1);
                        gBattlescriptCurrInstr = BattleScript_BideAttack;
                    }
                    else
                    {
                        gBattlescriptCurrInstr = BattleScript_BideNoEnergyToAttack;
                    }
                }
                effect = 1;
            }
            gBattleStruct->atkCancellerTracker++;
            break;
        case CANCELLER_THAW: // move thawing
            if (gBattleMons[gBattlerAttacker].status1 & STATUS1_FREEZE)
            {
                if (!(MoveHasAdditionalEffectSelfArg(gCurrentMove, MOVE_EFFECT_REMOVE_ARG_TYPE, TYPE_FIRE) && !IS_BATTLER_OF_TYPE(gBattlerAttacker, TYPE_FIRE)))
                {
                    gBattleMons[gBattlerAttacker].status1 &= ~STATUS1_FREEZE;
                    BattleScriptPushCursor();
                    gBattlescriptCurrInstr = BattleScript_MoveUsedUnfroze;
                    gBattleCommunication[MULTISTRING_CHOOSER] = B_MSG_DEFROSTED_BY_MOVE;
                }
                effect = 2;
            }
            if (gBattleMons[gBattlerAttacker].status1 & STATUS1_FROSTBITE && gMovesInfo[gCurrentMove].thawsUser)
            {
                if (!(MoveHasAdditionalEffectSelfArg(gCurrentMove, MOVE_EFFECT_REMOVE_ARG_TYPE, TYPE_FIRE) && !IS_BATTLER_OF_TYPE(gBattlerAttacker, TYPE_FIRE)))
                {
                    gBattleMons[gBattlerAttacker].status1 &= ~STATUS1_FROSTBITE;
                    BattleScriptPushCursor();
                    gBattlescriptCurrInstr = BattleScript_MoveUsedUnfrostbite;
                    gBattleCommunication[MULTISTRING_CHOOSER] = B_MSG_FROSTBITE_HEALED_BY_MOVE;
                }
                effect = 2;
            }
            gBattleStruct->atkCancellerTracker++;
            break;
        case CANCELLER_POWDER_MOVE:
            if ((gMovesInfo[gCurrentMove].powderMove) && (gBattlerAttacker != gBattlerTarget))
            {
                if (B_POWDER_GRASS >= GEN_6
                    && (IS_BATTLER_OF_TYPE(gBattlerTarget, TYPE_GRASS) || GetBattlerAbility(gBattlerTarget) == ABILITY_OVERCOAT))
                {
                    gBattlerAbility = gBattlerTarget;
                    effect = 1;
                }
                else if (GetBattlerHoldEffect(gBattlerTarget, TRUE) == HOLD_EFFECT_SAFETY_GOGGLES)
                {
                    RecordItemEffectBattle(gBattlerTarget, HOLD_EFFECT_SAFETY_GOGGLES);
                    gLastUsedItem = gBattleMons[gBattlerTarget].item;
                    effect = 1;
                }

                if (effect != 0)
                    gBattlescriptCurrInstr = BattleScript_PowderMoveNoEffect;
            }
            gBattleStruct->atkCancellerTracker++;
            break;
        case CANCELLER_POWDER_STATUS:
            if (gBattleMons[gBattlerAttacker].status2 & STATUS2_POWDER)
            {
                if (moveType == TYPE_FIRE)
                {
                    gProtectStructs[gBattlerAttacker].powderSelfDmg = TRUE;
                    gBattleMoveDamage = GetNonDynamaxMaxHP(gBattlerAttacker) / 4;
                    gBattlescriptCurrInstr = BattleScript_MoveUsedPowder;
                    effect = 1;
                }
            }
            gBattleStruct->atkCancellerTracker++;
            break;
        case CANCELLER_THROAT_CHOP:
            if (GetActiveGimmick(gBattlerAttacker) != GIMMICK_Z_MOVE && gDisableStructs[gBattlerAttacker].throatChopTimer && gMovesInfo[gCurrentMove].soundMove)
            {
                gProtectStructs[gBattlerAttacker].usedThroatChopPreventedMove = TRUE;
                CancelMultiTurnMoves(gBattlerAttacker);
                gBattlescriptCurrInstr = BattleScript_MoveUsedIsThroatChopPrevented;
                gHitMarker |= HITMARKER_UNABLE_TO_USE_MOVE;
                effect = 1;
            }
            gBattleStruct->atkCancellerTracker++;
            break;
        case CANCELLER_Z_MOVES:
            if (GetActiveGimmick(gBattlerAttacker) == GIMMICK_Z_MOVE)
            {
                // For Z-Mirror Move, so it doesn't play the animation twice.
                bool32 alreadyUsed = HasTrainerUsedGimmick(gBattlerAttacker, GIMMICK_Z_MOVE);

                // attacker has a queued z move
                RecordItemEffectBattle(gBattlerAttacker, HOLD_EFFECT_Z_CRYSTAL);
                SetGimmickAsActivated(gBattlerAttacker, GIMMICK_Z_MOVE);

                gBattleScripting.battler = gBattlerAttacker;
                if (gMovesInfo[gCurrentMove].category == DAMAGE_CATEGORY_STATUS)
                {
                    if (!alreadyUsed)
                    {
                        BattleScriptPushCursor();
                        gBattlescriptCurrInstr = BattleScript_ZMoveActivateStatus;
                    }
                }
                else
                {
                    if (!alreadyUsed)
                    {
                        BattleScriptPushCursor();
                        gBattlescriptCurrInstr = BattleScript_ZMoveActivateDamaging;
                    }
                }
                effect = 1;
            }
            gBattleStruct->atkCancellerTracker++;
            break;
        case CANCELLER_EXPLODING_DAMP:
        {
            u32 dampBattler = IsAbilityOnField(ABILITY_DAMP);
            if (dampBattler && (gMovesInfo[gCurrentMove].effect == EFFECT_EXPLOSION
                             || gMovesInfo[gCurrentMove].effect == EFFECT_MIND_BLOWN))
            {
                gBattleScripting.battler = dampBattler - 1;
                gBattlescriptCurrInstr = BattleScript_DampStopsExplosion;
                gHitMarker |= HITMARKER_UNABLE_TO_USE_MOVE;
                effect = 1;
            }
            gBattleStruct->atkCancellerTracker++;
            break;
        }
        case CANCELLER_MULTIHIT_MOVES:
            if (gMovesInfo[gCurrentMove].effect == EFFECT_MULTI_HIT)
            {
                u32 ability = GetBattlerAbility(gBattlerAttacker);

                if (ability == ABILITY_SKILL_LINK)
                {
                    gMultiHitCounter = 5;
                }
                else if (ability == ABILITY_BATTLE_BOND
                && gCurrentMove == MOVE_WATER_SHURIKEN
                && gBattleMons[gBattlerAttacker].species == SPECIES_GRENINJA_ASH)
                {
                    gMultiHitCounter = 3;
                }
                else
                {
                    SetRandomMultiHitCounter();
                }

                PREPARE_BYTE_NUMBER_BUFFER(gBattleScripting.multihitString, 1, 0)
            }
            else if (gMovesInfo[gCurrentMove].strikeCount > 1)
            {
                if (gMovesInfo[gCurrentMove].effect == EFFECT_POPULATION_BOMB && GetBattlerHoldEffect(gBattlerAttacker, TRUE) == HOLD_EFFECT_LOADED_DICE)
                {
                    gMultiHitCounter = RandomUniform(RNG_LOADED_DICE, 4, 10);
                }
                else
                {
                    gMultiHitCounter = gMovesInfo[gCurrentMove].strikeCount;
                    PREPARE_BYTE_NUMBER_BUFFER(gBattleScripting.multihitString, 3, 0)

                    if (gMovesInfo[gCurrentMove].effect == EFFECT_DRAGON_DARTS
                     && CanTargetPartner(gBattlerAttacker, gBattlerTarget)
                     && TargetFullyImmuneToCurrMove(gBattlerAttacker, gBattlerTarget))
                        gBattlerTarget = BATTLE_PARTNER(gBattlerTarget);
                }
            }
            else if (B_BEAT_UP >= GEN_5 && gMovesInfo[gCurrentMove].effect == EFFECT_BEAT_UP)
            {
                struct Pokemon* party = GetBattlerParty(gBattlerAttacker);
                int i;

                for (i = 0; i < PARTY_SIZE; i++)
                {
                    if (GetMonData(&party[i], MON_DATA_HP)
                    && GetMonData(&party[i], MON_DATA_SPECIES) != SPECIES_NONE
                    && !GetMonData(&party[i], MON_DATA_IS_EGG)
                    && !GetMonData(&party[i], MON_DATA_STATUS))
                        gMultiHitCounter++;
                }

                gBattleStruct->beatUpSlot = 0;
                PREPARE_BYTE_NUMBER_BUFFER(gBattleScripting.multihitString, 1, 0)
            }
            else
            {
                gMultiHitCounter = 0;
            }
            gBattleStruct->atkCancellerTracker++;
            break;
        case CANCELLER_END:
            break;
        }

    } while (gBattleStruct->atkCancellerTracker != CANCELLER_END && gBattleStruct->atkCancellerTracker != CANCELLER_END2 && effect == 0);

    if (effect == 2)
    {
        BtlController_EmitSetMonData(gBattlerAttacker, BUFFER_A, REQUEST_STATUS_BATTLE, 0, 4, &gBattleMons[gBattlerAttacker].status1);
        MarkBattlerForControllerExec(gBattlerAttacker);
    }
    return effect;
}

// After Protean Activation.
u8 AtkCanceller_UnableToUseMove2(void)
{
    u8 effect = 0;

    do
    {
        switch (gBattleStruct->atkCancellerTracker)
        {
        case CANCELLER_END:
            gBattleStruct->atkCancellerTracker++;
        case CANCELLER_PSYCHIC_TERRAIN:
            if (gFieldStatuses & STATUS_FIELD_PSYCHIC_TERRAIN
                && IsBattlerGrounded(gBattlerTarget)
                && GetChosenMovePriority(gBattlerAttacker) > 0
                && gMovesInfo[gCurrentMove].target != MOVE_TARGET_ALL_BATTLERS
                && gMovesInfo[gCurrentMove].target != MOVE_TARGET_OPPONENTS_FIELD
                && GetBattlerSide(gBattlerAttacker) != GetBattlerSide(gBattlerTarget))
            {
                CancelMultiTurnMoves(gBattlerAttacker);
                gBattlescriptCurrInstr = BattleScript_MoveUsedPsychicTerrainPrevents;
                gHitMarker |= HITMARKER_UNABLE_TO_USE_MOVE;
                effect = 1;
            }
            gBattleStruct->atkCancellerTracker++;
            break;
        case CANCELLER_END2:
            break;
        }

    } while (gBattleStruct->atkCancellerTracker != CANCELLER_END2 && effect == 0);

    return effect;
}

bool32 HasNoMonsToSwitch(u32 battler, u8 partyIdBattlerOn1, u8 partyIdBattlerOn2)
{
    u32 i, side, playerId, flankId;
    struct Pokemon *party;

    if (!(gBattleTypeFlags & BATTLE_TYPE_DOUBLE))
        return FALSE;

    side = GetBattlerSide(battler);

    if (BATTLE_TWO_VS_ONE_OPPONENT && side == B_SIDE_OPPONENT)
    {
        flankId = GetBattlerAtPosition(B_POSITION_OPPONENT_LEFT);
        playerId = GetBattlerAtPosition(B_POSITION_OPPONENT_RIGHT);
        party = gEnemyParty;

        if (partyIdBattlerOn1 == PARTY_SIZE)
            partyIdBattlerOn1 = gBattlerPartyIndexes[flankId];
        if (partyIdBattlerOn2 == PARTY_SIZE)
            partyIdBattlerOn2 = gBattlerPartyIndexes[playerId];

        for (i = 0; i < PARTY_SIZE; i++)
        {
            if (IsValidForBattle(&party[i])
             && i != partyIdBattlerOn1 && i != partyIdBattlerOn2
             && i != *(gBattleStruct->monToSwitchIntoId + flankId) && i != playerId[gBattleStruct->monToSwitchIntoId])
                break;
        }
        return (i == PARTY_SIZE);
    }
    else if (gBattleTypeFlags & BATTLE_TYPE_INGAME_PARTNER)
    {
        party = GetBattlerParty(battler);
        if (side == B_SIDE_OPPONENT && WILD_DOUBLE_BATTLE)
        {
            flankId = GetBattlerAtPosition(B_POSITION_OPPONENT_LEFT);
            playerId = GetBattlerAtPosition(B_POSITION_OPPONENT_RIGHT);

            if (partyIdBattlerOn1 == PARTY_SIZE)
                partyIdBattlerOn1 = gBattlerPartyIndexes[flankId];
            if (partyIdBattlerOn2 == PARTY_SIZE)
                partyIdBattlerOn2 = gBattlerPartyIndexes[playerId];

            for (i = 0; i < PARTY_SIZE; i++)
            {
                if (IsValidForBattle(&party[i])
                 && i != partyIdBattlerOn1 && i != partyIdBattlerOn2
                 && i != *(gBattleStruct->monToSwitchIntoId + flankId) && i != playerId[gBattleStruct->monToSwitchIntoId])
                    break;
            }
            return (i == PARTY_SIZE);
        }
        else
        {
            playerId = ((battler & BIT_FLANK) / 2);
            for (i = playerId * MULTI_PARTY_SIZE; i < playerId * MULTI_PARTY_SIZE + MULTI_PARTY_SIZE; i++)
            {
                if (IsValidForBattle(&party[i]))
                    break;
            }
            return (i == playerId * MULTI_PARTY_SIZE + MULTI_PARTY_SIZE);
        }
    }
    else if (gBattleTypeFlags & BATTLE_TYPE_MULTI)
    {
        if (gBattleTypeFlags & BATTLE_TYPE_TOWER_LINK_MULTI)
        {
            if (side == B_SIDE_PLAYER)
            {
                party = gPlayerParty;
                flankId = GetBattlerMultiplayerId(battler);
                playerId = GetLinkTrainerFlankId(flankId);
            }
            else
            {
                party = gEnemyParty;
                if (battler == 1)
                    playerId = 0;
                else
                    playerId = 1;
            }
        }
        else
        {
            flankId = GetBattlerMultiplayerId(battler);
            party = GetBattlerParty(battler);
            playerId = GetLinkTrainerFlankId(flankId);
        }

        for (i = playerId * MULTI_PARTY_SIZE; i < playerId * MULTI_PARTY_SIZE + MULTI_PARTY_SIZE; i++)
        {
            if (IsValidForBattle(&party[i]))
                break;
        }
        return (i == playerId * MULTI_PARTY_SIZE + MULTI_PARTY_SIZE);
    }
    else if ((gBattleTypeFlags & BATTLE_TYPE_TWO_OPPONENTS) && side == B_SIDE_OPPONENT)
    {
        party = gEnemyParty;

        if (battler == 1)
            playerId = 0;
        else
            playerId = MULTI_PARTY_SIZE;

        for (i = playerId; i < playerId + MULTI_PARTY_SIZE; i++)
        {
            if (IsValidForBattle(&party[i]))
                break;
        }
        return (i == playerId + 3);
    }
    else
    {
        if (side == B_SIDE_OPPONENT)
        {
            flankId = GetBattlerAtPosition(B_POSITION_OPPONENT_LEFT);
            playerId = GetBattlerAtPosition(B_POSITION_OPPONENT_RIGHT);
            party = gEnemyParty;
        }
        else
        {
            flankId = GetBattlerAtPosition(B_POSITION_PLAYER_LEFT);
            playerId = GetBattlerAtPosition(B_POSITION_PLAYER_RIGHT);
            party = gPlayerParty;
        }

        if (partyIdBattlerOn1 == PARTY_SIZE)
            partyIdBattlerOn1 = gBattlerPartyIndexes[flankId];
        if (partyIdBattlerOn2 == PARTY_SIZE)
            partyIdBattlerOn2 = gBattlerPartyIndexes[playerId];

        for (i = 0; i < PARTY_SIZE; i++)
        {
            if (IsValidForBattle(&party[i])
             && i != partyIdBattlerOn1 && i != partyIdBattlerOn2
             && i != *(gBattleStruct->monToSwitchIntoId + flankId) && i != playerId[gBattleStruct->monToSwitchIntoId])
                break;
        }
        return (i == PARTY_SIZE);
    }
}

static const u16 sWeatherFlagsInfo[][3] =
{
    [ENUM_WEATHER_RAIN] = {B_WEATHER_RAIN_TEMPORARY, B_WEATHER_RAIN_PERMANENT, HOLD_EFFECT_DAMP_ROCK},
    [ENUM_WEATHER_RAIN_PRIMAL] = {B_WEATHER_RAIN_PRIMAL, B_WEATHER_RAIN_PRIMAL, HOLD_EFFECT_DAMP_ROCK},
    [ENUM_WEATHER_SUN] = {B_WEATHER_SUN_TEMPORARY, B_WEATHER_SUN_PERMANENT, HOLD_EFFECT_HEAT_ROCK},
    [ENUM_WEATHER_SUN_PRIMAL] = {B_WEATHER_SUN_PRIMAL, B_WEATHER_SUN_PRIMAL, HOLD_EFFECT_HEAT_ROCK},
    [ENUM_WEATHER_SANDSTORM] = {B_WEATHER_SANDSTORM_TEMPORARY, B_WEATHER_SANDSTORM_PERMANENT, HOLD_EFFECT_SMOOTH_ROCK},
    [ENUM_WEATHER_HAIL] = {B_WEATHER_HAIL_TEMPORARY, B_WEATHER_HAIL_PERMANENT, HOLD_EFFECT_ICY_ROCK},
    [ENUM_WEATHER_STRONG_WINDS] = {B_WEATHER_STRONG_WINDS, B_WEATHER_STRONG_WINDS, HOLD_EFFECT_NONE},
    [ENUM_WEATHER_SNOW] = {B_WEATHER_SNOW_TEMPORARY, B_WEATHER_SNOW_PERMANENT, HOLD_EFFECT_ICY_ROCK},
    [ENUM_WEATHER_FOG] = {B_WEATHER_FOG_TEMPORARY, B_WEATHER_FOG_PERMANENT, HOLD_EFFECT_NONE},
};

static void ShouldChangeFormInWeather(u32 battler)
{
    int i;
    int side = GetBattlerSide(battler);
    struct Pokemon *party = GetSideParty(side);

    for (i = 0; i < PARTY_SIZE; i++)
    {
        if (GetMonData(&party[i], MON_DATA_SPECIES) == SPECIES_EISCUE_NOICE_FACE)
            gBattleStruct->allowedToChangeFormInWeather[i][side] = TRUE;
        else
            gBattleStruct->allowedToChangeFormInWeather[i][side] = FALSE;
    }
}

bool32 TryChangeBattleWeather(u32 battler, u32 weatherEnumId, bool32 viaAbility)
{
    u16 battlerAbility = GetBattlerAbility(battler);
    if (gBattleWeather & B_WEATHER_PRIMAL_ANY
        && battlerAbility != ABILITY_DESOLATE_LAND
        && battlerAbility != ABILITY_PRIMORDIAL_SEA
        && battlerAbility != ABILITY_DELTA_STREAM)
    {
        return FALSE;
    }
    else if (B_ABILITY_WEATHER < GEN_6 && viaAbility && !(gBattleWeather & sWeatherFlagsInfo[weatherEnumId][1]))
    {
        gBattleWeather = (sWeatherFlagsInfo[weatherEnumId][0] | sWeatherFlagsInfo[weatherEnumId][1]);
        ShouldChangeFormInWeather(battler);
        return TRUE;
    }
    else if (!(gBattleWeather & (sWeatherFlagsInfo[weatherEnumId][0] | sWeatherFlagsInfo[weatherEnumId][1])))
    {
        gBattleWeather = (sWeatherFlagsInfo[weatherEnumId][0]);
        if (GetBattlerHoldEffect(battler, TRUE) == sWeatherFlagsInfo[weatherEnumId][2])
            gWishFutureKnock.weatherDuration = 8;
        else
            gWishFutureKnock.weatherDuration = 5;
        ShouldChangeFormInWeather(battler);
        return TRUE;
    }
    return FALSE;
}

static bool32 TryChangeBattleTerrain(u32 battler, u32 statusFlag, u8 *timer)
{
    if ((!(gFieldStatuses & statusFlag) && (!gBattleStruct->isSkyBattle)))
    {
        gFieldStatuses &= ~(STATUS_FIELD_TERRAIN_ANY | STATUS_FIELD_TERRAIN_PERMANENT);
        gFieldStatuses |= statusFlag;
        gDisableStructs[battler].terrainAbilityDone = FALSE;

        if (GetBattlerHoldEffect(battler, TRUE) == HOLD_EFFECT_TERRAIN_EXTENDER)
            *timer = 8;
        else
            *timer = 5;

        gBattleScripting.battler = battler;
        return TRUE;
    }

    return FALSE;
}

static void ForewarnChooseMove(u32 battler)
{
    struct Forewarn {
        u8 battler;
        u8 power;
        u16 moveId;
    };
    u32 i, j, bestId, count;
    struct Forewarn *data = Alloc(sizeof(struct Forewarn) * MAX_BATTLERS_COUNT * MAX_MON_MOVES);

    // Put all moves
    for (count = 0, i = 0; i < MAX_BATTLERS_COUNT; i++)
    {
        if (IsBattlerAlive(i) && GetBattlerSide(i) != GetBattlerSide(battler))
        {
            for (j = 0; j < MAX_MON_MOVES; j++)
            {
                if (gBattleMons[i].moves[j] == MOVE_NONE)
                    continue;
                data[count].moveId = gBattleMons[i].moves[j];
                data[count].battler = i;
                switch (gMovesInfo[data[count].moveId].effect)
                {
                case EFFECT_OHKO:
                    data[count].power = 150;
                    break;
                case EFFECT_COUNTER:
                case EFFECT_MIRROR_COAT:
                case EFFECT_METAL_BURST:
                    data[count].power = 120;
                    break;
                default:
                    if (gMovesInfo[data[count].moveId].power == 1)
                        data[count].power = 80;
                    else
                        data[count].power = gMovesInfo[data[count].moveId].power;
                    break;
                }
                count++;
            }
        }
    }

    for (bestId = 0, i = 1; i < count; i++)
    {
        if (data[i].power > data[bestId].power)
            bestId = i;
        else if (data[i].power == data[bestId].power && Random() & 1)
            bestId = i;
    }

    gBattlerTarget = data[bestId].battler;
    PREPARE_MOVE_BUFFER(gBattleTextBuff1, data[bestId].moveId)
    RecordKnownMove(gBattlerTarget, data[bestId].moveId);

    Free(data);
}

bool32 ChangeTypeBasedOnTerrain(u32 battler)
{
    u32 battlerType;

    if (gFieldStatuses & STATUS_FIELD_ELECTRIC_TERRAIN)
        battlerType = TYPE_ELECTRIC;
    else if (gFieldStatuses & STATUS_FIELD_GRASSY_TERRAIN)
        battlerType = TYPE_GRASS;
    else if (gFieldStatuses & STATUS_FIELD_MISTY_TERRAIN)
        battlerType = TYPE_FAIRY;
    else if (gFieldStatuses & STATUS_FIELD_PSYCHIC_TERRAIN)
        battlerType = TYPE_PSYCHIC;
    else // failsafe
        return FALSE;

    SET_BATTLER_TYPE(battler, battlerType);
    PREPARE_TYPE_BUFFER(gBattleTextBuff1, battlerType);
    return TRUE;
}

static inline u8 GetSideFaintCounter(u32 side)
{
    return (side == B_SIDE_PLAYER) ? gBattleResults.playerFaintCounter : gBattleResults.opponentFaintCounter;
}

static inline u8 GetBattlerSideFaintCounter(u32 battler)
{
    return GetSideFaintCounter(GetBattlerSide(battler));
}

// Supreme Overlord adds a x0.1 damage boost for each fainted ally.
static inline uq4_12_t GetSupremeOverlordModifier(u32 battler)
{
    return UQ_4_12(1.0) + (UQ_4_12(0.1) * gBattleStruct->supremeOverlordCounter[battler]);
}

static inline bool32 HadMoreThanHalfHpNowDoesnt(u32 battler)
{
    u32 cutoff = gBattleMons[battler].maxHP / 2;
    // Had more than half of hp before, now has less
     return (gBattleStruct->hpBefore[battler] > cutoff
             && gBattleMons[battler].hp <= cutoff);
}

u32 AbilityBattleEffects(u32 caseID, u32 battler, u32 ability, u32 special, u32 moveArg)
{
    u32 effect = 0;
    u32 moveType, move;
    u32 side;
    u32 i, j;
    u32 partner;
    struct Pokemon *mon;

    if (gBattleTypeFlags & BATTLE_TYPE_SAFARI)
        return 0;

    if (gBattlerAttacker >= gBattlersCount)
        gBattlerAttacker = battler;

    if (special)
        gLastUsedAbility = special;
    else
        gLastUsedAbility = GetBattlerAbility(battler);

    if (moveArg)
        move = moveArg;
    else
        move = gCurrentMove;

    GET_MOVE_TYPE(move, moveType);

    switch (caseID)
    {
    case ABILITYEFFECT_SWITCH_IN_STATUSES:  // starting field/side/etc statuses with a variable
        {
            u8 timerVal = gBattleStruct->startingStatusTimer;

            gBattleScripting.battler = battler;
            switch (gBattleStruct->startingStatus)
            {
            case STARTING_STATUS_ELECTRIC_TERRAIN:
                if (!(gFieldStatuses & STATUS_FIELD_ELECTRIC_TERRAIN))
                {
                    gBattleCommunication[MULTISTRING_CHOOSER] = B_MSG_TERRAIN_SET_ELECTRIC;
                    gFieldStatuses |= STATUS_FIELD_ELECTRIC_TERRAIN;
                    if (timerVal == 0)
                        gFieldStatuses |= STATUS_FIELD_TERRAIN_PERMANENT;
                    else
                        gFieldTimers.terrainTimer = timerVal;
                    effect = 2;
                }
                break;
            case STARTING_STATUS_MISTY_TERRAIN:
                if (!(gFieldStatuses & STATUS_FIELD_MISTY_TERRAIN))
                {
                    gBattleCommunication[MULTISTRING_CHOOSER] = B_MSG_TERRAIN_SET_MISTY;
                    gFieldStatuses |= STATUS_FIELD_MISTY_TERRAIN;
                    if (timerVal == 0)
                        gFieldStatuses |= STATUS_FIELD_TERRAIN_PERMANENT;
                    else
                        gFieldTimers.terrainTimer = timerVal;
                    effect = 2;
                }
                break;
            case STARTING_STATUS_GRASSY_TERRAIN:
                if (!(gFieldStatuses & STATUS_FIELD_GRASSY_TERRAIN))
                {
                    gBattleCommunication[MULTISTRING_CHOOSER] = B_MSG_TERRAIN_SET_GRASSY;
                    gFieldStatuses |= STATUS_FIELD_GRASSY_TERRAIN;
                    if (timerVal == 0)
                        gFieldStatuses |= STATUS_FIELD_TERRAIN_PERMANENT;
                    else
                        gFieldTimers.terrainTimer = timerVal;
                    effect = 2;
                }
                break;
            case STARTING_STATUS_PSYCHIC_TERRAIN:
                if (!(gFieldStatuses & STATUS_FIELD_PSYCHIC_TERRAIN))
                {
                    gBattleCommunication[MULTISTRING_CHOOSER] = B_MSG_TERRAIN_SET_PSYCHIC;
                    gFieldStatuses |= STATUS_FIELD_PSYCHIC_TERRAIN;
                    if (timerVal == 0)
                        gFieldStatuses |= STATUS_FIELD_TERRAIN_PERMANENT;
                    else
                        gFieldTimers.terrainTimer = timerVal;
                    effect = 2;
                }
                break;
            case STARTING_STATUS_TRICK_ROOM:
                if (!(gFieldStatuses & STATUS_FIELD_TRICK_ROOM))
                {
                    gBattleCommunication[MULTISTRING_CHOOSER] = B_MSG_SET_TRICK_ROOM;
                    gFieldStatuses |= STATUS_FIELD_TRICK_ROOM;
                    gBattleScripting.animArg1 = B_ANIM_TRICK_ROOM;
                    if (timerVal == 0)
                        gFieldTimers.trickRoomTimer = 0;    // infinite
                    else
                        gFieldTimers.trickRoomTimer = 5;
                    effect = 1;
                }
                break;
            case STARTING_STATUS_MAGIC_ROOM:
                if (!(gFieldStatuses & STATUS_FIELD_MAGIC_ROOM))
                {
                    gBattleCommunication[MULTISTRING_CHOOSER] = B_MSG_SET_MAGIC_ROOM;
                    gFieldStatuses |= STATUS_FIELD_MAGIC_ROOM;
                    gBattleScripting.animArg1 = B_ANIM_MAGIC_ROOM;
                    if (timerVal == 0)
                        gFieldTimers.magicRoomTimer = 0;    // infinite
                    else
                        gFieldTimers.magicRoomTimer = 5;
                    effect = 1;
                }
                break;
            case STARTING_STATUS_WONDER_ROOM:
                if (!(gFieldStatuses & STATUS_FIELD_WONDER_ROOM))
                {
                    gBattleCommunication[MULTISTRING_CHOOSER] = B_MSG_SET_WONDER_ROOM;
                    gFieldStatuses |= STATUS_FIELD_WONDER_ROOM;
                    gBattleScripting.animArg1 = B_ANIM_WONDER_ROOM;
                    if (timerVal == 0)
                        gFieldTimers.wonderRoomTimer = 0;    // infinite
                    else
                        gFieldTimers.wonderRoomTimer = 5;
                    effect = 1;
                }
                break;
            case STARTING_STATUS_TAILWIND_PLAYER:
                if (!(gSideStatuses[B_SIDE_PLAYER] & SIDE_STATUS_TAILWIND))
                {
                    gBattlerAttacker = B_POSITION_PLAYER_LEFT;
                    gBattleCommunication[MULTISTRING_CHOOSER] = B_MSG_SET_TAILWIND_PLAYER;
                    gSideStatuses[B_SIDE_PLAYER] |= SIDE_STATUS_TAILWIND;
                    gBattleScripting.animArg1 = B_ANIM_TAILWIND;
                    if (timerVal == 0)
                        gSideTimers[B_SIDE_PLAYER].tailwindTimer = 0; // infinite
                    else
                        gSideTimers[B_SIDE_PLAYER].tailwindTimer = 5;
                    effect = 1;
                }
                break;
            case STARTING_STATUS_TAILWIND_OPPONENT:
                if (!(gSideStatuses[B_SIDE_OPPONENT] & SIDE_STATUS_TAILWIND))
                {
                    gBattlerAttacker = B_POSITION_OPPONENT_LEFT;
                    gBattleCommunication[MULTISTRING_CHOOSER] = B_MSG_SET_TAILWIND_OPPONENT;
                    gSideStatuses[B_SIDE_OPPONENT] |= SIDE_STATUS_TAILWIND;
                    gBattleScripting.animArg1 = B_ANIM_TAILWIND;
                    if (timerVal == 0)
                        gSideTimers[B_SIDE_OPPONENT].tailwindTimer = 0; // infinite
                    else
                        gSideTimers[B_SIDE_OPPONENT].tailwindTimer = 5;
                    effect = 1;
                }
                break;
            }

            if (effect == 1)
                BattleScriptPushCursorAndCallback(BattleScript_OverworldStatusStarts);
            else if (effect == 2)
                BattleScriptPushCursorAndCallback(BattleScript_OverworldTerrain);
        }
        break;
    case ABILITYEFFECT_SWITCH_IN_TERRAIN:   // terrain starting from overworld weather
        if (B_THUNDERSTORM_TERRAIN == TRUE
         && !(gFieldStatuses & STATUS_FIELD_ELECTRIC_TERRAIN)
         && GetCurrentWeather() == WEATHER_RAIN_THUNDERSTORM)
        {
            // overworld weather started rain, so just do electric terrain anim
            gFieldStatuses = (STATUS_FIELD_ELECTRIC_TERRAIN | STATUS_FIELD_TERRAIN_PERMANENT);
            gBattleCommunication[MULTISTRING_CHOOSER] = B_MSG_TERRAIN_SET_ELECTRIC;
            BattleScriptPushCursorAndCallback(BattleScript_OverworldTerrain);
            effect++;
        }
        else if (B_OVERWORLD_FOG >= GEN_8
              && (GetCurrentWeather() == WEATHER_FOG_HORIZONTAL || GetCurrentWeather() == WEATHER_FOG_DIAGONAL)
              && !(gFieldStatuses & STATUS_FIELD_MISTY_TERRAIN))
        {
            gFieldStatuses = (STATUS_FIELD_MISTY_TERRAIN | STATUS_FIELD_TERRAIN_PERMANENT);
            gBattleCommunication[MULTISTRING_CHOOSER] = B_MSG_TERRAIN_SET_MISTY;
            BattleScriptPushCursorAndCallback(BattleScript_OverworldTerrain);
            effect++;
        }
        break;
    case ABILITYEFFECT_SWITCH_IN_WEATHER:
        gBattleScripting.battler = battler;
        if (!(gBattleTypeFlags & BATTLE_TYPE_RECORDED))
        {
            switch (GetCurrentWeather())
            {
            case WEATHER_RAIN:
            case WEATHER_RAIN_THUNDERSTORM:
            case WEATHER_DOWNPOUR:
                if (!(gBattleWeather & B_WEATHER_RAIN))
                {
                    gBattleWeather = (B_WEATHER_RAIN_TEMPORARY | B_WEATHER_RAIN_PERMANENT);
                    gBattleScripting.animArg1 = B_ANIM_RAIN_CONTINUES;
                    effect++;
                }
                break;
            case WEATHER_SANDSTORM:
                if (!(gBattleWeather & B_WEATHER_SANDSTORM))
                {
                    gBattleWeather = B_WEATHER_SANDSTORM;
                    gBattleScripting.animArg1 = B_ANIM_SANDSTORM_CONTINUES;
                    effect++;
                }
                break;
            case WEATHER_DROUGHT:
                if (!(gBattleWeather & B_WEATHER_SUN))
                {
                    gBattleWeather = (B_WEATHER_SUN_PERMANENT | B_WEATHER_SUN_TEMPORARY);
                    gBattleScripting.animArg1 = B_ANIM_SUN_CONTINUES;
                    effect++;
                }
                break;
            case WEATHER_SNOW:
                if (!(gBattleWeather & (B_WEATHER_HAIL | B_WEATHER_SNOW)))
                {
                    if (B_OVERWORLD_SNOW >= GEN_9)
                    {
                        gBattleWeather = B_WEATHER_SNOW;
                        gBattleScripting.animArg1 = B_ANIM_SNOW_CONTINUES;
                    }
                    else
                    {
                        gBattleWeather = B_WEATHER_HAIL;
                        gBattleScripting.animArg1 = B_ANIM_HAIL_CONTINUES;
                    }
                    effect++;
                }
                break;
            case WEATHER_FOG_DIAGONAL:
            case WEATHER_FOG_HORIZONTAL:
                if (B_OVERWORLD_FOG == GEN_4)
                {
                    if (!(gBattleWeather & B_WEATHER_FOG))
                    {
                        gBattleWeather = B_WEATHER_FOG;
                        gBattleScripting.animArg1 = B_ANIM_FOG_CONTINUES;
                        effect++;
                    }
                    break;
                }
            }
        }
        if (effect != 0)
        {
            gBattleCommunication[MULTISTRING_CHOOSER] = GetCurrentWeather();
            BattleScriptPushCursorAndCallback(BattleScript_OverworldWeatherStarts);
        }
        break;
    case ABILITYEFFECT_ON_SWITCHIN:
        gBattleScripting.battler = battler;
        switch (gLastUsedAbility)
        {
        case ABILITY_TRACE:
            {
                u32 chosenTarget;
                u32 target1;
                u32 target2;

                if (gSpecialStatuses[battler].switchInAbilityDone)
                    break;
                if (gBattleResources->flags->flags[battler] & RESOURCE_FLAG_TRACED)
                    break;

                side = (BATTLE_OPPOSITE(GetBattlerPosition(battler))) & BIT_SIDE;
                target1 = GetBattlerAtPosition(side);
                target2 = GetBattlerAtPosition(side + BIT_FLANK);
                gSpecialStatuses[battler].switchInAbilityDone = TRUE;
                if (gBattleTypeFlags & BATTLE_TYPE_DOUBLE)
                {
                    if (!gAbilitiesInfo[gBattleMons[target1].ability].cantBeTraced && gBattleMons[target1].hp != 0
                        && !gAbilitiesInfo[gBattleMons[target2].ability].cantBeTraced && gBattleMons[target2].hp != 0)
                        chosenTarget = GetBattlerAtPosition((RandomPercentage(RNG_TRACE, 50) * 2) | side), effect++;
                    else if (!gAbilitiesInfo[gBattleMons[target1].ability].cantBeTraced && gBattleMons[target1].hp != 0)
                        chosenTarget = target1, effect++;
                    else if (!gAbilitiesInfo[gBattleMons[target2].ability].cantBeTraced && gBattleMons[target2].hp != 0)
                        chosenTarget = target2, effect++;
                }
                else
                {
                    if (!gAbilitiesInfo[gBattleMons[target1].ability].cantBeTraced && gBattleMons[target1].hp != 0)
                        chosenTarget = target1, effect++;
                }

                if (effect != 0)
                {
                    BattleScriptPushCursorAndCallback(BattleScript_TraceActivatesEnd3);
                    gBattleResources->flags->flags[battler] &= ~RESOURCE_FLAG_TRACED;
                    gBattleStruct->tracedAbility[battler] = gLastUsedAbility = gBattleMons[chosenTarget].ability;
                    RecordAbilityBattle(chosenTarget, gLastUsedAbility); // Record the opposing battler has this ability
                    battler = gBattlerAbility = gBattleScripting.battler = battler;

                    PREPARE_MON_NICK_WITH_PREFIX_BUFFER(gBattleTextBuff1, chosenTarget, gBattlerPartyIndexes[chosenTarget])
                    PREPARE_ABILITY_BUFFER(gBattleTextBuff2, gLastUsedAbility)
                }
            }
            break;
        case ABILITY_IMPOSTER:
            if (IsBattlerAlive(BATTLE_OPPOSITE(battler))
                && !(gBattleMons[BATTLE_OPPOSITE(battler)].status2 & (STATUS2_TRANSFORMED | STATUS2_SUBSTITUTE))
                && !(gBattleMons[battler].status2 & STATUS2_TRANSFORMED)
                && !(gBattleStruct->illusion[BATTLE_OPPOSITE(battler)].on)
                && !(gStatuses3[BATTLE_OPPOSITE(battler)] & STATUS3_SEMI_INVULNERABLE))
            {
                gBattlerAttacker = battler;
                gBattlerTarget = BATTLE_OPPOSITE(battler);
                BattleScriptPushCursorAndCallback(BattleScript_ImposterActivates);
                effect++;
            }
            break;
        case ABILITY_MOLD_BREAKER:
            if (!gSpecialStatuses[battler].switchInAbilityDone)
            {
                gBattleCommunication[MULTISTRING_CHOOSER] = B_MSG_SWITCHIN_MOLDBREAKER;
                gSpecialStatuses[battler].switchInAbilityDone = TRUE;
                BattleScriptPushCursorAndCallback(BattleScript_SwitchInAbilityMsg);
                effect++;
            }
            break;
        case ABILITY_TERAVOLT:
            if (!gSpecialStatuses[battler].switchInAbilityDone)
            {
                gBattleCommunication[MULTISTRING_CHOOSER] = B_MSG_SWITCHIN_TERAVOLT;
                gSpecialStatuses[battler].switchInAbilityDone = TRUE;
                BattleScriptPushCursorAndCallback(BattleScript_SwitchInAbilityMsg);
                effect++;
            }
            break;
        case ABILITY_TURBOBLAZE:
            if (!gSpecialStatuses[battler].switchInAbilityDone)
            {
                gBattleCommunication[MULTISTRING_CHOOSER] = B_MSG_SWITCHIN_TURBOBLAZE;
                gSpecialStatuses[battler].switchInAbilityDone = TRUE;
                BattleScriptPushCursorAndCallback(BattleScript_SwitchInAbilityMsg);
                effect++;
            }
            break;
        case ABILITY_SLOW_START:
            if (!gSpecialStatuses[battler].switchInAbilityDone)
            {
                gDisableStructs[battler].slowStartTimer = 5;
                gBattleCommunication[MULTISTRING_CHOOSER] = B_MSG_SWITCHIN_SLOWSTART;
                gSpecialStatuses[battler].switchInAbilityDone = TRUE;
                BattleScriptPushCursorAndCallback(BattleScript_SwitchInAbilityMsg);
                effect++;
            }
            break;
        case ABILITY_UNNERVE:
            if (!gSpecialStatuses[battler].switchInAbilityDone)
            {
                gBattleCommunication[MULTISTRING_CHOOSER] = B_MSG_SWITCHIN_UNNERVE;
                gSpecialStatuses[battler].switchInAbilityDone = TRUE;
                BattleScriptPushCursorAndCallback(BattleScript_SwitchInAbilityMsg);
                effect++;
            }
            break;
        case ABILITY_AS_ONE_ICE_RIDER:
        case ABILITY_AS_ONE_SHADOW_RIDER:
            if (!gSpecialStatuses[battler].switchInAbilityDone)
            {
                gBattleCommunication[MULTISTRING_CHOOSER] = B_MSG_SWITCHIN_ASONE;
                gSpecialStatuses[battler].switchInAbilityDone = TRUE;
                BattleScriptPushCursorAndCallback(BattleScript_ActivateAsOne);
                effect++;
            }
            break;
        case ABILITY_CURIOUS_MEDICINE:
            if (!gSpecialStatuses[battler].switchInAbilityDone && IsDoubleBattle()
              && IsBattlerAlive(BATTLE_PARTNER(battler)) && TryResetBattlerStatChanges(BATTLE_PARTNER(battler)))
            {
                gEffectBattler = BATTLE_PARTNER(battler);
                gBattleCommunication[MULTISTRING_CHOOSER] = B_MSG_SWITCHIN_CURIOUS_MEDICINE;
                gSpecialStatuses[battler].switchInAbilityDone = TRUE;
                BattleScriptPushCursorAndCallback(BattleScript_SwitchInAbilityMsg);
                effect++;
            }
            break;
        case ABILITY_PASTEL_VEIL:
            if (!gSpecialStatuses[battler].switchInAbilityDone)
            {
                gBattlerTarget = battler;
                gBattleCommunication[MULTISTRING_CHOOSER] = B_MSG_SWITCHIN_PASTEL_VEIL;
                BattleScriptPushCursorAndCallback(BattleScript_PastelVeilActivates);
                effect++;
                gSpecialStatuses[battler].switchInAbilityDone = TRUE;
            }
            break;
        case ABILITY_ANTICIPATION:
            if (!gSpecialStatuses[battler].switchInAbilityDone)
            {
                u32 side = GetBattlerSide(battler);

                for (i = 0; i < MAX_BATTLERS_COUNT; i++)
                {
                    if (IsBattlerAlive(i) && side != GetBattlerSide(i))
                    {
                        for (j = 0; j < MAX_MON_MOVES; j++)
                        {
                            move = gBattleMons[i].moves[j];
                            GET_MOVE_TYPE(move, moveType);
                            if (CalcTypeEffectivenessMultiplier(move, moveType, i, battler, ABILITY_ANTICIPATION, FALSE) >= UQ_4_12(2.0))
                            {
                                effect++;
                                break;
                            }
                        }
                    }
                }

                if (effect != 0)
                {
                    gBattleCommunication[MULTISTRING_CHOOSER] = B_MSG_SWITCHIN_ANTICIPATION;
                    gSpecialStatuses[battler].switchInAbilityDone = TRUE;
                    BattleScriptPushCursorAndCallback(BattleScript_SwitchInAbilityMsg);
                }
            }
            break;
        case ABILITY_FRISK:
            if (!gSpecialStatuses[battler].switchInAbilityDone)
            {
                gSpecialStatuses[battler].switchInAbilityDone = TRUE;
                gBattleScripting.battler = battler;
                BattleScriptPushCursorAndCallback(BattleScript_FriskActivates); // Try activate
                effect++;
            }
            return effect; // Note: It returns effect as to not record the ability if Frisk does not activate.
        case ABILITY_FOREWARN:
            if (!gSpecialStatuses[battler].switchInAbilityDone)
            {
                ForewarnChooseMove(battler);
                gBattleCommunication[MULTISTRING_CHOOSER] = B_MSG_SWITCHIN_FOREWARN;
                gSpecialStatuses[battler].switchInAbilityDone = TRUE;
                BattleScriptPushCursorAndCallback(BattleScript_SwitchInAbilityMsg);
                effect++;
            }
            break;
        case ABILITY_DOWNLOAD:
            if (!gSpecialStatuses[battler].switchInAbilityDone)
            {
                u32 statId, opposingBattler;
                u32 opposingDef = 0, opposingSpDef = 0;

                opposingBattler = BATTLE_OPPOSITE(battler);
                for (i = 0; i < 2; opposingBattler ^= BIT_FLANK, i++)
                {
                    if (IsBattlerAlive(opposingBattler))
                    {
                        opposingDef += gBattleMons[opposingBattler].defense
                                    * gStatStageRatios[gBattleMons[opposingBattler].statStages[STAT_DEF]][0]
                                    / gStatStageRatios[gBattleMons[opposingBattler].statStages[STAT_DEF]][1];
                        opposingSpDef += gBattleMons[opposingBattler].spDefense
                                      * gStatStageRatios[gBattleMons[opposingBattler].statStages[STAT_SPDEF]][0]
                                      / gStatStageRatios[gBattleMons[opposingBattler].statStages[STAT_SPDEF]][1];
                    }
                }

                if (opposingDef < opposingSpDef)
                    statId = STAT_ATK;
                else
                    statId = STAT_SPATK;

                gSpecialStatuses[battler].switchInAbilityDone = TRUE;

                if (CompareStat(battler, statId, MAX_STAT_STAGE, CMP_LESS_THAN))
                {
                    SET_STATCHANGER(statId, 1, FALSE);
                    gBattlerAttacker = battler;
                    PREPARE_STAT_BUFFER(gBattleTextBuff1, statId);
                    BattleScriptPushCursorAndCallback(BattleScript_AttackerAbilityStatRaiseEnd3);
                    effect++;
                }
            }
            break;
        case ABILITY_PRESSURE:
            if (!gSpecialStatuses[battler].switchInAbilityDone)
            {
                gBattleCommunication[MULTISTRING_CHOOSER] = B_MSG_SWITCHIN_PRESSURE;
                gSpecialStatuses[battler].switchInAbilityDone = TRUE;
                BattleScriptPushCursorAndCallback(BattleScript_SwitchInAbilityMsg);
                effect++;
            }
            break;
        case ABILITY_DARK_AURA:
            if (!gSpecialStatuses[battler].switchInAbilityDone)
            {
                gBattleCommunication[MULTISTRING_CHOOSER] = B_MSG_SWITCHIN_DARKAURA;
                gSpecialStatuses[battler].switchInAbilityDone = TRUE;
                BattleScriptPushCursorAndCallback(BattleScript_SwitchInAbilityMsg);
                effect++;
            }
            break;
        case ABILITY_FAIRY_AURA:
            if (!gSpecialStatuses[battler].switchInAbilityDone)
            {
                gBattleCommunication[MULTISTRING_CHOOSER] = B_MSG_SWITCHIN_FAIRYAURA;
                gSpecialStatuses[battler].switchInAbilityDone = TRUE;
                BattleScriptPushCursorAndCallback(BattleScript_SwitchInAbilityMsg);
                effect++;
            }
            break;
        case ABILITY_AURA_BREAK:
            if (!gSpecialStatuses[battler].switchInAbilityDone)
            {
                gBattleCommunication[MULTISTRING_CHOOSER] = B_MSG_SWITCHIN_AURABREAK;
                gSpecialStatuses[battler].switchInAbilityDone = TRUE;
                BattleScriptPushCursorAndCallback(BattleScript_SwitchInAbilityMsg);
                effect++;
            }
            break;
        case ABILITY_COMATOSE:
            if (!gSpecialStatuses[battler].switchInAbilityDone)
            {
                gBattleCommunication[MULTISTRING_CHOOSER] = B_MSG_SWITCHIN_COMATOSE;
                gSpecialStatuses[battler].switchInAbilityDone = TRUE;
                BattleScriptPushCursorAndCallback(BattleScript_SwitchInAbilityMsg);
                effect++;
            }
            break;
        case ABILITY_SCREEN_CLEANER:
            if (!gSpecialStatuses[battler].switchInAbilityDone && TryRemoveScreens(battler))
            {
                gBattleCommunication[MULTISTRING_CHOOSER] = B_MSG_SWITCHIN_SCREENCLEANER;
                gSpecialStatuses[battler].switchInAbilityDone = TRUE;
                BattleScriptPushCursorAndCallback(BattleScript_SwitchInAbilityMsg);
                effect++;
            }
            break;
        case ABILITY_DRIZZLE:
            if (TryChangeBattleWeather(battler, ENUM_WEATHER_RAIN, TRUE))
            {
                BattleScriptPushCursorAndCallback(BattleScript_DrizzleActivates);
                effect++;
            }
            else if (gBattleWeather & B_WEATHER_PRIMAL_ANY && WEATHER_HAS_EFFECT && !gSpecialStatuses[battler].switchInAbilityDone)
            {
                gSpecialStatuses[battler].switchInAbilityDone = TRUE;
                BattleScriptPushCursorAndCallback(BattleScript_BlockedByPrimalWeatherEnd3);
                effect++;
            }
            break;
        case ABILITY_SAND_STREAM:
            if (TryChangeBattleWeather(battler, ENUM_WEATHER_SANDSTORM, TRUE))
            {
                BattleScriptPushCursorAndCallback(BattleScript_SandstreamActivates);
                effect++;
            }
            else if (gBattleWeather & B_WEATHER_PRIMAL_ANY && WEATHER_HAS_EFFECT && !gSpecialStatuses[battler].switchInAbilityDone)
            {
                gSpecialStatuses[battler].switchInAbilityDone = TRUE;
                BattleScriptPushCursorAndCallback(BattleScript_BlockedByPrimalWeatherEnd3);
                effect++;
            }
            break;
        case ABILITY_DROUGHT:
            if (TryChangeBattleWeather(battler, ENUM_WEATHER_SUN, TRUE))
            {
                BattleScriptPushCursorAndCallback(BattleScript_DroughtActivates);
                effect++;
            }
            else if (gBattleWeather & B_WEATHER_PRIMAL_ANY && WEATHER_HAS_EFFECT && !gSpecialStatuses[battler].switchInAbilityDone)
            {
                gSpecialStatuses[battler].switchInAbilityDone = TRUE;
                BattleScriptPushCursorAndCallback(BattleScript_BlockedByPrimalWeatherEnd3);
                effect++;
            }
            break;
        case ABILITY_SNOW_WARNING:
            if (B_SNOW_WARNING >= GEN_9 && TryChangeBattleWeather(battler, ENUM_WEATHER_SNOW, TRUE))
            {
                BattleScriptPushCursorAndCallback(BattleScript_SnowWarningActivatesSnow);
                effect++;
            }
            else if (B_SNOW_WARNING < GEN_9 && TryChangeBattleWeather(battler, ENUM_WEATHER_HAIL, TRUE))
            {
                BattleScriptPushCursorAndCallback(BattleScript_SnowWarningActivatesHail);
                effect++;
            }
            else if (gBattleWeather & B_WEATHER_PRIMAL_ANY && WEATHER_HAS_EFFECT && !gSpecialStatuses[battler].switchInAbilityDone)
            {
                gSpecialStatuses[battler].switchInAbilityDone = TRUE;
                BattleScriptPushCursorAndCallback(BattleScript_BlockedByPrimalWeatherEnd3);
                effect++;
            }
            break;
        case ABILITY_ELECTRIC_SURGE:
        case ABILITY_HADRON_ENGINE:
            if (TryChangeBattleTerrain(battler, STATUS_FIELD_ELECTRIC_TERRAIN, &gFieldTimers.terrainTimer))
            {
                BattleScriptPushCursorAndCallback(BattleScript_ElectricSurgeActivates);
                effect++;
            }
            break;
        case ABILITY_GRASSY_SURGE:
            if (TryChangeBattleTerrain(battler, STATUS_FIELD_GRASSY_TERRAIN, &gFieldTimers.terrainTimer))
            {
                BattleScriptPushCursorAndCallback(BattleScript_GrassySurgeActivates);
                effect++;
            }
            break;
        case ABILITY_MISTY_SURGE:
            if (TryChangeBattleTerrain(battler, STATUS_FIELD_MISTY_TERRAIN, &gFieldTimers.terrainTimer))
            {
                BattleScriptPushCursorAndCallback(BattleScript_MistySurgeActivates);
                effect++;
            }
            break;
        case ABILITY_PSYCHIC_SURGE:
            if (TryChangeBattleTerrain(battler, STATUS_FIELD_PSYCHIC_TERRAIN, &gFieldTimers.terrainTimer))
            {
                BattleScriptPushCursorAndCallback(BattleScript_PsychicSurgeActivates);
                effect++;
            }
            break;
        case ABILITY_INTIMIDATE:
            if (!gSpecialStatuses[battler].switchInAbilityDone)
            {
                gBattlerAttacker = battler;
                gSpecialStatuses[battler].switchInAbilityDone = TRUE;
                SET_STATCHANGER(STAT_ATK, 1, TRUE);
                BattleScriptPushCursorAndCallback(BattleScript_IntimidateActivates);
                effect++;
            }
            break;
        case ABILITY_SUPERSWEET_SYRUP:
            if (!gSpecialStatuses[battler].switchInAbilityDone
                    && !(gBattleStruct->supersweetSyrup[GetBattlerSide(battler)] & gBitTable[gBattlerPartyIndexes[battler]]))
            {
                gBattlerAttacker = battler;
                gSpecialStatuses[battler].switchInAbilityDone = TRUE;
                gBattleStruct->supersweetSyrup[GetBattlerSide(battler)] |= gBitTable[gBattlerPartyIndexes[battler]];
                BattleScriptPushCursorAndCallback(BattleScript_SupersweetSyrupActivates);
                effect++;
            }
            break;
        case ABILITY_CLOUD_NINE:
        case ABILITY_AIR_LOCK:
            if (!gSpecialStatuses[battler].switchInAbilityDone)
            {
                gSpecialStatuses[battler].switchInAbilityDone = TRUE;
                BattleScriptPushCursorAndCallback(BattleScript_AnnounceAirLockCloudNine);
                effect++;
            }
            break;
        case ABILITY_TERAFORM_ZERO:
            if (!gSpecialStatuses[battler].switchInAbilityDone
             && gBattleMons[battler].species == SPECIES_TERAPAGOS_STELLAR)
            {
                gSpecialStatuses[battler].switchInAbilityDone = TRUE;
                BattleScriptPushCursorAndCallback(BattleScript_ActivateTeraformZero);
                effect++;
            }
        case ABILITY_SCHOOLING:
            if (gBattleMons[battler].level < 20)
                break;
        // Fallthrough
        case ABILITY_ZEN_MODE:
        case ABILITY_SHIELDS_DOWN:
            if (TryBattleFormChange(battler, FORM_CHANGE_BATTLE_HP_PERCENT))
            {
                gBattlerAttacker = battler;
                BattleScriptPushCursorAndCallback(BattleScript_AttackerFormChangeEnd3);
                effect++;
            }
            break;
        case ABILITY_INTREPID_SWORD:
            if (!gSpecialStatuses[battler].switchInAbilityDone && CompareStat(battler, STAT_ATK, MAX_STAT_STAGE, CMP_LESS_THAN)
                 && !(gBattleStruct->intrepidSwordBoost[GetBattlerSide(battler)] & gBitTable[gBattlerPartyIndexes[battler]]))
            {
                gBattleScripting.savedBattler = gBattlerAttacker;
                gBattlerAttacker = battler;
                if (B_INTREPID_SWORD == GEN_9)
                    gBattleStruct->intrepidSwordBoost[GetBattlerSide(battler)] |= gBitTable[gBattlerPartyIndexes[battler]];
                gSpecialStatuses[battler].switchInAbilityDone = TRUE;
                SET_STATCHANGER(STAT_ATK, 1, FALSE);
                BattleScriptPushCursorAndCallback(BattleScript_BattlerAbilityStatRaiseOnSwitchIn);
                effect++;
            }
            break;
        case ABILITY_DAUNTLESS_SHIELD:
            if (!gSpecialStatuses[battler].switchInAbilityDone && CompareStat(battler, STAT_DEF, MAX_STAT_STAGE, CMP_LESS_THAN)
                 && !(gBattleStruct->dauntlessShieldBoost[GetBattlerSide(battler)] & gBitTable[gBattlerPartyIndexes[battler]]))
            {
                gBattleScripting.savedBattler = gBattlerAttacker;
                gBattlerAttacker = battler;
                if (B_DAUNTLESS_SHIELD == GEN_9)
                    gBattleStruct->dauntlessShieldBoost[GetBattlerSide(battler)] |= gBitTable[gBattlerPartyIndexes[battler]];
                gSpecialStatuses[battler].switchInAbilityDone = TRUE;
                SET_STATCHANGER(STAT_DEF, 1, FALSE);
                BattleScriptPushCursorAndCallback(BattleScript_BattlerAbilityStatRaiseOnSwitchIn);
                effect++;
            }
            break;
        case ABILITY_DESOLATE_LAND:
            if (TryChangeBattleWeather(battler, ENUM_WEATHER_SUN_PRIMAL, TRUE))
            {
                BattleScriptPushCursorAndCallback(BattleScript_DesolateLandActivates);
                effect++;
            }
            break;
        case ABILITY_PRIMORDIAL_SEA:
            if (TryChangeBattleWeather(battler, ENUM_WEATHER_RAIN_PRIMAL, TRUE))
            {
                BattleScriptPushCursorAndCallback(BattleScript_PrimordialSeaActivates);
                effect++;
            }
            break;
        case ABILITY_DELTA_STREAM:
            if (TryChangeBattleWeather(battler, ENUM_WEATHER_STRONG_WINDS, TRUE))
            {
                BattleScriptPushCursorAndCallback(BattleScript_DeltaStreamActivates);
                effect++;
            }
            break;
        case ABILITY_VESSEL_OF_RUIN:
            if (!gSpecialStatuses[battler].switchInAbilityDone)
            {
                PREPARE_STAT_BUFFER(gBattleTextBuff1, STAT_SPATK);
                gSpecialStatuses[battler].switchInAbilityDone = TRUE;
                BattleScriptPushCursorAndCallback(BattleScript_RuinAbilityActivates);
                effect++;
            }
            break;
        case ABILITY_SWORD_OF_RUIN:
            if (!gSpecialStatuses[battler].switchInAbilityDone)
            {
                PREPARE_STAT_BUFFER(gBattleTextBuff1, STAT_DEF);
                gSpecialStatuses[battler].switchInAbilityDone = TRUE;
                BattleScriptPushCursorAndCallback(BattleScript_RuinAbilityActivates);
                effect++;
            }
            break;
        case ABILITY_TABLETS_OF_RUIN:
            if (!gSpecialStatuses[battler].switchInAbilityDone)
            {
                PREPARE_STAT_BUFFER(gBattleTextBuff1, STAT_ATK);
                gSpecialStatuses[battler].switchInAbilityDone = TRUE;
                BattleScriptPushCursorAndCallback(BattleScript_RuinAbilityActivates);
                effect++;
            }
            break;
        case ABILITY_BEADS_OF_RUIN:
            if (!gSpecialStatuses[battler].switchInAbilityDone)
            {
                PREPARE_STAT_BUFFER(gBattleTextBuff1, STAT_SPDEF);
                gSpecialStatuses[battler].switchInAbilityDone = TRUE;
                BattleScriptPushCursorAndCallback(BattleScript_RuinAbilityActivates);
                effect++;
            }
            break;
        case ABILITY_ORICHALCUM_PULSE:
            if (TryChangeBattleWeather(battler, ENUM_WEATHER_SUN, TRUE))
            {
                BattleScriptPushCursorAndCallback(BattleScript_DroughtActivates);
                effect++;
            }
            break;
        case ABILITY_SUPREME_OVERLORD:
            if (!gSpecialStatuses[battler].switchInAbilityDone)
            {
                gSpecialStatuses[battler].switchInAbilityDone = TRUE;
                gBattleStruct->supremeOverlordCounter[battler] = min(5, GetBattlerSideFaintCounter(battler));
                if (gBattleStruct->supremeOverlordCounter[battler] > 0)
                {
                    BattleScriptPushCursorAndCallback(BattleScript_SupremeOverlordActivates);
                    effect++;
                }
            }
            break;
        case ABILITY_COSTAR:
            if (!gSpecialStatuses[battler].switchInAbilityDone
             && IsDoubleBattle()
             && IsBattlerAlive(BATTLE_PARTNER(battler))
             && CountBattlerStatIncreases(BATTLE_PARTNER(battler), FALSE))
            {
                gSpecialStatuses[battler].switchInAbilityDone = TRUE;
                gBattlerAttacker = battler;
                for (i = 0; i < NUM_BATTLE_STATS; i++)
                    gBattleMons[battler].statStages[i] = gBattleMons[BATTLE_PARTNER(battler)].statStages[i];
                gBattlerTarget = BATTLE_PARTNER(battler);
                BattleScriptPushCursorAndCallback(BattleScript_CostarActivates);
                effect++;
            }
            break;
        case ABILITY_ZERO_TO_HERO:
            side = GetBattlerSide(battler);
            mon = &GetSideParty(side)[gBattlerPartyIndexes[battler]];

            if (!gSpecialStatuses[battler].switchInAbilityDone
             && GetMonData(mon, MON_DATA_SPECIES) == SPECIES_PALAFIN_HERO
             && !(gBattleStruct->transformZeroToHero[side] & gBitTable[gBattlerPartyIndexes[battler]]))
            {
                gSpecialStatuses[battler].switchInAbilityDone = TRUE;
                gBattlerAttacker = battler;
                gBattleStruct->transformZeroToHero[side] |= gBitTable[gBattlerPartyIndexes[battler]];
                BattleScriptPushCursorAndCallback(BattleScript_ZeroToHeroActivates);
                effect++;
            }
            break;
        case ABILITY_HOSPITALITY:
            partner = BATTLE_PARTNER(battler);

            if (!gSpecialStatuses[battler].switchInAbilityDone
             && IsDoubleBattle()
             && gBattleMons[partner].hp < gBattleMons[partner].maxHP
             && IsBattlerAlive(partner))
            {
                gBattlerTarget = partner;
                gBattlerAttacker = battler;
                gSpecialStatuses[battler].switchInAbilityDone = TRUE;
                gBattleMoveDamage = (GetNonDynamaxMaxHP(partner) / 4) * -1;
                BattleScriptPushCursorAndCallback(BattleScript_HospitalityActivates);
                effect++;
            }
            break;
        case ABILITY_EMBODY_ASPECT_TEAL_MASK:
        case ABILITY_EMBODY_ASPECT_HEARTHFLAME_MASK:
        case ABILITY_EMBODY_ASPECT_WELLSPRING_MASK:
        case ABILITY_EMBODY_ASPECT_CORNERSTONE_MASK:
            if (!gSpecialStatuses[battler].switchInAbilityDone)
            {
                u32 stat;

                if (gLastUsedAbility == ABILITY_EMBODY_ASPECT_HEARTHFLAME_MASK)
                    stat = STAT_ATK;
                else if (gLastUsedAbility == ABILITY_EMBODY_ASPECT_WELLSPRING_MASK)
                    stat = STAT_SPDEF;
                else if (gLastUsedAbility == ABILITY_EMBODY_ASPECT_CORNERSTONE_MASK)
                    stat = STAT_DEF;
                else //ABILITY_EMBODY_ASPECT_TEAL_MASK
                    stat = STAT_SPEED;

                if (CompareStat(battler, stat, MAX_STAT_STAGE, CMP_EQUAL))
                    break;

                gBattleScripting.savedBattler = gBattlerAttacker;
                gBattlerAttacker = battler;
                gSpecialStatuses[battler].switchInAbilityDone = TRUE;
                SET_STATCHANGER(stat, 1, FALSE);
                BattleScriptPushCursorAndCallback(BattleScript_BattlerAbilityStatRaiseOnSwitchIn);
                effect++;
            }
            break;
        case ABILITY_TERA_SHIFT:
            if (!gSpecialStatuses[battler].switchInAbilityDone
             && gBattleMons[battler].species == SPECIES_TERAPAGOS_NORMAL
             && TryBattleFormChange(battler, FORM_CHANGE_BATTLE_SWITCH))
            {
                gBattlerAttacker = battler;
                gBattleScripting.abilityPopupOverwrite = gLastUsedAbility = ABILITY_TERA_SHIFT;
                gSpecialStatuses[battler].switchInAbilityDone = TRUE;
                BattleScriptPushCursorAndCallback(BattleScript_AttackerFormChangeWithStringEnd3);
                effect++;
            }
            break;
        }
        break;
    case ABILITYEFFECT_ENDTURN:
        if (IsBattlerAlive(battler))
        {
            gBattlerAttacker = battler;
            switch (gLastUsedAbility)
            {
            case ABILITY_HARVEST:
                if ((IsBattlerWeatherAffected(battler, B_WEATHER_SUN) || Random() % 2 == 0)
                 && gBattleMons[battler].item == ITEM_NONE
                 && gBattleStruct->changedItems[battler] == ITEM_NONE   // Will not inherit an item
                 && ItemId_GetPocket(GetUsedHeldItem(battler)) == POCKET_BERRIES)
                {
                    gLastUsedItem = GetUsedHeldItem(battler);
                    BattleScriptPushCursorAndCallback(BattleScript_HarvestActivates);
                    effect++;
                }
                break;
            case ABILITY_DRY_SKIN:
                if (IsBattlerWeatherAffected(battler, B_WEATHER_SUN))
                    goto SOLAR_POWER_HP_DROP;
            // Dry Skin works similarly to Rain Dish in Rain
            case ABILITY_RAIN_DISH:
                if (IsBattlerWeatherAffected(battler, B_WEATHER_RAIN)
                 && !BATTLER_MAX_HP(battler)
                 && !(gStatuses3[battler] & STATUS3_HEAL_BLOCK))
                {
                    BattleScriptPushCursorAndCallback(BattleScript_RainDishActivates);
                    gBattleMoveDamage = GetNonDynamaxMaxHP(battler) / (gLastUsedAbility == ABILITY_RAIN_DISH ? 16 : 8);
                    if (gBattleMoveDamage == 0)
                        gBattleMoveDamage = 1;
                    gBattleMoveDamage *= -1;
                    effect++;
                }
                break;
            case ABILITY_HYDRATION:
                if (IsBattlerWeatherAffected(battler, B_WEATHER_RAIN)
                 && gBattleMons[battler].status1 & STATUS1_ANY)
                {
                    goto ABILITY_HEAL_MON_STATUS;
                }
                break;
            case ABILITY_SHED_SKIN:
                if ((gBattleMons[battler].status1 & STATUS1_ANY)
                 && (B_ABILITY_TRIGGER_CHANCE >= GEN_4 ? RandomPercentage(RNG_SHED_SKIN, 30) : RandomChance(RNG_SHED_SKIN, 1, 3)))
                {
                ABILITY_HEAL_MON_STATUS:
                    if (gBattleMons[battler].status1 & (STATUS1_POISON | STATUS1_TOXIC_POISON))
                        StringCopy(gBattleTextBuff1, gStatusConditionString_PoisonJpn);
                    if (gBattleMons[battler].status1 & STATUS1_SLEEP)
                        StringCopy(gBattleTextBuff1, gStatusConditionString_SleepJpn);
                    if (gBattleMons[battler].status1 & STATUS1_PARALYSIS)
                        StringCopy(gBattleTextBuff1, gStatusConditionString_ParalysisJpn);
                    if (gBattleMons[battler].status1 & STATUS1_BURN)
                        StringCopy(gBattleTextBuff1, gStatusConditionString_BurnJpn);
                    if (gBattleMons[battler].status1 & (STATUS1_FREEZE | STATUS1_FROSTBITE))
                        StringCopy(gBattleTextBuff1, gStatusConditionString_IceJpn);

                    gBattleMons[battler].status1 = 0;
                    gBattleMons[battler].status2 &= ~STATUS2_NIGHTMARE;
                    gBattleScripting.battler = battler;
                    BattleScriptPushCursorAndCallback(BattleScript_ShedSkinActivates);
                    BtlController_EmitSetMonData(battler, BUFFER_A, REQUEST_STATUS_BATTLE, 0, 4, &gBattleMons[battler].status1);
                    MarkBattlerForControllerExec(battler);
                    effect++;
                }
                break;
            case ABILITY_SPEED_BOOST:
                if (CompareStat(battler, STAT_SPEED, MAX_STAT_STAGE, CMP_LESS_THAN) && gDisableStructs[battler].isFirstTurn != 2)
                {
                    SET_STATCHANGER(STAT_SPEED, 1, FALSE);
                    BattleScriptPushCursorAndCallback(BattleScript_SpeedBoostActivates);
                    gBattleScripting.battler = battler;
                    effect++;
                }
                break;
            case ABILITY_MOODY:
                if (gDisableStructs[battler].isFirstTurn != 2)
                {
                    u32 validToRaise = 0, validToLower = 0;
                    u32 statsNum = B_MOODY_ACC_EVASION >= GEN_8 ? NUM_STATS : NUM_BATTLE_STATS;

                    for (i = STAT_ATK; i < statsNum; i++)
                    {
                        if (CompareStat(battler, i, MIN_STAT_STAGE, CMP_GREATER_THAN))
                            validToLower |= gBitTable[i];
                        if (CompareStat(battler, i, MAX_STAT_STAGE, CMP_LESS_THAN))
                            validToRaise |= gBitTable[i];
                    }

                    if (validToLower != 0 || validToRaise != 0) // Can lower one stat, or can raise one stat
                    {
                        gBattleScripting.statChanger = gBattleScripting.savedStatChanger = 0; // for raising and lowering stat respectively
                        if (validToRaise != 0) // Find stat to raise
                        {
                            do
                            {
                                i = (Random() % statsNum) + STAT_ATK;
                            } while (!(validToRaise & gBitTable[i]));
                            SET_STATCHANGER(i, 2, FALSE);
                            validToLower &= ~(gBitTable[i]); // Can't lower the same stat as raising.
                        }
                        if (validToLower != 0) // Find stat to lower
                        {
                            do
                            {
                                i = (Random() % statsNum) + STAT_ATK;
                            } while (!(validToLower & gBitTable[i]));
                            SET_STATCHANGER2(gBattleScripting.savedStatChanger, i, 1, TRUE);
                        }
                        BattleScriptPushCursorAndCallback(BattleScript_MoodyActivates);
                        effect++;
                    }
                }
                break;
            case ABILITY_TRUANT:
                gDisableStructs[gBattlerAttacker].truantCounter ^= 1;
                break;
            case ABILITY_BAD_DREAMS:
                BattleScriptPushCursorAndCallback(BattleScript_BadDreamsActivates);
                effect++;
                break;
            case ABILITY_SOLAR_POWER:
                if (IsBattlerWeatherAffected(battler, B_WEATHER_SUN))
                {
                SOLAR_POWER_HP_DROP:
                    BattleScriptPushCursorAndCallback(BattleScript_SolarPowerActivates);
                    gBattleMoveDamage = GetNonDynamaxMaxHP(battler) / 8;
                    if (gBattleMoveDamage == 0)
                        gBattleMoveDamage = 1;
                    effect++;
                }
                break;
            case ABILITY_HEALER:
                gBattleScripting.battler = BATTLE_PARTNER(battler);
                if (IsBattlerAlive(gBattleScripting.battler)
                    && gBattleMons[gBattleScripting.battler].status1 & STATUS1_ANY
                    && (Random() % 100) < 30)
                {
                    BattleScriptPushCursorAndCallback(BattleScript_HealerActivates);
                    effect++;
                }
                break;
            case ABILITY_SCHOOLING:
                if (gBattleMons[battler].level < 20)
                    break;
            // Fallthrough
            case ABILITY_ZEN_MODE:
            case ABILITY_SHIELDS_DOWN:
            case ABILITY_POWER_CONSTRUCT:
                if (TryBattleFormChange(battler, FORM_CHANGE_BATTLE_HP_PERCENT))
                {
                    gBattlerAttacker = battler;
                    BattleScriptPushCursorAndCallback(BattleScript_AttackerFormChangeEnd3);
                    effect++;
                }
                break;
            case ABILITY_BALL_FETCH:
                if (gBattleMons[battler].item == ITEM_NONE
                    && gBattleResults.catchAttempts[gLastUsedBall - ITEM_ULTRA_BALL] >= 1
                    && !gHasFetchedBall)
                {
                    gBattleScripting.battler = battler;
                    BtlController_EmitSetMonData(battler, BUFFER_A, REQUEST_HELDITEM_BATTLE, 0, 2, &gLastUsedBall);
                    MarkBattlerForControllerExec(battler);
                    gHasFetchedBall = TRUE;
                    gLastUsedItem = gLastUsedBall;
                    BattleScriptPushCursorAndCallback(BattleScript_BallFetch);
                    effect++;
                }
                break;
            case ABILITY_HUNGER_SWITCH:
                if (TryBattleFormChange(battler, FORM_CHANGE_BATTLE_TURN_END))
                {
                    gBattlerAttacker = battler;
                    BattleScriptPushCursorAndCallback(BattleScript_AttackerFormChangeEnd3NoPopup);
                    effect++;
                }
                break;
            case ABILITY_CUD_CHEW:
                if (gDisableStructs[battler].cudChew == TRUE)
                {
                    gBattleScripting.battler = battler;
                    gDisableStructs[battler].cudChew = FALSE;
                    gLastUsedItem = gBattleStruct->usedHeldItems[gBattlerPartyIndexes[battler]][GetBattlerSide(battler)];
                    gBattleStruct->usedHeldItems[gBattlerPartyIndexes[battler]][GetBattlerSide(battler)] = ITEM_NONE;
                    BattleScriptPushCursorAndCallback(BattleScript_CudChewActivates);
                    effect++;
                }
                break;
            }
        }
        break;
    case ABILITYEFFECT_MOVES_BLOCK:
    case ABILITYEFFECT_WOULD_BLOCK:
        {
            u16 moveTarget = GetBattlerMoveTargetType(battler, move);
            const u8 * battleScriptBlocksMove = NULL;

            switch (gLastUsedAbility)
            {
            case ABILITY_SOUNDPROOF:
                if (gMovesInfo[move].soundMove && !(moveTarget & MOVE_TARGET_USER))
                    effect = 1;
                break;
            case ABILITY_BULLETPROOF:
                if (gMovesInfo[move].ballisticMove)
                    effect = 1;
                break;
            case ABILITY_DAZZLING:
            case ABILITY_QUEENLY_MAJESTY:
            case ABILITY_ARMOR_TAIL:
                if (GetChosenMovePriority(gBattlerAttacker) > 0 && GetBattlerSide(gBattlerAttacker) != GetBattlerSide(battler))
                    effect = 2;
                break;
            case ABILITY_GOOD_AS_GOLD:
                if (IS_MOVE_STATUS(gCurrentMove)
                 && !(moveTarget & MOVE_TARGET_USER)
                 && !(moveTarget & MOVE_TARGET_OPPONENTS_FIELD)
                 && !(moveTarget & MOVE_TARGET_ALL_BATTLERS))
                    effect = 3;
                break;
            }

            if (!effect)
            {
                switch (GetBattlerAbility(BATTLE_PARTNER(battler)))
                {
                case ABILITY_DAZZLING:
                case ABILITY_QUEENLY_MAJESTY:
                case ABILITY_ARMOR_TAIL:
                    if (GetChosenMovePriority(gBattlerAttacker) > 0 && GetBattlerSide(gBattlerAttacker) != GetBattlerSide(battler))
                        effect = 4;
                    break;
                }
            }

            if (effect == 1)
            {
                if (gBattleMons[gBattlerAttacker].status2 & STATUS2_MULTIPLETURNS)
                    gHitMarker |= HITMARKER_NO_PPDEDUCT;
                battleScriptBlocksMove = BattleScript_SoundproofProtected;
            }
            else if (effect == 2 || effect == 4)
            {
                if (effect == 4)
                    gBattleScripting.battler = BATTLE_PARTNER(battler);
                else
                    gBattleScripting.battler = battler;

                if (gBattleMons[gBattlerAttacker].status2 & STATUS2_MULTIPLETURNS)
                    gHitMarker |= HITMARKER_NO_PPDEDUCT;
                battleScriptBlocksMove = BattleScript_DazzlingProtected;
            }
            else if (effect == 3)
            {
                battleScriptBlocksMove = BattleScript_GoodAsGoldActivates;
            }
            else if (GetChosenMovePriority(gBattlerAttacker) > 0
                  && BlocksPrankster(move, gBattlerAttacker, gBattlerTarget, TRUE)
                  && !(IS_MOVE_STATUS(move) && (gLastUsedAbility == ABILITY_MAGIC_BOUNCE || gProtectStructs[gBattlerTarget].bounceMove)))
            {
                if (!(gBattleTypeFlags & BATTLE_TYPE_DOUBLE) || !(moveTarget & (MOVE_TARGET_BOTH | MOVE_TARGET_FOES_AND_ALLY)))
                    CancelMultiTurnMoves(gBattlerAttacker); // Don't cancel moves that can hit two targets bc one target might not be protected
                gBattleScripting.battler = gBattlerAbility = gBattlerTarget;
                battleScriptBlocksMove = BattleScript_DarkTypePreventsPrankster;
                effect = 1;
            }
            if (caseID == ABILITYEFFECT_WOULD_BLOCK)
            {
                if (effect && gLastUsedAbility != 0xFFFF)
                    RecordAbilityBattle(battler, gLastUsedAbility);

                return effect;
            }
            else if (effect)
            {
                gBattlescriptCurrInstr = battleScriptBlocksMove;
            }
            break;
        }
    case ABILITYEFFECT_ABSORBING:
    case ABILITYEFFECT_WOULD_ABSORB:
        if (move != MOVE_NONE)
        {
            u8 statId = 0;
            u8 statAmount = 1;
            switch (gLastUsedAbility)
            {
            case ABILITY_VOLT_ABSORB:
                if (moveType == TYPE_ELECTRIC && gMovesInfo[move].target != MOVE_TARGET_ALL_BATTLERS)
                    effect = 1;
                break;
            case ABILITY_WATER_ABSORB:
            case ABILITY_DRY_SKIN:
                if (moveType == TYPE_WATER)
                    effect = 1;
                break;
            case ABILITY_MOTOR_DRIVE:
                if (moveType == TYPE_ELECTRIC && gMovesInfo[move].target != MOVE_TARGET_ALL_BATTLERS)
                    effect = 2, statId = STAT_SPEED;
                break;
            case ABILITY_LIGHTNING_ROD:
                if (B_REDIRECT_ABILITY_IMMUNITY >= GEN_5 && moveType == TYPE_ELECTRIC && gMovesInfo[move].target != MOVE_TARGET_ALL_BATTLERS)
                    effect = 2, statId = STAT_SPATK;
                break;
            case ABILITY_STORM_DRAIN:
                if (B_REDIRECT_ABILITY_IMMUNITY >= GEN_5 && moveType == TYPE_WATER)
                    effect = 2, statId = STAT_SPATK;
                break;
            case ABILITY_SAP_SIPPER:
                if (moveType == TYPE_GRASS)
                    effect = 2, statId = STAT_ATK;
                break;
            case ABILITY_FLASH_FIRE:
                if (moveType == TYPE_FIRE && (B_FLASH_FIRE_FROZEN >= GEN_5 || !(gBattleMons[battler].status1 & STATUS1_FREEZE)))
                    effect = 3;
                break;
            case ABILITY_WELL_BAKED_BODY:
                if (moveType == TYPE_FIRE)
                    effect = 2, statId = STAT_DEF, statAmount = 2;
                break;
            case ABILITY_WIND_RIDER:
                if (gMovesInfo[gCurrentMove].windMove && !(GetBattlerMoveTargetType(gBattlerAttacker, gCurrentMove) & MOVE_TARGET_USER))
                    effect = 2, statId = STAT_ATK;
                break;
            case ABILITY_EARTH_EATER:
                if (moveType == TYPE_GROUND)
                    effect = 1;
                break;
            }
            if (caseID == ABILITYEFFECT_WOULD_ABSORB)
            {
                if (effect && gLastUsedAbility != 0xFFFF)
                    RecordAbilityBattle(battler, gLastUsedAbility);

                return effect;
            }
            else if (effect == 1) // Drain Hp ability.
            {
                if (BATTLER_MAX_HP(battler) || (B_HEAL_BLOCKING >= GEN_5 && gStatuses3[battler] & STATUS3_HEAL_BLOCK))
                {
                    if ((gProtectStructs[gBattlerAttacker].notFirstStrike))
                        gBattlescriptCurrInstr = BattleScript_MonMadeMoveUseless;
                    else
                        gBattlescriptCurrInstr = BattleScript_MonMadeMoveUseless_PPLoss;
                }
                else
                {
                    if (gProtectStructs[gBattlerAttacker].notFirstStrike)
                        gBattlescriptCurrInstr = BattleScript_MoveHPDrain;
                    else
                        gBattlescriptCurrInstr = BattleScript_MoveHPDrain_PPLoss;

                    gBattleMoveDamage = GetNonDynamaxMaxHP(battler) / 4;
                    if (gBattleMoveDamage == 0)
                        gBattleMoveDamage = 1;
                    gBattleMoveDamage *= -1;
                }
            }
            else if (effect == 2) // Boost Stat ability;
            {
                if (!CompareStat(battler, statId, MAX_STAT_STAGE, CMP_LESS_THAN))
                {
                    if ((gProtectStructs[gBattlerAttacker].notFirstStrike))
                        gBattlescriptCurrInstr = BattleScript_MonMadeMoveUseless;
                    else
                        gBattlescriptCurrInstr = BattleScript_MonMadeMoveUseless_PPLoss;
                }
                else
                {
                    if (gProtectStructs[gBattlerAttacker].notFirstStrike)
                        gBattlescriptCurrInstr = BattleScript_MoveStatDrain;
                    else
                        gBattlescriptCurrInstr = BattleScript_MoveStatDrain_PPLoss;

                    SET_STATCHANGER(statId, statAmount, FALSE);
                    if (B_ABSORBING_ABILITY_STRING < GEN_5)
                        PREPARE_STAT_BUFFER(gBattleTextBuff1, statId);
                }
            }
            else if (effect == 3)
            {
                if (!(gBattleResources->flags->flags[battler] & RESOURCE_FLAG_FLASH_FIRE))
                {
                    gBattleCommunication[MULTISTRING_CHOOSER] = B_MSG_FLASH_FIRE_BOOST;
                    if (gProtectStructs[gBattlerAttacker].notFirstStrike)
                        gBattlescriptCurrInstr = BattleScript_FlashFireBoost;
                    else
                        gBattlescriptCurrInstr = BattleScript_FlashFireBoost_PPLoss;
                    gBattleResources->flags->flags[battler] |= RESOURCE_FLAG_FLASH_FIRE;
                }
                else
                {
                    gBattleCommunication[MULTISTRING_CHOOSER] = B_MSG_FLASH_FIRE_NO_BOOST;
                    if (gProtectStructs[gBattlerAttacker].notFirstStrike)
                        gBattlescriptCurrInstr = BattleScript_FlashFireBoost;
                    else
                        gBattlescriptCurrInstr = BattleScript_FlashFireBoost_PPLoss;
                }
            }

            if (effect)
                gMultiHitCounter = 0; // Prevent multi-hit moves from hitting more than once after move has been absorbed.
        }
        break;
    case ABILITYEFFECT_MOVE_END: // Think contact abilities.
        switch (gLastUsedAbility)
        {
        case ABILITY_JUSTIFIED:
            if (!(gMoveResultFlags & MOVE_RESULT_NO_EFFECT)
             && TARGET_TURN_DAMAGED
             && IsBattlerAlive(battler)
             && moveType == TYPE_DARK
             && CompareStat(battler, STAT_ATK, MAX_STAT_STAGE, CMP_LESS_THAN))
            {
                gEffectBattler = battler;
                SET_STATCHANGER(STAT_ATK, 1, FALSE);
                BattleScriptPushCursor();
                gBattlescriptCurrInstr = BattleScript_TargetAbilityStatRaiseRet;
                effect++;
            }
            break;
        case ABILITY_RATTLED:
            if (!(gMoveResultFlags & MOVE_RESULT_NO_EFFECT)
             && TARGET_TURN_DAMAGED
             && IsBattlerAlive(battler)
             && (moveType == TYPE_DARK || moveType == TYPE_BUG || moveType == TYPE_GHOST)
             && CompareStat(battler, STAT_SPEED, MAX_STAT_STAGE, CMP_LESS_THAN))
            {
                gEffectBattler = battler;
                SET_STATCHANGER(STAT_SPEED, 1, FALSE);
                BattleScriptPushCursor();
                gBattlescriptCurrInstr = BattleScript_TargetAbilityStatRaiseRet;
                effect++;
            }
            break;
        case ABILITY_WATER_COMPACTION:
            if (!(gMoveResultFlags & MOVE_RESULT_NO_EFFECT)
             && TARGET_TURN_DAMAGED
             && IsBattlerAlive(battler)
             && moveType == TYPE_WATER
             && CompareStat(battler, STAT_DEF, MAX_STAT_STAGE, CMP_LESS_THAN))
            {
                gEffectBattler = battler;
                SET_STATCHANGER(STAT_DEF, 2, FALSE);
                BattleScriptPushCursor();
                gBattlescriptCurrInstr = BattleScript_TargetAbilityStatRaiseRet;
                effect++;
            }
            break;
        case ABILITY_STAMINA:
            if (!(gMoveResultFlags & MOVE_RESULT_NO_EFFECT)
             && gBattlerAttacker != gBattlerTarget
             && TARGET_TURN_DAMAGED
             && IsBattlerAlive(battler)
             && CompareStat(battler, STAT_DEF, MAX_STAT_STAGE, CMP_LESS_THAN))
            {
                gEffectBattler = battler;
                SET_STATCHANGER(STAT_DEF, 1, FALSE);
                BattleScriptPushCursor();
                gBattlescriptCurrInstr = BattleScript_TargetAbilityStatRaiseRet;
                effect++;
            }
            break;
        case ABILITY_BERSERK:
            if (!(gMoveResultFlags & MOVE_RESULT_NO_EFFECT)
             && TARGET_TURN_DAMAGED
             && IsBattlerAlive(battler)
             && HadMoreThanHalfHpNowDoesnt(battler)
             && (gMultiHitCounter == 0 || gMultiHitCounter == 1)
             && !(TestIfSheerForceAffected(gBattlerAttacker, gCurrentMove))
             && CompareStat(battler, STAT_SPATK, MAX_STAT_STAGE, CMP_LESS_THAN))
            {
                gEffectBattler = battler;
                SET_STATCHANGER(STAT_SPATK, 1, FALSE);
                BattleScriptPushCursor();
                gBattlescriptCurrInstr = BattleScript_TargetAbilityStatRaiseRet;
                effect++;
            }
            break;
        case ABILITY_EMERGENCY_EXIT:
        case ABILITY_WIMP_OUT:
            if (!(gMoveResultFlags & MOVE_RESULT_NO_EFFECT)
             && TARGET_TURN_DAMAGED
             && IsBattlerAlive(battler)
            // Had more than half of hp before, now has less
             && HadMoreThanHalfHpNowDoesnt(battler)
             && (gMultiHitCounter == 0 || gMultiHitCounter == 1)
             && !(TestIfSheerForceAffected(gBattlerAttacker, gCurrentMove))
             && (CanBattlerSwitch(battler) || !(gBattleTypeFlags & BATTLE_TYPE_TRAINER))
             && !(gBattleTypeFlags & BATTLE_TYPE_ARENA)
             && CountUsablePartyMons(battler) > 0
             // Not currently held by Sky Drop
             && !(gStatuses3[battler] & STATUS3_SKY_DROPPED))
            {
                gBattleResources->flags->flags[battler] |= RESOURCE_FLAG_EMERGENCY_EXIT;
                effect++;
            }
            break;
        case ABILITY_WEAK_ARMOR:
            if (!(gMoveResultFlags & MOVE_RESULT_NO_EFFECT)
             && TARGET_TURN_DAMAGED
             && IsBattlerAlive(battler)
             && IS_MOVE_PHYSICAL(gCurrentMove)
             && (CompareStat(battler, STAT_SPEED, MAX_STAT_STAGE, CMP_LESS_THAN) // Don't activate if both Speed and Defense cannot be raised.
               || CompareStat(battler, STAT_DEF, MIN_STAT_STAGE, CMP_GREATER_THAN)))
            {
                if (gMovesInfo[gCurrentMove].effect == EFFECT_HIT_ESCAPE && CanBattlerSwitch(gBattlerAttacker))
                    gProtectStructs[battler].disableEjectPack = TRUE;  // Set flag for target

                BattleScriptPushCursor();
                gBattlescriptCurrInstr = BattleScript_WeakArmorActivates;
                effect++;
            }
            break;
        case ABILITY_CURSED_BODY:
            if (!(gMoveResultFlags & MOVE_RESULT_NO_EFFECT)
             && TARGET_TURN_DAMAGED
             && gDisableStructs[gBattlerAttacker].disabledMove == MOVE_NONE
             && IsBattlerAlive(gBattlerAttacker)
             && !IsAbilityOnSide(gBattlerAttacker, ABILITY_AROMA_VEIL)
             && gBattleMons[gBattlerAttacker].pp[gChosenMovePos] != 0
             && !(GetActiveGimmick(gBattlerAttacker) == GIMMICK_DYNAMAX) // TODO: Max Moves don't make contact, useless?
             && RandomPercentage(RNG_CURSED_BODY, 30))
            {
                gDisableStructs[gBattlerAttacker].disabledMove = gChosenMove;
                gDisableStructs[gBattlerAttacker].disableTimer = 4;
                PREPARE_MOVE_BUFFER(gBattleTextBuff1, gChosenMove);
                BattleScriptPushCursor();
                gBattlescriptCurrInstr = BattleScript_CursedBodyActivates;
                effect++;
            }
            break;
        case ABILITY_LINGERING_AROMA:
        case ABILITY_MUMMY:
            if (!(gMoveResultFlags & MOVE_RESULT_NO_EFFECT)
             && IsBattlerAlive(gBattlerAttacker)
             && TARGET_TURN_DAMAGED
             && GetBattlerHoldEffect(gBattlerAttacker, TRUE) != HOLD_EFFECT_PROTECTIVE_PADS
             && IsMoveMakingContact(move, gBattlerAttacker)
             && gBattleStruct->overwrittenAbilities[gBattlerAttacker] != GetBattlerAbility(gBattlerTarget)
             && gBattleMons[gBattlerAttacker].ability != ABILITY_MUMMY
             && gBattleMons[gBattlerAttacker].ability != ABILITY_LINGERING_AROMA
             && !gAbilitiesInfo[gBattleMons[gBattlerAttacker].ability].cantBeSuppressed)
            {
                if (GetBattlerHoldEffect(gBattlerAttacker, TRUE) == HOLD_EFFECT_ABILITY_SHIELD)
                {
                    RecordItemEffectBattle(gBattlerAttacker, HOLD_EFFECT_ABILITY_SHIELD);
                    break;
                }

                gLastUsedAbility = gBattleMons[gBattlerAttacker].ability = gBattleStruct->overwrittenAbilities[gBattlerAttacker] = gBattleMons[gBattlerTarget].ability;
                BattleScriptPushCursor();
                gBattlescriptCurrInstr = BattleScript_MummyActivates;
                effect++;
                break;
            }
            break;
        case ABILITY_WANDERING_SPIRIT:
            if (!(gMoveResultFlags & MOVE_RESULT_NO_EFFECT)
             && IsBattlerAlive(gBattlerAttacker)
             && TARGET_TURN_DAMAGED
             && GetBattlerHoldEffect(gBattlerAttacker, TRUE) != HOLD_EFFECT_PROTECTIVE_PADS
             && IsMoveMakingContact(move, gBattlerAttacker)
             && !(GetActiveGimmick(gBattlerTarget) == GIMMICK_DYNAMAX)
             && !gAbilitiesInfo[gBattleMons[gBattlerAttacker].ability].cantBeSwapped)
            {
                if (GetBattlerHoldEffect(gBattlerAttacker, TRUE) == HOLD_EFFECT_ABILITY_SHIELD)
                {
                    RecordItemEffectBattle(gBattlerAttacker, HOLD_EFFECT_ABILITY_SHIELD);
                    break;
                }

                gLastUsedAbility = gBattleMons[gBattlerAttacker].ability;
                gBattleMons[gBattlerAttacker].ability = gBattleStruct->overwrittenAbilities[gBattlerAttacker] = gBattleMons[gBattlerTarget].ability;
                gBattleMons[gBattlerTarget].ability = gBattleStruct->overwrittenAbilities[gBattlerTarget] = gLastUsedAbility;
                BattleScriptPushCursor();
                gBattlescriptCurrInstr = BattleScript_WanderingSpiritActivates;
                effect++;
                break;
            }
            break;
        case ABILITY_ANGER_POINT:
            if (!(gMoveResultFlags & MOVE_RESULT_NO_EFFECT)
             && gIsCriticalHit
             && TARGET_TURN_DAMAGED
             && IsBattlerAlive(battler)
             && CompareStat(battler, STAT_ATK, MAX_STAT_STAGE, CMP_LESS_THAN))
            {
                SET_STATCHANGER(STAT_ATK, MAX_STAT_STAGE - gBattleMons[battler].statStages[STAT_ATK], FALSE);
                BattleScriptPushCursor();
                gBattlescriptCurrInstr = BattleScript_TargetsStatWasMaxedOut;
                effect++;
            }
            break;
        case ABILITY_COLOR_CHANGE:
            if (!(gMoveResultFlags & MOVE_RESULT_NO_EFFECT)
             && move != MOVE_STRUGGLE
             && gMovesInfo[move].power != 0
             && TARGET_TURN_DAMAGED
             && !IS_BATTLER_OF_TYPE(battler, moveType)
             && moveType != TYPE_STELLAR
             && IsBattlerAlive(battler))
            {
                SET_BATTLER_TYPE(battler, moveType);
                PREPARE_TYPE_BUFFER(gBattleTextBuff1, moveType);
                BattleScriptPushCursor();
                gBattlescriptCurrInstr = BattleScript_ColorChangeActivates;
                effect++;
            }
            break;
        case ABILITY_GOOEY:
        case ABILITY_TANGLING_HAIR:
            if (!(gMoveResultFlags & MOVE_RESULT_NO_EFFECT)
             && IsBattlerAlive(gBattlerAttacker)
             && (CompareStat(gBattlerAttacker, STAT_SPEED, MIN_STAT_STAGE, CMP_GREATER_THAN) || GetBattlerAbility(gBattlerAttacker) == ABILITY_MIRROR_ARMOR)
             && !gProtectStructs[gBattlerAttacker].confusionSelfDmg
             && TARGET_TURN_DAMAGED
             && GetBattlerHoldEffect(gBattlerAttacker, TRUE) != HOLD_EFFECT_PROTECTIVE_PADS
             && IsMoveMakingContact(move, gBattlerAttacker))
            {
                SET_STATCHANGER(STAT_SPEED, 1, TRUE);
                PREPARE_ABILITY_BUFFER(gBattleTextBuff1, gLastUsedAbility);
                BattleScriptPushCursor();
                gBattlescriptCurrInstr = BattleScript_GooeyActivates;
                gHitMarker |= HITMARKER_STATUS_ABILITY_EFFECT;
                effect++;
            }
            break;
        case ABILITY_ROUGH_SKIN:
        case ABILITY_IRON_BARBS:
            if (!(gMoveResultFlags & MOVE_RESULT_NO_EFFECT)
             && IsBattlerAlive(gBattlerAttacker)
             && !gProtectStructs[gBattlerAttacker].confusionSelfDmg
             && TARGET_TURN_DAMAGED
             && GetBattlerHoldEffect(gBattlerAttacker, TRUE) != HOLD_EFFECT_PROTECTIVE_PADS
             && IsMoveMakingContact(move, gBattlerAttacker))
            {
                gBattleMoveDamage = GetNonDynamaxMaxHP(gBattlerAttacker) / (B_ROUGH_SKIN_DMG >= GEN_4 ? 8 : 16);
                if (gBattleMoveDamage == 0)
                    gBattleMoveDamage = 1;
                PREPARE_ABILITY_BUFFER(gBattleTextBuff1, gLastUsedAbility);
                BattleScriptPushCursor();
                gBattlescriptCurrInstr = BattleScript_RoughSkinActivates;
                effect++;
            }
            break;
        case ABILITY_AFTERMATH:
            if (!(gMoveResultFlags & MOVE_RESULT_NO_EFFECT)
             && !IsBattlerAlive(gBattlerTarget)
             && IsBattlerAlive(gBattlerAttacker)
             && GetBattlerHoldEffect(gBattlerAttacker, TRUE) != HOLD_EFFECT_PROTECTIVE_PADS
             && IsMoveMakingContact(move, gBattlerAttacker))
            {
                u32 battler;
                if ((battler = IsAbilityOnField(ABILITY_DAMP)))
                {
                    gBattleScripting.battler = battler - 1;
                    BattleScriptPushCursor();
                    gBattlescriptCurrInstr = BattleScript_DampPreventsAftermath;
                }
                else
                {
                    gBattleMoveDamage = GetNonDynamaxMaxHP(gBattlerAttacker) / 4;
                    if (gBattleMoveDamage == 0)
                        gBattleMoveDamage = 1;
                    BattleScriptPushCursor();
                    gBattlescriptCurrInstr = BattleScript_AftermathDmg;
                }
                effect++;
            }
            break;
        case ABILITY_INNARDS_OUT:
            if (!(gMoveResultFlags & MOVE_RESULT_NO_EFFECT)
             && !IsBattlerAlive(gBattlerTarget)
             && IsBattlerAlive(gBattlerAttacker))
            {
                gBattleMoveDamage = gSpecialStatuses[gBattlerTarget].shellBellDmg;
                BattleScriptPushCursor();
                gBattlescriptCurrInstr = BattleScript_AftermathDmg;
                effect++;
            }
            break;
        case ABILITY_EFFECT_SPORE:
        {
            u32 ability = GetBattlerAbility(gBattlerAttacker);
            if ((!IS_BATTLER_OF_TYPE(gBattlerAttacker, TYPE_GRASS) || B_POWDER_GRASS < GEN_6)
             && ability != ABILITY_OVERCOAT
             && GetBattlerHoldEffect(gBattlerAttacker, TRUE) != HOLD_EFFECT_SAFETY_GOGGLES)
            {
                u32 poison, paralysis, sleep;

                if (B_ABILITY_TRIGGER_CHANCE >= GEN_5)
                {
                    poison = 9;
                    paralysis = 19;
                }
                else
                {
                    poison = 10;
                    paralysis = 20;
                }
                sleep = 30;

                i = RandomUniform(RNG_EFFECT_SPORE, 0, B_ABILITY_TRIGGER_CHANCE >= GEN_4 ? 99 : 299);
                if (i < poison)
                    goto POISON_POINT;
                if (i < paralysis)
                    goto STATIC;
                // Sleep
                if (i < sleep
                 && !(gMoveResultFlags & MOVE_RESULT_NO_EFFECT)
                 && IsBattlerAlive(gBattlerAttacker)
                 && !gProtectStructs[gBattlerAttacker].confusionSelfDmg
                 && TARGET_TURN_DAMAGED
                 && CanBeSlept(gBattlerAttacker, ability)
                 && GetBattlerHoldEffect(gBattlerAttacker, TRUE) != HOLD_EFFECT_PROTECTIVE_PADS
                 && IsMoveMakingContact(move, gBattlerAttacker))
                {
                    gBattleScripting.moveEffect = MOVE_EFFECT_AFFECTS_USER | MOVE_EFFECT_SLEEP;
                    PREPARE_ABILITY_BUFFER(gBattleTextBuff1, gLastUsedAbility);
                    BattleScriptPushCursor();
                    gBattlescriptCurrInstr = BattleScript_AbilityStatusEffect;
                    gHitMarker |= HITMARKER_STATUS_ABILITY_EFFECT;
                    effect++;
                }
            }
        }
            break;
        case ABILITY_POISON_POINT:
            if (B_ABILITY_TRIGGER_CHANCE >= GEN_4 ? RandomPercentage(RNG_POISON_POINT, 30) : RandomChance(RNG_POISON_POINT, 1, 3))
            {
            POISON_POINT:
                if (!(gMoveResultFlags & MOVE_RESULT_NO_EFFECT)
                && IsBattlerAlive(gBattlerAttacker)
                && !gProtectStructs[gBattlerAttacker].confusionSelfDmg
                && TARGET_TURN_DAMAGED
                && CanBePoisoned(gBattlerTarget, gBattlerAttacker, GetBattlerAbility(gBattlerAttacker))
                && GetBattlerHoldEffect(gBattlerAttacker, TRUE) != HOLD_EFFECT_PROTECTIVE_PADS
                && IsMoveMakingContact(move, gBattlerAttacker))
                {
                    gBattleScripting.moveEffect = MOVE_EFFECT_AFFECTS_USER | MOVE_EFFECT_POISON;
                    PREPARE_ABILITY_BUFFER(gBattleTextBuff1, gLastUsedAbility);
                    BattleScriptPushCursor();
                    gBattlescriptCurrInstr = BattleScript_AbilityStatusEffect;
                    gHitMarker |= HITMARKER_STATUS_ABILITY_EFFECT;
                    effect++;
                }
            }
            break;
        case ABILITY_STATIC:
            if (B_ABILITY_TRIGGER_CHANCE >= GEN_4 ? RandomPercentage(RNG_STATIC, 30) : RandomChance(RNG_STATIC, 1, 3))
            {
            STATIC:
                if (!(gMoveResultFlags & MOVE_RESULT_NO_EFFECT)
                && IsBattlerAlive(gBattlerAttacker)
                && !gProtectStructs[gBattlerAttacker].confusionSelfDmg
                && TARGET_TURN_DAMAGED
                && CanBeParalyzed(gBattlerAttacker, GetBattlerAbility(gBattlerAttacker))
                && GetBattlerHoldEffect(gBattlerAttacker, TRUE) != HOLD_EFFECT_PROTECTIVE_PADS
                && IsMoveMakingContact(move, gBattlerAttacker))
                {
                    gBattleScripting.moveEffect = MOVE_EFFECT_AFFECTS_USER | MOVE_EFFECT_PARALYSIS;
                    PREPARE_ABILITY_BUFFER(gBattleTextBuff1, gLastUsedAbility);
                    BattleScriptPushCursor();
                    gBattlescriptCurrInstr = BattleScript_AbilityStatusEffect;
                    gHitMarker |= HITMARKER_STATUS_ABILITY_EFFECT;
                    effect++;
                }
            }
            break;
        case ABILITY_FLAME_BODY:
            if (!(gMoveResultFlags & MOVE_RESULT_NO_EFFECT)
             && IsBattlerAlive(gBattlerAttacker)
             && !gProtectStructs[gBattlerAttacker].confusionSelfDmg
             && GetBattlerHoldEffect(gBattlerAttacker, TRUE) != HOLD_EFFECT_PROTECTIVE_PADS
             && (IsMoveMakingContact(move, gBattlerAttacker))
             && TARGET_TURN_DAMAGED
             && CanBeBurned(gBattlerAttacker, GetBattlerAbility(gBattlerAttacker))
             && (B_ABILITY_TRIGGER_CHANCE >= GEN_4 ? RandomPercentage(RNG_FLAME_BODY, 30) : RandomChance(RNG_FLAME_BODY, 1, 3)))
            {
                gBattleScripting.moveEffect = MOVE_EFFECT_AFFECTS_USER | MOVE_EFFECT_BURN;
                PREPARE_ABILITY_BUFFER(gBattleTextBuff1, gLastUsedAbility);
                BattleScriptPushCursor();
                gBattlescriptCurrInstr = BattleScript_AbilityStatusEffect;
                gHitMarker |= HITMARKER_STATUS_ABILITY_EFFECT;
                effect++;
            }
            break;
        case ABILITY_CUTE_CHARM:
            if (!(gMoveResultFlags & MOVE_RESULT_NO_EFFECT)
             && IsBattlerAlive(gBattlerAttacker)
             && !gProtectStructs[gBattlerAttacker].confusionSelfDmg
             && TARGET_TURN_DAMAGED
             && IsBattlerAlive(gBattlerTarget)
             && (B_ABILITY_TRIGGER_CHANCE >= GEN_4 ? RandomPercentage(RNG_CUTE_CHARM, 30) : RandomChance(RNG_CUTE_CHARM, 1, 3))
             && !(gBattleMons[gBattlerAttacker].status2 & STATUS2_INFATUATION)
             && AreBattlersOfOppositeGender(gBattlerAttacker, gBattlerTarget)
             && GetBattlerAbility(gBattlerAttacker) != ABILITY_OBLIVIOUS
             && GetBattlerHoldEffect(gBattlerAttacker, TRUE) != HOLD_EFFECT_PROTECTIVE_PADS
             && IsMoveMakingContact(move, gBattlerAttacker)
             && !IsAbilityOnSide(gBattlerAttacker, ABILITY_AROMA_VEIL))
            {
                gBattleMons[gBattlerAttacker].status2 |= STATUS2_INFATUATED_WITH(gBattlerTarget);
                BattleScriptPushCursor();
                gBattlescriptCurrInstr = BattleScript_CuteCharmActivates;
                effect++;
            }
            break;
        case ABILITY_ILLUSION:
            if (gBattleStruct->illusion[gBattlerTarget].on && !gBattleStruct->illusion[gBattlerTarget].broken && TARGET_TURN_DAMAGED)
            {
                BattleScriptPushCursor();
                gBattlescriptCurrInstr = BattleScript_IllusionOff;
                effect++;
            }
            break;
        case ABILITY_COTTON_DOWN:
            if (!(gMoveResultFlags & MOVE_RESULT_NO_EFFECT)
             && IsBattlerAlive(gBattlerAttacker)
             && !gProtectStructs[gBattlerAttacker].confusionSelfDmg
             && TARGET_TURN_DAMAGED)
            {
                gEffectBattler = gBattlerTarget;
                BattleScriptPushCursor();
                gBattlescriptCurrInstr = BattleScript_CottonDownActivates;
                effect++;
            }
            break;
        case ABILITY_STEAM_ENGINE:
            if (!(gMoveResultFlags & MOVE_RESULT_NO_EFFECT)
             && TARGET_TURN_DAMAGED
             && IsBattlerAlive(battler)
             && CompareStat(battler, STAT_SPEED, MAX_STAT_STAGE, CMP_LESS_THAN)
             && (moveType == TYPE_FIRE || moveType == TYPE_WATER))
            {
                gEffectBattler = battler;
                SET_STATCHANGER(STAT_SPEED, 6, FALSE);
                BattleScriptPushCursor();
                gBattlescriptCurrInstr = BattleScript_TargetAbilityStatRaiseRet;
                effect++;
            }
            break;
        case ABILITY_SAND_SPIT:
            if (!(gMoveResultFlags & MOVE_RESULT_NO_EFFECT)
             && !gProtectStructs[gBattlerAttacker].confusionSelfDmg
             && TARGET_TURN_DAMAGED
             && !(gBattleWeather & B_WEATHER_SANDSTORM && WEATHER_HAS_EFFECT))
            {
                if (gBattleWeather & B_WEATHER_PRIMAL_ANY && WEATHER_HAS_EFFECT)
                {
                    BattleScriptPushCursor();
                    gBattlescriptCurrInstr = BattleScript_BlockedByPrimalWeatherRet;
                    effect++;
                }
                else if (TryChangeBattleWeather(battler, ENUM_WEATHER_SANDSTORM, TRUE))
                {
                    gBattleScripting.battler = battler;
                    BattleScriptPushCursor();
                    gBattlescriptCurrInstr = BattleScript_SandSpitActivates;
                    effect++;
                }
            }
            break;
        case ABILITY_PERISH_BODY:
            if (!(gMoveResultFlags & MOVE_RESULT_NO_EFFECT)
             && !gProtectStructs[gBattlerAttacker].confusionSelfDmg
             && TARGET_TURN_DAMAGED
             && IsBattlerAlive(battler)
             && GetBattlerHoldEffect(gBattlerAttacker, TRUE) != HOLD_EFFECT_PROTECTIVE_PADS
             && (IsMoveMakingContact(move, gBattlerAttacker))
             && !(gStatuses3[gBattlerAttacker] & STATUS3_PERISH_SONG))
            {
                if (!(gStatuses3[battler] & STATUS3_PERISH_SONG))
                {
                    gStatuses3[battler] |= STATUS3_PERISH_SONG;
                    gDisableStructs[battler].perishSongTimer = 3;
                }
                gStatuses3[gBattlerAttacker] |= STATUS3_PERISH_SONG;
                gDisableStructs[gBattlerAttacker].perishSongTimer = 3;
                BattleScriptPushCursor();
                gBattlescriptCurrInstr = BattleScript_PerishBodyActivates;
                effect++;
            }
            break;
        case ABILITY_GULP_MISSILE:
            if (!(gMoveResultFlags & MOVE_RESULT_NO_EFFECT)
             && !gProtectStructs[gBattlerAttacker].confusionSelfDmg
             && TARGET_TURN_DAMAGED
             && IsBattlerAlive(battler)
             && gBattleMons[gBattlerTarget].species != SPECIES_CRAMORANT)
            {
                if (GetBattlerAbility(gBattlerAttacker) != ABILITY_MAGIC_GUARD)
                {
                    gBattleMoveDamage = GetNonDynamaxMaxHP(gBattlerAttacker) / 4;
                    if (gBattleMoveDamage == 0)
                        gBattleMoveDamage = 1;
                }

                switch(gBattleMons[gBattlerTarget].species)
                {
                    case SPECIES_CRAMORANT_GORGING:
                        TryBattleFormChange(battler, FORM_CHANGE_HIT_BY_MOVE);
                        BattleScriptPushCursor();
                        gBattlescriptCurrInstr = BattleScript_GulpMissileGorging;
                        effect++;
                        break;
                    case SPECIES_CRAMORANT_GULPING:
                        TryBattleFormChange(battler, FORM_CHANGE_HIT_BY_MOVE);
                        BattleScriptPushCursor();
                        gBattlescriptCurrInstr = BattleScript_GulpMissileGulping;
                        effect++;
                        break;
                }
            }
            break;
        case ABILITY_SEED_SOWER:
            if (!(gMoveResultFlags & MOVE_RESULT_NO_EFFECT)
             && !gProtectStructs[gBattlerAttacker].confusionSelfDmg
             && TARGET_TURN_DAMAGED
             && IsBattlerAlive(gBattlerTarget)
             && TryChangeBattleTerrain(gBattlerTarget, STATUS_FIELD_GRASSY_TERRAIN, &gFieldTimers.terrainTimer))
            {
                BattleScriptPushCursor();
                gBattlescriptCurrInstr = BattleScript_SeedSowerActivates;
                effect++;
            }
            break;
        case ABILITY_THERMAL_EXCHANGE:
            if (!(gMoveResultFlags & MOVE_RESULT_NO_EFFECT)
             && TARGET_TURN_DAMAGED
             && IsBattlerAlive(gBattlerTarget)
             && CompareStat(gBattlerTarget, STAT_ATK, MAX_STAT_STAGE, CMP_LESS_THAN)
             && moveType == TYPE_FIRE)
            {
                gEffectBattler = gBattlerTarget;
                SET_STATCHANGER(STAT_ATK, 1, FALSE);
                BattleScriptPushCursor();
                gBattlescriptCurrInstr = BattleScript_TargetAbilityStatRaiseRet;
                effect++;
            }
            break;
        case ABILITY_ANGER_SHELL:
            if (!(gMoveResultFlags & MOVE_RESULT_NO_EFFECT)
             && !gProtectStructs[gBattlerAttacker].confusionSelfDmg
             && TARGET_TURN_DAMAGED
             && (gMultiHitCounter == 0 || gMultiHitCounter == 1) // Activates after all hits from a multi-hit move.
             && IsBattlerAlive(gBattlerTarget)
             && HadMoreThanHalfHpNowDoesnt(gBattlerTarget)
             && !(TestIfSheerForceAffected(gBattlerAttacker, gCurrentMove)))
            {
                gBattlerAttacker = gBattlerTarget;
                BattleScriptPushCursor();
                gBattlescriptCurrInstr = BattleScript_AngerShellActivates;
                effect++;
            }
            break;
        case ABILITY_WIND_POWER:
            if (!(gMovesInfo[gCurrentMove].windMove))
                break;
            // fall through
        case ABILITY_ELECTROMORPHOSIS:
            if (!(gMoveResultFlags & MOVE_RESULT_NO_EFFECT)
             && !gProtectStructs[gBattlerAttacker].confusionSelfDmg
             && TARGET_TURN_DAMAGED
             && IsBattlerAlive(gBattlerTarget))
            {
                BattleScriptPushCursor();
                gBattlescriptCurrInstr = BattleScript_WindPowerActivates;
                effect++;
            }
            break;
        case ABILITY_TOXIC_DEBRIS:
            if (!(gMoveResultFlags & MOVE_RESULT_NO_EFFECT)
             && (!gBattleStruct->isSkyBattle)
             && !gProtectStructs[gBattlerAttacker].confusionSelfDmg
             && IS_MOVE_PHYSICAL(gCurrentMove)
             && TARGET_TURN_DAMAGED
             && (gSideTimers[GetBattlerSide(gBattlerAttacker)].toxicSpikesAmount != 2))
            {
                SWAP(gBattlerAttacker, gBattlerTarget, i);
                BattleScriptPushCursor();
                gBattlescriptCurrInstr = BattleScript_ToxicDebrisActivates;
                effect++;
            }
            break;
        }
        break;
    case ABILITYEFFECT_MOVE_END_ATTACKER: // Same as above, but for attacker
        switch (gLastUsedAbility)
        {
        case ABILITY_POISON_TOUCH:
            if (!(gMoveResultFlags & MOVE_RESULT_NO_EFFECT)
             && IsBattlerAlive(gBattlerTarget)
             && !gProtectStructs[gBattlerAttacker].confusionSelfDmg
             && CanBePoisoned(gBattlerAttacker, gBattlerTarget, GetBattlerAbility(gBattlerTarget))
             && GetBattlerHoldEffect(gBattlerAttacker, TRUE) != HOLD_EFFECT_PROTECTIVE_PADS
             && IsMoveMakingContact(move, gBattlerAttacker)
             && TARGET_TURN_DAMAGED // Need to actually hit the target
             && RandomPercentage(RNG_POISON_TOUCH, 30))
            {
                gBattleScripting.moveEffect = MOVE_EFFECT_POISON;
                PREPARE_ABILITY_BUFFER(gBattleTextBuff1, gLastUsedAbility);
                BattleScriptPushCursor();
                gBattlescriptCurrInstr = BattleScript_AbilityStatusEffect;
                gHitMarker |= HITMARKER_STATUS_ABILITY_EFFECT;
                effect++;
            }
            break;
        case ABILITY_TOXIC_CHAIN:
            if (!(gMoveResultFlags & MOVE_RESULT_NO_EFFECT)
             && IsBattlerAlive(gBattlerTarget)
             && !gProtectStructs[gBattlerAttacker].confusionSelfDmg
             && CanBePoisoned(gBattlerAttacker, gBattlerTarget, GetBattlerAbility(gBattlerTarget))
             && TARGET_TURN_DAMAGED // Need to actually hit the target
             && RandomWeighted(RNG_TOXIC_CHAIN, 7, 3))
            {
                gBattleScripting.moveEffect = MOVE_EFFECT_TOXIC;
                PREPARE_ABILITY_BUFFER(gBattleTextBuff1, gLastUsedAbility);
                BattleScriptPushCursor();
                gBattlescriptCurrInstr = BattleScript_AbilityStatusEffect;
                gHitMarker |= HITMARKER_STATUS_ABILITY_EFFECT;
                effect++;
            }
            break;
        case ABILITY_STENCH:
            if (!(gMoveResultFlags & MOVE_RESULT_NO_EFFECT)
             && IsBattlerAlive(gBattlerTarget)
             && !gProtectStructs[gBattlerAttacker].confusionSelfDmg
             && RandomChance(RNG_STENCH, 1, 10)
             && TARGET_TURN_DAMAGED
             && !MoveHasAdditionalEffect(gCurrentMove, MOVE_EFFECT_FLINCH))
            {
                gBattleScripting.moveEffect = MOVE_EFFECT_FLINCH;
                BattleScriptPushCursor();
                SetMoveEffect(FALSE, FALSE);
                BattleScriptPop();
                effect++;
            }
            break;
        case ABILITY_GULP_MISSILE:
            if ((gBattleMons[gBattlerAttacker].species == SPECIES_CRAMORANT)
             && ((gCurrentMove == MOVE_SURF && TARGET_TURN_DAMAGED) || gStatuses3[gBattlerAttacker] & STATUS3_UNDERWATER)
             && TryBattleFormChange(gBattlerAttacker, FORM_CHANGE_BATTLE_HP_PERCENT))
            {
                BattleScriptPushCursor();
                gBattlescriptCurrInstr = BattleScript_AttackerFormChange;
                effect++;
            }
            break;
        case ABILITY_POISON_PUPPETEER:
            if (gBattleMons[gBattlerAttacker].species == SPECIES_PECHARUNT
             && gBattleStruct->poisonPuppeteerConfusion == TRUE
             && CanBeConfused(gBattlerTarget))
            {
                gBattleStruct->poisonPuppeteerConfusion = FALSE;
                gBattleScripting.moveEffect = MOVE_EFFECT_CONFUSION;
                PREPARE_ABILITY_BUFFER(gBattleTextBuff1, gLastUsedAbility);
                BattleScriptPushCursor();
                gBattlescriptCurrInstr = BattleScript_AbilityStatusEffect;
                effect++;
            }
        }
        break;
    case ABILITYEFFECT_MOVE_END_OTHER: // Abilities that activate on *another* battler's moveend: Dancer, Soul-Heart, Receiver, Symbiosis
        switch (GetBattlerAbility(battler))
        {
        case ABILITY_DANCER:
            if (IsBattlerAlive(battler)
             && (gMovesInfo[gCurrentMove].danceMove)
             && !gSpecialStatuses[battler].dancerUsedMove
             && (gHitMarker & HITMARKER_ATTACKSTRING_PRINTED)
             && gBattlerAttacker != battler)
            {
                // Set bit and save Dancer mon's original target
                gSpecialStatuses[battler].dancerUsedMove = TRUE;
                gSpecialStatuses[battler].dancerOriginalTarget = *(gBattleStruct->moveTarget + battler) | 0x4;
                gBattleStruct->atkCancellerTracker = 0;
                gBattlerAttacker = gBattlerAbility = battler;
                gCalledMove = gCurrentMove;

                // Set the target to the original target of the mon that first used a Dance move
                gBattlerTarget = gBattleScripting.savedBattler & 0x3;

                // Edge case for dance moves that hit multiply targets
                gHitMarker &= ~HITMARKER_NO_ATTACKSTRING;

                // Make sure that the target isn't an ally - if it is, target the original user
                if (GetBattlerSide(gBattlerTarget) == GetBattlerSide(gBattlerAttacker))
                    gBattlerTarget = (gBattleScripting.savedBattler & 0xF0) >> 4;
                gHitMarker &= ~HITMARKER_ATTACKSTRING_PRINTED;
                BattleScriptExecute(BattleScript_DancerActivates);
                effect++;
            }
            break;
        }
        break;
    case ABILITYEFFECT_OPPORTUNIST:
        /* Similar to ABILITYEFFECT_IMMUNITY in that it loops through all battlers.
         * Is called after ABILITYEFFECT_ON_SWITCHIN to copy any boosts
         * from switch in abilities e.g. intrepid sword, as
         */
        for (battler = 0; battler < gBattlersCount; battler++)
        {
            switch (GetBattlerAbility(battler))
            {
            case ABILITY_OPPORTUNIST:
                if (gProtectStructs[battler].activateOpportunist == 2)
                {
                    bool32 statBuffMoreThan1 = FALSE;
                    bool32 handleSpeedAnimLater = FALSE;
                    gBattleScripting.animArg1 = 0;
                    gBattleScripting.battler = battler;
                    gProtectStructs[battler].activateOpportunist--;

                    for (i = 0; i < (NUM_BATTLE_STATS - 1); i++)
                    {
                        if ((gQueuedStatBoosts[battler].stats & (1 << i)) == 0)
                            continue;

                        if (i == STAT_SPEED)
                        {
                            handleSpeedAnimLater = TRUE;
                            continue;
                        }

                        if (!statBuffMoreThan1)
                            statBuffMoreThan1 = ((gQueuedStatBoosts[battler].stats & (1 << i)) > 1);

                        if (gBattleScripting.animArg1 != 0) //Already set in a different stat so now boosting multiple stats
                            gBattleScripting.animArg1 = (!statBuffMoreThan1 ? STAT_ANIM_MULTIPLE_PLUS1 : STAT_ANIM_MULTIPLE_PLUS2);
                        else
                            gBattleScripting.animArg1 = GET_STAT_BUFF_ID((i + 1)) + (!statBuffMoreThan1 ? STAT_ANIM_PLUS1 : STAT_ANIM_PLUS2);

                    }
                    if (handleSpeedAnimLater)
                    {
                        if (gBattleScripting.animArg1 != 0) //Already set in a different stat so now boosting multiple stats
                            gBattleScripting.animArg1 = (!statBuffMoreThan1 ? STAT_ANIM_MULTIPLE_PLUS1 : STAT_ANIM_MULTIPLE_PLUS2);
                        else
                            gBattleScripting.animArg1 = GET_STAT_BUFF_ID((STAT_SPEED + 1)) + (!statBuffMoreThan1 ? STAT_ANIM_PLUS1 : STAT_ANIM_PLUS2);
                    }

                    BattleScriptPushCursorAndCallback(BattleScript_OpportunistCopyStatChange);
                    effect = 1;
                }
                break;
            }
        }
        break;
    case ABILITYEFFECT_IMMUNITY:
        for (battler = 0; battler < gBattlersCount; battler++)
        {
            switch (GetBattlerAbility(battler))
            {
            case ABILITY_IMMUNITY:
            case ABILITY_PASTEL_VEIL:
                if (gBattleMons[battler].status1 & (STATUS1_POISON | STATUS1_TOXIC_POISON | STATUS1_TOXIC_COUNTER))
                {
                    StringCopy(gBattleTextBuff1, gStatusConditionString_PoisonJpn);
                    effect = 1;
                }
                break;
            case ABILITY_OWN_TEMPO:
                if (gBattleMons[battler].status2 & STATUS2_CONFUSION)
                {
                    StringCopy(gBattleTextBuff1, gStatusConditionString_ConfusionJpn);
                    effect = 2;
                }
                break;
            case ABILITY_LIMBER:
                if (gBattleMons[battler].status1 & STATUS1_PARALYSIS)
                {
                    StringCopy(gBattleTextBuff1, gStatusConditionString_ParalysisJpn);
                    effect = 1;
                }
                break;
            case ABILITY_INSOMNIA:
            case ABILITY_VITAL_SPIRIT:
                if (gBattleMons[battler].status1 & STATUS1_SLEEP)
                {
                    gBattleMons[battler].status2 &= ~STATUS2_NIGHTMARE;
                    StringCopy(gBattleTextBuff1, gStatusConditionString_SleepJpn);
                    effect = 1;
                }
                break;
            case ABILITY_WATER_VEIL:
            case ABILITY_WATER_BUBBLE:
                if (gBattleMons[battler].status1 & STATUS1_BURN)
                {
                    StringCopy(gBattleTextBuff1, gStatusConditionString_BurnJpn);
                    effect = 1;
                }
                break;
            case ABILITY_MAGMA_ARMOR:
                if (gBattleMons[battler].status1 & (STATUS1_FREEZE | STATUS1_FROSTBITE))
                {
                    StringCopy(gBattleTextBuff1, gStatusConditionString_IceJpn);
                    effect = 1;
                }
                break;
            case ABILITY_OBLIVIOUS:
                if (gBattleMons[battler].status2 & STATUS2_INFATUATION)
                    effect = 3;
                else if (gDisableStructs[battler].tauntTimer != 0)
                    effect = 4;
                break;
            }

            if (effect != 0)
            {
                switch (effect)
                {
                case 1: // status cleared
                    gBattleMons[battler].status1 = 0;
                    BattleScriptPushCursor();
                    gBattlescriptCurrInstr = BattleScript_AbilityCuredStatus;
                    break;
                case 2: // get rid of confusion
                    RemoveConfusionStatus(battler);
                    BattleScriptPushCursor();
                    gBattlescriptCurrInstr = BattleScript_AbilityCuredStatus;
                    break;
                case 3: // get rid of infatuation
                    gBattleMons[battler].status2 &= ~STATUS2_INFATUATION;
                    BattleScriptPushCursor();
                    gBattlescriptCurrInstr = BattleScript_BattlerGotOverItsInfatuation;
                    break;
                case 4: // get rid of taunt
                    gDisableStructs[battler].tauntTimer = 0;
                    BattleScriptPushCursor();
                    gBattlescriptCurrInstr = BattleScript_BattlerShookOffTaunt;
                    break;
                }

                gBattleScripting.battler = gBattlerAbility = battler;
                BtlController_EmitSetMonData(battler, BUFFER_A, REQUEST_STATUS_BATTLE, 0, 4, &gBattleMons[battler].status1);
                MarkBattlerForControllerExec(battler);
                return effect;
            }
        }
        break;
    case ABILITYEFFECT_SYNCHRONIZE:
        if (gLastUsedAbility == ABILITY_SYNCHRONIZE && (gHitMarker & HITMARKER_SYNCHRONISE_EFFECT))
        {
            gHitMarker &= ~HITMARKER_SYNCHRONISE_EFFECT;

            if (!(gBattleMons[gBattlerAttacker].status1 & STATUS1_ANY))
            {
                gBattleStruct->synchronizeMoveEffect &= ~(MOVE_EFFECT_AFFECTS_USER | MOVE_EFFECT_CERTAIN);
                if (B_SYNCHRONIZE_TOXIC < GEN_5 && gBattleStruct->synchronizeMoveEffect == MOVE_EFFECT_TOXIC)
                    gBattleStruct->synchronizeMoveEffect = MOVE_EFFECT_POISON;

                gBattleScripting.moveEffect = gBattleStruct->synchronizeMoveEffect + MOVE_EFFECT_AFFECTS_USER;
                gBattleScripting.battler = gBattlerAbility = gBattlerTarget;
                PREPARE_ABILITY_BUFFER(gBattleTextBuff1, ABILITY_SYNCHRONIZE);
                BattleScriptPushCursor();
                gBattlescriptCurrInstr = BattleScript_SynchronizeActivates;
                gHitMarker |= HITMARKER_STATUS_ABILITY_EFFECT;
                effect++;
            }
        }
        break;
    case ABILITYEFFECT_ATK_SYNCHRONIZE:
        if (gLastUsedAbility == ABILITY_SYNCHRONIZE && (gHitMarker & HITMARKER_SYNCHRONISE_EFFECT))
        {
            gHitMarker &= ~HITMARKER_SYNCHRONISE_EFFECT;

            if (!(gBattleMons[gBattlerTarget].status1 & STATUS1_ANY))
            {
                gBattleStruct->synchronizeMoveEffect &= ~(MOVE_EFFECT_AFFECTS_USER | MOVE_EFFECT_CERTAIN);
                if (gBattleStruct->synchronizeMoveEffect == MOVE_EFFECT_TOXIC)
                    gBattleStruct->synchronizeMoveEffect = MOVE_EFFECT_POISON;

                gBattleScripting.moveEffect = gBattleStruct->synchronizeMoveEffect;
                gBattleScripting.battler = gBattlerAbility = gBattlerAttacker;
                PREPARE_ABILITY_BUFFER(gBattleTextBuff1, ABILITY_SYNCHRONIZE);
                BattleScriptPushCursor();
                gBattlescriptCurrInstr = BattleScript_SynchronizeActivates;
                gHitMarker |= HITMARKER_STATUS_ABILITY_EFFECT;
                effect++;
            }
        }
        break;

    case ABILITYEFFECT_NEUTRALIZINGGAS:
        // Prints message only. separate from ABILITYEFFECT_ON_SWITCHIN bc activates before entry hazards
        for (i = 0; i < gBattlersCount; i++)
        {
            if (gBattleMons[i].ability == ABILITY_NEUTRALIZING_GAS && !(gBattleResources->flags->flags[i] & RESOURCE_FLAG_NEUTRALIZING_GAS))
            {
                gBattleResources->flags->flags[i] |= RESOURCE_FLAG_NEUTRALIZING_GAS;
                gBattlerAbility = i;
                gBattleCommunication[MULTISTRING_CHOOSER] = B_MSG_SWITCHIN_NEUTRALIZING_GAS;
                BattleScriptPushCursorAndCallback(BattleScript_SwitchInAbilityMsg);
                effect++;
            }

            if (effect != 0)
                break;
        }
        break;
    case ABILITYEFFECT_FIELD_SPORT:
        switch (gLastUsedAbility)
        {
        case ABILITYEFFECT_MUD_SPORT:
            for (i = 0; i < gBattlersCount; i++)
            {
                if (gStatuses4[i] & STATUS4_MUD_SPORT)
                    effect = i + 1;
            }
            break;
        case ABILITYEFFECT_WATER_SPORT:
            for (i = 0; i < gBattlersCount; i++)
            {
                if (gStatuses4[i] & STATUS4_WATER_SPORT)
                    effect = i + 1;
            }
            break;
        default:
            for (i = 0; i < gBattlersCount; i++)
            {
                if (gBattleMons[i].ability == ability)
                {
                    gLastUsedAbility = ability;
                    effect = i + 1;
                }
            }
            break;
        }
        break;
    case ABILITYEFFECT_ON_WEATHER: // For ability effects that activate when the battle weather changes.
        battler = gBattlerAbility = gBattleScripting.battler;
        gLastUsedAbility = GetBattlerAbility(battler);
        switch (gLastUsedAbility)
        {
        case ABILITY_FORECAST:
        case ABILITY_FLOWER_GIFT:
            if ((IsBattlerWeatherAffected(battler, gBattleWeather)
                 || gBattleWeather == B_WEATHER_NONE
                 || !WEATHER_HAS_EFFECT) // Air Lock active
                 && TryBattleFormChange(battler, FORM_CHANGE_BATTLE_WEATHER))
            {
                BattleScriptPushCursorAndCallback(BattleScript_BattlerFormChangeWithStringEnd3);
                effect++;
            }
            break;
        case ABILITY_ICE_FACE:
            if (IsBattlerWeatherAffected(battler, B_WEATHER_HAIL | B_WEATHER_SNOW)
             && gBattleMons[battler].species == SPECIES_EISCUE_NOICE_FACE
             && !(gBattleMons[battler].status2 & STATUS2_TRANSFORMED)
             && gBattleStruct->allowedToChangeFormInWeather[gBattlerPartyIndexes[battler]][GetBattlerSide(battler)])
            {
                // TODO: Convert this to a proper FORM_CHANGE type.
                gBattleStruct->allowedToChangeFormInWeather[gBattlerPartyIndexes[battler]][GetBattlerSide(battler)] = FALSE;
                gBattleMons[battler].species = SPECIES_EISCUE_ICE_FACE;
                BattleScriptPushCursorAndCallback(BattleScript_BattlerFormChangeWithStringEnd3);
                effect++;
            }
            break;
        case ABILITY_PROTOSYNTHESIS:
            if (!gDisableStructs[battler].weatherAbilityDone && IsBattlerWeatherAffected(battler, B_WEATHER_SUN))
            {
                gDisableStructs[battler].weatherAbilityDone = TRUE;
                PREPARE_STAT_BUFFER(gBattleTextBuff1, GetHighestStatId(battler));
                gBattlerAbility = gBattleScripting.battler = battler;
                BattleScriptPushCursorAndCallback(BattleScript_ProtosynthesisActivates);
                effect++;
            }
            break;
        }
        break;
    case ABILITYEFFECT_ON_TERRAIN:  // For ability effects that activate when the field terrain changes.
        gLastUsedAbility = GetBattlerAbility(battler);
        switch (gLastUsedAbility)
        {
        case ABILITY_MIMICRY:
            if (!gDisableStructs[battler].terrainAbilityDone && ChangeTypeBasedOnTerrain(battler))
            {
                gDisableStructs[battler].terrainAbilityDone = TRUE;
                ChangeTypeBasedOnTerrain(battler);
                gBattlerAbility = gBattleScripting.battler = battler;
                BattleScriptPushCursorAndCallback(BattleScript_MimicryActivates_End3);
                effect++;
            }
            break;
        case ABILITY_QUARK_DRIVE:
            if (!gDisableStructs[battler].terrainAbilityDone && IsBattlerTerrainAffected(battler, STATUS_FIELD_ELECTRIC_TERRAIN))
            {
                gDisableStructs[battler].terrainAbilityDone = TRUE;
                PREPARE_STAT_BUFFER(gBattleTextBuff1, GetHighestStatId(battler));
                gBattlerAbility = gBattleScripting.battler = battler;
                BattleScriptPushCursorAndCallback(BattleScript_QuarkDriveActivates);
                effect++;
            }
            break;
        }
        break;
    }

    if (effect && gLastUsedAbility != 0xFFFF)
        RecordAbilityBattle(battler, gLastUsedAbility);
    if (effect && caseID <= ABILITYEFFECT_MOVE_END)
        gBattlerAbility = battler;

    return effect;
}

bool32 TryPrimalReversion(u32 battler)
{
    if (GetBattlerHoldEffect(battler, FALSE) == HOLD_EFFECT_PRIMAL_ORB
     && GetBattleFormChangeTargetSpecies(battler, FORM_CHANGE_BATTLE_PRIMAL_REVERSION) != SPECIES_NONE)
    {
        if (gBattlerAttacker == battler)
        {
            BattleScriptExecute(BattleScript_PrimalReversion);
        }
        else
        {
            // edge case for scenarios like a switch-in after activated eject button
            gBattleScripting.savedBattler = gBattlerAttacker;
            gBattlerAttacker = battler;
            BattleScriptExecute(BattleScript_PrimalReversionRestoreAttacker);
        }
        return TRUE;
    }
    return FALSE;
}

bool32 IsNeutralizingGasOnField(void)
{
    u32 i;

    for (i = 0; i < gBattlersCount; i++)
    {
        if (IsBattlerAlive(i) && gBattleMons[i].ability == ABILITY_NEUTRALIZING_GAS && !(gStatuses3[i] & STATUS3_GASTRO_ACID))
            return TRUE;
    }

    return FALSE;
}

bool32 IsMoldBreakerTypeAbility(u32 battler, u32 ability)
{
    if (gStatuses3[battler] & STATUS3_GASTRO_ACID)
        return FALSE;

    return (ability == ABILITY_MOLD_BREAKER || ability == ABILITY_TERAVOLT || ability == ABILITY_TURBOBLAZE
        || (ability == ABILITY_MYCELIUM_MIGHT && IS_MOVE_STATUS(gCurrentMove)));
}

static inline bool32 CanBreakThroughAbility(u32 battlerAtk, u32 battlerDef, u32 ability)
{
    return ((IsMoldBreakerTypeAbility(battlerAtk, ability) || gMovesInfo[gCurrentMove].ignoresTargetAbility)
         && battlerDef != battlerAtk
         && gAbilitiesInfo[gBattleMons[battlerDef].ability].breakable
         && gBattlerByTurnOrder[gCurrentTurnActionNumber] == battlerAtk
         && gActionsByTurnOrder[gCurrentTurnActionNumber] == B_ACTION_USE_MOVE
         && gCurrentTurnActionNumber < gBattlersCount);
}

u32 GetBattlerAbility(u32 battler)
{
    bool32 noAbilityShield = GetBattlerHoldEffectIgnoreAbility(battler, TRUE) != HOLD_EFFECT_ABILITY_SHIELD;
    bool32 abilityCantBeSuppressed = gAbilitiesInfo[gBattleMons[battler].ability].cantBeSuppressed;

    if (abilityCantBeSuppressed)
    {
        // Edge case: pokemon under the effect of gastro acid transforms into a pokemon with Comatose (Todo: verify how other unsuppressable abilities behave)
        if (gBattleMons[battler].status2 & STATUS2_TRANSFORMED
            && gStatuses3[battler] & STATUS3_GASTRO_ACID
            && gBattleMons[battler].ability == ABILITY_COMATOSE)
                return ABILITY_NONE;

        if (noAbilityShield && CanBreakThroughAbility(gBattlerAttacker, battler, gBattleMons[gBattlerAttacker].ability))
            return ABILITY_NONE;

        return gBattleMons[battler].ability;
    }

    if (gStatuses3[battler] & STATUS3_GASTRO_ACID)
        return ABILITY_NONE;

    if (IsNeutralizingGasOnField()
     && gBattleMons[battler].ability != ABILITY_NEUTRALIZING_GAS
     && noAbilityShield)
        return ABILITY_NONE;

    if (noAbilityShield && CanBreakThroughAbility(gBattlerAttacker, battler, gBattleMons[gBattlerAttacker].ability))
        return ABILITY_NONE;

    return gBattleMons[battler].ability;
}

u32 IsAbilityOnSide(u32 battler, u32 ability)
{
    if (IsBattlerAlive(battler) && GetBattlerAbility(battler) == ability)
        return battler + 1;
    else if (IsBattlerAlive(BATTLE_PARTNER(battler)) && GetBattlerAbility(BATTLE_PARTNER(battler)) == ability)
        return BATTLE_PARTNER(battler) + 1;
    else
        return 0;
}

u32 IsAbilityOnOpposingSide(u32 battler, u32 ability)
{
    return IsAbilityOnSide(BATTLE_OPPOSITE(battler), ability);
}

u32 IsAbilityOnField(u32 ability)
{
    u32 i;

    for (i = 0; i < gBattlersCount; i++)
    {
        if (IsBattlerAlive(i) && GetBattlerAbility(i) == ability)
            return i + 1;
    }

    return 0;
}

u32 IsAbilityOnFieldExcept(u32 battler, u32 ability)
{
    u32 i;

    for (i = 0; i < gBattlersCount; i++)
    {
        if (i != battler && IsBattlerAlive(i) && GetBattlerAbility(i) == ability)
            return i + 1;
    }

    return 0;
}

u32 IsAbilityPreventingEscape(u32 battler)
{
    u32 id;
    if (B_GHOSTS_ESCAPE >= GEN_6 && IS_BATTLER_OF_TYPE(battler, TYPE_GHOST))
        return 0;
    if ((id = IsAbilityOnOpposingSide(battler, ABILITY_SHADOW_TAG))
        && (B_SHADOW_TAG_ESCAPE >= GEN_4 && GetBattlerAbility(battler) != ABILITY_SHADOW_TAG))
        return id;
    if ((id = IsAbilityOnOpposingSide(battler, ABILITY_ARENA_TRAP)) && IsBattlerGrounded(battler))
        return id;
    if ((id = IsAbilityOnOpposingSide(battler, ABILITY_MAGNET_PULL)) && IS_BATTLER_OF_TYPE(battler, TYPE_STEEL))
        return id;

    return 0;
}

bool32 CanBattlerEscape(u32 battler) // no ability check
{
    if (GetBattlerHoldEffect(battler, TRUE) == HOLD_EFFECT_SHED_SHELL)
        return TRUE;
    else if (B_GHOSTS_ESCAPE >= GEN_6 && IS_BATTLER_OF_TYPE(battler, TYPE_GHOST))
        return TRUE;
    else if (gBattleMons[battler].status2 & (STATUS2_ESCAPE_PREVENTION | STATUS2_WRAPPED))
        return FALSE;
    else if (gStatuses3[battler] & STATUS3_ROOTED)
        return FALSE;
    else if (gFieldStatuses & STATUS_FIELD_FAIRY_LOCK)
        return FALSE;
    else if (gStatuses3[battler] & STATUS3_SKY_DROPPED)
        return FALSE;
    else
        return TRUE;
}

void BattleScriptExecute(const u8 *BS_ptr)
{
    gBattlescriptCurrInstr = BS_ptr;
    gBattleResources->battleCallbackStack->function[gBattleResources->battleCallbackStack->size++] = gBattleMainFunc;
    gBattleMainFunc = RunBattleScriptCommands_PopCallbacksStack;
    gCurrentActionFuncId = 0;
}

void BattleScriptPushCursorAndCallback(const u8 *BS_ptr)
{
    BattleScriptPushCursor();
    gBattlescriptCurrInstr = BS_ptr;
    gBattleResources->battleCallbackStack->function[gBattleResources->battleCallbackStack->size++] = gBattleMainFunc;
    gBattleMainFunc = RunBattleScriptCommands;
}

enum
{
    ITEM_NO_EFFECT,
    ITEM_STATUS_CHANGE,
    ITEM_EFFECT_OTHER,
    ITEM_PP_CHANGE,
    ITEM_HP_CHANGE,
    ITEM_STATS_CHANGE,
};

bool32 IsBattlerTerrainAffected(u32 battler, u32 terrainFlag)
{
    if (!(gFieldStatuses & terrainFlag))
        return FALSE;
    else if (gStatuses3[battler] & STATUS3_SEMI_INVULNERABLE)
        return FALSE;

    return IsBattlerGrounded(battler);
}

bool32 CanBeSlept(u32 battler, u32 ability)
{
    if (ability == ABILITY_INSOMNIA
     || ability == ABILITY_VITAL_SPIRIT
     || ability == ABILITY_COMATOSE
     || ability == ABILITY_PURIFYING_SALT
     || gSideStatuses[GetBattlerSide(battler)] & SIDE_STATUS_SAFEGUARD
     || gBattleMons[battler].status1 & STATUS1_ANY
     || IsAbilityOnSide(battler, ABILITY_SWEET_VEIL)
     || IsAbilityStatusProtected(battler)
     || IsBattlerTerrainAffected(battler, STATUS_FIELD_ELECTRIC_TERRAIN | STATUS_FIELD_MISTY_TERRAIN))
        return FALSE;
    return TRUE;
}

bool32 CanBePoisoned(u32 battlerAtk, u32 battlerDef, u32 defAbility)
{
    if (!(CanPoisonType(battlerAtk, battlerDef))
     || gSideStatuses[GetBattlerSide(battlerDef)] & SIDE_STATUS_SAFEGUARD
     || gBattleMons[battlerDef].status1 & STATUS1_ANY
     || defAbility == ABILITY_IMMUNITY
     || defAbility == ABILITY_COMATOSE
     || defAbility == ABILITY_PURIFYING_SALT
     || IsAbilityOnSide(battlerDef, ABILITY_PASTEL_VEIL)
     || IsAbilityStatusProtected(battlerDef)
     || IsBattlerTerrainAffected(battlerDef, STATUS_FIELD_MISTY_TERRAIN))
        return FALSE;
    return TRUE;
}

bool32 CanBeBurned(u32 battler, u32 ability)
{
    if (IS_BATTLER_OF_TYPE(battler, TYPE_FIRE)
     || gSideStatuses[GetBattlerSide(battler)] & SIDE_STATUS_SAFEGUARD
     || gBattleMons[battler].status1 & STATUS1_ANY
     || ability == ABILITY_WATER_VEIL
     || ability == ABILITY_WATER_BUBBLE
     || ability == ABILITY_COMATOSE
     || ability == ABILITY_THERMAL_EXCHANGE
     || ability == ABILITY_PURIFYING_SALT
     || IsAbilityStatusProtected(battler)
     || IsBattlerTerrainAffected(battler, STATUS_FIELD_MISTY_TERRAIN))
        return FALSE;
    return TRUE;
}

bool32 CanBeParalyzed(u32 battler, u32 ability)
{
    if ((B_PARALYZE_ELECTRIC >= GEN_6 && IS_BATTLER_OF_TYPE(battler, TYPE_ELECTRIC))
      || gSideStatuses[GetBattlerSide(battler)] & SIDE_STATUS_SAFEGUARD
      || ability == ABILITY_LIMBER
      || ability == ABILITY_COMATOSE
      || ability == ABILITY_PURIFYING_SALT
      || gBattleMons[battler].status1 & STATUS1_ANY
      || IsAbilityStatusProtected(battler)
      || IsBattlerTerrainAffected(battler, STATUS_FIELD_MISTY_TERRAIN))
        return FALSE;
    return TRUE;
}

bool32 CanBeFrozen(u32 battler)
{
    u16 ability = GetBattlerAbility(battler);
    if (IS_BATTLER_OF_TYPE(battler, TYPE_ICE)
     || IsBattlerWeatherAffected(battler, B_WEATHER_SUN)
     || gSideStatuses[GetBattlerSide(battler)] & SIDE_STATUS_SAFEGUARD
     || ability == ABILITY_MAGMA_ARMOR
     || ability == ABILITY_COMATOSE
     || ability == ABILITY_PURIFYING_SALT
     || gBattleMons[battler].status1 & STATUS1_ANY
     || IsAbilityStatusProtected(battler)
     || IsBattlerTerrainAffected(battler, STATUS_FIELD_MISTY_TERRAIN))
        return FALSE;
    return TRUE;
}

bool32 CanGetFrostbite(u32 battler)
{
    u16 ability = GetBattlerAbility(battler);
    if (IS_BATTLER_OF_TYPE(battler, TYPE_ICE)
      || gSideStatuses[GetBattlerSide(battler)] & SIDE_STATUS_SAFEGUARD
      || ability == ABILITY_MAGMA_ARMOR
      || ability == ABILITY_COMATOSE
      || ability == ABILITY_PURIFYING_SALT
      || gBattleMons[battler].status1 & STATUS1_ANY
      || IsAbilityStatusProtected(battler)
      || IsBattlerTerrainAffected(battler, STATUS_FIELD_MISTY_TERRAIN))
        return FALSE;
    return TRUE;
}

bool32 CanBeConfused(u32 battler)
{
    if (GetBattlerAbility(battler) == ABILITY_OWN_TEMPO
     || gBattleMons[battler].status2 & STATUS2_CONFUSION
     || IsBattlerTerrainAffected(battler, STATUS_FIELD_MISTY_TERRAIN))
        return FALSE;
    return TRUE;
}

// second argument is 1/X of current hp compared to max hp
bool32 HasEnoughHpToEatBerry(u32 battler, u32 hpFraction, u32 itemId)
{
    bool32 isBerry = (ItemId_GetPocket(itemId) == POCKET_BERRIES);

    if (!IsBattlerAlive(battler))
        return FALSE;
    if (gBattleScripting.overrideBerryRequirements)
        return TRUE;
    // Unnerve prevents consumption of opponents' berries.
    if (isBerry && IsUnnerveAbilityOnOpposingSide(battler))
        return FALSE;
    if (gBattleMons[battler].hp <= gBattleMons[battler].maxHP / hpFraction)
        return TRUE;

    if (hpFraction <= 4 && GetBattlerAbility(battler) == ABILITY_GLUTTONY && isBerry
         && gBattleMons[battler].hp <= gBattleMons[battler].maxHP / 2)
    {
        RecordAbilityBattle(battler, ABILITY_GLUTTONY);
        return TRUE;
    }

    return FALSE;
}

static u8 HealConfuseBerry(u32 battler, u32 itemId, u32 flavorId, bool32 end2)
{
    if (HasEnoughHpToEatBerry(battler, (B_CONFUSE_BERRIES_HEAL >= GEN_7 ? 4 : 2), itemId)
     && (B_HEAL_BLOCKING < GEN_5 || !(gStatuses3[battler] & STATUS3_HEAL_BLOCK)))
    {
        PREPARE_FLAVOR_BUFFER(gBattleTextBuff1, flavorId);

        gBattleMoveDamage = GetNonDynamaxMaxHP(battler) / GetBattlerItemHoldEffectParam(battler, itemId);
        if (gBattleMoveDamage == 0)
            gBattleMoveDamage = 1;
        gBattleMoveDamage *= -1;

        if (GetBattlerAbility(battler) == ABILITY_RIPEN)
        {
            gBattleMoveDamage *= 2;
            gBattlerAbility = battler;
        }
        gBattleScripting.battler = battler;
        if (end2)
        {
            if (GetFlavorRelationByPersonality(gBattleMons[battler].personality, flavorId) < 0)
                BattleScriptExecute(BattleScript_BerryConfuseHealEnd2);
            else
                BattleScriptExecute(BattleScript_ItemHealHP_RemoveItemEnd2);
        }
        else
        {
            BattleScriptPushCursor();
            if (GetFlavorRelationByPersonality(gBattleMons[battler].personality, flavorId) < 0)
                gBattlescriptCurrInstr = BattleScript_BerryConfuseHealRet;
            else
                gBattlescriptCurrInstr = BattleScript_ItemHealHP_RemoveItemRet;
        }

        return ITEM_HP_CHANGE;
    }
    return 0;
}

static u8 StatRaiseBerry(u32 battler, u32 itemId, u32 statId, bool32 end2)
{
    if (CompareStat(battler, statId, MAX_STAT_STAGE, CMP_LESS_THAN) && HasEnoughHpToEatBerry(battler, GetBattlerItemHoldEffectParam(battler, itemId), itemId))
    {
        BufferStatChange(battler, statId, STRINGID_STATROSE);
        gEffectBattler = battler;
        if (GetBattlerAbility(battler) == ABILITY_RIPEN)
            SET_STATCHANGER(statId, 2, FALSE);
        else
            SET_STATCHANGER(statId, 1, FALSE);

        gBattleScripting.animArg1 = STAT_ANIM_PLUS1 + statId;
        gBattleScripting.animArg2 = 0;

        if (end2)
        {
            BattleScriptExecute(BattleScript_BerryStatRaiseEnd2);
        }
        else
        {
            BattleScriptPushCursor();
            gBattlescriptCurrInstr = BattleScript_BerryStatRaiseRet;
        }
        return ITEM_STATS_CHANGE;
    }
    return 0;
}

static u8 RandomStatRaiseBerry(u32 battler, u32 itemId, bool32 end2)
{
    s32 i;
    u16 stringId;

    for (i = 0; i < NUM_STATS - 1; i++)
    {
        if (CompareStat(battler, STAT_ATK + i, MAX_STAT_STAGE, CMP_LESS_THAN))
            break;
    }
    if (i != NUM_STATS - 1 && HasEnoughHpToEatBerry(battler, GetBattlerItemHoldEffectParam(battler, itemId), itemId))
    {
        u16 battlerAbility = GetBattlerAbility(battler);
        do
        {
            i = Random() % (NUM_STATS - 1);
        } while (!CompareStat(battler, STAT_ATK + i, MAX_STAT_STAGE, CMP_LESS_THAN));

        PREPARE_STAT_BUFFER(gBattleTextBuff1, i + 1);
        stringId = (battlerAbility == ABILITY_CONTRARY) ? STRINGID_STATFELL : STRINGID_STATROSE;
        gBattleTextBuff2[0] = B_BUFF_PLACEHOLDER_BEGIN;
        gBattleTextBuff2[1] = B_BUFF_STRING;
        gBattleTextBuff2[2] = STRINGID_STATSHARPLY;
        gBattleTextBuff2[3] = STRINGID_STATSHARPLY >> 8;
        gBattleTextBuff2[4] = B_BUFF_STRING;
        gBattleTextBuff2[5] = stringId;
        gBattleTextBuff2[6] = stringId >> 8;
        gBattleTextBuff2[7] = EOS;
        gEffectBattler = battler;
        if (battlerAbility == ABILITY_RIPEN)
            SET_STATCHANGER(i + 1, 4, FALSE);
        else
            SET_STATCHANGER(i + 1, 2, FALSE);

        gBattleScripting.animArg1 = STAT_ANIM_PLUS2 + i + 1;
        gBattleScripting.animArg2 = 0;
        if (end2)
        {
            BattleScriptExecute(BattleScript_BerryStatRaiseEnd2);
        }
        else
        {
            BattleScriptPushCursor();
            gBattlescriptCurrInstr = BattleScript_BerryStatRaiseRet;
        }

        return ITEM_STATS_CHANGE;
    }
    return 0;
}

static u8 TrySetMicleBerry(u32 battler, u32 itemId, bool32 end2)
{
    if (HasEnoughHpToEatBerry(battler, 4, itemId))
    {
        gProtectStructs[battler].usedMicleBerry = TRUE;  // battler's next attack has increased accuracy

        if (end2)
        {
            BattleScriptExecute(BattleScript_MicleBerryActivateEnd2);
        }
        else
        {
            BattleScriptPushCursor();
            gBattlescriptCurrInstr = BattleScript_MicleBerryActivateRet;
        }
        return ITEM_EFFECT_OTHER;
    }
    return 0;
}

static u8 TrySetEnigmaBerry(u32 battler)
{
    if (IsBattlerAlive(battler)
     && !DoesSubstituteBlockMove(gBattlerAttacker, battler, gCurrentMove)
     && ((TARGET_TURN_DAMAGED && gMoveResultFlags & MOVE_RESULT_SUPER_EFFECTIVE) || gBattleScripting.overrideBerryRequirements)
     && !(gBattleScripting.overrideBerryRequirements && gBattleMons[battler].hp == gBattleMons[battler].maxHP)
     && (B_HEAL_BLOCKING < GEN_5 || !(gStatuses3[battler] & STATUS3_HEAL_BLOCK)))
    {
        gBattleScripting.battler = battler;
        gBattleMoveDamage = (gBattleMons[battler].maxHP * 25 / 100) * -1;
        if (GetBattlerAbility(battler) == ABILITY_RIPEN)
            gBattleMoveDamage *= 2;

        BattleScriptPushCursor();
        gBattlescriptCurrInstr = BattleScript_ItemHealHP_RemoveItemRet;
        return ITEM_HP_CHANGE;
    }
    return 0;
}

static u8 DamagedStatBoostBerryEffect(u32 battler, u8 statId, u8 category)
{
    if (IsBattlerAlive(battler)
     && CompareStat(battler, statId, MAX_STAT_STAGE, CMP_LESS_THAN)
     && (gBattleScripting.overrideBerryRequirements
         || (!DoesSubstituteBlockMove(gBattlerAttacker, battler, gCurrentMove)
             && GetBattleMoveCategory(gCurrentMove) == category
             && battler != gBattlerAttacker
             && TARGET_TURN_DAMAGED))
        )
    {
        BufferStatChange(battler, statId, STRINGID_STATROSE);

        gEffectBattler = battler;
        if (GetBattlerAbility(battler) == ABILITY_RIPEN)
            SET_STATCHANGER(statId, 2, FALSE);
        else
            SET_STATCHANGER(statId, 1, FALSE);

        gBattleScripting.battler = battler;
        gBattleScripting.animArg1 = STAT_ANIM_PLUS1 + statId;
        gBattleScripting.animArg2 = 0;
        BattleScriptPushCursor();
        gBattlescriptCurrInstr = BattleScript_BerryStatRaiseRet;
        return ITEM_STATS_CHANGE;
    }
    return 0;
}

u8 TryHandleSeed(u32 battler, u32 terrainFlag, u8 statId, u16 itemId, bool32 execute)
{
    if (gFieldStatuses & terrainFlag && CompareStat(battler, statId, MAX_STAT_STAGE, CMP_LESS_THAN))
    {
        BufferStatChange(battler, statId, STRINGID_STATROSE);
        gLastUsedItem = itemId; // For surge abilities
        gEffectBattler = gBattleScripting.battler = battler;
        SET_STATCHANGER(statId, 1, FALSE);
        gBattleScripting.animArg1 = STAT_ANIM_PLUS1 + statId;
        gBattleScripting.animArg2 = 0;
        if (execute)
        {
            BattleScriptExecute(BattleScript_BerryStatRaiseEnd2);
        }
        else
        {
            BattleScriptPushCursor();
            gBattlescriptCurrInstr = BattleScript_BerryStatRaiseRet;
        }
        return ITEM_STATS_CHANGE;
    }
    return 0;
}

static u32 ItemRestorePp(u32 battler, u32 itemId, bool32 execute)
{
    struct Pokemon *party = GetBattlerParty(battler);
    struct Pokemon *mon = &party[gBattlerPartyIndexes[battler]];
    u32 i, changedPP = 0;

    for (i = 0; i < MAX_MON_MOVES; i++)
    {
        u32 move = GetMonData(mon, MON_DATA_MOVE1 + i);
        u32 currentPP = GetMonData(mon, MON_DATA_PP1 + i);
        u32 ppBonuses = GetMonData(mon, MON_DATA_PP_BONUSES);
        u32 maxPP = CalculatePPWithBonus(move, ppBonuses, i);
        if (move && (currentPP == 0 || (gBattleScripting.overrideBerryRequirements && currentPP != maxPP)))
        {
            u32 ppRestored = GetBattlerItemHoldEffectParam(battler, itemId);

            if (GetBattlerAbility(battler) == ABILITY_RIPEN)
            {
                ppRestored *= 2;
                gBattlerAbility = battler;
            }
            if (currentPP + ppRestored > maxPP)
                changedPP = maxPP;
            else
                changedPP = currentPP + ppRestored;

            PREPARE_MOVE_BUFFER(gBattleTextBuff1, move);

            if (execute)
            {
                BattleScriptExecute(BattleScript_BerryPPHealEnd2);
            }
            else
            {
                BattleScriptPushCursor();
                gBattlescriptCurrInstr = BattleScript_BerryPPHealRet;
            }
            BtlController_EmitSetMonData(battler, BUFFER_A, i + REQUEST_PPMOVE1_BATTLE, 0, 1, &changedPP);
            MarkBattlerForControllerExec(battler);
            if (MOVE_IS_PERMANENT(battler, i))
                gBattleMons[battler].pp[i] = changedPP;
            return ITEM_PP_CHANGE;
        }
    }
    return 0;
}

static u8 ItemHealHp(u32 battler, u32 itemId, bool32 end2, bool32 percentHeal)
{
    if (!(gBattleScripting.overrideBerryRequirements && gBattleMons[battler].hp == gBattleMons[battler].maxHP)
        && (B_HEAL_BLOCKING < GEN_5 || !(gStatuses3[battler] & STATUS3_HEAL_BLOCK))
        && HasEnoughHpToEatBerry(battler, 2, itemId))
    {
        if (percentHeal)
            gBattleMoveDamage = (GetNonDynamaxMaxHP(battler) * GetBattlerItemHoldEffectParam(battler, itemId) / 100) * -1;
        else
            gBattleMoveDamage = GetBattlerItemHoldEffectParam(battler, itemId) * -1;

        // check ripen
        if (ItemId_GetPocket(itemId) == POCKET_BERRIES && GetBattlerAbility(battler) == ABILITY_RIPEN)
            gBattleMoveDamage *= 2;

        gBattlerAbility = battler;    // in SWSH, berry juice shows ability pop up but has no effect. This is mimicked here
        if (end2)
        {
            BattleScriptExecute(BattleScript_ItemHealHP_RemoveItemEnd2);
        }
        else
        {
            BattleScriptPushCursor();
            gBattlescriptCurrInstr = BattleScript_ItemHealHP_RemoveItemRet;
        }
        if (gBattleResources->flags->flags[battler] & RESOURCE_FLAG_EMERGENCY_EXIT
         && GetNonDynamaxHP(battler) >= GetNonDynamaxMaxHP(battler)  / 2)
            gBattleResources->flags->flags[battler] &= ~RESOURCE_FLAG_EMERGENCY_EXIT;

        return ITEM_HP_CHANGE;
    }
    return 0;
}

static bool32 UnnerveOn(u32 battler, u32 itemId)
{
    if (ItemId_GetPocket(itemId) == POCKET_BERRIES && IsUnnerveAbilityOnOpposingSide(battler))
        return TRUE;
    return FALSE;
}

static bool32 GetMentalHerbEffect(u32 battler)
{
    bool32 ret = FALSE;

    // Check infatuation
    if (gBattleMons[battler].status2 & STATUS2_INFATUATION)
    {
        gBattleMons[battler].status2 &= ~STATUS2_INFATUATION;
        gBattleCommunication[MULTISTRING_CHOOSER] = B_MSG_MENTALHERBCURE_INFATUATION;  // STRINGID_TARGETGOTOVERINFATUATION
        StringCopy(gBattleTextBuff1, gStatusConditionString_LoveJpn);
        ret = TRUE;
    }
    if (B_MENTAL_HERB >= GEN_5)
    {
        // Check taunt
        if (gDisableStructs[battler].tauntTimer != 0)
        {
            gDisableStructs[battler].tauntTimer = 0;
            gBattleCommunication[MULTISTRING_CHOOSER] = B_MSG_MENTALHERBCURE_TAUNT;
            PREPARE_MOVE_BUFFER(gBattleTextBuff1, MOVE_TAUNT);
            ret = TRUE;
        }
        // Check encore
        if (gDisableStructs[battler].encoreTimer != 0)
        {
            gDisableStructs[battler].encoredMove = 0;
            gDisableStructs[battler].encoreTimer = 0;
            gBattleCommunication[MULTISTRING_CHOOSER] = B_MSG_MENTALHERBCURE_ENCORE;   // STRINGID_PKMNENCOREENDED
            ret = TRUE;
        }
        // Check torment
        if (gBattleMons[battler].status2 & STATUS2_TORMENT)
        {
            gBattleMons[battler].status2 &= ~STATUS2_TORMENT;
            gBattleCommunication[MULTISTRING_CHOOSER] = B_MSG_MENTALHERBCURE_TORMENT;
            ret = TRUE;
        }
        // Check heal block
        if (gStatuses3[battler] & STATUS3_HEAL_BLOCK)
        {
            gStatuses3[battler] &= ~STATUS3_HEAL_BLOCK;
            gBattleCommunication[MULTISTRING_CHOOSER] = B_MSG_MENTALHERBCURE_HEALBLOCK;
            ret = TRUE;
        }
        // Check disable
        if (gDisableStructs[battler].disableTimer != 0)
        {
            gDisableStructs[battler].disableTimer = 0;
            gDisableStructs[battler].disabledMove = 0;
            gBattleCommunication[MULTISTRING_CHOOSER] = B_MSG_MENTALHERBCURE_DISABLE;
            ret = TRUE;
        }
    }
    return ret;
}

static u8 TryConsumeMirrorHerb(u32 battler, bool32 execute)
{
    u8 effect = 0;

    if (gProtectStructs[battler].eatMirrorHerb)
    {
        u32 i;
        bool32 statBuffMoreThan1 = FALSE;
        bool32 handleSpeedAnimLater = FALSE;
        gBattleScripting.animArg1 = 0;

        gLastUsedItem = gBattleMons[battler].item;
        gBattleScripting.battler = battler;
        gProtectStructs[battler].eatMirrorHerb = 0;

        for (i = 0; i < (NUM_BATTLE_STATS - 1); i++)
        {
            if ((gQueuedStatBoosts[battler].stats & (1 << i)) == 0)
                continue;

            if (i == STAT_SPEED)
            {
                handleSpeedAnimLater = TRUE;
                continue;
            }

            if (!statBuffMoreThan1)
                statBuffMoreThan1 = ((gQueuedStatBoosts[battler].stats & (1 << i)) > 1);

            if (gBattleScripting.animArg1 != 0) //Already set in a different stat so now boosting multiple stats
                gBattleScripting.animArg1 = (!statBuffMoreThan1 ? STAT_ANIM_MULTIPLE_PLUS1 : STAT_ANIM_MULTIPLE_PLUS2);
            else
                gBattleScripting.animArg1 = GET_STAT_BUFF_ID((i + 1)) + (!statBuffMoreThan1 ? STAT_ANIM_PLUS1 : STAT_ANIM_PLUS2);

        }
        if (handleSpeedAnimLater)
        {
            if (gBattleScripting.animArg1 != 0) //Already set in a different stat so now boosting multiple stats
                gBattleScripting.animArg1 = (!statBuffMoreThan1 ? STAT_ANIM_MULTIPLE_PLUS1 : STAT_ANIM_MULTIPLE_PLUS2);
            else
                gBattleScripting.animArg1 = GET_STAT_BUFF_ID((STAT_SPEED + 1)) + (!statBuffMoreThan1 ? STAT_ANIM_PLUS1 : STAT_ANIM_PLUS2);
        }

        if (execute)
        {
            BattleScriptExecute(BattleScript_MirrorHerbCopyStatChangeEnd2);
        }
        else
        {
            BattleScriptPushCursor();
            gBattlescriptCurrInstr = BattleScript_MirrorHerbCopyStatChange;
        }
        effect = ITEM_STATS_CHANGE;
    }
    return effect;
}

static u32 RestoreWhiteHerbStats(u32 battler)
{
    u32 i, effect = 0;

    for (i = 0; i < NUM_BATTLE_STATS; i++)
    {
        if (gBattleMons[battler].statStages[i] < DEFAULT_STAT_STAGE)
        {
            gBattleMons[battler].statStages[i] = DEFAULT_STAT_STAGE;
            effect = ITEM_STATS_CHANGE;
        }
    }
    if (effect != 0)
    {
        gBattleScripting.battler = battler;
        gPotentialItemEffectBattler = battler;
    }
    return effect;
}

static u8 ItemEffectMoveEnd(u32 battler, u16 holdEffect)
{
    u8 effect = 0;

    switch (holdEffect)
    {
    case HOLD_EFFECT_MICLE_BERRY:
        if (B_HP_BERRIES >= GEN_4)
            effect = TrySetMicleBerry(battler, gLastUsedItem, FALSE);
        break;
    case HOLD_EFFECT_RESTORE_HP:
        if (B_HP_BERRIES >= GEN_4)
            effect = ItemHealHp(battler, gLastUsedItem, FALSE, FALSE);
        break;
    case HOLD_EFFECT_RESTORE_PCT_HP:
        if (B_BERRIES_INSTANT >= GEN_4)
            effect = ItemHealHp(battler, gLastUsedItem, FALSE, TRUE);
        break;
    case HOLD_EFFECT_RESTORE_PP:
        if (B_BERRIES_INSTANT >= GEN_4)
            effect = ItemRestorePp(battler, gLastUsedItem, FALSE);
        break;
    case HOLD_EFFECT_CONFUSE_SPICY:
        if (B_BERRIES_INSTANT >= GEN_4)
            effect = HealConfuseBerry(battler, gLastUsedItem, FLAVOR_SPICY, FALSE);
        break;
    case HOLD_EFFECT_CONFUSE_DRY:
        if (B_BERRIES_INSTANT >= GEN_4)
            effect = HealConfuseBerry(battler, gLastUsedItem, FLAVOR_DRY, FALSE);
        break;
    case HOLD_EFFECT_CONFUSE_SWEET:
        if (B_BERRIES_INSTANT >= GEN_4)
            effect = HealConfuseBerry(battler, gLastUsedItem, FLAVOR_SWEET, FALSE);
        break;
    case HOLD_EFFECT_CONFUSE_BITTER:
        if (B_BERRIES_INSTANT >= GEN_4)
            effect = HealConfuseBerry(battler, gLastUsedItem, FLAVOR_BITTER, FALSE);
        break;
    case HOLD_EFFECT_CONFUSE_SOUR:
        if (B_BERRIES_INSTANT >= GEN_4)
            effect = HealConfuseBerry(battler, gLastUsedItem, FLAVOR_SOUR, FALSE);
        break;
    case HOLD_EFFECT_ATTACK_UP:
        if (B_BERRIES_INSTANT >= GEN_4)
            effect = StatRaiseBerry(battler, gLastUsedItem, STAT_ATK, FALSE);
        break;
    case HOLD_EFFECT_DEFENSE_UP:
        if (B_BERRIES_INSTANT >= GEN_4)
            effect = StatRaiseBerry(battler, gLastUsedItem, STAT_DEF, FALSE);
        break;
    case HOLD_EFFECT_SPEED_UP:
        if (B_BERRIES_INSTANT >= GEN_4)
            effect = StatRaiseBerry(battler, gLastUsedItem, STAT_SPEED, FALSE);
        break;
    case HOLD_EFFECT_SP_ATTACK_UP:
        if (B_BERRIES_INSTANT >= GEN_4)
            effect = StatRaiseBerry(battler, gLastUsedItem, STAT_SPATK, FALSE);
        break;
    case HOLD_EFFECT_SP_DEFENSE_UP:
        if (B_BERRIES_INSTANT >= GEN_4)
            effect = StatRaiseBerry(battler, gLastUsedItem, STAT_SPDEF, FALSE);
        break;
    case HOLD_EFFECT_ENIGMA_BERRY: // consume and heal if hit by super effective move
        if (B_BERRIES_INSTANT >= GEN_4)
            effect = TrySetEnigmaBerry(battler);
        break;
    case HOLD_EFFECT_KEE_BERRY:  // consume and boost defense if used physical move
        if (B_BERRIES_INSTANT >= GEN_4)
            effect = DamagedStatBoostBerryEffect(battler, STAT_DEF, DAMAGE_CATEGORY_PHYSICAL);
        break;
    case HOLD_EFFECT_MARANGA_BERRY:  // consume and boost sp. defense if used special move
        if (B_BERRIES_INSTANT >= GEN_4)
            effect = DamagedStatBoostBerryEffect(battler, STAT_SPDEF, DAMAGE_CATEGORY_SPECIAL);
        break;
    case HOLD_EFFECT_RANDOM_STAT_UP:
        if (B_BERRIES_INSTANT >= GEN_4)
            effect = RandomStatRaiseBerry(battler, gLastUsedItem, FALSE);
        break;
    case HOLD_EFFECT_CURE_PAR:
        if (gBattleMons[battler].status1 & STATUS1_PARALYSIS && !UnnerveOn(battler, gLastUsedItem))
        {
            gBattleMons[battler].status1 &= ~STATUS1_PARALYSIS;
            BattleScriptPushCursor();
            gBattlescriptCurrInstr = BattleScript_BerryCureParRet;
            effect = ITEM_STATUS_CHANGE;
        }
        break;
    case HOLD_EFFECT_CURE_PSN:
        if (gBattleMons[battler].status1 & STATUS1_PSN_ANY && !UnnerveOn(battler, gLastUsedItem))
        {
            gBattleMons[battler].status1 &= ~(STATUS1_PSN_ANY | STATUS1_TOXIC_COUNTER);
            BattleScriptPushCursor();
            gBattlescriptCurrInstr = BattleScript_BerryCurePsnRet;
            effect = ITEM_STATUS_CHANGE;
        }
        break;
    case HOLD_EFFECT_CURE_BRN:
        if (gBattleMons[battler].status1 & STATUS1_BURN && !UnnerveOn(battler, gLastUsedItem))
        {
            gBattleMons[battler].status1 &= ~STATUS1_BURN;
            BattleScriptPushCursor();
            gBattlescriptCurrInstr = BattleScript_BerryCureBrnRet;
            effect = ITEM_STATUS_CHANGE;
        }
        break;
    case HOLD_EFFECT_CURE_FRZ:
        if (gBattleMons[battler].status1 & STATUS1_FREEZE && !UnnerveOn(battler, gLastUsedItem))
        {
            gBattleMons[battler].status1 &= ~STATUS1_FREEZE;
            BattleScriptPushCursor();
            gBattlescriptCurrInstr = BattleScript_BerryCureFrzRet;
            effect = ITEM_STATUS_CHANGE;
        }
        if (gBattleMons[battler].status1 & STATUS1_FROSTBITE && !UnnerveOn(battler, gLastUsedItem))
        {
            gBattleMons[battler].status1 &= ~STATUS1_FROSTBITE;
            BattleScriptPushCursor();
            gBattlescriptCurrInstr = BattleScript_BerryCureFrbRet;
            effect = ITEM_STATUS_CHANGE;
        }
        break;
    case HOLD_EFFECT_CURE_SLP:
        if (gBattleMons[battler].status1 & STATUS1_SLEEP && !UnnerveOn(battler, gLastUsedItem))
        {
            gBattleMons[battler].status1 &= ~STATUS1_SLEEP;
            gBattleMons[battler].status2 &= ~STATUS2_NIGHTMARE;
            BattleScriptPushCursor();
            gBattlescriptCurrInstr = BattleScript_BerryCureSlpRet;
            effect = ITEM_STATUS_CHANGE;
        }
        break;
    case HOLD_EFFECT_CURE_CONFUSION:
        if (gBattleMons[battler].status2 & STATUS2_CONFUSION && !UnnerveOn(battler, gLastUsedItem))
        {
            RemoveConfusionStatus(battler);
            BattleScriptPushCursor();
            gBattlescriptCurrInstr = BattleScript_BerryCureConfusionRet;
            effect = ITEM_EFFECT_OTHER;
        }
        break;
    case HOLD_EFFECT_MENTAL_HERB:
        if (GetMentalHerbEffect(battler))
        {
            gBattleScripting.savedBattler = gBattlerAttacker;
            gBattlerAttacker = battler;
            BattleScriptPushCursor();
            gBattlescriptCurrInstr = BattleScript_MentalHerbCureRet;
            effect = ITEM_EFFECT_OTHER;
        }
        break;
    case HOLD_EFFECT_CURE_STATUS:
        if ((gBattleMons[battler].status1 & STATUS1_ANY || gBattleMons[battler].status2 & STATUS2_CONFUSION) && !UnnerveOn(battler, gLastUsedItem))
        {
            if (gBattleMons[battler].status1 & STATUS1_PSN_ANY)
                StringCopy(gBattleTextBuff1, gStatusConditionString_PoisonJpn);

            if (gBattleMons[battler].status1 & STATUS1_SLEEP)
            {
                gBattleMons[battler].status2 &= ~STATUS2_NIGHTMARE;
                StringCopy(gBattleTextBuff1, gStatusConditionString_SleepJpn);
            }

            if (gBattleMons[battler].status1 & STATUS1_PARALYSIS)
                StringCopy(gBattleTextBuff1, gStatusConditionString_ParalysisJpn);

            if (gBattleMons[battler].status1 & STATUS1_BURN)
                StringCopy(gBattleTextBuff1, gStatusConditionString_BurnJpn);

            if (gBattleMons[battler].status1 & STATUS1_FREEZE || gBattleMons[battler].status1 & STATUS1_FROSTBITE)
                StringCopy(gBattleTextBuff1, gStatusConditionString_IceJpn);

            if (gBattleMons[battler].status2 & STATUS2_CONFUSION)
                StringCopy(gBattleTextBuff1, gStatusConditionString_ConfusionJpn);

            gBattleMons[battler].status1 = 0;
            RemoveConfusionStatus(battler);
            BattleScriptPushCursor();
            gBattleCommunication[MULTISTRING_CHOOSER] = B_MSG_CURED_PROBLEM;
            gBattlescriptCurrInstr = BattleScript_BerryCureChosenStatusRet;
            effect = ITEM_STATUS_CHANGE;
        }
        break;
    case HOLD_EFFECT_CRITICAL_UP: // lansat berry
        if (B_BERRIES_INSTANT >= GEN_4
            && !(gBattleMons[battler].status2 & STATUS2_FOCUS_ENERGY_ANY)
            && HasEnoughHpToEatBerry(battler, GetBattlerItemHoldEffectParam(battler, gLastUsedItem), gLastUsedItem))
        {
            gBattleMons[battler].status2 |= STATUS2_FOCUS_ENERGY;
            gBattleScripting.battler = battler;
            gPotentialItemEffectBattler = battler;
            BattleScriptPushCursor();
            gBattlescriptCurrInstr = BattleScript_BerryFocusEnergyRet;
            effect = ITEM_EFFECT_OTHER;
        }
        break;
    case HOLD_EFFECT_BERSERK_GENE:
        BufferStatChange(battler, STAT_ATK, STRINGID_STATROSE);
        gEffectBattler = battler;
        if (CanBeInfinitelyConfused(gEffectBattler))
        {
            gStatuses4[gEffectBattler] |= STATUS4_INFINITE_CONFUSION;
        }
        SET_STATCHANGER(STAT_ATK, 2, FALSE);

        gBattleScripting.animArg1 = STAT_ANIM_PLUS1 + STAT_ATK;
        gBattleScripting.animArg2 = 0;

        BattleScriptPushCursorAndCallback(BattleScript_BerserkGeneRet);
        effect = ITEM_STATS_CHANGE;
        break;
    case HOLD_EFFECT_MIRROR_HERB:
        effect = TryConsumeMirrorHerb(battler, FALSE);
        break;
    }

    return effect;
}

u8 ItemBattleEffects(u8 caseID, u32 battler, bool32 moveTurn)
{
    int i = 0, moveType;
    u8 effect = ITEM_NO_EFFECT;
    u32 battlerHoldEffect = 0, atkHoldEffect;
    u8 atkHoldEffectParam;
    u16 atkItem;

    if (caseID != ITEMEFFECT_USE_LAST_ITEM)
    {
        gLastUsedItem = gBattleMons[battler].item;
        battlerHoldEffect = GetBattlerHoldEffect(battler, TRUE);
    }

    atkItem = gBattleMons[gBattlerAttacker].item;
    atkHoldEffect = GetBattlerHoldEffect(gBattlerAttacker, TRUE);
    atkHoldEffectParam = GetBattlerHoldEffectParam(gBattlerAttacker);

    switch (caseID)
    {
    case ITEMEFFECT_ON_SWITCH_IN:
        if (!gSpecialStatuses[battler].switchInItemDone)
        {
            switch (battlerHoldEffect)
            {
            case HOLD_EFFECT_DOUBLE_PRIZE:
                if (GetBattlerSide(battler) == B_SIDE_PLAYER && !gBattleStruct->moneyMultiplierItem)
                {
                    gBattleStruct->moneyMultiplier *= 2;
                    gBattleStruct->moneyMultiplierItem = 1;
                }
                break;
            case HOLD_EFFECT_RESTORE_STATS:
                effect = RestoreWhiteHerbStats(battler);
                if (effect != 0)
                {
                    gBattlerAttacker = battler;
                    BattleScriptExecute(BattleScript_WhiteHerbEnd2);
                }
                break;
            case HOLD_EFFECT_CONFUSE_SPICY:
                if (B_BERRIES_INSTANT >= GEN_4)
                    effect = HealConfuseBerry(battler, gLastUsedItem, FLAVOR_SPICY, TRUE);
                break;
            case HOLD_EFFECT_CONFUSE_DRY:
                if (B_BERRIES_INSTANT >= GEN_4)
                    effect = HealConfuseBerry(battler, gLastUsedItem, FLAVOR_DRY, TRUE);
                break;
            case HOLD_EFFECT_CONFUSE_SWEET:
                if (B_BERRIES_INSTANT >= GEN_4)
                    effect = HealConfuseBerry(battler, gLastUsedItem, FLAVOR_SWEET, TRUE);
                break;
            case HOLD_EFFECT_CONFUSE_BITTER:
                if (B_BERRIES_INSTANT >= GEN_4)
                    effect = HealConfuseBerry(battler, gLastUsedItem, FLAVOR_BITTER, TRUE);
                break;
            case HOLD_EFFECT_CONFUSE_SOUR:
                if (B_BERRIES_INSTANT >= GEN_4)
                    effect = HealConfuseBerry(battler, gLastUsedItem, FLAVOR_SOUR, TRUE);
                break;
            case HOLD_EFFECT_ATTACK_UP:
                if (B_BERRIES_INSTANT >= GEN_4)
                    effect = StatRaiseBerry(battler, gLastUsedItem, STAT_ATK, TRUE);
                break;
            case HOLD_EFFECT_DEFENSE_UP:
                if (B_BERRIES_INSTANT >= GEN_4)
                    effect = StatRaiseBerry(battler, gLastUsedItem, STAT_DEF, TRUE);
                break;
            case HOLD_EFFECT_SPEED_UP:
                if (B_BERRIES_INSTANT >= GEN_4)
                    effect = StatRaiseBerry(battler, gLastUsedItem, STAT_SPEED, TRUE);
                break;
            case HOLD_EFFECT_SP_ATTACK_UP:
                if (B_BERRIES_INSTANT >= GEN_4)
                    effect = StatRaiseBerry(battler, gLastUsedItem, STAT_SPATK, TRUE);
                break;
            case HOLD_EFFECT_SP_DEFENSE_UP:
                if (B_BERRIES_INSTANT >= GEN_4)
                    effect = StatRaiseBerry(battler, gLastUsedItem, STAT_SPDEF, TRUE);
                break;
            case HOLD_EFFECT_CRITICAL_UP:
                if (B_BERRIES_INSTANT >= GEN_4
                    && !(gBattleMons[battler].status2 & STATUS2_FOCUS_ENERGY_ANY)
                    && HasEnoughHpToEatBerry(battler, GetBattlerItemHoldEffectParam(battler, gLastUsedItem), gLastUsedItem))
                {
                    gBattleMons[battler].status2 |= STATUS2_FOCUS_ENERGY;
                    gBattleScripting.battler = battler;
                    BattleScriptExecute(BattleScript_BerryFocusEnergyEnd2);
                    effect = ITEM_EFFECT_OTHER;
                }
                break;
            case HOLD_EFFECT_RANDOM_STAT_UP:
                if (B_BERRIES_INSTANT >= GEN_4)
                    effect = RandomStatRaiseBerry(battler, gLastUsedItem, TRUE);
                break;
            case HOLD_EFFECT_CURE_PAR:
                if (B_BERRIES_INSTANT >= GEN_4
                    && gBattleMons[battler].status1 & STATUS1_PARALYSIS
                    && !UnnerveOn(battler, gLastUsedItem))
                {
                    gBattleMons[battler].status1 &= ~STATUS1_PARALYSIS;
                    BattleScriptExecute(BattleScript_BerryCurePrlzEnd2);
                    effect = ITEM_STATUS_CHANGE;
                }
                break;
            case HOLD_EFFECT_CURE_PSN:
                if (B_BERRIES_INSTANT >= GEN_4
                    && (gBattleMons[battler].status1 & STATUS1_PSN_ANY)
                    && !UnnerveOn(battler, gLastUsedItem))
                {
                    gBattleMons[battler].status1 &= ~(STATUS1_PSN_ANY | STATUS1_TOXIC_COUNTER);
                    BattleScriptExecute(BattleScript_BerryCurePsnEnd2);
                    effect = ITEM_STATUS_CHANGE;
                }
                break;
            case HOLD_EFFECT_CURE_BRN:
                if (B_BERRIES_INSTANT >= GEN_4
                    && (gBattleMons[battler].status1 & STATUS1_BURN)
                    && !UnnerveOn(battler, gLastUsedItem))
                {
                    gBattleMons[battler].status1 &= ~STATUS1_BURN;
                    BattleScriptExecute(BattleScript_BerryCureBrnEnd2);
                    effect = ITEM_STATUS_CHANGE;
                }
                break;
            case HOLD_EFFECT_CURE_FRZ:
                if (B_BERRIES_INSTANT >= GEN_4
                    && (gBattleMons[battler].status1 & STATUS1_FREEZE)
                    && !UnnerveOn(battler, gLastUsedItem))
                {
                    gBattleMons[battler].status1 &= ~STATUS1_FREEZE;
                    BattleScriptExecute(BattleScript_BerryCureFrzEnd2);
                    effect = ITEM_STATUS_CHANGE;
                }
                if (B_BERRIES_INSTANT >= GEN_4
                    && (gBattleMons[battler].status1 & STATUS1_FROSTBITE)
                    && !UnnerveOn(battler, gLastUsedItem))
                {
                    gBattleMons[battler].status1 &= ~STATUS1_FROSTBITE;
                    BattleScriptExecute(BattleScript_BerryCureFrbEnd2);
                    effect = ITEM_STATUS_CHANGE;
                }
                break;
            case HOLD_EFFECT_CURE_SLP:
                if (B_BERRIES_INSTANT >= GEN_4
                    && (gBattleMons[battler].status1 & STATUS1_SLEEP)
                    && !UnnerveOn(battler, gLastUsedItem))
                {
                    gBattleMons[battler].status1 &= ~STATUS1_SLEEP;
                    gBattleMons[battler].status2 &= ~STATUS2_NIGHTMARE;
                    BattleScriptExecute(BattleScript_BerryCureSlpEnd2);
                    effect = ITEM_STATUS_CHANGE;
                }
                break;
            case HOLD_EFFECT_CURE_STATUS:
                if (B_BERRIES_INSTANT >= GEN_4
                    && (gBattleMons[battler].status1 & STATUS1_ANY || gBattleMons[battler].status2 & STATUS2_CONFUSION)
                    && !UnnerveOn(battler, gLastUsedItem))
                {
                    i = 0;
                    if (gBattleMons[battler].status1 & STATUS1_PSN_ANY)
                    {
                        StringCopy(gBattleTextBuff1, gStatusConditionString_PoisonJpn);
                        i++;
                    }
                    if (gBattleMons[battler].status1 & STATUS1_SLEEP)
                    {
                        gBattleMons[battler].status2 &= ~STATUS2_NIGHTMARE;
                        StringCopy(gBattleTextBuff1, gStatusConditionString_SleepJpn);
                        i++;
                    }
                    if (gBattleMons[battler].status1 & STATUS1_PARALYSIS)
                    {
                        StringCopy(gBattleTextBuff1, gStatusConditionString_ParalysisJpn);
                        i++;
                    }
                    if (gBattleMons[battler].status1 & STATUS1_BURN)
                    {
                        StringCopy(gBattleTextBuff1, gStatusConditionString_BurnJpn);
                        i++;
                    }
                    if (gBattleMons[battler].status1 & STATUS1_FREEZE || gBattleMons[battler].status1 & STATUS1_FROSTBITE)
                    {
                        StringCopy(gBattleTextBuff1, gStatusConditionString_IceJpn);
                        i++;
                    }
                    if (gBattleMons[battler].status2 & STATUS2_CONFUSION)
                    {
                        StringCopy(gBattleTextBuff1, gStatusConditionString_ConfusionJpn);
                        i++;
                    }
                    if (i <= 1)
                        gBattleCommunication[MULTISTRING_CHOOSER] = B_MSG_CURED_PROBLEM;
                    else
                        gBattleCommunication[MULTISTRING_CHOOSER] = B_MSG_NORMALIZED_STATUS;
                    gBattleMons[battler].status1 = 0;
                    RemoveConfusionStatus(battler);
                    BattleScriptExecute(BattleScript_BerryCureChosenStatusEnd2);
                    effect = ITEM_STATUS_CHANGE;
                }
                break;
            case HOLD_EFFECT_RESTORE_HP:
                if (B_BERRIES_INSTANT >= GEN_4)
                    effect = ItemHealHp(battler, gLastUsedItem, TRUE, FALSE);
                break;
            case HOLD_EFFECT_RESTORE_PCT_HP:
                if (B_BERRIES_INSTANT >= GEN_4)
                    effect = ItemHealHp(battler, gLastUsedItem, TRUE, TRUE);
                break;
            case HOLD_EFFECT_AIR_BALLOON:
                effect = ITEM_EFFECT_OTHER;
                gBattleScripting.battler = battler;
                BattleScriptPushCursorAndCallback(BattleScript_AirBaloonMsgIn);
                RecordItemEffectBattle(battler, HOLD_EFFECT_AIR_BALLOON);
                break;
            case HOLD_EFFECT_ROOM_SERVICE:
                if (TryRoomService(battler))
                {
                    BattleScriptExecute(BattleScript_BerryStatRaiseEnd2);
                    effect = ITEM_STATS_CHANGE;
                }
                break;
            case HOLD_EFFECT_SEEDS:
                switch (GetBattlerHoldEffectParam(battler))
                {
                case HOLD_EFFECT_PARAM_ELECTRIC_TERRAIN:
                    effect = TryHandleSeed(battler, STATUS_FIELD_ELECTRIC_TERRAIN, STAT_DEF, gLastUsedItem, TRUE);
                    break;
                case HOLD_EFFECT_PARAM_GRASSY_TERRAIN:
                    effect = TryHandleSeed(battler, STATUS_FIELD_GRASSY_TERRAIN, STAT_DEF, gLastUsedItem, TRUE);
                    break;
                case HOLD_EFFECT_PARAM_MISTY_TERRAIN:
                    effect = TryHandleSeed(battler, STATUS_FIELD_MISTY_TERRAIN, STAT_SPDEF, gLastUsedItem, TRUE);
                    break;
                case HOLD_EFFECT_PARAM_PSYCHIC_TERRAIN:
                    effect = TryHandleSeed(battler, STATUS_FIELD_PSYCHIC_TERRAIN, STAT_SPDEF, gLastUsedItem, TRUE);
                    break;
                }
                break;
            case HOLD_EFFECT_EJECT_PACK:
                if (gProtectStructs[battler].statFell
                 && gProtectStructs[battler].disableEjectPack == 0
                 && CountUsablePartyMons(battler) > 0
                 && !(gCurrentMove == MOVE_PARTING_SHOT && CanBattlerSwitch(gBattlerAttacker))) // Does not activate if attacker used Parting Shot and can switch out
                {
                    gProtectStructs[battler].statFell = FALSE;
                    gBattleScripting.battler = battler;
                    effect = ITEM_STATS_CHANGE;
                    if (moveTurn)
                    {
                        BattleScriptPushCursor();
                        gBattlescriptCurrInstr = BattleScript_EjectPackActivate_Ret;
                    }
                    else
                    {
                        BattleScriptExecute(BattleScript_EjectPackActivate_End2);
                    }
                }
                break;
            case HOLD_EFFECT_BERSERK_GENE:
                BufferStatChange(battler, STAT_ATK, STRINGID_STATROSE);
                gEffectBattler = battler;
                if (CanBeInfinitelyConfused(gEffectBattler))
                {
                    gStatuses4[gEffectBattler] |= STATUS4_INFINITE_CONFUSION;
                }
                SET_STATCHANGER(STAT_ATK, 2, FALSE);

                gBattleScripting.animArg1 = STAT_ANIM_PLUS1 + STAT_ATK;
                gBattleScripting.animArg2 = 0;

                BattleScriptPushCursorAndCallback(BattleScript_BerserkGeneRet);
                effect = ITEM_STATS_CHANGE;
                break;
            case HOLD_EFFECT_MIRROR_HERB:
                effect = TryConsumeMirrorHerb(battler, TRUE);
                break;
            case HOLD_EFFECT_BOOSTER_ENERGY:
                if (!(gBattleStruct->boosterEnergyActivates & gBitTable[battler])
                 && (((GetBattlerAbility(battler) == ABILITY_PROTOSYNTHESIS) && !(gBattleWeather & B_WEATHER_SUN))
                  || ((GetBattlerAbility(battler) == ABILITY_QUARK_DRIVE) && !(gFieldStatuses & STATUS_FIELD_ELECTRIC_TERRAIN))))
                {
                    PREPARE_STAT_BUFFER(gBattleTextBuff1, GetHighestStatId(battler));
                    gBattleScripting.battler = battler;
                    gBattleStruct->boosterEnergyActivates |= gBitTable[battler];
                    BattleScriptExecute(BattleScript_BoosterEnergyEnd2);
                    effect = ITEM_EFFECT_OTHER;
                }
                break;
            }
            if (effect != 0)
            {
                gSpecialStatuses[battler].switchInItemDone = TRUE;
                gBattlerAttacker = gPotentialItemEffectBattler = gBattleScripting.battler = battler;
                switch (effect)
                {
                case ITEM_STATUS_CHANGE:
                    BtlController_EmitSetMonData(battler, BUFFER_A, REQUEST_STATUS_BATTLE, 0, 4, &gBattleMons[battler].status1);
                    MarkBattlerForControllerExec(battler);
                    break;
                }
            }
        }
        break;
    case ITEMEFFECT_NORMAL:
        if (gBattleMons[battler].hp)
        {
            switch (battlerHoldEffect)
            {
            case HOLD_EFFECT_RESTORE_HP:
                if (!moveTurn)
                    effect = ItemHealHp(battler, gLastUsedItem, TRUE, FALSE);
                break;
            case HOLD_EFFECT_RESTORE_PCT_HP:
                if (!moveTurn)
                    effect = ItemHealHp(battler, gLastUsedItem, TRUE, TRUE);
                break;
            case HOLD_EFFECT_RESTORE_PP:
                if (!moveTurn)
                    effect = ItemRestorePp(battler, gLastUsedItem, TRUE);
                break;
            case HOLD_EFFECT_RESTORE_STATS:
                effect = RestoreWhiteHerbStats(battler);
                if (effect != 0)
                {
                    gBattlerAttacker = battler;
                    BattleScriptExecute(BattleScript_WhiteHerbEnd2);
                }
                break;
            case HOLD_EFFECT_BLACK_SLUDGE:
                if (IS_BATTLER_OF_TYPE(battler, TYPE_POISON))
                {
                    goto LEFTOVERS;
                }
                else if (GetBattlerAbility(battler) != ABILITY_MAGIC_GUARD && !moveTurn)
                {
                    gBattleMoveDamage = GetNonDynamaxMaxHP(battler) / 8;
                    if (gBattleMoveDamage == 0)
                        gBattleMoveDamage = 1;
                    BattleScriptExecute(BattleScript_ItemHurtEnd2);
                    effect = ITEM_HP_CHANGE;
                    RecordItemEffectBattle(battler, battlerHoldEffect);
                    PREPARE_ITEM_BUFFER(gBattleTextBuff1, gLastUsedItem);
                }
                break;
            case HOLD_EFFECT_LEFTOVERS:
            LEFTOVERS:
                if (gBattleMons[battler].hp < gBattleMons[battler].maxHP && !moveTurn
                  && (B_HEAL_BLOCKING < GEN_5 || !(gStatuses3[battler] & STATUS3_HEAL_BLOCK)))
                {
                    gBattleMoveDamage = GetNonDynamaxMaxHP(battler) / 16;
                    if (gBattleMoveDamage == 0)
                        gBattleMoveDamage = 1;
                    gBattleMoveDamage *= -1;
                    BattleScriptExecute(BattleScript_ItemHealHP_End2);
                    effect = ITEM_HP_CHANGE;
                    RecordItemEffectBattle(battler, battlerHoldEffect);
                }
                break;
            case HOLD_EFFECT_CONFUSE_SPICY:
                if (!moveTurn)
                    effect = HealConfuseBerry(battler, gLastUsedItem, FLAVOR_SPICY, TRUE);
                break;
            case HOLD_EFFECT_CONFUSE_DRY:
                if (!moveTurn)
                    effect = HealConfuseBerry(battler, gLastUsedItem, FLAVOR_DRY, TRUE);
                break;
            case HOLD_EFFECT_CONFUSE_SWEET:
                if (!moveTurn)
                    effect = HealConfuseBerry(battler, gLastUsedItem, FLAVOR_SWEET, TRUE);
                break;
            case HOLD_EFFECT_CONFUSE_BITTER:
                if (!moveTurn)
                    effect = HealConfuseBerry(battler, gLastUsedItem, FLAVOR_BITTER, TRUE);
                break;
            case HOLD_EFFECT_CONFUSE_SOUR:
                if (!moveTurn)
                    effect = HealConfuseBerry(battler, gLastUsedItem, FLAVOR_SOUR, TRUE);
                break;
            case HOLD_EFFECT_ATTACK_UP:
                if (!moveTurn)
                    effect = StatRaiseBerry(battler, gLastUsedItem, STAT_ATK, TRUE);
                break;
            case HOLD_EFFECT_DEFENSE_UP:
                if (!moveTurn)
                    effect = StatRaiseBerry(battler, gLastUsedItem, STAT_DEF, TRUE);
                break;
            case HOLD_EFFECT_SPEED_UP:
                if (!moveTurn)
                    effect = StatRaiseBerry(battler, gLastUsedItem, STAT_SPEED, TRUE);
                break;
            case HOLD_EFFECT_SP_ATTACK_UP:
                if (!moveTurn)
                    effect = StatRaiseBerry(battler, gLastUsedItem, STAT_SPATK, TRUE);
                break;
            case HOLD_EFFECT_SP_DEFENSE_UP:
                if (!moveTurn)
                    effect = StatRaiseBerry(battler, gLastUsedItem, STAT_SPDEF, TRUE);
                break;
            case HOLD_EFFECT_CRITICAL_UP:
                if (!moveTurn && !(gBattleMons[battler].status2 & STATUS2_FOCUS_ENERGY_ANY)
                    && HasEnoughHpToEatBerry(battler, GetBattlerItemHoldEffectParam(battler, gLastUsedItem), gLastUsedItem))
                {
                    gBattleMons[battler].status2 |= STATUS2_FOCUS_ENERGY;
                    gBattleScripting.battler = battler;
                    BattleScriptExecute(BattleScript_BerryFocusEnergyEnd2);
                    effect = ITEM_EFFECT_OTHER;
                }
                break;
            case HOLD_EFFECT_RANDOM_STAT_UP:
                if (!moveTurn)
                    effect = RandomStatRaiseBerry(battler, gLastUsedItem, TRUE);
                break;
            case HOLD_EFFECT_CURE_PAR:
                if (gBattleMons[battler].status1 & STATUS1_PARALYSIS && !UnnerveOn(battler, gLastUsedItem))
                {
                    gBattleMons[battler].status1 &= ~STATUS1_PARALYSIS;
                    BattleScriptExecute(BattleScript_BerryCurePrlzEnd2);
                    effect = ITEM_STATUS_CHANGE;
                }
                break;
            case HOLD_EFFECT_CURE_PSN:
                if (gBattleMons[battler].status1 & STATUS1_PSN_ANY && !UnnerveOn(battler, gLastUsedItem))
                {
                    gBattleMons[battler].status1 &= ~(STATUS1_PSN_ANY | STATUS1_TOXIC_COUNTER);
                    BattleScriptExecute(BattleScript_BerryCurePsnEnd2);
                    effect = ITEM_STATUS_CHANGE;
                }
                break;
            case HOLD_EFFECT_CURE_BRN:
                if (gBattleMons[battler].status1 & STATUS1_BURN && !UnnerveOn(battler, gLastUsedItem))
                {
                    gBattleMons[battler].status1 &= ~STATUS1_BURN;
                    BattleScriptExecute(BattleScript_BerryCureBrnEnd2);
                    effect = ITEM_STATUS_CHANGE;
                }
                break;
            case HOLD_EFFECT_CURE_FRZ:
                if (gBattleMons[battler].status1 & STATUS1_FREEZE && !UnnerveOn(battler, gLastUsedItem))
                {
                    gBattleMons[battler].status1 &= ~STATUS1_FREEZE;
                    BattleScriptExecute(BattleScript_BerryCureFrzEnd2);
                    effect = ITEM_STATUS_CHANGE;
                }
                if (gBattleMons[battler].status1 & STATUS1_FROSTBITE && !UnnerveOn(battler, gLastUsedItem))
                {
                    gBattleMons[battler].status1 &= ~STATUS1_FROSTBITE;
                    BattleScriptExecute(BattleScript_BerryCureFrbEnd2);
                    effect = ITEM_STATUS_CHANGE;
                }
                break;
            case HOLD_EFFECT_CURE_SLP:
                if (gBattleMons[battler].status1 & STATUS1_SLEEP && !UnnerveOn(battler, gLastUsedItem))
                {
                    gBattleMons[battler].status1 &= ~STATUS1_SLEEP;
                    gBattleMons[battler].status2 &= ~STATUS2_NIGHTMARE;
                    BattleScriptExecute(BattleScript_BerryCureSlpEnd2);
                    effect = ITEM_STATUS_CHANGE;
                }
                break;
            case HOLD_EFFECT_CURE_CONFUSION:
                if (gBattleMons[battler].status2 & STATUS2_CONFUSION && !UnnerveOn(battler, gLastUsedItem))
                {
                    RemoveConfusionStatus(battler);
                    BattleScriptExecute(BattleScript_BerryCureConfusionEnd2);
                    effect = ITEM_EFFECT_OTHER;
                }
                break;
            case HOLD_EFFECT_CURE_STATUS:
                if ((gBattleMons[battler].status1 & STATUS1_ANY || gBattleMons[battler].status2 & STATUS2_CONFUSION) && !UnnerveOn(battler, gLastUsedItem))
                {
                    i = 0;
                    if (gBattleMons[battler].status1 & STATUS1_PSN_ANY)
                    {
                        StringCopy(gBattleTextBuff1, gStatusConditionString_PoisonJpn);
                        i++;
                    }
                    if (gBattleMons[battler].status1 & STATUS1_SLEEP)
                    {
                        gBattleMons[battler].status2 &= ~STATUS2_NIGHTMARE;
                        StringCopy(gBattleTextBuff1, gStatusConditionString_SleepJpn);
                        i++;
                    }
                    if (gBattleMons[battler].status1 & STATUS1_PARALYSIS)
                    {
                        StringCopy(gBattleTextBuff1, gStatusConditionString_ParalysisJpn);
                        i++;
                    }
                    if (gBattleMons[battler].status1 & STATUS1_BURN)
                    {
                        StringCopy(gBattleTextBuff1, gStatusConditionString_BurnJpn);
                        i++;
                    }
                    if (gBattleMons[battler].status1 & STATUS1_FREEZE || gBattleMons[battler].status1 & STATUS1_FROSTBITE)
                    {
                        StringCopy(gBattleTextBuff1, gStatusConditionString_IceJpn);
                        i++;
                    }
                    if (gBattleMons[battler].status2 & STATUS2_CONFUSION)
                    {
                        StringCopy(gBattleTextBuff1, gStatusConditionString_ConfusionJpn);
                        i++;
                    }
                    if (i <= 1)
                        gBattleCommunication[MULTISTRING_CHOOSER] = B_MSG_CURED_PROBLEM;
                    else
                        gBattleCommunication[MULTISTRING_CHOOSER] = B_MSG_NORMALIZED_STATUS;
                    gBattleMons[battler].status1 = 0;
                    RemoveConfusionStatus(battler);
                    BattleScriptExecute(BattleScript_BerryCureChosenStatusEnd2);
                    effect = ITEM_STATUS_CHANGE;
                }
                break;
            case HOLD_EFFECT_MENTAL_HERB:
                if (GetMentalHerbEffect(battler))
                {
                    gBattleScripting.savedBattler = gBattlerAttacker;
                    gBattlerAttacker = battler;
                    BattleScriptExecute(BattleScript_MentalHerbCureEnd2);
                    effect = ITEM_EFFECT_OTHER;
                }
                break;
            case HOLD_EFFECT_MICLE_BERRY:
                if (!moveTurn)
                    effect = TrySetMicleBerry(battler, gLastUsedItem, TRUE);
                break;
            case HOLD_EFFECT_BERSERK_GENE:
                BufferStatChange(battler, STAT_ATK, STRINGID_STATROSE);
                gEffectBattler = battler;
                if (CanBeInfinitelyConfused(gEffectBattler))
                {
                    gStatuses4[gEffectBattler] |= STATUS4_INFINITE_CONFUSION;
                }
                SET_STATCHANGER(STAT_ATK, 2, FALSE);

                gBattleScripting.animArg1 = STAT_ANIM_PLUS1 + STAT_ATK;
                gBattleScripting.animArg2 = 0;

                BattleScriptPushCursorAndCallback(BattleScript_BerserkGeneRet);
                effect = ITEM_STATS_CHANGE;
                break;
            case HOLD_EFFECT_MIRROR_HERB:
                effect = TryConsumeMirrorHerb(battler, TRUE);
                break;
            case HOLD_EFFECT_BOOSTER_ENERGY:
                if (!(gBattleStruct->boosterEnergyActivates & gBitTable[battler])
                 && (((GetBattlerAbility(battler) == ABILITY_PROTOSYNTHESIS) && !(gBattleWeather & B_WEATHER_SUN))
                  || ((GetBattlerAbility(battler) == ABILITY_QUARK_DRIVE) && !(gFieldStatuses & STATUS_FIELD_ELECTRIC_TERRAIN))))
                {
                    PREPARE_STAT_BUFFER(gBattleTextBuff1, GetHighestStatId(battler));
                    gBattlerAbility = gBattleScripting.battler = battler;
                    gBattleStruct->boosterEnergyActivates |= gBitTable[battler];
                    BattleScriptExecute(BattleScript_BoosterEnergyEnd2);
                    effect = ITEM_EFFECT_OTHER;
                }
                break;
            }

            if (effect != 0)
            {
                gBattlerAttacker = gPotentialItemEffectBattler = gBattleScripting.battler = battler;
                switch (effect)
                {
                case ITEM_STATUS_CHANGE:
                    BtlController_EmitSetMonData(battler, BUFFER_A, REQUEST_STATUS_BATTLE, 0, 4, &gBattleMons[battler].status1);
                    MarkBattlerForControllerExec(battler);
                    break;
                }
            }
        }
        break;
    case ITEMEFFECT_USE_LAST_ITEM:
        effect = ItemEffectMoveEnd(battler, ItemId_GetHoldEffect(gLastUsedItem));
        gBattleScripting.overrideBerryRequirements = 2; // to exit VARIOUS_CONSUME_BERRIES
        if (effect)
        {
            gPotentialItemEffectBattler = gBattleScripting.battler = battler;
            if (effect == ITEM_STATUS_CHANGE)
            {
                BtlController_EmitSetMonData(battler, BUFFER_A, REQUEST_STATUS_BATTLE, 0, 4, &gBattleMons[battler].status1);
                MarkBattlerForControllerExec(battler);
            }
            break;
        }
        break;
    case ITEMEFFECT_MOVE_END:
        for (battler = 0; battler < gBattlersCount; battler++)
        {
            gLastUsedItem = gBattleMons[battler].item;
            effect = ItemEffectMoveEnd(battler, GetBattlerHoldEffect(battler, TRUE));
            if (effect)
            {
                gPotentialItemEffectBattler = gBattleScripting.battler = battler;
                if (effect == ITEM_STATUS_CHANGE)
                {
                    BtlController_EmitSetMonData(battler, BUFFER_A, REQUEST_STATUS_BATTLE, 0, 4, &gBattleMons[battler].status1);
                    MarkBattlerForControllerExec(battler);
                }
                break;
            }
        }
        break;
    case ITEMEFFECT_KINGSROCK:
        // Occur on each hit of a multi-strike move
        switch (atkHoldEffect)
        {
        case HOLD_EFFECT_FLINCH:
            {
                u16 ability = GetBattlerAbility(gBattlerAttacker);
                if (B_SERENE_GRACE_BOOST >= GEN_5 && ability == ABILITY_SERENE_GRACE)
                    atkHoldEffectParam *= 2;
                if (gSideStatuses[GetBattlerSide(battler)] & SIDE_STATUS_RAINBOW && gCurrentMove != MOVE_SECRET_POWER)
                    atkHoldEffectParam *= 2;
                if (gBattleMoveDamage != 0  // Need to have done damage
                    && !(gMoveResultFlags & MOVE_RESULT_NO_EFFECT)
                    && TARGET_TURN_DAMAGED
                    && !gMovesInfo[gCurrentMove].ignoresKingsRock
                    && gBattleMons[gBattlerTarget].hp
                    && RandomPercentage(RNG_HOLD_EFFECT_FLINCH, atkHoldEffectParam)
                    && ability != ABILITY_STENCH)
                {
                    gBattleScripting.moveEffect = MOVE_EFFECT_FLINCH;
                    BattleScriptPushCursor();
                    SetMoveEffect(FALSE, FALSE);
                    BattleScriptPop();
                }
            }
            break;
        case HOLD_EFFECT_BLUNDER_POLICY:
            if (gBattleStruct->blunderPolicy
             && IsBattlerAlive(gBattlerAttacker)
             && CompareStat(gBattlerAttacker, STAT_SPEED, MAX_STAT_STAGE, CMP_LESS_THAN))
            {
                gBattleStruct->blunderPolicy = FALSE;
                gLastUsedItem = atkItem;
                SET_STATCHANGER(STAT_SPEED, 2, FALSE);
                effect = ITEM_STATS_CHANGE;
                BattleScriptPushCursor();
                gBattlescriptCurrInstr = BattleScript_AttackerItemStatRaise;
            }
            break;
        }
        break;
    case ITEMEFFECT_LIFEORB_SHELLBELL:
        // Occur after the final hit of a multi-strike move
        switch (atkHoldEffect)
        {
        case HOLD_EFFECT_SHELL_BELL:
            if (gSpecialStatuses[gBattlerAttacker].damagedMons  // Need to have done damage
                && gBattlerAttacker != gBattlerTarget
                && gBattleMons[gBattlerAttacker].hp != gBattleMons[gBattlerAttacker].maxHP
                && IsBattlerAlive(gBattlerAttacker)
                && (B_HEAL_BLOCKING < GEN_5 || !(gStatuses3[battler] & STATUS3_HEAL_BLOCK)))
            {
                gLastUsedItem = atkItem;
                gPotentialItemEffectBattler = gBattlerAttacker;
                gBattleScripting.battler = gBattlerAttacker;
                gBattleMoveDamage = (gSpecialStatuses[gBattlerTarget].shellBellDmg / atkHoldEffectParam) * -1;
                if (gBattleMoveDamage == 0)
                    gBattleMoveDamage = -1;
                gSpecialStatuses[gBattlerTarget].shellBellDmg = 0;
                BattleScriptPushCursor();
                gBattlescriptCurrInstr = BattleScript_ItemHealHP_Ret;
                effect = ITEM_HP_CHANGE;
            }
            break;
        case HOLD_EFFECT_LIFE_ORB:
            if (IsBattlerAlive(gBattlerAttacker)
                && !(TestIfSheerForceAffected(gBattlerAttacker, gCurrentMove))
                && GetBattlerAbility(gBattlerAttacker) != ABILITY_MAGIC_GUARD
                && !gSpecialStatuses[gBattlerAttacker].preventLifeOrbDamage
                && gSpecialStatuses[gBattlerAttacker].damagedMons)
            {
                gBattleMoveDamage = GetNonDynamaxMaxHP(gBattlerAttacker) / 10;
                if (gBattleMoveDamage == 0)
                    gBattleMoveDamage = 1;
                effect = ITEM_HP_CHANGE;
                BattleScriptPushCursor();
                gBattlescriptCurrInstr = BattleScript_ItemHurtRet;
                gLastUsedItem = gBattleMons[gBattlerAttacker].item;
            }
            break;
        case HOLD_EFFECT_THROAT_SPRAY:  // Does NOT need to be a damaging move
            if (gProtectStructs[gBattlerAttacker].targetAffected
             && IsBattlerAlive(gBattlerAttacker)
             && gMovesInfo[gCurrentMove].soundMove
             && CompareStat(gBattlerAttacker, STAT_SPATK, MAX_STAT_STAGE, CMP_LESS_THAN)
             && !NoAliveMonsForEitherParty())   // Don't activate if battle will end
            {
                gLastUsedItem = atkItem;
                gBattleScripting.battler = gBattlerAttacker;
                SET_STATCHANGER(STAT_SPATK, 1, FALSE);
                effect = ITEM_STATS_CHANGE;
                BattleScriptPushCursor();
                gBattlescriptCurrInstr = BattleScript_AttackerItemStatRaise;
            }
            break;
        }
        break;
    case ITEMEFFECT_TARGET:
        if (!(gMoveResultFlags & MOVE_RESULT_NO_EFFECT))
        {
            GET_MOVE_TYPE(gCurrentMove, moveType);
            switch (battlerHoldEffect)
            {
            case HOLD_EFFECT_AIR_BALLOON:
                if (TARGET_TURN_DAMAGED)
                {
                    effect = ITEM_EFFECT_OTHER;
                    BattleScriptPushCursor();
                    gBattlescriptCurrInstr = BattleScript_AirBaloonMsgPop;
                }
                break;
            case HOLD_EFFECT_ROCKY_HELMET:
                if (TARGET_TURN_DAMAGED
                    && GetBattlerHoldEffect(gBattlerAttacker, TRUE) != HOLD_EFFECT_PROTECTIVE_PADS
                    && IsMoveMakingContact(gCurrentMove, gBattlerAttacker)
                    && IsBattlerAlive(gBattlerAttacker)
                    && GetBattlerAbility(gBattlerAttacker) != ABILITY_MAGIC_GUARD)
                {
                    gBattleMoveDamage = GetNonDynamaxMaxHP(gBattlerAttacker) / 6;
                    if (gBattleMoveDamage == 0)
                        gBattleMoveDamage = 1;
                    effect = ITEM_HP_CHANGE;
                    BattleScriptPushCursor();
                    gBattlescriptCurrInstr = BattleScript_RockyHelmetActivates;
                    PREPARE_ITEM_BUFFER(gBattleTextBuff1, gLastUsedItem);
                    RecordItemEffectBattle(battler, HOLD_EFFECT_ROCKY_HELMET);
                }
                break;
            case HOLD_EFFECT_WEAKNESS_POLICY:
                if (IsBattlerAlive(battler)
                    && TARGET_TURN_DAMAGED
                    && gMoveResultFlags & MOVE_RESULT_SUPER_EFFECTIVE)
                {
                    effect = ITEM_STATS_CHANGE;
                    BattleScriptPushCursor();
                    gBattlescriptCurrInstr = BattleScript_WeaknessPolicy;
                }
                break;
            case HOLD_EFFECT_SNOWBALL:
                if (IsBattlerAlive(battler)
                    && TARGET_TURN_DAMAGED
                    && moveType == TYPE_ICE)
                {
                    effect = ITEM_STATS_CHANGE;
                    BattleScriptPushCursor();
                    gBattlescriptCurrInstr = BattleScript_TargetItemStatRaise;
                    SET_STATCHANGER(STAT_ATK, 1, FALSE);
                }
                break;
            case HOLD_EFFECT_LUMINOUS_MOSS:
                if (IsBattlerAlive(battler)
                    && TARGET_TURN_DAMAGED
                    && moveType == TYPE_WATER)
                {
                    effect = ITEM_STATS_CHANGE;
                    BattleScriptPushCursor();
                    gBattlescriptCurrInstr = BattleScript_TargetItemStatRaise;
                    SET_STATCHANGER(STAT_SPDEF, 1, FALSE);
                }
                break;
            case HOLD_EFFECT_CELL_BATTERY:
                if (IsBattlerAlive(battler)
                    && TARGET_TURN_DAMAGED
                    && moveType == TYPE_ELECTRIC)
                {
                    effect = ITEM_STATS_CHANGE;
                    BattleScriptPushCursor();
                    gBattlescriptCurrInstr = BattleScript_TargetItemStatRaise;
                    SET_STATCHANGER(STAT_ATK, 1, FALSE);
                }
                break;
            case HOLD_EFFECT_ABSORB_BULB:
                if (IsBattlerAlive(battler)
                    && TARGET_TURN_DAMAGED
                    && moveType == TYPE_WATER)
                {
                    effect = ITEM_STATS_CHANGE;
                    BattleScriptPushCursor();
                    gBattlescriptCurrInstr = BattleScript_TargetItemStatRaise;
                    SET_STATCHANGER(STAT_SPATK, 1, FALSE);
                }
                break;
            case HOLD_EFFECT_ENIGMA_BERRY: // consume and heal if hit by super effective move
                effect = TrySetEnigmaBerry(battler);
                break;
            case HOLD_EFFECT_JABOCA_BERRY:  // consume and damage attacker if used physical move
                if (IsBattlerAlive(battler)
                 && TARGET_TURN_DAMAGED
                 && !DoesSubstituteBlockMove(gBattlerAttacker, battler, gCurrentMove)
                 && IS_MOVE_PHYSICAL(gCurrentMove)
                 && GetBattlerAbility(gBattlerAttacker) != ABILITY_MAGIC_GUARD)
                {
                    gBattleMoveDamage = GetNonDynamaxMaxHP(gBattlerAttacker) / 8;
                    if (gBattleMoveDamage == 0)
                        gBattleMoveDamage = 1;
                    if (GetBattlerAbility(battler) == ABILITY_RIPEN)
                        gBattleMoveDamage *= 2;

                    effect = ITEM_HP_CHANGE;
                    BattleScriptPushCursor();
                    gBattlescriptCurrInstr = BattleScript_JabocaRowapBerryActivates;
                    PREPARE_ITEM_BUFFER(gBattleTextBuff1, gLastUsedItem);
                    RecordItemEffectBattle(battler, HOLD_EFFECT_JABOCA_BERRY);
                }
                break;
            case HOLD_EFFECT_ROWAP_BERRY:  // consume and damage attacker if used special move
                if (IsBattlerAlive(battler)
                 && TARGET_TURN_DAMAGED
                 && !DoesSubstituteBlockMove(gBattlerAttacker, battler, gCurrentMove)
                 && IS_MOVE_SPECIAL(gCurrentMove)
                 && GetBattlerAbility(gBattlerAttacker) != ABILITY_MAGIC_GUARD)
                {
                    gBattleMoveDamage = GetNonDynamaxMaxHP(gBattlerAttacker) / 8;
                    if (gBattleMoveDamage == 0)
                        gBattleMoveDamage = 1;
                    if (GetBattlerAbility(battler) == ABILITY_RIPEN)
                        gBattleMoveDamage *= 2;

                    effect = ITEM_HP_CHANGE;
                    BattleScriptPushCursor();
                    gBattlescriptCurrInstr = BattleScript_JabocaRowapBerryActivates;
                    PREPARE_ITEM_BUFFER(gBattleTextBuff1, gLastUsedItem);
                    RecordItemEffectBattle(battler, HOLD_EFFECT_ROWAP_BERRY);
                }
                break;
            case HOLD_EFFECT_KEE_BERRY:  // consume and boost defense if used physical move
                effect = DamagedStatBoostBerryEffect(battler, STAT_DEF, DAMAGE_CATEGORY_PHYSICAL);
                break;
            case HOLD_EFFECT_MARANGA_BERRY:  // consume and boost sp. defense if used special move
                effect = DamagedStatBoostBerryEffect(battler, STAT_SPDEF, DAMAGE_CATEGORY_SPECIAL);
                break;
            case HOLD_EFFECT_CURE_STATUS: // only Toxic Chain's interaction with Knock Off
            case HOLD_EFFECT_CURE_PSN:
                if (gBattleMons[battler].status1 & STATUS1_PSN_ANY && !UnnerveOn(battler, gLastUsedItem) && GetBattlerAbility(gBattlerAttacker) == ABILITY_TOXIC_CHAIN && gMovesInfo[gCurrentMove].effect == EFFECT_KNOCK_OFF)
                {
                    gBattleScripting.battler = battler;
                    gBattleMons[battler].status1 &= ~(STATUS1_PSN_ANY | STATUS1_TOXIC_COUNTER);
                    BattleScriptExecute(BattleScript_BerryCurePsnEnd2);
                    BtlController_EmitSetMonData(battler, 0, REQUEST_STATUS_BATTLE, 0, 4, &gBattleMons[battler].status1);
                    MarkBattlerForControllerExec(battler);
                    effect = ITEM_STATUS_CHANGE;
                }
                break;
            case HOLD_EFFECT_STICKY_BARB:
                if (TARGET_TURN_DAMAGED
                  && (!(gMoveResultFlags & MOVE_RESULT_NO_EFFECT))
                  && GetBattlerHoldEffect(gBattlerAttacker, TRUE) != HOLD_EFFECT_PROTECTIVE_PADS
                  && IsMoveMakingContact(gCurrentMove, gBattlerAttacker)
                  && !DoesSubstituteBlockMove(gBattlerAttacker, battler, gCurrentMove)
                  && IsBattlerAlive(gBattlerAttacker)
                  && CanStealItem(gBattlerAttacker, gBattlerTarget, gBattleMons[gBattlerTarget].item)
                  && gBattleMons[gBattlerAttacker].item == ITEM_NONE)
                {
                    // No sticky hold checks.
                    gEffectBattler = battler; // gEffectBattler = target
                    StealTargetItem(gBattlerAttacker, gBattlerTarget);  // Attacker takes target's barb
                    BattleScriptPushCursor();
                    gBattlescriptCurrInstr = BattleScript_StickyBarbTransfer;
                    effect = ITEM_EFFECT_OTHER;
                }
                break;
            }
        }
        break;
    case ITEMEFFECT_ORBS:
    {
        u16 battlerAbility = GetBattlerAbility(battler);
        switch (battlerHoldEffect)
        {
        case HOLD_EFFECT_TOXIC_ORB:
            if (CanBePoisoned(battler, battler, GetBattlerAbility(battler)))
            {
                effect = ITEM_STATUS_CHANGE;
                gBattleMons[battler].status1 = STATUS1_TOXIC_POISON;
                BattleScriptExecute(BattleScript_ToxicOrb);
                RecordItemEffectBattle(battler, battlerHoldEffect);
            }
            break;
        case HOLD_EFFECT_FLAME_ORB:
            if (CanBeBurned(battler, battlerAbility))
            {
                effect = ITEM_STATUS_CHANGE;
                gBattleMons[battler].status1 = STATUS1_BURN;
                BattleScriptExecute(BattleScript_FlameOrb);
                RecordItemEffectBattle(battler, battlerHoldEffect);
            }
            break;
        case HOLD_EFFECT_STICKY_BARB:   // Not an orb per se, but similar effect, and needs to NOT activate with pickpocket
            if (battlerAbility != ABILITY_MAGIC_GUARD)
            {
                gBattleMoveDamage = GetNonDynamaxMaxHP(battler) / 8;
                if (gBattleMoveDamage == 0)
                    gBattleMoveDamage = 1;
                BattleScriptExecute(BattleScript_ItemHurtEnd2);
                effect = ITEM_HP_CHANGE;
                RecordItemEffectBattle(battler, battlerHoldEffect);
                PREPARE_ITEM_BUFFER(gBattleTextBuff1, gLastUsedItem);
            }
            break;
        }

        if (effect == ITEM_STATUS_CHANGE)
        {
            BtlController_EmitSetMonData(battler, BUFFER_A, REQUEST_STATUS_BATTLE, 0, 4, &gBattleMons[battler].status1);
            MarkBattlerForControllerExec(battler);
        }
    }
        break;
    case ITEMEFFECT_STATS_CHANGED:
        switch (battlerHoldEffect)
        {
        case HOLD_EFFECT_RESTORE_STATS:
            effect = RestoreWhiteHerbStats(battler);
            if (effect != 0)
            {
                BattleScriptPushCursor();
                gBattlescriptCurrInstr = BattleScript_WhiteHerbRet;
            }
            break;
        }
        break;
    }

    // Berry was successfully used on a Pokemon.
    if (effect && (gLastUsedItem >= FIRST_BERRY_INDEX && gLastUsedItem <= LAST_BERRY_INDEX))
        gBattleStruct->ateBerry[battler & BIT_SIDE] |= gBitTable[gBattlerPartyIndexes[battler]];

    return effect;
}

void ClearVariousBattlerFlags(u32 battler)
{
    gDisableStructs[battler].furyCutterCounter = 0;
    gBattleMons[battler].status2 &= ~STATUS2_DESTINY_BOND;
    gStatuses3[battler] &= ~STATUS3_GRUDGE;
    gStatuses4[battler] &= ~ STATUS4_GLAIVE_RUSH;
}

void HandleAction_RunBattleScript(void) // identical to RunBattleScriptCommands
{
    if (gBattleControllerExecFlags == 0)
        gBattleScriptingCommandsTable[*gBattlescriptCurrInstr]();
}

u32 SetRandomTarget(u32 battler)
{
    u32 target;
    static const u8 targets[2][2] =
    {
        [B_SIDE_PLAYER] = {B_POSITION_OPPONENT_LEFT, B_POSITION_OPPONENT_RIGHT},
        [B_SIDE_OPPONENT] = {B_POSITION_PLAYER_LEFT, B_POSITION_PLAYER_RIGHT},
    };

    if (gBattleTypeFlags & BATTLE_TYPE_DOUBLE)
    {
        target = GetBattlerAtPosition(targets[GetBattlerSide(battler)][Random() % 2]);
        if (!IsBattlerAlive(target))
            target ^= BIT_FLANK;
    }
    else
    {
        target = GetBattlerAtPosition(targets[GetBattlerSide(battler)][0]);
    }

    return target;
}

u32 GetMoveTarget(u16 move, u8 setTarget)
{
    u8 targetBattler = 0;
    u32 moveTarget, side;

    if (setTarget != NO_TARGET_OVERRIDE)
        moveTarget = setTarget - 1;
    else
        moveTarget = GetBattlerMoveTargetType(gBattlerAttacker, move);

    switch (moveTarget)
    {
    case MOVE_TARGET_SELECTED:
        side = BATTLE_OPPOSITE(GetBattlerSide(gBattlerAttacker));
        if (IsAffectedByFollowMe(gBattlerAttacker, side, move))
        {
            targetBattler = gSideTimers[side].followmeTarget;
        }
        else
        {
            targetBattler = SetRandomTarget(gBattlerAttacker);
            if (gMovesInfo[move].type == TYPE_ELECTRIC
                && IsAbilityOnOpposingSide(gBattlerAttacker, ABILITY_LIGHTNING_ROD)
                && GetBattlerAbility(targetBattler) != ABILITY_LIGHTNING_ROD)
            {
                targetBattler ^= BIT_FLANK;
                RecordAbilityBattle(targetBattler, gBattleMons[targetBattler].ability);
                gSpecialStatuses[targetBattler].lightningRodRedirected = TRUE;
            }
            else if (gMovesInfo[move].type == TYPE_WATER
                && IsAbilityOnOpposingSide(gBattlerAttacker, ABILITY_STORM_DRAIN)
                && GetBattlerAbility(targetBattler) != ABILITY_STORM_DRAIN)
            {
                targetBattler ^= BIT_FLANK;
                RecordAbilityBattle(targetBattler, gBattleMons[targetBattler].ability);
                gSpecialStatuses[targetBattler].stormDrainRedirected = TRUE;
            }
        }
        break;
    case MOVE_TARGET_DEPENDS:
    case MOVE_TARGET_BOTH:
    case MOVE_TARGET_FOES_AND_ALLY:
    case MOVE_TARGET_OPPONENTS_FIELD:
        targetBattler = GetBattlerAtPosition(BATTLE_OPPOSITE(GetBattlerSide(gBattlerAttacker)));
        if (!IsBattlerAlive(targetBattler))
            targetBattler ^= BIT_FLANK;
        break;
    case MOVE_TARGET_RANDOM:
        side = BATTLE_OPPOSITE(GetBattlerSide(gBattlerAttacker));
        if (IsAffectedByFollowMe(gBattlerAttacker, side, move))
            targetBattler = gSideTimers[side].followmeTarget;
        else if (gBattleTypeFlags & BATTLE_TYPE_DOUBLE && moveTarget & MOVE_TARGET_RANDOM)
            targetBattler = SetRandomTarget(gBattlerAttacker);
        else
            targetBattler = GetBattlerAtPosition(BATTLE_OPPOSITE(GetBattlerSide(gBattlerAttacker)));
        break;
    case MOVE_TARGET_USER_OR_SELECTED:
    case MOVE_TARGET_USER:
    default:
        targetBattler = gBattlerAttacker;
        break;
    case MOVE_TARGET_ALLY:
        if (IsBattlerAlive(BATTLE_PARTNER(gBattlerAttacker)))
            targetBattler = BATTLE_PARTNER(gBattlerAttacker);
        else
            targetBattler = gBattlerAttacker;
        break;
    }

    *(gBattleStruct->moveTarget + gBattlerAttacker) = targetBattler;

    return targetBattler;
}

static bool32 IsBattlerModernFatefulEncounter(u32 battler)
{
    return TRUE;
}

u8 IsMonDisobedient(void)
{
    s32 rnd;
    s32 calc;
    u8 obedienceLevel = 0;
    u8 levelReferenced;

    if (gBattleTypeFlags & (BATTLE_TYPE_LINK | BATTLE_TYPE_RECORDED_LINK))
        return 0;
    if (BattlerHasAi(gBattlerAttacker))
        return 0;

    if (IsBattlerModernFatefulEncounter(gBattlerAttacker)) // only false if illegal Mew or Deoxys
    {
        if (gBattleTypeFlags & BATTLE_TYPE_INGAME_PARTNER && GetBattlerPosition(gBattlerAttacker) == B_POSITION_PLAYER_RIGHT)
            return 0;
        if (gBattleTypeFlags & BATTLE_TYPE_FRONTIER)
            return 0;
        if (gBattleTypeFlags & BATTLE_TYPE_RECORDED)
            return 0;
        if (B_OBEDIENCE_MECHANICS < GEN_8 && !IsOtherTrainer(gBattleMons[gBattlerAttacker].otId, gBattleMons[gBattlerAttacker].otName))
            return 0;
        if (FlagGet(FLAG_BADGE08_GET)) // Rain Badge, ignore obedience altogether
            return 0;

        obedienceLevel = 10;

        if (FlagGet(FLAG_BADGE01_GET)) // Stone Badge
            obedienceLevel = 20;
        if (FlagGet(FLAG_BADGE02_GET)) // Knuckle Badge
            obedienceLevel = 30;
        if (FlagGet(FLAG_BADGE03_GET)) // Dynamo Badge
            obedienceLevel = 40;
        if (FlagGet(FLAG_BADGE04_GET)) // Heat Badge
            obedienceLevel = 50;
        if (FlagGet(FLAG_BADGE05_GET)) // Balance Badge
            obedienceLevel = 60;
        if (FlagGet(FLAG_BADGE06_GET)) // Feather Badge
            obedienceLevel = 70;
        if (FlagGet(FLAG_BADGE07_GET)) // Mind Badge
            obedienceLevel = 80;
    }

    if (B_OBEDIENCE_MECHANICS >= GEN_8
     && !IsOtherTrainer(gBattleMons[gBattlerAttacker].otId, gBattleMons[gBattlerAttacker].otName))
        levelReferenced = gBattleMons[gBattlerAttacker].metLevel;
    else
        levelReferenced = gBattleMons[gBattlerAttacker].level;

    if (levelReferenced <= obedienceLevel)
        return 0;
    rnd = (Random() & 255);
    calc = (levelReferenced + obedienceLevel) * rnd >> 8;
    if (calc < obedienceLevel)
        return 0;

    // is not obedient
    if (gCurrentMove == MOVE_RAGE)
        gBattleMons[gBattlerAttacker].status2 &= ~STATUS2_RAGE;
    if (gBattleMons[gBattlerAttacker].status1 & STATUS1_SLEEP && (gCurrentMove == MOVE_SNORE || gCurrentMove == MOVE_SLEEP_TALK))
    {
        gBattlescriptCurrInstr = BattleScript_IgnoresWhileAsleep;
        return 1;
    }

    rnd = (Random() & 255);
    calc = (levelReferenced + obedienceLevel) * rnd >> 8;
    if (calc < obedienceLevel)
    {
        calc = CheckMoveLimitations(gBattlerAttacker, gBitTable[gCurrMovePos], MOVE_LIMITATIONS_ALL);
        if (calc == ALL_MOVES_MASK) // all moves cannot be used
        {
            // Randomly select, then print a disobedient string
            // B_MSG_LOAFING, B_MSG_WONT_OBEY, B_MSG_TURNED_AWAY, or B_MSG_PRETEND_NOT_NOTICE
            gBattleCommunication[MULTISTRING_CHOOSER] = MOD(Random(), NUM_LOAF_STRINGS);
            gBattlescriptCurrInstr = BattleScript_MoveUsedLoafingAround;
            return 1;
        }
        else // use a random move
        {
            do
            {
                gCurrMovePos = gChosenMovePos = MOD(Random(), MAX_MON_MOVES);
            } while (gBitTable[gCurrMovePos] & calc);

            gCalledMove = gBattleMons[gBattlerAttacker].moves[gCurrMovePos];
            SetAtkCancellerForCalledMove();
            gBattlescriptCurrInstr = BattleScript_IgnoresAndUsesRandomMove;
            gBattlerTarget = GetMoveTarget(gCalledMove, NO_TARGET_OVERRIDE);
            gHitMarker |= HITMARKER_DISOBEDIENT_MOVE;
            return 2;
        }
    }
    else
    {
        obedienceLevel = levelReferenced - obedienceLevel;

        calc = (Random() & 255);
        if (calc < obedienceLevel && CanBeSlept(gBattlerAttacker, GetBattlerAbility(gBattlerAttacker)))
        {
            // try putting asleep
            int i;
            for (i = 0; i < gBattlersCount; i++)
            {
                if (gBattleMons[i].status2 & STATUS2_UPROAR)
                    break;
            }
            if (i == gBattlersCount)
            {
                gBattlescriptCurrInstr = BattleScript_IgnoresAndFallsAsleep;
                return 1;
            }
        }
        calc -= obedienceLevel;
        if (calc < obedienceLevel)
        {
            gBattleMoveDamage = CalculateMoveDamage(MOVE_NONE, gBattlerAttacker, gBattlerAttacker, TYPE_MYSTERY, 40, FALSE, FALSE, TRUE);
            gBattlerTarget = gBattlerAttacker;
            gBattlescriptCurrInstr = BattleScript_IgnoresAndHitsItself;
            gHitMarker |= HITMARKER_UNABLE_TO_USE_MOVE;
            return 2;
        }
        else
        {
            // Randomly select, then print a disobedient string
            // B_MSG_LOAFING, B_MSG_WONT_OBEY, B_MSG_TURNED_AWAY, or B_MSG_PRETEND_NOT_NOTICE
            gBattleCommunication[MULTISTRING_CHOOSER] = MOD(Random(), NUM_LOAF_STRINGS);
            gBattlescriptCurrInstr = BattleScript_MoveUsedLoafingAround;
            return 1;
        }
    }
}

u32 GetBattlerHoldEffect(u32 battler, bool32 checkNegating)
{
    return GetBattlerHoldEffectInternal(battler, checkNegating, TRUE);
}

u32 GetBattlerHoldEffectIgnoreAbility(u32 battler, bool32 checkNegating)
{
    return GetBattlerHoldEffectInternal(battler, checkNegating, FALSE);
}

u32 GetBattlerHoldEffectInternal(u32 battler, bool32 checkNegating, bool32 checkAbility)
{
    if (checkNegating)
    {
        if (gStatuses3[battler] & STATUS3_EMBARGO)
            return HOLD_EFFECT_NONE;
        if (gFieldStatuses & STATUS_FIELD_MAGIC_ROOM)
            return HOLD_EFFECT_NONE;
        if (checkAbility && GetBattlerAbility(battler) == ABILITY_KLUTZ)
            return HOLD_EFFECT_NONE;
    }

    gPotentialItemEffectBattler = battler;

    if (gBattleMons[battler].item == ITEM_ENIGMA_BERRY_E_READER)
        return gEnigmaBerries[battler].holdEffect;
    else
        return ItemId_GetHoldEffect(gBattleMons[battler].item);
}

static u32 GetBattlerItemHoldEffectParam(u32 battler, u32 item)
{
    if (item == ITEM_ENIGMA_BERRY_E_READER)
        return gEnigmaBerries[battler].holdEffectParam;
    else
        return ItemId_GetHoldEffectParam(item);
}

u32 GetBattlerHoldEffectParam(u32 battler)
{
    if (gBattleMons[battler].item == ITEM_ENIGMA_BERRY_E_READER)
        return gEnigmaBerries[battler].holdEffectParam;
    else
        return ItemId_GetHoldEffectParam(gBattleMons[battler].item);
}

bool32 IsMoveMakingContact(u32 move, u32 battlerAtk)
{
    u32 atkHoldEffect = GetBattlerHoldEffect(battlerAtk, TRUE);

    if (!gMovesInfo[move].makesContact)
    {
        if (gMovesInfo[move].effect == EFFECT_SHELL_SIDE_ARM && gBattleStruct->shellSideArmCategory[battlerAtk][gBattlerTarget] == DAMAGE_CATEGORY_PHYSICAL)
            return TRUE;
        else
            return FALSE;
    }
    else if ((atkHoldEffect == HOLD_EFFECT_PUNCHING_GLOVE && gMovesInfo[move].punchingMove)
           || GetBattlerAbility(battlerAtk) == ABILITY_LONG_REACH)
    {
        return FALSE;
    }
    else
    {
        return TRUE;
    }
}

bool32 IsBattlerProtected(u32 battlerAtk, u32 battlerDef, u32 move)
{
    // Decorate bypasses protect and detect, but not crafty shield
    if (move == MOVE_DECORATE)
    {
        if (gSideStatuses[GetBattlerSide(battlerDef)] & SIDE_STATUS_CRAFTY_SHIELD)
            return TRUE;
        else if (gProtectStructs[battlerDef].protected)
            return FALSE;
    }

    // Z-Moves and Max Moves bypass protection (except Max Guard).
    if ((IsZMove(move) || IsMaxMove(move))
         && (!gProtectStructs[battlerDef].maxGuarded
             || gMovesInfo[move].argument == MAX_EFFECT_BYPASS_PROTECT))
        return FALSE;

    // Max Guard is silly about the moves it blocks, including Teatime.
    if (gProtectStructs[battlerDef].maxGuarded && IsMoveBlockedByMaxGuard(move))
        return TRUE;

    // Protective Pads doesn't stop Unseen Fist from bypassing Protect effects, so IsMoveMakingContact() isn't used here.
    // This means extra logic is needed to handle Shell Side Arm.
    if (GetBattlerAbility(gBattlerAttacker) == ABILITY_UNSEEN_FIST
     && (gMovesInfo[move].makesContact
     || (gMovesInfo[move].effect == EFFECT_SHELL_SIDE_ARM && gBattleStruct->shellSideArmCategory[battlerAtk][battlerDef] == DAMAGE_CATEGORY_PHYSICAL))
     && !gProtectStructs[battlerDef].maxGuarded) // Max Guard cannot be bypassed by Unseen Fist
        return FALSE;
    else if (gMovesInfo[move].ignoresProtect)
        return FALSE;
    else if (gProtectStructs[battlerDef].protected)
        return TRUE;
    else if (gSideStatuses[GetBattlerSide(battlerDef)] & SIDE_STATUS_WIDE_GUARD
          && GetBattlerMoveTargetType(gBattlerAttacker, move) & (MOVE_TARGET_BOTH | MOVE_TARGET_FOES_AND_ALLY))
        return TRUE;
    else if (gProtectStructs[battlerDef].banefulBunkered)
        return TRUE;
    else if (gProtectStructs[battlerDef].burningBulwarked)
        return TRUE;
    else if ((gProtectStructs[battlerDef].obstructed || gProtectStructs[battlerDef].silkTrapped) && !IS_MOVE_STATUS(move))
        return TRUE;
    else if (gProtectStructs[battlerDef].spikyShielded)
        return TRUE;
    else if (gProtectStructs[battlerDef].kingsShielded && gMovesInfo[move].power != 0)
        return TRUE;
    else if (gProtectStructs[battlerDef].maxGuarded)
        return TRUE;
    else if (gSideStatuses[GetBattlerSide(battlerDef)] & SIDE_STATUS_QUICK_GUARD
             && GetChosenMovePriority(gBattlerAttacker) > 0)
        return TRUE;
    else if (gSideStatuses[GetBattlerSide(battlerDef)] & SIDE_STATUS_CRAFTY_SHIELD
      && IS_MOVE_STATUS(move))
        return TRUE;
    else if (gSideStatuses[GetBattlerSide(battlerDef)] & SIDE_STATUS_MAT_BLOCK
      && !IS_MOVE_STATUS(move))
        return TRUE;
    else
        return FALSE;
}

// Only called directly when calculating damage type effectiveness
static bool32 IsBattlerGrounded2(u32 battler, bool32 considerInverse)
{
    u32 holdEffect = GetBattlerHoldEffect(battler, TRUE);

    if (holdEffect == HOLD_EFFECT_IRON_BALL)
        return TRUE;
    if (gFieldStatuses & STATUS_FIELD_GRAVITY)
        return TRUE;
    if (B_ROOTED_GROUNDING >= GEN_4 && gStatuses3[battler] & STATUS3_ROOTED)
        return TRUE;
    if (gStatuses3[battler] & STATUS3_SMACKED_DOWN)
        return TRUE;
    if (gStatuses3[battler] & STATUS3_TELEKINESIS)
        return FALSE;
    if (gStatuses3[battler] & STATUS3_MAGNET_RISE)
        return FALSE;
    if (holdEffect == HOLD_EFFECT_AIR_BALLOON)
        return FALSE;
    if (GetBattlerAbility(battler) == ABILITY_LEVITATE)
        return FALSE;
    if (IS_BATTLER_OF_TYPE(battler, TYPE_FLYING) && (!considerInverse || !FlagGet(B_FLAG_INVERSE_BATTLE)))
        return FALSE;
    return TRUE;
}

bool32 IsBattlerGrounded(u32 battler)
{
    return IsBattlerGrounded2(battler, FALSE);
}

bool32 IsBattlerAlive(u32 battler)
{
    if (gBattleMons[battler].hp == 0)
        return FALSE;
    else if (battler >= gBattlersCount)
        return FALSE;
    else if (gAbsentBattlerFlags & gBitTable[battler])
        return FALSE;
    else
        return TRUE;
}

u32 GetMoveSlot(u16 *moves, u32 move)
{
    u32 i;

    for (i = 0; i < MAX_MON_MOVES; i++)
    {
        if (moves[i] == move)
            break;
    }
    return i;
}

u32 GetBattlerWeight(u32 battler)
{
    u32 i;
    u32 weight = GetSpeciesWeight(gBattleMons[battler].species);
    u32 ability = GetBattlerAbility(battler);
    u32 holdEffect = GetBattlerHoldEffect(battler, TRUE);

    if (ability == ABILITY_HEAVY_METAL)
        weight *= 2;
    else if (ability == ABILITY_LIGHT_METAL)
        weight /= 2;

    if (holdEffect == HOLD_EFFECT_FLOAT_STONE)
        weight /= 2;

    for (i = 0; i < gDisableStructs[battler].autotomizeCount; i++)
    {
        if (weight > 1000)
        {
            weight -= 1000;
        }
        else if (weight <= 1000)
        {
            weight = 1;
            break;
        }
    }

    if (weight == 0)
        weight = 1;

    return weight;
}

u32 CountBattlerStatIncreases(u32 battler, bool32 countEvasionAcc)
{
    u32 i;
    u32 count = 0;

    for (i = 0; i < NUM_BATTLE_STATS; i++)
    {
        if ((i == STAT_ACC || i == STAT_EVASION) && !countEvasionAcc)
            continue;
        if (gBattleMons[battler].statStages[i] > DEFAULT_STAT_STAGE) // Stat is increased.
            count += gBattleMons[battler].statStages[i] - DEFAULT_STAT_STAGE;
    }

    return count;
}

u32 GetMoveTargetCount(u32 move, u32 battlerAtk, u32 battlerDef)
{
    switch (GetBattlerMoveTargetType(gBattlerAttacker, move))
    {
    case MOVE_TARGET_BOTH:
        return IsBattlerAlive(battlerDef)
             + IsBattlerAlive(BATTLE_PARTNER(battlerDef));
    case MOVE_TARGET_FOES_AND_ALLY:
        return IsBattlerAlive(battlerDef)
             + IsBattlerAlive(BATTLE_PARTNER(battlerDef))
             + IsBattlerAlive(BATTLE_PARTNER(battlerAtk));
    case MOVE_TARGET_OPPONENTS_FIELD:
        return 1;
    case MOVE_TARGET_DEPENDS:
    case MOVE_TARGET_SELECTED:
    case MOVE_TARGET_RANDOM:
    case MOVE_TARGET_USER_OR_SELECTED:
        return IsBattlerAlive(battlerDef);
    case MOVE_TARGET_USER:
        return IsBattlerAlive(battlerAtk);
    default:
        return 0;
    }
}

static const u8 sFlailHpScaleToPowerTable[] =
{
    1, 200,
    4, 150,
    9, 100,
    16, 80,
    32, 40,
    48, 20
};

// format: min. weight (hectograms), base power
static const u16 sWeightToDamageTable[] =
{
    100, 20,
    250, 40,
    500, 60,
    1000, 80,
    2000, 100,
    0xFFFF, 0xFFFF
};

static const u8 sSpeedDiffPowerTable[] = {40, 60, 80, 120, 150};
static const u8 sHeatCrashPowerTable[] = {40, 40, 60, 80, 100, 120};
static const u8 sTrumpCardPowerTable[] = {200, 80, 60, 50, 40};

const struct TypePower gNaturalGiftTable[] =
{
    [ITEM_TO_BERRY(ITEM_CHERI_BERRY)] = {TYPE_FIRE, 80},
    [ITEM_TO_BERRY(ITEM_CHESTO_BERRY)] = {TYPE_WATER, 80},
    [ITEM_TO_BERRY(ITEM_PECHA_BERRY)] = {TYPE_ELECTRIC, 80},
    [ITEM_TO_BERRY(ITEM_RAWST_BERRY)] = {TYPE_GRASS, 80},
    [ITEM_TO_BERRY(ITEM_ASPEAR_BERRY)] = {TYPE_ICE, 80},
    [ITEM_TO_BERRY(ITEM_LEPPA_BERRY)] = {TYPE_FIGHTING, 80},
    [ITEM_TO_BERRY(ITEM_ORAN_BERRY)] = {TYPE_POISON, 80},
    [ITEM_TO_BERRY(ITEM_PERSIM_BERRY)] = {TYPE_GROUND, 80},
    [ITEM_TO_BERRY(ITEM_LUM_BERRY)] = {TYPE_FLYING, 80},
    [ITEM_TO_BERRY(ITEM_SITRUS_BERRY)] = {TYPE_PSYCHIC, 80},
    [ITEM_TO_BERRY(ITEM_FIGY_BERRY)] = {TYPE_BUG, 80},
    [ITEM_TO_BERRY(ITEM_WIKI_BERRY)] = {TYPE_ROCK, 80},
    [ITEM_TO_BERRY(ITEM_MAGO_BERRY)] = {TYPE_GHOST, 80},
    [ITEM_TO_BERRY(ITEM_AGUAV_BERRY)] = {TYPE_DRAGON, 80},
    [ITEM_TO_BERRY(ITEM_IAPAPA_BERRY)] = {TYPE_DARK, 80},
    [ITEM_TO_BERRY(ITEM_RAZZ_BERRY)] = {TYPE_STEEL, 80},
    [ITEM_TO_BERRY(ITEM_OCCA_BERRY)] = {TYPE_FIRE, 80},
    [ITEM_TO_BERRY(ITEM_PASSHO_BERRY)] = {TYPE_WATER, 80},
    [ITEM_TO_BERRY(ITEM_WACAN_BERRY)] = {TYPE_ELECTRIC, 80},
    [ITEM_TO_BERRY(ITEM_RINDO_BERRY)] = {TYPE_GRASS, 80},
    [ITEM_TO_BERRY(ITEM_YACHE_BERRY)] = {TYPE_ICE, 80},
    [ITEM_TO_BERRY(ITEM_CHOPLE_BERRY)] = {TYPE_FIGHTING, 80},
    [ITEM_TO_BERRY(ITEM_KEBIA_BERRY)] = {TYPE_POISON, 80},
    [ITEM_TO_BERRY(ITEM_SHUCA_BERRY)] = {TYPE_GROUND, 80},
    [ITEM_TO_BERRY(ITEM_COBA_BERRY)] = {TYPE_FLYING, 80},
    [ITEM_TO_BERRY(ITEM_PAYAPA_BERRY)] = {TYPE_PSYCHIC, 80},
    [ITEM_TO_BERRY(ITEM_TANGA_BERRY)] = {TYPE_BUG, 80},
    [ITEM_TO_BERRY(ITEM_CHARTI_BERRY)] = {TYPE_ROCK, 80},
    [ITEM_TO_BERRY(ITEM_KASIB_BERRY)] = {TYPE_GHOST, 80},
    [ITEM_TO_BERRY(ITEM_HABAN_BERRY)] = {TYPE_DRAGON, 80},
    [ITEM_TO_BERRY(ITEM_COLBUR_BERRY)] = {TYPE_DARK, 80},
    [ITEM_TO_BERRY(ITEM_BABIRI_BERRY)] = {TYPE_STEEL, 80},
    [ITEM_TO_BERRY(ITEM_CHILAN_BERRY)] = {TYPE_NORMAL, 80},
    [ITEM_TO_BERRY(ITEM_ROSELI_BERRY)] = {TYPE_FAIRY, 80},
    [ITEM_TO_BERRY(ITEM_BLUK_BERRY)] = {TYPE_FIRE, 90},
    [ITEM_TO_BERRY(ITEM_NANAB_BERRY)] = {TYPE_WATER, 90},
    [ITEM_TO_BERRY(ITEM_WEPEAR_BERRY)] = {TYPE_ELECTRIC, 90},
    [ITEM_TO_BERRY(ITEM_PINAP_BERRY)] = {TYPE_GRASS, 90},
    [ITEM_TO_BERRY(ITEM_POMEG_BERRY)] = {TYPE_ICE, 90},
    [ITEM_TO_BERRY(ITEM_KELPSY_BERRY)] = {TYPE_FIGHTING, 90},
    [ITEM_TO_BERRY(ITEM_QUALOT_BERRY)] = {TYPE_POISON, 90},
    [ITEM_TO_BERRY(ITEM_HONDEW_BERRY)] = {TYPE_GROUND, 90},
    [ITEM_TO_BERRY(ITEM_GREPA_BERRY)] = {TYPE_FLYING, 90},
    [ITEM_TO_BERRY(ITEM_TAMATO_BERRY)] = {TYPE_PSYCHIC, 90},
    [ITEM_TO_BERRY(ITEM_CORNN_BERRY)] = {TYPE_BUG, 90},
    [ITEM_TO_BERRY(ITEM_MAGOST_BERRY)] = {TYPE_ROCK, 90},
    [ITEM_TO_BERRY(ITEM_RABUTA_BERRY)] = {TYPE_GHOST, 90},
    [ITEM_TO_BERRY(ITEM_NOMEL_BERRY)] = {TYPE_DRAGON, 90},
    [ITEM_TO_BERRY(ITEM_SPELON_BERRY)] = {TYPE_DARK, 90},
    [ITEM_TO_BERRY(ITEM_PAMTRE_BERRY)] = {TYPE_STEEL, 90},
    [ITEM_TO_BERRY(ITEM_WATMEL_BERRY)] = {TYPE_FIRE, 100},
    [ITEM_TO_BERRY(ITEM_DURIN_BERRY)] = {TYPE_WATER, 100},
    [ITEM_TO_BERRY(ITEM_BELUE_BERRY)] = {TYPE_ELECTRIC, 100},
    [ITEM_TO_BERRY(ITEM_LIECHI_BERRY)] = {TYPE_GRASS, 100},
    [ITEM_TO_BERRY(ITEM_GANLON_BERRY)] = {TYPE_ICE, 100},
    [ITEM_TO_BERRY(ITEM_SALAC_BERRY)] = {TYPE_FIGHTING, 100},
    [ITEM_TO_BERRY(ITEM_PETAYA_BERRY)] = {TYPE_POISON, 100},
    [ITEM_TO_BERRY(ITEM_APICOT_BERRY)] = {TYPE_GROUND, 100},
    [ITEM_TO_BERRY(ITEM_LANSAT_BERRY)] = {TYPE_FLYING, 100},
    [ITEM_TO_BERRY(ITEM_STARF_BERRY)] = {TYPE_PSYCHIC, 100},
    [ITEM_TO_BERRY(ITEM_ENIGMA_BERRY)] = {TYPE_BUG, 100},
    [ITEM_TO_BERRY(ITEM_MICLE_BERRY)] = {TYPE_ROCK, 100},
    [ITEM_TO_BERRY(ITEM_CUSTAP_BERRY)] = {TYPE_GHOST, 100},
    [ITEM_TO_BERRY(ITEM_JABOCA_BERRY)] = {TYPE_DRAGON, 100},
    [ITEM_TO_BERRY(ITEM_ROWAP_BERRY)] = {TYPE_DARK, 100},
    [ITEM_TO_BERRY(ITEM_KEE_BERRY)] = {TYPE_FAIRY, 100},
    [ITEM_TO_BERRY(ITEM_MARANGA_BERRY)] = {TYPE_DARK, 100},
};

u32 CalcRolloutBasePower(u32 battlerAtk, u32 basePower, u32 rolloutTimer)
{
    u32 i;
    for (i = 1; i < (5 - rolloutTimer); i++)
        basePower *= 2;
    if (gBattleMons[battlerAtk].status2 & STATUS2_DEFENSE_CURL)
        basePower *= 2;
    return basePower;
}

u32 CalcFuryCutterBasePower(u32 basePower, u32 furyCutterCounter)
{
    u32 i;
    for (i = 1; i < furyCutterCounter; i++)
        basePower *= 2;
    return basePower;
}

static inline u32 CalcMoveBasePower(u32 move, u32 battlerAtk, u32 battlerDef, u32 abilityDef, u32 weather)
{
    u32 i;
    u32 basePower = gMovesInfo[move].power;
    u32 weight, hpFraction, speed;

    if (GetActiveGimmick(battlerAtk) == GIMMICK_Z_MOVE)
        return GetZMovePower(gBattleStruct->zmove.baseMoves[battlerAtk]);

    switch (gMovesInfo[move].effect)
    {
    case EFFECT_PLEDGE:
        if (gBattleStruct->pledgeMove)
            basePower = 150;
        break;
    case EFFECT_FLING:
        basePower = GetFlingPowerFromItemId(gBattleMons[battlerAtk].item);
        break;
    case EFFECT_ERUPTION:
        basePower = gBattleMons[battlerAtk].hp * basePower / gBattleMons[battlerAtk].maxHP;
        break;
    case EFFECT_FLAIL:
        hpFraction = GetScaledHPFraction(gBattleMons[battlerAtk].hp, gBattleMons[battlerAtk].maxHP, 48);
        for (i = 0; i < sizeof(sFlailHpScaleToPowerTable); i += 2)
        {
            if (hpFraction <= sFlailHpScaleToPowerTable[i])
                break;
        }
        basePower = sFlailHpScaleToPowerTable[i + 1];
        break;
    case EFFECT_RETURN:
        basePower = 10 * (gBattleMons[battlerAtk].friendship) / 25;
        break;
    case EFFECT_FRUSTRATION:
        basePower = 10 * (MAX_FRIENDSHIP - gBattleMons[battlerAtk].friendship) / 25;
        break;
    case EFFECT_FURY_CUTTER:
        basePower = CalcFuryCutterBasePower(basePower, gDisableStructs[battlerAtk].furyCutterCounter);
        break;
    case EFFECT_ROLLOUT:
        basePower = CalcRolloutBasePower(battlerAtk, basePower, gDisableStructs[battlerAtk].rolloutTimer);
        break;
    case EFFECT_MAGNITUDE:
        basePower = gBattleStruct->magnitudeBasePower;
        break;
    case EFFECT_PRESENT:
        basePower = gBattleStruct->presentBasePower;
        break;
    case EFFECT_TRIPLE_KICK:
        if (gMultiHitCounter == 0) // Calc damage with max BP for move consideration
            basePower *= 6;
        else
            basePower *= 1 + gMovesInfo[move].strikeCount - gMultiHitCounter;
        break;
    case EFFECT_SPIT_UP:
        basePower = 100 * gDisableStructs[battlerAtk].stockpileCounter;
        break;
    case EFFECT_REVENGE:
        if ((gProtectStructs[battlerAtk].physicalDmg
                && gProtectStructs[battlerAtk].physicalBattlerId == battlerDef)
            || (gProtectStructs[battlerAtk].specialDmg
                && gProtectStructs[battlerAtk].specialBattlerId == battlerDef))
            basePower *= 2;
        break;
    case EFFECT_WEATHER_BALL:
        if (weather & B_WEATHER_ANY)
            basePower *= 2;
        break;
    case EFFECT_PURSUIT:
        if (gActionsByTurnOrder[GetBattlerTurnOrderNum(battlerDef)] == B_ACTION_SWITCH)
            basePower *= 2;
        break;
    case EFFECT_NATURAL_GIFT:
        basePower = gNaturalGiftTable[ITEM_TO_BERRY(gBattleMons[battlerAtk].item)].power;
        break;
    case EFFECT_DOUBLE_POWER_ON_ARG_STATUS:
        // Comatose targets treated as if asleep
        if ((gBattleMons[battlerDef].status1 | (STATUS1_SLEEP * (abilityDef == ABILITY_COMATOSE))) & gMovesInfo[move].argument
         && !((gMovesInfo[move].additionalEffects->moveEffect == MOVE_EFFECT_REMOVE_STATUS) && DoesSubstituteBlockMove(battlerAtk, battlerDef, move)))
        {
            basePower *= 2;
        }
        break;
    case EFFECT_VARY_POWER_BASED_ON_HP:
        basePower = gMovesInfo[move].argument * gBattleMons[battlerDef].hp / gBattleMons[battlerDef].maxHP;
        break;
    case EFFECT_ASSURANCE:
        if (gProtectStructs[battlerDef].physicalDmg != 0 || gProtectStructs[battlerDef].specialDmg != 0 || gProtectStructs[battlerDef].confusionSelfDmg)
            basePower *= 2;
        break;
    case EFFECT_TRUMP_CARD:
        i = GetMoveSlot(gBattleMons[battlerAtk].moves, move);
        if (i != MAX_MON_MOVES)
        {
            if (gBattleMons[battlerAtk].pp[i] >= ARRAY_COUNT(sTrumpCardPowerTable))
                basePower = sTrumpCardPowerTable[ARRAY_COUNT(sTrumpCardPowerTable) - 1];
            else
                basePower = sTrumpCardPowerTable[gBattleMons[battlerAtk].pp[i]];
        }
        break;
    case EFFECT_ACROBATICS:
        if (gBattleMons[battlerAtk].item == ITEM_NONE
            // Edge case, because removal of items happens after damage calculation.
            || (gSpecialStatuses[battlerAtk].gemBoost && GetBattlerHoldEffect(battlerAtk, FALSE) == HOLD_EFFECT_GEMS))
            basePower *= 2;
        break;
    case EFFECT_LOW_KICK:
        weight = GetBattlerWeight(battlerDef);
        for (i = 0; sWeightToDamageTable[i] != 0xFFFF; i += 2)
        {
            if (sWeightToDamageTable[i] > weight)
                break;
        }
        if (sWeightToDamageTable[i] != 0xFFFF)
            basePower = sWeightToDamageTable[i + 1];
        else
            basePower = 120;
        break;
    case EFFECT_HEAT_CRASH:
        weight = GetBattlerWeight(battlerAtk) / GetBattlerWeight(battlerDef);
        if (weight >= ARRAY_COUNT(sHeatCrashPowerTable))
            basePower = sHeatCrashPowerTable[ARRAY_COUNT(sHeatCrashPowerTable) - 1];
        else
            basePower = sHeatCrashPowerTable[weight];
        break;
    case EFFECT_PUNISHMENT:
        basePower = 60 + (CountBattlerStatIncreases(battlerDef, FALSE) * 20);
        if (basePower > 200)
            basePower = 200;
        break;
    case EFFECT_STORED_POWER:
        basePower += (CountBattlerStatIncreases(battlerAtk, TRUE) * 20);
        break;
    case EFFECT_ELECTRO_BALL:
        speed = GetBattlerTotalSpeedStat(battlerAtk) / GetBattlerTotalSpeedStat(battlerDef);
        if (speed >= ARRAY_COUNT(sSpeedDiffPowerTable))
            speed = ARRAY_COUNT(sSpeedDiffPowerTable) - 1;
        basePower = sSpeedDiffPowerTable[speed];
        break;
    case EFFECT_GYRO_BALL:
        basePower = ((25 * GetBattlerTotalSpeedStat(battlerDef)) / GetBattlerTotalSpeedStat(battlerAtk)) + 1;
        if (basePower > 150)
            basePower = 150;
        break;
    case EFFECT_ECHOED_VOICE:
        // gBattleStruct->sameMoveTurns incremented in ppreduce
        if (gBattleStruct->sameMoveTurns[battlerAtk] != 0)
        {
            basePower += (basePower * gBattleStruct->sameMoveTurns[battlerAtk]);
            if (basePower > 200)
                basePower = 200;
        }
        break;
    case EFFECT_PAYBACK:
        if (GetBattlerTurnOrderNum(battlerAtk) > GetBattlerTurnOrderNum(battlerDef)
            && (B_PAYBACK_SWITCH_BOOST < GEN_5 || gDisableStructs[battlerDef].isFirstTurn != 2))
            basePower *= 2;
        break;
    case EFFECT_BOLT_BEAK:
        if (GetBattlerTurnOrderNum(battlerAtk) < GetBattlerTurnOrderNum(battlerDef)
            || gDisableStructs[battlerDef].isFirstTurn == 2)
            basePower *= 2;
        break;
    case EFFECT_ROUND:
        for (i = 0; i < gBattlersCount; i++)
        {
            if (i != battlerAtk && IsBattlerAlive(i) && gLastMoves[i] == MOVE_ROUND)
            {
                basePower *= 2;
                break;
            }
        }
        break;
    case EFFECT_FUSION_COMBO:
        if (gMovesInfo[gLastUsedMove].effect == EFFECT_FUSION_COMBO && move != gLastUsedMove)
            basePower *= 2;
        break;
    case EFFECT_LASH_OUT:
        if (gProtectStructs[battlerAtk].statFell)
            basePower *= 2;
        break;
    case EFFECT_EXPLOSION:
        if (move == MOVE_MISTY_EXPLOSION && gFieldStatuses & STATUS_FIELD_MISTY_TERRAIN && IsBattlerGrounded(battlerAtk))
            basePower = uq4_12_multiply(basePower, UQ_4_12(1.5));
        break;
    case EFFECT_DYNAMAX_DOUBLE_DMG:
        if (GetActiveGimmick(battlerDef) == GIMMICK_DYNAMAX)
            basePower *= 2;
        break;
    case EFFECT_HIDDEN_POWER:
    {
        if (B_HIDDEN_POWER_DMG < GEN_6)
        {
            u8 powerBits = ((gBattleMons[battlerAtk].hpIV & 2) >> 1)
                         | ((gBattleMons[battlerAtk].attackIV & 2) << 0)
                         | ((gBattleMons[battlerAtk].defenseIV & 2) << 1)
                         | ((gBattleMons[battlerAtk].speedIV & 2) << 2)
                         | ((gBattleMons[battlerAtk].spAttackIV & 2) << 3)
                         | ((gBattleMons[battlerAtk].spDefenseIV & 2) << 4);

            basePower = (40 * powerBits) / 63 + 30;
        }
        break;
    }
    case EFFECT_GRAV_APPLE:
        if (gFieldStatuses & STATUS_FIELD_GRAVITY)
            basePower = uq4_12_multiply(basePower, UQ_4_12(1.5));
        break;
    case EFFECT_TERRAIN_PULSE:
        if ((gFieldStatuses & STATUS_FIELD_TERRAIN_ANY)
            && IsBattlerGrounded(battlerAtk))
            basePower *= 2;
        break;
    case EFFECT_EXPANDING_FORCE:
        if (IsBattlerTerrainAffected(battlerAtk, STATUS_FIELD_PSYCHIC_TERRAIN))
            basePower = uq4_12_multiply(basePower, UQ_4_12(1.5));
        break;
    case EFFECT_RISING_VOLTAGE:
        if (IsBattlerTerrainAffected(battlerDef, STATUS_FIELD_ELECTRIC_TERRAIN))
            basePower *= 2;
        break;
    case EFFECT_BEAT_UP:
        if (B_BEAT_UP >= GEN_5)
            basePower = CalcBeatUpPower();
        break;
    case EFFECT_PSYBLADE:
        if (IsBattlerTerrainAffected(battlerAtk, STATUS_FIELD_ELECTRIC_TERRAIN))
            basePower = uq4_12_multiply(basePower, UQ_4_12(1.5));
        break;
    case EFFECT_MAX_MOVE:
        basePower = GetMaxMovePower(gBattleMons[battlerAtk].moves[gBattleStruct->chosenMovePositions[battlerAtk]]);
        break;
    case EFFECT_RAGE_FIST:
        basePower += 50 * gBattleStruct->timesGotHit[GetBattlerSide(battlerAtk)][gBattlerPartyIndexes[battlerAtk]];
        basePower = (basePower > 350) ? 350 : basePower;
        break;
    case EFFECT_FICKLE_BEAM:
        if (RandomPercentage(RNG_FICKLE_BEAM, 30))
            basePower *= 2;
        break;
    case EFFECT_TERA_BLAST:
        if (GetActiveGimmick(battlerAtk) == GIMMICK_TERA && GetBattlerTeraType(battlerAtk) == TYPE_STELLAR)
            basePower = 100;
        break;
    case EFFECT_LAST_RESPECTS:
        basePower += (basePower * min(100, GetBattlerSideFaintCounter(battlerAtk)));
        break;
    }

    // Move-specific base power changes
    switch (move)
    {
    case MOVE_WATER_SHURIKEN:
        if (gBattleMons[battlerAtk].species == SPECIES_GRENINJA_ASH)
            basePower = 20;
        break;
    }

    if (basePower == 0)
        basePower = 1;
    return basePower;
}

static inline u32 CalcMoveBasePowerAfterModifiers(u32 move, u32 battlerAtk, u32 battlerDef, u32 moveType, bool32 updateFlags, u32 atkAbility, u32 defAbility, u32 holdEffectAtk, u32 weather)
{
    u32 i;
    u32 holdEffectParamAtk;
    u32 basePower = CalcMoveBasePower(move, battlerAtk, battlerDef, defAbility, weather);
    uq4_12_t holdEffectModifier;
    uq4_12_t modifier = UQ_4_12(1.0);
    u32 atkSide = GetBattlerSide(battlerAtk);

    // move effect
    switch (gMovesInfo[move].effect)
    {
    case EFFECT_FACADE:
        if (gBattleMons[battlerAtk].status1 & (STATUS1_BURN | STATUS1_PSN_ANY | STATUS1_PARALYSIS | STATUS1_FROSTBITE))
            modifier = uq4_12_multiply(modifier, UQ_4_12(2.0));
        break;
    case EFFECT_BRINE:
        if (gBattleMons[battlerDef].hp <= (gBattleMons[battlerDef].maxHP / 2))
            modifier = uq4_12_multiply(modifier, UQ_4_12(2.0));
        break;
    case EFFECT_RETALIATE:
        if (gSideTimers[atkSide].retaliateTimer == 1)
            modifier = uq4_12_multiply(modifier, UQ_4_12(2.0));
        break;
    case EFFECT_SOLAR_BEAM:
        if (IsBattlerWeatherAffected(battlerAtk, (B_WEATHER_HAIL | B_WEATHER_SANDSTORM | B_WEATHER_RAIN | B_WEATHER_SNOW | B_WEATHER_FOG)))
            modifier = uq4_12_multiply(modifier, UQ_4_12(0.5));
        break;
    case EFFECT_STOMPING_TANTRUM:
        if (gBattleStruct->lastMoveFailed & gBitTable[battlerAtk])
            modifier = uq4_12_multiply(modifier, UQ_4_12(2.0));
        break;
    case EFFECT_MAGNITUDE:
    case EFFECT_EARTHQUAKE:
        if (gFieldStatuses & STATUS_FIELD_GRASSY_TERRAIN && !(gStatuses3[battlerDef] & STATUS3_SEMI_INVULNERABLE))
            modifier = uq4_12_multiply(modifier, UQ_4_12(0.5));
        break;
    case EFFECT_KNOCK_OFF:
        if (B_KNOCK_OFF_DMG >= GEN_6
            && gBattleMons[battlerDef].item != ITEM_NONE
            && CanBattlerGetOrLoseItem(battlerDef, gBattleMons[battlerDef].item))
            modifier = uq4_12_multiply(modifier, UQ_4_12(1.5));
        break;
    }

    // various effects
    if (gProtectStructs[battlerAtk].helpingHand)
        modifier = uq4_12_multiply(modifier, UQ_4_12(1.5));
    if (gSpecialStatuses[battlerAtk].gemBoost)
        modifier = uq4_12_multiply(modifier, UQ_4_12(1.0) + sPercentToModifier[gSpecialStatuses[battlerAtk].gemParam]);
    if (gStatuses3[battlerAtk] & STATUS3_CHARGED_UP && moveType == TYPE_ELECTRIC)
        modifier = uq4_12_multiply(modifier, UQ_4_12(2.0));
    if (gStatuses3[battlerAtk] & STATUS3_ME_FIRST)
        modifier = uq4_12_multiply(modifier, UQ_4_12(1.5));
    if (IsBattlerTerrainAffected(battlerAtk, STATUS_FIELD_GRASSY_TERRAIN) && moveType == TYPE_GRASS)
        modifier = uq4_12_multiply(modifier, (B_TERRAIN_TYPE_BOOST >= GEN_8 ? UQ_4_12(1.3) : UQ_4_12(1.5)));
    if (IsBattlerTerrainAffected(battlerDef, STATUS_FIELD_MISTY_TERRAIN) && moveType == TYPE_DRAGON)
        modifier = uq4_12_multiply(modifier, UQ_4_12(0.5));
    if (IsBattlerTerrainAffected(battlerAtk, STATUS_FIELD_ELECTRIC_TERRAIN) && moveType == TYPE_ELECTRIC)
        modifier = uq4_12_multiply(modifier, (B_TERRAIN_TYPE_BOOST >= GEN_8 ? UQ_4_12(1.3) : UQ_4_12(1.5)));
    if (IsBattlerTerrainAffected(battlerAtk, STATUS_FIELD_PSYCHIC_TERRAIN) && moveType == TYPE_PSYCHIC)
        modifier = uq4_12_multiply(modifier, (B_TERRAIN_TYPE_BOOST >= GEN_8 ? UQ_4_12(1.3) : UQ_4_12(1.5)));

    if (moveType == TYPE_ELECTRIC && ((gFieldStatuses & STATUS_FIELD_MUDSPORT)
    || AbilityBattleEffects(ABILITYEFFECT_FIELD_SPORT, 0, 0, ABILITYEFFECT_MUD_SPORT, 0)))
        modifier = uq4_12_multiply(modifier, UQ_4_12(B_SPORT_DMG_REDUCTION >= GEN_5 ? 0.33 : 0.5));
    if (moveType == TYPE_FIRE && ((gFieldStatuses & STATUS_FIELD_WATERSPORT)
    || AbilityBattleEffects(ABILITYEFFECT_FIELD_SPORT, 0, 0, ABILITYEFFECT_WATER_SPORT, 0)))
        modifier = uq4_12_multiply(modifier, UQ_4_12(B_SPORT_DMG_REDUCTION >= GEN_5 ? 0.33 : 0.5));

    // attacker's abilities
    switch (atkAbility)
    {
    case ABILITY_TECHNICIAN:
        if (basePower <= 60)
           modifier = uq4_12_multiply(modifier, UQ_4_12(1.5));
        break;
    case ABILITY_FLARE_BOOST:
        if (gBattleMons[battlerAtk].status1 & STATUS1_BURN && IS_MOVE_SPECIAL(move))
           modifier = uq4_12_multiply(modifier, UQ_4_12(1.5));
        break;
    case ABILITY_TOXIC_BOOST:
        if (gBattleMons[battlerAtk].status1 & STATUS1_PSN_ANY && IS_MOVE_PHYSICAL(move))
           modifier = uq4_12_multiply(modifier, UQ_4_12(1.5));
        break;
    case ABILITY_RECKLESS:
        if (IS_MOVE_RECOIL(move))
           modifier = uq4_12_multiply(modifier, UQ_4_12(1.2));
        break;
    case ABILITY_IRON_FIST:
        if (gMovesInfo[move].punchingMove)
           modifier = uq4_12_multiply(modifier, UQ_4_12(1.2));
        break;
    case ABILITY_SHEER_FORCE:
        if (MoveIsAffectedBySheerForce(move))
           modifier = uq4_12_multiply(modifier, UQ_4_12(1.3));
        break;
    case ABILITY_SAND_FORCE:
        if ((moveType == TYPE_STEEL || moveType == TYPE_ROCK || moveType == TYPE_GROUND)
            && weather & B_WEATHER_SANDSTORM)
           modifier = uq4_12_multiply(modifier, UQ_4_12(1.3));
        break;
    case ABILITY_RIVALRY:
        if (AreBattlersOfSameGender(battlerAtk, battlerDef))
            modifier = uq4_12_multiply(modifier, UQ_4_12(1.25));
        else if (AreBattlersOfOppositeGender(battlerAtk, battlerDef))
            modifier = uq4_12_multiply(modifier, UQ_4_12(0.75));
        break;
    case ABILITY_ANALYTIC:
        if (GetBattlerTurnOrderNum(battlerAtk) == gBattlersCount - 1 && move != MOVE_FUTURE_SIGHT && move != MOVE_DOOM_DESIRE)
           modifier = uq4_12_multiply(modifier, UQ_4_12(1.3));
        break;
    case ABILITY_TOUGH_CLAWS:
        if (IsMoveMakingContact(move, battlerAtk))
           modifier = uq4_12_multiply(modifier, UQ_4_12(1.3));
        break;
    case ABILITY_STRONG_JAW:
        if (gMovesInfo[move].bitingMove)
           modifier = uq4_12_multiply(modifier, UQ_4_12(1.5));
        break;
    case ABILITY_MEGA_LAUNCHER:
        if (gMovesInfo[move].pulseMove)
           modifier = uq4_12_multiply(modifier, UQ_4_12(1.5));
        break;
    case ABILITY_WATER_BUBBLE:
        if (moveType == TYPE_WATER)
           modifier = uq4_12_multiply(modifier, UQ_4_12(2.0));
        break;
    case ABILITY_STEELWORKER:
        if (moveType == TYPE_STEEL)
           modifier = uq4_12_multiply(modifier, UQ_4_12(1.5));
        break;
    case ABILITY_PIXILATE:
        if (moveType == TYPE_FAIRY && gBattleStruct->ateBoost[battlerAtk])
            modifier = uq4_12_multiply(modifier, UQ_4_12(1.2));
        break;
    case ABILITY_GALVANIZE:
        if (moveType == TYPE_ELECTRIC && gBattleStruct->ateBoost[battlerAtk])
            modifier = uq4_12_multiply(modifier, UQ_4_12(1.2));
        break;
    case ABILITY_REFRIGERATE:
        if (moveType == TYPE_ICE && gBattleStruct->ateBoost[battlerAtk])
            modifier = uq4_12_multiply(modifier, UQ_4_12(1.2));
        break;
    case ABILITY_AERILATE:
        if (moveType == TYPE_FLYING && gBattleStruct->ateBoost[battlerAtk])
            modifier = uq4_12_multiply(modifier, UQ_4_12(1.2));
        break;
    case ABILITY_NORMALIZE:
        if (moveType == TYPE_NORMAL && gBattleStruct->ateBoost[battlerAtk])
            modifier = uq4_12_multiply(modifier, UQ_4_12(1.2));
        break;
    case ABILITY_PUNK_ROCK:
        if (gMovesInfo[move].soundMove)
            modifier = uq4_12_multiply(modifier, UQ_4_12(1.3));
        break;
    case ABILITY_STEELY_SPIRIT:
        if (moveType == TYPE_STEEL)
            modifier = uq4_12_multiply(modifier, UQ_4_12(1.5));
        break;
    case ABILITY_TRANSISTOR:
        if (moveType == TYPE_ELECTRIC)
        {
            if (B_TRANSISTOR_BOOST >= GEN_9)
                modifier = uq4_12_multiply(modifier, UQ_4_12(5325 / 4096));
            else
                modifier = uq4_12_multiply(modifier, UQ_4_12(1.5));
        }
        break;
    case ABILITY_DRAGONS_MAW:
        if (moveType == TYPE_DRAGON)
            modifier = uq4_12_multiply(modifier, UQ_4_12(1.5));
        break;
    case ABILITY_GORILLA_TACTICS:
        if (IS_MOVE_PHYSICAL(move))
            modifier = uq4_12_multiply(modifier, UQ_4_12(1.5));
        break;
    case ABILITY_ROCKY_PAYLOAD:
        if (moveType == TYPE_ROCK)
            modifier = uq4_12_multiply(modifier, UQ_4_12(1.5));
        break;
    case ABILITY_PROTOSYNTHESIS:
        {
            u8 atkHighestStat = GetHighestStatId(battlerAtk);
            if ((weather & B_WEATHER_SUN || gBattleStruct->boosterEnergyActivates & gBitTable[battlerAtk])
            && ((IS_MOVE_PHYSICAL(move) && atkHighestStat == STAT_ATK) || (IS_MOVE_SPECIAL(move) && atkHighestStat == STAT_SPATK)))
                modifier = uq4_12_multiply(modifier, UQ_4_12(1.3));
        }
        break;
    case ABILITY_QUARK_DRIVE:
        {
            u8 atkHighestStat = GetHighestStatId(battlerAtk);
            if ((gFieldStatuses & STATUS_FIELD_ELECTRIC_TERRAIN || gBattleStruct->boosterEnergyActivates & gBitTable[battlerAtk])
            && ((IS_MOVE_PHYSICAL(move) && atkHighestStat == STAT_ATK) || (IS_MOVE_SPECIAL(move) && atkHighestStat == STAT_SPATK)))
                modifier = uq4_12_multiply(modifier, UQ_4_12(1.3));
        }
        break;
    case ABILITY_ORICHALCUM_PULSE:
        if (weather & B_WEATHER_SUN)
           modifier = uq4_12_multiply(modifier, UQ_4_12(1.3));
        break;
    case ABILITY_HADRON_ENGINE:
        if (gFieldStatuses & STATUS_FIELD_ELECTRIC_TERRAIN)
           modifier = uq4_12_multiply(modifier, UQ_4_12(1.3));
        break;
    case ABILITY_SHARPNESS:
        if (gMovesInfo[move].slicingMove)
           modifier = uq4_12_multiply(modifier, UQ_4_12(1.5));
        break;
    case ABILITY_SUPREME_OVERLORD:
        modifier = uq4_12_multiply(modifier, GetSupremeOverlordModifier(battlerAtk));
        break;
    }

    // field abilities
    if ((IsAbilityOnField(ABILITY_DARK_AURA) && moveType == TYPE_DARK)
     || (IsAbilityOnField(ABILITY_FAIRY_AURA) && moveType == TYPE_FAIRY))
    {
        if (IsAbilityOnField(ABILITY_AURA_BREAK))
            modifier = uq4_12_multiply(modifier, UQ_4_12(0.75));
        else
            modifier = uq4_12_multiply(modifier, UQ_4_12(1.33));
    }

    // attacker partner's abilities
    if (IsBattlerAlive(BATTLE_PARTNER(battlerAtk)))
    {
        switch (GetBattlerAbility(BATTLE_PARTNER(battlerAtk)))
        {
        case ABILITY_BATTERY:
            if (IS_MOVE_SPECIAL(move))
                modifier = uq4_12_multiply(modifier, UQ_4_12(1.3));
            break;
        case ABILITY_POWER_SPOT:
            modifier = uq4_12_multiply(modifier, UQ_4_12(1.3));
            break;
        case ABILITY_STEELY_SPIRIT:
            if (moveType == TYPE_STEEL)
                modifier = uq4_12_multiply(modifier, UQ_4_12(1.5));
            break;
        }
    }

    // target's abilities
    switch (defAbility)
    {
    case ABILITY_HEATPROOF:
    case ABILITY_WATER_BUBBLE:
        if (moveType == TYPE_FIRE)
        {
            modifier = uq4_12_multiply(modifier, UQ_4_12(0.5));
            if (updateFlags)
                RecordAbilityBattle(battlerDef, defAbility);
        }
        break;
    case ABILITY_DRY_SKIN:
        if (moveType == TYPE_FIRE)
            modifier = uq4_12_multiply(modifier, UQ_4_12(1.25));
        break;
    case ABILITY_PROTOSYNTHESIS:
        {
            u8 defHighestStat = GetHighestStatId(battlerDef);
            if ((weather & B_WEATHER_SUN || gBattleStruct->boosterEnergyActivates & gBitTable[battlerDef])
            && ((IS_MOVE_PHYSICAL(move) && defHighestStat == STAT_DEF) || (IS_MOVE_SPECIAL(move) && defHighestStat == STAT_SPDEF)))
                modifier = uq4_12_multiply(modifier, UQ_4_12(0.7));
        }
        break;
    case ABILITY_QUARK_DRIVE:
        {
            u8 defHighestStat = GetHighestStatId(battlerDef);
            if ((gFieldStatuses & STATUS_FIELD_ELECTRIC_TERRAIN || gBattleStruct->boosterEnergyActivates & gBitTable[battlerDef])
            && ((IS_MOVE_PHYSICAL(move) && defHighestStat == STAT_DEF) || (IS_MOVE_SPECIAL(move) && defHighestStat == STAT_SPDEF)))
                modifier = uq4_12_multiply(modifier, UQ_4_12(0.7));
        }
        break;
    }

    holdEffectParamAtk = GetBattlerHoldEffectParam(battlerAtk);
    if (holdEffectParamAtk > 100)
        holdEffectParamAtk = 100;

    holdEffectModifier = UQ_4_12(1.0) + sPercentToModifier[holdEffectParamAtk];

    // attacker's hold effect
    switch (holdEffectAtk)
    {
    case HOLD_EFFECT_MUSCLE_BAND:
        if (IS_MOVE_PHYSICAL(move))
            modifier = uq4_12_multiply(modifier, holdEffectModifier);
        break;
    case HOLD_EFFECT_WISE_GLASSES:
        if (IS_MOVE_SPECIAL(move))
            modifier = uq4_12_multiply(modifier, holdEffectModifier);
        break;
    case HOLD_EFFECT_LUSTROUS_ORB:
        if (GET_BASE_SPECIES_ID(gBattleMons[battlerAtk].species) == SPECIES_PALKIA && (moveType == TYPE_WATER || moveType == TYPE_DRAGON))
            modifier = uq4_12_multiply(modifier, holdEffectModifier);
        break;
    case HOLD_EFFECT_ADAMANT_ORB:
        if (GET_BASE_SPECIES_ID(gBattleMons[battlerAtk].species) == SPECIES_DIALGA && (moveType == TYPE_STEEL || moveType == TYPE_DRAGON))
            modifier = uq4_12_multiply(modifier, holdEffectModifier);
        break;
    case HOLD_EFFECT_GRISEOUS_ORB:
        if (GET_BASE_SPECIES_ID(gBattleMons[battlerAtk].species) == SPECIES_GIRATINA && (moveType == TYPE_GHOST || moveType == TYPE_DRAGON))
            modifier = uq4_12_multiply(modifier, holdEffectModifier);
        break;
    case HOLD_EFFECT_SOUL_DEW:
        if ((gBattleMons[battlerAtk].species == SPECIES_LATIAS || gBattleMons[battlerAtk].species == SPECIES_LATIOS)
            && ((B_SOUL_DEW_BOOST >= GEN_7 && (moveType == TYPE_PSYCHIC || moveType == TYPE_DRAGON))
             || (B_SOUL_DEW_BOOST < GEN_7 && !(gBattleTypeFlags & BATTLE_TYPE_FRONTIER) && IS_MOVE_SPECIAL(move))))
            modifier = uq4_12_multiply(modifier, holdEffectModifier);
        break;
    case HOLD_EFFECT_BUG_POWER:
    case HOLD_EFFECT_STEEL_POWER:
    case HOLD_EFFECT_GROUND_POWER:
    case HOLD_EFFECT_ROCK_POWER:
    case HOLD_EFFECT_GRASS_POWER:
    case HOLD_EFFECT_DARK_POWER:
    case HOLD_EFFECT_FIGHTING_POWER:
    case HOLD_EFFECT_ELECTRIC_POWER:
    case HOLD_EFFECT_WATER_POWER:
    case HOLD_EFFECT_FLYING_POWER:
    case HOLD_EFFECT_POISON_POWER:
    case HOLD_EFFECT_ICE_POWER:
    case HOLD_EFFECT_GHOST_POWER:
    case HOLD_EFFECT_PSYCHIC_POWER:
    case HOLD_EFFECT_FIRE_POWER:
    case HOLD_EFFECT_DRAGON_POWER:
    case HOLD_EFFECT_NORMAL_POWER:
    case HOLD_EFFECT_FAIRY_POWER:
        for (i = 0; i < ARRAY_COUNT(sHoldEffectToType); i++)
        {
            if (holdEffectAtk == sHoldEffectToType[i][0])
            {
                if (moveType == sHoldEffectToType[i][1])
                    modifier = uq4_12_multiply(modifier, holdEffectModifier);
                break;
            }
        }
        break;
    case HOLD_EFFECT_PLATE:
        if (moveType == ItemId_GetSecondaryId(gBattleMons[battlerAtk].item))
            modifier = uq4_12_multiply(modifier, holdEffectModifier);
        break;
    case HOLD_EFFECT_PUNCHING_GLOVE:
        if (gMovesInfo[move].punchingMove)
           modifier = uq4_12_multiply(modifier, UQ_4_12(1.1));
        break;
    }

    // Terastallization boosts weak, non-priority, non-multi hit moves after modifiers to 60 BP.
    if (GetActiveGimmick(battlerAtk) == GIMMICK_TERA
        && (moveType == GetBattlerTeraType(battlerAtk)
        || (GetBattlerTeraType(battlerAtk) == TYPE_STELLAR && IsTypeStellarBoosted(battlerAtk, moveType)))
        && uq4_12_multiply_by_int_half_down(modifier, basePower) < 60
        && gMovesInfo[move].strikeCount < 2
        && gMovesInfo[move].effect != EFFECT_MULTI_HIT
        && gMovesInfo[move].priority == 0)
    {
        return 60;
    }

    return uq4_12_multiply_by_int_half_down(modifier, basePower);
}

static inline u32 CalcAttackStat(u32 move, u32 battlerAtk, u32 battlerDef, u32 moveType, bool32 isCrit, bool32 updateFlags, u32 atkAbility, u32 defAbility, u32 holdEffectAtk)
{
    u8 atkStage;
    u32 atkStat;
    uq4_12_t modifier;
    u16 atkBaseSpeciesId;

    atkBaseSpeciesId = GET_BASE_SPECIES_ID(gBattleMons[battlerAtk].species);

    if (gMovesInfo[move].effect == EFFECT_FOUL_PLAY)
    {
        if (IS_MOVE_PHYSICAL(move))
        {
            atkStat = gBattleMons[battlerDef].attack;
            atkStage = gBattleMons[battlerDef].statStages[STAT_ATK];
        }
        else
        {
            atkStat = gBattleMons[battlerDef].spAttack;
            atkStage = gBattleMons[battlerDef].statStages[STAT_SPATK];
        }
    }
    else if (gMovesInfo[move].effect == EFFECT_BODY_PRESS)
    {
        if (IS_MOVE_PHYSICAL(move))
        {
            atkStat = gBattleMons[battlerAtk].defense;
            // Edge case: Body Press used during Wonder Room. For some reason, it still uses Defense over Sp.Def, but uses Sp.Def stat changes
            if (gFieldStatuses & STATUS_FIELD_WONDER_ROOM)
                atkStage = gBattleMons[battlerAtk].statStages[STAT_SPDEF];
            else
                atkStage = gBattleMons[battlerAtk].statStages[STAT_DEF];
        }
        else
        {
            atkStat = gBattleMons[battlerAtk].spDefense;
            atkStage = gBattleMons[battlerAtk].statStages[STAT_SPDEF];
        }
    }
    else
    {
        if (IS_MOVE_PHYSICAL(move))
        {
            atkStat = gBattleMons[battlerAtk].attack;
            atkStage = gBattleMons[battlerAtk].statStages[STAT_ATK];
        }
        else
        {
            atkStat = gBattleMons[battlerAtk].spAttack;
            atkStage = gBattleMons[battlerAtk].statStages[STAT_SPATK];
        }
    }

    // critical hits ignore attack stat's stage drops
    if (isCrit && atkStage < DEFAULT_STAT_STAGE)
        atkStage = DEFAULT_STAT_STAGE;
    // pokemon with unaware ignore attack stat changes while taking damage
    if (defAbility == ABILITY_UNAWARE)
        atkStage = DEFAULT_STAT_STAGE;

    atkStat *= gStatStageRatios[atkStage][0];
    atkStat /= gStatStageRatios[atkStage][1];

    // apply attack stat modifiers
    modifier = UQ_4_12(1.0);

    // attacker's abilities
    switch (atkAbility)
    {
    case ABILITY_HUGE_POWER:
    case ABILITY_PURE_POWER:
        if (IS_MOVE_PHYSICAL(move))
            modifier = uq4_12_multiply_half_down(modifier, UQ_4_12(2.0));
        break;
    case ABILITY_SLOW_START:
        if (gDisableStructs[battlerAtk].slowStartTimer != 0)
            modifier = uq4_12_multiply_half_down(modifier, UQ_4_12(0.5));
        break;
    case ABILITY_SOLAR_POWER:
        if (IS_MOVE_SPECIAL(move) && IsBattlerWeatherAffected(battlerAtk, B_WEATHER_SUN))
            modifier = uq4_12_multiply_half_down(modifier, UQ_4_12(1.5));
        break;
    case ABILITY_DEFEATIST:
        if (gBattleMons[battlerAtk].hp <= (gBattleMons[battlerAtk].maxHP / 2))
            modifier = uq4_12_multiply_half_down(modifier, UQ_4_12(0.5));
        break;
    case ABILITY_FLASH_FIRE:
        if (moveType == TYPE_FIRE && gBattleResources->flags->flags[battlerAtk] & RESOURCE_FLAG_FLASH_FIRE)
            modifier = uq4_12_multiply_half_down(modifier, UQ_4_12(1.5));
        break;
    case ABILITY_SWARM:
        if (moveType == TYPE_BUG && gBattleMons[battlerAtk].hp <= (gBattleMons[battlerAtk].maxHP / 3))
            modifier = uq4_12_multiply_half_down(modifier, UQ_4_12(1.5));
        break;
    case ABILITY_TORRENT:
        if (moveType == TYPE_WATER && gBattleMons[battlerAtk].hp <= (gBattleMons[battlerAtk].maxHP / 3))
            modifier = uq4_12_multiply_half_down(modifier, UQ_4_12(1.5));
        break;
    case ABILITY_BLAZE:
        if (moveType == TYPE_FIRE && gBattleMons[battlerAtk].hp <= (gBattleMons[battlerAtk].maxHP / 3))
            modifier = uq4_12_multiply_half_down(modifier, UQ_4_12(1.5));
        break;
    case ABILITY_OVERGROW:
        if (moveType == TYPE_GRASS && gBattleMons[battlerAtk].hp <= (gBattleMons[battlerAtk].maxHP / 3))
            modifier = uq4_12_multiply_half_down(modifier, UQ_4_12(1.5));
        break;
    case ABILITY_PLUS:
        if (IS_MOVE_SPECIAL(move) && IsBattlerAlive(BATTLE_PARTNER(battlerAtk)))
        {
            u32 partnerAbility = GetBattlerAbility(BATTLE_PARTNER(battlerAtk));
            if (partnerAbility == ABILITY_MINUS
            || (B_PLUS_MINUS_INTERACTION >= GEN_5 && partnerAbility == ABILITY_PLUS))
                modifier = uq4_12_multiply_half_down(modifier, UQ_4_12(1.5));
        }
        break;
    case ABILITY_MINUS:
        if (IS_MOVE_SPECIAL(move) && IsBattlerAlive(BATTLE_PARTNER(battlerAtk)))
        {
            u32 partnerAbility = GetBattlerAbility(BATTLE_PARTNER(battlerAtk));
            if (partnerAbility == ABILITY_PLUS
            || (B_PLUS_MINUS_INTERACTION >= GEN_5 && partnerAbility == ABILITY_MINUS))
                modifier = uq4_12_multiply_half_down(modifier, UQ_4_12(1.5));
        }
        break;
    case ABILITY_FLOWER_GIFT:
        if (gBattleMons[battlerAtk].species == SPECIES_CHERRIM_SUNSHINE && IsBattlerWeatherAffected(battlerAtk, B_WEATHER_SUN) && IS_MOVE_PHYSICAL(move))
            modifier = uq4_12_multiply_half_down(modifier, UQ_4_12(1.5));
        break;
    case ABILITY_HUSTLE:
        if (IS_MOVE_PHYSICAL(move))
            modifier = uq4_12_multiply_half_down(modifier, UQ_4_12(1.5));
        break;
    case ABILITY_STAKEOUT:
        if (gDisableStructs[battlerDef].isFirstTurn == 2) // just switched in
            modifier = uq4_12_multiply_half_down(modifier, UQ_4_12(2.0));
        break;
    case ABILITY_GUTS:
        if (gBattleMons[battlerAtk].status1 & STATUS1_ANY && IS_MOVE_PHYSICAL(move))
            modifier = uq4_12_multiply_half_down(modifier, UQ_4_12(1.5));
        break;
    }

    // target's abilities
    switch (defAbility)
    {
    case ABILITY_THICK_FAT:
        if (moveType == TYPE_FIRE || moveType == TYPE_ICE)
        {
            modifier = uq4_12_multiply_half_down(modifier, UQ_4_12(0.5));
            if (updateFlags)
                RecordAbilityBattle(battlerDef, ABILITY_THICK_FAT);
        }
        break;
    }

    // ally's abilities
    if (IsBattlerAlive(BATTLE_PARTNER(battlerAtk)))
    {
        switch (GetBattlerAbility(BATTLE_PARTNER(battlerAtk)))
        {
        case ABILITY_FLOWER_GIFT:
            if (gBattleMons[BATTLE_PARTNER(battlerAtk)].species == SPECIES_CHERRIM_SUNSHINE && IsBattlerWeatherAffected(BATTLE_PARTNER(battlerAtk), B_WEATHER_SUN) && IS_MOVE_PHYSICAL(move))
                modifier = uq4_12_multiply_half_down(modifier, UQ_4_12(1.5));
            break;
        }
    }

    // field abilities
    if (IsAbilityOnField(ABILITY_VESSEL_OF_RUIN) && atkAbility != ABILITY_VESSEL_OF_RUIN && IS_MOVE_SPECIAL(move))
        modifier = uq4_12_multiply_half_down(modifier, UQ_4_12(0.75));

    if (IsAbilityOnField(ABILITY_TABLETS_OF_RUIN) && atkAbility != ABILITY_TABLETS_OF_RUIN && IS_MOVE_PHYSICAL(move))
        modifier = uq4_12_multiply_half_down(modifier, UQ_4_12(0.75));

    // attacker's hold effect
    switch (holdEffectAtk)
    {
    case HOLD_EFFECT_THICK_CLUB:
        if ((atkBaseSpeciesId == SPECIES_CUBONE || atkBaseSpeciesId == SPECIES_MAROWAK) && IS_MOVE_PHYSICAL(move))
            modifier = uq4_12_multiply_half_down(modifier, UQ_4_12(2.0));
        break;
    case HOLD_EFFECT_DEEP_SEA_TOOTH:
        if (gBattleMons[battlerAtk].species == SPECIES_CLAMPERL && IS_MOVE_SPECIAL(move))
            modifier = uq4_12_multiply_half_down(modifier, UQ_4_12(2.0));
        break;
    case HOLD_EFFECT_LIGHT_BALL:
        if (atkBaseSpeciesId == SPECIES_PIKACHU && (B_LIGHT_BALL_ATTACK_BOOST >= GEN_4 || IS_MOVE_SPECIAL(move)))
            modifier = uq4_12_multiply_half_down(modifier, UQ_4_12(2.0));
        break;
    case HOLD_EFFECT_CHOICE_BAND:
        if (IS_MOVE_PHYSICAL(move) && GetActiveGimmick(battlerAtk) != GIMMICK_DYNAMAX)
            modifier = uq4_12_multiply_half_down(modifier, UQ_4_12(1.5));
        break;
    case HOLD_EFFECT_CHOICE_SPECS:
        if (IS_MOVE_SPECIAL(move) && GetActiveGimmick(battlerAtk) != GIMMICK_DYNAMAX)
            modifier = uq4_12_multiply_half_down(modifier, UQ_4_12(1.5));
        break;
    }

    // The offensive stats of a Player's Pokémon are boosted by x1.1 (+10%) if they have the 1st badge and 7th badges.
    // Having the 1st badge boosts physical attack while having the 7th badge boosts special attack.
    if (ShouldGetStatBadgeBoost(FLAG_BADGE01_GET, battlerAtk) && IS_MOVE_PHYSICAL(move))
        modifier = uq4_12_multiply_half_down(modifier, UQ_4_12(1.1));
    if (ShouldGetStatBadgeBoost(FLAG_BADGE07_GET, battlerAtk) && IS_MOVE_SPECIAL(move))
        modifier = uq4_12_multiply_half_down(modifier, UQ_4_12(1.1));

    return uq4_12_multiply_by_int_half_down(modifier, atkStat);
}

static bool32 CanEvolve(u32 species)
{
    u32 i;
    const struct Evolution *evolutions = GetSpeciesEvolutions(species);

    if (evolutions != NULL)
    {
        for (i = 0; evolutions[i].method != EVOLUTIONS_END; i++)
        {
            if (evolutions[i].method
             && SanitizeSpeciesId(evolutions[i].targetSpecies) != SPECIES_NONE)
                return TRUE;
        }
    }
    return FALSE;
}

static inline u32 CalcDefenseStat(u32 move, u32 battlerAtk, u32 battlerDef, u32 moveType, bool32 isCrit, bool32 updateFlags, u32 atkAbility, u32 defAbility, u32 holdEffectDef, u32 weather)
{
    bool32 usesDefStat;
    u8 defStage;
    u32 defStat, def, spDef;
    uq4_12_t modifier;

    if (gFieldStatuses & STATUS_FIELD_WONDER_ROOM) // the defense stats are swapped
    {
        def = gBattleMons[battlerDef].spDefense;
        spDef = gBattleMons[battlerDef].defense;
    }
    else
    {
        def = gBattleMons[battlerDef].defense;
        spDef = gBattleMons[battlerDef].spDefense;
    }

    if (gMovesInfo[move].effect == EFFECT_PSYSHOCK || IS_MOVE_PHYSICAL(move)) // uses defense stat instead of sp.def
    {
        defStat = def;
        defStage = gBattleMons[battlerDef].statStages[STAT_DEF];
        usesDefStat = TRUE;
    }
    else // is special
    {
        defStat = spDef;
        defStage = gBattleMons[battlerDef].statStages[STAT_SPDEF];
        usesDefStat = FALSE;
    }

    // Self-destruct / Explosion cut defense in half
    if (B_EXPLOSION_DEFENSE < GEN_5 && gMovesInfo[gCurrentMove].effect == EFFECT_EXPLOSION)
        defStat /= 2;

    // critical hits ignore positive stat changes
    if (isCrit && defStage > DEFAULT_STAT_STAGE)
        defStage = DEFAULT_STAT_STAGE;
    // pokemon with unaware ignore defense stat changes while dealing damage
    if (atkAbility == ABILITY_UNAWARE)
        defStage = DEFAULT_STAT_STAGE;
    // certain moves also ignore stat changes
    if (gMovesInfo[move].ignoresTargetDefenseEvasionStages)
        defStage = DEFAULT_STAT_STAGE;

    defStat *= gStatStageRatios[defStage][0];
    defStat /= gStatStageRatios[defStage][1];

    // apply defense stat modifiers
    modifier = UQ_4_12(1.0);

    // target's abilities
    switch (defAbility)
    {
    case ABILITY_MARVEL_SCALE:
        if (gBattleMons[battlerDef].status1 & STATUS1_ANY && usesDefStat)
        {
            modifier = uq4_12_multiply_half_down(modifier, UQ_4_12(1.5));
            if (updateFlags)
                RecordAbilityBattle(battlerDef, ABILITY_MARVEL_SCALE);
        }
        break;
    case ABILITY_FUR_COAT:
        if (usesDefStat)
        {
            modifier = uq4_12_multiply_half_down(modifier, UQ_4_12(2.0));
            if (updateFlags)
                RecordAbilityBattle(battlerDef, ABILITY_FUR_COAT);
        }
        break;
    case ABILITY_GRASS_PELT:
        if (gFieldStatuses & STATUS_FIELD_GRASSY_TERRAIN && usesDefStat)
        {
            modifier = uq4_12_multiply_half_down(modifier, UQ_4_12(1.5));
            if (updateFlags)
                RecordAbilityBattle(battlerDef, ABILITY_GRASS_PELT);
        }
        break;
    case ABILITY_FLOWER_GIFT:
        if (gBattleMons[battlerDef].species == SPECIES_CHERRIM_SUNSHINE && IsBattlerWeatherAffected(battlerDef, B_WEATHER_SUN) && !usesDefStat)
            modifier = uq4_12_multiply_half_down(modifier, UQ_4_12(1.5));
        break;
    case ABILITY_PURIFYING_SALT:
        if (gMovesInfo[move].type == TYPE_GHOST)
            modifier = uq4_12_multiply_half_down(modifier, UQ_4_12(2.0));
        break;
    }

    // ally's abilities
    if (IsBattlerAlive(BATTLE_PARTNER(battlerDef)))
    {
        switch (GetBattlerAbility(BATTLE_PARTNER(battlerDef)))
        {
        case ABILITY_FLOWER_GIFT:
            if (gBattleMons[BATTLE_PARTNER(battlerDef)].species == SPECIES_CHERRIM_SUNSHINE && IsBattlerWeatherAffected(BATTLE_PARTNER(battlerDef), B_WEATHER_SUN) && !usesDefStat)
                modifier = uq4_12_multiply_half_down(modifier, UQ_4_12(1.5));
            break;
        }
    }

    // field abilities
    if (IsAbilityOnField(ABILITY_SWORD_OF_RUIN) && defAbility != ABILITY_SWORD_OF_RUIN && usesDefStat)
        modifier = uq4_12_multiply_half_down(modifier, UQ_4_12(0.75));

    if (IsAbilityOnField(ABILITY_BEADS_OF_RUIN) && defAbility != ABILITY_BEADS_OF_RUIN && !usesDefStat)
        modifier = uq4_12_multiply_half_down(modifier, UQ_4_12(0.75));

    // target's hold effects
    switch (holdEffectDef)
    {
    case HOLD_EFFECT_DEEP_SEA_SCALE:
        if (gBattleMons[battlerDef].species == SPECIES_CLAMPERL && !usesDefStat)
            modifier = uq4_12_multiply_half_down(modifier, UQ_4_12(2.0));
        break;
    case HOLD_EFFECT_METAL_POWDER:
        if (gBattleMons[battlerDef].species == SPECIES_DITTO && usesDefStat && !(gBattleMons[battlerDef].status2 & STATUS2_TRANSFORMED))
            modifier = uq4_12_multiply_half_down(modifier, UQ_4_12(2.0));
        break;
    case HOLD_EFFECT_EVIOLITE:
        if (CanEvolve(gBattleMons[battlerDef].species))
            modifier = uq4_12_multiply_half_down(modifier, UQ_4_12(1.5));
        break;
    case HOLD_EFFECT_ASSAULT_VEST:
        if (!usesDefStat)
            modifier = uq4_12_multiply_half_down(modifier, UQ_4_12(1.5));
        break;
    case HOLD_EFFECT_SOUL_DEW:
        if (B_SOUL_DEW_BOOST < GEN_7
         && (gBattleMons[battlerDef].species == SPECIES_LATIAS || gBattleMons[battlerDef].species == SPECIES_LATIOS)
         && !(gBattleTypeFlags & BATTLE_TYPE_FRONTIER)
         && !usesDefStat)
            modifier = uq4_12_multiply_half_down(modifier, UQ_4_12(1.5));
        break;
    }

    // sandstorm sp.def boost for rock types
    if (B_SANDSTORM_SPDEF_BOOST >= GEN_4 && IS_BATTLER_OF_TYPE(battlerDef, TYPE_ROCK) && IsBattlerWeatherAffected(battlerDef, B_WEATHER_SANDSTORM) && !usesDefStat)
        modifier = uq4_12_multiply_half_down(modifier, UQ_4_12(1.5));
    // snow def boost for ice types
    if (IS_BATTLER_OF_TYPE(battlerDef, TYPE_ICE) && IsBattlerWeatherAffected(battlerDef, B_WEATHER_SNOW) && usesDefStat)
        modifier = uq4_12_multiply_half_down(modifier, UQ_4_12(1.5));

    // The defensive stats of a Player's Pokémon are boosted by x1.1 (+10%) if they have the 5th badge and 7th badges.
    // Having the 5th badge boosts physical defense while having the 7th badge boosts special defense.
    if (ShouldGetStatBadgeBoost(FLAG_BADGE05_GET, battlerDef) && IS_MOVE_PHYSICAL(move))
        modifier = uq4_12_multiply_half_down(modifier, UQ_4_12(1.1));
    if (ShouldGetStatBadgeBoost(FLAG_BADGE07_GET, battlerDef) && IS_MOVE_SPECIAL(move))
        modifier = uq4_12_multiply_half_down(modifier, UQ_4_12(1.1));

    return uq4_12_multiply_by_int_half_down(modifier, defStat);
}

// base damage formula before adding any modifiers
static inline s32 CalculateBaseDamage(u32 power, u32 userFinalAttack, u32 level, u32 targetFinalDefense)
{
    return power * userFinalAttack * (2 * level / 5 + 2) / targetFinalDefense / 50 + 2;
}

static inline uq4_12_t GetTargetDamageModifier(u32 move, u32 battlerAtk, u32 battlerDef)
{
    if (GetMoveTargetCount(move, battlerAtk, battlerDef) >= 2)
        return B_MULTIPLE_TARGETS_DMG >= GEN_4 ? UQ_4_12(0.75) : UQ_4_12(0.5);
    return UQ_4_12(1.0);
}

static inline uq4_12_t GetParentalBondModifier(u32 battlerAtk)
{
    if (gSpecialStatuses[battlerAtk].parentalBondState != PARENTAL_BOND_2ND_HIT)
        return UQ_4_12(1.0);
    return B_PARENTAL_BOND_DMG >= GEN_7 ? UQ_4_12(0.25) : UQ_4_12(0.5);
}

static inline uq4_12_t GetSameTypeAttackBonusModifier(u32 battlerAtk, u32 moveType, u32 move, u32 abilityAtk)
{
    if (gBattleStruct->pledgeMove && IS_BATTLER_OF_TYPE(BATTLE_PARTNER(battlerAtk), moveType))
        return (abilityAtk == ABILITY_ADAPTABILITY) ? UQ_4_12(2.0) : UQ_4_12(1.5);
    else if (!IS_BATTLER_OF_TYPE(battlerAtk, moveType) || move == MOVE_STRUGGLE || move == MOVE_NONE)
        return UQ_4_12(1.0);
    return (abilityAtk == ABILITY_ADAPTABILITY) ? UQ_4_12(2.0) : UQ_4_12(1.5);
}

// Utility Umbrella holders take normal damage from what would be rain- and sun-weakened attacks.
static uq4_12_t GetWeatherDamageModifier(u32 battlerAtk, u32 move, u32 moveType, u32 holdEffectAtk, u32 holdEffectDef, u32 weather)
{
    if (weather == B_WEATHER_NONE)
        return UQ_4_12(1.0);
    if (gMovesInfo[move].effect == EFFECT_HYDRO_STEAM && (weather & B_WEATHER_SUN) && holdEffectAtk != HOLD_EFFECT_UTILITY_UMBRELLA)
        return UQ_4_12(1.5);
    if (holdEffectDef == HOLD_EFFECT_UTILITY_UMBRELLA)
        return UQ_4_12(1.0);

    if (weather & B_WEATHER_RAIN)
    {
        if (moveType != TYPE_FIRE && moveType != TYPE_WATER)
            return UQ_4_12(1.0);
        return (moveType == TYPE_FIRE) ? UQ_4_12(0.5) : UQ_4_12(1.5);
    }
    if (weather & B_WEATHER_SUN)
    {
        if (moveType != TYPE_FIRE && moveType != TYPE_WATER)
            return UQ_4_12(1.0);
        return (moveType == TYPE_WATER) ? UQ_4_12(0.5) : UQ_4_12(1.5);
    }
    return UQ_4_12(1.0);
}

static inline uq4_12_t GetBurnOrFrostBiteModifier(u32 battlerAtk, u32 move, u32 abilityAtk)
{
    if (gBattleMons[battlerAtk].status1 & STATUS1_BURN
        && IS_MOVE_PHYSICAL(move)
        && (B_BURN_FACADE_DMG < GEN_6 || gMovesInfo[move].effect != EFFECT_FACADE)
        && abilityAtk != ABILITY_GUTS)
        return UQ_4_12(0.5);
    if (gBattleMons[battlerAtk].status1 & STATUS1_FROSTBITE
        && IS_MOVE_SPECIAL(move)
        && (B_BURN_FACADE_DMG < GEN_6 || gMovesInfo[move].effect != EFFECT_FACADE))
        return UQ_4_12(0.5);
    return UQ_4_12(1.0);
}

static inline uq4_12_t GetCriticalModifier(bool32 isCrit)
{
    if (isCrit)
        return B_CRIT_MULTIPLIER >= GEN_6 ? UQ_4_12(1.5) : UQ_4_12(2.0);
    return UQ_4_12(1.0);
}

static inline uq4_12_t GetGlaiveRushModifier(u32 battlerDef)
{
    if (gStatuses4[battlerDef] & STATUS4_GLAIVE_RUSH)
        return UQ_4_12(2.0);
    return UQ_4_12(1.0);
}

static inline uq4_12_t GetZMaxMoveAgainstProtectionModifier(u32 battlerDef, u32 move)
{
    if ((IsZMove(move) || IsMaxMove(move)) && IS_BATTLER_PROTECTED(battlerDef))
        return UQ_4_12(0.25);
    return UQ_4_12(1.0);
}

static inline uq4_12_t GetMinimizeModifier(u32 move, u32 battlerDef)
{
    if (gMovesInfo[move].minimizeDoubleDamage && gStatuses3[battlerDef] & STATUS3_MINIMIZED)
        return UQ_4_12(2.0);
    return UQ_4_12(1.0);
}

static inline uq4_12_t GetUndergroundModifier(u32 move, u32 battlerDef)
{
    if (gMovesInfo[move].damagesUnderground && gStatuses3[battlerDef] & STATUS3_UNDERGROUND)
        return UQ_4_12(2.0);
    return UQ_4_12(1.0);
}

static inline uq4_12_t GetDiveModifier(u32 move, u32 battlerDef)
{
    if (gMovesInfo[move].damagesUnderwater && gStatuses3[battlerDef] & STATUS3_UNDERWATER)
        return UQ_4_12(2.0);
    return UQ_4_12(1.0);
}

static inline uq4_12_t GetAirborneModifier(u32 move, u32 battlerDef)
{
    if (gMovesInfo[move].damagesAirborneDoubleDamage && gStatuses3[battlerDef] & STATUS3_ON_AIR)
        return UQ_4_12(2.0);
    return UQ_4_12(1.0);
}

static inline uq4_12_t GetScreensModifier(u32 move, u32 battlerAtk, u32 battlerDef, bool32 isCrit, u32 abilityAtk)
{
    u32 sideStatus = gSideStatuses[GetBattlerSide(battlerDef)];
    bool32 lightScreen = (sideStatus & SIDE_STATUS_LIGHTSCREEN) && IS_MOVE_SPECIAL(move);
    bool32 reflect = (sideStatus & SIDE_STATUS_REFLECT) && IS_MOVE_PHYSICAL(move);
    bool32 auroraVeil = sideStatus & SIDE_STATUS_AURORA_VEIL;

    if (isCrit || abilityAtk == ABILITY_INFILTRATOR || gProtectStructs[battlerAtk].confusionSelfDmg)
        return UQ_4_12(1.0);
    if (reflect || lightScreen || auroraVeil)
        return (gBattleTypeFlags & BATTLE_TYPE_DOUBLE) ? UQ_4_12(0.667) : UQ_4_12(0.5);
    return UQ_4_12(1.0);
}

static inline uq4_12_t GetCollisionCourseElectroDriftModifier(u32 move, uq4_12_t typeEffectivenessModifier)
{
    if (gMovesInfo[move].effect == EFFECT_COLLISION_COURSE && typeEffectivenessModifier >= UQ_4_12(2.0))
        return UQ_4_12(1.3333);
    return UQ_4_12(1.0);
}

static inline uq4_12_t GetAttackerAbilitiesModifier(u32 battlerAtk, uq4_12_t typeEffectivenessModifier, bool32 isCrit, u32 abilityAtk)
{
    switch (abilityAtk)
    {
    case ABILITY_NEUROFORCE:
        if (typeEffectivenessModifier >= UQ_4_12(2.0))
            return UQ_4_12(1.25);
        break;
    case ABILITY_SNIPER:
        if (isCrit)
            return UQ_4_12(1.5);
        break;
    case ABILITY_TINTED_LENS:
        if (typeEffectivenessModifier <= UQ_4_12(0.5))
            return UQ_4_12(2.0);
        break;
    }
    return UQ_4_12(1.0);
}

static inline uq4_12_t GetDefenderAbilitiesModifier(u32 move, u32 moveType, u32 battlerAtk, u32 battlerDef, uq4_12_t typeEffectivenessModifier, u32 abilityDef)
{
    switch (abilityDef)
    {
    case ABILITY_MULTISCALE:
    case ABILITY_SHADOW_SHIELD:
        if (BATTLER_MAX_HP(battlerDef))
            return UQ_4_12(0.5);
        break;
    case ABILITY_FILTER:
    case ABILITY_SOLID_ROCK:
    case ABILITY_PRISM_ARMOR:
        if (typeEffectivenessModifier >= UQ_4_12(2.0))
            return UQ_4_12(0.75);
        break;
    case ABILITY_FLUFFY:
        if (!IsMoveMakingContact(move, battlerAtk) && moveType == TYPE_FIRE)
            return UQ_4_12(2.0);
        if (IsMoveMakingContact(move, battlerAtk) && moveType != TYPE_FIRE)
            return UQ_4_12(0.5);
        break;
    case ABILITY_PUNK_ROCK:
        if (gMovesInfo[move].soundMove)
            return UQ_4_12(0.5);
        break;
    case ABILITY_ICE_SCALES:
        if (IS_MOVE_SPECIAL(move))
            return UQ_4_12(0.5);
        break;
    }
    return UQ_4_12(1.0);
}

static inline uq4_12_t GetDefenderPartnerAbilitiesModifier(u32 battlerPartnerDef)
{
    if (!IsBattlerAlive(battlerPartnerDef))
        return UQ_4_12(1.0);

    switch (GetBattlerAbility(battlerPartnerDef))
    {
    case ABILITY_FRIEND_GUARD:
        return UQ_4_12(0.75);
        break;
    }
    return UQ_4_12(1.0);
}

static inline uq4_12_t GetAttackerItemsModifier(u32 battlerAtk, uq4_12_t typeEffectivenessModifier, u32 holdEffectAtk)
{
    u32 percentBoost;
    switch (holdEffectAtk)
    {
    case HOLD_EFFECT_METRONOME:
        percentBoost = min((gBattleStruct->sameMoveTurns[battlerAtk] * GetBattlerHoldEffectParam(battlerAtk)), 100);
        return uq4_12_add(sPercentToModifier[percentBoost], UQ_4_12(1.0));
        break;
    case HOLD_EFFECT_EXPERT_BELT:
        if (typeEffectivenessModifier >= UQ_4_12(2.0))
            return UQ_4_12(1.2);
        break;
    case HOLD_EFFECT_LIFE_ORB:
        return UQ_4_12(1.3);
        break;
    }
    return UQ_4_12(1.0);
}

static inline uq4_12_t GetDefenderItemsModifier(u32 moveType, u32 battlerDef, uq4_12_t typeEffectivenessModifier, bool32 updateFlags, u32 abilityDef, u32 holdEffectDef)
{
    u32 holdEffectDefParam = GetBattlerHoldEffectParam(battlerDef);
    u32 itemDef = gBattleMons[battlerDef].item;

    switch (holdEffectDef)
    {
    case HOLD_EFFECT_RESIST_BERRY:
        if (UnnerveOn(battlerDef, itemDef))
            return UQ_4_12(1.0);
        if (moveType == holdEffectDefParam && (moveType == TYPE_NORMAL || typeEffectivenessModifier >= UQ_4_12(2.0)))
        {
            if (updateFlags)
                gSpecialStatuses[battlerDef].berryReduced = TRUE;
            return (abilityDef == ABILITY_RIPEN) ? UQ_4_12(0.25) : UQ_4_12(0.5);
        }
        break;
    }
    return UQ_4_12(1.0);
}

#define DAMAGE_MULTIPLY_MODIFIER(modifier) do {                     \
    finalModifier = uq4_12_multiply_half_down(modifier, finalModifier); \
} while (0)

// Calculates the "other" modifier which accounts for held items, abilities,
// or very specific interactions of moves that are not handled in the basic
// damage calculation. It is implemented as described by bulbapedia:
// https://bulbapedia.bulbagarden.net/wiki/Damage#Generation_V_onward
// Please Note: Fixed Point Multiplication is not associative.
// The order of operations is relevant.
static inline uq4_12_t GetOtherModifiers(u32 move, u32 moveType, u32 battlerAtk, u32 battlerDef, bool32 isCrit, uq4_12_t typeEffectivenessModifier, bool32 updateFlags,
                                         u32 abilityAtk, u32 abilityDef, u32 holdEffectAtk, u32 holdEffectDef)
{
    uq4_12_t finalModifier = UQ_4_12(1.0);
    u32 battlerDefPartner = BATTLE_PARTNER(battlerDef);
    u32 unmodifiedAttackerSpeed = gBattleMons[battlerAtk].speed;
    u32 unmodifiedDefenderSpeed = gBattleMons[battlerDef].speed;
    //TODO: Behemoth Blade, Behemoth Bash, Dynamax Cannon (Dynamax)
    DAMAGE_MULTIPLY_MODIFIER(GetMinimizeModifier(move, battlerDef));
    DAMAGE_MULTIPLY_MODIFIER(GetUndergroundModifier(move, battlerDef));
    DAMAGE_MULTIPLY_MODIFIER(GetDiveModifier(move, battlerDef));
    DAMAGE_MULTIPLY_MODIFIER(GetAirborneModifier(move, battlerDef));
    DAMAGE_MULTIPLY_MODIFIER(GetScreensModifier(move, battlerAtk, battlerDef, isCrit, abilityAtk));
    DAMAGE_MULTIPLY_MODIFIER(GetCollisionCourseElectroDriftModifier(move, typeEffectivenessModifier));

    if (unmodifiedAttackerSpeed >= unmodifiedDefenderSpeed)
    {
        DAMAGE_MULTIPLY_MODIFIER(GetAttackerAbilitiesModifier(battlerAtk, typeEffectivenessModifier, isCrit, abilityAtk));
        DAMAGE_MULTIPLY_MODIFIER(GetDefenderAbilitiesModifier(move, moveType, battlerAtk, battlerDef, typeEffectivenessModifier, abilityDef));
        DAMAGE_MULTIPLY_MODIFIER(GetDefenderPartnerAbilitiesModifier(battlerDefPartner));
        DAMAGE_MULTIPLY_MODIFIER(GetAttackerItemsModifier(battlerAtk, typeEffectivenessModifier, holdEffectAtk));
        DAMAGE_MULTIPLY_MODIFIER(GetDefenderItemsModifier(moveType, battlerDef, typeEffectivenessModifier, updateFlags, abilityDef, holdEffectDef));
    }
    else
    {
        DAMAGE_MULTIPLY_MODIFIER(GetDefenderAbilitiesModifier(move, moveType, battlerAtk, battlerDef, typeEffectivenessModifier, abilityDef));
        DAMAGE_MULTIPLY_MODIFIER(GetDefenderPartnerAbilitiesModifier(battlerDefPartner));
        DAMAGE_MULTIPLY_MODIFIER(GetAttackerAbilitiesModifier(battlerAtk, typeEffectivenessModifier, isCrit, abilityAtk));
        DAMAGE_MULTIPLY_MODIFIER(GetDefenderItemsModifier(moveType, battlerDef, typeEffectivenessModifier, updateFlags, abilityDef, holdEffectDef));
        DAMAGE_MULTIPLY_MODIFIER(GetAttackerItemsModifier(battlerAtk, typeEffectivenessModifier, holdEffectAtk));
    }
    return finalModifier;
}

#undef DAMAGE_ACCUMULATE_MULTIPLIER

#define DAMAGE_APPLY_MODIFIER(modifier) do {               \
    dmg = uq4_12_multiply_by_int_half_down(modifier, dmg); \
} while (0)

static inline s32 DoMoveDamageCalcVars(u32 move, u32 battlerAtk, u32 battlerDef, u32 moveType, s32 fixedBasePower,
                            bool32 isCrit, bool32 randomFactor, bool32 updateFlags, uq4_12_t typeEffectivenessModifier, u32 weather,
                            u32 holdEffectAtk, u32 holdEffectDef, u32 abilityAtk, u32 abilityDef)
{
    s32 dmg;
    u32 userFinalAttack;
    u32 targetFinalDefense;

    if (fixedBasePower)
        gBattleMovePower = fixedBasePower;
    else
        gBattleMovePower = CalcMoveBasePowerAfterModifiers(move, battlerAtk, battlerDef, moveType, updateFlags, abilityAtk, abilityDef, holdEffectAtk, weather);

    userFinalAttack = CalcAttackStat(move, battlerAtk, battlerDef, moveType, isCrit, updateFlags, abilityAtk, abilityDef, holdEffectAtk);
    targetFinalDefense = CalcDefenseStat(move, battlerAtk, battlerDef, moveType, isCrit, updateFlags, abilityAtk, abilityDef, holdEffectDef, weather);

    dmg = CalculateBaseDamage(gBattleMovePower, userFinalAttack, gBattleMons[battlerAtk].level, targetFinalDefense);
    DAMAGE_APPLY_MODIFIER(GetTargetDamageModifier(move, battlerAtk, battlerDef));
    DAMAGE_APPLY_MODIFIER(GetParentalBondModifier(battlerAtk));
    DAMAGE_APPLY_MODIFIER(GetWeatherDamageModifier(battlerAtk, move, moveType, holdEffectAtk, holdEffectDef, weather));
    DAMAGE_APPLY_MODIFIER(GetCriticalModifier(isCrit));
    DAMAGE_APPLY_MODIFIER(GetGlaiveRushModifier(battlerDef));

    if (randomFactor)
    {
        dmg *= DMG_ROLL_PERCENT_HI - RandomUniform(RNG_DAMAGE_MODIFIER, 0, DMG_ROLL_PERCENT_HI - DMG_ROLL_PERCENT_LO);
        dmg /= 100;
    }

    if (GetActiveGimmick(battlerAtk) == GIMMICK_TERA)
        DAMAGE_APPLY_MODIFIER(GetTeraMultiplier(battlerAtk, moveType));
    else
        DAMAGE_APPLY_MODIFIER(GetSameTypeAttackBonusModifier(battlerAtk, moveType, move, abilityAtk));
    DAMAGE_APPLY_MODIFIER(typeEffectivenessModifier);
    DAMAGE_APPLY_MODIFIER(GetBurnOrFrostBiteModifier(battlerAtk, move, abilityAtk));
    DAMAGE_APPLY_MODIFIER(GetZMaxMoveAgainstProtectionModifier(battlerDef, move));
    DAMAGE_APPLY_MODIFIER(GetOtherModifiers(move, moveType, battlerAtk, battlerDef, isCrit, typeEffectivenessModifier, updateFlags, abilityAtk, abilityDef, holdEffectAtk, holdEffectDef));

    if (dmg == 0)
        dmg = 1;
    return dmg;
}

static inline s32 DoMoveDamageCalc(u32 move, u32 battlerAtk, u32 battlerDef, u32 moveType, s32 fixedBasePower,
                            bool32 isCrit, bool32 randomFactor, bool32 updateFlags, uq4_12_t typeEffectivenessModifier, u32 weather)
{
    u32 holdEffectAtk, holdEffectDef, abilityAtk, abilityDef;

    if (typeEffectivenessModifier == UQ_4_12(0.0))
        return 0;

    holdEffectAtk = GetBattlerHoldEffect(battlerAtk, TRUE);
    holdEffectDef = GetBattlerHoldEffect(battlerDef, TRUE);
    abilityAtk = GetBattlerAbility(battlerAtk);
    abilityDef = GetBattlerAbility(battlerDef);

    return DoMoveDamageCalcVars(move, battlerAtk, battlerDef, moveType, fixedBasePower, isCrit, randomFactor,
                            updateFlags, typeEffectivenessModifier, weather, holdEffectAtk, holdEffectDef, abilityAtk, abilityDef);
}

static inline s32 DoFutureSightAttackDamageCalcVars(u32 move, u32 battlerAtk, u32 battlerDef, u32 moveType,
                            bool32 isCrit, bool32 randomFactor, bool32 updateFlags, uq4_12_t typeEffectivenessModifier, u32 weather,
                            u32 holdEffectDef, u32 abilityDef)
{
    s32 dmg;
    u32 userFinalAttack;
    u32 targetFinalDefense;

    struct Pokemon *party = GetSideParty(GetBattlerSide(battlerAtk));
    struct Pokemon *partyMon = &party[gWishFutureKnock.futureSightPartyIndex[battlerDef]];
    u32 partyMonLevel = GetMonData(partyMon, MON_DATA_LEVEL, NULL);
    u32 partyMonSpecies = GetMonData(partyMon, MON_DATA_SPECIES, NULL);
    gBattleMovePower = gMovesInfo[move].power;

    if (IS_MOVE_PHYSICAL(move))
        userFinalAttack = GetMonData(partyMon, MON_DATA_ATK, NULL);
    else
        userFinalAttack = GetMonData(partyMon, MON_DATA_SPATK, NULL);

    targetFinalDefense = CalcDefenseStat(move, battlerAtk, battlerDef, moveType, isCrit, updateFlags, ABILITY_NONE, abilityDef, holdEffectDef, weather);
    dmg = CalculateBaseDamage(gBattleMovePower, userFinalAttack, partyMonLevel, targetFinalDefense);

    DAMAGE_APPLY_MODIFIER(GetCriticalModifier(isCrit));

    if (randomFactor)
    {
        dmg *= DMG_ROLL_PERCENT_HI - RandomUniform(RNG_DAMAGE_MODIFIER, 0, DMG_ROLL_PERCENT_HI - DMG_ROLL_PERCENT_LO);
        dmg /= 100;
    }

    // Same type attack bonus
    if (gSpeciesInfo[partyMonSpecies].types[0] == moveType || gSpeciesInfo[partyMonSpecies].types[1] == moveType)
        DAMAGE_APPLY_MODIFIER(UQ_4_12(1.5));
    else
        DAMAGE_APPLY_MODIFIER(UQ_4_12(1.0));
    DAMAGE_APPLY_MODIFIER(typeEffectivenessModifier);

    if (dmg == 0)
        dmg = 1;

    gSpecialStatuses[battlerAtk].preventLifeOrbDamage = TRUE;

    return dmg;
}

static inline s32 DoFutureSightAttackDamageCalc(u32 move, u32 battlerAtk, u32 battlerDef, u32 moveType,
                            bool32 isCrit, bool32 randomFactor, bool32 updateFlags, uq4_12_t typeEffectivenessModifier, u32 weather)
{
    u32 holdEffectDef, abilityDef;

    if (typeEffectivenessModifier == UQ_4_12(0.0))
        return 0;

    holdEffectDef = GetBattlerHoldEffect(battlerDef, TRUE);
    abilityDef = GetBattlerAbility(battlerDef);

    return DoFutureSightAttackDamageCalcVars(move, battlerAtk, battlerDef, moveType, isCrit, randomFactor,
                            updateFlags, typeEffectivenessModifier, weather, holdEffectDef, abilityDef);
}

#undef DAMAGE_APPLY_MODIFIER

static u32 GetWeather(void)
{
    if (gBattleWeather == B_WEATHER_NONE || !WEATHER_HAS_EFFECT)
        return B_WEATHER_NONE;
    else
        return gBattleWeather;
}

s32 CalculateMoveDamage(u32 move, u32 battlerAtk, u32 battlerDef, u32 moveType, s32 fixedBasePower, bool32 isCrit, bool32 randomFactor, bool32 updateFlags)
{
    struct Pokemon *party = GetSideParty(GetBattlerSide(gBattlerAttacker));

    if (gMovesInfo[move].effect == EFFECT_FUTURE_SIGHT
     && (&party[gWishFutureKnock.futureSightPartyIndex[battlerDef]] != &party[gBattlerPartyIndexes[battlerAtk]]) )
    {
        return DoFutureSightAttackDamageCalc(move, battlerAtk, battlerDef, moveType, isCrit, randomFactor,
                                updateFlags, CalcTypeEffectivenessMultiplier(move, moveType, battlerAtk, battlerDef, GetBattlerAbility(battlerDef), updateFlags),
                                GetWeather());
    }
    else
    {
        return DoMoveDamageCalc(move, battlerAtk, battlerDef, moveType, fixedBasePower, isCrit, randomFactor,
                            updateFlags, CalcTypeEffectivenessMultiplier(move, moveType, battlerAtk, battlerDef, GetBattlerAbility(battlerDef), updateFlags),
                            GetWeather());
    }
}

// for AI so that typeEffectivenessModifier, weather, abilities and holdEffects are calculated only once
s32 CalculateMoveDamageVars(u32 move, u32 battlerAtk, u32 battlerDef, u32 moveType, s32 fixedBasePower, uq4_12_t typeEffectivenessModifier,
                                          u32 weather, bool32 isCrit, u32 holdEffectAtk, u32 holdEffectDef, u32 abilityAtk, u32 abilityDef)
{
    return DoMoveDamageCalcVars(move, battlerAtk, battlerDef, moveType, fixedBasePower, isCrit, FALSE, FALSE,
                                typeEffectivenessModifier, weather, holdEffectAtk, holdEffectDef, abilityAtk, abilityDef);
}

static inline void MulByTypeEffectiveness(uq4_12_t *modifier, u32 move, u32 moveType, u32 battlerDef, u32 defType, u32 battlerAtk, bool32 recordAbilities)
{
    uq4_12_t mod = GetTypeModifier(moveType, defType);
    u32 abilityAtk = GetBattlerAbility(battlerAtk);

    if (mod == UQ_4_12(0.0) && GetBattlerHoldEffect(battlerDef, TRUE) == HOLD_EFFECT_RING_TARGET)
    {
        mod = UQ_4_12(1.0);
        if (recordAbilities)
            RecordItemEffectBattle(battlerDef, HOLD_EFFECT_RING_TARGET);
    }
    else if ((moveType == TYPE_FIGHTING || moveType == TYPE_NORMAL) && defType == TYPE_GHOST && gBattleMons[battlerDef].status2 & STATUS2_FORESIGHT && mod == UQ_4_12(0.0))
    {
        mod = UQ_4_12(1.0);
    }
    else if ((moveType == TYPE_FIGHTING || moveType == TYPE_NORMAL) && defType == TYPE_GHOST
        && (abilityAtk == ABILITY_SCRAPPY || abilityAtk == ABILITY_MINDS_EYE)
        && mod == UQ_4_12(0.0))
    {
        mod = UQ_4_12(1.0);
        if (recordAbilities)
            RecordAbilityBattle(battlerAtk, abilityAtk);
    }

    if (moveType == TYPE_PSYCHIC && defType == TYPE_DARK && gStatuses3[battlerDef] & STATUS3_MIRACLE_EYED && mod == UQ_4_12(0.0))
        mod = UQ_4_12(1.0);
    if (gMovesInfo[move].effect == EFFECT_SUPER_EFFECTIVE_ON_ARG && defType == gMovesInfo[move].argument)
        mod = UQ_4_12(2.0);
    if (moveType == TYPE_GROUND && defType == TYPE_FLYING && IsBattlerGrounded(battlerDef) && mod == UQ_4_12(0.0))
        mod = UQ_4_12(1.0);
    if (moveType == TYPE_STELLAR && GetActiveGimmick(battlerDef) == GIMMICK_TERA)
        mod = UQ_4_12(2.0);

    // B_WEATHER_STRONG_WINDS weakens Super Effective moves against Flying-type Pokémon
    if (gBattleWeather & B_WEATHER_STRONG_WINDS && WEATHER_HAS_EFFECT)
    {
        if (defType == TYPE_FLYING && mod >= UQ_4_12(2.0))
            mod = UQ_4_12(1.0);
    }

    if (gBattleStruct->distortedTypeMatchups & gBitTable[battlerDef] || (gBattleStruct->aiCalcInProgress && ShouldTeraShellDistortTypeMatchups(move, battlerDef)))
    {
        mod = UQ_4_12(0.5);
        if (recordAbilities)
            RecordAbilityBattle(battlerDef, GetBattlerAbility(battlerDef));
    }

    *modifier = uq4_12_multiply(*modifier, mod);
}

static inline void TryNoticeIllusionInTypeEffectiveness(u32 move, u32 moveType, u32 battlerAtk, u32 battlerDef, uq4_12_t resultingModifier, u32 illusionSpecies)
{
    // Check if the type effectiveness would've been different if the pokemon really had the types as the disguise.
    uq4_12_t presumedModifier = UQ_4_12(1.0);
    MulByTypeEffectiveness(&presumedModifier, move, moveType, battlerDef, gSpeciesInfo[illusionSpecies].types[0], battlerAtk, FALSE);
    if (gSpeciesInfo[illusionSpecies].types[1] != gSpeciesInfo[illusionSpecies].types[0])
        MulByTypeEffectiveness(&presumedModifier, move, moveType, battlerDef, gSpeciesInfo[illusionSpecies].types[1], battlerAtk, FALSE);

    if (presumedModifier != resultingModifier)
        RecordAbilityBattle(battlerDef, ABILITY_ILLUSION);
}

static void UpdateMoveResultFlags(uq4_12_t modifier)
{
    if (modifier == UQ_4_12(0.0))
    {
        gMoveResultFlags |= MOVE_RESULT_DOESNT_AFFECT_FOE;
        gMoveResultFlags &= ~(MOVE_RESULT_NOT_VERY_EFFECTIVE | MOVE_RESULT_SUPER_EFFECTIVE);
    }
    else if (modifier == UQ_4_12(1.0))
    {
        gMoveResultFlags &= ~(MOVE_RESULT_NOT_VERY_EFFECTIVE | MOVE_RESULT_SUPER_EFFECTIVE | MOVE_RESULT_DOESNT_AFFECT_FOE);
    }
    else if (modifier > UQ_4_12(1.0))
    {
        gMoveResultFlags |= MOVE_RESULT_SUPER_EFFECTIVE;
        gMoveResultFlags &= ~(MOVE_RESULT_NOT_VERY_EFFECTIVE | MOVE_RESULT_DOESNT_AFFECT_FOE);
    }
    else //if (modifier < UQ_4_12(1.0))
    {
        gMoveResultFlags |= MOVE_RESULT_NOT_VERY_EFFECTIVE;
        gMoveResultFlags &= ~(MOVE_RESULT_SUPER_EFFECTIVE | MOVE_RESULT_DOESNT_AFFECT_FOE);
    }
}

static inline uq4_12_t CalcTypeEffectivenessMultiplierInternal(u32 move, u32 moveType, u32 battlerAtk, u32 battlerDef, bool32 recordAbilities, uq4_12_t modifier, u32 defAbility)
{
    u32 illusionSpecies;

    MulByTypeEffectiveness(&modifier, move, moveType, battlerDef, GetBattlerType(battlerDef, 0, FALSE), battlerAtk, recordAbilities);
    if (GetBattlerType(battlerDef, 1, FALSE) != GetBattlerType(battlerDef, 0, FALSE))
        MulByTypeEffectiveness(&modifier, move, moveType, battlerDef, GetBattlerType(battlerDef, 1, FALSE), battlerAtk, recordAbilities);
    if (GetBattlerType(battlerDef, 2, FALSE) != TYPE_MYSTERY && GetBattlerType(battlerDef, 2, FALSE) != GetBattlerType(battlerDef, 1, FALSE)
        && GetBattlerType(battlerDef, 2, FALSE) != GetBattlerType(battlerDef, 0, FALSE))
        MulByTypeEffectiveness(&modifier, move, moveType, battlerDef, GetBattlerType(battlerDef, 2, FALSE), battlerAtk, recordAbilities);
    if (moveType == TYPE_FIRE && gDisableStructs[battlerDef].tarShot)
        modifier = uq4_12_multiply(modifier, UQ_4_12(2.0));

    if (recordAbilities && (illusionSpecies = GetIllusionMonSpecies(battlerDef)))
        TryNoticeIllusionInTypeEffectiveness(move, moveType, battlerAtk, battlerDef, modifier, illusionSpecies);

    if (gMovesInfo[move].category == DAMAGE_CATEGORY_STATUS && move != MOVE_THUNDER_WAVE)
    {
        modifier = UQ_4_12(1.0);
        if (B_GLARE_GHOST < GEN_4 && move == MOVE_GLARE && IS_BATTLER_OF_TYPE(battlerDef, TYPE_GHOST))
            modifier = UQ_4_12(0.0);
    }
    else if (moveType == TYPE_GROUND && !IsBattlerGrounded2(battlerDef, TRUE) && !(gMovesInfo[move].ignoreTypeIfFlyingAndUngrounded))
    {
        modifier = UQ_4_12(0.0);
        if (recordAbilities && defAbility == ABILITY_LEVITATE)
        {
            gLastUsedAbility = ABILITY_LEVITATE;
            gMoveResultFlags |= (MOVE_RESULT_MISSED | MOVE_RESULT_DOESNT_AFFECT_FOE);
            gLastLandedMoves[battlerDef] = 0;
            gBattleCommunication[MISS_TYPE] = B_MSG_GROUND_MISS;
            RecordAbilityBattle(battlerDef, ABILITY_LEVITATE);
        }
    }
    else if (B_SHEER_COLD_IMMUNITY >= GEN_7 && move == MOVE_SHEER_COLD && IS_BATTLER_OF_TYPE(battlerDef, TYPE_ICE))
    {
        modifier = UQ_4_12(0.0);
    }

    // Thousand Arrows ignores type modifiers for flying mons
    if (!IsBattlerGrounded(battlerDef) && (gMovesInfo[move].ignoreTypeIfFlyingAndUngrounded)
        && (GetBattlerType(battlerDef, 0, FALSE) == TYPE_FLYING || GetBattlerType(battlerDef, 1, FALSE) == TYPE_FLYING || GetBattlerType(battlerDef, 2, FALSE) == TYPE_FLYING))
    {
        modifier = UQ_4_12(1.0);
    }

    if (((defAbility == ABILITY_WONDER_GUARD && modifier <= UQ_4_12(1.0))
        || (defAbility == ABILITY_TELEPATHY && battlerDef == BATTLE_PARTNER(battlerAtk)))
        && gMovesInfo[move].power)
    {
        modifier = UQ_4_12(0.0);
        if (recordAbilities)
        {
            gLastUsedAbility = gBattleMons[battlerDef].ability;
            gMoveResultFlags |= MOVE_RESULT_MISSED;
            gLastLandedMoves[battlerDef] = 0;
            gBattleCommunication[MISS_TYPE] = B_MSG_AVOIDED_DMG;
            RecordAbilityBattle(battlerDef, gBattleMons[battlerDef].ability);
        }
    }

    // Signal for the trainer slide-in system.
    if (GetBattlerSide(battlerDef) != B_SIDE_PLAYER && modifier && gBattleStruct->trainerSlideFirstSTABMoveMsgState != 2)
        gBattleStruct->trainerSlideFirstSTABMoveMsgState = 1;

    return modifier;
}

uq4_12_t CalcTypeEffectivenessMultiplier(u32 move, u32 moveType, u32 battlerAtk, u32 battlerDef, u32 defAbility, bool32 recordAbilities)
{
    uq4_12_t modifier = UQ_4_12(1.0);

    if (move != MOVE_STRUGGLE && moveType != TYPE_MYSTERY)
    {
        modifier = CalcTypeEffectivenessMultiplierInternal(move, moveType, battlerAtk, battlerDef, recordAbilities, modifier, defAbility);
        if (gMovesInfo[move].effect == EFFECT_TWO_TYPED_MOVE)
            modifier = CalcTypeEffectivenessMultiplierInternal(move, gMovesInfo[move].argument, battlerAtk, battlerDef, recordAbilities, modifier, defAbility);
    }

    if (recordAbilities)
        UpdateMoveResultFlags(modifier);
    return modifier;
}

uq4_12_t CalcPartyMonTypeEffectivenessMultiplier(u16 move, u16 speciesDef, u16 abilityDef)
{
    uq4_12_t modifier = UQ_4_12(1.0);
    u8 moveType = gMovesInfo[move].type;

    if (move != MOVE_STRUGGLE && moveType != TYPE_MYSTERY)
    {
        MulByTypeEffectiveness(&modifier, move, moveType, 0, gSpeciesInfo[speciesDef].types[0], 0, FALSE);
        if (gSpeciesInfo[speciesDef].types[1] != gSpeciesInfo[speciesDef].types[0])
            MulByTypeEffectiveness(&modifier, move, moveType, 0, gSpeciesInfo[speciesDef].types[1], 0, FALSE);

        if (moveType == TYPE_GROUND && abilityDef == ABILITY_LEVITATE && !(gFieldStatuses & STATUS_FIELD_GRAVITY))
            modifier = UQ_4_12(0.0);
        if (abilityDef == ABILITY_WONDER_GUARD && modifier <= UQ_4_12(1.0) && gMovesInfo[move].power)
            modifier = UQ_4_12(0.0);
    }

    UpdateMoveResultFlags(modifier);
    return modifier;
}

static uq4_12_t GetInverseTypeMultiplier(uq4_12_t multiplier)
{
    switch (multiplier)
    {
    case UQ_4_12(0.0):
    case UQ_4_12(0.5):
        return UQ_4_12(2.0);
    case UQ_4_12(2.0):
        return UQ_4_12(0.5);
    case UQ_4_12(1.0):
    default:
        return UQ_4_12(1.0);
    }
}

uq4_12_t GetTypeEffectiveness(struct Pokemon *mon, u8 moveType)
{
    uq4_12_t modifier = UQ_4_12(1.0);
    u16 abilityDef = GetMonAbility(mon);
    u16 speciesDef = GetMonData(mon, MON_DATA_SPECIES);
    u8 type1 = gSpeciesInfo[speciesDef].types[0];
    u8 type2 = gSpeciesInfo[speciesDef].types[1];

    if (moveType != TYPE_MYSTERY)
    {
        MulByTypeEffectiveness(&modifier, MOVE_POUND, moveType, 0, type1, 0, FALSE);
        if (type2 != type1)
            MulByTypeEffectiveness(&modifier, MOVE_POUND, moveType, 0, type2, 0, FALSE);

        if ((modifier <= UQ_4_12(1.0)  &&  abilityDef == ABILITY_WONDER_GUARD)
         || (moveType == TYPE_FIRE     &&  abilityDef == ABILITY_FLASH_FIRE)
         || (moveType == TYPE_GRASS    &&  abilityDef == ABILITY_SAP_SIPPER)
         || (moveType == TYPE_GROUND   && (abilityDef == ABILITY_LEVITATE
                                       ||  abilityDef == ABILITY_EARTH_EATER))
         || (moveType == TYPE_WATER    && (abilityDef == ABILITY_WATER_ABSORB
                                       || abilityDef == ABILITY_DRY_SKIN
                                       || abilityDef == ABILITY_STORM_DRAIN))
         || (moveType == TYPE_ELECTRIC && (abilityDef == ABILITY_LIGHTNING_ROD // TODO: Add Gen 3/4 config check
                                       || abilityDef == ABILITY_VOLT_ABSORB
                                       || abilityDef == ABILITY_MOTOR_DRIVE)))
        {
            modifier = UQ_4_12(0.0);
        }
    }
    return modifier;
}

uq4_12_t GetTypeModifier(u32 atkType, u32 defType)
{
    if (B_FLAG_INVERSE_BATTLE != 0 && FlagGet(B_FLAG_INVERSE_BATTLE))
        return GetInverseTypeMultiplier(gTypeEffectivenessTable[atkType][defType]);
    return gTypeEffectivenessTable[atkType][defType];
}

s32 GetStealthHazardDamageByTypesAndHP(u8 hazardType, u8 type1, u8 type2, u32 maxHp)
{
    s32 dmg = 0;
    uq4_12_t modifier = UQ_4_12(1.0);

    modifier = uq4_12_multiply(modifier, GetTypeModifier(hazardType, type1));
    if (type2 != type1)
        modifier = uq4_12_multiply(modifier, GetTypeModifier(hazardType, type2));

    switch (modifier)
    {
    case UQ_4_12(0.0):
        dmg = 0;
        break;
    case UQ_4_12(0.25):
        dmg = maxHp / 32;
        if (dmg == 0)
            dmg = 1;
        break;
    case UQ_4_12(0.5):
        dmg = maxHp / 16;
        if (dmg == 0)
            dmg = 1;
        break;
    case UQ_4_12(1.0):
        dmg = maxHp / 8;
        if (dmg == 0)
            dmg = 1;
        break;
    case UQ_4_12(2.0):
        dmg = maxHp / 4;
        if (dmg == 0)
            dmg = 1;
        break;
    case UQ_4_12(4.0):
        dmg = maxHp / 2;
        if (dmg == 0)
            dmg = 1;
        break;
    }

    return dmg;
}

s32 GetStealthHazardDamage(u8 hazardType, u32 battler)
{
    u8 type1 = gBattleMons[battler].type1;
    u8 type2 = gBattleMons[battler].type2;
    u32 maxHp = gBattleMons[battler].maxHP;

    return GetStealthHazardDamageByTypesAndHP(hazardType, type1, type2, maxHp);
}

bool32 IsPartnerMonFromSameTrainer(u32 battler)
{
    if (GetBattlerSide(battler) == B_SIDE_OPPONENT && gBattleTypeFlags & BATTLE_TYPE_TWO_OPPONENTS)
        return FALSE;
    else if (GetBattlerSide(battler) == B_SIDE_PLAYER && gBattleTypeFlags & BATTLE_TYPE_INGAME_PARTNER)
        return FALSE;
    else if (gBattleTypeFlags & BATTLE_TYPE_MULTI)
        return FALSE;
    else
        return TRUE;
}

bool32 DoesSpeciesUseHoldItemToChangeForm(u16 species, u16 heldItemId)
{
    u32 i;
    const struct FormChange *formChanges = GetSpeciesFormChanges(species);

    if (formChanges != NULL)
    {
        for (i = 0; formChanges[i].method != FORM_CHANGE_TERMINATOR; i++)
        {
            switch (formChanges[i].method)
            {
            case FORM_CHANGE_BATTLE_MEGA_EVOLUTION_ITEM:
            case FORM_CHANGE_BATTLE_PRIMAL_REVERSION:
            case FORM_CHANGE_BATTLE_ULTRA_BURST:
            case FORM_CHANGE_ITEM_HOLD:
                if (formChanges[i].param1 == heldItemId)
                    return TRUE;
                break;
            }
        }
    }
    return FALSE;
}

bool32 CanMegaEvolve(u32 battler)
{
    u32 holdEffect = GetBattlerHoldEffect(battler, FALSE);

    // Check if Player has a Mega Ring.
    if (!TESTING
        && (GetBattlerPosition(battler) == B_POSITION_PLAYER_LEFT || (!(gBattleTypeFlags & BATTLE_TYPE_MULTI) && GetBattlerPosition(battler) == B_POSITION_PLAYER_RIGHT))
        && !CheckBagHasItem(ITEM_MEGA_RING, 1))
        return FALSE;

    // Check if Trainer has already Mega Evolved.
    if (HasTrainerUsedGimmick(battler, GIMMICK_MEGA))
        return FALSE;

    // Check if battler has another gimmick active.
    if (GetActiveGimmick(battler) != GIMMICK_NONE)
        return FALSE;

    // Check if battler is currently held by Sky Drop.
    if (gStatuses3[battler] & STATUS3_SKY_DROPPED)
        return FALSE;

    // Check if battler is holding a Z-Crystal.
    if (holdEffect == HOLD_EFFECT_Z_CRYSTAL)
        return FALSE;

    // Check if there is an entry in the form change table for regular Mega Evolution and battler is holding Mega Stone.
    if (GetBattleFormChangeTargetSpecies(battler, FORM_CHANGE_BATTLE_MEGA_EVOLUTION_ITEM) != SPECIES_NONE && holdEffect == HOLD_EFFECT_MEGA_STONE)
        return TRUE;

    // Check if there is an entry in the form change table for Wish Mega Evolution.
    if (GetBattleFormChangeTargetSpecies(battler, FORM_CHANGE_BATTLE_MEGA_EVOLUTION_MOVE) != SPECIES_NONE)
        return TRUE;

    // No checks passed, the mon CAN'T mega evolve.
    return FALSE;
}

bool32 CanUltraBurst(u32 battler)
{
    u32 holdEffect = GetBattlerHoldEffect(battler, FALSE);

    // Check if Player has a Z-Ring
    if (!TESTING && (GetBattlerPosition(battler) == B_POSITION_PLAYER_LEFT
        || (!(gBattleTypeFlags & BATTLE_TYPE_MULTI) && GetBattlerPosition(battler) == B_POSITION_PLAYER_RIGHT))
        && !CheckBagHasItem(ITEM_Z_POWER_RING, 1))
        return FALSE;

    // Check if Trainer has already Ultra Bursted.
    if (HasTrainerUsedGimmick(battler, GIMMICK_ULTRA_BURST))
        return FALSE;

    // Check if battler has another gimmick active.
    if (GetActiveGimmick(battler) != GIMMICK_NONE)
        return FALSE;

    // Check if mon is currently held by Sky Drop
    if (gStatuses3[battler] & STATUS3_SKY_DROPPED)
        return FALSE;

    // Check if there is an entry in the form change table for Ultra Burst and battler is holding a Z-Crystal.
    if (GetBattleFormChangeTargetSpecies(battler, FORM_CHANGE_BATTLE_ULTRA_BURST) != SPECIES_NONE && holdEffect == HOLD_EFFECT_Z_CRYSTAL)
        return TRUE;

    // No checks passed, the mon CAN'T ultra burst.
    return FALSE;
}

void ActivateMegaEvolution(u32 battler)
{
    gLastUsedItem = gBattleMons[battler].item;
    SetActiveGimmick(battler, GIMMICK_MEGA);
    if (GetBattleFormChangeTargetSpecies(battler, FORM_CHANGE_BATTLE_MEGA_EVOLUTION_MOVE) != SPECIES_NONE)
        BattleScriptExecute(BattleScript_WishMegaEvolution);
    else
        BattleScriptExecute(BattleScript_MegaEvolution);
}

void ActivateUltraBurst(u32 battler)
{
    gLastUsedItem = gBattleMons[battler].item;
    SetActiveGimmick(battler, GIMMICK_ULTRA_BURST);
    BattleScriptExecute(BattleScript_UltraBurst);
}

bool32 IsBattlerMegaEvolved(u32 battler)
{
    // While Transform does copy stats and visuals, it shouldn't be counted as true Mega Evolution.
    if (gBattleMons[battler].status2 & STATUS2_TRANSFORMED)
        return FALSE;
    return (gSpeciesInfo[gBattleMons[battler].species].isMegaEvolution);
}

bool32 IsBattlerPrimalReverted(u32 battler)
{
    // While Transform does copy stats and visuals, it shouldn't be counted as true Primal Revesion.
    if (gBattleMons[battler].status2 & STATUS2_TRANSFORMED)
        return FALSE;
    return (gSpeciesInfo[gBattleMons[battler].species].isPrimalReversion);
}

bool32 IsBattlerUltraBursted(u32 battler)
{
    // While Transform does copy stats and visuals, it shouldn't be counted as true Ultra Burst.
    if (gBattleMons[battler].status2 & STATUS2_TRANSFORMED)
        return FALSE;
    return (gSpeciesInfo[gBattleMons[battler].species].isUltraBurst);
}

bool32 IsBattlerInTeraForm(u32 battler)
{
    // While Transform does copy stats and visuals, it shouldn't be counted as a true Tera Form.
    if (gBattleMons[battler].status2 & STATUS2_TRANSFORMED)
        return FALSE;
    return (gSpeciesInfo[gBattleMons[battler].species].isTeraForm);
}

// Returns SPECIES_NONE if no form change is possible
u16 GetBattleFormChangeTargetSpecies(u32 battler, u16 method)
{
    u32 i;
    u16 targetSpecies = SPECIES_NONE;
    u16 species = gBattleMons[battler].species;
    const struct FormChange *formChanges = GetSpeciesFormChanges(species);
    struct Pokemon *mon = &GetBattlerParty(battler)[gBattlerPartyIndexes[battler]];
    u16 heldItem;

    if (formChanges != NULL)
    {
        heldItem = gBattleMons[battler].item;

        for (i = 0; formChanges[i].method != FORM_CHANGE_TERMINATOR; i++)
        {
            if (method == formChanges[i].method && species != formChanges[i].targetSpecies)
            {
                switch (method)
                {
                case FORM_CHANGE_BATTLE_MEGA_EVOLUTION_ITEM:
                case FORM_CHANGE_BATTLE_PRIMAL_REVERSION:
                case FORM_CHANGE_BATTLE_ULTRA_BURST:
                    if (heldItem == formChanges[i].param1)
                        targetSpecies = formChanges[i].targetSpecies;
                    break;
                case FORM_CHANGE_BATTLE_MEGA_EVOLUTION_MOVE:
                    if (gBattleMons[battler].moves[0] == formChanges[i].param1
                     || gBattleMons[battler].moves[1] == formChanges[i].param1
                     || gBattleMons[battler].moves[2] == formChanges[i].param1
                     || gBattleMons[battler].moves[3] == formChanges[i].param1)
                        targetSpecies = formChanges[i].targetSpecies;
                    break;
                case FORM_CHANGE_BATTLE_SWITCH:
                    if (formChanges[i].param1 == GetBattlerAbility(battler) || formChanges[i].param1 == ABILITY_NONE)
                        targetSpecies = formChanges[i].targetSpecies;
                    break;
                case FORM_CHANGE_BATTLE_HP_PERCENT:
                    if (formChanges[i].param1 == GetBattlerAbility(battler))
                    {
                        // We multiply by 100 to make sure that integer division doesn't mess with the health check.
                        u32 hpCheck = gBattleMons[battler].hp * 100 * 100 / gBattleMons[battler].maxHP;
                        switch(formChanges[i].param2)
                        {
                        case HP_HIGHER_THAN:
                            if (hpCheck > formChanges[i].param3 * 100)
                                targetSpecies = formChanges[i].targetSpecies;
                            break;
                        case HP_LOWER_EQ_THAN:
                            if (hpCheck <= formChanges[i].param3 * 100)
                                targetSpecies = formChanges[i].targetSpecies;
                            break;
                        }
                    }
                    break;
                case FORM_CHANGE_BATTLE_GIGANTAMAX:
                    if (GetMonData(mon, MON_DATA_GIGANTAMAX_FACTOR))
                        targetSpecies = formChanges[i].targetSpecies;
                    break;
                case FORM_CHANGE_BATTLE_WEATHER:
                    // Check if there is a required ability and if the battler's ability does not match it
                    // or is suppressed. If so, revert to the no weather form.
                    if (formChanges[i].param2
                        && GetBattlerAbility(battler) != formChanges[i].param2
                        && formChanges[i].param1 == B_WEATHER_NONE)
                    {
                        targetSpecies = formChanges[i].targetSpecies;
                    }
                    // We need to revert the weather form if the field is under Air Lock, too.
                    else if (!WEATHER_HAS_EFFECT && formChanges[i].param1 == B_WEATHER_NONE)
                    {
                        targetSpecies = formChanges[i].targetSpecies;
                    }
                    // Otherwise, just check for a match between the weather and the form change table.
                    // Added a check for whether the weather is in effect to prevent end-of-turn soft locks with Cloud Nine / Air Lock
                    else if (((gBattleWeather & formChanges[i].param1) && WEATHER_HAS_EFFECT)
                        || (gBattleWeather == B_WEATHER_NONE && formChanges[i].param1 == B_WEATHER_NONE))
                    {
                        targetSpecies = formChanges[i].targetSpecies;
                    }
                    break;
                case FORM_CHANGE_BATTLE_TURN_END:
                case FORM_CHANGE_HIT_BY_MOVE:
                    if (formChanges[i].param1 == GetBattlerAbility(battler))
                        targetSpecies = formChanges[i].targetSpecies;
                    break;
                case FORM_CHANGE_STATUS:
                    if (gBattleMons[battler].status1 & formChanges[i].param1)
                        targetSpecies = formChanges[i].targetSpecies;
                    break;
                case FORM_CHANGE_BATTLE_TERASTALLIZATION:
                    if (GetBattlerTeraType(battler) == formChanges[i].param1)
                        targetSpecies = formChanges[i].targetSpecies;
                    break;
                }
            }
        }
    }

    return targetSpecies;
}

bool32 CanBattlerFormChange(u32 battler, u16 method)
{
    // Can't change form if transformed.
    if (gBattleMons[battler].status2 & STATUS2_TRANSFORMED
        && B_TRANSFORM_FORM_CHANGES >= GEN_5)
        return FALSE;
    // Mega Evolved and Ultra Bursted Pokémon should always revert to normal upon fainting or ending the battle.
    if ((IsBattlerMegaEvolved(battler) || IsBattlerUltraBursted(battler) || IsBattlerInTeraForm(battler)) && (method == FORM_CHANGE_FAINT || method == FORM_CHANGE_END_BATTLE))
        return TRUE;
    else if (IsBattlerPrimalReverted(battler) && (method == FORM_CHANGE_END_BATTLE))
        return TRUE;
    // Gigantamaxed Pokemon should revert upon fainting, switching, or ending the battle.
    else if (IsGigantamaxed(battler) && (method == FORM_CHANGE_FAINT || method == FORM_CHANGE_BATTLE_SWITCH || method == FORM_CHANGE_END_BATTLE))
        return TRUE;
    return DoesSpeciesHaveFormChangeMethod(gBattleMons[battler].species, method);
}

bool32 TryBattleFormChange(u32 battler, u32 method)
{
    u32 monId = gBattlerPartyIndexes[battler];
    u32 side = GetBattlerSide(battler);
    struct Pokemon *party = GetBattlerParty(battler);
    u32 targetSpecies;

    if (!CanBattlerFormChange(battler, method))
        return FALSE;

    targetSpecies = GetBattleFormChangeTargetSpecies(battler, method);
    if (targetSpecies == SPECIES_NONE)
        targetSpecies = GetFormChangeTargetSpecies(&party[monId], method, 0);
    if (targetSpecies != SPECIES_NONE)
    {
        // Saves the original species on the first form change.
        if (gBattleStruct->changedSpecies[side][monId] == SPECIES_NONE)
            gBattleStruct->changedSpecies[side][monId] = gBattleMons[battler].species;

        TryToSetBattleFormChangeMoves(&party[monId], method);
        SetMonData(&party[monId], MON_DATA_SPECIES, &targetSpecies);
        gBattleMons[battler].species = targetSpecies;
        RecalcBattlerStats(battler, &party[monId]);
        return TRUE;
    }
    else if (gBattleStruct->changedSpecies[side][monId] != SPECIES_NONE)
    {
        bool32 restoreSpecies = FALSE;

        // Mega Evolved and Ultra Bursted Pokémon should always revert to normal upon fainting or ending the battle, so no need to add it to the form change tables.
        if ((IsBattlerMegaEvolved(battler) || IsBattlerUltraBursted(battler) || IsBattlerInTeraForm(battler)) && (method == FORM_CHANGE_FAINT || method == FORM_CHANGE_END_BATTLE))
            restoreSpecies = TRUE;

        // Unlike Megas, Primal Reversion isn't canceled on fainting.
        else if (IsBattlerPrimalReverted(battler) && (method == FORM_CHANGE_END_BATTLE))
            restoreSpecies = TRUE;

        // Gigantamax Pokemon have their forms reverted after fainting, switching, or ending the battle.
        else if (IsGigantamaxed(battler) && (method == FORM_CHANGE_FAINT || method == FORM_CHANGE_BATTLE_SWITCH || method == FORM_CHANGE_END_BATTLE))
            restoreSpecies = TRUE;

        if (restoreSpecies)
        {
            u32 abilityForm = gBattleMons[battler].ability;
            // Reverts the original species
            TryToSetBattleFormChangeMoves(&party[monId], method);
            SetMonData(&party[monId], MON_DATA_SPECIES, &gBattleStruct->changedSpecies[side][monId]);
            RecalcBattlerStats(battler, &party[monId]);
            // Battler data is not updated with regular form's ability, not doing so could cause wrong ability activation.
            if (method == FORM_CHANGE_FAINT)
                gBattleMons[battler].ability = abilityForm;
            return TRUE;
        }
    }

    return FALSE;
}

bool32 DoBattlersShareType(u32 battler1, u32 battler2)
{
    s32 i;
    u8 types1[3] = {GetBattlerType(battler1, 0, FALSE), GetBattlerType(battler1, 1, FALSE), GetBattlerType(battler1, 2, FALSE)};
    u8 types2[3] = {GetBattlerType(battler2, 0, FALSE), GetBattlerType(battler2, 1, FALSE), GetBattlerType(battler2, 2, FALSE)};

    if (types1[2] == TYPE_MYSTERY)
        types1[2] = types1[0];
    if (types2[2] == TYPE_MYSTERY)
        types2[2] = types2[0];

    for (i = 0; i < 3; i++)
    {
        if (types1[i] == types2[0] || types1[i] == types2[1] || types1[i] == types2[2])
            return TRUE;
    }

    return FALSE;
}

bool32 CanBattlerGetOrLoseItem(u32 battler, u16 itemId)
{
    u16 species = gBattleMons[battler].species;
    u16 holdEffect = ItemId_GetHoldEffect(itemId);

    // Mail can be stolen now
    if (itemId == ITEM_ENIGMA_BERRY_E_READER)
        return FALSE;
    else if (DoesSpeciesUseHoldItemToChangeForm(species, itemId))
        return FALSE;
    else if (holdEffect == HOLD_EFFECT_Z_CRYSTAL)
        return FALSE;
    else if (holdEffect == HOLD_EFFECT_BOOSTER_ENERGY
         && (gSpeciesInfo[gBattleMons[gBattlerAttacker].species].isParadox || gSpeciesInfo[gBattleMons[gBattlerTarget].species].isParadox))
        return FALSE;
    else
        return TRUE;
}

struct Pokemon *GetIllusionMonPtr(u32 battler)
{
    if (gBattleStruct->illusion[battler].broken)
        return NULL;
    if (!gBattleStruct->illusion[battler].set)
    {
        if (GetBattlerSide(battler) == B_SIDE_PLAYER)
            SetIllusionMon(&gPlayerParty[gBattlerPartyIndexes[battler]], battler);
        else
            SetIllusionMon(&gEnemyParty[gBattlerPartyIndexes[battler]], battler);
    }
    if (!gBattleStruct->illusion[battler].on)
        return NULL;

    return gBattleStruct->illusion[battler].mon;
}

void ClearIllusionMon(u32 battler)
{
    memset(&gBattleStruct->illusion[battler], 0, sizeof(gBattleStruct->illusion[battler]));
}

u32 GetIllusionMonSpecies(u32 battler)
{
    struct Pokemon *illusionMon = GetIllusionMonPtr(battler);
    if (illusionMon != NULL)
        return GetMonData(illusionMon, MON_DATA_SPECIES);
    return SPECIES_NONE;
}

bool32 SetIllusionMon(struct Pokemon *mon, u32 battler)
{
    struct Pokemon *party, *partnerMon;
    s32 i, id;
    u8 side, partyCount;

    gBattleStruct->illusion[battler].set = 1;
    if (GetMonAbility(mon) != ABILITY_ILLUSION)
        return FALSE;

    party = GetBattlerParty(battler);
    side = GetBattlerSide(battler);
    partyCount = side == B_SIDE_PLAYER ? gPlayerPartyCount : gEnemyPartyCount;

    // If this pokemon is last in the party, ignore Illusion.
    if (&party[partyCount - 1] == mon)
        return FALSE;

    if (IsBattlerAlive(BATTLE_PARTNER(battler)))
        partnerMon = &party[gBattlerPartyIndexes[BATTLE_PARTNER(battler)]];
    else
        partnerMon = mon;

    // Find last alive non-egg pokemon.
    for (i = PARTY_SIZE - 1; i >= 0; i--)
    {
        id = i;
        if (GetMonData(&party[id], MON_DATA_SANITY_HAS_SPECIES)
            && GetMonData(&party[id], MON_DATA_HP)
            && !GetMonData(&party[id], MON_DATA_IS_EGG)
            && &party[id] != mon
            && &party[id] != partnerMon)
        {
            gBattleStruct->illusion[battler].on = 1;
            gBattleStruct->illusion[battler].broken = 0;
            gBattleStruct->illusion[battler].partyId = id;
            gBattleStruct->illusion[battler].mon = &party[id];
            return TRUE;
        }
    }

    return FALSE;
}

bool32 ShouldGetStatBadgeBoost(u16 badgeFlag, u32 battler)
{
    if (B_BADGE_BOOST == GEN_3)
    {
        if (gBattleTypeFlags & (BATTLE_TYPE_LINK | BATTLE_TYPE_EREADER_TRAINER | BATTLE_TYPE_RECORDED_LINK | BATTLE_TYPE_FRONTIER))
            return FALSE;
        else if (GetBattlerSide(battler) != B_SIDE_PLAYER)
            return FALSE;
        else if (gBattleTypeFlags & BATTLE_TYPE_TRAINER && gTrainerBattleOpponent_A == TRAINER_SECRET_BASE)
            return FALSE;
        else if (FlagGet(badgeFlag))
            return TRUE;
    }
    return FALSE;
}

static u32 SwapMoveDamageCategory(u32 move)
{
    if (gMovesInfo[move].category == DAMAGE_CATEGORY_PHYSICAL)
        return DAMAGE_CATEGORY_SPECIAL;
    return DAMAGE_CATEGORY_PHYSICAL;
}

u8 GetBattleMoveCategory(u32 moveId)
{
<<<<<<< HEAD
    if (gBattleStruct != NULL && gBattleStruct->swapDamageCategory) // Photon Geyser, Shell Side Arm, Light That Burns the Sky, Tera Blast
        return SwapMoveDamageCategory(moveId);
    if (gBattleStruct != NULL && (IsZMove(moveId) || IsMaxMove(moveId))) // TODO: Might be buggy depending on when this is called.
        return gBattleStruct->categoryOverride;
=======
    u8 moveType;
    if (gBattleStruct != NULL && gBattleStruct->zmove.active && !IS_MOVE_STATUS(moveId))
        return gBattleStruct->zmove.activeCategory;
    if (gBattleStruct != NULL && IsMaxMove(moveId)) // TODO: Might be buggy depending on when this is called.
        return gBattleStruct->dynamax.activeCategory;
    if (gBattleStruct != NULL && gBattleStruct->swapDamageCategory) // Photon Geyser, Shell Side Arm, Light That Burns the Sky
        return DAMAGE_CATEGORY_PHYSICAL;
>>>>>>> a89820fa
    if (B_PHYSICAL_SPECIAL_SPLIT >= GEN_4)
        return gMovesInfo[moveId].category;

    if (IS_MOVE_STATUS(moveId))
        return DAMAGE_CATEGORY_STATUS;
<<<<<<< HEAD
    else
        return gTypesInfo[gMovesInfo[moveId].type].damageCategory;
=======
    else if (gMain.inBattle)
        GET_MOVE_TYPE(moveId, moveType);
    else
        moveType = gMovesInfo[moveId].type;
    return moveType < TYPE_MYSTERY ? DAMAGE_CATEGORY_PHYSICAL : DAMAGE_CATEGORY_SPECIAL;
>>>>>>> a89820fa
}

static bool32 TryRemoveScreens(u32 battler)
{
    bool32 removed = FALSE;
    u32 battlerSide = GetBattlerSide(battler);
    u8 enemySide = GetBattlerSide(BATTLE_OPPOSITE(battler));

    // try to remove from battler's side
    if (gSideStatuses[battlerSide] & (SIDE_STATUS_REFLECT | SIDE_STATUS_LIGHTSCREEN | SIDE_STATUS_AURORA_VEIL))
    {
        gSideStatuses[battlerSide] &= ~(SIDE_STATUS_REFLECT | SIDE_STATUS_LIGHTSCREEN | SIDE_STATUS_AURORA_VEIL);
        gSideTimers[battlerSide].reflectTimer = 0;
        gSideTimers[battlerSide].lightscreenTimer = 0;
        gSideTimers[battlerSide].auroraVeilTimer = 0;
        removed = TRUE;
    }

    // try to remove from battler opponent's side
    if (gSideStatuses[enemySide] & (SIDE_STATUS_REFLECT | SIDE_STATUS_LIGHTSCREEN | SIDE_STATUS_AURORA_VEIL))
    {
        gSideStatuses[enemySide] &= ~(SIDE_STATUS_REFLECT | SIDE_STATUS_LIGHTSCREEN | SIDE_STATUS_AURORA_VEIL);
        gSideTimers[enemySide].reflectTimer = 0;
        gSideTimers[enemySide].lightscreenTimer = 0;
        gSideTimers[enemySide].auroraVeilTimer = 0;
        removed = TRUE;
    }

    return removed;
}

static bool32 IsUnnerveAbilityOnOpposingSide(u32 battler)
{
    if (IsAbilityOnOpposingSide(battler, ABILITY_UNNERVE)
      || IsAbilityOnOpposingSide(battler, ABILITY_AS_ONE_ICE_RIDER)
      || IsAbilityOnOpposingSide(battler, ABILITY_AS_ONE_SHADOW_RIDER))
        return TRUE;
    return FALSE;
}

// Photon Geyser, Light That Burns the Sky, Tera Blast
u8 GetCategoryBasedOnStats(u32 battler)
{
    u32 attack = gBattleMons[battler].attack;
    u32 spAttack = gBattleMons[battler].spAttack;

    attack = attack * gStatStageRatios[gBattleMons[battler].statStages[STAT_ATK]][0];
    attack = attack / gStatStageRatios[gBattleMons[battler].statStages[STAT_ATK]][1];

    spAttack = spAttack * gStatStageRatios[gBattleMons[battler].statStages[STAT_SPATK]][0];
    spAttack = spAttack / gStatStageRatios[gBattleMons[battler].statStages[STAT_SPATK]][1];

    if (spAttack >= attack)
        return DAMAGE_CATEGORY_SPECIAL;
    else
        return DAMAGE_CATEGORY_PHYSICAL;
}

static u32 GetFlingPowerFromItemId(u32 itemId)
{
    if (itemId >= ITEM_TM01 && itemId <= ITEM_HM08)
    {
        u32 power = gMovesInfo[ItemIdToBattleMoveId(itemId)].power;
        if (power > 1)
            return power;
        return 10; // Status moves and moves with variable power always return 10 power.
    }
    else
        return ItemId_GetFlingPower(itemId);
}

bool32 CanFling(u32 battler)
{
    u16 item = gBattleMons[battler].item;

    if (item == ITEM_NONE
      || (B_KLUTZ_FLING_INTERACTION >= GEN_5 && GetBattlerAbility(battler) == ABILITY_KLUTZ)
      || gFieldStatuses & STATUS_FIELD_MAGIC_ROOM
      || gDisableStructs[battler].embargoTimer != 0
      || GetFlingPowerFromItemId(item) == 0
      || !CanBattlerGetOrLoseItem(battler, item))
        return FALSE;

    return TRUE;
}

// Sort an array of battlers by speed
// Useful for effects like pickpocket, eject button, red card, dancer
void SortBattlersBySpeed(u8 *battlers, bool32 slowToFast)
{
    int i, j, currSpeed, currBattler;
    u16 speeds[MAX_BATTLERS_COUNT] = {0};

    for (i = 0; i < gBattlersCount; i++)
        speeds[i] = GetBattlerTotalSpeedStat(battlers[i]);

    for (i = 1; i < gBattlersCount; i++)
    {
        currBattler = battlers[i];
        currSpeed = speeds[i];
        j = i - 1;

        if (slowToFast)
        {
            while (j >= 0 && speeds[j] > currSpeed)
            {
                battlers[j + 1] = battlers[j];
                speeds[j + 1] = speeds[j];
                j = j - 1;
            }
        }
        else
        {
            while (j >= 0 && speeds[j] < currSpeed)
            {
                battlers[j + 1] = battlers[j];
                speeds[j + 1] = speeds[j];
                j = j - 1;
            }
        }

        battlers[j + 1] = currBattler;
        speeds[j + 1] = currSpeed;
    }
}

void TryRestoreHeldItems(void)
{
    u32 i;
    bool32 returnNPCItems = B_RETURN_STOLEN_NPC_ITEMS >= GEN_5 && gBattleTypeFlags & BATTLE_TYPE_TRAINER;

    for (i = 0; i < PARTY_SIZE; i++)
    {
        // Check if held items should be restored after battle based on generation
        if (B_RESTORE_HELD_BATTLE_ITEMS >= GEN_9 || gBattleStruct->itemLost[B_SIDE_PLAYER][i].stolen || returnNPCItems)
        {
            u16 lostItem = gBattleStruct->itemLost[B_SIDE_PLAYER][i].originalItem;

            // Check if the lost item is a berry and the mon is not holding it
            if (ItemId_GetPocket(lostItem) == POCKET_BERRIES && GetMonData(&gPlayerParty[i], MON_DATA_HELD_ITEM) != lostItem)
                lostItem = ITEM_NONE;

            // Check if the lost item should be restored
            if ((lostItem != ITEM_NONE || returnNPCItems) && ItemId_GetPocket(lostItem) != POCKET_BERRIES)
                SetMonData(&gPlayerParty[i], MON_DATA_HELD_ITEM, &lostItem);
        }
    }
}

bool32 CanStealItem(u32 battlerStealing, u32 battlerItem, u16 item)
{
    u8 stealerSide = GetBattlerSide(battlerStealing);

    if (gBattleTypeFlags & BATTLE_TYPE_TRAINER_HILL)
        return FALSE;

    // Check if the battler trying to steal should be able to
    if (stealerSide == B_SIDE_OPPONENT
        && !(gBattleTypeFlags &
             (BATTLE_TYPE_EREADER_TRAINER
              | BATTLE_TYPE_FRONTIER
              | BATTLE_TYPE_LINK
              | BATTLE_TYPE_RECORDED_LINK
              | BATTLE_TYPE_SECRET_BASE
              | (B_TRAINERS_KNOCK_OFF_ITEMS == TRUE ? BATTLE_TYPE_TRAINER : 0)
              )))
    {
        return FALSE;
    }
    else if (!(gBattleTypeFlags &
          (BATTLE_TYPE_EREADER_TRAINER
           | BATTLE_TYPE_FRONTIER
           | BATTLE_TYPE_LINK
           | BATTLE_TYPE_RECORDED_LINK
           | BATTLE_TYPE_SECRET_BASE))
        && (gWishFutureKnock.knockedOffMons[stealerSide] & gBitTable[gBattlerPartyIndexes[battlerStealing]]))
    {
        return FALSE;
    }

    if (!CanBattlerGetOrLoseItem(battlerItem, item)      // Battler with item cannot have it stolen
      ||!CanBattlerGetOrLoseItem(battlerStealing, item)) // Stealer cannot take the item
        return FALSE;

    return TRUE;
}

void TrySaveExchangedItem(u32 battler, u16 stolenItem)
{
    // Because BtlController_EmitSetMonData does SetMonData, we need to save the stolen item only if it matches the battler's original
    // So, if the player steals an item during battle and has it stolen from it, it will not end the battle with it (naturally)
    if (B_TRAINERS_KNOCK_OFF_ITEMS == FALSE)
        return;
    // If regular trainer battle and mon's original item matches what is being stolen, save it to be restored at end of battle
    if (gBattleTypeFlags & BATTLE_TYPE_TRAINER
      && !(gBattleTypeFlags & BATTLE_TYPE_FRONTIER)
      && GetBattlerSide(battler) == B_SIDE_PLAYER
      && stolenItem == gBattleStruct->itemLost[B_SIDE_PLAYER][gBattlerPartyIndexes[battler]].originalItem)
        gBattleStruct->itemLost[B_SIDE_PLAYER][gBattlerPartyIndexes[battler]].stolen = TRUE;
}

bool32 IsBattlerAffectedByHazards(u32 battler, bool32 toxicSpikes)
{
    bool32 ret = TRUE;
    u32 holdEffect = GetBattlerHoldEffect(battler, TRUE);
    if (toxicSpikes && holdEffect == HOLD_EFFECT_HEAVY_DUTY_BOOTS && !IS_BATTLER_OF_TYPE(battler, TYPE_POISON))
    {
        ret = FALSE;
        RecordItemEffectBattle(battler, holdEffect);
    }
    else if (holdEffect == HOLD_EFFECT_HEAVY_DUTY_BOOTS)
    {
        ret = FALSE;
        RecordItemEffectBattle(battler, holdEffect);
    }
    return ret;
}

bool32 TestIfSheerForceAffected(u32 battler, u16 move)
{
    return GetBattlerAbility(battler) == ABILITY_SHEER_FORCE && MoveIsAffectedBySheerForce(move);
}

// This function is the body of "jumpifstat", but can be used dynamically in a function
bool32 CompareStat(u32 battler, u8 statId, u8 cmpTo, u8 cmpKind)
{
    bool32 ret = FALSE;
    u8 statValue = gBattleMons[battler].statStages[statId];

    // Because this command is used as a way of checking if a stat can be lowered/raised,
    // we need to do some modification at run-time.
    if (GetBattlerAbility(battler) == ABILITY_CONTRARY)
    {
        if (cmpKind == CMP_GREATER_THAN)
            cmpKind = CMP_LESS_THAN;
        else if (cmpKind == CMP_LESS_THAN)
            cmpKind = CMP_GREATER_THAN;

        if (cmpTo == MIN_STAT_STAGE)
            cmpTo = MAX_STAT_STAGE;
        else if (cmpTo == MAX_STAT_STAGE)
            cmpTo = MIN_STAT_STAGE;
    }

    switch (cmpKind)
    {
    case CMP_EQUAL:
        if (statValue == cmpTo)
            ret = TRUE;
        break;
    case CMP_NOT_EQUAL:
        if (statValue != cmpTo)
            ret = TRUE;
        break;
    case CMP_GREATER_THAN:
        if (statValue > cmpTo)
            ret = TRUE;
        break;
    case CMP_LESS_THAN:
        if (statValue < cmpTo)
            ret = TRUE;
        break;
    case CMP_COMMON_BITS:
        if (statValue & cmpTo)
            ret = TRUE;
        break;
    case CMP_NO_COMMON_BITS:
        if (!(statValue & cmpTo))
            ret = TRUE;
        break;
    }

    return ret;
}

void BufferStatChange(u32 battler, u8 statId, u8 stringId)
{
    bool32 hasContrary = (GetBattlerAbility(battler) == ABILITY_CONTRARY);

    PREPARE_STAT_BUFFER(gBattleTextBuff1, statId);
    if (stringId == STRINGID_STATFELL)
    {
        if (hasContrary)
            PREPARE_STRING_BUFFER(gBattleTextBuff2, STRINGID_STATROSE)
        else
            PREPARE_STRING_BUFFER(gBattleTextBuff2, STRINGID_STATFELL)
    }
    else if (stringId == STRINGID_STATROSE)
    {
        if (hasContrary)
            PREPARE_STRING_BUFFER(gBattleTextBuff2, STRINGID_STATFELL)
        else
            PREPARE_STRING_BUFFER(gBattleTextBuff2, STRINGID_STATROSE)
    }
    else
    {
        PREPARE_STRING_BUFFER(gBattleTextBuff2, stringId)
    }
}

bool32 TryRoomService(u32 battler)
{
    if (gFieldStatuses & STATUS_FIELD_TRICK_ROOM && CompareStat(battler, STAT_SPEED, MIN_STAT_STAGE, CMP_GREATER_THAN))
    {
        BufferStatChange(battler, STAT_SPEED, STRINGID_STATFELL);
        gEffectBattler = gBattleScripting.battler = battler;
        SET_STATCHANGER(STAT_SPEED, 1, TRUE);
        gBattleScripting.animArg1 = STAT_ANIM_PLUS1 + STAT_SPEED;
        gBattleScripting.animArg2 = 0;
        gLastUsedItem = gBattleMons[battler].item;
        return TRUE;
    }
    else
    {
        return FALSE;
    }
}

bool32 BlocksPrankster(u16 move, u32 battlerPrankster, u32 battlerDef, bool32 checkTarget)
{
    if (B_PRANKSTER_DARK_TYPES < GEN_7)
        return FALSE;
    if (!gProtectStructs[battlerPrankster].pranksterElevated)
        return FALSE;
    if (GetBattlerSide(battlerPrankster) == GetBattlerSide(battlerDef))
        return FALSE;
    if (checkTarget && (GetBattlerMoveTargetType(battlerPrankster, move) & (MOVE_TARGET_OPPONENTS_FIELD | MOVE_TARGET_DEPENDS)))
        return FALSE;
    if (!IS_BATTLER_OF_TYPE(battlerDef, TYPE_DARK))
        return FALSE;
    if (gStatuses3[battlerDef] & STATUS3_SEMI_INVULNERABLE)
        return FALSE;

    return TRUE;
}

u16 GetUsedHeldItem(u32 battler)
{
    return gBattleStruct->usedHeldItems[gBattlerPartyIndexes[battler]][GetBattlerSide(battler)];
}

bool32 IsBattlerWeatherAffected(u32 battler, u32 weatherFlags)
{
    if (gBattleWeather & weatherFlags && WEATHER_HAS_EFFECT)
    {
        // given weather is active -> check if its sun, rain against utility umbrella ( since only 1 weather can be active at once)
        if (gBattleWeather & (B_WEATHER_SUN | B_WEATHER_RAIN) && GetBattlerHoldEffect(battler, TRUE) == HOLD_EFFECT_UTILITY_UMBRELLA)
            return FALSE; // utility umbrella blocks sun, rain effects

        return TRUE;
    }
    return FALSE;
}

// Gets move target before redirection effects etc. are applied
// Possible return values are defined in battle.h following MOVE_TARGET_SELECTED
u32 GetBattlerMoveTargetType(u32 battler, u32 move)
{
    if (move == MOVE_CURSE
        && !IS_BATTLER_OF_TYPE(battler, TYPE_GHOST))
        return MOVE_TARGET_USER;
    else if (gMovesInfo[move].effect == EFFECT_EXPANDING_FORCE
        && IsBattlerTerrainAffected(battler, STATUS_FIELD_PSYCHIC_TERRAIN))
        return MOVE_TARGET_BOTH;
    else if (gMovesInfo[move].effect == EFFECT_TERA_STARSTORM
        && gBattleMons[battler].species == SPECIES_TERAPAGOS_STELLAR)
        return MOVE_TARGET_BOTH;

    return gMovesInfo[move].target;
}

bool32 CanTargetBattler(u32 battlerAtk, u32 battlerDef, u16 move)
{
    if (gMovesInfo[move].effect == EFFECT_HIT_ENEMY_HEAL_ALLY
      && GetBattlerSide(battlerAtk) == GetBattlerSide(battlerDef)
      && gStatuses3[battlerAtk] & STATUS3_HEAL_BLOCK)
        return FALSE;   // Pokémon affected by Heal Block cannot target allies with Pollen Puff
    if ((GetActiveGimmick(battlerAtk) == GIMMICK_DYNAMAX || IsGimmickSelected(battlerAtk, GIMMICK_DYNAMAX))
      && GetBattlerSide(battlerAtk) == GetBattlerSide(battlerDef))
        return FALSE;
    return TRUE;
}

static void SetRandomMultiHitCounter()
{
    if (GetBattlerHoldEffect(gBattlerAttacker, TRUE) == HOLD_EFFECT_LOADED_DICE)
        gMultiHitCounter = RandomUniform(RNG_LOADED_DICE, 4, 5);
    else if (B_MULTI_HIT_CHANCE >= GEN_5)
        gMultiHitCounter = RandomWeighted(RNG_HITS, 0, 0, 7, 7, 3, 3); // 35%: 2 hits, 35%: 3 hits, 15% 4 hits, 15% 5 hits.
    else
        gMultiHitCounter = RandomWeighted(RNG_HITS, 0, 0, 3, 3, 1, 1); // 37.5%: 2 hits, 37.5%: 3 hits, 12.5% 4 hits, 12.5% 5 hits.
}

void CopyMonLevelAndBaseStatsToBattleMon(u32 battler, struct Pokemon *mon)
{
    gBattleMons[battler].level = GetMonData(mon, MON_DATA_LEVEL);
    gBattleMons[battler].hp = GetMonData(mon, MON_DATA_HP);
    gBattleMons[battler].maxHP = GetMonData(mon, MON_DATA_MAX_HP);
    gBattleMons[battler].attack = GetMonData(mon, MON_DATA_ATK);
    gBattleMons[battler].defense = GetMonData(mon, MON_DATA_DEF);
    gBattleMons[battler].speed = GetMonData(mon, MON_DATA_SPEED);
    gBattleMons[battler].spAttack = GetMonData(mon, MON_DATA_SPATK);
    gBattleMons[battler].spDefense = GetMonData(mon, MON_DATA_SPDEF);
}

void CopyMonAbilityAndTypesToBattleMon(u32 battler, struct Pokemon *mon)
{
    gBattleMons[battler].ability = GetMonAbility(mon);
    gBattleMons[battler].type1 = gSpeciesInfo[gBattleMons[battler].species].types[0];
    gBattleMons[battler].type2 = gSpeciesInfo[gBattleMons[battler].species].types[1];
    gBattleMons[battler].type3 = TYPE_MYSTERY;
}

void RecalcBattlerStats(u32 battler, struct Pokemon *mon)
{
    CalculateMonStats(mon);
    if (GetActiveGimmick(battler) == GIMMICK_DYNAMAX && gChosenActionByBattler[battler] != B_ACTION_SWITCH)
        ApplyDynamaxHPMultiplier(battler, mon);
    CopyMonLevelAndBaseStatsToBattleMon(battler, mon);
    CopyMonAbilityAndTypesToBattleMon(battler, mon);
}

void RemoveConfusionStatus(u32 battler)
{
    gBattleMons[battler].status2 &= ~STATUS2_CONFUSION;
    gStatuses4[battler] &= ~STATUS4_INFINITE_CONFUSION;
}

static bool32 CanBeInfinitelyConfused(u32 battler)
{
    if  (GetBattlerAbility(battler) == ABILITY_OWN_TEMPO
         || IsBattlerTerrainAffected(battler, STATUS_FIELD_MISTY_TERRAIN)
         || gSideStatuses[GetBattlerSide(battler)] & SIDE_STATUS_SAFEGUARD)
    {
        return FALSE;
    }
    return TRUE;
}

u8 GetBattlerGender(u32 battler)
{
    return GetGenderFromSpeciesAndPersonality(gBattleMons[battler].species,
                                              gBattleMons[battler].personality);
}

bool32 AreBattlersOfOppositeGender(u32 battler1, u32 battler2)
{
    u8 gender1 = GetBattlerGender(battler1);
    u8 gender2 = GetBattlerGender(battler2);

    return (gender1 != MON_GENDERLESS && gender2 != MON_GENDERLESS && gender1 != gender2);
}

bool32 AreBattlersOfSameGender(u32 battler1, u32 battler2)
{
    u8 gender1 = GetBattlerGender(battler1);
    u8 gender2 = GetBattlerGender(battler2);

    return (gender1 != MON_GENDERLESS && gender2 != MON_GENDERLESS && gender1 == gender2);
}

u32 CalcSecondaryEffectChance(u32 battler, u32 battlerAbility, const struct AdditionalEffect *additionalEffect)
{
    bool8 hasSereneGrace = (battlerAbility == ABILITY_SERENE_GRACE);
    bool8 hasRainbow = (gSideStatuses[GetBattlerSide(battler)] & SIDE_STATUS_RAINBOW) != 0;
    u16 secondaryEffectChance = additionalEffect->chance;

    if (hasRainbow && hasSereneGrace && additionalEffect->moveEffect == MOVE_EFFECT_FLINCH)
        return secondaryEffectChance * 2;

    if (hasSereneGrace)
        secondaryEffectChance *= 2;
    if (hasRainbow && additionalEffect->moveEffect != MOVE_EFFECT_SECRET_POWER)
        secondaryEffectChance *= 2;

    return secondaryEffectChance;
}

bool32 MoveEffectIsGuaranteed(u32 battler, u32 battlerAbility, const struct AdditionalEffect *additionalEffect)
{
    return additionalEffect->chance == 0 || CalcSecondaryEffectChance(battler, battlerAbility, additionalEffect) >= 100;
}

bool32 IsAlly(u32 battlerAtk, u32 battlerDef)
{
    return (GetBattlerSide(battlerAtk) == GetBattlerSide(battlerDef));
}

bool32 IsGen6ExpShareEnabled(void)
{
    if (I_EXP_SHARE_FLAG <= TEMP_FLAGS_END)
        return FALSE;

    return FlagGet(I_EXP_SHARE_FLAG);
}


bool32 MoveHasAdditionalEffect(u32 move, u32 moveEffect)
{
    u32 i;
    for (i = 0; i < gMovesInfo[move].numAdditionalEffects; i++)
    {
        if (gMovesInfo[move].additionalEffects[i].moveEffect == moveEffect
         && gMovesInfo[move].additionalEffects[i].self == FALSE)
            return TRUE;
    }
    return FALSE;
}

bool32 MoveHasAdditionalEffectWithChance(u32 move, u32 moveEffect, u32 chance)
{
    u32 i;
    for (i = 0; i < gMovesInfo[move].numAdditionalEffects; i++)
    {
        if (gMovesInfo[move].additionalEffects[i].moveEffect == moveEffect
         && gMovesInfo[move].additionalEffects[i].chance == chance)
            return TRUE;
    }
    return FALSE;
}

bool32 MoveHasAdditionalEffectSelf(u32 move, u32 moveEffect)
{
    u32 i;
    for (i = 0; i < gMovesInfo[move].numAdditionalEffects; i++)
    {
        if (gMovesInfo[move].additionalEffects[i].moveEffect == moveEffect
         && gMovesInfo[move].additionalEffects[i].self == TRUE)
            return TRUE;
    }
    return FALSE;
}

bool32 MoveHasAdditionalEffectSelfArg(u32 move, u32 moveEffect, u32 argument)
{
    return (gMovesInfo[move].argument == argument) && MoveHasAdditionalEffectSelf(move, moveEffect);
}

bool32 MoveHasChargeTurnAdditionalEffect(u32 move)
{
    u32 i;
    for (i = 0; i < gMovesInfo[move].numAdditionalEffects; i++)
    {
        if (gMovesInfo[move].additionalEffects[i].onChargeTurnOnly)
            return TRUE;
    }
    return FALSE;
}

bool32 MoveIsAffectedBySheerForce(u32 move)
{
    u32 i;
    for (i = 0; i < gMovesInfo[move].numAdditionalEffects; i++)
    {
        if (gMovesInfo[move].additionalEffects[i].chance > 0)
            return TRUE;
    }
    return FALSE;
}

bool8 CanMonParticipateInSkyBattle(struct Pokemon *mon)
{
    u16 species = GetMonData(mon, MON_DATA_SPECIES);
    u16 monAbilityNum = GetMonData(mon, MON_DATA_ABILITY_NUM, NULL);

    bool8 hasLevitateAbility = gSpeciesInfo[species].abilities[monAbilityNum] == ABILITY_LEVITATE;
    bool8 isFlyingType = gSpeciesInfo[species].types[0] == TYPE_FLYING || gSpeciesInfo[species].types[1] == TYPE_FLYING;
    bool8 monIsValidAndNotEgg = GetMonData(mon, MON_DATA_SANITY_HAS_SPECIES) && !GetMonData(mon, MON_DATA_IS_EGG);

    if (monIsValidAndNotEgg)
    {
        if ((hasLevitateAbility || isFlyingType) && !IsMonBannedFromSkyBattles(species))
            return TRUE;
    }
    return FALSE;
}

bool8 IsMonBannedFromSkyBattles(u16 species)
{
    switch (species)
    {
#if B_SKY_BATTLE_STRICT_ELIGIBILITY == TRUE
        case SPECIES_SPEAROW:
        case SPECIES_FARFETCHD:
        case SPECIES_DODUO:
        case SPECIES_DODRIO:
        case SPECIES_HOOTHOOT:
        case SPECIES_NATU:
        case SPECIES_MURKROW:
        case SPECIES_DELIBIRD:
        case SPECIES_TAILLOW:
        case SPECIES_STARLY:
        case SPECIES_CHATOT:
        case SPECIES_SHAYMIN:
        case SPECIES_PIDOVE:
        case SPECIES_ARCHEN:
        case SPECIES_DUCKLETT:
        case SPECIES_RUFFLET:
        case SPECIES_VULLABY:
        case SPECIES_FLETCHLING:
        case SPECIES_HAWLUCHA:
        case SPECIES_ROWLET:
        case SPECIES_PIKIPEK:
#endif
        case SPECIES_EGG:
            return TRUE;
        default:
            return FALSE;
    }
}

u8 GetBattlerType(u32 battler, u8 typeIndex, bool32 ignoreTera)
{
    u32 teraType = GetBattlerTeraType(battler);
    u16 types[3] = {0};
    types[0] = gBattleMons[battler].type1;
    types[1] = gBattleMons[battler].type2;
    types[2] = gBattleMons[battler].type3;

    // Handle Terastallization
    if (GetActiveGimmick(battler) == GIMMICK_TERA && teraType != TYPE_STELLAR && !ignoreTera)
        return GetBattlerTeraType(battler);

    // Handle Roost's Flying-type suppression
    if (typeIndex == 0 || typeIndex == 1)
    {
        if (gBattleResources->flags->flags[battler] & RESOURCE_FLAG_ROOST
            && GetActiveGimmick(battler) != GIMMICK_TERA)
        {
            if (types[0] == TYPE_FLYING && types[1] == TYPE_FLYING)
                return B_ROOST_PURE_FLYING >= GEN_5 ? TYPE_NORMAL : TYPE_MYSTERY;
            else
                return types[typeIndex] == TYPE_FLYING ? TYPE_MYSTERY : types[typeIndex];
        }
    }

    return types[typeIndex];
}

void RemoveBattlerType(u32 battler, u8 type)
{
    u32 i;
    if (GetActiveGimmick(battler) == GIMMICK_TERA) // don't remove type if Terastallized
        return;
    for (i = 0; i < 3; i++)
    {
        if (*(u8 *)(&gBattleMons[battler].type1 + i) == type)
            *(u8 *)(&gBattleMons[battler].type1 + i) = TYPE_MYSTERY;
    }
}

void SetShellSideArmCategory(void)
{
    u32 battlerAtk, battlerDef;
    u32 attackerAtkStat;
    u32 targetDefStat;
    u32 attackerSpAtkStat;
    u32 targetSpDefStat;
    u8 statStage;
    u32 physical;
    u32 special;

    for (battlerAtk = 0; battlerAtk < gBattlersCount; battlerAtk++)
    {
        attackerAtkStat = gBattleMons[battlerAtk].attack;
        statStage = gBattleMons[battlerAtk].statStages[STAT_ATK];
        attackerAtkStat *= gStatStageRatios[statStage][0];
        attackerAtkStat /= gStatStageRatios[statStage][1];

        attackerSpAtkStat = gBattleMons[battlerAtk].spAttack;
        statStage = gBattleMons[battlerAtk].statStages[STAT_SPATK];
        attackerSpAtkStat *= gStatStageRatios[statStage][0];
        attackerSpAtkStat /= gStatStageRatios[statStage][1];

        for (battlerDef = 0; battlerDef < gBattlersCount; battlerDef++)
        {
            if (battlerAtk == battlerDef)
                continue;

            targetDefStat = gBattleMons[battlerDef].defense;
            statStage = gBattleMons[battlerDef].statStages[STAT_DEF];
            targetDefStat *= gStatStageRatios[statStage][0];
            targetDefStat /= gStatStageRatios[statStage][1];

            physical = ((((2 * gBattleMons[battlerAtk].level / 5 + 2) * gMovesInfo[MOVE_SHELL_SIDE_ARM].power * attackerAtkStat) / targetDefStat) / 50);

            targetSpDefStat = gBattleMons[battlerDef].spDefense;
            statStage = gBattleMons[battlerDef].statStages[STAT_SPDEF];
            targetSpDefStat *= gStatStageRatios[statStage][0];
            targetSpDefStat /= gStatStageRatios[statStage][1];

            special = ((((2 * gBattleMons[battlerAtk].level / 5 + 2) * gMovesInfo[MOVE_SHELL_SIDE_ARM].power * attackerSpAtkStat) / targetSpDefStat) / 50);

            if ((physical > special) || (physical == special && RandomPercentage(RNG_SHELL_SIDE_ARM, 50)))
                gBattleStruct->shellSideArmCategory[battlerAtk][battlerDef] = DAMAGE_CATEGORY_PHYSICAL;
            else
                gBattleStruct->shellSideArmCategory[battlerAtk][battlerDef] = DAMAGE_CATEGORY_SPECIAL;
        }
    }
}

bool32 CanTargetPartner(u32 battlerAtk, u32 battlerDef)
{
    return (gBattleTypeFlags & BATTLE_TYPE_DOUBLE
         && IsBattlerAlive(BATTLE_PARTNER(battlerDef))
         && battlerDef != BATTLE_PARTNER(battlerAtk));
}

static inline bool32 DoesCurrentTargetHaveAbilityImmunity(void)
{
    return (AbilityBattleEffects(ABILITYEFFECT_WOULD_BLOCK, gBattlerTarget, 0, 0, 0)
         || AbilityBattleEffects(ABILITYEFFECT_WOULD_ABSORB, gBattlerTarget, 0, 0, 0));
}

bool32 TargetFullyImmuneToCurrMove(u32 BattlerAtk, u32 battlerDef)
{
    u32 moveType = 0;
    GET_MOVE_TYPE(gCurrentMove, moveType);

    return ((CalcTypeEffectivenessMultiplier(gCurrentMove, moveType, BattlerAtk, battlerDef, GetBattlerAbility(battlerDef), FALSE) == UQ_4_12(0.0))
         || IsBattlerProtected(BattlerAtk, battlerDef, gCurrentMove)
         || IsSemiInvulnerable(battlerDef, gCurrentMove)
         || DoesCurrentTargetHaveAbilityImmunity());
}<|MERGE_RESOLUTION|>--- conflicted
+++ resolved
@@ -11073,35 +11073,21 @@
 
 u8 GetBattleMoveCategory(u32 moveId)
 {
-<<<<<<< HEAD
+    u8 moveType;
     if (gBattleStruct != NULL && gBattleStruct->swapDamageCategory) // Photon Geyser, Shell Side Arm, Light That Burns the Sky, Tera Blast
         return SwapMoveDamageCategory(moveId);
     if (gBattleStruct != NULL && (IsZMove(moveId) || IsMaxMove(moveId))) // TODO: Might be buggy depending on when this is called.
         return gBattleStruct->categoryOverride;
-=======
-    u8 moveType;
-    if (gBattleStruct != NULL && gBattleStruct->zmove.active && !IS_MOVE_STATUS(moveId))
-        return gBattleStruct->zmove.activeCategory;
-    if (gBattleStruct != NULL && IsMaxMove(moveId)) // TODO: Might be buggy depending on when this is called.
-        return gBattleStruct->dynamax.activeCategory;
-    if (gBattleStruct != NULL && gBattleStruct->swapDamageCategory) // Photon Geyser, Shell Side Arm, Light That Burns the Sky
-        return DAMAGE_CATEGORY_PHYSICAL;
->>>>>>> a89820fa
     if (B_PHYSICAL_SPECIAL_SPLIT >= GEN_4)
         return gMovesInfo[moveId].category;
 
     if (IS_MOVE_STATUS(moveId))
         return DAMAGE_CATEGORY_STATUS;
-<<<<<<< HEAD
-    else
-        return gTypesInfo[gMovesInfo[moveId].type].damageCategory;
-=======
     else if (gMain.inBattle)
         GET_MOVE_TYPE(moveId, moveType);
     else
         moveType = gMovesInfo[moveId].type;
-    return moveType < TYPE_MYSTERY ? DAMAGE_CATEGORY_PHYSICAL : DAMAGE_CATEGORY_SPECIAL;
->>>>>>> a89820fa
+    return gTypesInfo[moveType].damageCategory;
 }
 
 static bool32 TryRemoveScreens(u32 battler)
