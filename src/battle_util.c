#include "global.h"
#include "battle.h"
#include "battle_anim.h"
#include "battle_arena.h"
#include "battle_pyramid.h"
#include "battle_util.h"
#include "battle_controllers.h"
#include "battle_interface.h"
#include "battle_setup.h"
#include "party_menu.h"
#include "pokemon.h"
#include "international_string_util.h"
#include "item.h"
#include "util.h"
#include "battle_scripts.h"
#include "random.h"
#include "text.h"
#include "safari_zone.h"
#include "sound.h"
#include "sprite.h"
#include "string_util.h"
#include "task.h"
#include "trig.h"
#include "window.h"
#include "battle_message.h"
#include "battle_ai_script_commands.h"
#include "event_data.h"
#include "link.h"
#include "malloc.h"
#include "berry.h"
#include "pokedex.h"
#include "mail.h"
#include "field_weather.h"
#include "constants/abilities.h"
#include "constants/battle_anim.h"
#include "constants/battle_config.h"
#include "constants/battle_move_effects.h"
#include "constants/battle_script_commands.h"
#include "constants/battle_string_ids.h"
#include "constants/berry.h"
#include "constants/hold_effects.h"
#include "constants/items.h"
#include "constants/moves.h"
#include "constants/songs.h"
#include "constants/species.h"
#include "constants/trainers.h"
#include "constants/weather.h"

/*
NOTE: The data and functions in this file up until (but not including) sSoundMovesTable
are actually part of battle_main.c. They needed to be moved to this file in order to
match the ROM; this is also why sSoundMovesTable's declaration is in the middle of
functions instead of at the top of the file with the other declarations.
*/

static bool32 TryRemoveScreens(u8 battler);
static bool32 IsUnnerveAbilityOnOpposingSide(u8 battlerId);

extern const u8 *const gBattleScriptsForMoveEffects[];
extern const u8 *const gBattlescriptsForBallThrow[];
extern const u8 *const gBattlescriptsForRunningByItem[];
extern const u8 *const gBattlescriptsForUsingItem[];
extern const u8 *const gBattlescriptsForSafariActions[];

static const u8 sPkblToEscapeFactor[][3] = {{0, 0, 0}, {3, 5, 0}, {2, 3, 0}, {1, 2, 0}, {1, 1, 0}};
static const u8 sGoNearCounterToCatchFactor[] = {4, 3, 2, 1};
static const u8 sGoNearCounterToEscapeFactor[] = {4, 4, 4, 4};

void HandleAction_UseMove(void)
{
    u32 i, side, moveType, var = 4;

    gBattlerAttacker = gBattlerByTurnOrder[gCurrentTurnActionNumber];
    if (gBattleStruct->field_91 & gBitTable[gBattlerAttacker] || !IsBattlerAlive(gBattlerAttacker))
    {
        gCurrentActionFuncId = B_ACTION_FINISHED;
        return;
    }

    gIsCriticalHit = FALSE;
    gBattleStruct->atkCancellerTracker = 0;
    gMoveResultFlags = 0;
    gMultiHitCounter = 0;
    gBattleCommunication[6] = 0;
    gBattleScripting.savedMoveEffect = 0;
    gCurrMovePos = gChosenMovePos = *(gBattleStruct->chosenMovePositions + gBattlerAttacker);

    // choose move
    if (gProtectStructs[gBattlerAttacker].noValidMoves)
    {
        gProtectStructs[gBattlerAttacker].noValidMoves = 0;
        gCurrentMove = gChosenMove = MOVE_STRUGGLE;
        gHitMarker |= HITMARKER_NO_PPDEDUCT;
        *(gBattleStruct->moveTarget + gBattlerAttacker) = GetMoveTarget(MOVE_STRUGGLE, 0);
    }
    else if (gBattleMons[gBattlerAttacker].status2 & STATUS2_MULTIPLETURNS || gBattleMons[gBattlerAttacker].status2 & STATUS2_RECHARGE)
    {
        gCurrentMove = gChosenMove = gLockedMoves[gBattlerAttacker];
    }
    // encore forces you to use the same move
    else if (!gBattleStruct->zmove.active && gDisableStructs[gBattlerAttacker].encoredMove != MOVE_NONE
             && gDisableStructs[gBattlerAttacker].encoredMove == gBattleMons[gBattlerAttacker].moves[gDisableStructs[gBattlerAttacker].encoredMovePos])
    {
        gCurrentMove = gChosenMove = gDisableStructs[gBattlerAttacker].encoredMove;
        gCurrMovePos = gChosenMovePos = gDisableStructs[gBattlerAttacker].encoredMovePos;
        *(gBattleStruct->moveTarget + gBattlerAttacker) = GetMoveTarget(gCurrentMove, 0);
    }
    // check if the encored move wasn't overwritten
    else if (!gBattleStruct->zmove.active && gDisableStructs[gBattlerAttacker].encoredMove != MOVE_NONE
             && gDisableStructs[gBattlerAttacker].encoredMove != gBattleMons[gBattlerAttacker].moves[gDisableStructs[gBattlerAttacker].encoredMovePos])
    {
        gCurrMovePos = gChosenMovePos = gDisableStructs[gBattlerAttacker].encoredMovePos;
        gCurrentMove = gChosenMove = gBattleMons[gBattlerAttacker].moves[gCurrMovePos];
        gDisableStructs[gBattlerAttacker].encoredMove = MOVE_NONE;
        gDisableStructs[gBattlerAttacker].encoredMovePos = 0;
        gDisableStructs[gBattlerAttacker].encoreTimer = 0;
        *(gBattleStruct->moveTarget + gBattlerAttacker) = GetMoveTarget(gCurrentMove, 0);
    }
    else if (gBattleMons[gBattlerAttacker].moves[gCurrMovePos] != gChosenMoveByBattler[gBattlerAttacker])
    {
        gCurrentMove = gChosenMove = gBattleMons[gBattlerAttacker].moves[gCurrMovePos];
        *(gBattleStruct->moveTarget + gBattlerAttacker) = GetMoveTarget(gCurrentMove, 0);
    }
    else
    {
        gCurrentMove = gChosenMove = gBattleMons[gBattlerAttacker].moves[gCurrMovePos];
    }
    
    // check z move used
    if (gBattleStruct->zmove.toBeUsed[gBattlerAttacker] != MOVE_NONE && !IS_MOVE_STATUS(gCurrentMove))
    {
        gCurrentMove = gBattleStruct->zmove.toBeUsed[gBattlerAttacker];
    }

    if (gBattleMons[gBattlerAttacker].hp != 0)
    {
        if (GetBattlerSide(gBattlerAttacker) == B_SIDE_PLAYER)
            gBattleResults.lastUsedMovePlayer = gCurrentMove;
        else
            gBattleResults.lastUsedMoveOpponent = gCurrentMove;
    }

    // Set dynamic move type.
    SetTypeBeforeUsingMove(gChosenMove, gBattlerAttacker);
    GET_MOVE_TYPE(gChosenMove, moveType);

    // choose target
    side = GetBattlerSide(gBattlerAttacker) ^ BIT_SIDE;
    if (gSideTimers[side].followmeTimer != 0
        && gBattleMoves[gCurrentMove].target == MOVE_TARGET_SELECTED
        && GetBattlerSide(gBattlerAttacker) != GetBattlerSide(gSideTimers[side].followmeTarget)
        && gBattleMons[gSideTimers[side].followmeTarget].hp != 0
        && (GetBattlerAbility(gBattlerAttacker) != ABILITY_PROPELLER_TAIL
            || GetBattlerAbility(gBattlerAttacker) != ABILITY_STALWART))
    {
        gBattlerTarget = gSideTimers[side].followmeTarget;
    }
    else if ((gBattleTypeFlags & BATTLE_TYPE_DOUBLE)
             && gSideTimers[side].followmeTimer == 0
             && (gBattleMoves[gCurrentMove].power != 0 || gBattleMoves[gCurrentMove].target != MOVE_TARGET_USER)
             && ((gBattleMons[*(gBattleStruct->moveTarget + gBattlerAttacker)].ability != ABILITY_LIGHTNING_ROD && moveType == TYPE_ELECTRIC)
                 || (gBattleMons[*(gBattleStruct->moveTarget + gBattlerAttacker)].ability != ABILITY_STORM_DRAIN && moveType == TYPE_WATER)
                )
             )
    {
        side = GetBattlerSide(gBattlerAttacker);
        for (gActiveBattler = 0; gActiveBattler < gBattlersCount; gActiveBattler++)
        {
            if (side != GetBattlerSide(gActiveBattler)
                && *(gBattleStruct->moveTarget + gBattlerAttacker) != gActiveBattler
                && ((GetBattlerAbility(gActiveBattler) == ABILITY_LIGHTNING_ROD && moveType == TYPE_ELECTRIC)
                    || (GetBattlerAbility(gActiveBattler) == ABILITY_STORM_DRAIN && moveType == TYPE_WATER))
                && GetBattlerTurnOrderNum(gActiveBattler) < var
                && (GetBattlerAbility(gBattlerAttacker) != ABILITY_PROPELLER_TAIL
                    || GetBattlerAbility(gBattlerAttacker) != ABILITY_STALWART))
            {
                var = GetBattlerTurnOrderNum(gActiveBattler);
            }
        }
        if (var == 4)
        {
            if (gBattleMoves[gChosenMove].target & MOVE_TARGET_RANDOM)
            {
                if (GetBattlerSide(gBattlerAttacker) == B_SIDE_PLAYER)
                {
                    if (Random() & 1)
                        gBattlerTarget = GetBattlerAtPosition(B_POSITION_OPPONENT_LEFT);
                    else
                        gBattlerTarget = GetBattlerAtPosition(B_POSITION_OPPONENT_RIGHT);
                }
                else
                {
                    if (Random() & 1)
                        gBattlerTarget = GetBattlerAtPosition(B_POSITION_PLAYER_LEFT);
                    else
                        gBattlerTarget = GetBattlerAtPosition(B_POSITION_PLAYER_RIGHT);
                }
            }
            else if (gBattleMoves[gChosenMove].target & MOVE_TARGET_FOES_AND_ALLY)
            {
                for (gBattlerTarget = 0; gBattlerTarget < gBattlersCount; gBattlerTarget++)
                {
                    if (gBattlerTarget == gBattlerAttacker)
                        continue;
                    if (IsBattlerAlive(gBattlerTarget))
                        break;
                }
            }
            else
            {
                gBattlerTarget = *(gBattleStruct->moveTarget + gBattlerAttacker);
            }

            if (!IsBattlerAlive(gBattlerTarget))
            {
                if (GetBattlerSide(gBattlerAttacker) != GetBattlerSide(gBattlerTarget))
                {
                    gBattlerTarget = GetBattlerAtPosition(GetBattlerPosition(gBattlerTarget) ^ BIT_FLANK);
                }
                else
                {
                    gBattlerTarget = GetBattlerAtPosition(GetBattlerPosition(gBattlerAttacker) ^ BIT_SIDE);
                    if (!IsBattlerAlive(gBattlerTarget))
                        gBattlerTarget = GetBattlerAtPosition(GetBattlerPosition(gBattlerTarget) ^ BIT_FLANK);
                }
            }
        }
        else
        {
            gActiveBattler = gBattlerByTurnOrder[var];
            RecordAbilityBattle(gActiveBattler, gBattleMons[gActiveBattler].ability);
            if (gBattleMons[gActiveBattler].ability == ABILITY_LIGHTNING_ROD)
                gSpecialStatuses[gActiveBattler].lightningRodRedirected = 1;
            else if (gBattleMons[gActiveBattler].ability == ABILITY_STORM_DRAIN)
                gSpecialStatuses[gActiveBattler].stormDrainRedirected = 1;
            gBattlerTarget = gActiveBattler;
        }
    }
    else if (gBattleTypeFlags & BATTLE_TYPE_DOUBLE
             && gBattleMoves[gChosenMove].target & MOVE_TARGET_RANDOM)
    {
        if (GetBattlerSide(gBattlerAttacker) == B_SIDE_PLAYER)
        {
            if (Random() & 1)
                gBattlerTarget = GetBattlerAtPosition(B_POSITION_OPPONENT_LEFT);
            else
                gBattlerTarget = GetBattlerAtPosition(B_POSITION_OPPONENT_RIGHT);
        }
        else
        {
            if (Random() & 1)
                gBattlerTarget = GetBattlerAtPosition(B_POSITION_PLAYER_LEFT);
            else
                gBattlerTarget = GetBattlerAtPosition(B_POSITION_PLAYER_RIGHT);
        }

        if (gAbsentBattlerFlags & gBitTable[gBattlerTarget]
            && GetBattlerSide(gBattlerAttacker) != GetBattlerSide(gBattlerTarget))
        {
            gBattlerTarget = GetBattlerAtPosition(GetBattlerPosition(gBattlerTarget) ^ BIT_FLANK);
        }
    }
    else if (gBattleMoves[gChosenMove].target == MOVE_TARGET_ALLY)
    {
        if (IsBattlerAlive(BATTLE_PARTNER(gBattlerAttacker)))
            gBattlerTarget = BATTLE_PARTNER(gBattlerAttacker);
        else
            gBattlerTarget = gBattlerAttacker;
    }
    else if (gBattleTypeFlags & BATTLE_TYPE_DOUBLE
             && gBattleMoves[gChosenMove].target == MOVE_TARGET_FOES_AND_ALLY)
    {
        for (gBattlerTarget = 0; gBattlerTarget < gBattlersCount; gBattlerTarget++)
        {
            if (gBattlerTarget == gBattlerAttacker)
                continue;
            if (IsBattlerAlive(gBattlerTarget))
                break;
        }
    }
    else
    {
        gBattlerTarget = *(gBattleStruct->moveTarget + gBattlerAttacker);
        if (!IsBattlerAlive(gBattlerTarget))
        {
            if (GetBattlerSide(gBattlerAttacker) != GetBattlerSide(gBattlerTarget))
            {
                gBattlerTarget = GetBattlerAtPosition(GetBattlerPosition(gBattlerTarget) ^ BIT_FLANK);
            }
            else
            {
                gBattlerTarget = GetBattlerAtPosition(GetBattlerPosition(gBattlerAttacker) ^ BIT_SIDE);
                if (!IsBattlerAlive(gBattlerTarget))
                    gBattlerTarget = GetBattlerAtPosition(GetBattlerPosition(gBattlerTarget) ^ BIT_FLANK);
            }
        }
    }

    // Choose battlescript.
    if (gBattleTypeFlags & BATTLE_TYPE_PALACE
        && gProtectStructs[gBattlerAttacker].palaceUnableToUseMove)
    {
        if (gBattleMons[gBattlerAttacker].hp == 0)
        {
            gCurrentActionFuncId = B_ACTION_FINISHED;
            return;
        }
        else if (gPalaceSelectionBattleScripts[gBattlerAttacker] != NULL)
        {
            gBattleCommunication[MULTISTRING_CHOOSER] = 4;
            gBattlescriptCurrInstr = gPalaceSelectionBattleScripts[gBattlerAttacker];
            gPalaceSelectionBattleScripts[gBattlerAttacker] = NULL;
        }
        else
        {
            gBattleCommunication[MULTISTRING_CHOOSER] = 4;
            gBattlescriptCurrInstr = BattleScript_MoveUsedLoafingAround;
        }
    }
    else
    {
        gBattlescriptCurrInstr = gBattleScriptsForMoveEffects[gBattleMoves[gCurrentMove].effect];
    }

    if (gBattleTypeFlags & BATTLE_TYPE_ARENA)
        BattleArena_AddMindPoints(gBattlerAttacker);

    // Record HP of each battler
    for (i = 0; i < MAX_BATTLERS_COUNT; i++)
        gBattleStruct->hpBefore[i] = gBattleMons[i].hp;

    gCurrentActionFuncId = B_ACTION_EXEC_SCRIPT;
}

void HandleAction_Switch(void)
{
    gBattlerAttacker = gBattlerByTurnOrder[gCurrentTurnActionNumber];
    gBattle_BG0_X = 0;
    gBattle_BG0_Y = 0;
    gActionSelectionCursor[gBattlerAttacker] = 0;
    gMoveSelectionCursor[gBattlerAttacker] = 0;

    PREPARE_MON_NICK_BUFFER(gBattleTextBuff1, gBattlerAttacker, *(gBattleStruct->field_58 + gBattlerAttacker))

    gBattleScripting.battler = gBattlerAttacker;
    gBattlescriptCurrInstr = BattleScript_ActionSwitch;
    gCurrentActionFuncId = B_ACTION_EXEC_SCRIPT;

    if (gBattleResults.playerSwitchesCounter < 255)
        gBattleResults.playerSwitchesCounter++;

    UndoFormChange(gBattlerPartyIndexes[gBattlerAttacker], GetBattlerSide(gBattlerAttacker));
}

void HandleAction_UseItem(void)
{
    gBattlerAttacker = gBattlerTarget = gBattlerByTurnOrder[gCurrentTurnActionNumber];
    gBattle_BG0_X = 0;
    gBattle_BG0_Y = 0;
    ClearFuryCutterDestinyBondGrudge(gBattlerAttacker);

    gLastUsedItem = gBattleResources->bufferB[gBattlerAttacker][1] | (gBattleResources->bufferB[gBattlerAttacker][2] << 8);

    if (gLastUsedItem <= LAST_BALL) // is ball
    {
        gBattlescriptCurrInstr = gBattlescriptsForBallThrow[gLastUsedItem];
    }
    else if (gLastUsedItem == ITEM_POKE_DOLL || gLastUsedItem == ITEM_FLUFFY_TAIL)
    {
        gBattlescriptCurrInstr = gBattlescriptsForRunningByItem[0];
    }
    else if (GetBattlerSide(gBattlerAttacker) == B_SIDE_PLAYER)
    {
        gBattlescriptCurrInstr = gBattlescriptsForUsingItem[0];
    }
    else
    {
        gBattleScripting.battler = gBattlerAttacker;

        switch (*(gBattleStruct->AI_itemType + (gBattlerAttacker >> 1)))
        {
        case AI_ITEM_FULL_RESTORE:
        case AI_ITEM_HEAL_HP:
            break;
        case AI_ITEM_CURE_CONDITION:
            gBattleCommunication[MULTISTRING_CHOOSER] = 0;
            if (*(gBattleStruct->AI_itemFlags + gBattlerAttacker / 2) & 1)
            {
                if (*(gBattleStruct->AI_itemFlags + gBattlerAttacker / 2) & 0x3E)
                    gBattleCommunication[MULTISTRING_CHOOSER] = 5;
            }
            else
            {
                while (!(*(gBattleStruct->AI_itemFlags + gBattlerAttacker / 2) & 1))
                {
                    *(gBattleStruct->AI_itemFlags + gBattlerAttacker / 2) >>= 1;
                    gBattleCommunication[MULTISTRING_CHOOSER]++;
                }
            }
            break;
        case AI_ITEM_X_STAT:
            gBattleCommunication[MULTISTRING_CHOOSER] = 4;
            if (*(gBattleStruct->AI_itemFlags + (gBattlerAttacker >> 1)) & 0x80)
            {
                gBattleCommunication[MULTISTRING_CHOOSER] = 5;
            }
            else
            {
                PREPARE_STAT_BUFFER(gBattleTextBuff1, STAT_ATK)
                PREPARE_STRING_BUFFER(gBattleTextBuff2, CHAR_X)

                while (!((*(gBattleStruct->AI_itemFlags + (gBattlerAttacker >> 1))) & 1))
                {
                    *(gBattleStruct->AI_itemFlags + gBattlerAttacker / 2) >>= 1;
                    gBattleTextBuff1[2]++;
                }

                gBattleScripting.animArg1 = gBattleTextBuff1[2] + 14;
                gBattleScripting.animArg2 = 0;
            }
            break;
        case AI_ITEM_GUARD_SPECS:
            if (gBattleTypeFlags & BATTLE_TYPE_DOUBLE)
                gBattleCommunication[MULTISTRING_CHOOSER] = 2;
            else
                gBattleCommunication[MULTISTRING_CHOOSER] = 0;
            break;
        }

        gBattlescriptCurrInstr = gBattlescriptsForUsingItem[*(gBattleStruct->AI_itemType + gBattlerAttacker / 2)];
    }
    gCurrentActionFuncId = B_ACTION_EXEC_SCRIPT;
}

bool8 TryRunFromBattle(u8 battler)
{
    bool8 effect = FALSE;
    u8 holdEffect;
    u8 pyramidMultiplier;
    u8 speedVar;

    if (gBattleMons[battler].item == ITEM_ENIGMA_BERRY)
        holdEffect = gEnigmaBerries[battler].holdEffect;
    else
        holdEffect = ItemId_GetHoldEffect(gBattleMons[battler].item);

    gPotentialItemEffectBattler = battler;

    if (holdEffect == HOLD_EFFECT_CAN_ALWAYS_RUN)
    {
        gLastUsedItem = gBattleMons[battler].item;
        gProtectStructs[battler].fleeFlag = 1;
        effect++;
    }
    else if (gBattleMons[battler].ability == ABILITY_RUN_AWAY)
    {
        if (InBattlePyramid())
        {
            gBattleStruct->runTries++;
            pyramidMultiplier = GetPyramidRunMultiplier();
            speedVar = (gBattleMons[battler].speed * pyramidMultiplier) / (gBattleMons[BATTLE_OPPOSITE(battler)].speed) + (gBattleStruct->runTries * 30);
            if (speedVar > (Random() & 0xFF))
            {
                gLastUsedAbility = ABILITY_RUN_AWAY;
                gProtectStructs[battler].fleeFlag = 2;
                effect++;
            }
        }
        else
        {
            gLastUsedAbility = ABILITY_RUN_AWAY;
            gProtectStructs[battler].fleeFlag = 2;
            effect++;
        }
    }
    else if (gBattleTypeFlags & (BATTLE_TYPE_FRONTIER | BATTLE_TYPE_TRAINER_HILL) && gBattleTypeFlags & BATTLE_TYPE_TRAINER)
    {
        effect++;
    }
    else
    {
        u8 runningFromBattler = BATTLE_OPPOSITE(battler);
        if (!IsBattlerAlive(runningFromBattler))
            runningFromBattler |= BIT_FLANK;

        if (InBattlePyramid())
        {
            pyramidMultiplier = GetPyramidRunMultiplier();
            speedVar = (gBattleMons[battler].speed * pyramidMultiplier) / (gBattleMons[runningFromBattler].speed) + (gBattleStruct->runTries * 30);
            if (speedVar > (Random() & 0xFF))
                effect++;
        }
        else if (gBattleMons[battler].speed < gBattleMons[runningFromBattler].speed)
        {
            speedVar = (gBattleMons[battler].speed * 128) / (gBattleMons[runningFromBattler].speed) + (gBattleStruct->runTries * 30);
            if (speedVar > (Random() & 0xFF))
                effect++;
        }
        else // same speed or faster
        {
            effect++;
        }

        gBattleStruct->runTries++;
    }

    if (effect)
    {
        gCurrentTurnActionNumber = gBattlersCount;
        gBattleOutcome = B_OUTCOME_RAN;
    }

    return effect;
}

void HandleAction_Run(void)
{
    gBattlerAttacker = gBattlerByTurnOrder[gCurrentTurnActionNumber];

    if (gBattleTypeFlags & (BATTLE_TYPE_LINK | BATTLE_TYPE_RECORDED_LINK))
    {
        gCurrentTurnActionNumber = gBattlersCount;

        for (gActiveBattler = 0; gActiveBattler < gBattlersCount; gActiveBattler++)
        {
            if (GetBattlerSide(gActiveBattler) == B_SIDE_PLAYER)
            {
                if (gChosenActionByBattler[gActiveBattler] == B_ACTION_RUN)
                    gBattleOutcome |= B_OUTCOME_LOST;
            }
            else
            {
                if (gChosenActionByBattler[gActiveBattler] == B_ACTION_RUN)
                    gBattleOutcome |= B_OUTCOME_WON;
            }
        }

        gBattleOutcome |= B_OUTCOME_LINK_BATTLE_RAN;
        gSaveBlock2Ptr->frontier.disableRecordBattle = TRUE;
    }
    else
    {
        if (GetBattlerSide(gBattlerAttacker) == B_SIDE_PLAYER)
        {
            if (!TryRunFromBattle(gBattlerAttacker)) // failed to run away
            {
                ClearFuryCutterDestinyBondGrudge(gBattlerAttacker);
                gBattleCommunication[MULTISTRING_CHOOSER] = 3;
                gBattlescriptCurrInstr = BattleScript_PrintFailedToRunString;
                gCurrentActionFuncId = B_ACTION_EXEC_SCRIPT;
            }
        }
        else
        {
            if (!CanBattlerEscape(gBattlerAttacker))
            {
                gBattleCommunication[MULTISTRING_CHOOSER] = 4;
                gBattlescriptCurrInstr = BattleScript_PrintFailedToRunString;
                gCurrentActionFuncId = B_ACTION_EXEC_SCRIPT;
            }
            else
            {
                gCurrentTurnActionNumber = gBattlersCount;
                gBattleOutcome = B_OUTCOME_MON_FLED;
            }
        }
    }
}

void HandleAction_WatchesCarefully(void)
{
    gBattlerAttacker = gBattlerByTurnOrder[gCurrentTurnActionNumber];
    gBattle_BG0_X = 0;
    gBattle_BG0_Y = 0;
    gBattlescriptCurrInstr = gBattlescriptsForSafariActions[0];
    gCurrentActionFuncId = B_ACTION_EXEC_SCRIPT;
}

void HandleAction_SafariZoneBallThrow(void)
{
    gBattlerAttacker = gBattlerByTurnOrder[gCurrentTurnActionNumber];
    gBattle_BG0_X = 0;
    gBattle_BG0_Y = 0;
    gNumSafariBalls--;
    gLastUsedItem = ITEM_SAFARI_BALL;
    gBattlescriptCurrInstr = gBattlescriptsForBallThrow[ITEM_SAFARI_BALL];
    gCurrentActionFuncId = B_ACTION_EXEC_SCRIPT;
}

void HandleAction_ThrowPokeblock(void)
{
    gBattlerAttacker = gBattlerByTurnOrder[gCurrentTurnActionNumber];
    gBattle_BG0_X = 0;
    gBattle_BG0_Y = 0;
    gBattleCommunication[MULTISTRING_CHOOSER] = gBattleResources->bufferB[gBattlerAttacker][1] - 1;
    gLastUsedItem = gBattleResources->bufferB[gBattlerAttacker][2];

    if (gBattleResults.pokeblockThrows < 0xFF)
        gBattleResults.pokeblockThrows++;
    if (gBattleStruct->safariPkblThrowCounter < 3)
        gBattleStruct->safariPkblThrowCounter++;
    if (gBattleStruct->safariEscapeFactor > 1)
    {
        // BUG: safariEscapeFactor can become 0 below. This causes the pokeblock throw glitch.
        #ifdef BUGFIX
        if (gBattleStruct->safariEscapeFactor <= sPkblToEscapeFactor[gBattleStruct->safariPkblThrowCounter][gBattleCommunication[MULTISTRING_CHOOSER]])
        #else
        if (gBattleStruct->safariEscapeFactor < sPkblToEscapeFactor[gBattleStruct->safariPkblThrowCounter][gBattleCommunication[MULTISTRING_CHOOSER]])
        #endif
            gBattleStruct->safariEscapeFactor = 1;
        else
            gBattleStruct->safariEscapeFactor -= sPkblToEscapeFactor[gBattleStruct->safariPkblThrowCounter][gBattleCommunication[MULTISTRING_CHOOSER]];
    }

    gBattlescriptCurrInstr = gBattlescriptsForSafariActions[2];
    gCurrentActionFuncId = B_ACTION_EXEC_SCRIPT;
}

void HandleAction_GoNear(void)
{
    gBattlerAttacker = gBattlerByTurnOrder[gCurrentTurnActionNumber];
    gBattle_BG0_X = 0;
    gBattle_BG0_Y = 0;

    gBattleStruct->safariCatchFactor += sGoNearCounterToCatchFactor[gBattleStruct->safariGoNearCounter];
    if (gBattleStruct->safariCatchFactor > 20)
        gBattleStruct->safariCatchFactor = 20;

    gBattleStruct->safariEscapeFactor += sGoNearCounterToEscapeFactor[gBattleStruct->safariGoNearCounter];
    if (gBattleStruct->safariEscapeFactor > 20)
        gBattleStruct->safariEscapeFactor = 20;

    if (gBattleStruct->safariGoNearCounter < 3)
    {
        gBattleStruct->safariGoNearCounter++;
        gBattleCommunication[MULTISTRING_CHOOSER] = 0;
    }
    else
    {
        gBattleCommunication[MULTISTRING_CHOOSER] = 1; // Can't get closer.
    }
    gBattlescriptCurrInstr = gBattlescriptsForSafariActions[1];
    gCurrentActionFuncId = B_ACTION_EXEC_SCRIPT;
}

void HandleAction_SafariZoneRun(void)
{
    gBattlerAttacker = gBattlerByTurnOrder[gCurrentTurnActionNumber];
    PlaySE(SE_FLEE);
    gCurrentTurnActionNumber = gBattlersCount;
    gBattleOutcome = B_OUTCOME_RAN;
}

void HandleAction_WallyBallThrow(void)
{
    gBattlerAttacker = gBattlerByTurnOrder[gCurrentTurnActionNumber];
    gBattle_BG0_X = 0;
    gBattle_BG0_Y = 0;

    PREPARE_MON_NICK_BUFFER(gBattleTextBuff1, gBattlerAttacker, gBattlerPartyIndexes[gBattlerAttacker])

    gBattlescriptCurrInstr = gBattlescriptsForSafariActions[3];
    gCurrentActionFuncId = B_ACTION_EXEC_SCRIPT;
    gActionsByTurnOrder[1] = B_ACTION_FINISHED;
}

void HandleAction_TryFinish(void)
{
    if (!HandleFaintedMonActions())
    {
        gBattleStruct->faintedActionsState = 0;
        gCurrentActionFuncId = B_ACTION_FINISHED;
    }
}

void HandleAction_NothingIsFainted(void)
{
    gCurrentTurnActionNumber++;
    gCurrentActionFuncId = gActionsByTurnOrder[gCurrentTurnActionNumber];
    gHitMarker &= ~(HITMARKER_DESTINYBOND | HITMARKER_IGNORE_SUBSTITUTE | HITMARKER_ATTACKSTRING_PRINTED
                    | HITMARKER_NO_PPDEDUCT | HITMARKER_IGNORE_SAFEGUARD | HITMARKER_x100000
                    | HITMARKER_OBEYS | HITMARKER_x10 | HITMARKER_SYNCHRONISE_EFFECT
                    | HITMARKER_CHARGING | HITMARKER_x4000000);
}

void HandleAction_ActionFinished(void)
{
    *(gBattleStruct->monToSwitchIntoId + gBattlerByTurnOrder[gCurrentTurnActionNumber]) = 6;
    gCurrentTurnActionNumber++;
    gCurrentActionFuncId = gActionsByTurnOrder[gCurrentTurnActionNumber];
    SpecialStatusesClear();
    gHitMarker &= ~(HITMARKER_DESTINYBOND | HITMARKER_IGNORE_SUBSTITUTE | HITMARKER_ATTACKSTRING_PRINTED
                    | HITMARKER_NO_PPDEDUCT | HITMARKER_IGNORE_SAFEGUARD | HITMARKER_x100000
                    | HITMARKER_OBEYS | HITMARKER_x10 | HITMARKER_SYNCHRONISE_EFFECT
                    | HITMARKER_CHARGING | HITMARKER_x4000000);

    gCurrentMove = 0;
    gBattleMoveDamage = 0;
    gMoveResultFlags = 0;
    gBattleScripting.animTurn = 0;
    gBattleScripting.animTargetsHit = 0;
    gLastLandedMoves[gBattlerAttacker] = 0;
    gLastHitByType[gBattlerAttacker] = 0;
    gBattleStruct->dynamicMoveType = 0;
    gBattleScripting.moveendState = 0;
    gBattleScripting.moveendState = 0;
    gBattleCommunication[3] = 0;
    gBattleCommunication[4] = 0;
    gBattleScripting.multihitMoveEffect = 0;
    gBattleResources->battleScriptsStack->size = 0;
}

// rom const data

static const u8 sAbilitiesAffectedByMoldBreaker[] =
{
    [ABILITY_BATTLE_ARMOR] = 1,
    [ABILITY_CLEAR_BODY] = 1,
    [ABILITY_DAMP] = 1,
    [ABILITY_DRY_SKIN] = 1,
    [ABILITY_FILTER] = 1,
    [ABILITY_FLASH_FIRE] = 1,
    [ABILITY_FLOWER_GIFT] = 1,
    [ABILITY_HEATPROOF] = 1,
    [ABILITY_HYPER_CUTTER] = 1,
    [ABILITY_IMMUNITY] = 1,
    [ABILITY_INNER_FOCUS] = 1,
    [ABILITY_INSOMNIA] = 1,
    [ABILITY_KEEN_EYE] = 1,
    [ABILITY_LEAF_GUARD] = 1,
    [ABILITY_LEVITATE] = 1,
    [ABILITY_LIGHTNING_ROD] = 1,
    [ABILITY_LIMBER] = 1,
    [ABILITY_MAGMA_ARMOR] = 1,
    [ABILITY_MARVEL_SCALE] = 1,
    [ABILITY_MOTOR_DRIVE] = 1,
    [ABILITY_OBLIVIOUS] = 1,
    [ABILITY_OWN_TEMPO] = 1,
    [ABILITY_SAND_VEIL] = 1,
    [ABILITY_SHELL_ARMOR] = 1,
    [ABILITY_SHIELD_DUST] = 1,
    [ABILITY_SIMPLE] = 1,
    [ABILITY_SNOW_CLOAK] = 1,
    [ABILITY_SOLID_ROCK] = 1,
    [ABILITY_SOUNDPROOF] = 1,
    [ABILITY_STICKY_HOLD] = 1,
    [ABILITY_STORM_DRAIN] = 1,
    [ABILITY_STURDY] = 1,
    [ABILITY_SUCTION_CUPS] = 1,
    [ABILITY_TANGLED_FEET] = 1,
    [ABILITY_THICK_FAT] = 1,
    [ABILITY_UNAWARE] = 1,
    [ABILITY_VITAL_SPIRIT] = 1,
    [ABILITY_VOLT_ABSORB] = 1,
    [ABILITY_WATER_ABSORB] = 1,
    [ABILITY_WATER_VEIL] = 1,
    [ABILITY_WHITE_SMOKE] = 1,
    [ABILITY_WONDER_GUARD] = 1,
    [ABILITY_BIG_PECKS] = 1,
    [ABILITY_CONTRARY] = 1,
    [ABILITY_FRIEND_GUARD] = 1,
    [ABILITY_HEAVY_METAL] = 1,
    [ABILITY_LIGHT_METAL] = 1,
    [ABILITY_MAGIC_BOUNCE] = 1,
    [ABILITY_MULTISCALE] = 1,
    [ABILITY_SAP_SIPPER] = 1,
    [ABILITY_TELEPATHY] = 1,
    [ABILITY_WONDER_SKIN] = 1,
    [ABILITY_AROMA_VEIL] = 1,
    [ABILITY_BULLETPROOF] = 1,
    [ABILITY_FLOWER_VEIL] = 1,
    [ABILITY_FUR_COAT] = 1,
    [ABILITY_OVERCOAT] = 1,
    [ABILITY_SWEET_VEIL] = 1,
    [ABILITY_DAZZLING] = 1,
    [ABILITY_DISGUISE] = 1,
    [ABILITY_FLUFFY] = 1,
    [ABILITY_QUEENLY_MAJESTY] = 1,
    [ABILITY_WATER_BUBBLE] = 1,
};

static const u8 sAbilitiesNotTraced[ABILITIES_COUNT] =
{
    [ABILITY_AS_ONE_ICE_RIDER] = 1,
    [ABILITY_AS_ONE_SHADOW_RIDER] = 1,
    [ABILITY_BATTLE_BOND] = 1,
    [ABILITY_COMATOSE] = 1,
    [ABILITY_DISGUISE] = 1,
    [ABILITY_FLOWER_GIFT] = 1,
    [ABILITY_FORECAST] = 1,
    [ABILITY_GULP_MISSILE] = 1,
    [ABILITY_HUNGER_SWITCH] = 1,
    [ABILITY_ICE_FACE] = 1,
    [ABILITY_ILLUSION] = 1,
    [ABILITY_IMPOSTER] = 1,
    [ABILITY_MULTITYPE] = 1,
    [ABILITY_NEUTRALIZING_GAS] = 1,
    [ABILITY_NONE] = 1,
    [ABILITY_POWER_CONSTRUCT] = 1,
    [ABILITY_POWER_OF_ALCHEMY] = 1,
    [ABILITY_RECEIVER] = 1,
    [ABILITY_RKS_SYSTEM] = 1,
    [ABILITY_SCHOOLING] = 1,
    [ABILITY_SHIELDS_DOWN] = 1,
    [ABILITY_STANCE_CHANGE] = 1,
    [ABILITY_TRACE] = 1,
    [ABILITY_ZEN_MODE] = 1,
};

static const u8 sHoldEffectToType[][2] =
{
    {HOLD_EFFECT_BUG_POWER, TYPE_BUG},
    {HOLD_EFFECT_STEEL_POWER, TYPE_STEEL},
    {HOLD_EFFECT_GROUND_POWER, TYPE_GROUND},
    {HOLD_EFFECT_ROCK_POWER, TYPE_ROCK},
    {HOLD_EFFECT_GRASS_POWER, TYPE_GRASS},
    {HOLD_EFFECT_DARK_POWER, TYPE_DARK},
    {HOLD_EFFECT_FIGHTING_POWER, TYPE_FIGHTING},
    {HOLD_EFFECT_ELECTRIC_POWER, TYPE_ELECTRIC},
    {HOLD_EFFECT_WATER_POWER, TYPE_WATER},
    {HOLD_EFFECT_FLYING_POWER, TYPE_FLYING},
    {HOLD_EFFECT_POISON_POWER, TYPE_POISON},
    {HOLD_EFFECT_ICE_POWER, TYPE_ICE},
    {HOLD_EFFECT_GHOST_POWER, TYPE_GHOST},
    {HOLD_EFFECT_PSYCHIC_POWER, TYPE_PSYCHIC},
    {HOLD_EFFECT_FIRE_POWER, TYPE_FIRE},
    {HOLD_EFFECT_DRAGON_POWER, TYPE_DRAGON},
    {HOLD_EFFECT_NORMAL_POWER, TYPE_NORMAL},
    {HOLD_EFFECT_FAIRY_POWER, TYPE_FAIRY},
};

// percent in UQ_4_12 format
static const u16 sPercentToModifier[] =
{
    UQ_4_12(0.00), // 0
    UQ_4_12(0.01), // 1
    UQ_4_12(0.02), // 2
    UQ_4_12(0.03), // 3
    UQ_4_12(0.04), // 4
    UQ_4_12(0.05), // 5
    UQ_4_12(0.06), // 6
    UQ_4_12(0.07), // 7
    UQ_4_12(0.08), // 8
    UQ_4_12(0.09), // 9
    UQ_4_12(0.10), // 10
    UQ_4_12(0.11), // 11
    UQ_4_12(0.12), // 12
    UQ_4_12(0.13), // 13
    UQ_4_12(0.14), // 14
    UQ_4_12(0.15), // 15
    UQ_4_12(0.16), // 16
    UQ_4_12(0.17), // 17
    UQ_4_12(0.18), // 18
    UQ_4_12(0.19), // 19
    UQ_4_12(0.20), // 20
    UQ_4_12(0.21), // 21
    UQ_4_12(0.22), // 22
    UQ_4_12(0.23), // 23
    UQ_4_12(0.24), // 24
    UQ_4_12(0.25), // 25
    UQ_4_12(0.26), // 26
    UQ_4_12(0.27), // 27
    UQ_4_12(0.28), // 28
    UQ_4_12(0.29), // 29
    UQ_4_12(0.30), // 30
    UQ_4_12(0.31), // 31
    UQ_4_12(0.32), // 32
    UQ_4_12(0.33), // 33
    UQ_4_12(0.34), // 34
    UQ_4_12(0.35), // 35
    UQ_4_12(0.36), // 36
    UQ_4_12(0.37), // 37
    UQ_4_12(0.38), // 38
    UQ_4_12(0.39), // 39
    UQ_4_12(0.40), // 40
    UQ_4_12(0.41), // 41
    UQ_4_12(0.42), // 42
    UQ_4_12(0.43), // 43
    UQ_4_12(0.44), // 44
    UQ_4_12(0.45), // 45
    UQ_4_12(0.46), // 46
    UQ_4_12(0.47), // 47
    UQ_4_12(0.48), // 48
    UQ_4_12(0.49), // 49
    UQ_4_12(0.50), // 50
    UQ_4_12(0.51), // 51
    UQ_4_12(0.52), // 52
    UQ_4_12(0.53), // 53
    UQ_4_12(0.54), // 54
    UQ_4_12(0.55), // 55
    UQ_4_12(0.56), // 56
    UQ_4_12(0.57), // 57
    UQ_4_12(0.58), // 58
    UQ_4_12(0.59), // 59
    UQ_4_12(0.60), // 60
    UQ_4_12(0.61), // 61
    UQ_4_12(0.62), // 62
    UQ_4_12(0.63), // 63
    UQ_4_12(0.64), // 64
    UQ_4_12(0.65), // 65
    UQ_4_12(0.66), // 66
    UQ_4_12(0.67), // 67
    UQ_4_12(0.68), // 68
    UQ_4_12(0.69), // 69
    UQ_4_12(0.70), // 70
    UQ_4_12(0.71), // 71
    UQ_4_12(0.72), // 72
    UQ_4_12(0.73), // 73
    UQ_4_12(0.74), // 74
    UQ_4_12(0.75), // 75
    UQ_4_12(0.76), // 76
    UQ_4_12(0.77), // 77
    UQ_4_12(0.78), // 78
    UQ_4_12(0.79), // 79
    UQ_4_12(0.80), // 80
    UQ_4_12(0.81), // 81
    UQ_4_12(0.82), // 82
    UQ_4_12(0.83), // 83
    UQ_4_12(0.84), // 84
    UQ_4_12(0.85), // 85
    UQ_4_12(0.86), // 86
    UQ_4_12(0.87), // 87
    UQ_4_12(0.88), // 88
    UQ_4_12(0.89), // 89
    UQ_4_12(0.90), // 90
    UQ_4_12(0.91), // 91
    UQ_4_12(0.92), // 92
    UQ_4_12(0.93), // 93
    UQ_4_12(0.94), // 94
    UQ_4_12(0.95), // 95
    UQ_4_12(0.96), // 96
    UQ_4_12(0.97), // 97
    UQ_4_12(0.98), // 98
    UQ_4_12(0.99), // 99
    UQ_4_12(1.00), // 100
};

#define X UQ_4_12

static const u16 sTypeEffectivenessTable[NUMBER_OF_MON_TYPES][NUMBER_OF_MON_TYPES] =
{
//   normal  fight   flying  poison  ground  rock    bug     ghost   steel   mystery fire    water   grass  electric psychic ice     dragon  dark    fairy
    {X(1.0), X(1.0), X(1.0), X(1.0), X(1.0), X(0.5), X(1.0), X(0.0), X(0.5), X(1.0), X(1.0), X(1.0), X(1.0), X(1.0), X(1.0), X(1.0), X(1.0), X(1.0), X(1.0)}, // normal
    {X(2.0), X(1.0), X(0.5), X(0.5), X(1.0), X(2.0), X(0.5), X(0.0), X(2.0), X(1.0), X(1.0), X(1.0), X(1.0), X(1.0), X(0.5), X(2.0), X(1.0), X(2.0), X(0.5)}, // fight
    {X(1.0), X(2.0), X(1.0), X(1.0), X(1.0), X(0.5), X(2.0), X(1.0), X(0.5), X(1.0), X(1.0), X(1.0), X(2.0), X(0.5), X(1.0), X(1.0), X(1.0), X(1.0), X(1.0)}, // flying
    {X(1.0), X(1.0), X(1.0), X(0.5), X(0.5), X(0.5), X(1.0), X(0.5), X(0.0), X(1.0), X(1.0), X(1.0), X(2.0), X(1.0), X(1.0), X(1.0), X(1.0), X(1.0), X(2.0)}, // poison
    {X(1.0), X(1.0), X(0.0), X(2.0), X(1.0), X(2.0), X(0.5), X(1.0), X(2.0), X(1.0), X(2.0), X(1.0), X(0.5), X(2.0), X(1.0), X(1.0), X(1.0), X(1.0), X(1.0)}, // ground
    {X(1.0), X(0.5), X(2.0), X(1.0), X(0.5), X(1.0), X(2.0), X(1.0), X(0.5), X(1.0), X(2.0), X(1.0), X(1.0), X(1.0), X(1.0), X(2.0), X(1.0), X(1.0), X(1.0)}, // rock
    {X(1.0), X(0.5), X(0.5), X(0.5), X(1.0), X(1.0), X(1.0), X(0.5), X(0.5), X(1.0), X(0.5), X(1.0), X(2.0), X(1.0), X(2.0), X(1.0), X(1.0), X(2.0), X(0.5)}, // bug
    #if B_STEEL_RESISTANCES >= GEN_6
    {X(0.0), X(1.0), X(1.0), X(1.0), X(1.0), X(1.0), X(1.0), X(2.0), X(1.0), X(1.0), X(1.0), X(1.0), X(1.0), X(1.0), X(2.0), X(1.0), X(1.0), X(0.5), X(1.0)}, // ghost
    #else
    {X(0.0), X(1.0), X(1.0), X(1.0), X(1.0), X(1.0), X(1.0), X(2.0), X(0.5), X(1.0), X(1.0), X(1.0), X(1.0), X(1.0), X(2.0), X(1.0), X(1.0), X(0.5), X(1.0)}, // ghost
    #endif
    {X(1.0), X(1.0), X(1.0), X(1.0), X(1.0), X(2.0), X(1.0), X(1.0), X(0.5), X(1.0), X(0.5), X(0.5), X(1.0), X(0.5), X(1.0), X(2.0), X(1.0), X(1.0), X(2.0)}, // steel
    {X(1.0), X(1.0), X(1.0), X(1.0), X(1.0), X(1.0), X(1.0), X(1.0), X(1.0), X(1.0), X(1.0), X(1.0), X(1.0), X(1.0), X(1.0), X(1.0), X(1.0), X(1.0), X(1.0)}, // mystery
    {X(1.0), X(1.0), X(1.0), X(1.0), X(1.0), X(0.5), X(2.0), X(1.0), X(2.0), X(1.0), X(0.5), X(0.5), X(2.0), X(1.0), X(1.0), X(2.0), X(0.5), X(1.0), X(1.0)}, // fire
    {X(1.0), X(1.0), X(1.0), X(1.0), X(2.0), X(2.0), X(1.0), X(1.0), X(1.0), X(1.0), X(2.0), X(0.5), X(0.5), X(1.0), X(1.0), X(1.0), X(0.5), X(1.0), X(1.0)}, // water
    {X(1.0), X(1.0), X(0.5), X(0.5), X(2.0), X(2.0), X(0.5), X(1.0), X(0.5), X(1.0), X(0.5), X(2.0), X(0.5), X(1.0), X(1.0), X(1.0), X(0.5), X(1.0), X(1.0)}, // grass
    {X(1.0), X(1.0), X(2.0), X(1.0), X(0.0), X(1.0), X(1.0), X(1.0), X(1.0), X(1.0), X(1.0), X(2.0), X(0.5), X(0.5), X(1.0), X(1.0), X(0.5), X(1.0), X(1.0)}, // electric
    {X(1.0), X(2.0), X(1.0), X(2.0), X(1.0), X(1.0), X(1.0), X(1.0), X(0.5), X(1.0), X(1.0), X(1.0), X(1.0), X(1.0), X(0.5), X(1.0), X(1.0), X(0.0), X(1.0)}, // psychic
    {X(1.0), X(1.0), X(2.0), X(1.0), X(2.0), X(1.0), X(1.0), X(1.0), X(0.5), X(1.0), X(0.5), X(0.5), X(2.0), X(1.0), X(1.0), X(0.5), X(2.0), X(1.0), X(1.0)}, // ice
    {X(1.0), X(1.0), X(1.0), X(1.0), X(1.0), X(1.0), X(1.0), X(1.0), X(0.5), X(1.0), X(1.0), X(1.0), X(1.0), X(1.0), X(1.0), X(1.0), X(2.0), X(1.0), X(0.0)}, // dragon
    #if B_STEEL_RESISTANCES >= GEN_6
    {X(1.0), X(0.5), X(1.0), X(1.0), X(1.0), X(1.0), X(1.0), X(2.0), X(1.0), X(1.0), X(1.0), X(1.0), X(1.0), X(1.0), X(2.0), X(1.0), X(1.0), X(0.5), X(0.5)}, // dark
    #else
    {X(1.0), X(0.5), X(1.0), X(1.0), X(1.0), X(1.0), X(1.0), X(2.0), X(0.5), X(1.0), X(1.0), X(1.0), X(1.0), X(1.0), X(2.0), X(1.0), X(1.0), X(0.5), X(0.5)}, // dark
    #endif
    {X(1.0), X(2.0), X(1.0), X(0.5), X(1.0), X(1.0), X(1.0), X(1.0), X(0.5), X(1.0), X(0.5), X(1.0), X(1.0), X(1.0), X(1.0), X(1.0), X(2.0), X(2.0), X(1.0)}, // fairy
};

static const u16 sInverseTypeEffectivenessTable[NUMBER_OF_MON_TYPES][NUMBER_OF_MON_TYPES] =
{
//   normal  fight   flying  poison  ground  rock    bug     ghost   steel   mystery fire    water   grass  electric psychic ice     dragon  dark    fairy
    {X(1.0), X(1.0), X(1.0), X(1.0), X(1.0), X(2.0), X(1.0), X(2.0), X(2.0), X(1.0), X(1.0), X(1.0), X(1.0), X(1.0), X(1.0), X(1.0), X(1.0), X(1.0), X(1.0)}, // normal
    {X(0.5), X(1.0), X(2.0), X(2.0), X(1.0), X(0.5), X(2.0), X(2.0), X(0.5), X(1.0), X(1.0), X(1.0), X(1.0), X(1.0), X(2.0), X(0.5), X(1.0), X(0.5), X(2.0)}, // fight
    {X(1.0), X(0.5), X(1.0), X(1.0), X(1.0), X(2.0), X(0.5), X(1.0), X(2.0), X(1.0), X(1.0), X(1.0), X(0.5), X(2.0), X(1.0), X(1.0), X(1.0), X(1.0), X(1.0)}, // flying
    {X(1.0), X(1.0), X(1.0), X(2.0), X(2.0), X(2.0), X(1.0), X(2.0), X(2.0), X(1.0), X(1.0), X(1.0), X(0.5), X(1.0), X(1.0), X(1.0), X(1.0), X(1.0), X(0.5)}, // poison
    {X(1.0), X(1.0), X(2.0), X(0.5), X(1.0), X(0.5), X(2.0), X(1.0), X(0.5), X(1.0), X(0.5), X(1.0), X(2.0), X(0.5), X(1.0), X(1.0), X(1.0), X(1.0), X(1.0)}, // ground
    {X(1.0), X(2.0), X(0.5), X(1.0), X(2.0), X(1.0), X(0.5), X(1.0), X(2.0), X(1.0), X(0.5), X(1.0), X(1.0), X(1.0), X(1.0), X(0.5), X(1.0), X(1.0), X(1.0)}, // rock
    {X(1.0), X(2.0), X(2.0), X(2.0), X(1.0), X(1.0), X(1.0), X(2.0), X(2.0), X(1.0), X(2.0), X(1.0), X(0.5), X(1.0), X(0.5), X(1.0), X(1.0), X(0.5), X(2.0)}, // bug
    #if B_STEEL_RESISTANCES >= GEN_6
    {X(2.0), X(1.0), X(1.0), X(1.0), X(1.0), X(1.0), X(1.0), X(0.5), X(1.0), X(1.0), X(1.0), X(1.0), X(1.0), X(1.0), X(0.5), X(1.0), X(1.0), X(2.0), X(1.0)}, // ghost
    #else
    {X(2.0), X(1.0), X(1.0), X(1.0), X(1.0), X(1.0), X(1.0), X(0.5), X(2.0), X(1.0), X(1.0), X(1.0), X(1.0), X(1.0), X(0.5), X(1.0), X(1.0), X(2.0), X(1.0)}, // ghost
    #endif
    {X(1.0), X(1.0), X(1.0), X(1.0), X(1.0), X(0.5), X(1.0), X(1.0), X(2.0), X(1.0), X(2.0), X(2.0), X(1.0), X(2.0), X(1.0), X(0.5), X(1.0), X(1.0), X(0.5)}, // steel
    {X(1.0), X(1.0), X(1.0), X(1.0), X(1.0), X(1.0), X(1.0), X(1.0), X(1.0), X(1.0), X(1.0), X(1.0), X(1.0), X(1.0), X(1.0), X(1.0), X(1.0), X(1.0), X(1.0)}, // mystery
    {X(1.0), X(1.0), X(1.0), X(1.0), X(1.0), X(2.0), X(0.5), X(1.0), X(0.5), X(1.0), X(2.0), X(2.0), X(0.5), X(1.0), X(1.0), X(0.5), X(2.0), X(1.0), X(1.0)}, // fire
    {X(1.0), X(1.0), X(1.0), X(1.0), X(0.5), X(0.5), X(1.0), X(1.0), X(1.0), X(1.0), X(0.5), X(2.0), X(2.0), X(1.0), X(1.0), X(1.0), X(2.0), X(1.0), X(1.0)}, // water
    {X(1.0), X(1.0), X(2.0), X(2.0), X(0.5), X(0.5), X(2.0), X(1.0), X(2.0), X(1.0), X(2.0), X(0.5), X(2.0), X(1.0), X(1.0), X(1.0), X(2.0), X(1.0), X(1.0)}, // grass
    {X(1.0), X(1.0), X(0.5), X(1.0), X(2.0), X(1.0), X(1.0), X(1.0), X(1.0), X(1.0), X(1.0), X(0.5), X(2.0), X(2.0), X(1.0), X(1.0), X(2.0), X(1.0), X(1.0)}, // electric
    {X(1.0), X(0.5), X(1.0), X(0.5), X(1.0), X(1.0), X(1.0), X(1.0), X(2.0), X(1.0), X(1.0), X(1.0), X(1.0), X(1.0), X(2.0), X(1.0), X(1.0), X(2.0), X(1.0)}, // psychic
    {X(1.0), X(1.0), X(0.5), X(1.0), X(0.5), X(1.0), X(1.0), X(1.0), X(2.0), X(1.0), X(2.0), X(2.0), X(0.5), X(1.0), X(1.0), X(2.0), X(0.5), X(1.0), X(1.0)}, // ice
    {X(1.0), X(1.0), X(1.0), X(1.0), X(1.0), X(1.0), X(1.0), X(1.0), X(2.0), X(1.0), X(1.0), X(1.0), X(1.0), X(1.0), X(1.0), X(1.0), X(0.5), X(1.0), X(2.0)}, // dragon
    #if B_STEEL_RESISTANCES >= GEN_6
    {X(1.0), X(2.0), X(1.0), X(1.0), X(1.0), X(1.0), X(1.0), X(0.5), X(1.0), X(1.0), X(1.0), X(1.0), X(1.0), X(1.0), X(0.5), X(1.0), X(1.0), X(2.0), X(2.0)}, // dark
    #else
    {X(1.0), X(2.0), X(1.0), X(1.0), X(1.0), X(1.0), X(1.0), X(0.5), X(2.0), X(1.0), X(1.0), X(1.0), X(1.0), X(1.0), X(0.5), X(1.0), X(1.0), X(2.0), X(2.0)}, // dark
    #endif
    {X(1.0), X(0.5), X(1.0), X(2.0), X(1.0), X(1.0), X(1.0), X(1.0), X(2.0), X(1.0), X(2.0), X(1.0), X(1.0), X(1.0), X(1.0), X(1.0), X(0.5), X(0.5), X(1.0)}, // fairy
};

#undef X

// code
u8 GetBattlerForBattleScript(u8 caseId)
{
    u8 ret = 0;
    switch (caseId)
    {
    case BS_TARGET:
        ret = gBattlerTarget;
        break;
    case BS_ATTACKER:
        ret = gBattlerAttacker;
        break;
    case BS_EFFECT_BATTLER:
        ret = gEffectBattler;
        break;
    case BS_BATTLER_0:
        ret = 0;
        break;
    case BS_SCRIPTING:
        ret = gBattleScripting.battler;
        break;
    case BS_FAINTED:
        ret = gBattlerFainted;
        break;
    case 5:
        ret = gBattlerFainted;
        break;
    case 4:
    case 6:
    case 8:
    case 9:
    case BS_PLAYER1:
        ret = GetBattlerAtPosition(B_POSITION_PLAYER_LEFT);
        break;
    case BS_OPPONENT1:
        ret = GetBattlerAtPosition(B_POSITION_OPPONENT_LEFT);
        break;
    case BS_PLAYER2:
        ret = GetBattlerAtPosition(B_POSITION_PLAYER_RIGHT);
        break;
    case BS_OPPONENT2:
        ret = GetBattlerAtPosition(B_POSITION_OPPONENT_RIGHT);
        break;
    case BS_ABILITY_BATTLER:
        ret = gBattlerAbility;
        break;
    }
    return ret;
}

void PressurePPLose(u8 target, u8 attacker, u16 move)
{
    int moveIndex;

    if (gBattleMons[target].ability != ABILITY_PRESSURE)
        return;

    for (moveIndex = 0; moveIndex < MAX_MON_MOVES; moveIndex++)
    {
        if (gBattleMons[attacker].moves[moveIndex] == move)
            break;
    }

    if (moveIndex == MAX_MON_MOVES)
        return;

    if (gBattleMons[attacker].pp[moveIndex] != 0)
        gBattleMons[attacker].pp[moveIndex]--;

    if (!(gBattleMons[attacker].status2 & STATUS2_TRANSFORMED)
        && !(gDisableStructs[attacker].mimickedMoves & gBitTable[moveIndex]))
    {
        gActiveBattler = attacker;
        BtlController_EmitSetMonData(0, REQUEST_PPMOVE1_BATTLE + moveIndex, 0, 1, &gBattleMons[gActiveBattler].pp[moveIndex]);
        MarkBattlerForControllerExec(gActiveBattler);
    }
}

void PressurePPLoseOnUsingImprison(u8 attacker)
{
    int i, j;
    int imprisonPos = 4;
    u8 atkSide = GetBattlerSide(attacker);

    for (i = 0; i < gBattlersCount; i++)
    {
        if (atkSide != GetBattlerSide(i) && gBattleMons[i].ability == ABILITY_PRESSURE)
        {
            for (j = 0; j < MAX_MON_MOVES; j++)
            {
                if (gBattleMons[attacker].moves[j] == MOVE_IMPRISON)
                    break;
            }
            if (j != MAX_MON_MOVES)
            {
                imprisonPos = j;
                if (gBattleMons[attacker].pp[j] != 0)
                    gBattleMons[attacker].pp[j]--;
            }
        }
    }

    if (imprisonPos != 4
        && !(gBattleMons[attacker].status2 & STATUS2_TRANSFORMED)
        && !(gDisableStructs[attacker].mimickedMoves & gBitTable[imprisonPos]))
    {
        gActiveBattler = attacker;
        BtlController_EmitSetMonData(0, REQUEST_PPMOVE1_BATTLE + imprisonPos, 0, 1, &gBattleMons[gActiveBattler].pp[imprisonPos]);
        MarkBattlerForControllerExec(gActiveBattler);
    }
}

void PressurePPLoseOnUsingPerishSong(u8 attacker)
{
    int i, j;
    int perishSongPos = 4;

    for (i = 0; i < gBattlersCount; i++)
    {
        if (gBattleMons[i].ability == ABILITY_PRESSURE && i != attacker)
        {
            for (j = 0; j < MAX_MON_MOVES; j++)
            {
                if (gBattleMons[attacker].moves[j] == MOVE_PERISH_SONG)
                    break;
            }
            if (j != MAX_MON_MOVES)
            {
                perishSongPos = j;
                if (gBattleMons[attacker].pp[j] != 0)
                    gBattleMons[attacker].pp[j]--;
            }
        }
    }

    if (perishSongPos != MAX_MON_MOVES
        && !(gBattleMons[attacker].status2 & STATUS2_TRANSFORMED)
        && !(gDisableStructs[attacker].mimickedMoves & gBitTable[perishSongPos]))
    {
        gActiveBattler = attacker;
        BtlController_EmitSetMonData(0, REQUEST_PPMOVE1_BATTLE + perishSongPos, 0, 1, &gBattleMons[gActiveBattler].pp[perishSongPos]);
        MarkBattlerForControllerExec(gActiveBattler);
    }
}

void MarkAllBattlersForControllerExec(void) // unused
{
    int i;

    if (gBattleTypeFlags & BATTLE_TYPE_LINK)
    {
        for (i = 0; i < gBattlersCount; i++)
            gBattleControllerExecFlags |= gBitTable[i] << 0x1C;
    }
    else
    {
        for (i = 0; i < gBattlersCount; i++)
            gBattleControllerExecFlags |= gBitTable[i];
    }
}

bool32 IsBattlerMarkedForControllerExec(u8 battlerId)
{
    if (gBattleTypeFlags & BATTLE_TYPE_LINK)
        return (gBattleControllerExecFlags & (gBitTable[battlerId] << 0x1C)) != 0;
    else
        return (gBattleControllerExecFlags & (gBitTable[battlerId])) != 0;
}

void MarkBattlerForControllerExec(u8 battlerId)
{
    if (gBattleTypeFlags & BATTLE_TYPE_LINK)
        gBattleControllerExecFlags |= gBitTable[battlerId] << 0x1C;
    else
        gBattleControllerExecFlags |= gBitTable[battlerId];
}

void sub_803F850(u8 arg0)
{
    s32 i;

    for (i = 0; i < GetLinkPlayerCount(); i++)
        gBattleControllerExecFlags |= gBitTable[arg0] << (i << 2);

    gBattleControllerExecFlags &= ~(0x10000000 << arg0);
}

void CancelMultiTurnMoves(u8 battler)
{
    gBattleMons[battler].status2 &= ~(STATUS2_MULTIPLETURNS);
    gBattleMons[battler].status2 &= ~(STATUS2_LOCK_CONFUSE);
    gBattleMons[battler].status2 &= ~(STATUS2_UPROAR);
    gBattleMons[battler].status2 &= ~(STATUS2_BIDE);

    gStatuses3[battler] &= ~(STATUS3_SEMI_INVULNERABLE);

    gDisableStructs[battler].rolloutTimer = 0;
    gDisableStructs[battler].furyCutterCounter = 0;
}

bool8 WasUnableToUseMove(u8 battler)
{
    if (gProtectStructs[battler].prlzImmobility
        || gProtectStructs[battler].targetNotAffected
        || gProtectStructs[battler].usedImprisonedMove
        || gProtectStructs[battler].loveImmobility
        || gProtectStructs[battler].usedDisabledMove
        || gProtectStructs[battler].usedTauntedMove
        || gProtectStructs[battler].usedGravityPreventedMove
        || gProtectStructs[battler].usedHealBlockedMove
        || gProtectStructs[battler].flag2Unknown
        || gProtectStructs[battler].flinchImmobility
        || gProtectStructs[battler].confusionSelfDmg
        || gProtectStructs[battler].powderSelfDmg
        || gProtectStructs[battler].usedThroatChopPreventedMove)
        return TRUE;
    else
        return FALSE;
}

void PrepareStringBattle(u16 stringId, u8 battler)
{
    // Support for Contrary ability.
    // If a move attempted to raise stat - print "won't increase".
    // If a move attempted to lower stat - print "won't decrease".
    if (stringId == STRINGID_STATSWONTDECREASE && !(gBattleScripting.statChanger & STAT_BUFF_NEGATIVE))
        stringId = STRINGID_STATSWONTINCREASE;
    else if (stringId == STRINGID_STATSWONTINCREASE && gBattleScripting.statChanger & STAT_BUFF_NEGATIVE)
        stringId = STRINGID_STATSWONTDECREASE;

    else if (stringId == STRINGID_STATSWONTDECREASE2 && GetBattlerAbility(battler) == ABILITY_CONTRARY)
        stringId = STRINGID_STATSWONTINCREASE2;
    else if (stringId == STRINGID_STATSWONTINCREASE2 && GetBattlerAbility(battler) == ABILITY_CONTRARY)
        stringId = STRINGID_STATSWONTDECREASE2;

    // Check Defiant and Competitive stat raise whenever a stat is lowered.
    else if ((stringId == STRINGID_PKMNSSTATCHANGED4 || stringId == STRINGID_PKMNCUTSATTACKWITH)
              && ((GetBattlerAbility(gBattlerTarget) == ABILITY_DEFIANT && gBattleMons[gBattlerTarget].statStages[STAT_ATK] != 12)
                 || (GetBattlerAbility(gBattlerTarget) == ABILITY_COMPETITIVE && gBattleMons[gBattlerTarget].statStages[STAT_SPATK] != 12))
              && gSpecialStatuses[gBattlerTarget].changedStatsBattlerId != BATTLE_PARTNER(gBattlerTarget)
              && gSpecialStatuses[gBattlerTarget].changedStatsBattlerId != gBattlerTarget)
    {
        gBattlerAbility = gBattlerTarget;
        BattleScriptPushCursor();
        gBattlescriptCurrInstr = BattleScript_DefiantActivates;
        if (GetBattlerAbility(gBattlerTarget) == ABILITY_DEFIANT)
            SET_STATCHANGER(STAT_ATK, 2, FALSE);
        else
            SET_STATCHANGER(STAT_SPATK, 2, FALSE);
    }

    gActiveBattler = battler;
    BtlController_EmitPrintString(0, stringId);
    MarkBattlerForControllerExec(gActiveBattler);
}

void ResetSentPokesToOpponentValue(void)
{
    s32 i;
    u32 bits = 0;

    gSentPokesToOpponent[0] = 0;
    gSentPokesToOpponent[1] = 0;

    for (i = 0; i < gBattlersCount; i += 2)
        bits |= gBitTable[gBattlerPartyIndexes[i]];

    for (i = 1; i < gBattlersCount; i += 2)
        gSentPokesToOpponent[(i & BIT_FLANK) >> 1] = bits;
}

void OpponentSwitchInResetSentPokesToOpponentValue(u8 battler)
{
    s32 i = 0;
    u32 bits = 0;

    if (GetBattlerSide(battler) == B_SIDE_OPPONENT)
    {
        u8 flank = ((battler & BIT_FLANK) >> 1);
        gSentPokesToOpponent[flank] = 0;

        for (i = 0; i < gBattlersCount; i += 2)
        {
            if (!(gAbsentBattlerFlags & gBitTable[i]))
                bits |= gBitTable[gBattlerPartyIndexes[i]];
        }

        gSentPokesToOpponent[flank] = bits;
    }
}

void UpdateSentPokesToOpponentValue(u8 battler)
{
    if (GetBattlerSide(battler) == B_SIDE_OPPONENT)
    {
        OpponentSwitchInResetSentPokesToOpponentValue(battler);
    }
    else
    {
        s32 i;
        for (i = 1; i < gBattlersCount; i++)
            gSentPokesToOpponent[(i & BIT_FLANK) >> 1] |= gBitTable[gBattlerPartyIndexes[battler]];
    }
}

void BattleScriptPush(const u8 *bsPtr)
{
    gBattleResources->battleScriptsStack->ptr[gBattleResources->battleScriptsStack->size++] = bsPtr;
}

void BattleScriptPushCursor(void)
{
    gBattleResources->battleScriptsStack->ptr[gBattleResources->battleScriptsStack->size++] = gBattlescriptCurrInstr;
}

void BattleScriptPop(void)
{
    gBattlescriptCurrInstr = gBattleResources->battleScriptsStack->ptr[--gBattleResources->battleScriptsStack->size];
}

static bool32 IsGravityPreventingMove(u32 move)
{
    if (!(gFieldStatuses & STATUS_FIELD_GRAVITY))
        return FALSE;

    switch (move)
    {
    case MOVE_BOUNCE:
    case MOVE_FLY:
    case MOVE_FLYING_PRESS:
    case MOVE_HIGH_JUMP_KICK:
    case MOVE_JUMP_KICK:
    case MOVE_MAGNET_RISE:
    case MOVE_SKY_DROP:
    case MOVE_SPLASH:
    case MOVE_TELEKINESIS:
    case MOVE_FLOATY_FALL:
        return TRUE;
    default:
        return FALSE;
    }
}

static bool32 IsHealBlockPreventingMove(u32 battler, u32 move)
{
    if (!(gStatuses3[battler] & STATUS3_HEAL_BLOCK))
        return FALSE;

    switch (gBattleMoves[move].effect)
    {
    case EFFECT_ABSORB:
    case EFFECT_MORNING_SUN:
    case EFFECT_MOONLIGHT:
    case EFFECT_RESTORE_HP:
    case EFFECT_REST:
    case EFFECT_ROOST:
    case EFFECT_HEALING_WISH:
    case EFFECT_WISH:
    case EFFECT_DREAM_EATER:
        return TRUE;
    default:
        return FALSE;
    }
}

static bool32 IsBelchPreventingMove(u32 battler, u32 move)
{
    if (gBattleMoves[move].effect != EFFECT_BELCH)
        return FALSE;

    return !(gBattleStruct->ateBerry[battler & BIT_SIDE] & gBitTable[gBattlerPartyIndexes[battler]]);
}

u8 TrySetCantSelectMoveBattleScript(void)
{
    u32 limitations = 0;
    u8 moveId = gBattleResources->bufferB[gActiveBattler][2] & ~(RET_MEGA_EVOLUTION);
    u32 move = gBattleMons[gActiveBattler].moves[moveId];
    u32 holdEffect = GetBattlerHoldEffect(gActiveBattler, TRUE);
    u16 *choicedMove = &gBattleStruct->choicedMove[gActiveBattler];

    if (gDisableStructs[gActiveBattler].disabledMove == move && move != MOVE_NONE)
    {
        gBattleScripting.battler = gActiveBattler;
        gCurrentMove = move;
        if (gBattleTypeFlags & BATTLE_TYPE_PALACE)
        {
            gPalaceSelectionBattleScripts[gActiveBattler] = BattleScript_SelectingDisabledMoveInPalace;
            gProtectStructs[gActiveBattler].palaceUnableToUseMove = 1;
        }
        else
        {
            gSelectionBattleScripts[gActiveBattler] = BattleScript_SelectingDisabledMove;
            limitations++;
        }
    }

    if (move == gLastMoves[gActiveBattler] && move != MOVE_STRUGGLE && (gBattleMons[gActiveBattler].status2 & STATUS2_TORMENT))
    {
        CancelMultiTurnMoves(gActiveBattler);
        if (gBattleTypeFlags & BATTLE_TYPE_PALACE)
        {
            gPalaceSelectionBattleScripts[gActiveBattler] = BattleScript_SelectingTormentedMoveInPalace;
            gProtectStructs[gActiveBattler].palaceUnableToUseMove = 1;
        }
        else
        {
            gSelectionBattleScripts[gActiveBattler] = BattleScript_SelectingTormentedMove;
            limitations++;
        }
    }

    if (!gBattleStruct->zmove.active && gDisableStructs[gActiveBattler].tauntTimer != 0 && gBattleMoves[move].power == 0)
    {
        gCurrentMove = move;
        if (gBattleTypeFlags & BATTLE_TYPE_PALACE)
        {
            gPalaceSelectionBattleScripts[gActiveBattler] = BattleScript_SelectingNotAllowedMoveTauntInPalace;
            gProtectStructs[gActiveBattler].palaceUnableToUseMove = 1;
        }
        else
        {
            gSelectionBattleScripts[gActiveBattler] = BattleScript_SelectingNotAllowedMoveTaunt;
            limitations++;
        }
    }

    if (!gBattleStruct->zmove.active && gDisableStructs[gActiveBattler].throatChopTimer != 0 && gBattleMoves[move].flags & FLAG_SOUND)
    {
        gCurrentMove = move;
        if (gBattleTypeFlags & BATTLE_TYPE_PALACE)
        {
            gPalaceSelectionBattleScripts[gActiveBattler] = BattleScript_SelectingNotAllowedMoveThroatChopInPalace;
            gProtectStructs[gActiveBattler].palaceUnableToUseMove = 1;
        }
        else
        {
            gSelectionBattleScripts[gActiveBattler] = BattleScript_SelectingNotAllowedMoveThroatChop;
            limitations++;
        }
    }

    if (!gBattleStruct->zmove.active && GetImprisonedMovesCount(gActiveBattler, move))
    {
        gCurrentMove = move;
        if (gBattleTypeFlags & BATTLE_TYPE_PALACE)
        {
            gPalaceSelectionBattleScripts[gActiveBattler] = BattleScript_SelectingImprisonedMoveInPalace;
            gProtectStructs[gActiveBattler].palaceUnableToUseMove = 1;
        }
        else
        {
            gSelectionBattleScripts[gActiveBattler] = BattleScript_SelectingImprisonedMove;
            limitations++;
        }
    }

    if (!gBattleStruct->zmove.active && IsGravityPreventingMove(move))
    {
        gCurrentMove = move;
        if (gBattleTypeFlags & BATTLE_TYPE_PALACE)
        {
            gPalaceSelectionBattleScripts[gActiveBattler] = BattleScript_SelectingNotAllowedMoveGravityInPalace;
            gProtectStructs[gActiveBattler].palaceUnableToUseMove = 1;
        }
        else
        {
            gSelectionBattleScripts[gActiveBattler] = BattleScript_SelectingNotAllowedMoveGravity;
            limitations++;
        }
    }

    if (!gBattleStruct->zmove.active && IsHealBlockPreventingMove(gActiveBattler, move))
    {
        gCurrentMove = move;
        if (gBattleTypeFlags & BATTLE_TYPE_PALACE)
        {
            gPalaceSelectionBattleScripts[gActiveBattler] = BattleScript_SelectingNotAllowedMoveHealBlockInPalace;
            gProtectStructs[gActiveBattler].palaceUnableToUseMove = 1;
        }
        else
        {
            gSelectionBattleScripts[gActiveBattler] = BattleScript_SelectingNotAllowedMoveHealBlock;
            limitations++;
        }
    }

    if (!gBattleStruct->zmove.active && IsBelchPreventingMove(gActiveBattler, move))
    {
        gCurrentMove = move;
        if (gBattleTypeFlags & BATTLE_TYPE_PALACE)
        {
            gPalaceSelectionBattleScripts[gActiveBattler] = BattleScript_SelectingNotAllowedBelchInPalace;
            gProtectStructs[gActiveBattler].palaceUnableToUseMove = 1;
        }
        else
        {
            gSelectionBattleScripts[gActiveBattler] = BattleScript_SelectingNotAllowedBelch;
            limitations++;
        }
    }

    gPotentialItemEffectBattler = gActiveBattler;
    if (HOLD_EFFECT_CHOICE(holdEffect) && *choicedMove != 0 && *choicedMove != 0xFFFF && *choicedMove != move)
    {
        gCurrentMove = *choicedMove;
        gLastUsedItem = gBattleMons[gActiveBattler].item;
        if (gBattleTypeFlags & BATTLE_TYPE_PALACE)
        {
            gProtectStructs[gActiveBattler].palaceUnableToUseMove = 1;
        }
        else
        {
            gSelectionBattleScripts[gActiveBattler] = BattleScript_SelectingNotAllowedMoveChoiceItem;
            limitations++;
        }
    }
    else if (holdEffect == HOLD_EFFECT_ASSAULT_VEST && gBattleMoves[move].power == 0)
    {
        gCurrentMove = move;
        gLastUsedItem = gBattleMons[gActiveBattler].item;
        if (gBattleTypeFlags & BATTLE_TYPE_PALACE)
        {
            gProtectStructs[gActiveBattler].palaceUnableToUseMove = 1;
        }
        else
        {
            gSelectionBattleScripts[gActiveBattler] = BattleScript_SelectingNotAllowedMoveAssaultVest;
            limitations++;
        }
    }

    if (gBattleMons[gActiveBattler].pp[moveId] == 0)
    {
        if (gBattleTypeFlags & BATTLE_TYPE_PALACE)
        {
            gProtectStructs[gActiveBattler].palaceUnableToUseMove = 1;
        }
        else
        {
            gSelectionBattleScripts[gActiveBattler] = BattleScript_SelectingMoveWithNoPP;
            limitations++;
        }
    }

    return limitations;
}

u8 CheckMoveLimitations(u8 battlerId, u8 unusableMoves, u8 check)
{
    u8 holdEffect = GetBattlerHoldEffect(battlerId, TRUE);
    u16 *choicedMove = &gBattleStruct->choicedMove[battlerId];
    s32 i;

    gPotentialItemEffectBattler = battlerId;
    
    for (i = 0; i < MAX_MON_MOVES; i++)
    {
        if (gBattleMons[battlerId].moves[i] == 0 && check & MOVE_LIMITATION_ZEROMOVE)
            unusableMoves |= gBitTable[i];
        else if (gBattleMons[battlerId].pp[i] == 0 && check & MOVE_LIMITATION_PP)
            unusableMoves |= gBitTable[i];
        else if (gBattleMons[battlerId].moves[i] == gDisableStructs[battlerId].disabledMove && check & MOVE_LIMITATION_DISABLED)
            unusableMoves |= gBitTable[i];
        else if (gBattleMons[battlerId].moves[i] == gLastMoves[battlerId] && check & MOVE_LIMITATION_TORMENTED && gBattleMons[battlerId].status2 & STATUS2_TORMENT)
            unusableMoves |= gBitTable[i];
        else if (gDisableStructs[battlerId].tauntTimer && check & MOVE_LIMITATION_TAUNT && gBattleMoves[gBattleMons[battlerId].moves[i]].power == 0)
            unusableMoves |= gBitTable[i];
        else if (GetImprisonedMovesCount(battlerId, gBattleMons[battlerId].moves[i]) && check & MOVE_LIMITATION_IMPRISON)
            unusableMoves |= gBitTable[i];
        else if (gDisableStructs[battlerId].encoreTimer && gDisableStructs[battlerId].encoredMove != gBattleMons[battlerId].moves[i])
            unusableMoves |= gBitTable[i];
        else if (HOLD_EFFECT_CHOICE(holdEffect) && *choicedMove != 0 && *choicedMove != 0xFFFF && *choicedMove != gBattleMons[battlerId].moves[i])
            unusableMoves |= gBitTable[i];
        else if (holdEffect == HOLD_EFFECT_ASSAULT_VEST && gBattleMoves[gBattleMons[battlerId].moves[i]].power == 0)
            unusableMoves |= gBitTable[i];
        else if (IsGravityPreventingMove(gBattleMons[battlerId].moves[i]))
            unusableMoves |= gBitTable[i];
        else if (IsHealBlockPreventingMove(battlerId, gBattleMons[battlerId].moves[i]))
            unusableMoves |= gBitTable[i];
        else if (IsBelchPreventingMove(battlerId, gBattleMons[battlerId].moves[i]))
            unusableMoves |= gBitTable[i];
        else if (gDisableStructs[battlerId].throatChopTimer && gBattleMoves[gBattleMons[battlerId].moves[i]].flags & FLAG_SOUND)
            unusableMoves |= gBitTable[i];
    }
    return unusableMoves;
}

bool8 AreAllMovesUnusable(void)
{
    u8 unusable;
    unusable = CheckMoveLimitations(gActiveBattler, 0, 0xFF);

    if (unusable == 0xF) // All moves are unusable.
    {
        gProtectStructs[gActiveBattler].noValidMoves = 1;
        gSelectionBattleScripts[gActiveBattler] = BattleScript_NoMovesLeft;
    }
    else
    {
        gProtectStructs[gActiveBattler].noValidMoves = 0;
    }

    return (unusable == 0xF);
}

u8 GetImprisonedMovesCount(u8 battlerId, u16 move)
{
    s32 i;
    u8 imprisonedMoves = 0;
    u8 battlerSide = GetBattlerSide(battlerId);

    for (i = 0; i < gBattlersCount; i++)
    {
        if (battlerSide != GetBattlerSide(i) && gStatuses3[i] & STATUS3_IMPRISONED_OTHERS)
        {
            s32 j;
            for (j = 0; j < MAX_MON_MOVES; j++)
            {
                if (move == gBattleMons[i].moves[j])
                    break;
            }
            if (j < MAX_MON_MOVES)
                imprisonedMoves++;
        }
    }

    return imprisonedMoves;
}

enum
{
    ENDTURN_ORDER,
    ENDTURN_REFLECT,
    ENDTURN_LIGHT_SCREEN,
    ENDTURN_AURORA_VEIL,
    ENDTURN_MIST,
    ENDTURN_LUCKY_CHANT,
    ENDTURN_SAFEGUARD,
    ENDTURN_TAILWIND,
    ENDTURN_WISH,
    ENDTURN_RAIN,
    ENDTURN_SANDSTORM,
    ENDTURN_SUN,
    ENDTURN_HAIL,
    ENDTURN_GRAVITY,
    ENDTURN_WATER_SPORT,
    ENDTURN_MUD_SPORT,
    ENDTURN_TRICK_ROOM,
    ENDTURN_WONDER_ROOM,
    ENDTURN_MAGIC_ROOM,
    ENDTURN_ELECTRIC_TERRAIN,
    ENDTURN_MISTY_TERRAIN,
    ENDTURN_GRASSY_TERRAIN,
    ENDTURN_PSYCHIC_TERRAIN,
    ENDTURN_ION_DELUGE,
    ENDTURN_FAIRY_LOCK,
    ENDTURN_FIELD_COUNT,
};

u8 DoFieldEndTurnEffects(void)
{
    u8 effect = 0;

    for (gBattlerAttacker = 0; gBattlerAttacker < gBattlersCount && gAbsentBattlerFlags & gBitTable[gBattlerAttacker]; gBattlerAttacker++)
    {
    }
    for (gBattlerTarget = 0; gBattlerTarget < gBattlersCount && gAbsentBattlerFlags & gBitTable[gBattlerTarget]; gBattlerTarget++)
    {
    }

    do
    {
        s32 i;
        u8 side;

        switch (gBattleStruct->turnCountersTracker)
        {
        case ENDTURN_ORDER:
            for (i = 0; i < gBattlersCount; i++)
            {
                gBattlerByTurnOrder[i] = i;
            }
            for (i = 0; i < gBattlersCount - 1; i++)
            {
                s32 j;
                for (j = i + 1; j < gBattlersCount; j++)
                {
                    if (GetWhoStrikesFirst(gBattlerByTurnOrder[i], gBattlerByTurnOrder[j], 0))
                        SwapTurnOrder(i, j);
                }
            }

            gBattleStruct->turnCountersTracker++;
            gBattleStruct->turnSideTracker = 0;
            // fall through
        case ENDTURN_REFLECT:
            while (gBattleStruct->turnSideTracker < 2)
            {
                side = gBattleStruct->turnSideTracker;
                gActiveBattler = gBattlerAttacker = gSideTimers[side].reflectBattlerId;
                if (gSideStatuses[side] & SIDE_STATUS_REFLECT)
                {
                    if (--gSideTimers[side].reflectTimer == 0)
                    {
                        gSideStatuses[side] &= ~SIDE_STATUS_REFLECT;
                        BattleScriptExecute(BattleScript_SideStatusWoreOff);
                        PREPARE_MOVE_BUFFER(gBattleTextBuff1, MOVE_REFLECT);
                        effect++;
                    }
                }
                gBattleStruct->turnSideTracker++;
                if (effect)
                    break;
            }
            if (!effect)
            {
                gBattleStruct->turnCountersTracker++;
                gBattleStruct->turnSideTracker = 0;
            }
            break;
        case ENDTURN_LIGHT_SCREEN:
            while (gBattleStruct->turnSideTracker < 2)
            {
                side = gBattleStruct->turnSideTracker;
                gActiveBattler = gBattlerAttacker = gSideTimers[side].lightscreenBattlerId;
                if (gSideStatuses[side] & SIDE_STATUS_LIGHTSCREEN)
                {
                    if (--gSideTimers[side].lightscreenTimer == 0)
                    {
                        gSideStatuses[side] &= ~SIDE_STATUS_LIGHTSCREEN;
                        BattleScriptExecute(BattleScript_SideStatusWoreOff);
                        gBattleCommunication[MULTISTRING_CHOOSER] = side;
                        PREPARE_MOVE_BUFFER(gBattleTextBuff1, MOVE_LIGHT_SCREEN);
                        effect++;
                    }
                }
                gBattleStruct->turnSideTracker++;
                if (effect)
                    break;
            }
            if (!effect)
            {
                gBattleStruct->turnCountersTracker++;
                gBattleStruct->turnSideTracker = 0;
            }
            break;
        case ENDTURN_AURORA_VEIL:
            while (gBattleStruct->turnSideTracker < 2)
            {
                side = gBattleStruct->turnSideTracker;
                gActiveBattler = gBattlerAttacker = gSideTimers[side].auroraVeilBattlerId;
                if (gSideStatuses[side] & SIDE_STATUS_AURORA_VEIL)
                {
                    if (--gSideTimers[side].auroraVeilTimer == 0)
                    {
                        gSideStatuses[side] &= ~SIDE_STATUS_AURORA_VEIL;
                        BattleScriptExecute(BattleScript_SideStatusWoreOff);
                        gBattleCommunication[MULTISTRING_CHOOSER] = side;
                        PREPARE_MOVE_BUFFER(gBattleTextBuff1, MOVE_AURORA_VEIL);
                        effect++;
                    }
                }
                gBattleStruct->turnSideTracker++;
                if (effect)
                    break;
            }
            if (!effect)
            {
                gBattleStruct->turnCountersTracker++;
                gBattleStruct->turnSideTracker = 0;
            }
            break;
        case ENDTURN_MIST:
            while (gBattleStruct->turnSideTracker < 2)
            {
                side = gBattleStruct->turnSideTracker;
                gActiveBattler = gBattlerAttacker = gSideTimers[side].mistBattlerId;
                if (gSideTimers[side].mistTimer != 0
                 && --gSideTimers[side].mistTimer == 0)
                {
                    gSideStatuses[side] &= ~SIDE_STATUS_MIST;
                    BattleScriptExecute(BattleScript_SideStatusWoreOff);
                    gBattleCommunication[MULTISTRING_CHOOSER] = side;
                    PREPARE_MOVE_BUFFER(gBattleTextBuff1, MOVE_MIST);
                    effect++;
                }
                gBattleStruct->turnSideTracker++;
                if (effect)
                    break;
            }
            if (!effect)
            {
                gBattleStruct->turnCountersTracker++;
                gBattleStruct->turnSideTracker = 0;
            }
            break;
        case ENDTURN_SAFEGUARD:
            while (gBattleStruct->turnSideTracker < 2)
            {
                side = gBattleStruct->turnSideTracker;
                gActiveBattler = gBattlerAttacker = gSideTimers[side].safeguardBattlerId;
                if (gSideStatuses[side] & SIDE_STATUS_SAFEGUARD)
                {
                    if (--gSideTimers[side].safeguardTimer == 0)
                    {
                        gSideStatuses[side] &= ~SIDE_STATUS_SAFEGUARD;
                        BattleScriptExecute(BattleScript_SafeguardEnds);
                        effect++;
                    }
                }
                gBattleStruct->turnSideTracker++;
                if (effect)
                    break;
            }
            if (!effect)
            {
                gBattleStruct->turnCountersTracker++;
                gBattleStruct->turnSideTracker = 0;
            }
            break;
        case ENDTURN_LUCKY_CHANT:
            while (gBattleStruct->turnSideTracker < 2)
            {
                side = gBattleStruct->turnSideTracker;
                gActiveBattler = gBattlerAttacker = gSideTimers[side].luckyChantBattlerId;
                if (gSideStatuses[side] & SIDE_STATUS_LUCKY_CHANT)
                {
                    if (--gSideTimers[side].luckyChantTimer == 0)
                    {
                        gSideStatuses[side] &= ~SIDE_STATUS_LUCKY_CHANT;
                        BattleScriptExecute(BattleScript_LuckyChantEnds);
                        effect++;
                    }
                }
                gBattleStruct->turnSideTracker++;
                if (effect)
                    break;
            }
            if (!effect)
            {
                gBattleStruct->turnCountersTracker++;
                gBattleStruct->turnSideTracker = 0;
            }
            break;
        case ENDTURN_TAILWIND:
            while (gBattleStruct->turnSideTracker < 2)
            {
                side = gBattleStruct->turnSideTracker;
                gActiveBattler = gBattlerAttacker = gSideTimers[side].tailwindBattlerId;
                if (gSideStatuses[side] & SIDE_STATUS_TAILWIND)
                {
                    if (--gSideTimers[side].tailwindTimer == 0)
                    {
                        gSideStatuses[side] &= ~SIDE_STATUS_TAILWIND;
                        BattleScriptExecute(BattleScript_TailwindEnds);
                        effect++;
                    }
                }
                gBattleStruct->turnSideTracker++;
                if (effect)
                    break;
            }
            if (!effect)
            {
                gBattleStruct->turnCountersTracker++;
                gBattleStruct->turnSideTracker = 0;
            }
            break;
        case ENDTURN_WISH:
            while (gBattleStruct->turnSideTracker < gBattlersCount)
            {
                gActiveBattler = gBattlerByTurnOrder[gBattleStruct->turnSideTracker];
                if (gWishFutureKnock.wishCounter[gActiveBattler] != 0
                 && --gWishFutureKnock.wishCounter[gActiveBattler] == 0
                 && gBattleMons[gActiveBattler].hp != 0)
                {
                    gBattlerTarget = gActiveBattler;
                    BattleScriptExecute(BattleScript_WishComesTrue);
                    effect++;
                }
                gBattleStruct->turnSideTracker++;
                if (effect)
                    break;
            }
            if (!effect)
            {
                gBattleStruct->turnCountersTracker++;
            }
            break;
        case ENDTURN_RAIN:
            if (gBattleWeather & WEATHER_RAIN_ANY)
            {
                if (!(gBattleWeather & WEATHER_RAIN_PERMANENT))
                {
                    if (--gWishFutureKnock.weatherDuration == 0)
                    {
                        gBattleWeather &= ~WEATHER_RAIN_TEMPORARY;
                        gBattleWeather &= ~WEATHER_RAIN_DOWNPOUR;
                        gBattleCommunication[MULTISTRING_CHOOSER] = 2;
                    }
                    else if (gBattleWeather & WEATHER_RAIN_DOWNPOUR)
                        gBattleCommunication[MULTISTRING_CHOOSER] = 1;
                    else
                        gBattleCommunication[MULTISTRING_CHOOSER] = 0;
                }
                else if (gBattleWeather & WEATHER_RAIN_DOWNPOUR)
                {
                    gBattleCommunication[MULTISTRING_CHOOSER] = 1;
                }
                else
                {
                    gBattleCommunication[MULTISTRING_CHOOSER] = 0;
                }

                BattleScriptExecute(BattleScript_RainContinuesOrEnds);
                effect++;
            }
            gBattleStruct->turnCountersTracker++;
            break;
        case ENDTURN_SANDSTORM:
            if (gBattleWeather & WEATHER_SANDSTORM_ANY)
            {
                if (!(gBattleWeather & WEATHER_SANDSTORM_PERMANENT) && --gWishFutureKnock.weatherDuration == 0)
                {
                    gBattleWeather &= ~WEATHER_SANDSTORM_TEMPORARY;
                    gBattlescriptCurrInstr = BattleScript_SandStormHailEnds;
                }
                else
                {
                    gBattlescriptCurrInstr = BattleScript_DamagingWeatherContinues;
                }

                gBattleScripting.animArg1 = B_ANIM_SANDSTORM_CONTINUES;
                gBattleCommunication[MULTISTRING_CHOOSER] = 0;
                BattleScriptExecute(gBattlescriptCurrInstr);
                effect++;
            }
            gBattleStruct->turnCountersTracker++;
            break;
        case ENDTURN_SUN:
            if (gBattleWeather & WEATHER_SUN_ANY)
            {
                if (!(gBattleWeather & WEATHER_SUN_PERMANENT) && --gWishFutureKnock.weatherDuration == 0)
                {
                    gBattleWeather &= ~WEATHER_SUN_TEMPORARY;
                    gBattlescriptCurrInstr = BattleScript_SunlightFaded;
                }
                else
                {
                    gBattlescriptCurrInstr = BattleScript_SunlightContinues;
                }

                BattleScriptExecute(gBattlescriptCurrInstr);
                effect++;
            }
            gBattleStruct->turnCountersTracker++;
            break;
        case ENDTURN_HAIL:
            if (gBattleWeather & WEATHER_HAIL_ANY)
            {
                if (!(gBattleWeather & WEATHER_HAIL_PERMANENT) && --gWishFutureKnock.weatherDuration == 0)
                {
                    gBattleWeather &= ~WEATHER_HAIL_TEMPORARY;
                    gBattlescriptCurrInstr = BattleScript_SandStormHailEnds;
                }
                else
                {
                    gBattlescriptCurrInstr = BattleScript_DamagingWeatherContinues;
                }

                gBattleScripting.animArg1 = B_ANIM_HAIL_CONTINUES;
                gBattleCommunication[MULTISTRING_CHOOSER] = 1;
                BattleScriptExecute(gBattlescriptCurrInstr);
                effect++;
            }
            gBattleStruct->turnCountersTracker++;
            break;
        case ENDTURN_TRICK_ROOM:
            if (gFieldStatuses & STATUS_FIELD_TRICK_ROOM && --gFieldTimers.trickRoomTimer == 0)
            {
                gFieldStatuses &= ~(STATUS_FIELD_TRICK_ROOM);
                BattleScriptExecute(BattleScript_TrickRoomEnds);
                effect++;
            }
            gBattleStruct->turnCountersTracker++;
            break;
        case ENDTURN_WONDER_ROOM:
            if (gFieldStatuses & STATUS_FIELD_WONDER_ROOM && --gFieldTimers.wonderRoomTimer == 0)
            {
                gFieldStatuses &= ~(STATUS_FIELD_WONDER_ROOM);
                BattleScriptExecute(BattleScript_WonderRoomEnds);
                effect++;
            }
            gBattleStruct->turnCountersTracker++;
            break;
        case ENDTURN_MAGIC_ROOM:
            if (gFieldStatuses & STATUS_FIELD_MAGIC_ROOM && --gFieldTimers.magicRoomTimer == 0)
            {
                gFieldStatuses &= ~(STATUS_FIELD_MAGIC_ROOM);
                BattleScriptExecute(BattleScript_MagicRoomEnds);
                effect++;
            }
            gBattleStruct->turnCountersTracker++;
            break;
        case ENDTURN_ELECTRIC_TERRAIN:
            if (gFieldStatuses & STATUS_FIELD_ELECTRIC_TERRAIN
              && ((!gFieldStatuses & STATUS_FIELD_TERRAIN_PERMANENT) && --gFieldTimers.electricTerrainTimer == 0))
            {
                gFieldStatuses &= ~(STATUS_FIELD_ELECTRIC_TERRAIN | STATUS_FIELD_TERRAIN_PERMANENT);
                BattleScriptExecute(BattleScript_ElectricTerrainEnds);
                effect++;
            }
            gBattleStruct->turnCountersTracker++;
            break;
        case ENDTURN_MISTY_TERRAIN:
            if (gFieldStatuses & STATUS_FIELD_MISTY_TERRAIN
              && ((!gFieldStatuses & STATUS_FIELD_TERRAIN_PERMANENT) && --gFieldTimers.mistyTerrainTimer == 0))
            {
                gFieldStatuses &= ~(STATUS_FIELD_MISTY_TERRAIN);
                BattleScriptExecute(BattleScript_MistyTerrainEnds);
                effect++;
            }
            gBattleStruct->turnCountersTracker++;
            break;
        case ENDTURN_GRASSY_TERRAIN:
            if (gFieldStatuses & STATUS_FIELD_GRASSY_TERRAIN)
            {
                if (!(gFieldStatuses & STATUS_FIELD_TERRAIN_PERMANENT)
                  && (gFieldTimers.grassyTerrainTimer == 0 || --gFieldTimers.grassyTerrainTimer == 0))
                    gFieldStatuses &= ~(STATUS_FIELD_GRASSY_TERRAIN);

                BattleScriptExecute(BattleScript_GrassyTerrainHeals);
                effect++;
            }
            gBattleStruct->turnCountersTracker++;
            break;
        case ENDTURN_PSYCHIC_TERRAIN:
            if (gFieldStatuses & STATUS_FIELD_PSYCHIC_TERRAIN
              && ((!gFieldStatuses & STATUS_FIELD_TERRAIN_PERMANENT) && --gFieldTimers.psychicTerrainTimer == 0))
            {
                gFieldStatuses &= ~(STATUS_FIELD_PSYCHIC_TERRAIN);
                BattleScriptExecute(BattleScript_PsychicTerrainEnds);
                effect++;
            }
            gBattleStruct->turnCountersTracker++;
            break;
        case ENDTURN_WATER_SPORT:
            if (gFieldStatuses & STATUS_FIELD_WATERSPORT && --gFieldTimers.waterSportTimer == 0)
            {
                gFieldStatuses &= ~(STATUS_FIELD_WATERSPORT);
                BattleScriptExecute(BattleScript_WaterSportEnds);
                effect++;
            }
            gBattleStruct->turnCountersTracker++;
            break;
        case ENDTURN_MUD_SPORT:
            if (gFieldStatuses & STATUS_FIELD_MUDSPORT && --gFieldTimers.mudSportTimer == 0)
            {
                gFieldStatuses &= ~(STATUS_FIELD_MUDSPORT);
                BattleScriptExecute(BattleScript_MudSportEnds);
                effect++;
            }
            gBattleStruct->turnCountersTracker++;
            break;
        case ENDTURN_GRAVITY:
            if (gFieldStatuses & STATUS_FIELD_GRAVITY && --gFieldTimers.gravityTimer == 0)
            {
                gFieldStatuses &= ~(STATUS_FIELD_GRAVITY);
                BattleScriptExecute(BattleScript_GravityEnds);
                effect++;
            }
            gBattleStruct->turnCountersTracker++;
            break;
        case ENDTURN_ION_DELUGE:
            gFieldStatuses &= ~(STATUS_FIELD_ION_DELUGE);
            gBattleStruct->turnCountersTracker++;
            break;
        case ENDTURN_FAIRY_LOCK:
            if (gFieldStatuses & STATUS_FIELD_FAIRY_LOCK && --gFieldTimers.fairyLockTimer == 0)
            {
                gFieldStatuses &= ~(STATUS_FIELD_FAIRY_LOCK);
            }
            gBattleStruct->turnCountersTracker++;
            break;
        case ENDTURN_FIELD_COUNT:
            effect++;
            break;
        }
    } while (effect == 0);
    
    return (gBattleMainFunc != BattleTurnPassed);
}

enum
{
    ENDTURN_INGRAIN,
    ENDTURN_AQUA_RING,
    ENDTURN_ABILITIES,
    ENDTURN_ITEMS1,
    ENDTURN_LEECH_SEED,
    ENDTURN_POISON,
    ENDTURN_BAD_POISON,
    ENDTURN_BURN,
    ENDTURN_NIGHTMARES,
    ENDTURN_CURSE,
    ENDTURN_WRAP,
    ENDTURN_UPROAR,
    ENDTURN_THRASH,
    ENDTURN_FLINCH,
    ENDTURN_DISABLE,
    ENDTURN_ENCORE,
    ENDTURN_MAGNET_RISE,
    ENDTURN_TELEKINESIS,
    ENDTURN_HEALBLOCK,
    ENDTURN_EMBARGO,
    ENDTURN_LOCK_ON,
    ENDTURN_CHARGE,
    ENDTURN_LASER_FOCUS,
    ENDTURN_TAUNT,
    ENDTURN_YAWN,
    ENDTURN_ITEMS2,
    ENDTURN_ORBS,
    ENDTURN_ROOST,
    ENDTURN_ELECTRIFY,
    ENDTURN_POWDER,
    ENDTURN_THROAT_CHOP,
    ENDTURN_SLOW_START,
    ENDTURN_BATTLER_COUNT
};

// Ingrain, Leech Seed, Strength Sap and Aqua Ring
s32 GetDrainedBigRootHp(u32 battler, s32 hp)
{
    if (GetBattlerHoldEffect(battler, TRUE) == HOLD_EFFECT_BIG_ROOT)
        hp = (hp * 1300) / 1000;
    if (hp == 0)
        hp = 1;

    return hp * -1;
}

#define MAGIC_GAURD_CHECK \
if (ability == ABILITY_MAGIC_GUARD) \
{\
    RecordAbilityBattle(gActiveBattler, ability);\
    gBattleStruct->turnEffectsTracker++;\
            break;\
}


u8 DoBattlerEndTurnEffects(void)
{
    u32 ability, i, effect = 0;

    gHitMarker |= (HITMARKER_GRUDGE | HITMARKER_x20);
    while (gBattleStruct->turnEffectsBattlerId < gBattlersCount && gBattleStruct->turnEffectsTracker <= ENDTURN_BATTLER_COUNT)
    {
        gActiveBattler = gBattlerAttacker = gBattlerByTurnOrder[gBattleStruct->turnEffectsBattlerId];
        if (gAbsentBattlerFlags & gBitTable[gActiveBattler])
        {
            gBattleStruct->turnEffectsBattlerId++;
            continue;
        }

        ability = GetBattlerAbility(gActiveBattler);
        switch (gBattleStruct->turnEffectsTracker)
        {
        case ENDTURN_INGRAIN:  // ingrain
            if ((gStatuses3[gActiveBattler] & STATUS3_ROOTED)
             && !BATTLER_MAX_HP(gActiveBattler)
             && !(gStatuses3[gActiveBattler] & STATUS3_HEAL_BLOCK)
             && gBattleMons[gActiveBattler].hp != 0)
            {
                gBattleMoveDamage = GetDrainedBigRootHp(gActiveBattler, gBattleMons[gActiveBattler].maxHP / 16);
                BattleScriptExecute(BattleScript_IngrainTurnHeal);
                effect++;
            }
            gBattleStruct->turnEffectsTracker++;
            break;
        case ENDTURN_AQUA_RING:  // aqua ring
            if ((gStatuses3[gActiveBattler] & STATUS3_AQUA_RING)
             && !BATTLER_MAX_HP(gActiveBattler)
             && !(gStatuses3[gActiveBattler] & STATUS3_HEAL_BLOCK)
             && gBattleMons[gActiveBattler].hp != 0)
            {
                gBattleMoveDamage = GetDrainedBigRootHp(gActiveBattler, gBattleMons[gActiveBattler].maxHP / 16);
                BattleScriptExecute(BattleScript_AquaRingHeal);
                effect++;
            }
            gBattleStruct->turnEffectsTracker++;
            break;
        case ENDTURN_ABILITIES:  // end turn abilities
            if (AbilityBattleEffects(ABILITYEFFECT_ENDTURN, gActiveBattler, 0, 0, 0))
                effect++;
            gBattleStruct->turnEffectsTracker++;
            break;
        case ENDTURN_ITEMS1:  // item effects
            if (ItemBattleEffects(1, gActiveBattler, FALSE))
                effect++;
            gBattleStruct->turnEffectsTracker++;
            break;
        case ENDTURN_ITEMS2:  // item effects again
            if (ItemBattleEffects(1, gActiveBattler, TRUE))
                effect++;
            gBattleStruct->turnEffectsTracker++;
            break;
        case ENDTURN_ORBS:
            if (ItemBattleEffects(ITEMEFFECT_ORBS, gActiveBattler, FALSE))
                effect++;
            gBattleStruct->turnEffectsTracker++;
            break;
        case ENDTURN_LEECH_SEED:  // leech seed
            if ((gStatuses3[gActiveBattler] & STATUS3_LEECHSEED)
             && gBattleMons[gStatuses3[gActiveBattler] & STATUS3_LEECHSEED_BATTLER].hp != 0
             && gBattleMons[gActiveBattler].hp != 0)
            {
                MAGIC_GAURD_CHECK;

                gBattlerTarget = gStatuses3[gActiveBattler] & STATUS3_LEECHSEED_BATTLER; // Notice gBattlerTarget is actually the HP receiver.
                gBattleMoveDamage = gBattleMons[gActiveBattler].maxHP / 8;
                if (gBattleMoveDamage == 0)
                    gBattleMoveDamage = 1;
                gBattleScripting.animArg1 = gBattlerTarget;
                gBattleScripting.animArg2 = gBattlerAttacker;
                BattleScriptExecute(BattleScript_LeechSeedTurnDrain);
                effect++;
            }
            gBattleStruct->turnEffectsTracker++;
            break;
        case ENDTURN_POISON:  // poison
            if ((gBattleMons[gActiveBattler].status1 & STATUS1_POISON)
                && gBattleMons[gActiveBattler].hp != 0)
            {
                MAGIC_GAURD_CHECK;

                if (ability == ABILITY_POISON_HEAL)
                {
                    if (!BATTLER_MAX_HP(gActiveBattler) && !(gStatuses3[gActiveBattler] & STATUS3_HEAL_BLOCK))
                    {
                        gBattleMoveDamage = gBattleMons[gActiveBattler].maxHP / 8;
                        if (gBattleMoveDamage == 0)
                            gBattleMoveDamage = 1;
                        gBattleMoveDamage *= -1;
                        BattleScriptExecute(BattleScript_PoisonHealActivates);
                        effect++;
                    }
                }
                else
                {
                    gBattleMoveDamage = gBattleMons[gActiveBattler].maxHP / 8;
                    if (gBattleMoveDamage == 0)
                        gBattleMoveDamage = 1;
                    BattleScriptExecute(BattleScript_PoisonTurnDmg);
                    effect++;
                }
            }
            gBattleStruct->turnEffectsTracker++;
            break;
        case ENDTURN_BAD_POISON:  // toxic poison
            if ((gBattleMons[gActiveBattler].status1 & STATUS1_TOXIC_POISON)
                && gBattleMons[gActiveBattler].hp != 0)
            {
                MAGIC_GAURD_CHECK;

                if (ability == ABILITY_POISON_HEAL)
                {
                    if (!BATTLER_MAX_HP(gActiveBattler) && !(gStatuses3[gActiveBattler] & STATUS3_HEAL_BLOCK))
                    {
                        gBattleMoveDamage = gBattleMons[gActiveBattler].maxHP / 8;
                        if (gBattleMoveDamage == 0)
                            gBattleMoveDamage = 1;
                        gBattleMoveDamage *= -1;
                        BattleScriptExecute(BattleScript_PoisonHealActivates);
                        effect++;
                    }
                }
                else
                {
                    gBattleMoveDamage = gBattleMons[gActiveBattler].maxHP / 16;
                    if (gBattleMoveDamage == 0)
                        gBattleMoveDamage = 1;
                    if ((gBattleMons[gActiveBattler].status1 & STATUS1_TOXIC_COUNTER) != STATUS1_TOXIC_TURN(15)) // not 16 turns
                        gBattleMons[gActiveBattler].status1 += STATUS1_TOXIC_TURN(1);
                    gBattleMoveDamage *= (gBattleMons[gActiveBattler].status1 & STATUS1_TOXIC_COUNTER) >> 8;
                    BattleScriptExecute(BattleScript_PoisonTurnDmg);
                    effect++;
                }
            }
            gBattleStruct->turnEffectsTracker++;
            break;
        case ENDTURN_BURN:  // burn
            if ((gBattleMons[gActiveBattler].status1 & STATUS1_BURN)
                && gBattleMons[gActiveBattler].hp != 0)
            {
                MAGIC_GAURD_CHECK;

                gBattleMoveDamage = gBattleMons[gActiveBattler].maxHP / (B_BURN_DAMAGE >= GEN_7 ? 16 : 8);
                if (ability == ABILITY_HEATPROOF)
                {
                    if (gBattleMoveDamage > (gBattleMoveDamage / 2) + 1) // Record ability if the burn takes less damage than it normally would.
                        RecordAbilityBattle(gActiveBattler, ABILITY_HEATPROOF);
                    gBattleMoveDamage /= 2;
                }
                if (gBattleMoveDamage == 0)
                    gBattleMoveDamage = 1;
                BattleScriptExecute(BattleScript_BurnTurnDmg);
                effect++;
            }
            gBattleStruct->turnEffectsTracker++;
            break;
        case ENDTURN_NIGHTMARES:  // spooky nightmares
            if ((gBattleMons[gActiveBattler].status2 & STATUS2_NIGHTMARE)
                && gBattleMons[gActiveBattler].hp != 0)
            {
                MAGIC_GAURD_CHECK;
                // R/S does not perform this sleep check, which causes the nightmare effect to
                // persist even after the affected Pokemon has been awakened by Shed Skin.
                if (gBattleMons[gActiveBattler].status1 & STATUS1_SLEEP)
                {
                    gBattleMoveDamage = gBattleMons[gActiveBattler].maxHP / 4;
                    if (gBattleMoveDamage == 0)
                        gBattleMoveDamage = 1;
                    BattleScriptExecute(BattleScript_NightmareTurnDmg);
                    effect++;
                }
                else
                {
                    gBattleMons[gActiveBattler].status2 &= ~STATUS2_NIGHTMARE;
                }
            }
            gBattleStruct->turnEffectsTracker++;
            break;
        case ENDTURN_CURSE:  // curse
            if ((gBattleMons[gActiveBattler].status2 & STATUS2_CURSED)
                && gBattleMons[gActiveBattler].hp != 0)
            {
                MAGIC_GAURD_CHECK;
                gBattleMoveDamage = gBattleMons[gActiveBattler].maxHP / 4;
                if (gBattleMoveDamage == 0)
                    gBattleMoveDamage = 1;
                BattleScriptExecute(BattleScript_CurseTurnDmg);
                effect++;
            }
            gBattleStruct->turnEffectsTracker++;
            break;
        case ENDTURN_WRAP:  // wrap
            if ((gBattleMons[gActiveBattler].status2 & STATUS2_WRAPPED) && gBattleMons[gActiveBattler].hp != 0)
            {
                if (--gDisableStructs[gActiveBattler].wrapTurns != 0)  // damaged by wrap
                {
                    MAGIC_GAURD_CHECK;

                    gBattleScripting.animArg1 = gBattleStruct->wrappedMove[gActiveBattler];
                    gBattleScripting.animArg2 = gBattleStruct->wrappedMove[gActiveBattler] >> 8;
                    PREPARE_MOVE_BUFFER(gBattleTextBuff1, gBattleStruct->wrappedMove[gActiveBattler]);
                    gBattlescriptCurrInstr = BattleScript_WrapTurnDmg;
                    if (GetBattlerHoldEffect(gBattleStruct->wrappedBy[gActiveBattler], TRUE) == HOLD_EFFECT_BINDING_BAND)
                        gBattleMoveDamage = gBattleMons[gActiveBattler].maxHP / ((B_BINDING_DAMAGE >= GEN_6) ? 6 : 8);
                    else
                        gBattleMoveDamage = gBattleMons[gActiveBattler].maxHP / ((B_BINDING_DAMAGE >= GEN_6) ? 8 : 16);

                    if (gBattleMoveDamage == 0)
                        gBattleMoveDamage = 1;
                }
                else  // broke free
                {
                    gBattleMons[gActiveBattler].status2 &= ~(STATUS2_WRAPPED);
                    PREPARE_MOVE_BUFFER(gBattleTextBuff1, gBattleStruct->wrappedMove[gActiveBattler]);
                    gBattlescriptCurrInstr = BattleScript_WrapEnds;
                }
                BattleScriptExecute(gBattlescriptCurrInstr);
                effect++;
            }
            gBattleStruct->turnEffectsTracker++;
            break;
        case ENDTURN_UPROAR:  // uproar
            if (gBattleMons[gActiveBattler].status2 & STATUS2_UPROAR)
            {
                for (gBattlerAttacker = 0; gBattlerAttacker < gBattlersCount; gBattlerAttacker++)
                {
                    if ((gBattleMons[gBattlerAttacker].status1 & STATUS1_SLEEP)
                     && gBattleMons[gBattlerAttacker].ability != ABILITY_SOUNDPROOF)
                    {
                        gBattleMons[gBattlerAttacker].status1 &= ~(STATUS1_SLEEP);
                        gBattleMons[gBattlerAttacker].status2 &= ~(STATUS2_NIGHTMARE);
                        gBattleCommunication[MULTISTRING_CHOOSER] = 1;
                        BattleScriptExecute(BattleScript_MonWokeUpInUproar);
                        gActiveBattler = gBattlerAttacker;
                        BtlController_EmitSetMonData(0, REQUEST_STATUS_BATTLE, 0, 4, &gBattleMons[gActiveBattler].status1);
                        MarkBattlerForControllerExec(gActiveBattler);
                        break;
                    }
                }
                if (gBattlerAttacker != gBattlersCount)
                {
                    effect = 2;  // a pokemon was awaken
                    break;
                }
                else
                {
                    gBattlerAttacker = gActiveBattler;
                    gBattleMons[gActiveBattler].status2 -= STATUS2_UPROAR_TURN(1);  // uproar timer goes down
                    if (WasUnableToUseMove(gActiveBattler))
                    {
                        CancelMultiTurnMoves(gActiveBattler);
                        gBattleCommunication[MULTISTRING_CHOOSER] = 1;
                    }
                    else if (gBattleMons[gActiveBattler].status2 & STATUS2_UPROAR)
                    {
                        gBattleCommunication[MULTISTRING_CHOOSER] = 0;
                        gBattleMons[gActiveBattler].status2 |= STATUS2_MULTIPLETURNS;
                    }
                    else
                    {
                        gBattleCommunication[MULTISTRING_CHOOSER] = 1;
                        CancelMultiTurnMoves(gActiveBattler);
                    }
                    BattleScriptExecute(BattleScript_PrintUproarOverTurns);
                    effect = 1;
                }
            }
            if (effect != 2)
                gBattleStruct->turnEffectsTracker++;
            break;
        case ENDTURN_THRASH:  // thrash
            if (gBattleMons[gActiveBattler].status2 & STATUS2_LOCK_CONFUSE)
            {
                gBattleMons[gActiveBattler].status2 -= STATUS2_LOCK_CONFUSE_TURN(1);
                if (WasUnableToUseMove(gActiveBattler))
                    CancelMultiTurnMoves(gActiveBattler);
                else if (!(gBattleMons[gActiveBattler].status2 & STATUS2_LOCK_CONFUSE)
                 && (gBattleMons[gActiveBattler].status2 & STATUS2_MULTIPLETURNS))
                {
                    gBattleMons[gActiveBattler].status2 &= ~(STATUS2_MULTIPLETURNS);
                    if (!(gBattleMons[gActiveBattler].status2 & STATUS2_CONFUSION))
                    {
                        gBattleScripting.moveEffect = MOVE_EFFECT_CONFUSION | MOVE_EFFECT_AFFECTS_USER;
                        SetMoveEffect(TRUE, 0);
                        if (gBattleMons[gActiveBattler].status2 & STATUS2_CONFUSION)
                            BattleScriptExecute(BattleScript_ThrashConfuses);
                        effect++;
                    }
                }
            }
            gBattleStruct->turnEffectsTracker++;
            break;
        case ENDTURN_FLINCH:  // reset flinch
            gBattleMons[gActiveBattler].status2 &= ~(STATUS2_FLINCHED);
            gBattleStruct->turnEffectsTracker++;
        case ENDTURN_DISABLE:  // disable
            if (gDisableStructs[gActiveBattler].disableTimer != 0)
            {
                for (i = 0; i < MAX_MON_MOVES; i++)
                {
                    if (gDisableStructs[gActiveBattler].disabledMove == gBattleMons[gActiveBattler].moves[i])
                        break;
                }
                if (i == MAX_MON_MOVES)  // pokemon does not have the disabled move anymore
                {
                    gDisableStructs[gActiveBattler].disabledMove = 0;
                    gDisableStructs[gActiveBattler].disableTimer = 0;
                }
                else if (--gDisableStructs[gActiveBattler].disableTimer == 0)  // disable ends
                {
                    gDisableStructs[gActiveBattler].disabledMove = 0;
                    BattleScriptExecute(BattleScript_DisabledNoMore);
                    effect++;
                }
            }
            gBattleStruct->turnEffectsTracker++;
            break;
        case ENDTURN_ENCORE:  // encore
            if (gDisableStructs[gActiveBattler].encoreTimer != 0)
            {
                if (gBattleMons[gActiveBattler].moves[gDisableStructs[gActiveBattler].encoredMovePos] != gDisableStructs[gActiveBattler].encoredMove)  // pokemon does not have the encored move anymore
                {
                    gDisableStructs[gActiveBattler].encoredMove = 0;
                    gDisableStructs[gActiveBattler].encoreTimer = 0;
                }
                else if (--gDisableStructs[gActiveBattler].encoreTimer == 0
                 || gBattleMons[gActiveBattler].pp[gDisableStructs[gActiveBattler].encoredMovePos] == 0)
                {
                    gDisableStructs[gActiveBattler].encoredMove = 0;
                    gDisableStructs[gActiveBattler].encoreTimer = 0;
                    BattleScriptExecute(BattleScript_EncoredNoMore);
                    effect++;
                }
            }
            gBattleStruct->turnEffectsTracker++;
            break;
        case ENDTURN_LOCK_ON:  // lock-on decrement
            if (gStatuses3[gActiveBattler] & STATUS3_ALWAYS_HITS)
                gStatuses3[gActiveBattler] -= STATUS3_ALWAYS_HITS_TURN(1);
            gBattleStruct->turnEffectsTracker++;
            break;
        case ENDTURN_CHARGE:  // charge
            if (gDisableStructs[gActiveBattler].chargeTimer && --gDisableStructs[gActiveBattler].chargeTimer == 0)
                gStatuses3[gActiveBattler] &= ~STATUS3_CHARGED_UP;
            gBattleStruct->turnEffectsTracker++;
            break;
        case ENDTURN_TAUNT:  // taunt
            if (gDisableStructs[gActiveBattler].tauntTimer && --gDisableStructs[gActiveBattler].tauntTimer == 0)
            {
                BattleScriptExecute(BattleScript_BufferEndTurn);
                PREPARE_MOVE_BUFFER(gBattleTextBuff1, MOVE_TAUNT);
                effect++;
            }
            gBattleStruct->turnEffectsTracker++;
            break;
        case ENDTURN_YAWN:  // yawn
            if (gStatuses3[gActiveBattler] & STATUS3_YAWN)
            {
                gStatuses3[gActiveBattler] -= STATUS3_YAWN_TURN(1);
                if (!(gStatuses3[gActiveBattler] & STATUS3_YAWN) && !(gBattleMons[gActiveBattler].status1 & STATUS1_ANY)
                 && gBattleMons[gActiveBattler].ability != ABILITY_VITAL_SPIRIT
                 && gBattleMons[gActiveBattler].ability != ABILITY_INSOMNIA && !UproarWakeUpCheck(gActiveBattler)
                 && !IsLeafGuardProtected(gActiveBattler))
                {
                    CancelMultiTurnMoves(gActiveBattler);
                    gBattleMons[gActiveBattler].status1 |= (Random() & 3) + 2;
                    BtlController_EmitSetMonData(0, REQUEST_STATUS_BATTLE, 0, 4, &gBattleMons[gActiveBattler].status1);
                    MarkBattlerForControllerExec(gActiveBattler);
                    gEffectBattler = gActiveBattler;
                    BattleScriptExecute(BattleScript_YawnMakesAsleep);
                    effect++;
                }
            }
            gBattleStruct->turnEffectsTracker++;
            break;
        case ENDTURN_LASER_FOCUS:
            if (gStatuses3[gActiveBattler] & STATUS3_LASER_FOCUS)
            {
                if (gDisableStructs[gActiveBattler].laserFocusTimer == 0 || --gDisableStructs[gActiveBattler].laserFocusTimer == 0)
                    gStatuses3[gActiveBattler] &= ~(STATUS3_LASER_FOCUS);
            }
            gBattleStruct->turnEffectsTracker++;
            break;
        case ENDTURN_EMBARGO:
            if (gStatuses3[gActiveBattler] & STATUS3_EMBARGO)
            {
                if (gDisableStructs[gActiveBattler].embargoTimer == 0 || --gDisableStructs[gActiveBattler].embargoTimer == 0)
                {
                    gStatuses3[gActiveBattler] &= ~(STATUS3_EMBARGO);
                    BattleScriptExecute(BattleScript_EmbargoEndTurn);
                    effect++;
                }
            }
            gBattleStruct->turnEffectsTracker++;
            break;
        case ENDTURN_MAGNET_RISE:
            if (gStatuses3[gActiveBattler] & STATUS3_MAGNET_RISE)
            {
                if (gDisableStructs[gActiveBattler].magnetRiseTimer == 0 || --gDisableStructs[gActiveBattler].magnetRiseTimer == 0)
                {
                    gStatuses3[gActiveBattler] &= ~(STATUS3_MAGNET_RISE);
                    BattleScriptExecute(BattleScript_BufferEndTurn);
                    PREPARE_STRING_BUFFER(gBattleTextBuff1, STRINGID_ELECTROMAGNETISM);
                    effect++;
                }
            }
            gBattleStruct->turnEffectsTracker++;
            break;
        case ENDTURN_TELEKINESIS:
            if (gStatuses3[gActiveBattler] & STATUS3_TELEKINESIS)
            {
                if (gDisableStructs[gActiveBattler].telekinesisTimer == 0 || --gDisableStructs[gActiveBattler].telekinesisTimer == 0)
                {
                    gStatuses3[gActiveBattler] &= ~(STATUS3_TELEKINESIS);
                    BattleScriptExecute(BattleScript_TelekinesisEndTurn);
                    effect++;
                }
            }
            gBattleStruct->turnEffectsTracker++;
            break;
        case ENDTURN_HEALBLOCK:
            if (gStatuses3[gActiveBattler] & STATUS3_HEAL_BLOCK)
            {
                if (gDisableStructs[gActiveBattler].healBlockTimer == 0 || --gDisableStructs[gActiveBattler].healBlockTimer == 0)
                {
                    gStatuses3[gActiveBattler] &= ~(STATUS3_HEAL_BLOCK);
                    BattleScriptExecute(BattleScript_BufferEndTurn);
                    PREPARE_MOVE_BUFFER(gBattleTextBuff1, MOVE_HEAL_BLOCK);
                    effect++;
                }
            }
            gBattleStruct->turnEffectsTracker++;
            break;
        case ENDTURN_ROOST: // Return flying type.
            if (gBattleResources->flags->flags[gActiveBattler] & RESOURCE_FLAG_ROOST)
            {
                gBattleResources->flags->flags[gActiveBattler] &= ~(RESOURCE_FLAG_ROOST);
                gBattleMons[gActiveBattler].type1 = gBattleStruct->roostTypes[gActiveBattler][0];
                gBattleMons[gActiveBattler].type2 = gBattleStruct->roostTypes[gActiveBattler][1];
            }
            gBattleStruct->turnEffectsTracker++;
            break;
        case ENDTURN_ELECTRIFY:
            gStatuses3[gActiveBattler] &= ~(STATUS3_ELECTRIFIED);
            gBattleStruct->turnEffectsTracker++;
        case ENDTURN_POWDER:
            gBattleMons[gActiveBattler].status2 &= ~(STATUS2_POWDER);
            gBattleStruct->turnEffectsTracker++;
        case ENDTURN_THROAT_CHOP:
            if (gDisableStructs[gActiveBattler].throatChopTimer && --gDisableStructs[gActiveBattler].throatChopTimer == 0)
            {
                BattleScriptExecute(BattleScript_ThroatChopEndTurn);
                effect++;
            }
            gBattleStruct->turnEffectsTracker++;
            break;
        case ENDTURN_SLOW_START:
            if (gDisableStructs[gActiveBattler].slowStartTimer
                && --gDisableStructs[gActiveBattler].slowStartTimer == 0
                && ability == ABILITY_SLOW_START)
            {
                BattleScriptExecute(BattleScript_SlowStartEnds);
                effect++;
            }
            gBattleStruct->turnEffectsTracker++;
            break;
        case ENDTURN_BATTLER_COUNT:  // done
            gBattleStruct->turnEffectsTracker = 0;
            gBattleStruct->turnEffectsBattlerId++;
            break;
        }

        if (effect != 0)
            return effect;

    }
    gHitMarker &= ~(HITMARKER_GRUDGE | HITMARKER_x20);
    return 0;
}

bool8 HandleWishPerishSongOnTurnEnd(void)
{
    gHitMarker |= (HITMARKER_GRUDGE | HITMARKER_x20);

    switch (gBattleStruct->wishPerishSongState)
    {
    case 0:
        while (gBattleStruct->wishPerishSongBattlerId < gBattlersCount)
        {
            gActiveBattler = gBattleStruct->wishPerishSongBattlerId;
            if (gAbsentBattlerFlags & gBitTable[gActiveBattler])
            {
                gBattleStruct->wishPerishSongBattlerId++;
                continue;
            }

            gBattleStruct->wishPerishSongBattlerId++;
            if (gWishFutureKnock.futureSightCounter[gActiveBattler] != 0
             && --gWishFutureKnock.futureSightCounter[gActiveBattler] == 0
             && gBattleMons[gActiveBattler].hp != 0)
            {
                if (gWishFutureKnock.futureSightMove[gActiveBattler] == MOVE_FUTURE_SIGHT)
                    gBattleCommunication[MULTISTRING_CHOOSER] = 0;
                else
                    gBattleCommunication[MULTISTRING_CHOOSER] = 1;

                PREPARE_MOVE_BUFFER(gBattleTextBuff1, gWishFutureKnock.futureSightMove[gActiveBattler]);

                gBattlerTarget = gActiveBattler;
                gBattlerAttacker = gWishFutureKnock.futureSightAttacker[gActiveBattler];
                gSpecialStatuses[gBattlerTarget].dmg = 0xFFFF;
                gCurrentMove = gWishFutureKnock.futureSightMove[gActiveBattler];
                SetTypeBeforeUsingMove(gCurrentMove, gActiveBattler);
                BattleScriptExecute(BattleScript_MonTookFutureAttack);

                if (gWishFutureKnock.futureSightCounter[gActiveBattler] == 0
                 && gWishFutureKnock.futureSightCounter[gActiveBattler ^ BIT_FLANK] == 0)
                {
                    gSideStatuses[GET_BATTLER_SIDE(gBattlerTarget)] &= ~(SIDE_STATUS_FUTUREATTACK);
                }
                return TRUE;
            }
        }
        gBattleStruct->wishPerishSongState = 1;
        gBattleStruct->wishPerishSongBattlerId = 0;
        // fall through
    case 1:
        while (gBattleStruct->wishPerishSongBattlerId < gBattlersCount)
        {
            gActiveBattler = gBattlerAttacker = gBattlerByTurnOrder[gBattleStruct->wishPerishSongBattlerId];
            if (gAbsentBattlerFlags & gBitTable[gActiveBattler])
            {
                gBattleStruct->wishPerishSongBattlerId++;
                continue;
            }
            gBattleStruct->wishPerishSongBattlerId++;
            if (gStatuses3[gActiveBattler] & STATUS3_PERISH_SONG)
            {
                PREPARE_BYTE_NUMBER_BUFFER(gBattleTextBuff1, 1, gDisableStructs[gActiveBattler].perishSongTimer);
                if (gDisableStructs[gActiveBattler].perishSongTimer == 0)
                {
                    gStatuses3[gActiveBattler] &= ~STATUS3_PERISH_SONG;
                    gBattleMoveDamage = gBattleMons[gActiveBattler].hp;
                    gBattlescriptCurrInstr = BattleScript_PerishSongTakesLife;
                }
                else
                {
                    gDisableStructs[gActiveBattler].perishSongTimer--;
                    gBattlescriptCurrInstr = BattleScript_PerishSongCountGoesDown;
                }
                BattleScriptExecute(gBattlescriptCurrInstr);
                return TRUE;
            }
        }
        // Hm...
        {
            u8 *state = &gBattleStruct->wishPerishSongState;
            *state = 2;
            gBattleStruct->wishPerishSongBattlerId = 0;
        }
        // fall through
    case 2:
        if ((gBattleTypeFlags & BATTLE_TYPE_ARENA)
         && gBattleStruct->arenaTurnCounter == 2
         && gBattleMons[0].hp != 0 && gBattleMons[1].hp != 0)
        {
            s32 i;

            for (i = 0; i < 2; i++)
                CancelMultiTurnMoves(i);

            gBattlescriptCurrInstr = BattleScript_ArenaDoJudgment;
            BattleScriptExecute(BattleScript_ArenaDoJudgment);
            gBattleStruct->wishPerishSongState++;
            return TRUE;
        }
        break;
    }

    gHitMarker &= ~(HITMARKER_GRUDGE | HITMARKER_x20);

    return FALSE;
}

#define FAINTED_ACTIONS_MAX_CASE 7

bool8 HandleFaintedMonActions(void)
{
    if (gBattleTypeFlags & BATTLE_TYPE_SAFARI)
        return FALSE;
    do
    {
        s32 i;
        switch (gBattleStruct->faintedActionsState)
        {
        case 0:
            gBattleStruct->faintedActionsBattlerId = 0;
            gBattleStruct->faintedActionsState++;
            for (i = 0; i < gBattlersCount; i++)
            {
                if (gAbsentBattlerFlags & gBitTable[i] && !HasNoMonsToSwitch(i, 6, 6))
                    gAbsentBattlerFlags &= ~(gBitTable[i]);
            }
            // fall through
        case 1:
            do
            {
                gBattlerFainted = gBattlerTarget = gBattleStruct->faintedActionsBattlerId;
                if (gBattleMons[gBattleStruct->faintedActionsBattlerId].hp == 0
                 && !(gBattleStruct->givenExpMons & gBitTable[gBattlerPartyIndexes[gBattleStruct->faintedActionsBattlerId]])
                 && !(gAbsentBattlerFlags & gBitTable[gBattleStruct->faintedActionsBattlerId]))
                {
                    BattleScriptExecute(BattleScript_GiveExp);
                    gBattleStruct->faintedActionsState = 2;
                    return TRUE;
                }
            } while (++gBattleStruct->faintedActionsBattlerId != gBattlersCount);
            gBattleStruct->faintedActionsState = 3;
            break;
        case 2:
            OpponentSwitchInResetSentPokesToOpponentValue(gBattlerFainted);
            if (++gBattleStruct->faintedActionsBattlerId == gBattlersCount)
                gBattleStruct->faintedActionsState = 3;
            else
                gBattleStruct->faintedActionsState = 1;

            // Don't switch mons until all pokemon performed their actions or the battle's over.
            if (gBattleOutcome == 0
                && !NoAliveMonsForEitherParty()
                && gCurrentTurnActionNumber != gBattlersCount)
            {
                gAbsentBattlerFlags |= gBitTable[gBattlerFainted];
                return FALSE;
            }
            break;
        case 3:
            // Don't switch mons until all pokemon performed their actions or the battle's over.
            if (gBattleOutcome == 0
                && !NoAliveMonsForEitherParty()
                && gCurrentTurnActionNumber != gBattlersCount)
            {
                return FALSE;
            }
            gBattleStruct->faintedActionsBattlerId = 0;
            gBattleStruct->faintedActionsState++;
            // fall through
        case 4:
            do
            {
                gBattlerFainted = gBattlerTarget = gBattleStruct->faintedActionsBattlerId;
                if (gBattleMons[gBattleStruct->faintedActionsBattlerId].hp == 0
                 && !(gAbsentBattlerFlags & gBitTable[gBattleStruct->faintedActionsBattlerId]))
                {
                    BattleScriptExecute(BattleScript_HandleFaintedMon);
                    gBattleStruct->faintedActionsState = 5;
                    return TRUE;
                }
            } while (++gBattleStruct->faintedActionsBattlerId != gBattlersCount);
            gBattleStruct->faintedActionsState = 6;
            break;
        case 5:
            if (++gBattleStruct->faintedActionsBattlerId == gBattlersCount)
                gBattleStruct->faintedActionsState = 6;
            else
                gBattleStruct->faintedActionsState = 4;
            break;
        case 6:
            if (ItemBattleEffects(1, 0, TRUE))
                return TRUE;
            gBattleStruct->faintedActionsState++;
            break;
        case FAINTED_ACTIONS_MAX_CASE:
            break;
        }
    } while (gBattleStruct->faintedActionsState != FAINTED_ACTIONS_MAX_CASE);
    return FALSE;
}

void TryClearRageAndFuryCutter(void)
{
    s32 i;
    for (i = 0; i < gBattlersCount; i++)
    {
        if ((gBattleMons[i].status2 & STATUS2_RAGE) && gChosenMoveByBattler[i] != MOVE_RAGE)
            gBattleMons[i].status2 &= ~(STATUS2_RAGE);
        if (gDisableStructs[i].furyCutterCounter != 0 && gChosenMoveByBattler[i] != MOVE_FURY_CUTTER)
            gDisableStructs[i].furyCutterCounter = 0;
    }
}

static bool32 IsThawingMove(u8 battlerId, u16 move)
{
    switch (move)
    {
    case MOVE_BURN_UP:
        if (!IS_BATTLER_OF_TYPE(battlerId, TYPE_FIRE))
            return FALSE;
        //fallthrough
    case MOVE_FLAME_WHEEL:
    case MOVE_FLARE_BLITZ:
    case MOVE_FUSION_FLARE:
    case MOVE_PYRO_BALL:
    case MOVE_SACRED_FIRE:
    case MOVE_SCALD:
    case MOVE_SCORCHING_SANDS:
    case MOVE_SIZZLY_SLIDE:
    case MOVE_STEAM_ERUPTION:
        return TRUE;
    default:
        return FALSE;
    }
}

enum
{
    CANCELLER_FLAGS,
    CANCELLER_ASLEEP,
    CANCELLER_FROZEN,
    CANCELLER_TRUANT,
    CANCELLER_RECHARGE,
    CANCELLER_FLINCH,
    CANCELLER_DISABLED,
    CANCELLER_GRAVITY,
    CANCELLER_HEAL_BLOCKED,
    CANCELLER_TAUNTED,
    CANCELLER_IMPRISONED,
    CANCELLER_CONFUSED,
    CANCELLER_PARALYSED,
    CANCELLER_IN_LOVE,
    CANCELLER_BIDE,
    CANCELLER_THAW,
    CANCELLER_POWDER_MOVE,
    CANCELLER_POWDER_STATUS,
    CANCELLER_THROAT_CHOP,
    CANCELLER_Z_MOVES,
    CANCELLER_END,
    CANCELLER_PSYCHIC_TERRAIN,
    CANCELLER_END2,
};

u8 AtkCanceller_UnableToUseMove(void)
{
    u8 effect = 0;
    s32 *bideDmg = &gBattleScripting.bideDmg;
    do
    {
        switch (gBattleStruct->atkCancellerTracker)
        {
        case CANCELLER_FLAGS: // flags clear
            gBattleMons[gBattlerAttacker].status2 &= ~(STATUS2_DESTINY_BOND);
            gStatuses3[gBattlerAttacker] &= ~(STATUS3_GRUDGE);
            gBattleStruct->atkCancellerTracker++;
            break;
        case CANCELLER_ASLEEP: // check being asleep
            if (gBattleMons[gBattlerAttacker].status1 & STATUS1_SLEEP)
            {
                if (UproarWakeUpCheck(gBattlerAttacker))
                {
                    gBattleMons[gBattlerAttacker].status1 &= ~(STATUS1_SLEEP);
                    gBattleMons[gBattlerAttacker].status2 &= ~(STATUS2_NIGHTMARE);
                    BattleScriptPushCursor();
                    gBattleCommunication[MULTISTRING_CHOOSER] = 1;
                    gBattlescriptCurrInstr = BattleScript_MoveUsedWokeUp;
                    effect = 2;
                }
                else
                {
                    u8 toSub;
                    if (gBattleMons[gBattlerAttacker].ability == ABILITY_EARLY_BIRD)
                        toSub = 2;
                    else
                        toSub = 1;
                    if ((gBattleMons[gBattlerAttacker].status1 & STATUS1_SLEEP) < toSub)
                        gBattleMons[gBattlerAttacker].status1 &= ~(STATUS1_SLEEP);
                    else
                        gBattleMons[gBattlerAttacker].status1 -= toSub;
                    if (gBattleMons[gBattlerAttacker].status1 & STATUS1_SLEEP)
                    {
                        if (gCurrentMove != MOVE_SNORE && gCurrentMove != MOVE_SLEEP_TALK)
                        {
                            gBattlescriptCurrInstr = BattleScript_MoveUsedIsAsleep;
                            gHitMarker |= HITMARKER_UNABLE_TO_USE_MOVE;
                            effect = 2;
                        }
                    }
                    else
                    {
                        gBattleMons[gBattlerAttacker].status2 &= ~(STATUS2_NIGHTMARE);
                        BattleScriptPushCursor();
                        gBattleCommunication[MULTISTRING_CHOOSER] = 0;
                        gBattlescriptCurrInstr = BattleScript_MoveUsedWokeUp;
                        effect = 2;
                    }
                }
            }
            gBattleStruct->atkCancellerTracker++;
            break;
        case CANCELLER_FROZEN: // check being frozen
            if (gBattleMons[gBattlerAttacker].status1 & STATUS1_FREEZE)
            {
                if (Random() % 5)
                {
                    if (gBattleMoves[gCurrentMove].effect != EFFECT_THAW_HIT) // unfreezing via a move effect happens in case 13
                    {
                        gBattlescriptCurrInstr = BattleScript_MoveUsedIsFrozen;
                        gHitMarker |= HITMARKER_NO_ATTACKSTRING;
                    }
                    else
                    {
                        gBattleStruct->atkCancellerTracker++;
                        break;
                    }
                }
                else // unfreeze
                {
                    gBattleMons[gBattlerAttacker].status1 &= ~(STATUS1_FREEZE);
                    BattleScriptPushCursor();
                    gBattlescriptCurrInstr = BattleScript_MoveUsedUnfroze;
                    gBattleCommunication[MULTISTRING_CHOOSER] = 0;
                }
                effect = 2;
            }
            gBattleStruct->atkCancellerTracker++;
            break;
        case CANCELLER_TRUANT: // truant
            if (gBattleMons[gBattlerAttacker].ability == ABILITY_TRUANT && gDisableStructs[gBattlerAttacker].truantCounter)
            {
                CancelMultiTurnMoves(gBattlerAttacker);
                gHitMarker |= HITMARKER_UNABLE_TO_USE_MOVE;
                gBattleCommunication[MULTISTRING_CHOOSER] = 0;
                gBattlerAbility = gBattlerAttacker;
                gBattlescriptCurrInstr = BattleScript_TruantLoafingAround;
                gMoveResultFlags |= MOVE_RESULT_MISSED;
                effect = 1;
            }
            gBattleStruct->atkCancellerTracker++;
            break;
        case CANCELLER_RECHARGE: // recharge
            if (gBattleMons[gBattlerAttacker].status2 & STATUS2_RECHARGE)
            {
                gBattleMons[gBattlerAttacker].status2 &= ~(STATUS2_RECHARGE);
                gDisableStructs[gBattlerAttacker].rechargeTimer = 0;
                CancelMultiTurnMoves(gBattlerAttacker);
                gBattlescriptCurrInstr = BattleScript_MoveUsedMustRecharge;
                gHitMarker |= HITMARKER_UNABLE_TO_USE_MOVE;
                effect = 1;
            }
            gBattleStruct->atkCancellerTracker++;
            break;
        case CANCELLER_FLINCH: // flinch
            if (gBattleMons[gBattlerAttacker].status2 & STATUS2_FLINCHED)
            {
                gProtectStructs[gBattlerAttacker].flinchImmobility = 1;
                CancelMultiTurnMoves(gBattlerAttacker);
                gBattlescriptCurrInstr = BattleScript_MoveUsedFlinched;
                gHitMarker |= HITMARKER_UNABLE_TO_USE_MOVE;
                effect = 1;
            }
            gBattleStruct->atkCancellerTracker++;
            break;
        case CANCELLER_DISABLED: // disabled move
            if (gDisableStructs[gBattlerAttacker].disabledMove == gCurrentMove && gDisableStructs[gBattlerAttacker].disabledMove != 0)
            {
                gProtectStructs[gBattlerAttacker].usedDisabledMove = 1;
                gBattleScripting.battler = gBattlerAttacker;
                CancelMultiTurnMoves(gBattlerAttacker);
                gBattlescriptCurrInstr = BattleScript_MoveUsedIsDisabled;
                gHitMarker |= HITMARKER_UNABLE_TO_USE_MOVE;
                effect = 1;
            }
            gBattleStruct->atkCancellerTracker++;
            break;
        case CANCELLER_HEAL_BLOCKED:
            if (gStatuses3[gBattlerAttacker] & STATUS3_HEAL_BLOCK && IsHealBlockPreventingMove(gBattlerAttacker, gCurrentMove))
            {
                gProtectStructs[gBattlerAttacker].usedHealBlockedMove = 1;
                gBattleScripting.battler = gBattlerAttacker;
                CancelMultiTurnMoves(gBattlerAttacker);
                gBattlescriptCurrInstr = BattleScript_MoveUsedHealBlockPrevents;
                gHitMarker |= HITMARKER_UNABLE_TO_USE_MOVE;
                effect = 1;
            }
            gBattleStruct->atkCancellerTracker++;
            break;
        case CANCELLER_GRAVITY:
            if (gFieldStatuses & STATUS_FIELD_GRAVITY && IsGravityPreventingMove(gCurrentMove))
            {
                gProtectStructs[gBattlerAttacker].usedGravityPreventedMove = 1;
                gBattleScripting.battler = gBattlerAttacker;
                CancelMultiTurnMoves(gBattlerAttacker);
                gBattlescriptCurrInstr = BattleScript_MoveUsedGravityPrevents;
                gHitMarker |= HITMARKER_UNABLE_TO_USE_MOVE;
                effect = 1;
            }
            gBattleStruct->atkCancellerTracker++;
            break;
        case CANCELLER_TAUNTED: // taunt
            if (gDisableStructs[gBattlerAttacker].tauntTimer && gBattleMoves[gCurrentMove].power == 0)
            {
                gProtectStructs[gBattlerAttacker].usedTauntedMove = 1;
                CancelMultiTurnMoves(gBattlerAttacker);
                gBattlescriptCurrInstr = BattleScript_MoveUsedIsTaunted;
                gHitMarker |= HITMARKER_UNABLE_TO_USE_MOVE;
                effect = 1;
            }
            gBattleStruct->atkCancellerTracker++;
            break;
        case CANCELLER_IMPRISONED: // imprisoned
            if (GetImprisonedMovesCount(gBattlerAttacker, gCurrentMove))
            {
                gProtectStructs[gBattlerAttacker].usedImprisonedMove = 1;
                CancelMultiTurnMoves(gBattlerAttacker);
                gBattlescriptCurrInstr = BattleScript_MoveUsedIsImprisoned;
                gHitMarker |= HITMARKER_UNABLE_TO_USE_MOVE;
                effect = 1;
            }
            gBattleStruct->atkCancellerTracker++;
            break;
        case CANCELLER_CONFUSED: // confusion
            if (gBattleMons[gBattlerAttacker].status2 & STATUS2_CONFUSION)
            {
                gBattleMons[gBattlerAttacker].status2 -= STATUS2_CONFUSION_TURN(1);
                if (gBattleMons[gBattlerAttacker].status2 & STATUS2_CONFUSION)
                {
                    if (Random() % ((B_CONFUSION_SELF_DMG_CHANCE >= GEN_7) ? 3 : 2) == 0) // confusion dmg
                    {
                        gBattleCommunication[MULTISTRING_CHOOSER] = 1;
                        gBattlerTarget = gBattlerAttacker;
                        gBattleMoveDamage = CalculateMoveDamage(MOVE_NONE, gBattlerAttacker, gBattlerAttacker, TYPE_MYSTERY, 40, FALSE, FALSE, TRUE);
                        gProtectStructs[gBattlerAttacker].confusionSelfDmg = 1;
                        gHitMarker |= HITMARKER_UNABLE_TO_USE_MOVE;
                    }
                    else
                    {
                        gBattleCommunication[MULTISTRING_CHOOSER] = 0;
                        BattleScriptPushCursor();
                    }
                    gBattlescriptCurrInstr = BattleScript_MoveUsedIsConfused;
                }
                else // snapped out of confusion
                {
                    BattleScriptPushCursor();
                    gBattlescriptCurrInstr = BattleScript_MoveUsedIsConfusedNoMore;
                }
                effect = 1;
            }
            gBattleStruct->atkCancellerTracker++;
            break;
        case CANCELLER_PARALYSED: // paralysis
            if ((gBattleMons[gBattlerAttacker].status1 & STATUS1_PARALYSIS) && (Random() % 4) == 0)
            {
                gProtectStructs[gBattlerAttacker].prlzImmobility = 1;
                // This is removed in Emerald for some reason
                //CancelMultiTurnMoves(gBattlerAttacker);
                gBattlescriptCurrInstr = BattleScript_MoveUsedIsParalyzed;
                gHitMarker |= HITMARKER_UNABLE_TO_USE_MOVE;
                effect = 1;
            }
            gBattleStruct->atkCancellerTracker++;
            break;
        case CANCELLER_IN_LOVE: // infatuation
            if (gBattleMons[gBattlerAttacker].status2 & STATUS2_INFATUATION)
            {
                gBattleScripting.battler = CountTrailingZeroBits((gBattleMons[gBattlerAttacker].status2 & STATUS2_INFATUATION) >> 0x10);
                if (Random() & 1)
                {
                    BattleScriptPushCursor();
                }
                else
                {
                    BattleScriptPush(BattleScript_MoveUsedIsInLoveCantAttack);
                    gHitMarker |= HITMARKER_UNABLE_TO_USE_MOVE;
                    gProtectStructs[gBattlerAttacker].loveImmobility = 1;
                    CancelMultiTurnMoves(gBattlerAttacker);
                }
                gBattlescriptCurrInstr = BattleScript_MoveUsedIsInLove;
                effect = 1;
            }
            gBattleStruct->atkCancellerTracker++;
            break;
        case CANCELLER_BIDE: // bide
            if (gBattleMons[gBattlerAttacker].status2 & STATUS2_BIDE)
            {
                gBattleMons[gBattlerAttacker].status2 -= STATUS2_BIDE_TURN(1);
                if (gBattleMons[gBattlerAttacker].status2 & STATUS2_BIDE)
                {
                    gBattlescriptCurrInstr = BattleScript_BideStoringEnergy;
                }
                else
                {
                    // This is removed in Emerald for some reason
                    //gBattleMons[gBattlerAttacker].status2 &= ~(STATUS2_MULTIPLETURNS);
                    if (gTakenDmg[gBattlerAttacker])
                    {
                        gCurrentMove = MOVE_BIDE;
                        *bideDmg = gTakenDmg[gBattlerAttacker] * 2;
                        gBattlerTarget = gTakenDmgByBattler[gBattlerAttacker];
                        if (gAbsentBattlerFlags & gBitTable[gBattlerTarget])
                            gBattlerTarget = GetMoveTarget(MOVE_BIDE, 1);
                        gBattlescriptCurrInstr = BattleScript_BideAttack;
                    }
                    else
                    {
                        gBattlescriptCurrInstr = BattleScript_BideNoEnergyToAttack;
                    }
                }
                effect = 1;
            }
            gBattleStruct->atkCancellerTracker++;
            break;
        case CANCELLER_THAW: // move thawing
            if (gBattleMons[gBattlerAttacker].status1 & STATUS1_FREEZE)
            {
                if (IsThawingMove(gBattlerAttacker, gCurrentMove))
                {
                    gBattleMons[gBattlerAttacker].status1 &= ~(STATUS1_FREEZE);
                    BattleScriptPushCursor();
                    gBattlescriptCurrInstr = BattleScript_MoveUsedUnfroze;
                    gBattleCommunication[MULTISTRING_CHOOSER] = 1;
                }
                effect = 2;
            }
            gBattleStruct->atkCancellerTracker++;
            break;
        case CANCELLER_POWDER_MOVE:
            if (gBattleMoves[gCurrentMove].flags & FLAG_POWDER)
            {
                if ((B_POWDER_GRASS >= GEN_6 && IS_BATTLER_OF_TYPE(gBattlerTarget, TYPE_GRASS))
                    || GetBattlerAbility(gBattlerTarget) == ABILITY_OVERCOAT)
                {
                    gBattlerAbility = gBattlerTarget;
                    effect = 1;
                }
                else if (GetBattlerHoldEffect(gBattlerTarget, TRUE) == HOLD_EFFECT_SAFETY_GOOGLES)
                {
                    RecordItemEffectBattle(gBattlerTarget, HOLD_EFFECT_SAFETY_GOOGLES);
                    effect = 1;
                }

                if (effect)
                    gBattlescriptCurrInstr = BattleScript_PowderMoveNoEffect;
            }
            gBattleStruct->atkCancellerTracker++;
            break;
        case CANCELLER_POWDER_STATUS:
            if (gBattleMons[gBattlerAttacker].status2 & STATUS2_POWDER)
            {
                u32 moveType;
                GET_MOVE_TYPE(gCurrentMove, moveType);
                if (moveType == TYPE_FIRE)
                {
                    gProtectStructs[gBattlerAttacker].powderSelfDmg = 1;
                    gBattleMoveDamage = gBattleMons[gBattlerAttacker].maxHP / 4;
                    gBattlescriptCurrInstr = BattleScript_MoveUsedPowder;
                    effect = 1;
                }
            }
            gBattleStruct->atkCancellerTracker++;
            break;
        case CANCELLER_THROAT_CHOP:
            if (gDisableStructs[gBattlerAttacker].throatChopTimer && gBattleMoves[gCurrentMove].flags & FLAG_SOUND)
            {
                gProtectStructs[gBattlerAttacker].usedThroatChopPreventedMove = 1;
                CancelMultiTurnMoves(gBattlerAttacker);
                gBattlescriptCurrInstr = BattleScript_MoveUsedIsThroatChopPrevented;
                gHitMarker |= HITMARKER_UNABLE_TO_USE_MOVE;
                effect = 1;
            }
            gBattleStruct->atkCancellerTracker++;
            break;
        case CANCELLER_Z_MOVES:
            if (gBattleStruct->zmove.toBeUsed[gBattlerAttacker] != MOVE_NONE)
            {
                //attacker has a queued z move
                gBattleStruct->zmove.active = TRUE;
                gBattleStruct->zmove.activeSplit = gBattleStruct->zmove.splits[gBattlerAttacker];
                RecordItemEffectBattle(gBattlerAttacker, HOLD_EFFECT_Z_CRYSTAL);
                gBattleStruct->zmove.used[gBattlerAttacker] = TRUE;
                if ((gBattleTypeFlags & BATTLE_TYPE_DOUBLE) && IsPartnerMonFromSameTrainer(gBattlerAttacker))
                    gBattleStruct->zmove.used[BATTLE_PARTNER(gBattlerAttacker)] = TRUE; //if 1v1 double, set partner used flag as well
                
                gBattleScripting.battler = gBattlerAttacker;
                if (gBattleStruct->zmove.activeSplit == SPLIT_STATUS)
                {
                    gBattleStruct->zmove.effect = gBattleMoves[gBattleStruct->zmove.baseMoves[gBattlerAttacker]].zMoveEffect;
                    BattleScriptPushCursor();
                    gBattlescriptCurrInstr = BattleScript_ZMoveActivateStatus;
                }
                else
                {
                    BattleScriptPushCursor();
                    gBattlescriptCurrInstr = BattleScript_ZMoveActivateDamaging;
                }
                effect = 1;
            }
            gBattleStruct->atkCancellerTracker++;
            break;
        case CANCELLER_END:
            break;
        }

    } while (gBattleStruct->atkCancellerTracker != CANCELLER_END && gBattleStruct->atkCancellerTracker != CANCELLER_END2 && effect == 0);

    if (effect == 2)
    {
        gActiveBattler = gBattlerAttacker;
        BtlController_EmitSetMonData(0, REQUEST_STATUS_BATTLE, 0, 4, &gBattleMons[gActiveBattler].status1);
        MarkBattlerForControllerExec(gActiveBattler);
    }
    return effect;
}

// After Protean Activation.
u8 AtkCanceller_UnableToUseMove2(void)
{
    u8 effect = 0;

    do
    {
        switch (gBattleStruct->atkCancellerTracker)
        {
        case CANCELLER_END:
            gBattleStruct->atkCancellerTracker++;
        case CANCELLER_PSYCHIC_TERRAIN:
            if (gFieldStatuses & STATUS_FIELD_PSYCHIC_TERRAIN
                && IsBattlerGrounded(gBattlerTarget)
                && GetChosenMovePriority(gBattlerAttacker) > 0
                && GetBattlerSide(gBattlerAttacker) != GetBattlerSide(gBattlerTarget))
            {
                CancelMultiTurnMoves(gBattlerAttacker);
                gBattlescriptCurrInstr = BattleScript_MoveUsedPsychicTerrainPrevents;
                gHitMarker |= HITMARKER_UNABLE_TO_USE_MOVE;
                effect = 1;
            }
            gBattleStruct->atkCancellerTracker++;
            break;
        case CANCELLER_END2:
            break;
        }

    } while (gBattleStruct->atkCancellerTracker != CANCELLER_END2 && effect == 0);

    return effect;
}

bool8 HasNoMonsToSwitch(u8 battler, u8 partyIdBattlerOn1, u8 partyIdBattlerOn2)
{
    struct Pokemon *party;
    u8 id1, id2;
    s32 i;

    if (!(gBattleTypeFlags & BATTLE_TYPE_DOUBLE))
        return FALSE;

    if (BATTLE_TWO_VS_ONE_OPPONENT && GetBattlerSide(battler) == B_SIDE_OPPONENT)
    {
        id2 = GetBattlerAtPosition(B_POSITION_OPPONENT_LEFT);
        id1 = GetBattlerAtPosition(B_POSITION_OPPONENT_RIGHT);
        party = gEnemyParty;

        if (partyIdBattlerOn1 == PARTY_SIZE)
            partyIdBattlerOn1 = gBattlerPartyIndexes[id2];
        if (partyIdBattlerOn2 == PARTY_SIZE)
            partyIdBattlerOn2 = gBattlerPartyIndexes[id1];

        for (i = 0; i < PARTY_SIZE; i++)
        {
            if (GetMonData(&party[i], MON_DATA_HP) != 0
             && GetMonData(&party[i], MON_DATA_SPECIES2) != SPECIES_NONE
             && GetMonData(&party[i], MON_DATA_SPECIES2) != SPECIES_EGG
             && i != partyIdBattlerOn1 && i != partyIdBattlerOn2
             && i != *(gBattleStruct->monToSwitchIntoId + id2) && i != id1[gBattleStruct->monToSwitchIntoId])
                break;
        }
        return (i == PARTY_SIZE);
    }
    else if (gBattleTypeFlags & BATTLE_TYPE_INGAME_PARTNER)
    {
        if (GetBattlerSide(battler) == B_SIDE_PLAYER)
            party = gPlayerParty;
        else
            party = gEnemyParty;

        id1 = ((battler & BIT_FLANK) / 2);
        for (i = id1 * 3; i < id1 * 3 + 3; i++)
        {
            if (GetMonData(&party[i], MON_DATA_HP) != 0
             && GetMonData(&party[i], MON_DATA_SPECIES2) != SPECIES_NONE
             && GetMonData(&party[i], MON_DATA_SPECIES2) != SPECIES_EGG)
                break;
        }
        return (i == id1 * 3 + 3);
    }
    else if (gBattleTypeFlags & BATTLE_TYPE_MULTI)
    {
        if (gBattleTypeFlags & BATTLE_TYPE_TOWER_LINK_MULTI)
        {
            if (GetBattlerSide(battler) == B_SIDE_PLAYER)
            {
                party = gPlayerParty;
                id2 = GetBattlerMultiplayerId(battler);
                id1 = GetLinkTrainerFlankId(id2);
            }
            else
            {
                party = gEnemyParty;
                if (battler == 1)
                    id1 = 0;
                else
                    id1 = 1;
            }
        }
        else
        {
            id2 = GetBattlerMultiplayerId(battler);

            if (GetBattlerSide(battler) == B_SIDE_PLAYER)
                party = gPlayerParty;
            else
                party = gEnemyParty;

            id1 = GetLinkTrainerFlankId(id2);
        }

        for (i = id1 * 3; i < id1 * 3 + 3; i++)
        {
            if (GetMonData(&party[i], MON_DATA_HP) != 0
             && GetMonData(&party[i], MON_DATA_SPECIES2) != SPECIES_NONE
             && GetMonData(&party[i], MON_DATA_SPECIES2) != SPECIES_EGG)
                break;
        }
        return (i == id1 * 3 + 3);
    }
    else if ((gBattleTypeFlags & BATTLE_TYPE_TWO_OPPONENTS) && GetBattlerSide(battler) == B_SIDE_OPPONENT)
    {
        party = gEnemyParty;

        if (battler == 1)
            id1 = 0;
        else
            id1 = 3;

        for (i = id1; i < id1 + 3; i++)
        {
            if (GetMonData(&party[i], MON_DATA_HP) != 0
             && GetMonData(&party[i], MON_DATA_SPECIES2) != SPECIES_NONE
             && GetMonData(&party[i], MON_DATA_SPECIES2) != SPECIES_EGG)
                break;
        }
        return (i == id1 + 3);
    }
    else
    {
        if (GetBattlerSide(battler) == B_SIDE_OPPONENT)
        {
            id2 = GetBattlerAtPosition(B_POSITION_OPPONENT_LEFT);
            id1 = GetBattlerAtPosition(B_POSITION_OPPONENT_RIGHT);
            party = gEnemyParty;
        }
        else
        {
            id2 = GetBattlerAtPosition(B_POSITION_PLAYER_LEFT);
            id1 = GetBattlerAtPosition(B_POSITION_PLAYER_RIGHT);
            party = gPlayerParty;
        }

        if (partyIdBattlerOn1 == PARTY_SIZE)
            partyIdBattlerOn1 = gBattlerPartyIndexes[id2];
        if (partyIdBattlerOn2 == PARTY_SIZE)
            partyIdBattlerOn2 = gBattlerPartyIndexes[id1];

        for (i = 0; i < PARTY_SIZE; i++)
        {
            if (GetMonData(&party[i], MON_DATA_HP) != 0
             && GetMonData(&party[i], MON_DATA_SPECIES2) != SPECIES_NONE
             && GetMonData(&party[i], MON_DATA_SPECIES2) != SPECIES_EGG
             && i != partyIdBattlerOn1 && i != partyIdBattlerOn2
             && i != *(gBattleStruct->monToSwitchIntoId + id2) && i != id1[gBattleStruct->monToSwitchIntoId])
                break;
        }
        return (i == PARTY_SIZE);
    }
}

u8 TryWeatherFormChange(u8 battler)
{
    u8 ret = 0;
    bool32 weatherEffect = WEATHER_HAS_EFFECT;

    if (gBattleMons[battler].species == SPECIES_CASTFORM)
    {
        if (gBattleMons[battler].ability != ABILITY_FORECAST || gBattleMons[battler].hp == 0)
        {
            ret = 0;
        }
        else if (!weatherEffect && !IS_BATTLER_OF_TYPE(battler, TYPE_NORMAL))
        {
            SET_BATTLER_TYPE(battler, TYPE_NORMAL);
            ret = 1;
        }
        else if (!weatherEffect)
        {
            ret = 0;
        }
        else if (!(gBattleWeather & (WEATHER_RAIN_ANY | WEATHER_SUN_ANY | WEATHER_HAIL_ANY)) && !IS_BATTLER_OF_TYPE(battler, TYPE_NORMAL))
        {
            SET_BATTLER_TYPE(battler, TYPE_NORMAL);
            ret = 1;
        }
        else if (gBattleWeather & WEATHER_SUN_ANY && !IS_BATTLER_OF_TYPE(battler, TYPE_FIRE))
        {
            SET_BATTLER_TYPE(battler, TYPE_FIRE);
            ret = 2;
        }
        else if (gBattleWeather & WEATHER_RAIN_ANY && !IS_BATTLER_OF_TYPE(battler, TYPE_WATER))
        {
            SET_BATTLER_TYPE(battler, TYPE_WATER);
            ret = 3;
        }
        else if (gBattleWeather & WEATHER_HAIL_ANY && !IS_BATTLER_OF_TYPE(battler, TYPE_ICE))
        {
            SET_BATTLER_TYPE(battler, TYPE_ICE);
            ret = 4;
        }
    }
    else if (gBattleMons[battler].species == SPECIES_CHERRIM)
    {
        if (gBattleMons[battler].ability != ABILITY_FLOWER_GIFT || gBattleMons[battler].hp == 0)
            ret = 0;
        else if (gBattleMonForms[battler] == 0 && weatherEffect && gBattleWeather & WEATHER_SUN_ANY)
            ret = 2;
        else if (gBattleMonForms[battler] != 0 && (!weatherEffect || !(gBattleWeather & WEATHER_SUN_ANY)))
            ret = 1;
    }

    return ret;
}
static const u16 sWeatherFlagsInfo[][3] =
{
    [ENUM_WEATHER_RAIN] = {WEATHER_RAIN_TEMPORARY, WEATHER_RAIN_PERMANENT, HOLD_EFFECT_DAMP_ROCK},
    [ENUM_WEATHER_SUN] = {WEATHER_SUN_TEMPORARY, WEATHER_SUN_PERMANENT, HOLD_EFFECT_HEAT_ROCK},
    [ENUM_WEATHER_SANDSTORM] = {WEATHER_SANDSTORM_TEMPORARY, WEATHER_SANDSTORM_PERMANENT, HOLD_EFFECT_SMOOTH_ROCK},
    [ENUM_WEATHER_HAIL] = {WEATHER_HAIL_TEMPORARY, WEATHER_HAIL_PERMANENT, HOLD_EFFECT_ICY_ROCK},
};

bool32 TryChangeBattleWeather(u8 battler, u32 weatherEnumId, bool32 viaAbility)
{
    if (viaAbility && B_ABILITY_WEATHER <= GEN_5
        && !(gBattleWeather & sWeatherFlagsInfo[weatherEnumId][1]))
    {
        gBattleWeather = (sWeatherFlagsInfo[weatherEnumId][0] | sWeatherFlagsInfo[weatherEnumId][1]);
        return TRUE;
    }
    else if (!(gBattleWeather & (sWeatherFlagsInfo[weatherEnumId][0] | sWeatherFlagsInfo[weatherEnumId][1])))
    {
        gBattleWeather = (sWeatherFlagsInfo[weatherEnumId][0]);
        if (GetBattlerHoldEffect(battler, TRUE) == sWeatherFlagsInfo[weatherEnumId][2])
            gWishFutureKnock.weatherDuration = 8;
        else
            gWishFutureKnock.weatherDuration = 5;

        return TRUE;
    }

    return FALSE;
}

static bool32 TryChangeBattleTerrain(u32 battler, u32 statusFlag, u8 *timer)
{
    if (!(gFieldStatuses & statusFlag))
    {
        gFieldStatuses &= ~(STATUS_FIELD_MISTY_TERRAIN | STATUS_FIELD_GRASSY_TERRAIN | EFFECT_ELECTRIC_TERRAIN | EFFECT_PSYCHIC_TERRAIN);
        gFieldStatuses |= statusFlag;

        if (GetBattlerHoldEffect(battler, TRUE) == HOLD_EFFECT_TERRAIN_EXTENDER)
            *timer = 8;
        else
            *timer = 5;

        gBattlerAttacker = gBattleScripting.battler = battler;
        return TRUE;
    }

    return FALSE;
}

static bool32 ShouldChangeFormHpBased(u32 battler)
{
    // Ability,     form >, form <=, hp divided
    static const u16 forms[][4] =
    {
        {ABILITY_ZEN_MODE, SPECIES_DARMANITAN, SPECIES_DARMANITAN_ZEN_MODE, 2},
        {ABILITY_SHIELDS_DOWN, SPECIES_MINIOR, SPECIES_MINIOR_CORE_RED, 2},
        {ABILITY_SHIELDS_DOWN, SPECIES_MINIOR_METEOR_BLUE, SPECIES_MINIOR_CORE_BLUE, 2},
        {ABILITY_SHIELDS_DOWN, SPECIES_MINIOR_METEOR_GREEN, SPECIES_MINIOR_CORE_GREEN, 2},
        {ABILITY_SHIELDS_DOWN, SPECIES_MINIOR_METEOR_INDIGO, SPECIES_MINIOR_CORE_INDIGO, 2},
        {ABILITY_SHIELDS_DOWN, SPECIES_MINIOR_METEOR_ORANGE, SPECIES_MINIOR_CORE_ORANGE, 2},
        {ABILITY_SHIELDS_DOWN, SPECIES_MINIOR_METEOR_VIOLET, SPECIES_MINIOR_CORE_VIOLET, 2},
        {ABILITY_SHIELDS_DOWN, SPECIES_MINIOR_METEOR_YELLOW, SPECIES_MINIOR_CORE_YELLOW, 2},
        {ABILITY_SCHOOLING, SPECIES_WISHIWASHI_SCHOOL, SPECIES_WISHIWASHI, 4},
    };
    u32 i;

    for (i = 0; i < ARRAY_COUNT(forms); i++)
    {
        if (gBattleMons[battler].ability == forms[i][0])
        {
            if (gBattleMons[battler].species == forms[i][2]
                && gBattleMons[battler].hp > gBattleMons[battler].maxHP / forms[i][3])
            {
                gBattleMons[battler].species = forms[i][1];
                return TRUE;
            }
            if (gBattleMons[battler].species == forms[i][1]
                && gBattleMons[battler].hp <= gBattleMons[battler].maxHP / forms[i][3])
            {
                gBattleMons[battler].species = forms[i][2];
                return TRUE;
            }
        }
    }
    return FALSE;
}

static u8 ForewarnChooseMove(u32 battler)
{
    struct Forewarn {
        u8 battlerId;
        u8 power;
        u16 moveId;
    };
    u32 i, j, bestId, count;
    struct Forewarn *data = malloc(sizeof(struct Forewarn) * MAX_BATTLERS_COUNT * MAX_MON_MOVES);

    // Put all moves
    for (count = 0, i = 0; i < MAX_BATTLERS_COUNT; i++)
    {
        if (IsBattlerAlive(i) && GetBattlerSide(i) != GetBattlerSide(battler))
        {
            for (j = 0; j < MAX_MON_MOVES; j++)
            {
                if (gBattleMons[i].moves[j] == MOVE_NONE)
                    continue;
                data[count].moveId = gBattleMons[i].moves[j];
                data[count].battlerId = i;
                switch (gBattleMoves[data[count].moveId].effect)
                {
                case EFFECT_OHKO:
                    data[count].power = 150;
                    break;
                case EFFECT_COUNTER:
                case EFFECT_MIRROR_COAT:
                case EFFECT_METAL_BURST:
                    data[count].power = 120;
                    break;
                default:
                    if (gBattleMoves[data[count].moveId].power == 1)
                        data[count].power = 80;
                    else
                        data[count].power = gBattleMoves[data[count].moveId].power;
                    break;
                }
                count++;
            }
        }
    }

    for (bestId = 0, i = 1; i < count; i++)
    {
        if (data[i].power > data[bestId].power)
            bestId = i;
        else if (data[i].power == data[bestId].power && Random() & 1)
            bestId = i;
    }

    gBattlerTarget = data[bestId].battlerId;
    PREPARE_MOVE_BUFFER(gBattleTextBuff1, data[bestId].moveId)
    RecordKnownMove(gBattlerTarget, data[bestId].moveId);

    free(data);
}

u8 AbilityBattleEffects(u8 caseID, u8 battler, u16 ability, u8 special, u16 moveArg)
{
    u8 effect = 0;
    u32 speciesAtk, speciesDef;
    u32 pidAtk, pidDef;
    u32 moveType, move;
    u32 i, j;

    if (gBattleTypeFlags & BATTLE_TYPE_SAFARI)
        return 0;

    if (gBattlerAttacker >= gBattlersCount)
        gBattlerAttacker = battler;

    speciesAtk = gBattleMons[gBattlerAttacker].species;
    pidAtk = gBattleMons[gBattlerAttacker].personality;

    speciesDef = gBattleMons[gBattlerTarget].species;
    pidDef = gBattleMons[gBattlerTarget].personality;

    if (special)
        gLastUsedAbility = special;
    else
        gLastUsedAbility = GetBattlerAbility(battler);

    if (moveArg)
        move = moveArg;
    else
        move = gCurrentMove;

    GET_MOVE_TYPE(move, moveType);

    switch (caseID)
    {
    case ABILITYEFFECT_ON_SWITCHIN: // 0
        gBattleScripting.battler = battler;
        switch (gLastUsedAbility)
        {
        case ABILITYEFFECT_SWITCH_IN_TERRAIN:
            if (VarGet(VAR_TERRAIN) & STATUS_TERRAIN_ANY)
            {
                u16 terrainFlags = VarGet(VAR_TERRAIN) & STATUS_TERRAIN_ANY;    // only works for status flag (1 << 15)
                gFieldStatuses = terrainFlags | STATUS_FIELD_TERRAIN_PERMANENT; // terrain is permanent
                switch (VarGet(VAR_TERRAIN) & STATUS_TERRAIN_ANY)
                {
                case STATUS_FIELD_ELECTRIC_TERRAIN:
                    gBattleCommunication[MULTISTRING_CHOOSER] = 2;
                    break;
                case STATUS_FIELD_MISTY_TERRAIN:
                    gBattleCommunication[MULTISTRING_CHOOSER] = 0;
                    break;
                case STATUS_FIELD_GRASSY_TERRAIN:
                    gBattleCommunication[MULTISTRING_CHOOSER] = 1;
                    break;
                case STATUS_FIELD_PSYCHIC_TERRAIN:
                    gBattleCommunication[MULTISTRING_CHOOSER] = 3;
                    break;
                }
                
                BattleScriptPushCursorAndCallback(BattleScript_OverworldTerrain);
                effect++;
            }
            #if B_THUNDERSTORM_TERRAIN == TRUE
            else if (GetCurrentWeather() == WEATHER_RAIN_THUNDERSTORM && !(gFieldStatuses & STATUS_FIELD_ELECTRIC_TERRAIN))
            {
                // overworld weather started rain, so just do electric terrain anim
                gFieldStatuses = (STATUS_FIELD_ELECTRIC_TERRAIN | STATUS_FIELD_TERRAIN_PERMANENT);
                gBattleCommunication[MULTISTRING_CHOOSER] = 2;
                BattleScriptPushCursorAndCallback(BattleScript_OverworldTerrain);
                effect++;
            }
            #endif
            break;
        case ABILITYEFFECT_SWITCH_IN_WEATHER:
            if (!(gBattleTypeFlags & BATTLE_TYPE_RECORDED))
            {
                switch (GetCurrentWeather())
                {
                case WEATHER_RAIN:
                case WEATHER_RAIN_THUNDERSTORM:
                case WEATHER_DOWNPOUR:
                    if (!(gBattleWeather & WEATHER_RAIN_ANY))
                    {
                        gBattleWeather = (WEATHER_RAIN_TEMPORARY | WEATHER_RAIN_PERMANENT);
                        gBattleScripting.animArg1 = B_ANIM_RAIN_CONTINUES;
                        effect++;
                    }
                    break;
                case WEATHER_SANDSTORM:
                    if (!(gBattleWeather & WEATHER_SANDSTORM_ANY))
                    {
                        gBattleWeather = (WEATHER_SANDSTORM_PERMANENT | WEATHER_SANDSTORM_TEMPORARY);
                        gBattleScripting.animArg1 = B_ANIM_SANDSTORM_CONTINUES;
                        effect++;
                    }
                    break;
                case WEATHER_DROUGHT:
                    if (!(gBattleWeather & WEATHER_SUN_ANY))
                    {
                        gBattleWeather = (WEATHER_SUN_PERMANENT | WEATHER_SUN_TEMPORARY);
                        gBattleScripting.animArg1 = B_ANIM_SUN_CONTINUES;
                        effect++;
                    }
                    break;
                }
            }
            if (effect)
            {
                gBattleCommunication[MULTISTRING_CHOOSER] = GetCurrentWeather();
                BattleScriptPushCursorAndCallback(BattleScript_OverworldWeatherStarts);
            }
            break;
        case ABILITY_IMPOSTER:
            if (IsBattlerAlive(BATTLE_OPPOSITE(battler))
                && !(gBattleMons[BATTLE_OPPOSITE(battler)].status2 & (STATUS2_TRANSFORMED | STATUS2_SUBSTITUTE))
                && !(gBattleMons[battler].status2 & STATUS2_TRANSFORMED)
                && !(gBattleStruct->illusion[BATTLE_OPPOSITE(battler)].on)
                && !(gStatuses3[BATTLE_OPPOSITE(battler)] & STATUS3_SEMI_INVULNERABLE))
            {
                gBattlerTarget = BATTLE_OPPOSITE(battler);
                BattleScriptPushCursorAndCallback(BattleScript_ImposterActivates);
                effect++;
            }
            break;
        case ABILITY_MOLD_BREAKER:
            if (!gSpecialStatuses[battler].switchInAbilityDone)
            {
                gBattleCommunication[MULTISTRING_CHOOSER] = MULTI_SWITCHIN_MOLDBREAKER;
                gSpecialStatuses[battler].switchInAbilityDone = 1;
                BattleScriptPushCursorAndCallback(BattleScript_SwitchInAbilityMsg);
                effect++;
            }
            break;
        case ABILITY_TERAVOLT:
            if (!gSpecialStatuses[battler].switchInAbilityDone)
            {
                gBattleCommunication[MULTISTRING_CHOOSER] = MULTI_SWITCHIN_TERAVOLT;
                gSpecialStatuses[battler].switchInAbilityDone = 1;
                BattleScriptPushCursorAndCallback(BattleScript_SwitchInAbilityMsg);
                effect++;
            }
            break;
        case ABILITY_TURBOBLAZE:
            if (!gSpecialStatuses[battler].switchInAbilityDone)
            {
                gBattleCommunication[MULTISTRING_CHOOSER] = MULTI_SWITCHIN_TURBOBLAZE;
                gSpecialStatuses[battler].switchInAbilityDone = 1;
                BattleScriptPushCursorAndCallback(BattleScript_SwitchInAbilityMsg);
                effect++;
            }
            break;
        case ABILITY_SLOW_START:
            if (!gSpecialStatuses[battler].switchInAbilityDone)
            {
                gDisableStructs[battler].slowStartTimer = 5;
                gBattleCommunication[MULTISTRING_CHOOSER] = MULTI_SWITCHIN_SLOWSTART;
                gSpecialStatuses[battler].switchInAbilityDone = 1;
                BattleScriptPushCursorAndCallback(BattleScript_SwitchInAbilityMsg);
                effect++;
            }
            break;
        case ABILITY_UNNERVE:
            if (!gSpecialStatuses[battler].switchInAbilityDone)
            {
                gBattleCommunication[MULTISTRING_CHOOSER] = MULTI_SWITCHIN_UNNERVE;
                gSpecialStatuses[battler].switchInAbilityDone = 1;
                BattleScriptPushCursorAndCallback(BattleScript_SwitchInAbilityMsg);
                effect++;
            }
            break;
        case ABILITY_AS_ONE_ICE_RIDER:
        case ABILITY_AS_ONE_SHADOW_RIDER:
            if (!gSpecialStatuses[battler].switchInAbilityDone)
            {
                gBattleCommunication[MULTISTRING_CHOOSER] = MULTI_SWITCHIN_ASONE;
                gSpecialStatuses[battler].switchInAbilityDone = 1;
                BattleScriptPushCursorAndCallback(BattleScript_ActivateAsOne);
                effect++;
            }
            break;
        case ABILITY_CURIOUS_MEDICINE:
            if (!gSpecialStatuses[battler].switchInAbilityDone && IsDoubleBattle()
              && IsBattlerAlive(BATTLE_PARTNER(battler)) && TryResetBattlerStatChanges(BATTLE_PARTNER(battler)))
            {
                u32 i;
                gEffectBattler = BATTLE_PARTNER(battler);
                gBattleCommunication[MULTISTRING_CHOOSER] = MULTI_SWITCHIN_CURIOUS_MEDICINE;
                gSpecialStatuses[battler].switchInAbilityDone = 1;
                BattleScriptPushCursorAndCallback(BattleScript_SwitchInAbilityMsg);
                effect++;
            }
            break;
        case ABILITY_ANTICIPATION:
            if (!gSpecialStatuses[battler].switchInAbilityDone)
            {
                u32 side = GetBattlerSide(battler);

                for (i = 0; i < MAX_BATTLERS_COUNT; i++)
                {
                    if (IsBattlerAlive(i) && side != GetBattlerSide(i))
                    {
                        for (j = 0; j < MAX_MON_MOVES; j++)
                        {
                            move = gBattleMons[i].moves[j];
                            GET_MOVE_TYPE(move, moveType);
                            if (CalcTypeEffectivenessMultiplier(move, moveType, i, battler, FALSE) >= UQ_4_12(2.0))
                            {
                                effect++;
                                break;
                            }
                        }
                    }
                }

                if (effect)
                {
                    gBattleCommunication[MULTISTRING_CHOOSER] = MULTI_SWITCHIN_ANTICIPATION;
                    gSpecialStatuses[battler].switchInAbilityDone = 1;
                    BattleScriptPushCursorAndCallback(BattleScript_SwitchInAbilityMsg);
                }
            }
            break;
        case ABILITY_FRISK:
            if (!gSpecialStatuses[battler].switchInAbilityDone)
            {
                gSpecialStatuses[battler].switchInAbilityDone = 1;
                BattleScriptPushCursorAndCallback(BattleScript_FriskActivates); // Try activate
                effect++;
            }
            return effect; // Note: It returns effect as to not record the ability if Frisk does not activate.
        case ABILITY_FOREWARN:
            if (!gSpecialStatuses[battler].switchInAbilityDone)
            {
                ForewarnChooseMove(battler);
                gBattleCommunication[MULTISTRING_CHOOSER] = MULTI_SWITCHIN_FOREWARN;
                gSpecialStatuses[battler].switchInAbilityDone = 1;
                BattleScriptPushCursorAndCallback(BattleScript_SwitchInAbilityMsg);
                effect++;
            }
            break;
        case ABILITY_DOWNLOAD:
            if (!gSpecialStatuses[battler].switchInAbilityDone)
            {
                u32 statId, opposingBattler;
                u32 opposingDef = 0, opposingSpDef = 0;

                opposingBattler = BATTLE_OPPOSITE(battler);
                for (i = 0; i < 2; opposingBattler ^= BIT_SIDE, i++)
                {
                    if (IsBattlerAlive(opposingBattler))
                    {
                        opposingDef += gBattleMons[opposingBattler].defense
                                    * gStatStageRatios[gBattleMons[opposingBattler].statStages[STAT_DEF]][0]
                                    / gStatStageRatios[gBattleMons[opposingBattler].statStages[STAT_DEF]][1];
                        opposingSpDef += gBattleMons[opposingBattler].spDefense
                                      * gStatStageRatios[gBattleMons[opposingBattler].statStages[STAT_SPDEF]][0]
                                      / gStatStageRatios[gBattleMons[opposingBattler].statStages[STAT_SPDEF]][1];
                    }
                }

                if (opposingDef < opposingSpDef)
                    statId = STAT_ATK;
                else
                    statId = STAT_SPATK;

                gSpecialStatuses[battler].switchInAbilityDone = 1;

                if (gBattleMons[battler].statStages[statId] != 12)
                {
                    gBattleMons[battler].statStages[statId]++;
                    SET_STATCHANGER(statId, 1, FALSE);
                    PREPARE_STAT_BUFFER(gBattleTextBuff1, statId);
                    BattleScriptPushCursorAndCallback(BattleScript_AttackerAbilityStatRaiseEnd3);
                    effect++;
                }
            }
            break;
        case ABILITY_PRESSURE:
            if (!gSpecialStatuses[battler].switchInAbilityDone)
            {
                gBattleCommunication[MULTISTRING_CHOOSER] = MULTI_SWITCHIN_PRESSURE;
                gSpecialStatuses[battler].switchInAbilityDone = 1;
                BattleScriptPushCursorAndCallback(BattleScript_SwitchInAbilityMsg);
                effect++;
            }
            break;
        case ABILITY_DARK_AURA:
            if (!gSpecialStatuses[battler].switchInAbilityDone)
            {
                gBattleCommunication[MULTISTRING_CHOOSER] = MULTI_SWITCHIN_DARKAURA;
                gSpecialStatuses[battler].switchInAbilityDone = 1;
                BattleScriptPushCursorAndCallback(BattleScript_SwitchInAbilityMsg);
                effect++;
            }
            break;
        case ABILITY_FAIRY_AURA:
            if (!gSpecialStatuses[battler].switchInAbilityDone)
            {
                gBattleCommunication[MULTISTRING_CHOOSER] = MULTI_SWITCHIN_FAIRYAURA;
                gSpecialStatuses[battler].switchInAbilityDone = 1;
                BattleScriptPushCursorAndCallback(BattleScript_SwitchInAbilityMsg);
                effect++;
            }
            break;
        case ABILITY_AURA_BREAK:
            if (!gSpecialStatuses[battler].switchInAbilityDone)
            {
                gBattleCommunication[MULTISTRING_CHOOSER] = MULTI_SWITCHIN_AURABREAK;
                gSpecialStatuses[battler].switchInAbilityDone = 1;
                BattleScriptPushCursorAndCallback(BattleScript_SwitchInAbilityMsg);
                effect++;
            }
            break;
        case ABILITY_COMATOSE:
            if (!gSpecialStatuses[battler].switchInAbilityDone)
            {
                gBattleCommunication[MULTISTRING_CHOOSER] = MULTI_SWITCHIN_COMATOSE;
                gSpecialStatuses[battler].switchInAbilityDone = 1;
                BattleScriptPushCursorAndCallback(BattleScript_SwitchInAbilityMsg);
                effect++;
            }
            break;
        case ABILITY_SCREEN_CLEANER:
            if (!gSpecialStatuses[battler].switchInAbilityDone && TryRemoveScreens(battler))
            {
                gBattleCommunication[MULTISTRING_CHOOSER] = MULTI_SWITCHIN_SCREENCLEANER;
                gSpecialStatuses[battler].switchInAbilityDone = 1;
                BattleScriptPushCursorAndCallback(BattleScript_SwitchInAbilityMsg);
                effect++;
            }
            break;
        case ABILITY_DRIZZLE:
            if (TryChangeBattleWeather(battler, ENUM_WEATHER_RAIN, TRUE))
            {
                BattleScriptPushCursorAndCallback(BattleScript_DrizzleActivates);
                effect++;
            }
            break;
        case ABILITY_SAND_STREAM:
            if (TryChangeBattleWeather(battler, ENUM_WEATHER_SANDSTORM, TRUE))
            {
                BattleScriptPushCursorAndCallback(BattleScript_SandstreamActivates);
                effect++;
            }
            break;
        case ABILITY_DROUGHT:
            if (TryChangeBattleWeather(battler, ENUM_WEATHER_SUN, TRUE))
            {
                BattleScriptPushCursorAndCallback(BattleScript_DroughtActivates);
                effect++;
            }
            break;
        case ABILITY_SNOW_WARNING:
            if (TryChangeBattleWeather(battler, ENUM_WEATHER_HAIL, TRUE))
            {
                BattleScriptPushCursorAndCallback(BattleScript_SnowWarningActivates);
                effect++;
            }
            break;
        case ABILITY_ELECTRIC_SURGE:
            if (TryChangeBattleTerrain(battler, STATUS_FIELD_ELECTRIC_TERRAIN, &gFieldTimers.electricTerrainTimer))
            {
                BattleScriptPushCursorAndCallback(BattleScript_ElectricSurgeActivates);
                effect++;
            }
            break;
        case ABILITY_GRASSY_SURGE:
            if (TryChangeBattleTerrain(battler, STATUS_FIELD_GRASSY_TERRAIN, &gFieldTimers.grassyTerrainTimer))
            {
                BattleScriptPushCursorAndCallback(BattleScript_GrassySurgeActivates);
                effect++;
            }
            break;
        case ABILITY_MISTY_SURGE:
            if (TryChangeBattleTerrain(battler, STATUS_FIELD_MISTY_TERRAIN, &gFieldTimers.mistyTerrainTimer))
            {
                BattleScriptPushCursorAndCallback(BattleScript_MistySurgeActivates);
                effect++;
            }
            break;
        case ABILITY_PSYCHIC_SURGE:
            if (TryChangeBattleTerrain(battler, STATUS_FIELD_PSYCHIC_TERRAIN, &gFieldTimers.psychicTerrainTimer))
            {
                BattleScriptPushCursorAndCallback(BattleScript_PsychicSurgeActivates);
                effect++;
            }
            break;
        case ABILITY_INTIMIDATE:
            if (!(gSpecialStatuses[battler].intimidatedMon))
            {
                gBattleResources->flags->flags[battler] |= RESOURCE_FLAG_INTIMIDATED;
                gSpecialStatuses[battler].intimidatedMon = 1;
            }
            break;
        case ABILITY_FORECAST:
        case ABILITY_FLOWER_GIFT:
            effect = TryWeatherFormChange(battler);
            if (effect != 0)
            {
                BattleScriptPushCursorAndCallback(BattleScript_CastformChange);
                *(&gBattleStruct->formToChangeInto) = effect - 1;
            }
            break;
        case ABILITY_TRACE:
            if (!(gSpecialStatuses[battler].traced))
            {
                gBattleResources->flags->flags[battler] |= RESOURCE_FLAG_TRACED;
                gSpecialStatuses[battler].traced = 1;
            }
            break;
        case ABILITY_CLOUD_NINE:
        case ABILITY_AIR_LOCK:
            if (!gSpecialStatuses[battler].switchInAbilityDone)
            {
                gSpecialStatuses[battler].switchInAbilityDone = 1;
                BattleScriptPushCursorAndCallback(BattleScript_AnnounceAirLockCloudNine);
                effect++;
            }
            break;
        case ABILITY_SCHOOLING:
            if (gBattleMons[battler].level < 20)
                break;
        case ABILITY_SHIELDS_DOWN:
            if (ShouldChangeFormHpBased(battler))
            {
                BattleScriptPushCursorAndCallback(BattleScript_AttackerFormChangeEnd3);
                effect++;
            }
            break;
        case ABILITY_INTREPID_SWORD:
            if (!gSpecialStatuses[battler].switchInAbilityDone)
            {
                gSpecialStatuses[battler].switchInAbilityDone = 1;
                SET_STATCHANGER(STAT_ATK, 1, FALSE);
                BattleScriptPushCursorAndCallback(BattleScript_BattlerAbilityStatRaiseOnSwitchIn);
                effect++;
            }
            break;
        case ABILITY_DAUNTLESS_SHIELD:
            if (!gSpecialStatuses[battler].switchInAbilityDone)
            {
                gSpecialStatuses[battler].switchInAbilityDone = 1;
                SET_STATCHANGER(STAT_DEF, 1, FALSE);
                BattleScriptPushCursorAndCallback(BattleScript_BattlerAbilityStatRaiseOnSwitchIn);
                effect++;
            }
            break;
        }
        break;
    case ABILITYEFFECT_ENDTURN: // 1
        if (gBattleMons[battler].hp != 0)
        {
            gBattlerAttacker = battler;
            switch (gLastUsedAbility)
            {
            case ABILITY_HARVEST:
                if (((WEATHER_HAS_EFFECT && gBattleWeather & WEATHER_SUN_ANY) || Random() % 2 == 0)
                 && gBattleMons[battler].item == ITEM_NONE
                 && gBattleStruct->changedItems[battler] == ITEM_NONE
                 && ItemId_GetPocket(gBattleStruct->usedHeldItems[battler]) == POCKET_BERRIES)
                {
                    gLastUsedItem = gBattleStruct->changedItems[battler] = gBattleStruct->usedHeldItems[battler];
                    gBattleStruct->usedHeldItems[battler] = ITEM_NONE;
                    BattleScriptPushCursorAndCallback(BattleScript_HarvestActivates);
                    effect++;
                }
                break;
            case ABILITY_DRY_SKIN:
                if (gBattleWeather & WEATHER_SUN_ANY)
                    goto SOLAR_POWER_HP_DROP;
            // Dry Skin works similarly to Rain Dish in Rain
            case ABILITY_RAIN_DISH:
                if (WEATHER_HAS_EFFECT
                 && (gBattleWeather & WEATHER_RAIN_ANY)
                 && !BATTLER_MAX_HP(battler)
                 && !(gStatuses3[battler] & STATUS3_HEAL_BLOCK))
                {
                    BattleScriptPushCursorAndCallback(BattleScript_RainDishActivates);
                    gBattleMoveDamage = gBattleMons[battler].maxHP / (gLastUsedAbility == ABILITY_RAIN_DISH ? 16 : 8);
                    if (gBattleMoveDamage == 0)
                        gBattleMoveDamage = 1;
                    gBattleMoveDamage *= -1;
                    effect++;
                }
                break;
            case ABILITY_HYDRATION:
                if (WEATHER_HAS_EFFECT
                 && (gBattleWeather & WEATHER_RAIN_ANY)
                 && gBattleMons[battler].status1 & STATUS1_ANY)
                {
                    goto ABILITY_HEAL_MON_STATUS;
                }
                break;
            case ABILITY_SHED_SKIN:
                if ((gBattleMons[battler].status1 & STATUS1_ANY) && (Random() % 3) == 0)
                {
                ABILITY_HEAL_MON_STATUS:
                    if (gBattleMons[battler].status1 & (STATUS1_POISON | STATUS1_TOXIC_POISON))
                        StringCopy(gBattleTextBuff1, gStatusConditionString_PoisonJpn);
                    if (gBattleMons[battler].status1 & STATUS1_SLEEP)
                        StringCopy(gBattleTextBuff1, gStatusConditionString_SleepJpn);
                    if (gBattleMons[battler].status1 & STATUS1_PARALYSIS)
                        StringCopy(gBattleTextBuff1, gStatusConditionString_ParalysisJpn);
                    if (gBattleMons[battler].status1 & STATUS1_BURN)
                        StringCopy(gBattleTextBuff1, gStatusConditionString_BurnJpn);
                    if (gBattleMons[battler].status1 & STATUS1_FREEZE)
                        StringCopy(gBattleTextBuff1, gStatusConditionString_IceJpn);

                    gBattleMons[battler].status1 = 0;
                    gBattleMons[battler].status2 &= ~(STATUS2_NIGHTMARE);
                    gBattleScripting.battler = gActiveBattler = battler;
                    BattleScriptPushCursorAndCallback(BattleScript_ShedSkinActivates);
                    BtlController_EmitSetMonData(0, REQUEST_STATUS_BATTLE, 0, 4, &gBattleMons[battler].status1);
                    MarkBattlerForControllerExec(gActiveBattler);
                    effect++;
                }
                break;
            case ABILITY_SPEED_BOOST:
                if (gBattleMons[battler].statStages[STAT_SPEED] < 0xC && gDisableStructs[battler].isFirstTurn != 2)
                {
                    gBattleMons[battler].statStages[STAT_SPEED]++;
                    gBattleScripting.animArg1 = 0x11;
                    gBattleScripting.animArg2 = 0;
                    BattleScriptPushCursorAndCallback(BattleScript_SpeedBoostActivates);
                    gBattleScripting.battler = battler;
                    effect++;
                }
                break;
            case ABILITY_MOODY:
                if (gDisableStructs[battler].isFirstTurn != 2)
                {
                    u32 validToRaise = 0, validToLower = 0;
                    u32 statsNum = (B_MOODY_ACC_EVASION != GEN_8) ? NUM_BATTLE_STATS : NUM_STATS;

                    for (i = STAT_ATK; i < statsNum; i++)
                    {
                        if (gBattleMons[battler].statStages[i] != 0)
                            validToLower |= gBitTable[i];
                        if (gBattleMons[battler].statStages[i] != 12)
                            validToRaise |= gBitTable[i];
                    }

                    if (validToLower != 0 || validToRaise != 0) // Can lower one stat, or can raise one stat
                    {
                        gBattleScripting.statChanger = gBattleScripting.savedStatChanger = 0; // for raising and lowering stat respectively
                        if (validToRaise != 0) // Find stat to raise
                        {
                            do
                            {
                                i = (Random() % statsNum) + STAT_ATK;
                            } while (!(validToRaise & gBitTable[i]));
                            SET_STATCHANGER(i, 2, FALSE);
                            validToLower &= ~(gBitTable[i]); // Can't lower the same stat as raising.
                        }
                        if (validToLower != 0) // Find stat to lower
                        {
                            do
                            {
                                i = (Random() % statsNum) + STAT_ATK;
                            } while (!(validToLower & gBitTable[i]));
                            SET_STATCHANGER2(gBattleScripting.savedStatChanger, i, 1, TRUE);
                        }
                        BattleScriptPushCursorAndCallback(BattleScript_MoodyActivates);
                        effect++;
                    }
                }
                break;
            case ABILITY_TRUANT:
                gDisableStructs[gBattlerAttacker].truantCounter ^= 1;
                break;
            case ABILITY_BAD_DREAMS:
                if (gBattleMons[battler].status1 & STATUS1_SLEEP
                    || gBattleMons[BATTLE_OPPOSITE(battler)].status1 & STATUS1_SLEEP
                    || GetBattlerAbility(battler) == ABILITY_COMATOSE
                    || GetBattlerAbility(BATTLE_OPPOSITE(battler)) == ABILITY_COMATOSE)
                {
                    BattleScriptPushCursorAndCallback(BattleScript_BadDreamsActivates);
                    effect++;
                }
                break;
            SOLAR_POWER_HP_DROP:
            case ABILITY_SOLAR_POWER:
                if (WEATHER_HAS_EFFECT && gBattleWeather & WEATHER_SUN_ANY)
                {
                    BattleScriptPushCursorAndCallback(BattleScript_SolarPowerActivates);
                    gBattleMoveDamage = gBattleMons[battler].maxHP / 8;
                    if (gBattleMoveDamage == 0)
                        gBattleMoveDamage = 1;
                    effect++;
                }
                break;
            case ABILITY_HEALER:
                gBattleScripting.battler = BATTLE_PARTNER(battler);
                if (IsBattlerAlive(gBattleScripting.battler)
                    && gBattleMons[gBattleScripting.battler].status1 & STATUS1_ANY
                    && (Random() % 100) < 30)
                {
                    BattleScriptPushCursorAndCallback(BattleScript_HealerActivates);
                    effect++;
                }
                break;
            case ABILITY_SCHOOLING:
                if (gBattleMons[battler].level < 20)
                    break;
            case ABILITY_ZEN_MODE:
            case ABILITY_SHIELDS_DOWN:
                if ((effect = ShouldChangeFormHpBased(battler)))
                    BattleScriptPushCursorAndCallback(BattleScript_AttackerFormChangeEnd3);
                break;
            case ABILITY_POWER_CONSTRUCT:
                if ((gBattleMons[battler].species == SPECIES_ZYGARDE || gBattleMons[battler].species == SPECIES_ZYGARDE_10)
                    && gBattleMons[battler].hp <= gBattleMons[battler].maxHP / 2)
                {
                    gBattleStruct->changedSpecies[gBattlerPartyIndexes[battler]] = gBattleMons[battler].species;
                    gBattleMons[battler].species = SPECIES_ZYGARDE_COMPLETE;
                    BattleScriptPushCursorAndCallback(BattleScript_AttackerFormChangeEnd3);
                    effect++;
                }
                break;
            case ABILITY_BALL_FETCH:
                if (gBattleMons[battler].item == ITEM_NONE
                    && gBattleResults.catchAttempts[gLastUsedBall - ITEM_ULTRA_BALL] >= 1
                    && !gHasFetchedBall)
                {
                    gBattleScripting.battler = battler;
                    BtlController_EmitSetMonData(0, REQUEST_HELDITEM_BATTLE, 0, 2, &gLastUsedBall);
                    MarkBattlerForControllerExec(battler);
                    gHasFetchedBall = TRUE;
                    gLastUsedItem = gLastUsedBall;
                    BattleScriptPushCursorAndCallback(BattleScript_BallFetch);
                    effect++;
                }
                break;
            }
        }
        break;
    case ABILITYEFFECT_MOVES_BLOCK: // 2
        if ((gLastUsedAbility == ABILITY_SOUNDPROOF && gBattleMoves[move].flags & FLAG_SOUND)
            || (gLastUsedAbility == ABILITY_BULLETPROOF && gBattleMoves[move].flags & FLAG_BALLISTIC))
        {
            if (gBattleMons[gBattlerAttacker].status2 & STATUS2_MULTIPLETURNS)
                gHitMarker |= HITMARKER_NO_PPDEDUCT;
            gBattlescriptCurrInstr = BattleScript_SoundproofProtected;
            effect = 1;
        }
        else if ((((gLastUsedAbility == ABILITY_DAZZLING || gLastUsedAbility == ABILITY_QUEENLY_MAJESTY
                   || (IsBattlerAlive(battler ^= BIT_FLANK)
                       && ((GetBattlerAbility(battler) == ABILITY_DAZZLING) || GetBattlerAbility(battler) == ABILITY_QUEENLY_MAJESTY)))
                   ))
                 && GetChosenMovePriority(gBattlerAttacker) > 0
                 && GetBattlerSide(gBattlerAttacker) != GetBattlerSide(battler))
        {
            if (gBattleMons[gBattlerAttacker].status2 & STATUS2_MULTIPLETURNS)
                gHitMarker |= HITMARKER_NO_PPDEDUCT;
            gBattlescriptCurrInstr = BattleScript_DazzlingProtected;
            effect = 1;
        }
        break;
    case ABILITYEFFECT_ABSORBING: // 3
        if (move != MOVE_NONE)
        {
            u8 statId;
            switch (gLastUsedAbility)
            {
            case ABILITY_VOLT_ABSORB:
                if (moveType == TYPE_ELECTRIC)
                    effect = 1;
                break;
            case ABILITY_WATER_ABSORB:
            case ABILITY_DRY_SKIN:
                if (moveType == TYPE_WATER)
                    effect = 1;
                break;
            case ABILITY_MOTOR_DRIVE:
                if (moveType == TYPE_ELECTRIC)
                    effect = 2, statId = STAT_SPEED;
                break;
            case ABILITY_LIGHTNING_ROD:
                if (moveType == TYPE_ELECTRIC)
                    effect = 2, statId = STAT_SPATK;
                break;
            case ABILITY_STORM_DRAIN:
                if (moveType == TYPE_WATER)
                    effect = 2, statId = STAT_SPATK;
                break;
            case ABILITY_SAP_SIPPER:
                if (moveType == TYPE_GRASS)
                    effect = 2, statId = STAT_ATK;
                break;
            case ABILITY_FLASH_FIRE:
                if (moveType == TYPE_FIRE && !((gBattleMons[battler].status1 & STATUS1_FREEZE) && B_FLASH_FIRE_FROZEN <= GEN_4))
                {
                    if (!(gBattleResources->flags->flags[battler] & RESOURCE_FLAG_FLASH_FIRE))
                    {
                        gBattleCommunication[MULTISTRING_CHOOSER] = 0;
                        if (gProtectStructs[gBattlerAttacker].notFirstStrike)
                            gBattlescriptCurrInstr = BattleScript_FlashFireBoost;
                        else
                            gBattlescriptCurrInstr = BattleScript_FlashFireBoost_PPLoss;

                        gBattleResources->flags->flags[battler] |= RESOURCE_FLAG_FLASH_FIRE;
                        effect = 3;
                    }
                    else
                    {
                        gBattleCommunication[MULTISTRING_CHOOSER] = 1;
                        if (gProtectStructs[gBattlerAttacker].notFirstStrike)
                            gBattlescriptCurrInstr = BattleScript_FlashFireBoost;
                        else
                            gBattlescriptCurrInstr = BattleScript_FlashFireBoost_PPLoss;

                        effect = 3;
                    }
                }
                break;
            }

            if (effect == 1) // Drain Hp ability.
            {
                if (BATTLER_MAX_HP(battler) || gStatuses3[battler] & STATUS3_HEAL_BLOCK)
                {
                    if ((gProtectStructs[gBattlerAttacker].notFirstStrike))
                        gBattlescriptCurrInstr = BattleScript_MonMadeMoveUseless;
                    else
                        gBattlescriptCurrInstr = BattleScript_MonMadeMoveUseless_PPLoss;
                }
                else
                {
                    if (gProtectStructs[gBattlerAttacker].notFirstStrike)
                        gBattlescriptCurrInstr = BattleScript_MoveHPDrain;
                    else
                        gBattlescriptCurrInstr = BattleScript_MoveHPDrain_PPLoss;

                    gBattleMoveDamage = gBattleMons[battler].maxHP / 4;
                    if (gBattleMoveDamage == 0)
                        gBattleMoveDamage = 1;
                    gBattleMoveDamage *= -1;
                }
            }
            else if (effect == 2) // Boost Stat ability;
            {
                if (gBattleMons[battler].statStages[statId] == 0xC)
                {
                    if ((gProtectStructs[gBattlerAttacker].notFirstStrike))
                        gBattlescriptCurrInstr = BattleScript_MonMadeMoveUseless;
                    else
                        gBattlescriptCurrInstr = BattleScript_MonMadeMoveUseless_PPLoss;
                }
                else
                {
                    if (gProtectStructs[gBattlerAttacker].notFirstStrike)
                        gBattlescriptCurrInstr = BattleScript_MoveStatDrain;
                    else
                        gBattlescriptCurrInstr = BattleScript_MoveStatDrain_PPLoss;

                    SET_STATCHANGER(statId, 1, FALSE);
                    gBattleMons[battler].statStages[statId]++;
                    PREPARE_STAT_BUFFER(gBattleTextBuff1, statId);
                }
            }
        }
        break;
    case ABILITYEFFECT_MOVE_END: // Think contact abilities.
        switch (gLastUsedAbility)
        {
        case ABILITY_JUSTIFIED:
            if (!(gMoveResultFlags & MOVE_RESULT_NO_EFFECT)
             && TARGET_TURN_DAMAGED
             && IsBattlerAlive(battler)
             && moveType == TYPE_DARK
             && gBattleMons[battler].statStages[STAT_ATK] != 12)
            {
                SET_STATCHANGER(STAT_ATK, 1, FALSE);
                BattleScriptPushCursor();
                gBattlescriptCurrInstr = BattleScript_TargetAbilityStatRaiseOnMoveEnd;
                effect++;
            }
            break;
        case ABILITY_RATTLED:
            if (!(gMoveResultFlags & MOVE_RESULT_NO_EFFECT)
             && TARGET_TURN_DAMAGED
             && IsBattlerAlive(battler)
             && (moveType == TYPE_DARK || moveType == TYPE_BUG || moveType == TYPE_GHOST)
             && gBattleMons[battler].statStages[STAT_SPEED] != 12)
            {
                SET_STATCHANGER(STAT_SPEED, 1, FALSE);
                BattleScriptPushCursor();
                gBattlescriptCurrInstr = BattleScript_TargetAbilityStatRaiseOnMoveEnd;
                effect++;
            }
            break;
        case ABILITY_WATER_COMPACTION:
            if (!(gMoveResultFlags & MOVE_RESULT_NO_EFFECT)
             && TARGET_TURN_DAMAGED
             && IsBattlerAlive(battler)
             && moveType == TYPE_WATER
             && gBattleMons[battler].statStages[STAT_DEF] != 12)
            {
                SET_STATCHANGER(STAT_DEF, 2, FALSE);
                BattleScriptPushCursor();
                gBattlescriptCurrInstr = BattleScript_TargetAbilityStatRaiseOnMoveEnd;
                effect++;
            }
            break;
        case ABILITY_STAMINA:
            if (!(gMoveResultFlags & MOVE_RESULT_NO_EFFECT)
             && TARGET_TURN_DAMAGED
             && IsBattlerAlive(battler)
             && gBattleMons[battler].statStages[STAT_DEF] != 12)
            {
                SET_STATCHANGER(STAT_DEF, 1, FALSE);
                BattleScriptPushCursor();
                gBattlescriptCurrInstr = BattleScript_TargetAbilityStatRaiseOnMoveEnd;
                effect++;
            }
            break;
        case ABILITY_BERSERK:
            if (!(gMoveResultFlags & MOVE_RESULT_NO_EFFECT)
             && TARGET_TURN_DAMAGED
             && IsBattlerAlive(battler)
            // Had more than half of hp before, now has less
             && gBattleStruct->hpBefore[battler] > gBattleMons[battler].maxHP / 2
             && gBattleMons[battler].hp < gBattleMons[battler].maxHP / 2
             && (gMultiHitCounter == 0 || gMultiHitCounter == 1)
             && !(GetBattlerAbility(gBattlerAttacker) == ABILITY_SHEER_FORCE && gBattleMoves[gCurrentMove].flags & FLAG_SHEER_FORCE_BOOST)
             && gBattleMons[battler].statStages[STAT_SPATK] != 12)
            {
                SET_STATCHANGER(STAT_SPATK, 1, FALSE);
                BattleScriptPushCursor();
                gBattlescriptCurrInstr = BattleScript_TargetAbilityStatRaiseOnMoveEnd;
                effect++;
            }
            break;
        case ABILITY_EMERGENCY_EXIT:
        case ABILITY_WIMP_OUT:
            if (!(gMoveResultFlags & MOVE_RESULT_NO_EFFECT)
             && TARGET_TURN_DAMAGED
             && IsBattlerAlive(battler)
            // Had more than half of hp before, now has less
             && gBattleStruct->hpBefore[battler] > gBattleMons[battler].maxHP / 2
             && gBattleMons[battler].hp < gBattleMons[battler].maxHP / 2
             && (gMultiHitCounter == 0 || gMultiHitCounter == 1)
             && !(GetBattlerAbility(gBattlerAttacker) == ABILITY_SHEER_FORCE && gBattleMoves[gCurrentMove].flags & FLAG_SHEER_FORCE_BOOST)
             && (CanBattlerSwitch(battler) || !(gBattleTypeFlags & BATTLE_TYPE_TRAINER))
             && !(gBattleTypeFlags & BATTLE_TYPE_ARENA))
            {
                gBattleResources->flags->flags[battler] |= RESOURCE_FLAG_EMERGENCY_EXIT;
                effect++;
            }
            break;
        case ABILITY_WEAK_ARMOR:
            if (!(gMoveResultFlags & MOVE_RESULT_NO_EFFECT)
             && TARGET_TURN_DAMAGED
             && IsBattlerAlive(battler)
             && IS_MOVE_PHYSICAL(gCurrentMove)
             && (gBattleMons[battler].statStages[STAT_SPEED] != 12 || gBattleMons[battler].statStages[STAT_DEF] != 0))
            {
                BattleScriptPushCursor();
                gBattlescriptCurrInstr = BattleScript_WeakArmorActivates;
                effect++;
            }
            break;
        case ABILITY_CURSED_BODY:
            if (!(gMoveResultFlags & MOVE_RESULT_NO_EFFECT)
             && TARGET_TURN_DAMAGED
             && gDisableStructs[gBattlerAttacker].disabledMove == MOVE_NONE
             && IsBattlerAlive(gBattlerAttacker)
             && !IsAbilityOnSide(gBattlerAttacker, ABILITY_AROMA_VEIL)
             && gBattleMons[gBattlerAttacker].pp[gChosenMovePos] != 0
             && (Random() % 3) == 0)
            {
                gDisableStructs[gBattlerAttacker].disabledMove = gChosenMove;
                gDisableStructs[gBattlerAttacker].disableTimer = 4;
                PREPARE_MOVE_BUFFER(gBattleTextBuff1, gChosenMove);
                BattleScriptPushCursor();
                gBattlescriptCurrInstr = BattleScript_CursedBodyActivates;
                effect++;
            }
            break;
        case ABILITY_MUMMY:
            if (!(gMoveResultFlags & MOVE_RESULT_NO_EFFECT)
             && IsBattlerAlive(gBattlerAttacker)
             && TARGET_TURN_DAMAGED
             && (gBattleMoves[move].flags & FLAG_MAKES_CONTACT))
            {
                switch (gBattleMons[gBattlerAttacker].ability)
                {
                case ABILITY_MUMMY:
                case ABILITY_BATTLE_BOND:
                case ABILITY_COMATOSE:
                case ABILITY_DISGUISE:
                case ABILITY_MULTITYPE:
                case ABILITY_POWER_CONSTRUCT:
                case ABILITY_RKS_SYSTEM:
                case ABILITY_SCHOOLING:
                case ABILITY_SHIELDS_DOWN:
                case ABILITY_STANCE_CHANGE:
                    break;
                default:
                    gLastUsedAbility = gBattleMons[gBattlerAttacker].ability = ABILITY_MUMMY;
                    BattleScriptPushCursor();
                    gBattlescriptCurrInstr = BattleScript_MummyActivates;
                    effect++;
                    break;
                }
            }
            break;
        case ABILITY_ANGER_POINT:
            if (!(gMoveResultFlags & MOVE_RESULT_NO_EFFECT)
             && gIsCriticalHit
             && TARGET_TURN_DAMAGED
             && IsBattlerAlive(battler)
             && gBattleMons[battler].statStages[STAT_ATK] != 12)
            {
                SET_STATCHANGER(STAT_ATK, 12 - gBattleMons[battler].statStages[STAT_ATK], FALSE);
                BattleScriptPushCursor();
                gBattlescriptCurrInstr = BattleScript_TargetsStatWasMaxedOut;
                effect++;
            }
            break;
        case ABILITY_COLOR_CHANGE:
            if (!(gMoveResultFlags & MOVE_RESULT_NO_EFFECT)
             && move != MOVE_STRUGGLE
             && gBattleMoves[move].power != 0
             && TARGET_TURN_DAMAGED
             && !IS_BATTLER_OF_TYPE(battler, moveType)
             && gBattleMons[battler].hp != 0)
            {
                SET_BATTLER_TYPE(battler, moveType);
                PREPARE_TYPE_BUFFER(gBattleTextBuff1, moveType);
                BattleScriptPushCursor();
                gBattlescriptCurrInstr = BattleScript_ColorChangeActivates;
                effect++;
            }
            break;
        case ABILITY_GOOEY:
        case ABILITY_TANGLING_HAIR:
            if (!(gMoveResultFlags & MOVE_RESULT_NO_EFFECT)
             && gBattleMons[gBattlerAttacker].hp != 0
             && gBattleMons[gBattlerAttacker].statStages[STAT_SPEED] != 0
             && !gProtectStructs[gBattlerAttacker].confusionSelfDmg
             && TARGET_TURN_DAMAGED
             && IsMoveMakingContact(move, gBattlerAttacker))
            {
                gBattleScripting.moveEffect = MOVE_EFFECT_AFFECTS_USER | MOVE_EFFECT_SPD_MINUS_1;
                PREPARE_ABILITY_BUFFER(gBattleTextBuff1, gLastUsedAbility);
                BattleScriptPushCursor();
                gBattlescriptCurrInstr = BattleScript_AbilityStatusEffect;
                gHitMarker |= HITMARKER_IGNORE_SAFEGUARD;
                effect++;
            }
            break;
        case ABILITY_ROUGH_SKIN:
        case ABILITY_IRON_BARBS:
            if (!(gMoveResultFlags & MOVE_RESULT_NO_EFFECT)
             && gBattleMons[gBattlerAttacker].hp != 0
             && !gProtectStructs[gBattlerAttacker].confusionSelfDmg
             && TARGET_TURN_DAMAGED
             && IsMoveMakingContact(move, gBattlerAttacker))
            {
                gBattleMoveDamage = gBattleMons[gBattlerAttacker].maxHP / 8;
                if (gBattleMoveDamage == 0)
                    gBattleMoveDamage = 1;
                PREPARE_ABILITY_BUFFER(gBattleTextBuff1, gLastUsedAbility);
                BattleScriptPushCursor();
                gBattlescriptCurrInstr = BattleScript_RoughSkinActivates;
                effect++;
            }
            break;
        case ABILITY_AFTERMATH:
            if (!IsAbilityOnField(ABILITY_DAMP)
             && !(gMoveResultFlags & MOVE_RESULT_NO_EFFECT)
             && gBattleMons[gBattlerTarget].hp == 0
             && IsBattlerAlive(gBattlerAttacker)
             && IsMoveMakingContact(move, gBattlerAttacker))
            {
                gBattleMoveDamage = gBattleMons[gBattlerAttacker].maxHP / 4;
                if (gBattleMoveDamage == 0)
                    gBattleMoveDamage = 1;
                BattleScriptPushCursor();
                gBattlescriptCurrInstr = BattleScript_AftermathDmg;
                effect++;
            }
            break;
        case ABILITY_INNARDS_OUT:
            if (!(gMoveResultFlags & MOVE_RESULT_NO_EFFECT)
             && gBattleMons[gBattlerTarget].hp == 0
             && IsBattlerAlive(gBattlerAttacker))
            {
                gBattleMoveDamage = gSpecialStatuses[gBattlerTarget].dmg;
                BattleScriptPushCursor();
                gBattlescriptCurrInstr = BattleScript_AftermathDmg;
                effect++;
            }
            break;
        case ABILITY_EFFECT_SPORE:
            if (!IS_BATTLER_OF_TYPE(gBattlerAttacker, TYPE_GRASS)
             && GetBattlerAbility(gBattlerAttacker) != ABILITY_OVERCOAT
             && GetBattlerHoldEffect(gBattlerAttacker, TRUE) != HOLD_EFFECT_SAFETY_GOOGLES)
            {
                i = Random() % 3;
                if (i == 0)
                    goto POISON_POINT;
                if (i == 1)
                    goto STATIC;
                // Sleep
                if (!(gMoveResultFlags & MOVE_RESULT_NO_EFFECT)
                 && gBattleMons[gBattlerAttacker].hp != 0
                 && !gProtectStructs[gBattlerAttacker].confusionSelfDmg
                 && TARGET_TURN_DAMAGED
                 && GetBattlerAbility(gBattlerAttacker) != ABILITY_INSOMNIA
                 && GetBattlerAbility(gBattlerAttacker) != ABILITY_VITAL_SPIRIT
                 && !(gBattleMons[gBattlerAttacker].status1 & STATUS1_ANY)
                 && !IsAbilityStatusProtected(gBattlerAttacker)
                 && IsMoveMakingContact(move, gBattlerAttacker)
                 && (Random() % 3) == 0)
                {
                    gBattleScripting.moveEffect = MOVE_EFFECT_AFFECTS_USER | MOVE_EFFECT_SLEEP;
                    PREPARE_ABILITY_BUFFER(gBattleTextBuff1, gLastUsedAbility);
                    BattleScriptPushCursor();
                    gBattlescriptCurrInstr = BattleScript_AbilityStatusEffect;
                    gHitMarker |= HITMARKER_IGNORE_SAFEGUARD;
                    effect++;
                }
            }
            break;
        POISON_POINT:
        case ABILITY_POISON_POINT:
            if (!(gMoveResultFlags & MOVE_RESULT_NO_EFFECT)
             && gBattleMons[gBattlerAttacker].hp != 0
             && !gProtectStructs[gBattlerAttacker].confusionSelfDmg
             && TARGET_TURN_DAMAGED
             && !IS_BATTLER_OF_TYPE(gBattlerAttacker, TYPE_POISON)
             && !IS_BATTLER_OF_TYPE(gBattlerAttacker, TYPE_STEEL)
             && GetBattlerAbility(gBattlerAttacker) != ABILITY_IMMUNITY
             && !(gBattleMons[gBattlerAttacker].status1 & STATUS1_ANY)
             && !IsAbilityStatusProtected(gBattlerAttacker)
             && IsMoveMakingContact(move, gBattlerAttacker)
             && (Random() % 3) == 0)
            {
                gBattleScripting.moveEffect = MOVE_EFFECT_AFFECTS_USER | MOVE_EFFECT_POISON;
                PREPARE_ABILITY_BUFFER(gBattleTextBuff1, gLastUsedAbility);
                BattleScriptPushCursor();
                gBattlescriptCurrInstr = BattleScript_AbilityStatusEffect;
                gHitMarker |= HITMARKER_IGNORE_SAFEGUARD;
                effect++;
            }
            break;
        STATIC:
        case ABILITY_STATIC:
            if (!(gMoveResultFlags & MOVE_RESULT_NO_EFFECT)
             && gBattleMons[gBattlerAttacker].hp != 0
             && !gProtectStructs[gBattlerAttacker].confusionSelfDmg
             && TARGET_TURN_DAMAGED
             && CanParalyzeType(gBattlerTarget, gBattlerAttacker)
             && GetBattlerAbility(gBattlerAttacker) != ABILITY_LIMBER
             && !(gBattleMons[gBattlerAttacker].status1 & STATUS1_ANY)
             && !IsAbilityStatusProtected(gBattlerAttacker)
             && IsMoveMakingContact(move, gBattlerAttacker)
             && (Random() % 3) == 0)
            {
                gBattleScripting.moveEffect = MOVE_EFFECT_AFFECTS_USER | MOVE_EFFECT_PARALYSIS;
                BattleScriptPushCursor();
                gBattlescriptCurrInstr = BattleScript_AbilityStatusEffect;
                gHitMarker |= HITMARKER_IGNORE_SAFEGUARD;
                effect++;
            }
            break;
        case ABILITY_FLAME_BODY:
            if (!(gMoveResultFlags & MOVE_RESULT_NO_EFFECT)
             && gBattleMons[gBattlerAttacker].hp != 0
             && !gProtectStructs[gBattlerAttacker].confusionSelfDmg
             && (gBattleMoves[move].flags & FLAG_MAKES_CONTACT)
             && TARGET_TURN_DAMAGED
             && !IS_BATTLER_OF_TYPE(gBattlerAttacker, TYPE_FIRE)
             && GetBattlerAbility(gBattlerAttacker) != ABILITY_WATER_VEIL
             && !(gBattleMons[gBattlerAttacker].status1 & STATUS1_ANY)
             && !IsAbilityStatusProtected(gBattlerAttacker)
             && (Random() % 3) == 0)
            {
                gBattleScripting.moveEffect = MOVE_EFFECT_AFFECTS_USER | MOVE_EFFECT_BURN;
                BattleScriptPushCursor();
                gBattlescriptCurrInstr = BattleScript_AbilityStatusEffect;
                gHitMarker |= HITMARKER_IGNORE_SAFEGUARD;
                effect++;
            }
            break;
        case ABILITY_CUTE_CHARM:
            if (!(gMoveResultFlags & MOVE_RESULT_NO_EFFECT)
             && gBattleMons[gBattlerAttacker].hp != 0
             && !gProtectStructs[gBattlerAttacker].confusionSelfDmg
             && (gBattleMoves[move].flags & FLAG_MAKES_CONTACT)
             && TARGET_TURN_DAMAGED
             && gBattleMons[gBattlerTarget].hp != 0
             && (Random() % 3) == 0
             && GetBattlerAbility(gBattlerAttacker) != ABILITY_OBLIVIOUS
             && !IsAbilityOnSide(gBattlerAttacker, ABILITY_AROMA_VEIL)
             && GetGenderFromSpeciesAndPersonality(speciesAtk, pidAtk) != GetGenderFromSpeciesAndPersonality(speciesDef, pidDef)
             && !(gBattleMons[gBattlerAttacker].status2 & STATUS2_INFATUATION)
             && GetGenderFromSpeciesAndPersonality(speciesAtk, pidAtk) != MON_GENDERLESS
             && GetGenderFromSpeciesAndPersonality(speciesDef, pidDef) != MON_GENDERLESS)
            {
                gBattleMons[gBattlerAttacker].status2 |= STATUS2_INFATUATED_WITH(gBattlerTarget);
                BattleScriptPushCursor();
                gBattlescriptCurrInstr = BattleScript_CuteCharmActivates;
                effect++;
            }
            break;
        case ABILITY_ILLUSION:
            if (gBattleStruct->illusion[gBattlerTarget].on && !gBattleStruct->illusion[gBattlerTarget].broken && TARGET_TURN_DAMAGED)
            {
                BattleScriptPushCursor();
                gBattlescriptCurrInstr = BattleScript_IllusionOff;
                effect++;
            }
            break;
        case ABILITY_COTTON_DOWN:
            if (!(gMoveResultFlags & MOVE_RESULT_NO_EFFECT)
             && gBattleMons[gBattlerAttacker].hp != 0
             && !gProtectStructs[gBattlerAttacker].confusionSelfDmg
             && TARGET_TURN_DAMAGED)
            {
                gEffectBattler = gBattlerTarget;
                BattleScriptPushCursor();
                gBattlescriptCurrInstr = BattleScript_CottonDownActivates;
                effect++;
            }
            break;
        case ABILITY_STEAM_ENGINE:
            if (!(gMoveResultFlags & MOVE_RESULT_NO_EFFECT)
             && TARGET_TURN_DAMAGED
             && IsBattlerAlive(battler)
             && gBattleMons[battler].statStages[STAT_SPEED] != 12
             && (moveType == TYPE_FIRE || moveType == TYPE_WATER))
            {
                SET_STATCHANGER(STAT_SPEED, 6, FALSE);
                BattleScriptPushCursor();
                gBattlescriptCurrInstr = BattleScript_TargetAbilityStatRaiseOnMoveEnd;
                effect++;
            }
            break;
        case ABILITY_SAND_SPIT:
            if (!(gMoveResultFlags & MOVE_RESULT_NO_EFFECT)
             && !gProtectStructs[gBattlerAttacker].confusionSelfDmg
             && TARGET_TURN_DAMAGED
             && !(WEATHER_HAS_EFFECT && gBattleWeather & WEATHER_SANDSTORM_ANY)
             && TryChangeBattleWeather(battler, ENUM_WEATHER_SANDSTORM, TRUE))
            {
                gBattleScripting.battler = gActiveBattler = battler;
                BattleScriptPushCursor();
                gBattlescriptCurrInstr = BattleScript_SandSpitActivates;
                effect++;
            }
            break;
        case ABILITY_PERISH_BODY:
            if (!(gMoveResultFlags & MOVE_RESULT_NO_EFFECT)
             && !gProtectStructs[gBattlerAttacker].confusionSelfDmg
             && TARGET_TURN_DAMAGED
             && IsBattlerAlive(battler)
             && (gBattleMoves[move].flags & FLAG_MAKES_CONTACT)
             && !(gStatuses3[gBattlerAttacker] & STATUS3_PERISH_SONG))
            {
                if (!(gStatuses3[battler] & STATUS3_PERISH_SONG))
                {
                    gStatuses3[battler] |= STATUS3_PERISH_SONG;
                    gDisableStructs[battler].perishSongTimer = 3;
                    gDisableStructs[battler].perishSongTimerStartValue = 3;
                }
                gStatuses3[gBattlerAttacker] |= STATUS3_PERISH_SONG;
                gDisableStructs[gBattlerAttacker].perishSongTimer = 3;
                gDisableStructs[gBattlerAttacker].perishSongTimerStartValue = 3;
                BattleScriptPushCursor();
                gBattlescriptCurrInstr = BattleScript_PerishBodyActivates;
                effect++;
            }
            break;
        }
        break;
    case ABILITYEFFECT_MOVE_END_ATTACKER: // Same as above, but for attacker
        switch (gLastUsedAbility)
        {
        case ABILITY_POISON_TOUCH:
            if (!(gMoveResultFlags & MOVE_RESULT_NO_EFFECT)
             && gBattleMons[gBattlerTarget].hp != 0
             && !gProtectStructs[gBattlerTarget].confusionSelfDmg
             && !IS_BATTLER_OF_TYPE(gBattlerTarget, TYPE_POISON)
             && !IS_BATTLER_OF_TYPE(gBattlerTarget, TYPE_STEEL)
             && GetBattlerAbility(gBattlerTarget) != ABILITY_IMMUNITY
             && !(gBattleMons[gBattlerTarget].status1 & STATUS1_ANY)
             && !IsAbilityStatusProtected(gBattlerTarget)
             && IsMoveMakingContact(move, gBattlerAttacker)
             && (Random() % 3) == 0)
            {
                gBattleScripting.moveEffect = MOVE_EFFECT_POISON;
                PREPARE_ABILITY_BUFFER(gBattleTextBuff1, gLastUsedAbility);
                BattleScriptPushCursor();
                gBattlescriptCurrInstr = BattleScript_AbilityStatusEffect;
                gHitMarker |= HITMARKER_IGNORE_SAFEGUARD;
                effect++;
            }
            break;
        }
        break;
    case ABILITYEFFECT_MOVE_END_OTHER: // Abilities that activate on *another* battler's moveend: Dancer, Soul-Heart, Receiver, Symbiosis
        switch (GetBattlerAbility(battler))
        {
        case ABILITY_DANCER:
            if (IsBattlerAlive(battler)
             && (gBattleMoves[gCurrentMove].flags & FLAG_DANCE)
             && !gSpecialStatuses[battler].dancerUsedMove
             && gBattlerAttacker != battler)
            {
                // Set bit and save Dancer mon's original target
                gSpecialStatuses[battler].dancerUsedMove = 1;
                gSpecialStatuses[battler].dancerOriginalTarget = *(gBattleStruct->moveTarget + battler) | 0x4;
                gBattleStruct->atkCancellerTracker = 0;
                gBattlerAttacker = gBattlerAbility = battler;
                gCalledMove = gCurrentMove;

                // Set the target to the original target of the mon that first used a Dance move
                gBattlerTarget = gBattleScripting.savedBattler & 0x3;

                // Make sure that the target isn't an ally - if it is, target the original user
                if (GetBattlerSide(gBattlerTarget) == GetBattlerSide(gBattlerAttacker))
                    gBattlerTarget = (gBattleScripting.savedBattler & 0xF0) >> 4;
                gHitMarker &= ~(HITMARKER_ATTACKSTRING_PRINTED);
                BattleScriptExecute(BattleScript_DancerActivates);
                effect++;
            }
            break;
        }
        break;
    case ABILITYEFFECT_IMMUNITY: // 5
        for (battler = 0; battler < gBattlersCount; battler++)
        {
            switch (gBattleMons[battler].ability)
            {
            case ABILITY_IMMUNITY:
                if (gBattleMons[battler].status1 & (STATUS1_POISON | STATUS1_TOXIC_POISON | STATUS1_TOXIC_COUNTER))
                {
                    StringCopy(gBattleTextBuff1, gStatusConditionString_PoisonJpn);
                    effect = 1;
                }
                break;
            case ABILITY_OWN_TEMPO:
                if (gBattleMons[battler].status2 & STATUS2_CONFUSION)
                {
                    StringCopy(gBattleTextBuff1, gStatusConditionString_ConfusionJpn);
                    effect = 2;
                }
                break;
            case ABILITY_LIMBER:
                if (gBattleMons[battler].status1 & STATUS1_PARALYSIS)
                {
                    StringCopy(gBattleTextBuff1, gStatusConditionString_ParalysisJpn);
                    effect = 1;
                }
                break;
            case ABILITY_INSOMNIA:
            case ABILITY_VITAL_SPIRIT:
                if (gBattleMons[battler].status1 & STATUS1_SLEEP)
                {
                    gBattleMons[battler].status2 &= ~(STATUS2_NIGHTMARE);
                    StringCopy(gBattleTextBuff1, gStatusConditionString_SleepJpn);
                    effect = 1;
                }
                break;
            case ABILITY_WATER_VEIL:
                if (gBattleMons[battler].status1 & STATUS1_BURN)
                {
                    StringCopy(gBattleTextBuff1, gStatusConditionString_BurnJpn);
                    effect = 1;
                }
                break;
            case ABILITY_MAGMA_ARMOR:
                if (gBattleMons[battler].status1 & STATUS1_FREEZE)
                {
                    StringCopy(gBattleTextBuff1, gStatusConditionString_IceJpn);
                    effect = 1;
                }
                break;
            case ABILITY_OBLIVIOUS:
                if (gBattleMons[battler].status2 & STATUS2_INFATUATION)
                {
                    StringCopy(gBattleTextBuff1, gStatusConditionString_LoveJpn);
                    effect = 3;
                }
                break;
            }
            if (effect)
            {
                switch (effect)
                {
                case 1: // status cleared
                    gBattleMons[battler].status1 = 0;
                    break;
                case 2: // get rid of confusion
                    gBattleMons[battler].status2 &= ~(STATUS2_CONFUSION);
                    break;
                case 3: // get rid of infatuation
                    gBattleMons[battler].status2 &= ~(STATUS2_INFATUATION);
                    break;
                }

                BattleScriptPushCursor();
                gBattlescriptCurrInstr = BattleScript_AbilityCuredStatus;
                gBattleScripting.battler = gActiveBattler = gBattlerAbility = battler;
                BtlController_EmitSetMonData(0, REQUEST_STATUS_BATTLE, 0, 4, &gBattleMons[gActiveBattler].status1);
                MarkBattlerForControllerExec(gActiveBattler);
                return effect;
            }
        }
        break;
    case ABILITYEFFECT_FORECAST: // 6
        for (battler = 0; battler < gBattlersCount; battler++)
        {
            if (gBattleMons[battler].ability == ABILITY_FORECAST || gBattleMons[battler].ability == ABILITY_FLOWER_GIFT)
            {
                effect = TryWeatherFormChange(battler);
                if (effect)
                {
                    BattleScriptPushCursorAndCallback(BattleScript_CastformChange);
                    gBattleScripting.battler = battler;
                    gBattleStruct->formToChangeInto = effect - 1;
                    return effect;
                }
            }
        }
        break;
    case ABILITYEFFECT_SYNCHRONIZE:
        if (gLastUsedAbility == ABILITY_SYNCHRONIZE && (gHitMarker & HITMARKER_SYNCHRONISE_EFFECT))
        {
            gHitMarker &= ~(HITMARKER_SYNCHRONISE_EFFECT);

            if (!(gBattleMons[gBattlerAttacker].status1 & STATUS1_ANY))
            {
                gBattleStruct->synchronizeMoveEffect &= ~(MOVE_EFFECT_AFFECTS_USER | MOVE_EFFECT_CERTAIN);
                if (gBattleStruct->synchronizeMoveEffect == MOVE_EFFECT_TOXIC)
                    gBattleStruct->synchronizeMoveEffect = MOVE_EFFECT_POISON;

                gBattleScripting.moveEffect = gBattleStruct->synchronizeMoveEffect + MOVE_EFFECT_AFFECTS_USER;
                gBattleScripting.battler = gBattlerAbility = gBattlerTarget;
                PREPARE_ABILITY_BUFFER(gBattleTextBuff1, ABILITY_SYNCHRONIZE);
                BattleScriptPushCursor();
                gBattlescriptCurrInstr = BattleScript_SynchronizeActivates;
                gHitMarker |= HITMARKER_IGNORE_SAFEGUARD;
                effect++;
            }
        }
        break;
    case ABILITYEFFECT_ATK_SYNCHRONIZE: // 8
        if (gLastUsedAbility == ABILITY_SYNCHRONIZE && (gHitMarker & HITMARKER_SYNCHRONISE_EFFECT))
        {
            gHitMarker &= ~(HITMARKER_SYNCHRONISE_EFFECT);

            if (!(gBattleMons[gBattlerTarget].status1 & STATUS1_ANY))
            {
                gBattleStruct->synchronizeMoveEffect &= ~(MOVE_EFFECT_AFFECTS_USER | MOVE_EFFECT_CERTAIN);
                if (gBattleStruct->synchronizeMoveEffect == MOVE_EFFECT_TOXIC)
                    gBattleStruct->synchronizeMoveEffect = MOVE_EFFECT_POISON;

                gBattleScripting.moveEffect = gBattleStruct->synchronizeMoveEffect;
                gBattleScripting.battler = gBattlerAbility = gBattlerAttacker;
                PREPARE_ABILITY_BUFFER(gBattleTextBuff1, ABILITY_SYNCHRONIZE);
                BattleScriptPushCursor();
                gBattlescriptCurrInstr = BattleScript_SynchronizeActivates;
                gHitMarker |= HITMARKER_IGNORE_SAFEGUARD;
                effect++;
            }
        }
        break;
    case ABILITYEFFECT_INTIMIDATE1:
    case ABILITYEFFECT_INTIMIDATE2:
        for (i = 0; i < gBattlersCount; i++)
        {
            if (gBattleMons[i].ability == ABILITY_INTIMIDATE && gBattleResources->flags->flags[i] & RESOURCE_FLAG_INTIMIDATED)
            {
                gLastUsedAbility = ABILITY_INTIMIDATE;
                gBattleResources->flags->flags[i] &= ~(RESOURCE_FLAG_INTIMIDATED);
                if (caseID == ABILITYEFFECT_INTIMIDATE1)
                {
                    BattleScriptPushCursorAndCallback(BattleScript_IntimidateActivatesEnd3);
                }
                else
                {
                    BattleScriptPushCursor();
                    gBattlescriptCurrInstr = BattleScript_IntimidateActivates;
                }
                battler = gBattlerAbility = gBattleStruct->intimidateBattler = i;
                effect++;
                break;
            }
        }
        break;
    case ABILITYEFFECT_TRACE1:
    case ABILITYEFFECT_TRACE2:
        for (i = 0; i < gBattlersCount; i++)
        {
            if (gBattleMons[i].ability == ABILITY_TRACE && (gBattleResources->flags->flags[i] & RESOURCE_FLAG_TRACED))
            {
                u8 side = (GetBattlerPosition(i) ^ BIT_SIDE) & BIT_SIDE; // side of the opposing pokemon
                u8 target1 = GetBattlerAtPosition(side);
                u8 target2 = GetBattlerAtPosition(side + BIT_FLANK);

                if (gBattleTypeFlags & BATTLE_TYPE_DOUBLE)
                {
                    if (!sAbilitiesNotTraced[gBattleMons[target1].ability] && gBattleMons[target1].hp != 0
                     && !sAbilitiesNotTraced[gBattleMons[target2].ability] && gBattleMons[target2].hp != 0)
                        gActiveBattler = GetBattlerAtPosition(((Random() & 1) * 2) | side), effect++;
                    else if (!sAbilitiesNotTraced[gBattleMons[target1].ability] && gBattleMons[target1].hp != 0)
                        gActiveBattler = target1, effect++;
                    else if (!sAbilitiesNotTraced[gBattleMons[target2].ability] && gBattleMons[target2].hp != 0)
                        gActiveBattler = target2, effect++;
                }
                else
                {
                    if (!sAbilitiesNotTraced[gBattleMons[target1].ability] && gBattleMons[target1].hp != 0)
                        gActiveBattler = target1, effect++;
                }

                if (effect)
                {
                    if (caseID == ABILITYEFFECT_TRACE1)
                    {
                        BattleScriptPushCursorAndCallback(BattleScript_TraceActivatesEnd3);
                    }
                    else
                    {
                        BattleScriptPushCursor();
                        gBattlescriptCurrInstr = BattleScript_TraceActivates;
                    }
                    gBattleResources->flags->flags[i] &= ~(RESOURCE_FLAG_TRACED);
                    gBattleStruct->tracedAbility[i] = gLastUsedAbility = gBattleMons[gActiveBattler].ability;
                    battler = gBattlerAbility = gBattleScripting.battler = i;

                    PREPARE_MON_NICK_WITH_PREFIX_BUFFER(gBattleTextBuff1, gActiveBattler, gBattlerPartyIndexes[gActiveBattler])
                    PREPARE_ABILITY_BUFFER(gBattleTextBuff2, gLastUsedAbility)
                    break;
                }
            }
        }
        break;
    }

    if (effect && gLastUsedAbility != 0xFF)
        RecordAbilityBattle(battler, gLastUsedAbility);
    if (effect && caseID <= ABILITYEFFECT_MOVE_END)
        gBattlerAbility = battler;

    return effect;
}

u32 GetBattlerAbility(u8 battlerId)
{
    if (gStatuses3[battlerId] & STATUS3_GASTRO_ACID)
        return ABILITY_NONE;
    else if ((((gBattleMons[gBattlerAttacker].ability == ABILITY_MOLD_BREAKER
            || gBattleMons[gBattlerAttacker].ability == ABILITY_TERAVOLT
            || gBattleMons[gBattlerAttacker].ability == ABILITY_TURBOBLAZE)
            && !(gStatuses3[gBattlerAttacker] & STATUS3_GASTRO_ACID))
            || gBattleMoves[gCurrentMove].flags & FLAG_TARGET_ABILITY_IGNORED)
            && sAbilitiesAffectedByMoldBreaker[gBattleMons[battlerId].ability]
            && gBattlerByTurnOrder[gCurrentTurnActionNumber] == gBattlerAttacker
            && gActionsByTurnOrder[gBattlerByTurnOrder[gBattlerAttacker]] == B_ACTION_USE_MOVE
            && gCurrentTurnActionNumber < gBattlersCount)
        return ABILITY_NONE;
    else
        return gBattleMons[battlerId].ability;
}

u32 IsAbilityOnSide(u32 battlerId, u32 ability)
{
    if (IsBattlerAlive(battlerId) && GetBattlerAbility(battlerId) == ability)
        return battlerId + 1;
    else if (IsBattlerAlive(BATTLE_PARTNER(battlerId)) && GetBattlerAbility(BATTLE_PARTNER(battlerId)) == ability)
        return BATTLE_PARTNER(battlerId) + 1;
    else
        return 0;
}

u32 IsAbilityOnOpposingSide(u32 battlerId, u32 ability)
{
    return IsAbilityOnSide(BATTLE_OPPOSITE(battlerId), ability);
}

u32 IsAbilityOnField(u32 ability)
{
    u32 i;

    for (i = 0; i < gBattlersCount; i++)
    {
        if (IsBattlerAlive(i) && GetBattlerAbility(i) == ability)
            return i + 1;
    }

    return 0;
}

u32 IsAbilityOnFieldExcept(u32 battlerId, u32 ability)
{
    u32 i;

    for (i = 0; i < gBattlersCount; i++)
    {
        if (i != battlerId && IsBattlerAlive(i) && GetBattlerAbility(i) == ability)
            return i + 1;
    }

    return 0;
}

u32 IsAbilityPreventingEscape(u32 battlerId)
{
    u32 id;

    if (B_GHOSTS_ESCAPE >= GEN_6 && IS_BATTLER_OF_TYPE(battlerId, TYPE_GHOST))
        return 0;

    if ((id = IsAbilityOnOpposingSide(battlerId, ABILITY_SHADOW_TAG)) && gBattleMons[battlerId].ability != ABILITY_SHADOW_TAG)
        return id;
    if ((id = IsAbilityOnOpposingSide(battlerId, ABILITY_ARENA_TRAP)) && IsBattlerGrounded(battlerId))
        return id;
    if ((id = IsAbilityOnOpposingSide(battlerId, ABILITY_MAGNET_PULL)) && IS_BATTLER_OF_TYPE(battlerId, TYPE_STEEL))
        return id;

    return 0;
}

bool32 CanBattlerEscape(u32 battlerId) // no ability check
{
    if (GetBattlerHoldEffect(battlerId, TRUE) == HOLD_EFFECT_SHED_SHELL)
        return TRUE;
    else if ((B_GHOSTS_ESCAPE >= GEN_6 && !IS_BATTLER_OF_TYPE(battlerId, TYPE_GHOST)) && gBattleMons[battlerId].status2 & (STATUS2_ESCAPE_PREVENTION | STATUS2_WRAPPED))
        return FALSE;
    else if (gStatuses3[battlerId] & STATUS3_ROOTED)
        return FALSE;
    else if (gFieldStatuses & STATUS_FIELD_FAIRY_LOCK)
        return FALSE;
    else
        return TRUE;
}

void BattleScriptExecute(const u8 *BS_ptr)
{
    gBattlescriptCurrInstr = BS_ptr;
    gBattleResources->battleCallbackStack->function[gBattleResources->battleCallbackStack->size++] = gBattleMainFunc;
    gBattleMainFunc = RunBattleScriptCommands_PopCallbacksStack;
    gCurrentActionFuncId = 0;
}

void BattleScriptPushCursorAndCallback(const u8 *BS_ptr)
{
    BattleScriptPushCursor();
    gBattlescriptCurrInstr = BS_ptr;
    gBattleResources->battleCallbackStack->function[gBattleResources->battleCallbackStack->size++] = gBattleMainFunc;
    gBattleMainFunc = RunBattleScriptCommands;
}

enum
{
    ITEM_NO_EFFECT, // 0
    ITEM_STATUS_CHANGE, // 1
    ITEM_EFFECT_OTHER, // 2
    ITEM_PP_CHANGE, // 3
    ITEM_HP_CHANGE, // 4
    ITEM_STATS_CHANGE, // 5
};

// second argument is 1/X of current hp compared to max hp
bool32 HasEnoughHpToEatBerry(u32 battlerId, u32 hpFraction, u32 itemId)
{
    bool32 isBerry = (ItemId_GetPocket(itemId) == POCKET_BERRIES);

    if (gBattleMons[battlerId].hp == 0)
        return FALSE;
    // Unnerve prevents consumption of opponents' berries.
    if (isBerry && IsUnnerveAbilityOnOpposingSide(battlerId))
        return FALSE;
    if (gBattleMons[battlerId].hp <= gBattleMons[battlerId].maxHP / hpFraction)
        return TRUE;

    if (hpFraction <= 4 && GetBattlerAbility(battlerId) == ABILITY_GLUTTONY && isBerry
         && gBattleMons[battlerId].hp <= gBattleMons[battlerId].maxHP / 2)
    {
        RecordAbilityBattle(battlerId, ABILITY_GLUTTONY);
        return TRUE;
    }

    return FALSE;
}

static u8 HealConfuseBerry(u32 battlerId, u32 itemId, u8 flavorId, bool32 end2)
{
    if (HasEnoughHpToEatBerry(battlerId, 2, itemId))
    {
        PREPARE_FLAVOR_BUFFER(gBattleTextBuff1, flavorId);

        gBattleMoveDamage = gBattleMons[battlerId].maxHP / GetBattlerHoldEffectParam(battlerId);
        if (gBattleMoveDamage == 0)
            gBattleMoveDamage = 1;
        gBattleMoveDamage *= -1;
        
        if (GetBattlerAbility(battlerId) == ABILITY_RIPEN)
        {
            gBattleMoveDamage *= 2;
            gBattlerAbility = battlerId;
        }
        
        if (end2)
        {
            if (GetFlavorRelationByPersonality(gBattleMons[battlerId].personality, flavorId) < 0)
                BattleScriptExecute(BattleScript_BerryConfuseHealEnd2);
            else
                BattleScriptExecute(BattleScript_ItemHealHP_RemoveItemEnd2);
        }
        else
        {
            BattleScriptPushCursor();
            if (GetFlavorRelationByPersonality(gBattleMons[battlerId].personality, flavorId) < 0)
                gBattlescriptCurrInstr = BattleScript_BerryConfuseHealRet;
            else
                gBattlescriptCurrInstr = BattleScript_ItemHealHP_RemoveItemRet;
        }

        return ITEM_HP_CHANGE;
    }
    return 0;
}

static u8 StatRaiseBerry(u32 battlerId, u32 itemId, u32 statId, bool32 end2)
{
    if (gBattleMons[battlerId].statStages[statId] < 0xC && HasEnoughHpToEatBerry(battlerId, GetBattlerHoldEffectParam(battlerId), itemId))
    {
        PREPARE_STAT_BUFFER(gBattleTextBuff1, statId);
        PREPARE_STRING_BUFFER(gBattleTextBuff2, STRINGID_STATROSE);

        gEffectBattler = battlerId;
        if (GetBattlerAbility(battlerId) == ABILITY_RIPEN)
            SET_STATCHANGER(statId, 2, FALSE);
        else
            SET_STATCHANGER(statId, 1, FALSE);
        
        gBattleScripting.animArg1 = 0xE + statId;
        gBattleScripting.animArg2 = 0;
        
        if (end2)
        {
            BattleScriptExecute(BattleScript_BerryStatRaiseEnd2);
        }
        else
        {
            BattleScriptPushCursor();
            gBattlescriptCurrInstr = BattleScript_BerryStatRaiseRet;
        }
        return ITEM_STATS_CHANGE;
    }
    return 0;
}

static u8 RandomStatRaiseBerry(u32 battlerId, u32 itemId, bool32 end2)
{
    s32 i;

    for (i = 0; i < 5; i++)
    {
        if (gBattleMons[battlerId].statStages[STAT_ATK + i] < 0xC)
            break;
    }
    if (i != 5 && HasEnoughHpToEatBerry(battlerId, GetBattlerHoldEffectParam(battlerId), itemId))
    {
        do
        {
            i = Random() % 5;
        } while (gBattleMons[battlerId].statStages[STAT_ATK + i] == 0xC);

        PREPARE_STAT_BUFFER(gBattleTextBuff1, i + 1);

        gBattleTextBuff2[0] = B_BUFF_PLACEHOLDER_BEGIN;
        gBattleTextBuff2[1] = B_BUFF_STRING;
        gBattleTextBuff2[2] = STRINGID_STATSHARPLY;
        gBattleTextBuff2[3] = STRINGID_STATSHARPLY >> 8;
        gBattleTextBuff2[4] = B_BUFF_STRING;
        gBattleTextBuff2[5] = STRINGID_STATROSE;
        gBattleTextBuff2[6] = STRINGID_STATROSE >> 8;
        gBattleTextBuff2[7] = EOS;

        gEffectBattler = battlerId;
        
        if (GetBattlerAbility(battlerId) == ABILITY_RIPEN)
            SET_STATCHANGER(i + 1, 4, FALSE);
        else
            SET_STATCHANGER(i + 1, 2, FALSE);
        
        gBattleScripting.animArg1 = 0x21 + i + 6;
        gBattleScripting.animArg2 = 0;
        
        if (end2)
        {
            BattleScriptExecute(BattleScript_BerryStatRaiseEnd2);
        }
        else
        {
            BattleScriptPushCursor();
            gBattlescriptCurrInstr = BattleScript_BerryStatRaiseRet;
        }
        return ITEM_STATS_CHANGE;
    }
    return 0;
}

static u8 TrySetMicleBerry(u32 battlerId, u32 itemId, bool32 end2)
{
    if (HasEnoughHpToEatBerry(battlerId, 4, itemId))
    {
        gProtectStructs[battlerId].micle = TRUE;  // battler's next attack has increased accuracy
        
        if (end2)
        {
            BattleScriptExecute(BattleScript_MicleBerryActivateEnd2);
        }
        else
        {
            BattleScriptPushCursor();
            gBattlescriptCurrInstr = BattleScript_MicleBerryActivateRet;
        }
        return ITEM_EFFECT_OTHER;
    }
    return 0;
}

static u8 DamagedStatBoostBerryEffect(u8 battlerId, u8 statId, u8 split)
{
    if (IsBattlerAlive(battlerId)
     && TARGET_TURN_DAMAGED
     && gBattleMons[battlerId].statStages[statId] < MAX_STAT_STAGE
     && !DoesSubstituteBlockMove(gBattlerAttacker, battlerId, gCurrentMove)
     && GetBattleMoveSplit(gCurrentMove) == split)
    {
        
        PREPARE_STAT_BUFFER(gBattleTextBuff1, statId);
        PREPARE_STRING_BUFFER(gBattleTextBuff2, STRINGID_STATROSE);

        gEffectBattler = battlerId;
        if (GetBattlerAbility(battlerId) == ABILITY_RIPEN)
            SET_STATCHANGER(statId, 2, FALSE);
        else
            SET_STATCHANGER(statId, 1, FALSE);
        
        gBattleScripting.animArg1 = 0xE + statId;
        gBattleScripting.animArg2 = 0;
        BattleScriptPushCursor();
        gBattlescriptCurrInstr = BattleScript_BerryStatRaiseRet;
        return ITEM_STATS_CHANGE;
    }
    return 0;
}

static u8 ItemHealHp(u32 battlerId, u32 itemId, bool32 end2, bool32 percentHeal)
{
    if (HasEnoughHpToEatBerry(battlerId, 2, itemId))
    {
        if (percentHeal)
            gBattleMoveDamage = (gBattleMons[battlerId].maxHP * GetBattlerHoldEffectParam(battlerId) / 100) * -1;
        else
            gBattleMoveDamage = GetBattlerHoldEffectParam(battlerId) * -1;
        
        // check ripen
        if (ItemId_GetPocket(itemId) == POCKET_BERRIES && GetBattlerAbility(battlerId) == ABILITY_RIPEN)
            gBattleMoveDamage *= 2;
        
        gBattlerAbility = battlerId;    // in SWSH, berry juice shows ability pop up but has no effect. This is mimicked here
        if (end2)
        {
            BattleScriptExecute(BattleScript_ItemHealHP_RemoveItemEnd2);
        }
        else
        {
            BattleScriptPushCursor();
            gBattlescriptCurrInstr = BattleScript_ItemHealHP_RemoveItemRet;
        }
        return ITEM_HP_CHANGE;
    }
    return 0;
}

static bool32 UnnerveOn(u32 battlerId, u32 itemId)
{
    if (ItemId_GetPocket(itemId) == POCKET_BERRIES && IsUnnerveAbilityOnOpposingSide(battlerId))
        return TRUE;
    return FALSE;
}

u8 ItemBattleEffects(u8 caseID, u8 battlerId, bool8 moveTurn)
{
    int i = 0, moveType;
    u8 effect = ITEM_NO_EFFECT;
    u8 changedPP = 0;
    u8 battlerHoldEffect, atkHoldEffect;
    u8 atkHoldEffectParam;
    u16 atkItem;

    gLastUsedItem = gBattleMons[battlerId].item;
    battlerHoldEffect = GetBattlerHoldEffect(battlerId, TRUE);

    atkItem = gBattleMons[gBattlerAttacker].item;
    atkHoldEffect = GetBattlerHoldEffect(gBattlerAttacker, TRUE);
    atkHoldEffectParam = GetBattlerHoldEffectParam(gBattlerAttacker);

    switch (caseID)
    {
    case ITEMEFFECT_ON_SWITCH_IN:
        if (!gSpecialStatuses[battlerId].switchInItemDone)
        {
            switch (battlerHoldEffect)
            {
            case HOLD_EFFECT_DOUBLE_PRIZE:
                if (GetBattlerSide(battlerId) == B_SIDE_PLAYER)
                    gBattleStruct->moneyMultiplier *= 2;
                break;
            case HOLD_EFFECT_RESTORE_STATS:
                for (i = 0; i < NUM_BATTLE_STATS; i++)
                {
                    if (gBattleMons[battlerId].statStages[i] < DEFAULT_STAT_STAGE)
                    {
                        gBattleMons[battlerId].statStages[i] = DEFAULT_STAT_STAGE;
                        effect = ITEM_STATS_CHANGE;
                    }
                }
                if (effect)
                {
                    gBattleScripting.battler = battlerId;
                    gPotentialItemEffectBattler = battlerId;
                    gActiveBattler = gBattlerAttacker = battlerId;
                    BattleScriptExecute(BattleScript_WhiteHerbEnd2);
                }
                break;
            case HOLD_EFFECT_CONFUSE_SPICY:
                if (B_BERRIES_INSTANT >= GEN_4)
                    effect = HealConfuseBerry(battlerId, gLastUsedItem, FLAVOR_SPICY, TRUE);
                break;
            case HOLD_EFFECT_CONFUSE_DRY:
                if (B_BERRIES_INSTANT >= GEN_4)
                    effect = HealConfuseBerry(battlerId, gLastUsedItem, FLAVOR_DRY, TRUE);
                break;
            case HOLD_EFFECT_CONFUSE_SWEET:
                if (B_BERRIES_INSTANT >= GEN_4)
                    effect = HealConfuseBerry(battlerId, gLastUsedItem, FLAVOR_SWEET, TRUE);
                break;
            case HOLD_EFFECT_CONFUSE_BITTER:
                if (B_BERRIES_INSTANT >= GEN_4)
                    effect = HealConfuseBerry(battlerId, gLastUsedItem, FLAVOR_BITTER, TRUE);
                break;
            case HOLD_EFFECT_CONFUSE_SOUR:
                if (B_BERRIES_INSTANT >= GEN_4)
                    effect = HealConfuseBerry(battlerId, gLastUsedItem, FLAVOR_SOUR, TRUE);
                break;
            case HOLD_EFFECT_ATTACK_UP:
                if (B_BERRIES_INSTANT >= GEN_4)
                    effect = StatRaiseBerry(battlerId, gLastUsedItem, STAT_ATK, TRUE);
                break;
            case HOLD_EFFECT_DEFENSE_UP:
                if (B_BERRIES_INSTANT >= GEN_4)
                    effect = StatRaiseBerry(battlerId, gLastUsedItem, STAT_DEF, TRUE);
                break;
            case HOLD_EFFECT_SPEED_UP:
                if (B_BERRIES_INSTANT >= GEN_4)
                    effect = StatRaiseBerry(battlerId, gLastUsedItem, STAT_SPEED, TRUE);
                break;
            case HOLD_EFFECT_SP_ATTACK_UP:
                if (B_BERRIES_INSTANT >= GEN_4)
                    effect = StatRaiseBerry(battlerId, gLastUsedItem, STAT_SPATK, TRUE);
                break;
            case HOLD_EFFECT_SP_DEFENSE_UP:
                if (B_BERRIES_INSTANT >= GEN_4)
                    effect = StatRaiseBerry(battlerId, gLastUsedItem, STAT_SPDEF, TRUE);
                break;
            case HOLD_EFFECT_CRITICAL_UP:
                if (B_BERRIES_INSTANT >= GEN_4 && !(gBattleMons[battlerId].status2 & STATUS2_FOCUS_ENERGY) && HasEnoughHpToEatBerry(battlerId, GetBattlerHoldEffectParam(battlerId), gLastUsedItem))
                {
                    gBattleMons[battlerId].status2 |= STATUS2_FOCUS_ENERGY;
                    BattleScriptExecute(BattleScript_BerryFocusEnergyEnd2);
                    effect = ITEM_EFFECT_OTHER;
                }
                break;
            case HOLD_EFFECT_RANDOM_STAT_UP:
                if (B_BERRIES_INSTANT >= GEN_4)
                    effect = RandomStatRaiseBerry(battlerId, gLastUsedItem, TRUE);
                break;
            case HOLD_EFFECT_CURE_PAR:
                if (B_BERRIES_INSTANT >= GEN_4 && gBattleMons[battlerId].status1 & STATUS1_PARALYSIS && !UnnerveOn(battlerId, gLastUsedItem))
                {
                    gBattleMons[battlerId].status1 &= ~(STATUS1_PARALYSIS);
                    BattleScriptExecute(BattleScript_BerryCurePrlzEnd2);
                    effect = ITEM_STATUS_CHANGE;
                }
                break;
            case HOLD_EFFECT_CURE_PSN:
                if (B_BERRIES_INSTANT >= GEN_4 && gBattleMons[battlerId].status1 & STATUS1_PSN_ANY && !UnnerveOn(battlerId, gLastUsedItem))
                {
                    gBattleMons[battlerId].status1 &= ~(STATUS1_PSN_ANY | STATUS1_TOXIC_COUNTER);
                    BattleScriptExecute(BattleScript_BerryCurePsnEnd2);
                    effect = ITEM_STATUS_CHANGE;
                }
                break;
            case HOLD_EFFECT_CURE_BRN:
                if (B_BERRIES_INSTANT >= GEN_4 && gBattleMons[battlerId].status1 & STATUS1_BURN && !UnnerveOn(battlerId, gLastUsedItem))
                {
                    gBattleMons[battlerId].status1 &= ~(STATUS1_BURN);
                    BattleScriptExecute(BattleScript_BerryCureBrnEnd2);
                    effect = ITEM_STATUS_CHANGE;
                }
                break;
            case HOLD_EFFECT_CURE_FRZ:
                if (B_BERRIES_INSTANT >= GEN_4 && gBattleMons[battlerId].status1 & STATUS1_FREEZE && !UnnerveOn(battlerId, gLastUsedItem))
                {
                    gBattleMons[battlerId].status1 &= ~(STATUS1_FREEZE);
                    BattleScriptExecute(BattleScript_BerryCureFrzEnd2);
                    effect = ITEM_STATUS_CHANGE;
                }
                break;
            case HOLD_EFFECT_CURE_SLP:
                if (B_BERRIES_INSTANT >= GEN_4 && gBattleMons[battlerId].status1 & STATUS1_SLEEP && !UnnerveOn(battlerId, gLastUsedItem))
                {
                    gBattleMons[battlerId].status1 &= ~(STATUS1_SLEEP);
                    gBattleMons[battlerId].status2 &= ~(STATUS2_NIGHTMARE);
                    BattleScriptExecute(BattleScript_BerryCureSlpEnd2);
                    effect = ITEM_STATUS_CHANGE;
                }
                break;
            case HOLD_EFFECT_CURE_STATUS:
                if (B_BERRIES_INSTANT >= GEN_4 && (gBattleMons[battlerId].status1 & STATUS1_ANY || gBattleMons[battlerId].status2 & STATUS2_CONFUSION) && !UnnerveOn(battlerId, gLastUsedItem))
                {
                    i = 0;
                    if (gBattleMons[battlerId].status1 & STATUS1_PSN_ANY)
                    {
                        StringCopy(gBattleTextBuff1, gStatusConditionString_PoisonJpn);
                        i++;
                    }
                    if (gBattleMons[battlerId].status1 & STATUS1_SLEEP)
                    {
                        gBattleMons[battlerId].status2 &= ~(STATUS2_NIGHTMARE);
                        StringCopy(gBattleTextBuff1, gStatusConditionString_SleepJpn);
                        i++;
                    }
                    if (gBattleMons[battlerId].status1 & STATUS1_PARALYSIS)
                    {
                        StringCopy(gBattleTextBuff1, gStatusConditionString_ParalysisJpn);
                        i++;
                    }
                    if (gBattleMons[battlerId].status1 & STATUS1_BURN)
                    {
                        StringCopy(gBattleTextBuff1, gStatusConditionString_BurnJpn);
                        i++;
                    }
                    if (gBattleMons[battlerId].status1 & STATUS1_FREEZE)
                    {
                        StringCopy(gBattleTextBuff1, gStatusConditionString_IceJpn);
                        i++;
                    }
                    if (gBattleMons[battlerId].status2 & STATUS2_CONFUSION)
                    {
                        StringCopy(gBattleTextBuff1, gStatusConditionString_ConfusionJpn);
                        i++;
                    }
                    if (!(i > 1))
                        gBattleCommunication[MULTISTRING_CHOOSER] = 0;
                    else
                        gBattleCommunication[MULTISTRING_CHOOSER] = 1;
                    gBattleMons[battlerId].status1 = 0;
                    gBattleMons[battlerId].status2 &= ~(STATUS2_CONFUSION);
                    BattleScriptExecute(BattleScript_BerryCureChosenStatusEnd2);
                    effect = ITEM_STATUS_CHANGE;
                }
                break;
            case HOLD_EFFECT_RESTORE_HP:
                if (B_BERRIES_INSTANT >= GEN_4)
                    effect = ItemHealHp(battlerId, gLastUsedItem, TRUE, FALSE);
                break;
            case HOLD_EFFECT_RESTORE_PCT_HP:
                if (B_BERRIES_INSTANT >= GEN_4)
                    effect = ItemHealHp(battlerId, gLastUsedItem, TRUE, TRUE);
                break;
            case HOLD_EFFECT_AIR_BALLOON:
                effect = ITEM_EFFECT_OTHER;
                gBattleScripting.battler = battlerId;
                BattleScriptPushCursorAndCallback(BattleScript_AirBaloonMsgIn);
                RecordItemEffectBattle(battlerId, HOLD_EFFECT_AIR_BALLOON);
                break;
            }

            if (effect)
            {
                gSpecialStatuses[battlerId].switchInItemDone = 1;
                gActiveBattler = gBattlerAttacker = gPotentialItemEffectBattler = gBattleScripting.battler = battlerId;
                switch (effect)
                {
                case ITEM_STATUS_CHANGE:
                    BtlController_EmitSetMonData(0, REQUEST_STATUS_BATTLE, 0, 4, &gBattleMons[battlerId].status1);
                    MarkBattlerForControllerExec(gActiveBattler);
                    break;
                case ITEM_PP_CHANGE:
                    if (!(gBattleMons[battlerId].status2 & STATUS2_TRANSFORMED) && !(gDisableStructs[battlerId].mimickedMoves & gBitTable[i]))
                        gBattleMons[battlerId].pp[i] = changedPP;
                    break;
                }
            }
        }
        break;
    case 1:
        if (gBattleMons[battlerId].hp)
        {
            switch (battlerHoldEffect)
            {
            case HOLD_EFFECT_RESTORE_HP:
                if (!moveTurn)
                    effect = ItemHealHp(battlerId, gLastUsedItem, TRUE, FALSE);
                break;
            case HOLD_EFFECT_RESTORE_PCT_HP:
                if (!moveTurn)
                    effect = ItemHealHp(battlerId, gLastUsedItem, TRUE, TRUE);
                break;
            case HOLD_EFFECT_RESTORE_PP:
                if (!moveTurn)
                {
                    struct Pokemon *mon;
                    u8 ppBonuses;
                    u16 move;

                    if (GetBattlerSide(battlerId) == B_SIDE_PLAYER)
                        mon = &gPlayerParty[gBattlerPartyIndexes[battlerId]];
                    else
                        mon = &gEnemyParty[gBattlerPartyIndexes[battlerId]];
                    for (i = 0; i < MAX_MON_MOVES; i++)
                    {
                        move = GetMonData(mon, MON_DATA_MOVE1 + i);
                        changedPP = GetMonData(mon, MON_DATA_PP1 + i);
                        ppBonuses = GetMonData(mon, MON_DATA_PP_BONUSES);
                        if (move && changedPP == 0)
                            break;
                    }
                    if (i != MAX_MON_MOVES)
                    {
                        u8 maxPP = CalculatePPWithBonus(move, ppBonuses, i);
                        u8 ppRestored = GetBattlerHoldEffectParam(battlerId);
                        
                        if (GetBattlerAbility(battlerId) == ABILITY_RIPEN)
                        {
                            ppRestored *= 2;
                            gBattlerAbility = battlerId;
                        }
                        if (changedPP + ppRestored > maxPP)
                            changedPP = maxPP;
                        else
                            changedPP = changedPP + ppRestored;

                        PREPARE_MOVE_BUFFER(gBattleTextBuff1, move);

                        BattleScriptExecute(BattleScript_BerryPPHealEnd2);
                        BtlController_EmitSetMonData(0, i + REQUEST_PPMOVE1_BATTLE, 0, 1, &changedPP);
                        MarkBattlerForControllerExec(gActiveBattler);
                        effect = ITEM_PP_CHANGE;
                    }
                }
                break;
            case HOLD_EFFECT_RESTORE_STATS:
                for (i = 0; i < NUM_BATTLE_STATS; i++)
                {
                    if (gBattleMons[battlerId].statStages[i] < 6)
                    {
                        gBattleMons[battlerId].statStages[i] = 6;
                        effect = ITEM_STATS_CHANGE;
                    }
                }
                if (effect)
                {
                    gBattleScripting.battler = battlerId;
                    gPotentialItemEffectBattler = battlerId;
                    gActiveBattler = gBattlerAttacker = battlerId;
                    BattleScriptExecute(BattleScript_WhiteHerbEnd2);
                }
                break;
            case HOLD_EFFECT_BLACK_SLUDGE:
                if (IS_BATTLER_OF_TYPE(battlerId, TYPE_POISON))
                    goto LEFTOVERS;
            case HOLD_EFFECT_STICKY_BARB:
                if (!moveTurn)
                {
                    gBattleMoveDamage = gBattleMons[battlerId].maxHP / 8;
                    if (gBattleMoveDamage == 0)
                        gBattleMoveDamage = 1;
                    BattleScriptExecute(BattleScript_ItemHurtEnd2);
                    effect = ITEM_HP_CHANGE;
                    RecordItemEffectBattle(battlerId, battlerHoldEffect);
                    PREPARE_ITEM_BUFFER(gBattleTextBuff1, gLastUsedItem);
                }
                break;
            case HOLD_EFFECT_LEFTOVERS:
            LEFTOVERS:
                if (gBattleMons[battlerId].hp < gBattleMons[battlerId].maxHP && !moveTurn)
                {
                    gBattleMoveDamage = gBattleMons[battlerId].maxHP / 16;
                    if (gBattleMoveDamage == 0)
                        gBattleMoveDamage = 1;
                    gBattleMoveDamage *= -1;
                    BattleScriptExecute(BattleScript_ItemHealHP_End2);
                    effect = ITEM_HP_CHANGE;
                    RecordItemEffectBattle(battlerId, battlerHoldEffect);
                }
                break;
            case HOLD_EFFECT_CONFUSE_SPICY:
                if (!moveTurn)
                    effect = HealConfuseBerry(battlerId, gLastUsedItem, FLAVOR_SPICY, TRUE);
                break;
            case HOLD_EFFECT_CONFUSE_DRY:
                if (!moveTurn)
                    effect = HealConfuseBerry(battlerId, gLastUsedItem, FLAVOR_DRY, TRUE);
                break;
            case HOLD_EFFECT_CONFUSE_SWEET:
                if (!moveTurn)
                    effect = HealConfuseBerry(battlerId, gLastUsedItem, FLAVOR_SWEET, TRUE);
                break;
            case HOLD_EFFECT_CONFUSE_BITTER:
                if (!moveTurn)
                    effect = HealConfuseBerry(battlerId, gLastUsedItem, FLAVOR_BITTER, TRUE);
                break;
            case HOLD_EFFECT_CONFUSE_SOUR:
                if (!moveTurn)
                    effect = HealConfuseBerry(battlerId, gLastUsedItem, FLAVOR_SOUR, TRUE);
                break;
            case HOLD_EFFECT_ATTACK_UP:
                if (!moveTurn)
                    effect = StatRaiseBerry(battlerId, gLastUsedItem, STAT_ATK, TRUE);
                break;
            case HOLD_EFFECT_DEFENSE_UP:
                if (!moveTurn)
                    effect = StatRaiseBerry(battlerId, gLastUsedItem, STAT_DEF, TRUE);
                break;
            case HOLD_EFFECT_SPEED_UP:
                if (!moveTurn)
                    effect = StatRaiseBerry(battlerId, gLastUsedItem, STAT_SPEED, TRUE);
                break;
            case HOLD_EFFECT_SP_ATTACK_UP:
                if (!moveTurn)
                    effect = StatRaiseBerry(battlerId, gLastUsedItem, STAT_SPATK, TRUE);
                break;
            case HOLD_EFFECT_SP_DEFENSE_UP:
                if (!moveTurn)
                    effect = StatRaiseBerry(battlerId, gLastUsedItem, STAT_SPDEF, TRUE);
                break;
            case HOLD_EFFECT_CRITICAL_UP:
                if (!moveTurn && !(gBattleMons[battlerId].status2 & STATUS2_FOCUS_ENERGY) && HasEnoughHpToEatBerry(battlerId, GetBattlerHoldEffectParam(battlerId), gLastUsedItem))
                {
                    gBattleMons[battlerId].status2 |= STATUS2_FOCUS_ENERGY;
                    BattleScriptExecute(BattleScript_BerryFocusEnergyEnd2);
                    effect = ITEM_EFFECT_OTHER;
                }
                break;
            case HOLD_EFFECT_RANDOM_STAT_UP:
                if (!moveTurn)
                    effect = RandomStatRaiseBerry(battlerId, gLastUsedItem, TRUE);
                break;
            case HOLD_EFFECT_CURE_PAR:
                if (gBattleMons[battlerId].status1 & STATUS1_PARALYSIS && !UnnerveOn(battlerId, gLastUsedItem))
                {
                    gBattleMons[battlerId].status1 &= ~(STATUS1_PARALYSIS);
                    BattleScriptExecute(BattleScript_BerryCurePrlzEnd2);
                    effect = ITEM_STATUS_CHANGE;
                }
                break;
            case HOLD_EFFECT_CURE_PSN:
                if (gBattleMons[battlerId].status1 & STATUS1_PSN_ANY && !UnnerveOn(battlerId, gLastUsedItem))
                {
                    gBattleMons[battlerId].status1 &= ~(STATUS1_PSN_ANY | STATUS1_TOXIC_COUNTER);
                    BattleScriptExecute(BattleScript_BerryCurePsnEnd2);
                    effect = ITEM_STATUS_CHANGE;
                }
                break;
            case HOLD_EFFECT_CURE_BRN:
                if (gBattleMons[battlerId].status1 & STATUS1_BURN && !UnnerveOn(battlerId, gLastUsedItem))
                {
                    gBattleMons[battlerId].status1 &= ~(STATUS1_BURN);
                    BattleScriptExecute(BattleScript_BerryCureBrnEnd2);
                    effect = ITEM_STATUS_CHANGE;
                }
                break;
            case HOLD_EFFECT_CURE_FRZ:
                if (gBattleMons[battlerId].status1 & STATUS1_FREEZE && !UnnerveOn(battlerId, gLastUsedItem))
                {
                    gBattleMons[battlerId].status1 &= ~(STATUS1_FREEZE);
                    BattleScriptExecute(BattleScript_BerryCureFrzEnd2);
                    effect = ITEM_STATUS_CHANGE;
                }
                break;
            case HOLD_EFFECT_CURE_SLP:
                if (gBattleMons[battlerId].status1 & STATUS1_SLEEP && !UnnerveOn(battlerId, gLastUsedItem))
                {
                    gBattleMons[battlerId].status1 &= ~(STATUS1_SLEEP);
                    gBattleMons[battlerId].status2 &= ~(STATUS2_NIGHTMARE);
                    BattleScriptExecute(BattleScript_BerryCureSlpEnd2);
                    effect = ITEM_STATUS_CHANGE;
                }
                break;
            case HOLD_EFFECT_CURE_CONFUSION:
                if (gBattleMons[battlerId].status2 & STATUS2_CONFUSION && !UnnerveOn(battlerId, gLastUsedItem))
                {
                    gBattleMons[battlerId].status2 &= ~(STATUS2_CONFUSION);
                    BattleScriptExecute(BattleScript_BerryCureConfusionEnd2);
                    effect = ITEM_EFFECT_OTHER;
                }
                break;
            case HOLD_EFFECT_CURE_STATUS:
                if ((gBattleMons[battlerId].status1 & STATUS1_ANY || gBattleMons[battlerId].status2 & STATUS2_CONFUSION) && !UnnerveOn(battlerId, gLastUsedItem))
                {
                    i = 0;
                    if (gBattleMons[battlerId].status1 & STATUS1_PSN_ANY)
                    {
                        StringCopy(gBattleTextBuff1, gStatusConditionString_PoisonJpn);
                        i++;
                    }
                    if (gBattleMons[battlerId].status1 & STATUS1_SLEEP)
                    {
                        gBattleMons[battlerId].status2 &= ~(STATUS2_NIGHTMARE);
                        StringCopy(gBattleTextBuff1, gStatusConditionString_SleepJpn);
                        i++;
                    }
                    if (gBattleMons[battlerId].status1 & STATUS1_PARALYSIS)
                    {
                        StringCopy(gBattleTextBuff1, gStatusConditionString_ParalysisJpn);
                        i++;
                    }
                    if (gBattleMons[battlerId].status1 & STATUS1_BURN)
                    {
                        StringCopy(gBattleTextBuff1, gStatusConditionString_BurnJpn);
                        i++;
                    }
                    if (gBattleMons[battlerId].status1 & STATUS1_FREEZE)
                    {
                        StringCopy(gBattleTextBuff1, gStatusConditionString_IceJpn);
                        i++;
                    }
                    if (gBattleMons[battlerId].status2 & STATUS2_CONFUSION)
                    {
                        StringCopy(gBattleTextBuff1, gStatusConditionString_ConfusionJpn);
                        i++;
                    }
                    if (!(i > 1))
                        gBattleCommunication[MULTISTRING_CHOOSER] = 0;
                    else
                        gBattleCommunication[MULTISTRING_CHOOSER] = 1;
                    gBattleMons[battlerId].status1 = 0;
                    gBattleMons[battlerId].status2 &= ~(STATUS2_CONFUSION);
                    BattleScriptExecute(BattleScript_BerryCureChosenStatusEnd2);
                    effect = ITEM_STATUS_CHANGE;
                }
                break;
            case HOLD_EFFECT_CURE_ATTRACT:
                if (gBattleMons[battlerId].status2 & STATUS2_INFATUATION)
                {
                    gBattleMons[battlerId].status2 &= ~(STATUS2_INFATUATION);
                    StringCopy(gBattleTextBuff1, gStatusConditionString_LoveJpn);
                    BattleScriptExecute(BattleScript_BerryCureChosenStatusEnd2);
                    gBattleCommunication[MULTISTRING_CHOOSER] = 0;
                    effect = ITEM_EFFECT_OTHER;
                }
                break;
            case HOLD_EFFECT_MICLE_BERRY:
                if (!moveTurn)
                    effect = TrySetMicleBerry(battlerId, gLastUsedItem, TRUE);
                break;
            }

            if (effect)
            {
                gActiveBattler = gBattlerAttacker = gPotentialItemEffectBattler = gBattleScripting.battler = battlerId;
                switch (effect)
                {
                case ITEM_STATUS_CHANGE:
                    BtlController_EmitSetMonData(0, REQUEST_STATUS_BATTLE, 0, 4, &gBattleMons[battlerId].status1);
                    MarkBattlerForControllerExec(gActiveBattler);
                    break;
                case ITEM_PP_CHANGE:
                    if (!(gBattleMons[battlerId].status2 & STATUS2_TRANSFORMED) && !(gDisableStructs[battlerId].mimickedMoves & gBitTable[i]))
                        gBattleMons[battlerId].pp[i] = changedPP;
                    break;
                }
            }
        }
        break;
    case ITEMEFFECT_MOVE_END:
        for (battlerId = 0; battlerId < gBattlersCount; battlerId++)
        {
            gLastUsedItem = gBattleMons[battlerId].item;
            battlerHoldEffect = GetBattlerHoldEffect(battlerId, TRUE);
            switch (battlerHoldEffect)
            {
            case HOLD_EFFECT_MICLE_BERRY:
                if (B_HP_BERRIES >= GEN_4)
                    effect = TrySetMicleBerry(battlerId, gLastUsedItem, FALSE);
                break;
            case HOLD_EFFECT_RESTORE_HP:
                if (B_HP_BERRIES >= GEN_4)
                    effect = ItemHealHp(battlerId, gLastUsedItem, FALSE, FALSE);
                break;
            case HOLD_EFFECT_RESTORE_PCT_HP:
                if (B_BERRIES_INSTANT >= GEN_4)
                    effect = ItemHealHp(battlerId, gLastUsedItem, FALSE, TRUE);
                break;
            case HOLD_EFFECT_CONFUSE_SPICY:
                if (B_BERRIES_INSTANT >= GEN_4)
                    effect = HealConfuseBerry(battlerId, gLastUsedItem, FLAVOR_SPICY, FALSE);
                break;
            case HOLD_EFFECT_CONFUSE_DRY:
                if (B_BERRIES_INSTANT >= GEN_4)
                    effect = HealConfuseBerry(battlerId, gLastUsedItem, FLAVOR_DRY, FALSE);
                break;
            case HOLD_EFFECT_CONFUSE_SWEET:
                if (B_BERRIES_INSTANT >= GEN_4)
                    effect = HealConfuseBerry(battlerId, gLastUsedItem, FLAVOR_SWEET, FALSE);
                break;
            case HOLD_EFFECT_CONFUSE_BITTER:
                if (B_BERRIES_INSTANT >= GEN_4)
                    effect = HealConfuseBerry(battlerId, gLastUsedItem, FLAVOR_BITTER, FALSE);
                break;
            case HOLD_EFFECT_CONFUSE_SOUR:
                if (B_BERRIES_INSTANT >= GEN_4)
                    effect = HealConfuseBerry(battlerId, gLastUsedItem, FLAVOR_SOUR, FALSE);
                break;
            case HOLD_EFFECT_ATTACK_UP:
                if (B_BERRIES_INSTANT >= GEN_4)
                    effect = StatRaiseBerry(battlerId, gLastUsedItem, STAT_ATK, FALSE);
                break;
            case HOLD_EFFECT_DEFENSE_UP:
                if (B_BERRIES_INSTANT >= GEN_4)
                    effect = StatRaiseBerry(battlerId, gLastUsedItem, STAT_DEF, FALSE);
                break;
            case HOLD_EFFECT_SPEED_UP:
                if (B_BERRIES_INSTANT >= GEN_4)
                    effect = StatRaiseBerry(battlerId, gLastUsedItem, STAT_SPEED, FALSE);
                break;
            case HOLD_EFFECT_SP_ATTACK_UP:
                if (B_BERRIES_INSTANT >= GEN_4)
                    effect = StatRaiseBerry(battlerId, gLastUsedItem, STAT_SPATK, FALSE);
                break;
            case HOLD_EFFECT_SP_DEFENSE_UP:
                if (B_BERRIES_INSTANT >= GEN_4)
                    effect = StatRaiseBerry(battlerId, gLastUsedItem, STAT_SPDEF, FALSE);
                break;
            case HOLD_EFFECT_RANDOM_STAT_UP:
                if (B_BERRIES_INSTANT >= GEN_4)
                    effect = RandomStatRaiseBerry(battlerId, gLastUsedItem, FALSE);
                break;
            case HOLD_EFFECT_CURE_PAR:
                if (gBattleMons[battlerId].status1 & STATUS1_PARALYSIS && !UnnerveOn(battlerId, gLastUsedItem))
                {
                    gBattleMons[battlerId].status1 &= ~(STATUS1_PARALYSIS);
                    BattleScriptPushCursor();
                    gBattlescriptCurrInstr = BattleScript_BerryCureParRet;
                    effect = ITEM_STATUS_CHANGE;
                }
                break;
            case HOLD_EFFECT_CURE_PSN:
                if (gBattleMons[battlerId].status1 & STATUS1_PSN_ANY && !UnnerveOn(battlerId, gLastUsedItem))
                {
                    gBattleMons[battlerId].status1 &= ~(STATUS1_PSN_ANY | STATUS1_TOXIC_COUNTER);
                    BattleScriptPushCursor();
                    gBattlescriptCurrInstr = BattleScript_BerryCurePsnRet;
                    effect = ITEM_STATUS_CHANGE;
                }
                break;
            case HOLD_EFFECT_CURE_BRN:
                if (gBattleMons[battlerId].status1 & STATUS1_BURN && !UnnerveOn(battlerId, gLastUsedItem))
                {
                    gBattleMons[battlerId].status1 &= ~(STATUS1_BURN);
                    BattleScriptPushCursor();
                    gBattlescriptCurrInstr = BattleScript_BerryCureBrnRet;
                    effect = ITEM_STATUS_CHANGE;
                }
                break;
            case HOLD_EFFECT_CURE_FRZ:
                if (gBattleMons[battlerId].status1 & STATUS1_FREEZE && !UnnerveOn(battlerId, gLastUsedItem))
                {
                    gBattleMons[battlerId].status1 &= ~(STATUS1_FREEZE);
                    BattleScriptPushCursor();
                    gBattlescriptCurrInstr = BattleScript_BerryCureFrzRet;
                    effect = ITEM_STATUS_CHANGE;
                }
                break;
            case HOLD_EFFECT_CURE_SLP:
                if (gBattleMons[battlerId].status1 & STATUS1_SLEEP && !UnnerveOn(battlerId, gLastUsedItem))
                {
                    gBattleMons[battlerId].status1 &= ~(STATUS1_SLEEP);
                    gBattleMons[battlerId].status2 &= ~(STATUS2_NIGHTMARE);
                    BattleScriptPushCursor();
                    gBattlescriptCurrInstr = BattleScript_BerryCureSlpRet;
                    effect = ITEM_STATUS_CHANGE;
                }
                break;
            case HOLD_EFFECT_CURE_CONFUSION:
                if (gBattleMons[battlerId].status2 & STATUS2_CONFUSION && !UnnerveOn(battlerId, gLastUsedItem))
                {
                    gBattleMons[battlerId].status2 &= ~(STATUS2_CONFUSION);
                    BattleScriptPushCursor();
                    gBattlescriptCurrInstr = BattleScript_BerryCureConfusionRet;
                    effect = ITEM_EFFECT_OTHER;
                }
                break;
            case HOLD_EFFECT_CURE_ATTRACT:
                if (gBattleMons[battlerId].status2 & STATUS2_INFATUATION)
                {
                    gBattleMons[battlerId].status2 &= ~(STATUS2_INFATUATION);
                    StringCopy(gBattleTextBuff1, gStatusConditionString_LoveJpn);
                    BattleScriptPushCursor();
                    gBattleCommunication[MULTISTRING_CHOOSER] = 0;
                    gBattlescriptCurrInstr = BattleScript_BerryCureChosenStatusRet;
                    effect = ITEM_EFFECT_OTHER;
                }
                break;
            case HOLD_EFFECT_CURE_STATUS:
                if ((gBattleMons[battlerId].status1 & STATUS1_ANY || gBattleMons[battlerId].status2 & STATUS2_CONFUSION) && !UnnerveOn(battlerId, gLastUsedItem))
                {
                    if (gBattleMons[battlerId].status1 & STATUS1_PSN_ANY)
                    {
                        StringCopy(gBattleTextBuff1, gStatusConditionString_PoisonJpn);
                    }
                    if (gBattleMons[battlerId].status1 & STATUS1_SLEEP)
                    {
                        gBattleMons[battlerId].status2 &= ~(STATUS2_NIGHTMARE);
                        StringCopy(gBattleTextBuff1, gStatusConditionString_SleepJpn);
                    }
                    if (gBattleMons[battlerId].status1 & STATUS1_PARALYSIS)
                    {
                        StringCopy(gBattleTextBuff1, gStatusConditionString_ParalysisJpn);
                    }
                    if (gBattleMons[battlerId].status1 & STATUS1_BURN)
                    {
                        StringCopy(gBattleTextBuff1, gStatusConditionString_BurnJpn);
                    }
                    if (gBattleMons[battlerId].status1 & STATUS1_FREEZE)
                    {
                        StringCopy(gBattleTextBuff1, gStatusConditionString_IceJpn);
                    }
                    if (gBattleMons[battlerId].status2 & STATUS2_CONFUSION)
                    {
                        StringCopy(gBattleTextBuff1, gStatusConditionString_ConfusionJpn);
                    }
                    gBattleMons[battlerId].status1 = 0;
                    gBattleMons[battlerId].status2 &= ~(STATUS2_CONFUSION);
                    BattleScriptPushCursor();
                    gBattleCommunication[MULTISTRING_CHOOSER] = 0;
                    gBattlescriptCurrInstr = BattleScript_BerryCureChosenStatusRet;
                    effect = ITEM_STATUS_CHANGE;
                }
                break;
            case HOLD_EFFECT_RESTORE_STATS:
                for (i = 0; i < NUM_BATTLE_STATS; i++)
                {
                    if (gBattleMons[battlerId].statStages[i] < DEFAULT_STAT_STAGE)
                    {
                        gBattleMons[battlerId].statStages[i] = DEFAULT_STAT_STAGE;
                        effect = ITEM_STATS_CHANGE;
                    }
                }
                if (effect)
                {
                    gBattleScripting.battler = battlerId;
                    gPotentialItemEffectBattler = battlerId;
                    BattleScriptPushCursor();
                    gBattlescriptCurrInstr = BattleScript_WhiteHerbRet;
                    return effect;
                }
                break;
            }

            if (effect)
            {
                gActiveBattler = gPotentialItemEffectBattler = gBattleScripting.battler = battlerId;
                if (effect == ITEM_STATUS_CHANGE)
                {
                    BtlController_EmitSetMonData(0, REQUEST_STATUS_BATTLE, 0, 4, &gBattleMons[gActiveBattler].status1);
                    MarkBattlerForControllerExec(gActiveBattler);
                }
                break;
            }
        }
        break;
    case ITEMEFFECT_KINGSROCK_SHELLBELL:
        if (gBattleMoveDamage)
        {
            switch (atkHoldEffect)
            {
            case HOLD_EFFECT_FLINCH:
                if (!(gMoveResultFlags & MOVE_RESULT_NO_EFFECT)
                    && TARGET_TURN_DAMAGED
                    && (Random() % 100) < atkHoldEffectParam
                    && gBattleMoves[gCurrentMove].flags & FLAG_KINGS_ROCK_AFFECTED
                    && gBattleMons[gBattlerTarget].hp)
                {
                    gBattleScripting.moveEffect = MOVE_EFFECT_FLINCH;
                    BattleScriptPushCursor();
                    SetMoveEffect(FALSE, 0);
                    BattleScriptPop();
                }
                break;
            case HOLD_EFFECT_SHELL_BELL:
                if (!(gMoveResultFlags & MOVE_RESULT_NO_EFFECT)
                    && gSpecialStatuses[gBattlerTarget].dmg != 0
                    && gSpecialStatuses[gBattlerTarget].dmg != 0xFFFF
                    && gBattlerAttacker != gBattlerTarget
                    && gBattleMons[gBattlerAttacker].hp != gBattleMons[gBattlerAttacker].maxHP
                    && gBattleMons[gBattlerAttacker].hp != 0)
                {
                    gLastUsedItem = atkItem;
                    gPotentialItemEffectBattler = gBattlerAttacker;
                    gBattleScripting.battler = gBattlerAttacker;
                    gBattleMoveDamage = (gSpecialStatuses[gBattlerTarget].dmg / atkHoldEffectParam) * -1;
                    if (gBattleMoveDamage == 0)
                        gBattleMoveDamage = -1;
                    gSpecialStatuses[gBattlerTarget].dmg = 0;
                    BattleScriptPushCursor();
                    gBattlescriptCurrInstr = BattleScript_ItemHealHP_Ret;
                    effect++;
                }
                break;
            }
        }
        break;
    case ITEMEFFECT_TARGET:
        if (!(gMoveResultFlags & MOVE_RESULT_NO_EFFECT))
        {
            GET_MOVE_TYPE(gCurrentMove, moveType);
            switch (battlerHoldEffect)
            {
            case HOLD_EFFECT_AIR_BALLOON:
                if (TARGET_TURN_DAMAGED)
                {
                    effect = ITEM_EFFECT_OTHER;
                    BattleScriptPushCursor();
                    gBattlescriptCurrInstr = BattleScript_AirBaloonMsgPop;
                }
                break;
            case HOLD_EFFECT_ROCKY_HELMET:
                if (TARGET_TURN_DAMAGED
                    && IsMoveMakingContact(gCurrentMove, gBattlerAttacker)
                    && IsBattlerAlive(gBattlerAttacker)
                    && GetBattlerAbility(gBattlerAttacker) != ABILITY_MAGIC_GUARD)
                {
                    gBattleMoveDamage = gBattleMons[gBattlerAttacker].maxHP / 6;
                    if (gBattleMoveDamage == 0)
                        gBattleMoveDamage = 1;
                    effect = ITEM_HP_CHANGE;
                    BattleScriptPushCursor();
                    gBattlescriptCurrInstr = BattleScript_RockyHelmetActivates;
                    PREPARE_ITEM_BUFFER(gBattleTextBuff1, gLastUsedItem);
                    RecordItemEffectBattle(battlerId, HOLD_EFFECT_ROCKY_HELMET);
                }
                break;
            case HOLD_EFFECT_WEAKNESS_POLICY:
                if (IsBattlerAlive(battlerId)
                    && TARGET_TURN_DAMAGED
                    && gMoveResultFlags & MOVE_RESULT_SUPER_EFFECTIVE)
                {
                    effect = ITEM_STATS_CHANGE;
                    BattleScriptPushCursor();
                    gBattlescriptCurrInstr = BattleScript_WeaknessPolicy;
                }
                break;
            case HOLD_EFFECT_SNOWBALL:
                if (IsBattlerAlive(battlerId)
                    && TARGET_TURN_DAMAGED
                    && moveType == TYPE_ICE)
                {
                    effect = ITEM_STATS_CHANGE;
                    BattleScriptPushCursor();
                    gBattlescriptCurrInstr = BattleScript_TargetItemStatRaise;
                    gBattleScripting.statChanger = SET_STATCHANGER(STAT_ATK, 1, FALSE);
                }
                break;
            case HOLD_EFFECT_LUMINOUS_MOSS:
                if (IsBattlerAlive(battlerId)
                    && TARGET_TURN_DAMAGED
                    && moveType == TYPE_WATER)
                {
                    effect = ITEM_STATS_CHANGE;
                    BattleScriptPushCursor();
                    gBattlescriptCurrInstr = BattleScript_TargetItemStatRaise;
                    gBattleScripting.statChanger = SET_STATCHANGER(STAT_SPDEF, 1, FALSE);
                }
                break;
            case HOLD_EFFECT_CELL_BATTERY:
                if (IsBattlerAlive(battlerId)
                    && TARGET_TURN_DAMAGED
                    && moveType == TYPE_ELECTRIC)
                {
                    effect = ITEM_STATS_CHANGE;
                    BattleScriptPushCursor();
                    gBattlescriptCurrInstr = BattleScript_TargetItemStatRaise;
                    gBattleScripting.statChanger = SET_STATCHANGER(STAT_ATK, 1, FALSE);
                }
                break;
            case HOLD_EFFECT_ABSORB_BULB:
                if (IsBattlerAlive(battlerId)
                    && TARGET_TURN_DAMAGED
                    && moveType == TYPE_WATER)
                {
                    effect = ITEM_STATS_CHANGE;
                    BattleScriptPushCursor();
                    gBattlescriptCurrInstr = BattleScript_TargetItemStatRaise;
                    gBattleScripting.statChanger = SET_STATCHANGER(STAT_SPATK, 1, FALSE);
                }
                break;
            case HOLD_EFFECT_JABOCA_BERRY:  // consume and damage attacker if used physical move
                if (IsBattlerAlive(battlerId)
                 && TARGET_TURN_DAMAGED
                 && !DoesSubstituteBlockMove(gBattlerAttacker, battlerId, gCurrentMove)
                 && IS_MOVE_PHYSICAL(gCurrentMove)
                 && GetBattlerAbility(gBattlerAttacker) != ABILITY_MAGIC_GUARD)
                {
                    gBattleMoveDamage = gBattleMons[gBattlerAttacker].maxHP / 8;
                    if (gBattleMoveDamage == 0)
                        gBattleMoveDamage = 1;
                    if (GetBattlerAbility(battlerId) == ABILITY_RIPEN)
                        gBattleMoveDamage *= 2;
                    
                    effect = ITEM_HP_CHANGE;
                    BattleScriptPushCursor();
                    gBattlescriptCurrInstr = BattleScript_JabocaRowapBerryActivates;
                    PREPARE_ITEM_BUFFER(gBattleTextBuff1, gLastUsedItem);
                    RecordItemEffectBattle(battlerId, HOLD_EFFECT_ROCKY_HELMET);
                }
                break;
            case HOLD_EFFECT_ROWAP_BERRY:  // consume and damage attacker if used special move
                if (IsBattlerAlive(battlerId)
                 && TARGET_TURN_DAMAGED
                 && !DoesSubstituteBlockMove(gBattlerAttacker, battlerId, gCurrentMove)
                 && IS_MOVE_SPECIAL(gCurrentMove)
                 && GetBattlerAbility(gBattlerAttacker) != ABILITY_MAGIC_GUARD)
                {
                    gBattleMoveDamage = gBattleMons[gBattlerAttacker].maxHP / 8;
                    if (gBattleMoveDamage == 0)
                        gBattleMoveDamage = 1;
                    if (GetBattlerAbility(battlerId) == ABILITY_RIPEN)
                        gBattleMoveDamage *= 2;
                    
                    effect = ITEM_HP_CHANGE;
                    BattleScriptPushCursor();
                    gBattlescriptCurrInstr = BattleScript_JabocaRowapBerryActivates;
                    PREPARE_ITEM_BUFFER(gBattleTextBuff1, gLastUsedItem);
                    RecordItemEffectBattle(battlerId, HOLD_EFFECT_ROCKY_HELMET);
                }
                break;
            case HOLD_EFFECT_KEE_BERRY:  // consume and boost defense if used physical move
                effect = DamagedStatBoostBerryEffect(battlerId, STAT_DEF, SPLIT_PHYSICAL);
                break;
            case HOLD_EFFECT_MARANGA_BERRY:  // consume and boost sp. defense if used special move
                effect = DamagedStatBoostBerryEffect(battlerId, STAT_SPDEF, SPLIT_SPECIAL);
                break;
            }
        }
        break;
    case ITEMEFFECT_ORBS:
        switch (battlerHoldEffect)
        {
        case HOLD_EFFECT_TOXIC_ORB:
            if (!gBattleMons[battlerId].status1
                && CanPoisonType(battlerId, battlerId)
                && GetBattlerAbility(battlerId) != ABILITY_IMMUNITY)
            {
                effect = ITEM_STATUS_CHANGE;
                gBattleMons[battlerId].status1 = STATUS1_TOXIC_POISON;
                BattleScriptExecute(BattleScript_ToxicOrb);
                RecordItemEffectBattle(battlerId, battlerHoldEffect);
            }
            break;
        case HOLD_EFFECT_FLAME_ORB:
            if (!gBattleMons[battlerId].status1
                && !IS_BATTLER_OF_TYPE(battlerId, TYPE_FIRE)
                && GetBattlerAbility(battlerId) != ABILITY_WATER_VEIL)
            {
                effect = ITEM_STATUS_CHANGE;
                gBattleMons[battlerId].status1 = STATUS1_BURN;
                BattleScriptExecute(BattleScript_FlameOrb);
                RecordItemEffectBattle(battlerId, battlerHoldEffect);
            }
            break;
        }

        if (effect == ITEM_STATUS_CHANGE)
        {
            gActiveBattler = battlerId;
            BtlController_EmitSetMonData(0, REQUEST_STATUS_BATTLE, 0, 4, &gBattleMons[battlerId].status1);
            MarkBattlerForControllerExec(gActiveBattler);
        }
        break;
    }

    // Berry was successfully used on a Pokemon.
    if (effect && (gLastUsedItem >= FIRST_BERRY_INDEX && gLastUsedItem <= LAST_BERRY_INDEX))
        gBattleStruct->ateBerry[battlerId & BIT_SIDE] |= gBitTable[gBattlerPartyIndexes[battlerId]];

    return effect;
}

void ClearFuryCutterDestinyBondGrudge(u8 battlerId)
{
    gDisableStructs[battlerId].furyCutterCounter = 0;
    gBattleMons[battlerId].status2 &= ~(STATUS2_DESTINY_BOND);
    gStatuses3[battlerId] &= ~(STATUS3_GRUDGE);
}

void HandleAction_RunBattleScript(void) // identical to RunBattleScriptCommands
{
    if (gBattleControllerExecFlags == 0)
        gBattleScriptingCommandsTable[*gBattlescriptCurrInstr]();
}

u32 SetRandomTarget(u32 battlerId)
{
    u32 target;
    static const u8 targets[2][2] =
    {
        [B_SIDE_PLAYER] = {B_POSITION_OPPONENT_LEFT, B_POSITION_OPPONENT_RIGHT},
        [B_SIDE_OPPONENT] = {B_POSITION_PLAYER_LEFT, B_POSITION_PLAYER_RIGHT},
    };

    if (gBattleTypeFlags & BATTLE_TYPE_DOUBLE)
    {
        target = GetBattlerAtPosition(targets[GetBattlerSide(battlerId)][Random() % 2]);
        if (!IsBattlerAlive(target))
            target ^= BIT_FLANK;
    }
    else
    {
        target = GetBattlerAtPosition(targets[GetBattlerSide(battlerId)][0]);
    }

    return target;
}

u8 GetMoveTarget(u16 move, u8 setTarget)
{
    u8 targetBattler = 0;
    u32 i, moveTarget, side;

    if (setTarget)
        moveTarget = setTarget - 1;
    else
        moveTarget = gBattleMoves[move].target;

    switch (moveTarget)
    {
    case MOVE_TARGET_SELECTED:
        side = GetBattlerSide(gBattlerAttacker) ^ BIT_SIDE;
        if (gSideTimers[side].followmeTimer && gBattleMons[gSideTimers[side].followmeTarget].hp)
        {
            targetBattler = gSideTimers[side].followmeTarget;
        }
        else
        {
            targetBattler = SetRandomTarget(gBattlerAttacker);
            if (gBattleMoves[move].type == TYPE_ELECTRIC
                && IsAbilityOnOpposingSide(gBattlerAttacker, ABILITY_LIGHTNING_ROD)
                && gBattleMons[targetBattler].ability != ABILITY_LIGHTNING_ROD)
            {
                targetBattler ^= BIT_FLANK;
                RecordAbilityBattle(targetBattler, gBattleMons[targetBattler].ability);
                gSpecialStatuses[targetBattler].lightningRodRedirected = 1;
            }
            else if (gBattleMoves[move].type == TYPE_WATER
                && IsAbilityOnOpposingSide(gBattlerAttacker, ABILITY_STORM_DRAIN)
                && gBattleMons[targetBattler].ability != ABILITY_STORM_DRAIN)
            {
                targetBattler ^= BIT_FLANK;
                RecordAbilityBattle(targetBattler, gBattleMons[targetBattler].ability);
                gSpecialStatuses[targetBattler].stormDrainRedirected = 1;
            }
        }
        break;
    case MOVE_TARGET_DEPENDS:
    case MOVE_TARGET_BOTH:
    case MOVE_TARGET_FOES_AND_ALLY:
    case MOVE_TARGET_OPPONENTS_FIELD:
        targetBattler = GetBattlerAtPosition((GetBattlerPosition(gBattlerAttacker) & BIT_SIDE) ^ BIT_SIDE);
        if (!IsBattlerAlive(targetBattler))
            targetBattler ^= BIT_FLANK;
        break;
    case MOVE_TARGET_RANDOM:
        side = GetBattlerSide(gBattlerAttacker) ^ BIT_SIDE;
        if (gSideTimers[side].followmeTimer && gBattleMons[gSideTimers[side].followmeTarget].hp)
            targetBattler = gSideTimers[side].followmeTarget;
        else if (gBattleTypeFlags & BATTLE_TYPE_DOUBLE && moveTarget & MOVE_TARGET_RANDOM)
            targetBattler = SetRandomTarget(gBattlerAttacker);
        else
            targetBattler = GetBattlerAtPosition((GetBattlerPosition(gBattlerAttacker) & BIT_SIDE) ^ BIT_SIDE);
        break;
    case MOVE_TARGET_USER_OR_SELECTED:
    case MOVE_TARGET_USER:
    default:
        targetBattler = gBattlerAttacker;
        break;
    case MOVE_TARGET_ALLY:
        if (IsBattlerAlive(BATTLE_PARTNER(gBattlerAttacker)))
            targetBattler = BATTLE_PARTNER(gBattlerAttacker);
        else
            targetBattler = gBattlerAttacker;
        break;
    }

    *(gBattleStruct->moveTarget + gBattlerAttacker) = targetBattler;

    return targetBattler;
}

static bool32 HasObedientBitSet(u8 battlerId)
{
    if (GetBattlerSide(battlerId) == B_SIDE_OPPONENT)
        return TRUE;
    if (GetMonData(&gPlayerParty[gBattlerPartyIndexes[battlerId]], MON_DATA_SPECIES, NULL) != SPECIES_DEOXYS
        && GetMonData(&gPlayerParty[gBattlerPartyIndexes[battlerId]], MON_DATA_SPECIES, NULL) != SPECIES_MEW)
            return TRUE;
    return GetMonData(&gPlayerParty[gBattlerPartyIndexes[battlerId]], MON_DATA_OBEDIENCE, NULL);
}

u8 IsMonDisobedient(void)
{
    s32 rnd;
    s32 calc;
    u8 obedienceLevel = 0;

    if (gBattleTypeFlags & (BATTLE_TYPE_LINK | BATTLE_TYPE_RECORDED_LINK))
        return 0;
    if (GetBattlerSide(gBattlerAttacker) == B_SIDE_OPPONENT)
        return 0;

    if (HasObedientBitSet(gBattlerAttacker)) // only if species is Mew or Deoxys
    {
        if (gBattleTypeFlags & BATTLE_TYPE_INGAME_PARTNER && GetBattlerPosition(gBattlerAttacker) == 2)
            return 0;
        if (gBattleTypeFlags & BATTLE_TYPE_FRONTIER)
            return 0;
        if (gBattleTypeFlags & BATTLE_TYPE_RECORDED)
            return 0;
        if (!IsOtherTrainer(gBattleMons[gBattlerAttacker].otId, gBattleMons[gBattlerAttacker].otName))
            return 0;
        if (FlagGet(FLAG_BADGE08_GET))
            return 0;

        obedienceLevel = 10;

        if (FlagGet(FLAG_BADGE02_GET))
            obedienceLevel = 30;
        if (FlagGet(FLAG_BADGE04_GET))
            obedienceLevel = 50;
        if (FlagGet(FLAG_BADGE06_GET))
            obedienceLevel = 70;
    }

    if (gBattleMons[gBattlerAttacker].level <= obedienceLevel)
        return 0;
    rnd = (Random() & 255);
    calc = (gBattleMons[gBattlerAttacker].level + obedienceLevel) * rnd >> 8;
    if (calc < obedienceLevel)
        return 0;

    // is not obedient
    if (gCurrentMove == MOVE_RAGE)
        gBattleMons[gBattlerAttacker].status2 &= ~(STATUS2_RAGE);
    if (gBattleMons[gBattlerAttacker].status1 & STATUS1_SLEEP && (gCurrentMove == MOVE_SNORE || gCurrentMove == MOVE_SLEEP_TALK))
    {
        gBattlescriptCurrInstr = BattleScript_IgnoresWhileAsleep;
        return 1;
    }

    rnd = (Random() & 255);
    calc = (gBattleMons[gBattlerAttacker].level + obedienceLevel) * rnd >> 8;
    if (calc < obedienceLevel)
    {
        calc = CheckMoveLimitations(gBattlerAttacker, gBitTable[gCurrMovePos], 0xFF);
        if (calc == 0xF) // all moves cannot be used
        {
            gBattleCommunication[MULTISTRING_CHOOSER] = Random() & 3;
            gBattlescriptCurrInstr = BattleScript_MoveUsedLoafingAround;
            return 1;
        }
        else // use a random move
        {
            do
            {
                gCurrMovePos = gChosenMovePos = Random() & 3;
            } while (gBitTable[gCurrMovePos] & calc);

            gCalledMove = gBattleMons[gBattlerAttacker].moves[gCurrMovePos];
            gBattlescriptCurrInstr = BattleScript_IgnoresAndUsesRandomMove;
            gBattlerTarget = GetMoveTarget(gCalledMove, 0);
            gHitMarker |= HITMARKER_x200000;
            return 2;
        }
    }
    else
    {
        obedienceLevel = gBattleMons[gBattlerAttacker].level - obedienceLevel;

        calc = (Random() & 255);
        if (calc < obedienceLevel && !(gBattleMons[gBattlerAttacker].status1 & STATUS1_ANY) && gBattleMons[gBattlerAttacker].ability != ABILITY_VITAL_SPIRIT && gBattleMons[gBattlerAttacker].ability != ABILITY_INSOMNIA)
        {
            // try putting asleep
            int i;
            for (i = 0; i < gBattlersCount; i++)
            {
                if (gBattleMons[i].status2 & STATUS2_UPROAR)
                    break;
            }
            if (i == gBattlersCount)
            {
                gBattlescriptCurrInstr = BattleScript_IgnoresAndFallsAsleep;
                return 1;
            }
        }
        calc -= obedienceLevel;
        if (calc < obedienceLevel)
        {
            gBattleMoveDamage = CalculateMoveDamage(MOVE_NONE, gBattlerAttacker, gBattlerAttacker, TYPE_MYSTERY, 40, FALSE, FALSE, TRUE);
            gBattlerTarget = gBattlerAttacker;
            gBattlescriptCurrInstr = BattleScript_IgnoresAndHitsItself;
            gHitMarker |= HITMARKER_UNABLE_TO_USE_MOVE;
            return 2;
        }
        else
        {
            gBattleCommunication[MULTISTRING_CHOOSER] = Random() & 3;
            gBattlescriptCurrInstr = BattleScript_MoveUsedLoafingAround;
            return 1;
        }
    }
}

u32 GetBattlerHoldEffect(u8 battlerId, bool32 checkNegating)
{
    if (checkNegating)
    {
        if (gStatuses3[battlerId] & STATUS3_EMBARGO)
            return HOLD_EFFECT_NONE;
        if (gFieldStatuses & STATUS_FIELD_MAGIC_ROOM)
            return HOLD_EFFECT_NONE;
        if (gBattleMons[battlerId].ability == ABILITY_KLUTZ && !(gStatuses3[battlerId] & STATUS3_GASTRO_ACID))
            return HOLD_EFFECT_NONE;
    }

    gPotentialItemEffectBattler = battlerId;

    if (B_ENABLE_DEBUG && gBattleStruct->debugHoldEffects[battlerId] != 0 && gBattleMons[battlerId].item)
        return gBattleStruct->debugHoldEffects[battlerId];
    else if (gBattleMons[battlerId].item == ITEM_ENIGMA_BERRY)
        return gEnigmaBerries[battlerId].holdEffect;
    else
        return ItemId_GetHoldEffect(gBattleMons[battlerId].item);
}

u32 GetBattlerHoldEffectParam(u8 battlerId)
{
    if (gBattleMons[battlerId].item == ITEM_ENIGMA_BERRY)
        return gEnigmaBerries[battlerId].holdEffectParam;
    else
        return ItemId_GetHoldEffectParam(gBattleMons[battlerId].item);
}

bool32 IsMoveMakingContact(u16 move, u8 battlerAtk)
{
    if (!(gBattleMoves[move].flags & FLAG_MAKES_CONTACT))
        return FALSE;
    else if (GetBattlerAbility(battlerAtk) == ABILITY_LONG_REACH)
        return FALSE;
    else if (GetBattlerHoldEffect(battlerAtk, TRUE) == HOLD_EFFECT_PROTECTIVE_PADS)
        return FALSE;
    else
        return TRUE;
}

bool32 IsBattlerGrounded(u8 battlerId)
{
    if (GetBattlerHoldEffect(battlerId, TRUE) == HOLD_EFFECT_IRON_BALL)
        return TRUE;
    else if (gFieldStatuses & STATUS_FIELD_GRAVITY)
        return TRUE;
    else if (gStatuses3[battlerId] & STATUS3_ROOTED)
        return TRUE;
    else if (gStatuses3[battlerId] & STATUS3_SMACKED_DOWN)
        return TRUE;

    else if (gStatuses3[battlerId] & STATUS3_TELEKINESIS)
        return FALSE;
    else if (gStatuses3[battlerId] & STATUS3_MAGNET_RISE)
        return FALSE;
    else if (GetBattlerHoldEffect(battlerId, TRUE) == HOLD_EFFECT_AIR_BALLOON)
        return FALSE;
    else if (GetBattlerAbility(battlerId) == ABILITY_LEVITATE)
        return FALSE;
    else if (IS_BATTLER_OF_TYPE(battlerId, TYPE_FLYING))
        return FALSE;

    else
        return TRUE;
}

bool32 IsBattlerAlive(u8 battlerId)
{
    if (gBattleMons[battlerId].hp == 0)
        return FALSE;
    else if (battlerId >= gBattlersCount)
        return FALSE;
    else if (gAbsentBattlerFlags & gBitTable[battlerId])
        return FALSE;
    else
        return TRUE;
}

u8 GetBattleMonMoveSlot(struct BattlePokemon *battleMon, u16 move)
{
    u8 i;

    for (i = 0; i < 4; i++)
    {
        if (battleMon->moves[i] == move)
            break;
    }
    return i;
}

u32 GetBattlerWeight(u8 battlerId)
{
    u32 i;
    u32 weight = GetPokedexHeightWeight(SpeciesToNationalPokedexNum(gBattleMons[battlerId].species), 1);
    u32 ability = GetBattlerAbility(battlerId);
    u32 holdEffect = GetBattlerHoldEffect(battlerId, TRUE);

    if (ability == ABILITY_HEAVY_METAL)
        weight *= 2;
    else if (ability == ABILITY_LIGHT_METAL)
        weight /= 2;

    if (holdEffect == HOLD_EFFECT_FLOAT_STONE)
        weight /= 2;

    for (i = 0; i < gDisableStructs[battlerId].autotomizeCount; i++)
    {
        if (weight > 1000)
        {
            weight -= 1000;
        }
        else if (weight <= 1000)
        {
            weight = 1;
            break;
        }
    }

    if (weight == 0)
        weight = 1;

    return weight;
}

u32 CountBattlerStatIncreases(u8 battlerId, bool32 countEvasionAcc)
{
    u32 i;
    u32 count = 0;

    for (i = 0; i < NUM_BATTLE_STATS; i++)
    {
        if ((i == STAT_ACC || i == STAT_EVASION) && !countEvasionAcc)
            continue;
        if (gBattleMons[battlerId].statStages[i] > 6) // Stat is increased.
            count += gBattleMons[battlerId].statStages[i] - 6;
    }

    return count;
}

u32 GetMoveTargetCount(u16 move, u8 battlerAtk, u8 battlerDef)
{
    switch (gBattleMoves[move].target)
    {
    case MOVE_TARGET_BOTH:
        return IsBattlerAlive(battlerDef)
             + IsBattlerAlive(BATTLE_PARTNER(battlerDef));
    case MOVE_TARGET_FOES_AND_ALLY:
        return IsBattlerAlive(battlerDef)
             + IsBattlerAlive(BATTLE_PARTNER(battlerDef))
             + IsBattlerAlive(BATTLE_PARTNER(battlerAtk));
    case MOVE_TARGET_OPPONENTS_FIELD:
        return 1;
    case MOVE_TARGET_DEPENDS:
    case MOVE_TARGET_SELECTED:
    case MOVE_TARGET_RANDOM:
    case MOVE_TARGET_USER_OR_SELECTED:
        return IsBattlerAlive(battlerDef);
    case MOVE_TARGET_USER:
        return IsBattlerAlive(battlerAtk);
    default:
        return 0;
    }
}

static void MulModifier(u16 *modifier, u16 val)
{
    *modifier = UQ_4_12_TO_INT((*modifier * val) + UQ_4_12_ROUND);
}

static u32 ApplyModifier(u16 modifier, u32 val)
{
    return UQ_4_12_TO_INT((modifier * val) + UQ_4_12_ROUND);
}

static const u8 sFlailHpScaleToPowerTable[] =
{
    1, 200,
    4, 150,
    9, 100,
    16, 80,
    32, 40,
    48, 20
};

// format: min. weight (hectograms), base power
static const u16 sWeightToDamageTable[] =
{
    100, 20,
    250, 40,
    500, 60,
    1000, 80,
    2000, 100,
    0xFFFF, 0xFFFF
};

static const u8 sSpeedDiffPowerTable[] = {40, 60, 80, 120, 150};
static const u8 sHeatCrushPowerTable[] = {40, 40, 60, 80, 100, 120};
static const u8 sTrumpCardPowerTable[] = {200, 80, 60, 50, 40};

const struct TypePower gNaturalGiftTable[] =
{
    [ITEM_TO_BERRY(ITEM_CHERI_BERRY)] = {TYPE_FIRE, 80},
    [ITEM_TO_BERRY(ITEM_CHESTO_BERRY)] = {TYPE_WATER, 80},
    [ITEM_TO_BERRY(ITEM_PECHA_BERRY)] = {TYPE_ELECTRIC, 80},
    [ITEM_TO_BERRY(ITEM_RAWST_BERRY)] = {TYPE_GRASS, 80},
    [ITEM_TO_BERRY(ITEM_ASPEAR_BERRY)] = {TYPE_ICE, 80},
    [ITEM_TO_BERRY(ITEM_LEPPA_BERRY)] = {TYPE_FIGHTING, 80},
    [ITEM_TO_BERRY(ITEM_ORAN_BERRY)] = {TYPE_POISON, 80},
    [ITEM_TO_BERRY(ITEM_PERSIM_BERRY)] = {TYPE_GROUND, 80},
    [ITEM_TO_BERRY(ITEM_LUM_BERRY)] = {TYPE_FLYING, 80},
    [ITEM_TO_BERRY(ITEM_SITRUS_BERRY)] = {TYPE_PSYCHIC, 80},
    [ITEM_TO_BERRY(ITEM_FIGY_BERRY)] = {TYPE_BUG, 80},
    [ITEM_TO_BERRY(ITEM_WIKI_BERRY)] = {TYPE_ROCK, 80},
    [ITEM_TO_BERRY(ITEM_MAGO_BERRY)] = {TYPE_GHOST, 80},
    [ITEM_TO_BERRY(ITEM_AGUAV_BERRY)] = {TYPE_DRAGON, 80},
    [ITEM_TO_BERRY(ITEM_IAPAPA_BERRY)] = {TYPE_DARK, 80},
    [ITEM_TO_BERRY(ITEM_RAZZ_BERRY)] = {TYPE_STEEL, 80},
    [ITEM_TO_BERRY(ITEM_OCCA_BERRY)] = {TYPE_FIRE, 80},
    [ITEM_TO_BERRY(ITEM_PASSHO_BERRY)] = {TYPE_WATER, 80},
    [ITEM_TO_BERRY(ITEM_WACAN_BERRY)] = {TYPE_ELECTRIC, 80},
    [ITEM_TO_BERRY(ITEM_RINDO_BERRY)] = {TYPE_GRASS, 80},
    [ITEM_TO_BERRY(ITEM_YACHE_BERRY)] = {TYPE_ICE, 80},
    [ITEM_TO_BERRY(ITEM_CHOPLE_BERRY)] = {TYPE_FIGHTING, 80},
    [ITEM_TO_BERRY(ITEM_KEBIA_BERRY)] = {TYPE_POISON, 80},
    [ITEM_TO_BERRY(ITEM_SHUCA_BERRY)] = {TYPE_GROUND, 80},
    [ITEM_TO_BERRY(ITEM_COBA_BERRY)] = {TYPE_FLYING, 80},
    [ITEM_TO_BERRY(ITEM_PAYAPA_BERRY)] = {TYPE_PSYCHIC, 80},
    [ITEM_TO_BERRY(ITEM_TANGA_BERRY)] = {TYPE_BUG, 80},
    [ITEM_TO_BERRY(ITEM_CHARTI_BERRY)] = {TYPE_ROCK, 80},
    [ITEM_TO_BERRY(ITEM_KASIB_BERRY)] = {TYPE_GHOST, 80},
    [ITEM_TO_BERRY(ITEM_HABAN_BERRY)] = {TYPE_DRAGON, 80},
    [ITEM_TO_BERRY(ITEM_COLBUR_BERRY)] = {TYPE_DARK, 80},
    [ITEM_TO_BERRY(ITEM_BABIRI_BERRY)] = {TYPE_STEEL, 80},
    [ITEM_TO_BERRY(ITEM_CHILAN_BERRY)] = {TYPE_NORMAL, 80},
    [ITEM_TO_BERRY(ITEM_ROSELI_BERRY)] = {TYPE_FAIRY, 80},
    [ITEM_TO_BERRY(ITEM_BLUK_BERRY)] = {TYPE_FIRE, 90},
    [ITEM_TO_BERRY(ITEM_NANAB_BERRY)] = {TYPE_WATER, 90},
    [ITEM_TO_BERRY(ITEM_WEPEAR_BERRY)] = {TYPE_ELECTRIC, 90},
    [ITEM_TO_BERRY(ITEM_PINAP_BERRY)] = {TYPE_GRASS, 90},
    [ITEM_TO_BERRY(ITEM_POMEG_BERRY)] = {TYPE_ICE, 90},
    [ITEM_TO_BERRY(ITEM_KELPSY_BERRY)] = {TYPE_FIGHTING, 90},
    [ITEM_TO_BERRY(ITEM_QUALOT_BERRY)] = {TYPE_POISON, 90},
    [ITEM_TO_BERRY(ITEM_HONDEW_BERRY)] = {TYPE_GROUND, 90},
    [ITEM_TO_BERRY(ITEM_GREPA_BERRY)] = {TYPE_FLYING, 90},
    [ITEM_TO_BERRY(ITEM_TAMATO_BERRY)] = {TYPE_PSYCHIC, 90},
    [ITEM_TO_BERRY(ITEM_CORNN_BERRY)] = {TYPE_BUG, 90},
    [ITEM_TO_BERRY(ITEM_MAGOST_BERRY)] = {TYPE_ROCK, 90},
    [ITEM_TO_BERRY(ITEM_RABUTA_BERRY)] = {TYPE_GHOST, 90},
    [ITEM_TO_BERRY(ITEM_NOMEL_BERRY)] = {TYPE_DRAGON, 90},
    [ITEM_TO_BERRY(ITEM_SPELON_BERRY)] = {TYPE_DARK, 90},
    [ITEM_TO_BERRY(ITEM_PAMTRE_BERRY)] = {TYPE_STEEL, 90},
    [ITEM_TO_BERRY(ITEM_WATMEL_BERRY)] = {TYPE_FIRE, 100},
    [ITEM_TO_BERRY(ITEM_DURIN_BERRY)] = {TYPE_WATER, 100},
    [ITEM_TO_BERRY(ITEM_BELUE_BERRY)] = {TYPE_ELECTRIC, 100},
    [ITEM_TO_BERRY(ITEM_LIECHI_BERRY)] = {TYPE_GRASS, 100},
    [ITEM_TO_BERRY(ITEM_GANLON_BERRY)] = {TYPE_ICE, 100},
    [ITEM_TO_BERRY(ITEM_SALAC_BERRY)] = {TYPE_FIGHTING, 100},
    [ITEM_TO_BERRY(ITEM_PETAYA_BERRY)] = {TYPE_POISON, 100},
    [ITEM_TO_BERRY(ITEM_APICOT_BERRY)] = {TYPE_GROUND, 100},
    [ITEM_TO_BERRY(ITEM_LANSAT_BERRY)] = {TYPE_FLYING, 100},
    [ITEM_TO_BERRY(ITEM_STARF_BERRY)] = {TYPE_PSYCHIC, 100},
    [ITEM_TO_BERRY(ITEM_ENIGMA_BERRY)] = {TYPE_BUG, 100},
    [ITEM_TO_BERRY(ITEM_MICLE_BERRY)] = {TYPE_ROCK, 100},
    [ITEM_TO_BERRY(ITEM_CUSTAP_BERRY)] = {TYPE_GHOST, 100},
    [ITEM_TO_BERRY(ITEM_JABOCA_BERRY)] = {TYPE_DRAGON, 100},
    [ITEM_TO_BERRY(ITEM_ROWAP_BERRY)] = {TYPE_DARK, 100},
    [ITEM_TO_BERRY(ITEM_KEE_BERRY)] = {TYPE_FAIRY, 100},
    [ITEM_TO_BERRY(ITEM_MARANGA_BERRY)] = {TYPE_DARK, 100},
};

static u16 CalcMoveBasePower(u16 move, u8 battlerAtk, u8 battlerDef)
{
    u32 i;
    u16 basePower = gBattleMoves[move].power;
    u32 weight, hpFraction, speed;
    
    if (gBattleStruct->zmove.active)
        return gBattleMoves[gBattleStruct->zmove.baseMoves[battlerAtk]].zMovePower;

    switch (gBattleMoves[move].effect)
    {
    case EFFECT_PLEDGE:
        // todo
        break;
    case EFFECT_FLING:
        // todo: program Fling + Unburden interaction
        break;
    case EFFECT_ERUPTION:
        basePower = gBattleMons[battlerAtk].hp * basePower / gBattleMons[battlerAtk].maxHP;
        break;
    case EFFECT_FLAIL:
        hpFraction = GetScaledHPFraction(gBattleMons[battlerAtk].hp, gBattleMons[battlerAtk].maxHP, 48);
        for (i = 0; i < sizeof(sFlailHpScaleToPowerTable); i += 2)
        {
            if (hpFraction <= sFlailHpScaleToPowerTable[i])
                break;
        }
        basePower = sFlailHpScaleToPowerTable[i + 1];
        break;
    case EFFECT_RETURN:
        basePower = 10 * (gBattleMons[battlerAtk].friendship) / 25;
        break;
    case EFFECT_FRUSTRATION:
        basePower = 10 * (255 - gBattleMons[battlerAtk].friendship) / 25;
        break;
    case EFFECT_FURY_CUTTER:
        for (i = 1; i < gDisableStructs[battlerAtk].furyCutterCounter; i++)
            basePower *= 2;
        break;
    case EFFECT_ROLLOUT:
        for (i = 1; i < (5 - gDisableStructs[battlerAtk].rolloutTimer); i++)
            basePower *= 2;
        if (gBattleMons[battlerAtk].status2 & STATUS2_DEFENSE_CURL)
            basePower *= 2;
        break;
    case EFFECT_MAGNITUDE:
        basePower = gBattleStruct->magnitudeBasePower;
        break;
    case EFFECT_PRESENT:
        basePower = gBattleStruct->presentBasePower;
        break;
    case EFFECT_TRIPLE_KICK:
        basePower += gBattleScripting.tripleKickPower;
        break;
    case EFFECT_SPIT_UP:
        basePower = 100 * gDisableStructs[battlerAtk].stockpileCounter;
        break;
    case EFFECT_REVENGE:
        if ((gProtectStructs[battlerAtk].physicalDmg
                && gProtectStructs[battlerAtk].physicalBattlerId == battlerDef)
            || (gProtectStructs[battlerAtk].specialDmg
                && gProtectStructs[battlerAtk].specialBattlerId == battlerDef))
            basePower *= 2;
        break;
    case EFFECT_WEATHER_BALL:
        if (WEATHER_HAS_EFFECT && gBattleWeather & WEATHER_ANY)
            basePower *= 2;
        break;
    case EFFECT_PURSUIT:
        if (gActionsByTurnOrder[GetBattlerTurnOrderNum(gBattlerTarget)] == B_ACTION_SWITCH)
            basePower *= 2;
        break;
    case EFFECT_NATURAL_GIFT:
        basePower = gNaturalGiftTable[ITEM_TO_BERRY(gBattleMons[battlerAtk].item)].power;
        break;
    case EFFECT_WAKE_UP_SLAP:
        if (gBattleMons[battlerDef].status1 & STATUS1_SLEEP || GetBattlerAbility(battlerDef) == ABILITY_COMATOSE)
            basePower *= 2;
        break;
    case EFFECT_SMELLINGSALT:
        if (gBattleMons[battlerDef].status1 & STATUS1_PARALYSIS)
            basePower *= 2;
        break;
    case EFFECT_WRING_OUT:
        basePower = 120 * gBattleMons[battlerDef].hp / gBattleMons[battlerDef].maxHP;
        break;
    case EFFECT_HEX:
        if (gBattleMons[battlerDef].status1 & STATUS1_ANY || GetBattlerAbility(battlerDef) == ABILITY_COMATOSE)
            basePower *= 2;
        break;
    case EFFECT_ASSURANCE:
        if (gProtectStructs[battlerDef].physicalDmg != 0 || gProtectStructs[battlerDef].specialDmg != 0 || gProtectStructs[battlerDef].confusionSelfDmg != 0)
            basePower *= 2;
        break;
    case EFFECT_TRUMP_CARD:
        i = GetBattleMonMoveSlot(&gBattleMons[battlerAtk], move);
        if (i != 4)
        {
            if (gBattleMons[battlerAtk].pp[i] >= ARRAY_COUNT(sTrumpCardPowerTable))
                basePower = sTrumpCardPowerTable[ARRAY_COUNT(sTrumpCardPowerTable) - 1];
            else
                basePower = sTrumpCardPowerTable[i];
        }
        break;
    case EFFECT_ACROBATICS:
        if (gBattleMons[battlerAtk].item == ITEM_NONE
            // Edge case, because removal of items happens after damage calculation.
            || (gSpecialStatuses[battlerAtk].gemBoost && GetBattlerHoldEffect(battlerAtk, FALSE) == HOLD_EFFECT_GEMS))
            basePower *= 2;
        break;
    case EFFECT_LOW_KICK:
        weight = GetBattlerWeight(battlerDef);
        for (i = 0; sWeightToDamageTable[i] != 0xFFFF; i += 2)
        {
            if (sWeightToDamageTable[i] > weight)
                break;
        }
        if (sWeightToDamageTable[i] != 0xFFFF)
            basePower = sWeightToDamageTable[i + 1];
        else
            basePower = 120;
        break;
    case EFFECT_HEAT_CRASH:
        weight = GetBattlerWeight(battlerAtk) / GetBattlerWeight(battlerDef);
        if (weight >= ARRAY_COUNT(sHeatCrushPowerTable))
            basePower = sHeatCrushPowerTable[ARRAY_COUNT(sHeatCrushPowerTable) - 1];
        else
            basePower = sHeatCrushPowerTable[i];
        break;
    case EFFECT_PUNISHMENT:
        basePower = 60 + (CountBattlerStatIncreases(battlerDef, FALSE) * 20);
        if (basePower > 200)
            basePower = 200;
        break;
    case EFFECT_STORED_POWER:
        basePower += (CountBattlerStatIncreases(battlerAtk, TRUE) * 20);
        break;
    case EFFECT_ELECTRO_BALL:
        speed = GetBattlerTotalSpeedStat(battlerAtk) / GetBattlerTotalSpeedStat(battlerDef);
        if (speed >= ARRAY_COUNT(sSpeedDiffPowerTable))
            speed = ARRAY_COUNT(sSpeedDiffPowerTable) - 1;
        basePower = sSpeedDiffPowerTable[speed];
        break;
    case EFFECT_GYRO_BALL:
        basePower = ((25 * GetBattlerTotalSpeedStat(battlerDef)) / GetBattlerTotalSpeedStat(battlerAtk)) + 1;
        if (basePower > 150)
            basePower = 150;
        break;
    case EFFECT_ECHOED_VOICE:
        if (gFieldTimers.echoVoiceCounter != 0)
        {
            if (gFieldTimers.echoVoiceCounter >= 5)
                basePower *= 5;
            else
                basePower *= gFieldTimers.echoVoiceCounter;
        }
        break;
    case EFFECT_PAYBACK:
        if (GetBattlerTurnOrderNum(battlerAtk) > GetBattlerTurnOrderNum(battlerDef)
            && (gDisableStructs[battlerDef].isFirstTurn != 2 || B_PAYBACK_SWITCH_BOOST < GEN_5))
            basePower *= 2;
        break;
    case EFFECT_ROUND:
        if (gChosenMoveByBattler[BATTLE_PARTNER(battlerAtk)] == MOVE_ROUND && !(gAbsentBattlerFlags & gBitTable[BATTLE_PARTNER(battlerAtk)]))
            basePower *= 2;
        break;
    case EFFECT_FUSION_COMBO:
        if (gBattleMoves[gLastUsedMove].effect == EFFECT_FUSION_COMBO && move != gLastUsedMove)
            basePower *= 2;
        break;
    }

    if (basePower == 0)
        basePower = 1;
    return basePower;
}

static u32 CalcMoveBasePowerAfterModifiers(u16 move, u8 battlerAtk, u8 battlerDef, u8 moveType, bool32 updateFlags)
{
    u32 i, ability;
    u32 holdEffectAtk, holdEffectParamAtk;
    u16 basePower = CalcMoveBasePower(move, battlerAtk, battlerDef);
    u16 holdEffectModifier;
    u16 modifier = UQ_4_12(1.0);

    // attacker's abilities
    switch (GetBattlerAbility(battlerAtk))
    {
    case ABILITY_TECHNICIAN:
        if (basePower <= 60)
           MulModifier(&modifier, UQ_4_12(1.5));
        break;
    case ABILITY_FLARE_BOOST:
        if (gBattleMons[battlerAtk].status1 & STATUS1_BURN && IS_MOVE_SPECIAL(move))
           MulModifier(&modifier, UQ_4_12(1.5));
        break;
    case ABILITY_TOXIC_BOOST:
        if (gBattleMons[battlerAtk].status1 & STATUS1_PSN_ANY && IS_MOVE_PHYSICAL(move))
           MulModifier(&modifier, UQ_4_12(1.5));
        break;
    case ABILITY_RECKLESS:
        if (gBattleMoves[move].flags & FLAG_RECKLESS_BOOST)
           MulModifier(&modifier, UQ_4_12(1.2));
        break;
    case ABILITY_IRON_FIST:
        if (gBattleMoves[move].flags & FLAG_IRON_FIST_BOOST)
           MulModifier(&modifier, UQ_4_12(1.2));
        break;
    case ABILITY_SHEER_FORCE:
        if (gBattleMoves[move].flags & FLAG_SHEER_FORCE_BOOST)
           MulModifier(&modifier, UQ_4_12(1.3));
        break;
    case ABILITY_SAND_FORCE:
        if ((moveType == TYPE_STEEL || moveType == TYPE_ROCK || moveType == TYPE_GROUND)
            && WEATHER_HAS_EFFECT && gBattleWeather & WEATHER_SANDSTORM_ANY)
           MulModifier(&modifier, UQ_4_12(1.3));
        break;
    case ABILITY_RIVALRY:
        if (GetGenderFromSpeciesAndPersonality(gBattleMons[battlerAtk].species, gBattleMons[battlerAtk].personality) != MON_GENDERLESS
            && GetGenderFromSpeciesAndPersonality(gBattleMons[battlerDef].species, gBattleMons[battlerDef].personality) != MON_GENDERLESS)
        {
            if (GetGenderFromSpeciesAndPersonality(gBattleMons[battlerAtk].species, gBattleMons[battlerAtk].personality)
             == GetGenderFromSpeciesAndPersonality(gBattleMons[battlerDef].species, gBattleMons[battlerDef].personality))
               MulModifier(&modifier, UQ_4_12(1.25));
            else
               MulModifier(&modifier, UQ_4_12(0.75));
        }
        break;
    case ABILITY_ANALYTIC:
        if (GetBattlerTurnOrderNum(battlerAtk) == gBattlersCount - 1 && move != MOVE_FUTURE_SIGHT && move != MOVE_DOOM_DESIRE)
           MulModifier(&modifier, UQ_4_12(1.3));
        break;
    case ABILITY_TOUGH_CLAWS:
        if (gBattleMoves[move].flags & FLAG_MAKES_CONTACT)
           MulModifier(&modifier, UQ_4_12(1.3));
        break;
    case ABILITY_STRONG_JAW:
        if (gBattleMoves[move].flags & FLAG_STRONG_JAW_BOOST)
           MulModifier(&modifier, UQ_4_12(1.5));
        break;
    case ABILITY_MEGA_LAUNCHER:
        if (gBattleMoves[move].flags & FLAG_MEGA_LAUNCHER_BOOST)
           MulModifier(&modifier, UQ_4_12(1.5));
        break;
    case ABILITY_WATER_BUBBLE:
        if (moveType == TYPE_WATER)
           MulModifier(&modifier, UQ_4_12(2.0));
        break;
    case ABILITY_STEELWORKER:
        if (moveType == TYPE_STEEL)
           MulModifier(&modifier, UQ_4_12(1.5));
        break;
    case ABILITY_PIXILATE:
        if (moveType == TYPE_FAIRY && gBattleStruct->ateBoost[battlerAtk])
            MulModifier(&modifier, UQ_4_12(1.2));
        break;
    case ABILITY_GALVANIZE:
        if (moveType == TYPE_ELECTRIC && gBattleStruct->ateBoost[battlerAtk])
            MulModifier(&modifier, UQ_4_12(1.2));
        break;
    case ABILITY_REFRIGERATE:
        if (moveType == TYPE_ICE && gBattleStruct->ateBoost[battlerAtk])
            MulModifier(&modifier, UQ_4_12(1.2));
        break;
    case ABILITY_AERILATE:
        if (moveType == TYPE_FLYING && gBattleStruct->ateBoost[battlerAtk])
            MulModifier(&modifier, UQ_4_12(1.2));
        break;
    case ABILITY_NORMALIZE:
        if (moveType == TYPE_NORMAL && gBattleStruct->ateBoost[battlerAtk])
            MulModifier(&modifier, UQ_4_12(1.2));
        break;
    case ABILITY_PUNK_ROCK:
        if (gBattleMoves[move].flags & FLAG_SOUND)
            MulModifier(&modifier, UQ_4_12(1.3));
        break;
    case ABILITY_STEELY_SPIRIT:
        if (moveType == TYPE_STEEL)
            MulModifier(&modifier, UQ_4_12(1.5));
        break;
    case ABILITY_TRANSISTOR:
        if (moveType == TYPE_ELECTRIC)
            MulModifier(&modifier, UQ_4_12(1.5));
        break;
    case ABILITY_DRAGONS_MAW:
        if (moveType == TYPE_DRAGON)
            MulModifier(&modifier, UQ_4_12(1.5));
        break;
    }

    // field abilities
    if ((IsAbilityOnField(ABILITY_DARK_AURA) && moveType == TYPE_DARK)
        || (IsAbilityOnField(ABILITY_FAIRY_AURA) && moveType == TYPE_FAIRY))
    {
        if (IsAbilityOnField(ABILITY_AURA_BREAK))
            MulModifier(&modifier, UQ_4_12(0.75));
        else
            MulModifier(&modifier, UQ_4_12(1.25));
    }

    // attacker partner's abilities
    if (IsBattlerAlive(BATTLE_PARTNER(battlerAtk)))
    {
        switch (GetBattlerAbility(BATTLE_PARTNER(battlerAtk)))
        {
        case ABILITY_BATTERY:
            if (IS_MOVE_SPECIAL(move))
                MulModifier(&modifier, UQ_4_12(1.3));
            break;
        case ABILITY_POWER_SPOT:
            MulModifier(&modifier, UQ_4_12(1.3));
            break;
        case ABILITY_STEELY_SPIRIT:
            if (moveType == TYPE_STEEL)
                MulModifier(&modifier, UQ_4_12(1.5));
            break;
        }
    }

    // target's abilities
    ability = GetBattlerAbility(battlerDef);
    switch (ability)
    {
    case ABILITY_HEATPROOF:
    case ABILITY_WATER_BUBBLE:
        if (moveType == TYPE_FIRE)
        {
            MulModifier(&modifier, UQ_4_12(0.5));
            if (updateFlags)
                RecordAbilityBattle(battlerDef, ability);
        }
        break;
    case ABILITY_DRY_SKIN:
        if (moveType == TYPE_FIRE)
            MulModifier(&modifier, UQ_4_12(1.25));
        break;
    case ABILITY_FLUFFY:
        if (IsMoveMakingContact(move, battlerAtk))
        {
            MulModifier(&modifier, UQ_4_12(0.5));
            if (updateFlags)
                RecordAbilityBattle(battlerDef, ability);
        }
        if (moveType == TYPE_FIRE)
            MulModifier(&modifier, UQ_4_12(2.0));
        break;
    }

    holdEffectAtk = GetBattlerHoldEffect(battlerAtk, TRUE);
    holdEffectParamAtk = GetBattlerHoldEffectParam(battlerAtk);
    if (holdEffectParamAtk > 100)
        holdEffectParamAtk = 100;

    holdEffectModifier = UQ_4_12(1.0) + sPercentToModifier[holdEffectParamAtk];

    // attacker's hold effect
    switch (holdEffectAtk)
    {
    case HOLD_EFFECT_MUSCLE_BAND:
        if (IS_MOVE_PHYSICAL(move))
            MulModifier(&modifier, holdEffectModifier);
        break;
    case HOLD_EFFECT_WISE_GLASSES:
        if (IS_MOVE_SPECIAL(move))
            MulModifier(&modifier, holdEffectModifier);
        break;
    case HOLD_EFFECT_LUSTROUS_ORB:
        if (gBattleMons[battlerAtk].species == SPECIES_PALKIA && (moveType == TYPE_WATER || moveType == TYPE_DRAGON))
            MulModifier(&modifier, holdEffectModifier);
        break;
    case HOLD_EFFECT_ADAMANT_ORB:
        if (gBattleMons[battlerAtk].species == SPECIES_DIALGA && (moveType == TYPE_STEEL || moveType == TYPE_DRAGON))
            MulModifier(&modifier, holdEffectModifier);
        break;
    case HOLD_EFFECT_GRISEOUS_ORB:
        if (gBattleMons[battlerAtk].species == SPECIES_GIRATINA && (moveType == TYPE_GHOST || moveType == TYPE_DRAGON))
            MulModifier(&modifier, holdEffectModifier);
        break;
    case HOLD_EFFECT_SOUL_DEW:
        if ((gBattleMons[battlerAtk].species == SPECIES_LATIAS || gBattleMons[battlerAtk].species == SPECIES_LATIOS) && !(gBattleTypeFlags & BATTLE_TYPE_FRONTIER))
            MulModifier(&modifier, holdEffectModifier);
        break;
    case HOLD_EFFECT_GEMS:
        if (gSpecialStatuses[battlerAtk].gemBoost && gBattleMons[battlerAtk].item)
            MulModifier(&modifier, UQ_4_12(1.0) + sPercentToModifier[gSpecialStatuses[battlerAtk].gemParam]);
        break;
    case HOLD_EFFECT_BUG_POWER:
    case HOLD_EFFECT_STEEL_POWER:
    case HOLD_EFFECT_GROUND_POWER:
    case HOLD_EFFECT_ROCK_POWER:
    case HOLD_EFFECT_GRASS_POWER:
    case HOLD_EFFECT_DARK_POWER:
    case HOLD_EFFECT_FIGHTING_POWER:
    case HOLD_EFFECT_ELECTRIC_POWER:
    case HOLD_EFFECT_WATER_POWER:
    case HOLD_EFFECT_FLYING_POWER:
    case HOLD_EFFECT_POISON_POWER:
    case HOLD_EFFECT_ICE_POWER:
    case HOLD_EFFECT_GHOST_POWER:
    case HOLD_EFFECT_PSYCHIC_POWER:
    case HOLD_EFFECT_FIRE_POWER:
    case HOLD_EFFECT_DRAGON_POWER:
    case HOLD_EFFECT_NORMAL_POWER:
    case HOLD_EFFECT_FAIRY_POWER:
        for (i = 0; i < ARRAY_COUNT(sHoldEffectToType); i++)
        {
            if (holdEffectAtk == sHoldEffectToType[i][0])
            {
                if (moveType == sHoldEffectToType[i][1])
                    MulModifier(&modifier, holdEffectModifier);
                break;
            }
        }
        break;
    case HOLD_EFFECT_PLATE:
        if (moveType == ItemId_GetSecondaryId(gBattleMons[battlerAtk].item))
            MulModifier(&modifier, holdEffectModifier);
        break;
    }

    // move effect
    switch (gBattleMoves[move].effect)
    {
    case EFFECT_FACADE:
        if (gBattleMons[battlerAtk].status1 & (STATUS1_BURN | STATUS1_PSN_ANY | STATUS1_PARALYSIS))
            MulModifier(&modifier, UQ_4_12(2.0));
        break;
    case EFFECT_BRINE:
        if (gBattleMons[battlerDef].hp <= (gBattleMons[battlerDef].maxHP / 2))
            MulModifier(&modifier, UQ_4_12(2.0));
        break;
    case EFFECT_VENOSHOCK:
        if (gBattleMons[battlerAtk].status1 & STATUS1_PSN_ANY)
            MulModifier(&modifier, UQ_4_12(2.0));
        break;
    case EFFECT_RETALITATE:
        // todo
        break;
    case EFFECT_SOLARBEAM:
        if (WEATHER_HAS_EFFECT && gBattleWeather & (WEATHER_HAIL_ANY | WEATHER_SANDSTORM_ANY | WEATHER_RAIN_ANY))
            MulModifier(&modifier, UQ_4_12(0.5));
        break;
    case EFFECT_STOMPING_TANTRUM:
        if (gBattleStruct->lastMoveFailed & gBitTable[battlerAtk])
            MulModifier(&modifier, UQ_4_12(2.0));
        break;
    case EFFECT_BULLDOZE:
    case EFFECT_MAGNITUDE:
    case EFFECT_EARTHQUAKE:
        if (gFieldStatuses & STATUS_FIELD_GRASSY_TERRAIN && !(gStatuses3[battlerDef] & STATUS3_SEMI_INVULNERABLE))
            MulModifier(&modifier, UQ_4_12(0.5));
        break;
    case EFFECT_KNOCK_OFF:
        if (gBattleMons[battlerDef].item != ITEM_NONE && GetBattlerAbility(battlerDef) != ABILITY_STICKY_HOLD)
            MulModifier(&modifier, UQ_4_12(1.5));
        break;
    }

    // various effecs
    if (gProtectStructs[battlerAtk].helpingHand)
        MulModifier(&modifier, UQ_4_12(1.5));
    if (gStatuses3[battlerAtk] & STATUS3_CHARGED_UP && moveType == TYPE_ELECTRIC)
        MulModifier(&modifier, UQ_4_12(2.0));
    if (gStatuses3[battlerAtk] & STATUS3_ME_FIRST)
        MulModifier(&modifier, UQ_4_12(1.5));
    if (gFieldStatuses & STATUS_FIELD_GRASSY_TERRAIN && moveType == TYPE_GRASS && IsBattlerGrounded(battlerAtk) && !(gStatuses3[battlerAtk] & STATUS3_SEMI_INVULNERABLE))
        MulModifier(&modifier, (B_TERRAIN_TYPE_BOOST >= GEN_8) ? UQ_4_12(1.3) : UQ_4_12(1.5));
    if (gFieldStatuses & STATUS_FIELD_MISTY_TERRAIN && moveType == TYPE_DRAGON && IsBattlerGrounded(battlerDef) && !(gStatuses3[battlerDef] & STATUS3_SEMI_INVULNERABLE))
        MulModifier(&modifier, UQ_4_12(0.5));
    if (gFieldStatuses & STATUS_FIELD_ELECTRIC_TERRAIN && moveType == TYPE_ELECTRIC && IsBattlerGrounded(battlerAtk) && !(gStatuses3[battlerAtk] & STATUS3_SEMI_INVULNERABLE))
        MulModifier(&modifier, (B_TERRAIN_TYPE_BOOST >= GEN_8) ? UQ_4_12(1.3) : UQ_4_12(1.5));
    if (gFieldStatuses & STATUS_FIELD_PSYCHIC_TERRAIN && moveType == TYPE_PSYCHIC && IsBattlerGrounded(battlerAtk) && !(gStatuses3[battlerAtk] & STATUS3_SEMI_INVULNERABLE))
        MulModifier(&modifier, (B_TERRAIN_TYPE_BOOST >= GEN_8) ? UQ_4_12(1.3) : UQ_4_12(1.5));

    return ApplyModifier(modifier, basePower);
}

static u32 CalcAttackStat(u16 move, u8 battlerAtk, u8 battlerDef, u8 moveType, bool32 isCrit, bool32 updateFlags)
{
    u8 atkStage;
    u32 atkStat;
    u16 modifier;

    if (gBattleMoves[move].effect == EFFECT_FOUL_PLAY)
    {
        if (IS_MOVE_PHYSICAL(move))
        {
            atkStat = gBattleMons[battlerDef].attack;
            atkStage = gBattleMons[battlerDef].statStages[STAT_ATK];
        }
        else
        {
            atkStat = gBattleMons[battlerDef].spAttack;
            atkStage = gBattleMons[battlerDef].statStages[STAT_SPATK];
        }
    }
    else
    {
        if (IS_MOVE_PHYSICAL(move))
        {
            atkStat = gBattleMons[battlerAtk].attack;
            atkStage = gBattleMons[battlerAtk].statStages[STAT_ATK];
        }
        else
        {
            atkStat = gBattleMons[battlerAtk].spAttack;
            atkStage = gBattleMons[battlerAtk].statStages[STAT_SPATK];
        }
    }

    // critical hits ignore attack stat's stage drops
    if (isCrit && atkStage < 6)
        atkStage = 6;
    // pokemon with unaware ignore attack stat changes while taking damage
    if (GetBattlerAbility(battlerDef) == ABILITY_UNAWARE)
        atkStage = 6;

    atkStat *= gStatStageRatios[atkStage][0];
    atkStat /= gStatStageRatios[atkStage][1];

    // apply attack stat modifiers
    modifier = UQ_4_12(1.0);

    // attacker's abilities
    switch (GetBattlerAbility(battlerAtk))
    {
    case ABILITY_HUGE_POWER:
    case ABILITY_PURE_POWER:
        if (IS_MOVE_PHYSICAL(move))
            MulModifier(&modifier, UQ_4_12(2.0));
        break;
    case ABILITY_SLOW_START:
        if (gDisableStructs[battlerAtk].slowStartTimer != 0)
            MulModifier(&modifier, UQ_4_12(0.5));
        break;
    case ABILITY_SOLAR_POWER:
        if (IS_MOVE_SPECIAL(move) && WEATHER_HAS_EFFECT && gBattleWeather & WEATHER_SUN_ANY)
            MulModifier(&modifier, UQ_4_12(1.5));
        break;
    case ABILITY_DEFEATIST:
        if (gBattleMons[battlerAtk].hp <= (gBattleMons[battlerDef].maxHP / 2))
            MulModifier(&modifier, UQ_4_12(0.5));
        break;
    case ABILITY_FLASH_FIRE:
        if (moveType == TYPE_FIRE && gBattleResources->flags->flags[battlerAtk] & RESOURCE_FLAG_FLASH_FIRE)
            MulModifier(&modifier, UQ_4_12(1.5));
        break;
    case ABILITY_SWARM:
        if (moveType == TYPE_BUG && gBattleMons[battlerAtk].hp <= (gBattleMons[battlerAtk].maxHP / 3))
            MulModifier(&modifier, UQ_4_12(1.5));
        break;
    case ABILITY_TORRENT:
        if (moveType == TYPE_WATER && gBattleMons[battlerAtk].hp <= (gBattleMons[battlerAtk].maxHP / 3))
            MulModifier(&modifier, UQ_4_12(1.5));
        break;
    case ABILITY_BLAZE:
        if (moveType == TYPE_FIRE && gBattleMons[battlerAtk].hp <= (gBattleMons[battlerAtk].maxHP / 3))
            MulModifier(&modifier, UQ_4_12(1.5));
        break;
    case ABILITY_OVERGROW:
        if (moveType == TYPE_GRASS && gBattleMons[battlerAtk].hp <= (gBattleMons[battlerAtk].maxHP / 3))
            MulModifier(&modifier, UQ_4_12(1.5));
        break;
    case ABILITY_PLUS:
    case ABILITY_MINUS:
        if (IsBattlerAlive(BATTLE_PARTNER(battlerAtk)))
        {
            u32 partnerAbility = GetBattlerAbility(BATTLE_PARTNER(battlerAtk));
            if (partnerAbility == ABILITY_PLUS || partnerAbility == ABILITY_MINUS)
                MulModifier(&modifier, UQ_4_12(1.5));
        }
        break;
    case ABILITY_FLOWER_GIFT:
        if (gBattleMons[battlerAtk].species == SPECIES_CHERRIM && WEATHER_HAS_EFFECT && (gBattleWeather & WEATHER_SUN_ANY) && IS_MOVE_PHYSICAL(move))
            MulModifier(&modifier, UQ_4_12(1.5));
        break;
    case ABILITY_HUSTLE:
        if (IS_MOVE_PHYSICAL(move))
            MulModifier(&modifier, UQ_4_12(1.5));
        break;
    case ABILITY_STAKEOUT:
        if (gDisableStructs[battlerDef].isFirstTurn == 2) // just switched in
            MulModifier(&modifier, UQ_4_12(2.0));
        break;
    case ABILITY_GUTS:
        if (gBattleMons[battlerAtk].status1 & STATUS1_ANY && IS_MOVE_PHYSICAL(move))
            MulModifier(&modifier, UQ_4_12(1.5));
        break;
    }

    // target's abilities
    switch (GetBattlerAbility(battlerDef))
    {
    case ABILITY_THICK_FAT:
        if (moveType == TYPE_FIRE || moveType == TYPE_ICE)
        {
            MulModifier(&modifier, UQ_4_12(0.5));
            if (updateFlags)
                RecordAbilityBattle(battlerDef, ABILITY_THICK_FAT);
        }
        break;
    case ABILITY_ICE_SCALES:
        if (IS_MOVE_SPECIAL(move))
            MulModifier(&modifier, UQ_4_12(0.5));            
        break;
    }

    // ally's abilities
    if (IsBattlerAlive(BATTLE_PARTNER(battlerAtk)))
    {
        switch (GetBattlerAbility(BATTLE_PARTNER(battlerAtk)))
        {
        case ABILITY_FLOWER_GIFT:
            if (gBattleMons[BATTLE_PARTNER(battlerAtk)].species == SPECIES_CHERRIM && IS_MOVE_PHYSICAL(move))
                MulModifier(&modifier, UQ_4_12(1.5));
            break;
        }
    }

    // attacker's hold effect
    switch (GetBattlerHoldEffect(battlerAtk, TRUE))
    {
    case HOLD_EFFECT_THICK_CLUB:
        if ((GET_BASE_SPECIES_ID(gBattleMons[battlerAtk].species) == SPECIES_CUBONE
         || GET_BASE_SPECIES_ID(gBattleMons[battlerAtk].species) == SPECIES_MAROWAK)
         && IS_MOVE_PHYSICAL(move))
            MulModifier(&modifier, UQ_4_12(2.0));
        break;
    case HOLD_EFFECT_DEEP_SEA_TOOTH:
        if (gBattleMons[battlerAtk].species == SPECIES_CLAMPERL && IS_MOVE_SPECIAL(move))
            MulModifier(&modifier, UQ_4_12(2.0));
        break;
    case HOLD_EFFECT_LIGHT_BALL:
        if (gBattleMons[battlerAtk].species == SPECIES_PIKACHU)
            MulModifier(&modifier, UQ_4_12(2.0));
        break;
    case HOLD_EFFECT_CHOICE_BAND:
        if (IS_MOVE_PHYSICAL(move))
            MulModifier(&modifier, UQ_4_12(1.5));
        break;
    case HOLD_EFFECT_CHOICE_SPECS:
        if (IS_MOVE_SPECIAL(move))
            MulModifier(&modifier, UQ_4_12(1.5));
        break;
    }

    // The offensive stats of a Player's Pokémon are boosted by x1.1 (+10%) if they have the 1st badge and 7th badges.
    // Having the 1st badge boosts physical attack while having the 7th badge boosts special attack.
    if (ShouldGetStatBadgeBoost(FLAG_BADGE01_GET, battlerAtk) && IS_MOVE_PHYSICAL(move))
        MulModifier(&modifier, UQ_4_12(1.1));
    if (ShouldGetStatBadgeBoost(FLAG_BADGE07_GET, battlerAtk) && IS_MOVE_SPECIAL(move))
        MulModifier(&modifier, UQ_4_12(1.1));

    return ApplyModifier(modifier, atkStat);
}

static bool32 CanEvolve(u32 species)
{
    u32 i;

    for (i = 0; i < EVOS_PER_MON; i++)
    {
        if (gEvolutionTable[species][i].method && gEvolutionTable[species][i].method != EVO_MEGA_EVOLUTION)
            return TRUE;
    }
    return FALSE;
}

static u32 CalcDefenseStat(u16 move, u8 battlerAtk, u8 battlerDef, u8 moveType, bool32 isCrit, bool32 updateFlags)
{
    bool32 usesDefStat;
    u8 defStage;
    u32 defStat, def, spDef;
    u16 modifier;

    if (gFieldStatuses & STATUS_FIELD_WONDER_ROOM) // the defense stats are swapped
    {
        def = gBattleMons[battlerDef].spDefense;
        spDef = gBattleMons[battlerDef].defense;
    }
    else
    {
        def = gBattleMons[battlerDef].defense;
        spDef = gBattleMons[battlerDef].spDefense;
    }

    if (gBattleMoves[move].effect == EFFECT_PSYSHOCK || IS_MOVE_PHYSICAL(move)) // uses defense stat instead of sp.def
    {
        defStat = def;
        defStage = gBattleMons[battlerDef].statStages[STAT_DEF];
        usesDefStat = TRUE;
    }
    else // is special
    {
        defStat = spDef;
        defStage = gBattleMons[battlerDef].statStages[STAT_SPDEF];
        usesDefStat = FALSE;
    }

    // critical hits ignore positive stat changes
    if (isCrit && defStage > 6)
        defStage = 6;
    // pokemon with unaware ignore defense stat changes while dealing damage
    if (GetBattlerAbility(battlerAtk) == ABILITY_UNAWARE)
        defStage = 6;
    // certain moves also ignore stat changes
    if (gBattleMoves[move].flags & FLAG_STAT_STAGES_IGNORED)
        defStage = 6;

    defStat *= gStatStageRatios[defStage][0];
    defStat /= gStatStageRatios[defStage][1];

    // apply defense stat modifiers
    modifier = UQ_4_12(1.0);

    // target's abilities
    switch (GetBattlerAbility(battlerDef))
    {
    case ABILITY_MARVEL_SCALE:
        if (gBattleMons[battlerDef].status1 & STATUS1_ANY && usesDefStat)
        {
            MulModifier(&modifier, UQ_4_12(1.5));
            if (updateFlags)
                RecordAbilityBattle(battlerDef, ABILITY_MARVEL_SCALE);
        }
        break;
    case ABILITY_FUR_COAT:
        if (usesDefStat)
        {
            MulModifier(&modifier, UQ_4_12(2.0));
            if (updateFlags)
                RecordAbilityBattle(battlerDef, ABILITY_FUR_COAT);
        }
        break;
    case ABILITY_GRASS_PELT:
        if (gFieldStatuses & STATUS_FIELD_GRASSY_TERRAIN && usesDefStat)
        {
            MulModifier(&modifier, UQ_4_12(1.5));
            if (updateFlags)
                RecordAbilityBattle(battlerDef, ABILITY_GRASS_PELT);
        }
        break;
    case ABILITY_FLOWER_GIFT:
        if (gBattleMons[battlerDef].species == SPECIES_CHERRIM && WEATHER_HAS_EFFECT && gBattleWeather & WEATHER_SUN_ANY && !usesDefStat)
            MulModifier(&modifier, UQ_4_12(1.5));
        break;
    case ABILITY_PUNK_ROCK:
        if (gBattleMoves[move].flags & FLAG_SOUND)
            MulModifier(&modifier, UQ_4_12(1.3));
        break;
    }

    // ally's abilities
    if (IsBattlerAlive(BATTLE_PARTNER(battlerDef)))
    {
        switch (GetBattlerAbility(BATTLE_PARTNER(battlerDef)))
        {
        case ABILITY_FLOWER_GIFT:
            if (gBattleMons[BATTLE_PARTNER(battlerDef)].species == SPECIES_CHERRIM && !usesDefStat)
                MulModifier(&modifier, UQ_4_12(1.5));
            break;
        }
    }

    // target's hold effects
    switch (GetBattlerHoldEffect(battlerDef, TRUE))
    {
    case HOLD_EFFECT_DEEP_SEA_SCALE:
        if (gBattleMons[battlerDef].species == SPECIES_CLAMPERL && !usesDefStat)
            MulModifier(&modifier, UQ_4_12(2.0));
        break;
    case HOLD_EFFECT_METAL_POWDER:
        if (gBattleMons[battlerDef].species == SPECIES_DITTO && usesDefStat && !(gBattleMons[battlerDef].status2 & STATUS2_TRANSFORMED))
            MulModifier(&modifier, UQ_4_12(2.0));
        break;
    case HOLD_EFFECT_EVIOLITE:
        if (CanEvolve(gBattleMons[battlerDef].species))
            MulModifier(&modifier, UQ_4_12(1.5));
        break;
    case HOLD_EFFECT_ASSAULT_VEST:
        if (!usesDefStat)
            MulModifier(&modifier, UQ_4_12(1.5));
        break;
    }

    // sandstorm sp.def boost for rock types
    if (IS_BATTLER_OF_TYPE(battlerDef, TYPE_ROCK) && WEATHER_HAS_EFFECT && gBattleWeather & WEATHER_SANDSTORM_ANY && !usesDefStat)
        MulModifier(&modifier, UQ_4_12(1.5));

    // The defensive stats of a Player's Pokémon are boosted by x1.1 (+10%) if they have the 5th badge and 7th badges.
    // Having the 5th badge boosts physical defense while having the 7th badge boosts special defense.
    if (ShouldGetStatBadgeBoost(FLAG_BADGE05_GET, battlerDef) && IS_MOVE_PHYSICAL(move))
        MulModifier(&modifier, UQ_4_12(1.1));
    if (ShouldGetStatBadgeBoost(FLAG_BADGE07_GET, battlerDef) && IS_MOVE_SPECIAL(move))
        MulModifier(&modifier, UQ_4_12(1.1));

    return ApplyModifier(modifier, defStat);
}

static u32 CalcFinalDmg(u32 dmg, u16 move, u8 battlerAtk, u8 battlerDef, u8 moveType, u16 typeEffectivenessModifier, bool32 isCrit, bool32 updateFlags)
{
    u32 percentBoost;
    u32 abilityAtk = GetBattlerAbility(battlerAtk);
    u32 abilityDef = GetBattlerAbility(battlerDef);
    u32 defSide = GET_BATTLER_SIDE(battlerDef);
    u16 finalModifier = UQ_4_12(1.0);

    // check multiple targets in double battle
    if (GetMoveTargetCount(move, battlerAtk, battlerDef) >= 2)
        MulModifier(&finalModifier, UQ_4_12(0.75));

    // take type effectiveness
    MulModifier(&finalModifier, typeEffectivenessModifier);

    // check crit
    if (isCrit)
        dmg = ApplyModifier((B_CRIT_MULTIPLIER >= GEN_6 ? UQ_4_12(1.5) : UQ_4_12(2.0)), dmg);

    // check burn
    if (gBattleMons[battlerAtk].status1 & STATUS1_BURN && IS_MOVE_PHYSICAL(move)
        && gBattleMoves[move].effect != EFFECT_FACADE && abilityAtk != ABILITY_GUTS)
        dmg = ApplyModifier(UQ_4_12(0.5), dmg);

    // check sunny/rain weather
    if (WEATHER_HAS_EFFECT && gBattleWeather & WEATHER_RAIN_ANY)
    {
        if (moveType == TYPE_FIRE)
            dmg = ApplyModifier(UQ_4_12(0.5), dmg);
        else if (moveType == TYPE_WATER)
            dmg = ApplyModifier(UQ_4_12(1.5), dmg);
    }
    else if (WEATHER_HAS_EFFECT && gBattleWeather & WEATHER_SUN_ANY)
    {
        if (moveType == TYPE_FIRE)
            dmg = ApplyModifier(UQ_4_12(1.5), dmg);
        else if (moveType == TYPE_WATER)
            dmg = ApplyModifier(UQ_4_12(0.5), dmg);
    }

    // check stab
    if (IS_BATTLER_OF_TYPE(battlerAtk, moveType) && move != MOVE_STRUGGLE)
    {
        if (abilityAtk == ABILITY_ADAPTABILITY)
            MulModifier(&finalModifier, UQ_4_12(2.0));
        else
            MulModifier(&finalModifier, UQ_4_12(1.5));
    }

    // reflect, light screen, aurora veil
    if (((gSideStatuses[defSide] & SIDE_STATUS_REFLECT && IS_MOVE_PHYSICAL(move))
            || (gSideStatuses[defSide] & SIDE_STATUS_LIGHTSCREEN && IS_MOVE_SPECIAL(move))
            || (gSideStatuses[defSide] & SIDE_STATUS_AURORA_VEIL))
        && abilityAtk != ABILITY_INFILTRATOR)
    {
        if (gBattleTypeFlags & BATTLE_TYPE_DOUBLE)
            MulModifier(&finalModifier, UQ_4_12(0.66));
        else
            MulModifier(&finalModifier, UQ_4_12(0.5));
    }

    // attacker's abilities
    switch (abilityAtk)
    {
    case ABILITY_TINTED_LENS:
        if (typeEffectivenessModifier <= UQ_4_12(0.5))
            MulModifier(&finalModifier, UQ_4_12(2.0));
        break;
    case ABILITY_SNIPER:
        if (isCrit)
            MulModifier(&finalModifier, UQ_4_12(1.5));
        break;
    case ABILITY_NEUROFORCE:
        if (typeEffectivenessModifier >= UQ_4_12(2.0))
            MulModifier(&finalModifier, UQ_4_12(1.25));
        break;
    }

    // target's abilities
    switch (abilityDef)
    {
    case ABILITY_MULTISCALE:
    case ABILITY_SHADOW_SHIELD:
        if (BATTLER_MAX_HP(battlerDef))
            MulModifier(&finalModifier, UQ_4_12(0.5));
        break;
    case ABILITY_FILTER:
    case ABILITY_SOLID_ROCK:
    case ABILITY_PRISM_ARMOR:
        if (typeEffectivenessModifier >= UQ_4_12(2.0))
            MulModifier(&finalModifier, UQ_4_12(0.75));
        break;
    }

    // target's ally's abilities
    if (IsBattlerAlive(BATTLE_PARTNER(battlerDef)))
    {
        switch (GetBattlerAbility(BATTLE_PARTNER(battlerDef)))
        {
        case ABILITY_FRIEND_GUARD:
            MulModifier(&finalModifier, UQ_4_12(0.75));
            break;
        }
    }

    // attacker's hold effect
    switch (GetBattlerHoldEffect(battlerAtk, TRUE))
    {
    case HOLD_EFFECT_METRONOME:
        percentBoost = min((gBattleStruct->sameMoveTurns[battlerAtk] * GetBattlerHoldEffectParam(battlerAtk)), 100);
        MulModifier(&finalModifier, UQ_4_12(1.0) + sPercentToModifier[percentBoost]);
        break;
    case HOLD_EFFECT_EXPERT_BELT:
        if (typeEffectivenessModifier >= UQ_4_12(2.0))
            MulModifier(&finalModifier, UQ_4_12(1.2));
        break;
    case HOLD_EFFECT_LIFE_ORB:
        MulModifier(&finalModifier, UQ_4_12(1.3));
        break;
    }

    // target's hold effect
    switch (GetBattlerHoldEffect(battlerDef, TRUE))
    {
    // berries reducing dmg
    case HOLD_EFFECT_RESIST_BERRY:
        if (moveType == GetBattlerHoldEffectParam(battlerDef)
            && (moveType == TYPE_NORMAL || typeEffectivenessModifier >= UQ_4_12(2.0)))
        {
            if (abilityDef == ABILITY_RIPEN)
                MulModifier(&finalModifier, UQ_4_12(0.25));
            else
                MulModifier(&finalModifier, UQ_4_12(0.5));
            if (updateFlags)
                gSpecialStatuses[battlerDef].berryReduced = 1;
        }
        break;
    }

    if (gBattleMoves[move].flags & FLAG_DMG_MINIMIZE    && gStatuses3[battlerDef] & STATUS3_MINIMIZED)
        MulModifier(&finalModifier, UQ_4_12(2.0));
    if (gBattleMoves[move].flags & FLAG_DMG_UNDERGROUND && gStatuses3[battlerDef] & STATUS3_UNDERGROUND)
        MulModifier(&finalModifier, UQ_4_12(2.0));
    if (gBattleMoves[move].flags & FLAG_DMG_UNDERWATER  && gStatuses3[battlerDef] & STATUS3_UNDERWATER)
        MulModifier(&finalModifier, UQ_4_12(2.0));
    if (gBattleMoves[move].flags & FLAG_DMG_IN_AIR      && gStatuses3[battlerDef] & STATUS3_ON_AIR)
        MulModifier(&finalModifier, UQ_4_12(2.0));

    dmg = ApplyModifier(finalModifier, dmg);
    if (dmg == 0)
        dmg = 1;

    return dmg;
}

s32 CalculateMoveDamage(u16 move, u8 battlerAtk, u8 battlerDef, u8 moveType, s32 fixedBasePower, bool32 isCrit, bool32 randomFactor, bool32 updateFlags)
{
    s32 dmg;
    u16 typeEffectivenessModifier;

    typeEffectivenessModifier = CalcTypeEffectivenessMultiplier(move, moveType, battlerAtk, battlerDef, updateFlags);

    // Don't calculate damage if the move has no effect on target.
    if (typeEffectivenessModifier == UQ_4_12(0))
        return 0;

    if (fixedBasePower)
        gBattleMovePower = fixedBasePower;
    else
        gBattleMovePower = CalcMoveBasePowerAfterModifiers(move, battlerAtk, battlerDef, moveType, updateFlags);

    // long dmg basic formula
    dmg = ((gBattleMons[battlerAtk].level * 2) / 5) + 2;
    dmg *= gBattleMovePower;
    dmg *= CalcAttackStat(move, battlerAtk, battlerDef, moveType, isCrit, updateFlags);
    dmg /= CalcDefenseStat(move, battlerAtk, battlerDef, moveType, isCrit, updateFlags);
    dmg = (dmg / 50) + 2;

    // Calculate final modifiers.
    dmg = CalcFinalDmg(dmg, move, battlerAtk, battlerDef, moveType, typeEffectivenessModifier, isCrit, updateFlags);

    // Add a random factor.
    if (randomFactor)
    {
        dmg *= 100 - (Random() % 16);
        dmg /= 100;
    }

    if (dmg == 0)
        dmg = 1;

    return dmg;
}

static void MulByTypeEffectiveness(u16 *modifier, u16 move, u8 moveType, u8 battlerDef, u8 defType, u8 battlerAtk, bool32 recordAbilities)
{
    u16 mod = GetTypeModifier(moveType, defType);

    if (mod == UQ_4_12(0.0) && GetBattlerHoldEffect(battlerDef, TRUE) == HOLD_EFFECT_RING_TARGET)
    {
        mod = UQ_4_12(1.0);
        if (recordAbilities)
            RecordItemEffectBattle(battlerDef, HOLD_EFFECT_RING_TARGET);
    }
    else if ((moveType == TYPE_FIGHTING || moveType == TYPE_NORMAL) && defType == TYPE_GHOST && gBattleMons[battlerDef].status2 & STATUS2_FORESIGHT && mod == UQ_4_12(0.0))
    {
        mod = UQ_4_12(1.0);
    }
    else if ((moveType == TYPE_FIGHTING || moveType == TYPE_NORMAL) && defType == TYPE_GHOST && GetBattlerAbility(battlerAtk) == ABILITY_SCRAPPY && mod == UQ_4_12(0.0))
    {
        mod = UQ_4_12(1.0);
        if (recordAbilities)
            RecordAbilityBattle(battlerAtk, ABILITY_SCRAPPY);
    }

    if (moveType == TYPE_PSYCHIC && defType == TYPE_DARK && gStatuses3[battlerDef] & STATUS3_MIRACLE_EYED && mod == UQ_4_12(0.0))
        mod = UQ_4_12(1.0);
    if (gBattleMoves[move].effect == EFFECT_FREEZE_DRY && defType == TYPE_WATER)
        mod = UQ_4_12(2.0);
    if (moveType == TYPE_GROUND && defType == TYPE_FLYING && IsBattlerGrounded(battlerDef) && mod == UQ_4_12(0.0))
        mod = UQ_4_12(1.0);

    if (gProtectStructs[battlerDef].kingsShielded && gBattleMoves[move].effect != EFFECT_FEINT)
        mod = UQ_4_12(1.0);

    MulModifier(modifier, mod);
}

static void UpdateMoveResultFlags(u16 modifier)
{
    if (modifier == UQ_4_12(0.0))
    {
        gMoveResultFlags |= MOVE_RESULT_DOESNT_AFFECT_FOE;
        gMoveResultFlags &= ~(MOVE_RESULT_NOT_VERY_EFFECTIVE | MOVE_RESULT_SUPER_EFFECTIVE);
    }
    else if (modifier == UQ_4_12(1.0))
    {
        gMoveResultFlags &= ~(MOVE_RESULT_NOT_VERY_EFFECTIVE | MOVE_RESULT_SUPER_EFFECTIVE | MOVE_RESULT_DOESNT_AFFECT_FOE);
    }
    else if (modifier > UQ_4_12(1.0))
    {
        gMoveResultFlags |= MOVE_RESULT_SUPER_EFFECTIVE;
        gMoveResultFlags &= ~(MOVE_RESULT_NOT_VERY_EFFECTIVE | MOVE_RESULT_DOESNT_AFFECT_FOE);
    }
    else //if (modifier < UQ_4_12(1.0))
    {
        gMoveResultFlags |= MOVE_RESULT_NOT_VERY_EFFECTIVE;
        gMoveResultFlags &= ~(MOVE_RESULT_SUPER_EFFECTIVE | MOVE_RESULT_DOESNT_AFFECT_FOE);
    }
}

static u16 CalcTypeEffectivenessMultiplierInternal(u16 move, u8 moveType, u8 battlerAtk, u8 battlerDef, bool32 recordAbilities, u16 modifier)
{
    MulByTypeEffectiveness(&modifier, move, moveType, battlerDef, gBattleMons[battlerDef].type1, battlerAtk, recordAbilities);
    if (gBattleMons[battlerDef].type2 != gBattleMons[battlerDef].type1)
        MulByTypeEffectiveness(&modifier, move, moveType, battlerDef, gBattleMons[battlerDef].type2, battlerAtk, recordAbilities);
    if (gBattleMons[battlerDef].type3 != TYPE_MYSTERY && gBattleMons[battlerDef].type3 != gBattleMons[battlerDef].type2
        && gBattleMons[battlerDef].type3 != gBattleMons[battlerDef].type1)
        MulByTypeEffectiveness(&modifier, move, moveType, battlerDef, gBattleMons[battlerDef].type3, battlerAtk, recordAbilities);

    if (moveType == TYPE_GROUND && !IsBattlerGrounded(battlerDef))
    {
        modifier = UQ_4_12(0.0);
        if (recordAbilities && GetBattlerAbility(battlerDef) == ABILITY_LEVITATE)
        {
            gLastUsedAbility = ABILITY_LEVITATE;
            gMoveResultFlags |= (MOVE_RESULT_MISSED | MOVE_RESULT_DOESNT_AFFECT_FOE);
            gLastLandedMoves[battlerDef] = 0;
            gBattleCommunication[6] = 4;
            RecordAbilityBattle(battlerDef, ABILITY_LEVITATE);
        }
    }
    if (GetBattlerAbility(battlerDef) == ABILITY_WONDER_GUARD && modifier <= UQ_4_12(1.0) && gBattleMoves[move].power)
    {
        modifier = UQ_4_12(0.0);
        if (recordAbilities)
        {
            gLastUsedAbility = ABILITY_WONDER_GUARD;
            gMoveResultFlags |= MOVE_RESULT_MISSED;
            gLastLandedMoves[battlerDef] = 0;
            gBattleCommunication[6] = 3;
            RecordAbilityBattle(battlerDef, ABILITY_WONDER_GUARD);
        }
    }

    return modifier;
}

u16 CalcTypeEffectivenessMultiplier(u16 move, u8 moveType, u8 battlerAtk, u8 battlerDef, bool32 recordAbilities)
{
    u16 modifier = UQ_4_12(1.0);

    if (move != MOVE_STRUGGLE && moveType != TYPE_MYSTERY)
    {
        modifier = CalcTypeEffectivenessMultiplierInternal(move, moveType, battlerAtk, battlerDef, recordAbilities, modifier);
        if (gBattleMoves[move].effect == EFFECT_TWO_TYPED_MOVE)
            modifier = CalcTypeEffectivenessMultiplierInternal(move, gBattleMoves[move].argument, battlerAtk, battlerDef, recordAbilities, modifier);
    }

    if (recordAbilities)
        UpdateMoveResultFlags(modifier);
    return modifier;
}

u16 CalcPartyMonTypeEffectivenessMultiplier(u16 move, u16 speciesDef, u16 abilityDef)
{
    u16 modifier = UQ_4_12(1.0);
    u8 moveType = gBattleMoves[move].type;

    if (move != MOVE_STRUGGLE && moveType != TYPE_MYSTERY)
    {
        MulByTypeEffectiveness(&modifier, move, moveType, 0, gBaseStats[speciesDef].type1, 0, FALSE);
        if (gBaseStats[speciesDef].type2 != gBaseStats[speciesDef].type1)
            MulByTypeEffectiveness(&modifier, move, moveType, 0, gBaseStats[speciesDef].type2, 0, FALSE);

        if (moveType == TYPE_GROUND && abilityDef == ABILITY_LEVITATE && !(gFieldStatuses & STATUS_FIELD_GRAVITY))
            modifier = UQ_4_12(0.0);
        if (abilityDef == ABILITY_WONDER_GUARD && modifier <= UQ_4_12(1.0) && gBattleMoves[move].power)
            modifier = UQ_4_12(0.0);
    }

    UpdateMoveResultFlags(modifier);
    return modifier;
}

u16 GetTypeModifier(u8 atkType, u8 defType)
{
    if (B_FLAG_INVERSE_BATTLE != 0 && FlagGet(B_FLAG_INVERSE_BATTLE))
        return sInverseTypeEffectivenessTable[atkType][defType];
    else
        return sTypeEffectivenessTable[atkType][defType];
}

s32 GetStealthHazardDamage(u8 hazardType, u8 battlerId)
{
    u8 type1 = gBattleMons[battlerId].type1;
    u8 type2 = gBattleMons[battlerId].type2;
    u32 maxHp = gBattleMons[battlerId].maxHP;
    s32 dmg = 0;
    u16 modifier = UQ_4_12(1.0);

    MulModifier(&modifier, GetTypeModifier(hazardType, type1));
    if (type2 != type1)
        MulModifier(&modifier, GetTypeModifier(hazardType, type2));

    switch (modifier)
    {
    case UQ_4_12(0.0):
        dmg = 0;
        break;
    case UQ_4_12(0.25):
        dmg = maxHp / 32;
        if (dmg == 0)
            dmg = 1;
        break;
    case UQ_4_12(0.5):
        dmg = maxHp / 16;
        if (dmg == 0)
            dmg = 1;
        break;
    case UQ_4_12(1.0):
        dmg = maxHp / 8;
        if (dmg == 0)
            dmg = 1;
        break;
    case UQ_4_12(2.0):
        dmg = maxHp / 4;
        if (dmg == 0)
            dmg = 1;
        break;
    case UQ_4_12(4.0):
        dmg = maxHp / 2;
        if (dmg == 0)
            dmg = 1;
        break;
    }

    return dmg;
}

bool32 IsPartnerMonFromSameTrainer(u8 battlerId)
{
    if (GetBattlerSide(battlerId) == B_SIDE_OPPONENT && gBattleTypeFlags & BATTLE_TYPE_TWO_OPPONENTS)
        return FALSE;
    else if (GetBattlerSide(battlerId) == B_SIDE_PLAYER && gBattleTypeFlags & BATTLE_TYPE_INGAME_PARTNER)
        return FALSE;
    else if (gBattleTypeFlags & BATTLE_TYPE_MULTI)
        return FALSE;
    else
        return TRUE;
}

u16 GetMegaEvolutionSpecies(u16 preEvoSpecies, u16 heldItemId)
{
    u32 i;

    for (i = 0; i < EVOS_PER_MON; i++)
    {
        if (gEvolutionTable[preEvoSpecies][i].method == EVO_MEGA_EVOLUTION
            && gEvolutionTable[preEvoSpecies][i].param == heldItemId)
                return gEvolutionTable[preEvoSpecies][i].targetSpecies;
    }
    return SPECIES_NONE;
}

u16 GetWishMegaEvolutionSpecies(u16 preEvoSpecies, u16 moveId1, u16 moveId2, u16 moveId3, u16 moveId4)
{
    u32 i, par;

    for (i = 0; i < EVOS_PER_MON; i++)
    {
        if (gEvolutionTable[preEvoSpecies][i].method == EVO_MOVE_MEGA_EVOLUTION)
        {
            par = gEvolutionTable[preEvoSpecies][i].param;
            if (par == moveId1 || par == moveId2 || par == moveId3 || par == moveId4)
                return gEvolutionTable[preEvoSpecies][i].targetSpecies;
        }
    }
    return SPECIES_NONE;
}

bool32 CanMegaEvolve(u8 battlerId)
{
    u32 itemId, holdEffect, species;
    struct Pokemon *mon;
    u8 battlerPosition = GetBattlerPosition(battlerId);
    u8 partnerPosition = GetBattlerPosition(BATTLE_PARTNER(battlerId));
    struct MegaEvolutionData *mega = &(((struct ChooseMoveStruct*)(&gBattleResources->bufferA[gActiveBattler][4]))->mega);

    // Check if trainer already mega evolved a pokemon.
    if (mega->alreadyEvolved[battlerPosition])
        return FALSE;
    if (gBattleStruct->zmove.toBeUsed[battlerId])
        return FALSE;   //cannot use z move and mega evolve on same turn
    
    if (gBattleTypeFlags & BATTLE_TYPE_DOUBLE)
    {
        if (IsPartnerMonFromSameTrainer(battlerId)
            && (mega->alreadyEvolved[partnerPosition] || (mega->toEvolve & gBitTable[BATTLE_PARTNER(battlerId)])))
            return FALSE;
    }

    // Gets mon data.
    if (GetBattlerSide(battlerId) == B_SIDE_OPPONENT)
        mon = &gEnemyParty[gBattlerPartyIndexes[battlerId]];
    else
        mon = &gPlayerParty[gBattlerPartyIndexes[battlerId]];

    species = GetMonData(mon, MON_DATA_SPECIES);
    itemId = GetMonData(mon, MON_DATA_HELD_ITEM);

    // Check if there is an entry in the evolution table for regular Mega Evolution.
    if (GetMegaEvolutionSpecies(species, itemId) != SPECIES_NONE)
    {
        if (B_ENABLE_DEBUG && gBattleStruct->debugHoldEffects[battlerId])
            holdEffect = gBattleStruct->debugHoldEffects[battlerId];
        else if (itemId == ITEM_ENIGMA_BERRY)
            holdEffect = gEnigmaBerries[battlerId].holdEffect;
        else
            holdEffect = ItemId_GetHoldEffect(itemId);

        // Can Mega Evolve via Item.
        if (holdEffect == HOLD_EFFECT_MEGA_STONE)
        {
            gBattleStruct->mega.isWishMegaEvo = FALSE;
            return TRUE;
        }
    }

    // Check if there is an entry in the evolution table for Wish Mega Evolution.
    if (GetWishMegaEvolutionSpecies(species, GetMonData(mon, MON_DATA_MOVE1), GetMonData(mon, MON_DATA_MOVE2), GetMonData(mon, MON_DATA_MOVE3), GetMonData(mon, MON_DATA_MOVE4)))
    {
        gBattleStruct->mega.isWishMegaEvo = TRUE;
        return TRUE;
    }

    // No checks passed, the mon CAN'T mega evolve.
    return FALSE;
}

void UndoMegaEvolution(u32 monId)
{
    if (gBattleStruct->mega.evolvedPartyIds[B_SIDE_PLAYER] & gBitTable[monId])
    {
        gBattleStruct->mega.evolvedPartyIds[B_SIDE_PLAYER] &= ~(gBitTable[monId]);
        SetMonData(&gPlayerParty[monId], MON_DATA_SPECIES, &gBattleStruct->mega.playerEvolvedSpecies);
        CalculateMonStats(&gPlayerParty[monId]);
    }
    // While not exactly a mega evolution, Zygarde follows the same rules.
    else if (GetMonData(&gPlayerParty[monId], MON_DATA_SPECIES, NULL) == SPECIES_ZYGARDE_COMPLETE)
    {
        SetMonData(&gPlayerParty[monId], MON_DATA_SPECIES, &gBattleStruct->changedSpecies[monId]);
        gBattleStruct->changedSpecies[monId] = 0;
        CalculateMonStats(&gPlayerParty[monId]);
    }
}

void UndoFormChange(u32 monId, u32 side)
{
    u32 i, currSpecies;
    struct Pokemon *party = (side == B_SIDE_PLAYER) ? gPlayerParty : gEnemyParty;
    static const u16 species[][2] = // changed form id, default form id
    {
        {SPECIES_AEGISLASH_BLADE, SPECIES_AEGISLASH},
        {SPECIES_MIMIKYU_BUSTED, SPECIES_MIMIKYU},
        {SPECIES_DARMANITAN_ZEN_MODE, SPECIES_DARMANITAN},
        {SPECIES_MINIOR, SPECIES_MINIOR_CORE_RED},
        {SPECIES_MINIOR_METEOR_BLUE, SPECIES_MINIOR_CORE_BLUE},
        {SPECIES_MINIOR_METEOR_GREEN, SPECIES_MINIOR_CORE_GREEN},
        {SPECIES_MINIOR_METEOR_INDIGO, SPECIES_MINIOR_CORE_INDIGO},
        {SPECIES_MINIOR_METEOR_ORANGE, SPECIES_MINIOR_CORE_ORANGE},
        {SPECIES_MINIOR_METEOR_VIOLET, SPECIES_MINIOR_CORE_VIOLET},
        {SPECIES_MINIOR_METEOR_YELLOW, SPECIES_MINIOR_CORE_YELLOW},
        {SPECIES_WISHIWASHI_SCHOOL, SPECIES_WISHIWASHI},
    };

    currSpecies = GetMonData(&party[monId], MON_DATA_SPECIES, NULL);
    for (i = 0; i < ARRAY_COUNT(species); i++)
    {
        if (currSpecies == species[i][0])
        {
            SetMonData(&party[monId], MON_DATA_SPECIES, &species[i][1]);
            CalculateMonStats(&party[monId]);
            break;
        }
    }
}

bool32 DoBattlersShareType(u32 battler1, u32 battler2)
{
    s32 i;
    u8 types1[3] = {gBattleMons[battler1].type1, gBattleMons[battler1].type2, gBattleMons[battler1].type3};
    u8 types2[3] = {gBattleMons[battler2].type1, gBattleMons[battler2].type2, gBattleMons[battler2].type3};

    if (types1[2] == TYPE_MYSTERY)
        types1[2] = types1[0];
    if (types2[2] == TYPE_MYSTERY)
        types2[2] = types2[0];

    for (i = 0; i < 3; i++)
    {
        if (types1[i] == types2[0] || types1[i] == types2[1] || types1[i] == types2[2])
            return TRUE;
    }

    return FALSE;
}

bool32 CanBattlerGetOrLoseItem(u8 battlerId, u16 itemId)
{
    u16 species = gBattleMons[battlerId].species;

    if (IS_ITEM_MAIL(itemId))
        return FALSE;
    else if (itemId == ITEM_ENIGMA_BERRY)
        return FALSE;
    else if (species == SPECIES_KYOGRE && itemId == ITEM_BLUE_ORB)
        return FALSE;
    else if (species == SPECIES_GROUDON && itemId == ITEM_RED_ORB)
        return FALSE;
    // Mega stone cannot be lost if pokemon can mega evolve with it or is already mega evolved.
    else if (ItemId_GetHoldEffect(itemId) == HOLD_EFFECT_MEGA_STONE
             && ((GetMegaEvolutionSpecies(species, itemId) != SPECIES_NONE) || gBattleStruct->mega.evolvedPartyIds[GetBattlerSide(battlerId)] & gBitTable[gBattlerPartyIndexes[battlerId]]))
        return FALSE;
    else if (species == SPECIES_GIRATINA && itemId == ITEM_GRISEOUS_ORB)
        return FALSE;
    else if (species == SPECIES_GENESECT && GetBattlerHoldEffect(battlerId, FALSE) == HOLD_EFFECT_DRIVE)
        return FALSE;
    else if (species == SPECIES_SILVALLY && GetBattlerHoldEffect(battlerId, FALSE) == HOLD_EFFECT_MEMORY)
        return FALSE;
    else
        return TRUE;
}

struct Pokemon *GetIllusionMonPtr(u32 battlerId)
{
    if (gBattleStruct->illusion[battlerId].broken)
        return NULL;
    if (!gBattleStruct->illusion[battlerId].set)
    {
        if (GetBattlerSide(battlerId) == B_SIDE_PLAYER)
            SetIllusionMon(&gPlayerParty[gBattlerPartyIndexes[battlerId]], battlerId);
        else
            SetIllusionMon(&gEnemyParty[gBattlerPartyIndexes[battlerId]], battlerId);
    }
    if (!gBattleStruct->illusion[battlerId].on)
        return NULL;

    return gBattleStruct->illusion[battlerId].mon;
}

void ClearIllusionMon(u32 battlerId)
{
    memset(&gBattleStruct->illusion[battlerId], 0, sizeof(gBattleStruct->illusion[battlerId]));
}

bool32 SetIllusionMon(struct Pokemon *mon, u32 battlerId)
{
    struct Pokemon *party, *partnerMon;
    s32 i, id;

    gBattleStruct->illusion[battlerId].set = 1;
    if (GetMonAbility(mon) != ABILITY_ILLUSION)
        return FALSE;

    if (GetBattlerSide(battlerId) == B_SIDE_PLAYER)
        party = gPlayerParty;
    else
        party = gEnemyParty;

    if (IsBattlerAlive(BATTLE_PARTNER(battlerId)))
        partnerMon = &party[gBattlerPartyIndexes[BATTLE_PARTNER(battlerId)]];
    else
        partnerMon = mon;

    // Find last alive non-egg pokemon.
    for (i = PARTY_SIZE - 1; i >= 0; i--)
    {
        id = i;
        if (GetMonData(&party[id], MON_DATA_SANITY_HAS_SPECIES)
            && GetMonData(&party[id], MON_DATA_HP)
            && &party[id] != mon
            && &party[id] != partnerMon)
        {
            gBattleStruct->illusion[battlerId].on = 1;
            gBattleStruct->illusion[battlerId].broken = 0;
            gBattleStruct->illusion[battlerId].partyId = id;
            gBattleStruct->illusion[battlerId].mon = &party[id];
            return TRUE;
        }
    }

    return FALSE;
}

bool8 ShouldGetStatBadgeBoost(u16 badgeFlag, u8 battlerId)
{
    if (B_BADGE_BOOST != GEN_3)
        return FALSE;
    else if (gBattleTypeFlags & (BATTLE_TYPE_LINK | BATTLE_TYPE_EREADER_TRAINER | BATTLE_TYPE_RECORDED_LINK | BATTLE_TYPE_FRONTIER))
        return FALSE;
    else if (GetBattlerSide(battlerId) != B_SIDE_PLAYER)
        return FALSE;
    else if (gBattleTypeFlags & BATTLE_TYPE_TRAINER && gTrainerBattleOpponent_A == TRAINER_SECRET_BASE)
        return FALSE;
    else if (FlagGet(badgeFlag))
        return TRUE;
    else
        return FALSE;
}

u8 GetBattleMoveSplit(u32 moveId)
{
    if (gBattleStruct->zmove.active && !IS_MOVE_STATUS(moveId))
        return gBattleStruct->zmove.activeSplit;
    else if (IS_MOVE_STATUS(moveId) || B_PHYSICAL_SPECIAL_SPLIT >= GEN_4)
        return gBattleMoves[moveId].split;
    else if (gBattleMoves[moveId].type < TYPE_MYSTERY)
        return SPLIT_PHYSICAL;
    else
        return SPLIT_SPECIAL;
}

static bool32 TryRemoveScreens(u8 battler)
{
    bool32 removed = FALSE;
    u8 battlerSide = GetBattlerSide(battler);
    u8 enemySide = GetBattlerSide(BATTLE_OPPOSITE(battler));
    
    // try to remove from battler's side
    if (gSideStatuses[battlerSide] & (SIDE_STATUS_REFLECT | SIDE_STATUS_LIGHTSCREEN | SIDE_STATUS_AURORA_VEIL))
    {
        gSideStatuses[battlerSide] &= ~(SIDE_STATUS_REFLECT | SIDE_STATUS_LIGHTSCREEN | SIDE_STATUS_AURORA_VEIL);
        gSideTimers[battlerSide].reflectTimer = 0;
        gSideTimers[battlerSide].lightscreenTimer = 0;
        gSideTimers[battlerSide].auroraVeilTimer = 0;
        removed = TRUE;
    }
    
    // try to remove from battler opponent's side
    if (gSideStatuses[enemySide] & (SIDE_STATUS_REFLECT | SIDE_STATUS_LIGHTSCREEN | SIDE_STATUS_AURORA_VEIL))
    {
        gSideStatuses[enemySide] &= ~(SIDE_STATUS_REFLECT | SIDE_STATUS_LIGHTSCREEN | SIDE_STATUS_AURORA_VEIL);
        gSideTimers[enemySide].reflectTimer = 0;
        gSideTimers[enemySide].lightscreenTimer = 0;
        gSideTimers[enemySide].auroraVeilTimer = 0;
        removed = TRUE;
    }
     
    return removed;
}

static bool32 IsUnnerveAbilityOnOpposingSide(u8 battlerId)
{
    if (IsAbilityOnOpposingSide(battlerId, ABILITY_UNNERVE)
      || IsAbilityOnOpposingSide(battlerId, ABILITY_AS_ONE_ICE_RIDER)
      || IsAbilityOnOpposingSide(battlerId, ABILITY_AS_ONE_SHADOW_RIDER))
        return TRUE;
    return FALSE;
<<<<<<< HEAD
}

//photon geyser & light that burns the sky
u8 GetSplitBasedOnStats(u8 battlerId)
{
    u32 attack = gBattleMons[battlerId].attack;
    u32 spAttack = gBattleMons[battlerId].spAttack;

    attack = attack * gStatStageRatios[gBattleMons[battlerId].statStages[STAT_ATK]][0];
    attack = attack / gStatStageRatios[gBattleMons[battlerId].statStages[STAT_ATK]][1];

    spAttack = spAttack * gStatStageRatios[gBattleMons[battlerId].statStages[STAT_SPATK]][0];
    spAttack = spAttack / gStatStageRatios[gBattleMons[battlerId].statStages[STAT_SPATK]][1];

    if (spAttack >= attack)
        return SPLIT_SPECIAL;
    else
        return SPLIT_PHYSICAL;
}
=======
}
>>>>>>> d270dee6
<|MERGE_RESOLUTION|>--- conflicted
+++ resolved
@@ -8346,7 +8346,6 @@
       || IsAbilityOnOpposingSide(battlerId, ABILITY_AS_ONE_SHADOW_RIDER))
         return TRUE;
     return FALSE;
-<<<<<<< HEAD
 }
 
 //photon geyser & light that burns the sky
@@ -8366,6 +8365,3 @@
     else
         return SPLIT_PHYSICAL;
 }
-=======
-}
->>>>>>> d270dee6
