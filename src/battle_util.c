--- conflicted
+++ resolved
@@ -7560,7 +7560,9 @@
                 BattleScriptPushCursorAndCallback(BattleScript_BerserkGeneRet);
                 effect = ITEM_STATS_CHANGE;
                 break;
-<<<<<<< HEAD
+            case HOLD_EFFECT_MIRROR_HERB:
+                effect = TryConsumeMirrorHerb(battler, TRUE);
+                break;
             case HOLD_EFFECT_BOOSTER_ENERGY:
                 if (!(gBattleStruct->boosterEnergyActivates & gBitTable[battler])
                  && (((GetBattlerAbility(battler) == ABILITY_PROTOSYNTHESIS) && !(gBattleWeather & B_WEATHER_SUN))
@@ -7572,10 +7574,6 @@
                     BattleScriptExecute(BattleScript_BoosterEnergyEnd2);
                     effect = ITEM_EFFECT_OTHER;
                 }
-=======
-            case HOLD_EFFECT_MIRROR_HERB:
-                effect = TryConsumeMirrorHerb(battler, TRUE);
->>>>>>> f2311b4c
                 break;
             }
             if (effect != 0)
