#include "global.h"
#include "battle.h"
#include "battle_anim.h"
#include "battle_arena.h"
#include "battle_pyramid.h"
#include "battle_util.h"
#include "battle_controllers.h"
#include "battle_interface.h"
#include "battle_setup.h"
#include "party_menu.h"
#include "pokemon.h"
#include "international_string_util.h"
#include "item.h"
#include "util.h"
#include "battle_scripts.h"
#include "random.h"
#include "text.h"
#include "safari_zone.h"
#include "sound.h"
#include "sprite.h"
#include "string_util.h"
#include "task.h"
#include "trig.h"
#include "window.h"
#include "battle_message.h"
#include "battle_ai_main.h"
#include "battle_ai_util.h"
#include "event_data.h"
#include "link.h"
#include "malloc.h"
#include "berry.h"
#include "pokedex.h"
#include "mail.h"
#include "field_weather.h"
#include "constants/abilities.h"
#include "constants/battle_anim.h"
#include "constants/battle_config.h"
#include "constants/battle_move_effects.h"
#include "constants/battle_script_commands.h"
#include "constants/battle_string_ids.h"
#include "constants/hold_effects.h"
#include "constants/items.h"
#include "constants/moves.h"
#include "constants/songs.h"
#include "constants/species.h"
#include "constants/trainers.h"
#include "constants/weather.h"

extern struct Evolution gEvolutionTable[][EVOS_PER_MON];

/*
NOTE: The data and functions in this file up until (but not including) sSoundMovesTable
are actually part of battle_main.c. They needed to be moved to this file in order to
match the ROM; this is also why sSoundMovesTable's declaration is in the middle of
functions instead of at the top of the file with the other declarations.
*/

static bool32 TryRemoveScreens(u8 battler);
static bool32 IsUnnerveAbilityOnOpposingSide(u8 battlerId);

extern const u8 *const gBattleScriptsForMoveEffects[];
extern const u8 *const gBattlescriptsForBallThrow[];
extern const u8 *const gBattlescriptsForRunningByItem[];
extern const u8 *const gBattlescriptsForUsingItem[];
extern const u8 *const gBattlescriptsForSafariActions[];

static const u8 sPkblToEscapeFactor[][3] = {
    {
        [B_MSG_MON_CURIOUS]    = 0,
        [B_MSG_MON_ENTHRALLED] = 0,
        [B_MSG_MON_IGNORED]    = 0
    },{
        [B_MSG_MON_CURIOUS]    = 3,
        [B_MSG_MON_ENTHRALLED] = 5,
        [B_MSG_MON_IGNORED]    = 0
    },{
        [B_MSG_MON_CURIOUS]    = 2,
        [B_MSG_MON_ENTHRALLED] = 3,
        [B_MSG_MON_IGNORED]    = 0
    },{
        [B_MSG_MON_CURIOUS]    = 1,
        [B_MSG_MON_ENTHRALLED] = 2,
        [B_MSG_MON_IGNORED]    = 0
    },{
        [B_MSG_MON_CURIOUS]    = 1,
        [B_MSG_MON_ENTHRALLED] = 1,
        [B_MSG_MON_IGNORED]    = 0
    }
};
static const u8 sGoNearCounterToCatchFactor[] = {4, 3, 2, 1};
static const u8 sGoNearCounterToEscapeFactor[] = {4, 4, 4, 4};

static const u16 sSkillSwapBannedAbilities[] =
{
    ABILITY_WONDER_GUARD,
    ABILITY_MULTITYPE,
    ABILITY_ILLUSION,
    ABILITY_STANCE_CHANGE,
    ABILITY_SCHOOLING,
    ABILITY_COMATOSE,
    ABILITY_SHIELDS_DOWN,
    ABILITY_DISGUISE,
    ABILITY_RKS_SYSTEM,
    ABILITY_BATTLE_BOND,
    ABILITY_POWER_CONSTRUCT,
    ABILITY_NEUTRALIZING_GAS,
    ABILITY_ICE_FACE,
    ABILITY_HUNGER_SWITCH,
    ABILITY_GULP_MISSILE,
};

static const u16 sRolePlayBannedAbilities[] =
{
    ABILITY_TRACE,
    ABILITY_WONDER_GUARD,
    ABILITY_FORECAST,
    ABILITY_FLOWER_GIFT,
    ABILITY_MULTITYPE,
    ABILITY_ILLUSION,
    ABILITY_ZEN_MODE,
    ABILITY_IMPOSTER,
    ABILITY_STANCE_CHANGE,
    ABILITY_POWER_OF_ALCHEMY,
    ABILITY_RECEIVER,
    ABILITY_SCHOOLING,
    ABILITY_COMATOSE,
    ABILITY_SHIELDS_DOWN,
    ABILITY_DISGUISE,
    ABILITY_RKS_SYSTEM,
    ABILITY_BATTLE_BOND,
    ABILITY_POWER_CONSTRUCT,
    ABILITY_ICE_FACE,
    ABILITY_HUNGER_SWITCH,
    ABILITY_GULP_MISSILE,
};

static const u16 sRolePlayBannedAttackerAbilities[] =
{
    ABILITY_MULTITYPE,
    ABILITY_ZEN_MODE,
    ABILITY_STANCE_CHANGE,
    ABILITY_SCHOOLING,
    ABILITY_COMATOSE,
    ABILITY_SHIELDS_DOWN,
    ABILITY_DISGUISE,
    ABILITY_RKS_SYSTEM,
    ABILITY_BATTLE_BOND,
    ABILITY_POWER_CONSTRUCT,
    ABILITY_ICE_FACE,
    ABILITY_GULP_MISSILE,
};

static const u16 sWorrySeedBannedAbilities[] =
{
    ABILITY_MULTITYPE,
    ABILITY_STANCE_CHANGE,
    ABILITY_SCHOOLING,
    ABILITY_COMATOSE,
    ABILITY_SHIELDS_DOWN,
    ABILITY_DISGUISE,
    ABILITY_RKS_SYSTEM,
    ABILITY_BATTLE_BOND,
    ABILITY_POWER_CONSTRUCT,
    ABILITY_TRUANT,
    ABILITY_ICE_FACE,
    ABILITY_GULP_MISSILE,
};

static const u16 sGastroAcidBannedAbilities[] =
{
    ABILITY_AS_ONE_ICE_RIDER,
    ABILITY_AS_ONE_SHADOW_RIDER,
    ABILITY_BATTLE_BOND,
    ABILITY_COMATOSE,
    ABILITY_DISGUISE,
    ABILITY_GULP_MISSILE,
    ABILITY_ICE_FACE,
    ABILITY_MULTITYPE,
    ABILITY_POWER_CONSTRUCT,
    ABILITY_RKS_SYSTEM,
    ABILITY_SCHOOLING,
    ABILITY_SHIELDS_DOWN,
    ABILITY_STANCE_CHANGE,
    ABILITY_ZEN_MODE,
};

static const u16 sEntrainmentBannedAttackerAbilities[] =
{
    ABILITY_TRACE,
    ABILITY_FORECAST,
    ABILITY_FLOWER_GIFT,
    ABILITY_ZEN_MODE,
    ABILITY_ILLUSION,
    ABILITY_IMPOSTER,
    ABILITY_POWER_OF_ALCHEMY,
    ABILITY_RECEIVER,
    ABILITY_DISGUISE,
    ABILITY_POWER_CONSTRUCT,
    ABILITY_NEUTRALIZING_GAS,
    ABILITY_ICE_FACE,
    ABILITY_HUNGER_SWITCH,
    ABILITY_GULP_MISSILE,
};

static const u16 sEntrainmentTargetSimpleBeamBannedAbilities[] =
{
    ABILITY_TRUANT,
    ABILITY_MULTITYPE,
    ABILITY_STANCE_CHANGE,
    ABILITY_SCHOOLING,
    ABILITY_COMATOSE,
    ABILITY_SHIELDS_DOWN,
    ABILITY_DISGUISE,
    ABILITY_RKS_SYSTEM,
    ABILITY_BATTLE_BOND,
    ABILITY_ICE_FACE,
    ABILITY_GULP_MISSILE,
};

static const u16 sTwoStrikeMoves[] =
{
    MOVE_BONEMERANG,
    MOVE_DOUBLE_HIT,
    MOVE_DOUBLE_IRON_BASH,
    MOVE_DOUBLE_KICK,
    MOVE_DRAGON_DARTS,
    MOVE_DUAL_CHOP,
    MOVE_DUAL_WINGBEAT,
    MOVE_GEAR_GRIND,
    MOVE_TWINEEDLE,
    0xFFFF
};

static u8 CalcBeatUpPower(void)
{
    struct Pokemon *party;
    u8 basePower;
    u16 species;

    if (GetBattlerSide(gBattlerAttacker) == B_SIDE_PLAYER)
        party = gPlayerParty;
    else
        party = gEnemyParty;
    // Party slot is set in the battle script for Beat Up
    species = GetMonData(&party[gBattleCommunication[0] - 1], MON_DATA_SPECIES);
    basePower = (gBaseStats[species].baseAttack / 10) + 5;

    return basePower;
}

bool32 IsAffectedByFollowMe(u32 battlerAtk, u32 defSide, u32 move)
{
    u32 ability = GetBattlerAbility(battlerAtk);

    if (gSideTimers[defSide].followmeTimer == 0
        || gBattleMons[gSideTimers[defSide].followmeTarget].hp == 0
        || gBattleMoves[move].effect == EFFECT_SNIPE_SHOT
        || ability == ABILITY_PROPELLER_TAIL || ability == ABILITY_STALWART)
        return FALSE;

    if (gSideTimers[defSide].followmePowder && !IsAffectedByPowder(battlerAtk, ability, GetBattlerHoldEffect(battlerAtk, TRUE)))
        return FALSE;

    return TRUE;
}

// Functions
void HandleAction_UseMove(void)
{
    u32 i, side, moveType, var = 4;

    gBattlerAttacker = gBattlerByTurnOrder[gCurrentTurnActionNumber];
    if (gBattleStruct->field_91 & gBitTable[gBattlerAttacker] || !IsBattlerAlive(gBattlerAttacker))
    {
        gCurrentActionFuncId = B_ACTION_FINISHED;
        return;
    }

    gIsCriticalHit = FALSE;
    gBattleStruct->atkCancellerTracker = 0;
    gMoveResultFlags = 0;
    gMultiHitCounter = 0;
    gBattleScripting.savedDmg = 0;
    gBattleCommunication[6] = 0;
    gBattleScripting.savedMoveEffect = 0;
    gCurrMovePos = gChosenMovePos = *(gBattleStruct->chosenMovePositions + gBattlerAttacker);

    // choose move
    if (gProtectStructs[gBattlerAttacker].noValidMoves)
    {
        gProtectStructs[gBattlerAttacker].noValidMoves = 0;
        gCurrentMove = gChosenMove = MOVE_STRUGGLE;
        gHitMarker |= HITMARKER_NO_PPDEDUCT;
        *(gBattleStruct->moveTarget + gBattlerAttacker) = GetMoveTarget(MOVE_STRUGGLE, 0);
    }
    else if (gBattleMons[gBattlerAttacker].status2 & STATUS2_MULTIPLETURNS || gBattleMons[gBattlerAttacker].status2 & STATUS2_RECHARGE)
    {
        gCurrentMove = gChosenMove = gLockedMoves[gBattlerAttacker];
    }
    // encore forces you to use the same move
    else if (gDisableStructs[gBattlerAttacker].encoredMove != MOVE_NONE
          && gDisableStructs[gBattlerAttacker].encoredMove == gBattleMons[gBattlerAttacker].moves[gDisableStructs[gBattlerAttacker].encoredMovePos])
    {
        gCurrentMove = gChosenMove = gDisableStructs[gBattlerAttacker].encoredMove;
        gCurrMovePos = gChosenMovePos = gDisableStructs[gBattlerAttacker].encoredMovePos;
        *(gBattleStruct->moveTarget + gBattlerAttacker) = GetMoveTarget(gCurrentMove, 0);
    }
    // check if the encored move wasn't overwritten
    else if (gDisableStructs[gBattlerAttacker].encoredMove != MOVE_NONE
          && gDisableStructs[gBattlerAttacker].encoredMove != gBattleMons[gBattlerAttacker].moves[gDisableStructs[gBattlerAttacker].encoredMovePos])
    {
        gCurrMovePos = gChosenMovePos = gDisableStructs[gBattlerAttacker].encoredMovePos;
        gCurrentMove = gChosenMove = gBattleMons[gBattlerAttacker].moves[gCurrMovePos];
        gDisableStructs[gBattlerAttacker].encoredMove = MOVE_NONE;
        gDisableStructs[gBattlerAttacker].encoredMovePos = 0;
        gDisableStructs[gBattlerAttacker].encoreTimer = 0;
        *(gBattleStruct->moveTarget + gBattlerAttacker) = GetMoveTarget(gCurrentMove, 0);
    }
    else if (gBattleMons[gBattlerAttacker].moves[gCurrMovePos] != gChosenMoveByBattler[gBattlerAttacker])
    {
        gCurrentMove = gChosenMove = gBattleMons[gBattlerAttacker].moves[gCurrMovePos];
        *(gBattleStruct->moveTarget + gBattlerAttacker) = GetMoveTarget(gCurrentMove, 0);
    }
    else
    {
        gCurrentMove = gChosenMove = gBattleMons[gBattlerAttacker].moves[gCurrMovePos];
    }

    if (gBattleMons[gBattlerAttacker].hp != 0)
    {
        if (GetBattlerSide(gBattlerAttacker) == B_SIDE_PLAYER)
            gBattleResults.lastUsedMovePlayer = gCurrentMove;
        else
            gBattleResults.lastUsedMoveOpponent = gCurrentMove;
    }

    // Set dynamic move type.
    SetTypeBeforeUsingMove(gChosenMove, gBattlerAttacker);
    GET_MOVE_TYPE(gChosenMove, moveType);

    // choose target
    side = GetBattlerSide(gBattlerAttacker) ^ BIT_SIDE;
    if (IsAffectedByFollowMe(gBattlerAttacker, side, gCurrentMove)
        && gBattleMoves[gCurrentMove].target == MOVE_TARGET_SELECTED
        && GetBattlerSide(gBattlerAttacker) != GetBattlerSide(gSideTimers[side].followmeTarget))
    {
        gBattlerTarget = gSideTimers[side].followmeTarget;
    }
    else if ((gBattleTypeFlags & BATTLE_TYPE_DOUBLE)
           && gSideTimers[side].followmeTimer == 0
           && (gBattleMoves[gCurrentMove].power != 0 || gBattleMoves[gCurrentMove].target != MOVE_TARGET_USER)
           && ((gBattleMons[*(gBattleStruct->moveTarget + gBattlerAttacker)].ability != ABILITY_LIGHTNING_ROD && moveType == TYPE_ELECTRIC)
            || (gBattleMons[*(gBattleStruct->moveTarget + gBattlerAttacker)].ability != ABILITY_STORM_DRAIN && moveType == TYPE_WATER)))
    {
        side = GetBattlerSide(gBattlerAttacker);
        for (gActiveBattler = 0; gActiveBattler < gBattlersCount; gActiveBattler++)
        {
            if (side != GetBattlerSide(gActiveBattler)
                && *(gBattleStruct->moveTarget + gBattlerAttacker) != gActiveBattler
                && ((GetBattlerAbility(gActiveBattler) == ABILITY_LIGHTNING_ROD && moveType == TYPE_ELECTRIC)
                 || (GetBattlerAbility(gActiveBattler) == ABILITY_STORM_DRAIN && moveType == TYPE_WATER))
                && GetBattlerTurnOrderNum(gActiveBattler) < var
                && gBattleMoves[gCurrentMove].effect != EFFECT_SNIPE_SHOT
                && (GetBattlerAbility(gBattlerAttacker) != ABILITY_PROPELLER_TAIL
                 || GetBattlerAbility(gBattlerAttacker) != ABILITY_STALWART))
            {
                var = GetBattlerTurnOrderNum(gActiveBattler);
            }
        }
        if (var == 4)
        {
            if (gBattleMoves[gChosenMove].target & MOVE_TARGET_RANDOM)
            {
                if (GetBattlerSide(gBattlerAttacker) == B_SIDE_PLAYER)
                {
                    if (Random() & 1)
                        gBattlerTarget = GetBattlerAtPosition(B_POSITION_OPPONENT_LEFT);
                    else
                        gBattlerTarget = GetBattlerAtPosition(B_POSITION_OPPONENT_RIGHT);
                }
                else
                {
                    if (Random() & 1)
                        gBattlerTarget = GetBattlerAtPosition(B_POSITION_PLAYER_LEFT);
                    else
                        gBattlerTarget = GetBattlerAtPosition(B_POSITION_PLAYER_RIGHT);
                }
            }
            else if (gBattleMoves[gChosenMove].target & MOVE_TARGET_FOES_AND_ALLY)
            {
                for (gBattlerTarget = 0; gBattlerTarget < gBattlersCount; gBattlerTarget++)
                {
                    if (gBattlerTarget == gBattlerAttacker)
                        continue;
                    if (IsBattlerAlive(gBattlerTarget))
                        break;
                }
            }
            else
            {
                gBattlerTarget = *(gBattleStruct->moveTarget + gBattlerAttacker);
            }

            if (!IsBattlerAlive(gBattlerTarget))
            {
                if (GetBattlerSide(gBattlerAttacker) != GetBattlerSide(gBattlerTarget))
                {
                    gBattlerTarget = GetBattlerAtPosition(GetBattlerPosition(gBattlerTarget) ^ BIT_FLANK);
                }
                else
                {
                    gBattlerTarget = GetBattlerAtPosition(GetBattlerPosition(gBattlerAttacker) ^ BIT_SIDE);
                    if (!IsBattlerAlive(gBattlerTarget))
                        gBattlerTarget = GetBattlerAtPosition(GetBattlerPosition(gBattlerTarget) ^ BIT_FLANK);
                }
            }
        }
        else
        {
            gActiveBattler = gBattlerByTurnOrder[var];
            RecordAbilityBattle(gActiveBattler, gBattleMons[gActiveBattler].ability);
            if (gBattleMons[gActiveBattler].ability == ABILITY_LIGHTNING_ROD)
                gSpecialStatuses[gActiveBattler].lightningRodRedirected = 1;
            else if (gBattleMons[gActiveBattler].ability == ABILITY_STORM_DRAIN)
                gSpecialStatuses[gActiveBattler].stormDrainRedirected = 1;
            gBattlerTarget = gActiveBattler;
        }
    }
    else if (gBattleTypeFlags & BATTLE_TYPE_DOUBLE
          && gBattleMoves[gChosenMove].target & MOVE_TARGET_RANDOM)
    {
        if (GetBattlerSide(gBattlerAttacker) == B_SIDE_PLAYER)
        {
            if (Random() & 1)
                gBattlerTarget = GetBattlerAtPosition(B_POSITION_OPPONENT_LEFT);
            else
                gBattlerTarget = GetBattlerAtPosition(B_POSITION_OPPONENT_RIGHT);
        }
        else
        {
            if (Random() & 1)
                gBattlerTarget = GetBattlerAtPosition(B_POSITION_PLAYER_LEFT);
            else
                gBattlerTarget = GetBattlerAtPosition(B_POSITION_PLAYER_RIGHT);
        }

        if (gAbsentBattlerFlags & gBitTable[gBattlerTarget]
            && GetBattlerSide(gBattlerAttacker) != GetBattlerSide(gBattlerTarget))
        {
            gBattlerTarget = GetBattlerAtPosition(GetBattlerPosition(gBattlerTarget) ^ BIT_FLANK);
        }
    }
    else if (gBattleMoves[gChosenMove].target == MOVE_TARGET_ALLY)
    {
        if (IsBattlerAlive(BATTLE_PARTNER(gBattlerAttacker)))
            gBattlerTarget = BATTLE_PARTNER(gBattlerAttacker);
        else
            gBattlerTarget = gBattlerAttacker;
    }
    else if (gBattleTypeFlags & BATTLE_TYPE_DOUBLE
          && gBattleMoves[gChosenMove].target == MOVE_TARGET_FOES_AND_ALLY)
    {
        for (gBattlerTarget = 0; gBattlerTarget < gBattlersCount; gBattlerTarget++)
        {
            if (gBattlerTarget == gBattlerAttacker)
                continue;
            if (IsBattlerAlive(gBattlerTarget))
                break;
        }
    }
    else
    {
        gBattlerTarget = *(gBattleStruct->moveTarget + gBattlerAttacker);
        if (!IsBattlerAlive(gBattlerTarget))
        {
            if (GetBattlerSide(gBattlerAttacker) != GetBattlerSide(gBattlerTarget))
            {
                gBattlerTarget = GetBattlerAtPosition(GetBattlerPosition(gBattlerTarget) ^ BIT_FLANK);
            }
            else
            {
                gBattlerTarget = GetBattlerAtPosition(GetBattlerPosition(gBattlerAttacker) ^ BIT_SIDE);
                if (!IsBattlerAlive(gBattlerTarget))
                    gBattlerTarget = GetBattlerAtPosition(GetBattlerPosition(gBattlerTarget) ^ BIT_FLANK);
            }
        }
    }

    if (gBattleTypeFlags & BATTLE_TYPE_PALACE && gProtectStructs[gBattlerAttacker].palaceUnableToUseMove)
    {
        // Battle Palace, select battle script for failure to use move
        if (gBattleMons[gBattlerAttacker].hp == 0)
        {
            gCurrentActionFuncId = B_ACTION_FINISHED;
            return;
        }
        else if (gPalaceSelectionBattleScripts[gBattlerAttacker] != NULL)
        {
            gBattleCommunication[MULTISTRING_CHOOSER] = B_MSG_INCAPABLE_OF_POWER;
            gBattlescriptCurrInstr = gPalaceSelectionBattleScripts[gBattlerAttacker];
            gPalaceSelectionBattleScripts[gBattlerAttacker] = NULL;
        }
        else
        {
            gBattleCommunication[MULTISTRING_CHOOSER] = B_MSG_INCAPABLE_OF_POWER;
            gBattlescriptCurrInstr = BattleScript_MoveUsedLoafingAround;
        }
    }
    else
    {
        gBattlescriptCurrInstr = gBattleScriptsForMoveEffects[gBattleMoves[gCurrentMove].effect];
    }

    if (gBattleTypeFlags & BATTLE_TYPE_ARENA)
        BattleArena_AddMindPoints(gBattlerAttacker);

    // Record HP of each battler
    for (i = 0; i < MAX_BATTLERS_COUNT; i++)
        gBattleStruct->hpBefore[i] = gBattleMons[i].hp;

    gCurrentActionFuncId = B_ACTION_EXEC_SCRIPT;
}

void HandleAction_Switch(void)
{
    gBattlerAttacker = gBattlerByTurnOrder[gCurrentTurnActionNumber];
    gBattle_BG0_X = 0;
    gBattle_BG0_Y = 0;
    gActionSelectionCursor[gBattlerAttacker] = 0;
    gMoveSelectionCursor[gBattlerAttacker] = 0;

    PREPARE_MON_NICK_BUFFER(gBattleTextBuff1, gBattlerAttacker, *(gBattleStruct->field_58 + gBattlerAttacker))

    gBattleScripting.battler = gBattlerAttacker;
    gBattlescriptCurrInstr = BattleScript_ActionSwitch;
    gCurrentActionFuncId = B_ACTION_EXEC_SCRIPT;

    if (gBattleResults.playerSwitchesCounter < 255)
        gBattleResults.playerSwitchesCounter++;

    UndoFormChange(gBattlerPartyIndexes[gBattlerAttacker], GetBattlerSide(gBattlerAttacker), TRUE);
}

void HandleAction_UseItem(void)
{
    gBattlerAttacker = gBattlerTarget = gBattlerByTurnOrder[gCurrentTurnActionNumber];
    gBattle_BG0_X = 0;
    gBattle_BG0_Y = 0;
    ClearFuryCutterDestinyBondGrudge(gBattlerAttacker);

    gLastUsedItem = gBattleResources->bufferB[gBattlerAttacker][1] | (gBattleResources->bufferB[gBattlerAttacker][2] << 8);

    if (gLastUsedItem <= LAST_BALL) // is ball
    {
        gBattlescriptCurrInstr = gBattlescriptsForBallThrow[gLastUsedItem];
    }
    else if (gLastUsedItem == ITEM_POKE_DOLL || gLastUsedItem == ITEM_FLUFFY_TAIL)
    {
        gBattlescriptCurrInstr = gBattlescriptsForRunningByItem[0];
    }
    else if (GetBattlerSide(gBattlerAttacker) == B_SIDE_PLAYER)
    {
        gBattlescriptCurrInstr = gBattlescriptsForUsingItem[0];
    }
    else
    {
        gBattleScripting.battler = gBattlerAttacker;

        switch (*(gBattleStruct->AI_itemType + (gBattlerAttacker >> 1)))
        {
        case AI_ITEM_FULL_RESTORE:
        case AI_ITEM_HEAL_HP:
            break;
        case AI_ITEM_CURE_CONDITION:
            gBattleCommunication[MULTISTRING_CHOOSER] = AI_HEAL_CONFUSION;
            if (*(gBattleStruct->AI_itemFlags + gBattlerAttacker / 2) & (1 << AI_HEAL_CONFUSION))
            {
                if (*(gBattleStruct->AI_itemFlags + gBattlerAttacker / 2) & 0x3E)
                    gBattleCommunication[MULTISTRING_CHOOSER] = AI_HEAL_SLEEP;
            }
            else
            {
                // Check for other statuses, stopping at first (shouldn't be more than one)
                while (!(*(gBattleStruct->AI_itemFlags + gBattlerAttacker / 2) & 1))
                {
                    *(gBattleStruct->AI_itemFlags + gBattlerAttacker / 2) >>= 1;
                    gBattleCommunication[MULTISTRING_CHOOSER]++;
                    // MULTISTRING_CHOOSER will be either AI_HEAL_PARALYSIS, AI_HEAL_FREEZE,
                    // AI_HEAL_BURN, AI_HEAL_POISON, or AI_HEAL_SLEEP
                }
            }
            break;
        case AI_ITEM_X_STAT:
            gBattleCommunication[MULTISTRING_CHOOSER] = B_MSG_STAT_ROSE_ITEM;
            if (*(gBattleStruct->AI_itemFlags + (gBattlerAttacker >> 1)) & (1 << AI_DIRE_HIT))
            {
                gBattleCommunication[MULTISTRING_CHOOSER] = B_MSG_USED_DIRE_HIT;
            }
            else
            {
                PREPARE_STAT_BUFFER(gBattleTextBuff1, STAT_ATK)
                PREPARE_STRING_BUFFER(gBattleTextBuff2, CHAR_X)

                while (!((*(gBattleStruct->AI_itemFlags + (gBattlerAttacker >> 1))) & 1))
                {
                    *(gBattleStruct->AI_itemFlags + gBattlerAttacker / 2) >>= 1;
                    gBattleTextBuff1[2]++;
                }

                gBattleScripting.animArg1 = gBattleTextBuff1[2] + 14;
                gBattleScripting.animArg2 = 0;
            }
            break;
        case AI_ITEM_GUARD_SPEC:
            // It seems probable that at some point there was a special message for
            // an AI trainer using Guard Spec in a double battle.
            // There isn't now however, and the assignment to 2 below goes out of
            // bounds for gMistUsedStringIds and instead prints "{mon} is getting pumped"
            // from the next table, gFocusEnergyUsedStringIds.
            // In any case this isn't an issue in the retail version, as no trainers
            // are ever given any Guard Spec to use.
#ifndef UBFIX
            if (gBattleTypeFlags & BATTLE_TYPE_DOUBLE)
                gBattleCommunication[MULTISTRING_CHOOSER] = 2;
            else
#endif
                gBattleCommunication[MULTISTRING_CHOOSER] = B_MSG_SET_MIST;
            break;
        }

        gBattlescriptCurrInstr = gBattlescriptsForUsingItem[*(gBattleStruct->AI_itemType + gBattlerAttacker / 2)];
    }
    gCurrentActionFuncId = B_ACTION_EXEC_SCRIPT;
}

bool8 TryRunFromBattle(u8 battler)
{
    bool8 effect = FALSE;
    u8 holdEffect;
    u8 pyramidMultiplier;
    u8 speedVar;

    if (gBattleMons[battler].item == ITEM_ENIGMA_BERRY)
        holdEffect = gEnigmaBerries[battler].holdEffect;
    else
        holdEffect = ItemId_GetHoldEffect(gBattleMons[battler].item);

    gPotentialItemEffectBattler = battler;

    if (holdEffect == HOLD_EFFECT_CAN_ALWAYS_RUN)
    {
        gLastUsedItem = gBattleMons[battler].item;
        gProtectStructs[battler].fleeFlag = 1;
        effect++;
    }
    else if (gBattleMons[battler].ability == ABILITY_RUN_AWAY)
    {
        if (InBattlePyramid())
        {
            gBattleStruct->runTries++;
            pyramidMultiplier = GetPyramidRunMultiplier();
            speedVar = (gBattleMons[battler].speed * pyramidMultiplier) / (gBattleMons[BATTLE_OPPOSITE(battler)].speed) + (gBattleStruct->runTries * 30);
            if (speedVar > (Random() & 0xFF))
            {
                gLastUsedAbility = ABILITY_RUN_AWAY;
                gProtectStructs[battler].fleeFlag = 2;
                effect++;
            }
        }
        else
        {
            gLastUsedAbility = ABILITY_RUN_AWAY;
            gProtectStructs[battler].fleeFlag = 2;
            effect++;
        }
    }
    else if (gBattleTypeFlags & (BATTLE_TYPE_FRONTIER | BATTLE_TYPE_TRAINER_HILL) && gBattleTypeFlags & BATTLE_TYPE_TRAINER)
    {
        effect++;
    }
    else
    {
        u8 runningFromBattler = BATTLE_OPPOSITE(battler);
        if (!IsBattlerAlive(runningFromBattler))
            runningFromBattler |= BIT_FLANK;

        if (InBattlePyramid())
        {
            pyramidMultiplier = GetPyramidRunMultiplier();
            speedVar = (gBattleMons[battler].speed * pyramidMultiplier) / (gBattleMons[runningFromBattler].speed) + (gBattleStruct->runTries * 30);
            if (speedVar > (Random() & 0xFF))
                effect++;
        }
        else if (gBattleMons[battler].speed < gBattleMons[runningFromBattler].speed)
        {
            speedVar = (gBattleMons[battler].speed * 128) / (gBattleMons[runningFromBattler].speed) + (gBattleStruct->runTries * 30);
            if (speedVar > (Random() & 0xFF))
                effect++;
        }
        else // same speed or faster
        {
            effect++;
        }

        gBattleStruct->runTries++;
    }

    if (effect)
    {
        gCurrentTurnActionNumber = gBattlersCount;
        gBattleOutcome = B_OUTCOME_RAN;
    }

    return effect;
}

void HandleAction_Run(void)
{
    gBattlerAttacker = gBattlerByTurnOrder[gCurrentTurnActionNumber];

    if (gBattleTypeFlags & (BATTLE_TYPE_LINK | BATTLE_TYPE_RECORDED_LINK))
    {
        gCurrentTurnActionNumber = gBattlersCount;

        for (gActiveBattler = 0; gActiveBattler < gBattlersCount; gActiveBattler++)
        {
            if (GetBattlerSide(gActiveBattler) == B_SIDE_PLAYER)
            {
                if (gChosenActionByBattler[gActiveBattler] == B_ACTION_RUN)
                    gBattleOutcome |= B_OUTCOME_LOST;
            }
            else
            {
                if (gChosenActionByBattler[gActiveBattler] == B_ACTION_RUN)
                    gBattleOutcome |= B_OUTCOME_WON;
            }
        }

        gBattleOutcome |= B_OUTCOME_LINK_BATTLE_RAN;
        gSaveBlock2Ptr->frontier.disableRecordBattle = TRUE;
    }
    else
    {
        if (GetBattlerSide(gBattlerAttacker) == B_SIDE_PLAYER)
        {
            if (!TryRunFromBattle(gBattlerAttacker)) // failed to run away
            {
                ClearFuryCutterDestinyBondGrudge(gBattlerAttacker);
                gBattleCommunication[MULTISTRING_CHOOSER] = B_MSG_CANT_ESCAPE_2;
                gBattlescriptCurrInstr = BattleScript_PrintFailedToRunString;
                gCurrentActionFuncId = B_ACTION_EXEC_SCRIPT;
            }
        }
        else
        {
            if (!CanBattlerEscape(gBattlerAttacker))
            {
                gBattleCommunication[MULTISTRING_CHOOSER] = B_MSG_ATTACKER_CANT_ESCAPE;
                gBattlescriptCurrInstr = BattleScript_PrintFailedToRunString;
                gCurrentActionFuncId = B_ACTION_EXEC_SCRIPT;
            }
            else
            {
                gCurrentTurnActionNumber = gBattlersCount;
                gBattleOutcome = B_OUTCOME_MON_FLED;
            }
        }
    }
}

void HandleAction_WatchesCarefully(void)
{
    gBattlerAttacker = gBattlerByTurnOrder[gCurrentTurnActionNumber];
    gBattle_BG0_X = 0;
    gBattle_BG0_Y = 0;
    gBattlescriptCurrInstr = gBattlescriptsForSafariActions[0];
    gCurrentActionFuncId = B_ACTION_EXEC_SCRIPT;
}

void HandleAction_SafariZoneBallThrow(void)
{
    gBattlerAttacker = gBattlerByTurnOrder[gCurrentTurnActionNumber];
    gBattle_BG0_X = 0;
    gBattle_BG0_Y = 0;
    gNumSafariBalls--;
    gLastUsedItem = ITEM_SAFARI_BALL;
    gBattlescriptCurrInstr = gBattlescriptsForBallThrow[ITEM_SAFARI_BALL];
    gCurrentActionFuncId = B_ACTION_EXEC_SCRIPT;
}

void HandleAction_ThrowPokeblock(void)
{
    gBattlerAttacker = gBattlerByTurnOrder[gCurrentTurnActionNumber];
    gBattle_BG0_X = 0;
    gBattle_BG0_Y = 0;
    gBattleCommunication[MULTISTRING_CHOOSER] = gBattleResources->bufferB[gBattlerAttacker][1] - 1;
    gLastUsedItem = gBattleResources->bufferB[gBattlerAttacker][2];

    if (gBattleResults.pokeblockThrows < 0xFF)
        gBattleResults.pokeblockThrows++;
    if (gBattleStruct->safariPkblThrowCounter < 3)
        gBattleStruct->safariPkblThrowCounter++;
    if (gBattleStruct->safariEscapeFactor > 1)
    {
        // BUG: safariEscapeFactor can become 0 below. This causes the pokeblock throw glitch.
        #ifdef BUGFIX
        if (gBattleStruct->safariEscapeFactor <= sPkblToEscapeFactor[gBattleStruct->safariPkblThrowCounter][gBattleCommunication[MULTISTRING_CHOOSER]])
        #else
        if (gBattleStruct->safariEscapeFactor < sPkblToEscapeFactor[gBattleStruct->safariPkblThrowCounter][gBattleCommunication[MULTISTRING_CHOOSER]])
        #endif
            gBattleStruct->safariEscapeFactor = 1;
        else
            gBattleStruct->safariEscapeFactor -= sPkblToEscapeFactor[gBattleStruct->safariPkblThrowCounter][gBattleCommunication[MULTISTRING_CHOOSER]];
    }

    gBattlescriptCurrInstr = gBattlescriptsForSafariActions[2];
    gCurrentActionFuncId = B_ACTION_EXEC_SCRIPT;
}

void HandleAction_GoNear(void)
{
    gBattlerAttacker = gBattlerByTurnOrder[gCurrentTurnActionNumber];
    gBattle_BG0_X = 0;
    gBattle_BG0_Y = 0;

    gBattleStruct->safariCatchFactor += sGoNearCounterToCatchFactor[gBattleStruct->safariGoNearCounter];
    if (gBattleStruct->safariCatchFactor > 20)
        gBattleStruct->safariCatchFactor = 20;

    gBattleStruct->safariEscapeFactor += sGoNearCounterToEscapeFactor[gBattleStruct->safariGoNearCounter];
    if (gBattleStruct->safariEscapeFactor > 20)
        gBattleStruct->safariEscapeFactor = 20;

    if (gBattleStruct->safariGoNearCounter < 3)
    {
        gBattleStruct->safariGoNearCounter++;
        gBattleCommunication[MULTISTRING_CHOOSER] = B_MSG_CREPT_CLOSER;
    }
    else
    {
        gBattleCommunication[MULTISTRING_CHOOSER] = B_MSG_CANT_GET_CLOSER;
    }
    gBattlescriptCurrInstr = gBattlescriptsForSafariActions[1];
    gCurrentActionFuncId = B_ACTION_EXEC_SCRIPT;
}

void HandleAction_SafariZoneRun(void)
{
    gBattlerAttacker = gBattlerByTurnOrder[gCurrentTurnActionNumber];
    PlaySE(SE_FLEE);
    gCurrentTurnActionNumber = gBattlersCount;
    gBattleOutcome = B_OUTCOME_RAN;
}

void HandleAction_WallyBallThrow(void)
{
    gBattlerAttacker = gBattlerByTurnOrder[gCurrentTurnActionNumber];
    gBattle_BG0_X = 0;
    gBattle_BG0_Y = 0;

    PREPARE_MON_NICK_BUFFER(gBattleTextBuff1, gBattlerAttacker, gBattlerPartyIndexes[gBattlerAttacker])

    gBattlescriptCurrInstr = gBattlescriptsForSafariActions[3];
    gCurrentActionFuncId = B_ACTION_EXEC_SCRIPT;
    gActionsByTurnOrder[1] = B_ACTION_FINISHED;
}

void HandleAction_TryFinish(void)
{
    if (!HandleFaintedMonActions())
    {
        gBattleStruct->faintedActionsState = 0;
        gCurrentActionFuncId = B_ACTION_FINISHED;
    }
}

void HandleAction_NothingIsFainted(void)
{
    gCurrentTurnActionNumber++;
    gCurrentActionFuncId = gActionsByTurnOrder[gCurrentTurnActionNumber];
    gHitMarker &= ~(HITMARKER_DESTINYBOND | HITMARKER_IGNORE_SUBSTITUTE | HITMARKER_ATTACKSTRING_PRINTED
                    | HITMARKER_NO_PPDEDUCT | HITMARKER_IGNORE_SAFEGUARD | HITMARKER_x100000
                    | HITMARKER_OBEYS | HITMARKER_x10 | HITMARKER_SYNCHRONISE_EFFECT
                    | HITMARKER_CHARGING | HITMARKER_x4000000);
}

void HandleAction_ActionFinished(void)
{
    *(gBattleStruct->monToSwitchIntoId + gBattlerByTurnOrder[gCurrentTurnActionNumber]) = 6;
    gCurrentTurnActionNumber++;
    gCurrentActionFuncId = gActionsByTurnOrder[gCurrentTurnActionNumber];
    SpecialStatusesClear();
    gHitMarker &= ~(HITMARKER_DESTINYBOND | HITMARKER_IGNORE_SUBSTITUTE | HITMARKER_ATTACKSTRING_PRINTED
                    | HITMARKER_NO_PPDEDUCT | HITMARKER_IGNORE_SAFEGUARD | HITMARKER_x100000
                    | HITMARKER_OBEYS | HITMARKER_x10 | HITMARKER_SYNCHRONISE_EFFECT
                    | HITMARKER_CHARGING | HITMARKER_x4000000 | HITMARKER_IGNORE_DISGUISE);

    gCurrentMove = 0;
    gBattleMoveDamage = 0;
    gMoveResultFlags = 0;
    gBattleScripting.animTurn = 0;
    gBattleScripting.animTargetsHit = 0;
    gLastLandedMoves[gBattlerAttacker] = 0;
    gLastHitByType[gBattlerAttacker] = 0;
    gBattleStruct->dynamicMoveType = 0;
    gBattleScripting.moveendState = 0;
    gBattleScripting.moveendState = 0;
    gBattleCommunication[3] = 0;
    gBattleCommunication[4] = 0;
    gBattleScripting.multihitMoveEffect = 0;
    gBattleResources->battleScriptsStack->size = 0;
}

// rom const data

static const u8 sMovesNotAffectedByStench[] =
{
    [MOVE_AIR_SLASH] = 1,
    [MOVE_ASTONISH] = 1,
    [MOVE_BITE] = 1,
    [MOVE_BONE_CLUB] = 1,
    [MOVE_DARK_PULSE] = 1,
    [MOVE_DOUBLE_IRON_BASH] = 1,
    [MOVE_DRAGON_RUSH] = 1,
    [MOVE_EXTRASENSORY] = 1,
    [MOVE_FAKE_OUT] = 1,
    [MOVE_FIERY_WRATH] = 1,
    [MOVE_FIRE_FANG] = 1,
    [MOVE_FLING] = 1,
    [MOVE_FLOATY_FALL] = 1,
    [MOVE_HEADBUTT] = 1,
    [MOVE_HEART_STAMP] = 1,
    [MOVE_HYPER_FANG] = 1,
    [MOVE_ICE_FANG] = 1,
    [MOVE_ICICLE_CRASH] = 1,
    [MOVE_IRON_HEAD] = 1,
    [MOVE_NEEDLE_ARM] = 1,
    [MOVE_NONE] = 1,
    [MOVE_ROCK_SLIDE] = 1,
    [MOVE_ROLLING_KICK] = 1,
    [MOVE_SECRET_POWER] = 1,
    [MOVE_SKY_ATTACK] = 1,
    [MOVE_SNORE] = 1,
    [MOVE_STEAMROLLER] = 1,
    [MOVE_STOMP] = 1,
    [MOVE_THUNDER_FANG] = 1,
    [MOVE_TWISTER] = 1,
    [MOVE_WATERFALL] = 1,
    [MOVE_ZEN_HEADBUTT] = 1,
    [MOVE_ZING_ZAP] = 1,
};

static const u8 sAbilitiesAffectedByMoldBreaker[] =
{
    [ABILITY_BATTLE_ARMOR] = 1,
    [ABILITY_CLEAR_BODY] = 1,
    [ABILITY_DAMP] = 1,
    [ABILITY_DRY_SKIN] = 1,
    [ABILITY_FILTER] = 1,
    [ABILITY_FLASH_FIRE] = 1,
    [ABILITY_FLOWER_GIFT] = 1,
    [ABILITY_HEATPROOF] = 1,
    [ABILITY_HYPER_CUTTER] = 1,
    [ABILITY_IMMUNITY] = 1,
    [ABILITY_INNER_FOCUS] = 1,
    [ABILITY_INSOMNIA] = 1,
    [ABILITY_KEEN_EYE] = 1,
    [ABILITY_LEAF_GUARD] = 1,
    [ABILITY_LEVITATE] = 1,
    [ABILITY_LIGHTNING_ROD] = 1,
    [ABILITY_LIMBER] = 1,
    [ABILITY_MAGMA_ARMOR] = 1,
    [ABILITY_MARVEL_SCALE] = 1,
    [ABILITY_MOTOR_DRIVE] = 1,
    [ABILITY_OBLIVIOUS] = 1,
    [ABILITY_OWN_TEMPO] = 1,
    [ABILITY_SAND_VEIL] = 1,
    [ABILITY_SHELL_ARMOR] = 1,
    [ABILITY_SHIELD_DUST] = 1,
    [ABILITY_SIMPLE] = 1,
    [ABILITY_SNOW_CLOAK] = 1,
    [ABILITY_SOLID_ROCK] = 1,
    [ABILITY_SOUNDPROOF] = 1,
    [ABILITY_STICKY_HOLD] = 1,
    [ABILITY_STORM_DRAIN] = 1,
    [ABILITY_STURDY] = 1,
    [ABILITY_SUCTION_CUPS] = 1,
    [ABILITY_TANGLED_FEET] = 1,
    [ABILITY_THICK_FAT] = 1,
    [ABILITY_UNAWARE] = 1,
    [ABILITY_VITAL_SPIRIT] = 1,
    [ABILITY_VOLT_ABSORB] = 1,
    [ABILITY_WATER_ABSORB] = 1,
    [ABILITY_WATER_VEIL] = 1,
    [ABILITY_WHITE_SMOKE] = 1,
    [ABILITY_WONDER_GUARD] = 1,
    [ABILITY_BIG_PECKS] = 1,
    [ABILITY_CONTRARY] = 1,
    [ABILITY_FRIEND_GUARD] = 1,
    [ABILITY_HEAVY_METAL] = 1,
    [ABILITY_LIGHT_METAL] = 1,
    [ABILITY_MAGIC_BOUNCE] = 1,
    [ABILITY_MULTISCALE] = 1,
    [ABILITY_SAP_SIPPER] = 1,
    [ABILITY_TELEPATHY] = 1,
    [ABILITY_WONDER_SKIN] = 1,
    [ABILITY_AROMA_VEIL] = 1,
    [ABILITY_BULLETPROOF] = 1,
    [ABILITY_FLOWER_VEIL] = 1,
    [ABILITY_FUR_COAT] = 1,
    [ABILITY_OVERCOAT] = 1,
    [ABILITY_SWEET_VEIL] = 1,
    [ABILITY_DAZZLING] = 1,
    [ABILITY_DISGUISE] = 1,
    [ABILITY_FLUFFY] = 1,
    [ABILITY_QUEENLY_MAJESTY] = 1,
    [ABILITY_WATER_BUBBLE] = 1,
    [ABILITY_MIRROR_ARMOR] = 1,
    [ABILITY_PUNK_ROCK] = 1,
    [ABILITY_ICE_SCALES] = 1,
    [ABILITY_ICE_FACE] = 1,
    [ABILITY_PASTEL_VEIL] = 1,
};

static const u8 sAbilitiesNotTraced[ABILITIES_COUNT] =
{
    [ABILITY_AS_ONE_ICE_RIDER] = 1,
    [ABILITY_AS_ONE_SHADOW_RIDER] = 1,
    [ABILITY_BATTLE_BOND] = 1,
    [ABILITY_COMATOSE] = 1,
    [ABILITY_DISGUISE] = 1,
    [ABILITY_FLOWER_GIFT] = 1,
    [ABILITY_FORECAST] = 1,
    [ABILITY_GULP_MISSILE] = 1,
    [ABILITY_HUNGER_SWITCH] = 1,
    [ABILITY_ICE_FACE] = 1,
    [ABILITY_ILLUSION] = 1,
    [ABILITY_IMPOSTER] = 1,
    [ABILITY_MULTITYPE] = 1,
    [ABILITY_NEUTRALIZING_GAS] = 1,
    [ABILITY_NONE] = 1,
    [ABILITY_POWER_CONSTRUCT] = 1,
    [ABILITY_POWER_OF_ALCHEMY] = 1,
    [ABILITY_RECEIVER] = 1,
    [ABILITY_RKS_SYSTEM] = 1,
    [ABILITY_SCHOOLING] = 1,
    [ABILITY_SHIELDS_DOWN] = 1,
    [ABILITY_STANCE_CHANGE] = 1,
    [ABILITY_TRACE] = 1,
    [ABILITY_ZEN_MODE] = 1,
};

static const u8 sHoldEffectToType[][2] =
{
    {HOLD_EFFECT_BUG_POWER, TYPE_BUG},
    {HOLD_EFFECT_STEEL_POWER, TYPE_STEEL},
    {HOLD_EFFECT_GROUND_POWER, TYPE_GROUND},
    {HOLD_EFFECT_ROCK_POWER, TYPE_ROCK},
    {HOLD_EFFECT_GRASS_POWER, TYPE_GRASS},
    {HOLD_EFFECT_DARK_POWER, TYPE_DARK},
    {HOLD_EFFECT_FIGHTING_POWER, TYPE_FIGHTING},
    {HOLD_EFFECT_ELECTRIC_POWER, TYPE_ELECTRIC},
    {HOLD_EFFECT_WATER_POWER, TYPE_WATER},
    {HOLD_EFFECT_FLYING_POWER, TYPE_FLYING},
    {HOLD_EFFECT_POISON_POWER, TYPE_POISON},
    {HOLD_EFFECT_ICE_POWER, TYPE_ICE},
    {HOLD_EFFECT_GHOST_POWER, TYPE_GHOST},
    {HOLD_EFFECT_PSYCHIC_POWER, TYPE_PSYCHIC},
    {HOLD_EFFECT_FIRE_POWER, TYPE_FIRE},
    {HOLD_EFFECT_DRAGON_POWER, TYPE_DRAGON},
    {HOLD_EFFECT_NORMAL_POWER, TYPE_NORMAL},
    {HOLD_EFFECT_FAIRY_POWER, TYPE_FAIRY},
};

// percent in UQ_4_12 format
static const u16 sPercentToModifier[] =
{
    UQ_4_12(0.00), // 0
    UQ_4_12(0.01), // 1
    UQ_4_12(0.02), // 2
    UQ_4_12(0.03), // 3
    UQ_4_12(0.04), // 4
    UQ_4_12(0.05), // 5
    UQ_4_12(0.06), // 6
    UQ_4_12(0.07), // 7
    UQ_4_12(0.08), // 8
    UQ_4_12(0.09), // 9
    UQ_4_12(0.10), // 10
    UQ_4_12(0.11), // 11
    UQ_4_12(0.12), // 12
    UQ_4_12(0.13), // 13
    UQ_4_12(0.14), // 14
    UQ_4_12(0.15), // 15
    UQ_4_12(0.16), // 16
    UQ_4_12(0.17), // 17
    UQ_4_12(0.18), // 18
    UQ_4_12(0.19), // 19
    UQ_4_12(0.20), // 20
    UQ_4_12(0.21), // 21
    UQ_4_12(0.22), // 22
    UQ_4_12(0.23), // 23
    UQ_4_12(0.24), // 24
    UQ_4_12(0.25), // 25
    UQ_4_12(0.26), // 26
    UQ_4_12(0.27), // 27
    UQ_4_12(0.28), // 28
    UQ_4_12(0.29), // 29
    UQ_4_12(0.30), // 30
    UQ_4_12(0.31), // 31
    UQ_4_12(0.32), // 32
    UQ_4_12(0.33), // 33
    UQ_4_12(0.34), // 34
    UQ_4_12(0.35), // 35
    UQ_4_12(0.36), // 36
    UQ_4_12(0.37), // 37
    UQ_4_12(0.38), // 38
    UQ_4_12(0.39), // 39
    UQ_4_12(0.40), // 40
    UQ_4_12(0.41), // 41
    UQ_4_12(0.42), // 42
    UQ_4_12(0.43), // 43
    UQ_4_12(0.44), // 44
    UQ_4_12(0.45), // 45
    UQ_4_12(0.46), // 46
    UQ_4_12(0.47), // 47
    UQ_4_12(0.48), // 48
    UQ_4_12(0.49), // 49
    UQ_4_12(0.50), // 50
    UQ_4_12(0.51), // 51
    UQ_4_12(0.52), // 52
    UQ_4_12(0.53), // 53
    UQ_4_12(0.54), // 54
    UQ_4_12(0.55), // 55
    UQ_4_12(0.56), // 56
    UQ_4_12(0.57), // 57
    UQ_4_12(0.58), // 58
    UQ_4_12(0.59), // 59
    UQ_4_12(0.60), // 60
    UQ_4_12(0.61), // 61
    UQ_4_12(0.62), // 62
    UQ_4_12(0.63), // 63
    UQ_4_12(0.64), // 64
    UQ_4_12(0.65), // 65
    UQ_4_12(0.66), // 66
    UQ_4_12(0.67), // 67
    UQ_4_12(0.68), // 68
    UQ_4_12(0.69), // 69
    UQ_4_12(0.70), // 70
    UQ_4_12(0.71), // 71
    UQ_4_12(0.72), // 72
    UQ_4_12(0.73), // 73
    UQ_4_12(0.74), // 74
    UQ_4_12(0.75), // 75
    UQ_4_12(0.76), // 76
    UQ_4_12(0.77), // 77
    UQ_4_12(0.78), // 78
    UQ_4_12(0.79), // 79
    UQ_4_12(0.80), // 80
    UQ_4_12(0.81), // 81
    UQ_4_12(0.82), // 82
    UQ_4_12(0.83), // 83
    UQ_4_12(0.84), // 84
    UQ_4_12(0.85), // 85
    UQ_4_12(0.86), // 86
    UQ_4_12(0.87), // 87
    UQ_4_12(0.88), // 88
    UQ_4_12(0.89), // 89
    UQ_4_12(0.90), // 90
    UQ_4_12(0.91), // 91
    UQ_4_12(0.92), // 92
    UQ_4_12(0.93), // 93
    UQ_4_12(0.94), // 94
    UQ_4_12(0.95), // 95
    UQ_4_12(0.96), // 96
    UQ_4_12(0.97), // 97
    UQ_4_12(0.98), // 98
    UQ_4_12(0.99), // 99
    UQ_4_12(1.00), // 100
};

#define X UQ_4_12

static const u16 sTypeEffectivenessTable[NUMBER_OF_MON_TYPES][NUMBER_OF_MON_TYPES] =
{
//   normal  fight   flying  poison  ground  rock    bug     ghost   steel   mystery fire    water   grass  electric psychic ice     dragon  dark    fairy
    {X(1.0), X(1.0), X(1.0), X(1.0), X(1.0), X(0.5), X(1.0), X(0.0), X(0.5), X(1.0), X(1.0), X(1.0), X(1.0), X(1.0), X(1.0), X(1.0), X(1.0), X(1.0), X(1.0)}, // normal
    {X(2.0), X(1.0), X(0.5), X(0.5), X(1.0), X(2.0), X(0.5), X(0.0), X(2.0), X(1.0), X(1.0), X(1.0), X(1.0), X(1.0), X(0.5), X(2.0), X(1.0), X(2.0), X(0.5)}, // fight
    {X(1.0), X(2.0), X(1.0), X(1.0), X(1.0), X(0.5), X(2.0), X(1.0), X(0.5), X(1.0), X(1.0), X(1.0), X(2.0), X(0.5), X(1.0), X(1.0), X(1.0), X(1.0), X(1.0)}, // flying
    {X(1.0), X(1.0), X(1.0), X(0.5), X(0.5), X(0.5), X(1.0), X(0.5), X(0.0), X(1.0), X(1.0), X(1.0), X(2.0), X(1.0), X(1.0), X(1.0), X(1.0), X(1.0), X(2.0)}, // poison
    {X(1.0), X(1.0), X(0.0), X(2.0), X(1.0), X(2.0), X(0.5), X(1.0), X(2.0), X(1.0), X(2.0), X(1.0), X(0.5), X(2.0), X(1.0), X(1.0), X(1.0), X(1.0), X(1.0)}, // ground
    {X(1.0), X(0.5), X(2.0), X(1.0), X(0.5), X(1.0), X(2.0), X(1.0), X(0.5), X(1.0), X(2.0), X(1.0), X(1.0), X(1.0), X(1.0), X(2.0), X(1.0), X(1.0), X(1.0)}, // rock
    {X(1.0), X(0.5), X(0.5), X(0.5), X(1.0), X(1.0), X(1.0), X(0.5), X(0.5), X(1.0), X(0.5), X(1.0), X(2.0), X(1.0), X(2.0), X(1.0), X(1.0), X(2.0), X(0.5)}, // bug
    #if B_STEEL_RESISTANCES >= GEN_6
    {X(0.0), X(1.0), X(1.0), X(1.0), X(1.0), X(1.0), X(1.0), X(2.0), X(1.0), X(1.0), X(1.0), X(1.0), X(1.0), X(1.0), X(2.0), X(1.0), X(1.0), X(0.5), X(1.0)}, // ghost
    #else
    {X(0.0), X(1.0), X(1.0), X(1.0), X(1.0), X(1.0), X(1.0), X(2.0), X(0.5), X(1.0), X(1.0), X(1.0), X(1.0), X(1.0), X(2.0), X(1.0), X(1.0), X(0.5), X(1.0)}, // ghost
    #endif
    {X(1.0), X(1.0), X(1.0), X(1.0), X(1.0), X(2.0), X(1.0), X(1.0), X(0.5), X(1.0), X(0.5), X(0.5), X(1.0), X(0.5), X(1.0), X(2.0), X(1.0), X(1.0), X(2.0)}, // steel
    {X(1.0), X(1.0), X(1.0), X(1.0), X(1.0), X(1.0), X(1.0), X(1.0), X(1.0), X(1.0), X(1.0), X(1.0), X(1.0), X(1.0), X(1.0), X(1.0), X(1.0), X(1.0), X(1.0)}, // mystery
    {X(1.0), X(1.0), X(1.0), X(1.0), X(1.0), X(0.5), X(2.0), X(1.0), X(2.0), X(1.0), X(0.5), X(0.5), X(2.0), X(1.0), X(1.0), X(2.0), X(0.5), X(1.0), X(1.0)}, // fire
    {X(1.0), X(1.0), X(1.0), X(1.0), X(2.0), X(2.0), X(1.0), X(1.0), X(1.0), X(1.0), X(2.0), X(0.5), X(0.5), X(1.0), X(1.0), X(1.0), X(0.5), X(1.0), X(1.0)}, // water
    {X(1.0), X(1.0), X(0.5), X(0.5), X(2.0), X(2.0), X(0.5), X(1.0), X(0.5), X(1.0), X(0.5), X(2.0), X(0.5), X(1.0), X(1.0), X(1.0), X(0.5), X(1.0), X(1.0)}, // grass
    {X(1.0), X(1.0), X(2.0), X(1.0), X(0.0), X(1.0), X(1.0), X(1.0), X(1.0), X(1.0), X(1.0), X(2.0), X(0.5), X(0.5), X(1.0), X(1.0), X(0.5), X(1.0), X(1.0)}, // electric
    {X(1.0), X(2.0), X(1.0), X(2.0), X(1.0), X(1.0), X(1.0), X(1.0), X(0.5), X(1.0), X(1.0), X(1.0), X(1.0), X(1.0), X(0.5), X(1.0), X(1.0), X(0.0), X(1.0)}, // psychic
    {X(1.0), X(1.0), X(2.0), X(1.0), X(2.0), X(1.0), X(1.0), X(1.0), X(0.5), X(1.0), X(0.5), X(0.5), X(2.0), X(1.0), X(1.0), X(0.5), X(2.0), X(1.0), X(1.0)}, // ice
    {X(1.0), X(1.0), X(1.0), X(1.0), X(1.0), X(1.0), X(1.0), X(1.0), X(0.5), X(1.0), X(1.0), X(1.0), X(1.0), X(1.0), X(1.0), X(1.0), X(2.0), X(1.0), X(0.0)}, // dragon
    #if B_STEEL_RESISTANCES >= GEN_6
    {X(1.0), X(0.5), X(1.0), X(1.0), X(1.0), X(1.0), X(1.0), X(2.0), X(1.0), X(1.0), X(1.0), X(1.0), X(1.0), X(1.0), X(2.0), X(1.0), X(1.0), X(0.5), X(0.5)}, // dark
    #else
    {X(1.0), X(0.5), X(1.0), X(1.0), X(1.0), X(1.0), X(1.0), X(2.0), X(0.5), X(1.0), X(1.0), X(1.0), X(1.0), X(1.0), X(2.0), X(1.0), X(1.0), X(0.5), X(0.5)}, // dark
    #endif
    {X(1.0), X(2.0), X(1.0), X(0.5), X(1.0), X(1.0), X(1.0), X(1.0), X(0.5), X(1.0), X(0.5), X(1.0), X(1.0), X(1.0), X(1.0), X(1.0), X(2.0), X(2.0), X(1.0)}, // fairy
};

static const u16 sInverseTypeEffectivenessTable[NUMBER_OF_MON_TYPES][NUMBER_OF_MON_TYPES] =
{
//   normal  fight   flying  poison  ground  rock    bug     ghost   steel   mystery fire    water   grass  electric psychic ice     dragon  dark    fairy
    {X(1.0), X(1.0), X(1.0), X(1.0), X(1.0), X(2.0), X(1.0), X(2.0), X(2.0), X(1.0), X(1.0), X(1.0), X(1.0), X(1.0), X(1.0), X(1.0), X(1.0), X(1.0), X(1.0)}, // normal
    {X(0.5), X(1.0), X(2.0), X(2.0), X(1.0), X(0.5), X(2.0), X(2.0), X(0.5), X(1.0), X(1.0), X(1.0), X(1.0), X(1.0), X(2.0), X(0.5), X(1.0), X(0.5), X(2.0)}, // fight
    {X(1.0), X(0.5), X(1.0), X(1.0), X(1.0), X(2.0), X(0.5), X(1.0), X(2.0), X(1.0), X(1.0), X(1.0), X(0.5), X(2.0), X(1.0), X(1.0), X(1.0), X(1.0), X(1.0)}, // flying
    {X(1.0), X(1.0), X(1.0), X(2.0), X(2.0), X(2.0), X(1.0), X(2.0), X(2.0), X(1.0), X(1.0), X(1.0), X(0.5), X(1.0), X(1.0), X(1.0), X(1.0), X(1.0), X(0.5)}, // poison
    {X(1.0), X(1.0), X(2.0), X(0.5), X(1.0), X(0.5), X(2.0), X(1.0), X(0.5), X(1.0), X(0.5), X(1.0), X(2.0), X(0.5), X(1.0), X(1.0), X(1.0), X(1.0), X(1.0)}, // ground
    {X(1.0), X(2.0), X(0.5), X(1.0), X(2.0), X(1.0), X(0.5), X(1.0), X(2.0), X(1.0), X(0.5), X(1.0), X(1.0), X(1.0), X(1.0), X(0.5), X(1.0), X(1.0), X(1.0)}, // rock
    {X(1.0), X(2.0), X(2.0), X(2.0), X(1.0), X(1.0), X(1.0), X(2.0), X(2.0), X(1.0), X(2.0), X(1.0), X(0.5), X(1.0), X(0.5), X(1.0), X(1.0), X(0.5), X(2.0)}, // bug
    #if B_STEEL_RESISTANCES >= GEN_6
    {X(2.0), X(1.0), X(1.0), X(1.0), X(1.0), X(1.0), X(1.0), X(0.5), X(1.0), X(1.0), X(1.0), X(1.0), X(1.0), X(1.0), X(0.5), X(1.0), X(1.0), X(2.0), X(1.0)}, // ghost
    #else
    {X(2.0), X(1.0), X(1.0), X(1.0), X(1.0), X(1.0), X(1.0), X(0.5), X(2.0), X(1.0), X(1.0), X(1.0), X(1.0), X(1.0), X(0.5), X(1.0), X(1.0), X(2.0), X(1.0)}, // ghost
    #endif
    {X(1.0), X(1.0), X(1.0), X(1.0), X(1.0), X(0.5), X(1.0), X(1.0), X(2.0), X(1.0), X(2.0), X(2.0), X(1.0), X(2.0), X(1.0), X(0.5), X(1.0), X(1.0), X(0.5)}, // steel
    {X(1.0), X(1.0), X(1.0), X(1.0), X(1.0), X(1.0), X(1.0), X(1.0), X(1.0), X(1.0), X(1.0), X(1.0), X(1.0), X(1.0), X(1.0), X(1.0), X(1.0), X(1.0), X(1.0)}, // mystery
    {X(1.0), X(1.0), X(1.0), X(1.0), X(1.0), X(2.0), X(0.5), X(1.0), X(0.5), X(1.0), X(2.0), X(2.0), X(0.5), X(1.0), X(1.0), X(0.5), X(2.0), X(1.0), X(1.0)}, // fire
    {X(1.0), X(1.0), X(1.0), X(1.0), X(0.5), X(0.5), X(1.0), X(1.0), X(1.0), X(1.0), X(0.5), X(2.0), X(2.0), X(1.0), X(1.0), X(1.0), X(2.0), X(1.0), X(1.0)}, // water
    {X(1.0), X(1.0), X(2.0), X(2.0), X(0.5), X(0.5), X(2.0), X(1.0), X(2.0), X(1.0), X(2.0), X(0.5), X(2.0), X(1.0), X(1.0), X(1.0), X(2.0), X(1.0), X(1.0)}, // grass
    {X(1.0), X(1.0), X(0.5), X(1.0), X(2.0), X(1.0), X(1.0), X(1.0), X(1.0), X(1.0), X(1.0), X(0.5), X(2.0), X(2.0), X(1.0), X(1.0), X(2.0), X(1.0), X(1.0)}, // electric
    {X(1.0), X(0.5), X(1.0), X(0.5), X(1.0), X(1.0), X(1.0), X(1.0), X(2.0), X(1.0), X(1.0), X(1.0), X(1.0), X(1.0), X(2.0), X(1.0), X(1.0), X(2.0), X(1.0)}, // psychic
    {X(1.0), X(1.0), X(0.5), X(1.0), X(0.5), X(1.0), X(1.0), X(1.0), X(2.0), X(1.0), X(2.0), X(2.0), X(0.5), X(1.0), X(1.0), X(2.0), X(0.5), X(1.0), X(1.0)}, // ice
    {X(1.0), X(1.0), X(1.0), X(1.0), X(1.0), X(1.0), X(1.0), X(1.0), X(2.0), X(1.0), X(1.0), X(1.0), X(1.0), X(1.0), X(1.0), X(1.0), X(0.5), X(1.0), X(2.0)}, // dragon
    #if B_STEEL_RESISTANCES >= GEN_6
    {X(1.0), X(2.0), X(1.0), X(1.0), X(1.0), X(1.0), X(1.0), X(0.5), X(1.0), X(1.0), X(1.0), X(1.0), X(1.0), X(1.0), X(0.5), X(1.0), X(1.0), X(2.0), X(2.0)}, // dark
    #else
    {X(1.0), X(2.0), X(1.0), X(1.0), X(1.0), X(1.0), X(1.0), X(0.5), X(2.0), X(1.0), X(1.0), X(1.0), X(1.0), X(1.0), X(0.5), X(1.0), X(1.0), X(2.0), X(2.0)}, // dark
    #endif
    {X(1.0), X(0.5), X(1.0), X(2.0), X(1.0), X(1.0), X(1.0), X(1.0), X(2.0), X(1.0), X(2.0), X(1.0), X(1.0), X(1.0), X(1.0), X(1.0), X(0.5), X(0.5), X(1.0)}, // fairy
};

#undef X

// code
u8 GetBattlerForBattleScript(u8 caseId)
{
    u8 ret = 0;
    switch (caseId)
    {
    case BS_TARGET:
        ret = gBattlerTarget;
        break;
    case BS_ATTACKER:
        ret = gBattlerAttacker;
        break;
    case BS_EFFECT_BATTLER:
        ret = gEffectBattler;
        break;
    case BS_BATTLER_0:
        ret = 0;
        break;
    case BS_SCRIPTING:
        ret = gBattleScripting.battler;
        break;
    case BS_FAINTED:
        ret = gBattlerFainted;
        break;
    case 5:
        ret = gBattlerFainted;
        break;
    case 4:
    case 6:
    case 8:
    case 9:
    case BS_PLAYER1:
        ret = GetBattlerAtPosition(B_POSITION_PLAYER_LEFT);
        break;
    case BS_OPPONENT1:
        ret = GetBattlerAtPosition(B_POSITION_OPPONENT_LEFT);
        break;
    case BS_PLAYER2:
        ret = GetBattlerAtPosition(B_POSITION_PLAYER_RIGHT);
        break;
    case BS_OPPONENT2:
        ret = GetBattlerAtPosition(B_POSITION_OPPONENT_RIGHT);
        break;
    case BS_ABILITY_BATTLER:
        ret = gBattlerAbility;
        break;
    }
    return ret;
}

void PressurePPLose(u8 target, u8 attacker, u16 move)
{
    int moveIndex;

    if (GetBattlerAbility(target) != ABILITY_PRESSURE)
        return;

    for (moveIndex = 0; moveIndex < MAX_MON_MOVES; moveIndex++)
    {
        if (gBattleMons[attacker].moves[moveIndex] == move)
            break;
    }

    if (moveIndex == MAX_MON_MOVES)
        return;

    if (gBattleMons[attacker].pp[moveIndex] != 0)
        gBattleMons[attacker].pp[moveIndex]--;

    if (!(gBattleMons[attacker].status2 & STATUS2_TRANSFORMED)
        && !(gDisableStructs[attacker].mimickedMoves & gBitTable[moveIndex]))
    {
        gActiveBattler = attacker;
        BtlController_EmitSetMonData(0, REQUEST_PPMOVE1_BATTLE + moveIndex, 0, 1, &gBattleMons[gActiveBattler].pp[moveIndex]);
        MarkBattlerForControllerExec(gActiveBattler);
    }
}

void PressurePPLoseOnUsingImprison(u8 attacker)
{
    int i, j;
    int imprisonPos = 4;
    u8 atkSide = GetBattlerSide(attacker);

    for (i = 0; i < gBattlersCount; i++)
    {
        if (atkSide != GetBattlerSide(i) && GetBattlerAbility(i) == ABILITY_PRESSURE)
        {
            for (j = 0; j < MAX_MON_MOVES; j++)
            {
                if (gBattleMons[attacker].moves[j] == MOVE_IMPRISON)
                    break;
            }
            if (j != MAX_MON_MOVES)
            {
                imprisonPos = j;
                if (gBattleMons[attacker].pp[j] != 0)
                    gBattleMons[attacker].pp[j]--;
            }
        }
    }

    if (imprisonPos != 4
        && !(gBattleMons[attacker].status2 & STATUS2_TRANSFORMED)
        && !(gDisableStructs[attacker].mimickedMoves & gBitTable[imprisonPos]))
    {
        gActiveBattler = attacker;
        BtlController_EmitSetMonData(0, REQUEST_PPMOVE1_BATTLE + imprisonPos, 0, 1, &gBattleMons[gActiveBattler].pp[imprisonPos]);
        MarkBattlerForControllerExec(gActiveBattler);
    }
}

void PressurePPLoseOnUsingPerishSong(u8 attacker)
{
    int i, j;
    int perishSongPos = 4;

    for (i = 0; i < gBattlersCount; i++)
    {
        if (GetBattlerAbility(i) == ABILITY_PRESSURE && i != attacker)
        {
            for (j = 0; j < MAX_MON_MOVES; j++)
            {
                if (gBattleMons[attacker].moves[j] == MOVE_PERISH_SONG)
                    break;
            }
            if (j != MAX_MON_MOVES)
            {
                perishSongPos = j;
                if (gBattleMons[attacker].pp[j] != 0)
                    gBattleMons[attacker].pp[j]--;
            }
        }
    }

    if (perishSongPos != MAX_MON_MOVES
        && !(gBattleMons[attacker].status2 & STATUS2_TRANSFORMED)
        && !(gDisableStructs[attacker].mimickedMoves & gBitTable[perishSongPos]))
    {
        gActiveBattler = attacker;
        BtlController_EmitSetMonData(0, REQUEST_PPMOVE1_BATTLE + perishSongPos, 0, 1, &gBattleMons[gActiveBattler].pp[perishSongPos]);
        MarkBattlerForControllerExec(gActiveBattler);
    }
}

void MarkAllBattlersForControllerExec(void) // unused
{
    int i;

    if (gBattleTypeFlags & BATTLE_TYPE_LINK)
    {
        for (i = 0; i < gBattlersCount; i++)
            gBattleControllerExecFlags |= gBitTable[i] << (32 - MAX_BATTLERS_COUNT);
    }
    else
    {
        for (i = 0; i < gBattlersCount; i++)
            gBattleControllerExecFlags |= gBitTable[i];
    }
}

bool32 IsBattlerMarkedForControllerExec(u8 battlerId)
{
    if (gBattleTypeFlags & BATTLE_TYPE_LINK)
        return (gBattleControllerExecFlags & (gBitTable[battlerId] << 0x1C)) != 0;
    else
        return (gBattleControllerExecFlags & (gBitTable[battlerId])) != 0;
}

void MarkBattlerForControllerExec(u8 battlerId)
{
    if (gBattleTypeFlags & BATTLE_TYPE_LINK)
        gBattleControllerExecFlags |= gBitTable[battlerId] << (32 - MAX_BATTLERS_COUNT);
    else
        gBattleControllerExecFlags |= gBitTable[battlerId];
}

void MarkBattlerReceivedLinkData(u8 battlerId)
{
    s32 i;

    for (i = 0; i < GetLinkPlayerCount(); i++)
        gBattleControllerExecFlags |= gBitTable[battlerId] << (i << 2);

    gBattleControllerExecFlags &= ~(0x10000000 << battlerId);
}

void CancelMultiTurnMoves(u8 battler)
{
    gBattleMons[battler].status2 &= ~(STATUS2_MULTIPLETURNS);
    gBattleMons[battler].status2 &= ~(STATUS2_LOCK_CONFUSE);
    gBattleMons[battler].status2 &= ~(STATUS2_UPROAR);
    gBattleMons[battler].status2 &= ~(STATUS2_BIDE);

    gStatuses3[battler] &= ~(STATUS3_SEMI_INVULNERABLE);

    gDisableStructs[battler].rolloutTimer = 0;
    gDisableStructs[battler].furyCutterCounter = 0;
}

bool8 WasUnableToUseMove(u8 battler)
{
    if (gProtectStructs[battler].prlzImmobility
        || gProtectStructs[battler].usedImprisonedMove
        || gProtectStructs[battler].loveImmobility
        || gProtectStructs[battler].usedDisabledMove
        || gProtectStructs[battler].usedTauntedMove
        || gProtectStructs[battler].usedGravityPreventedMove
        || gProtectStructs[battler].usedHealBlockedMove
        || gProtectStructs[battler].flag2Unknown
        || gProtectStructs[battler].flinchImmobility
        || gProtectStructs[battler].confusionSelfDmg
        || gProtectStructs[battler].powderSelfDmg
        || gProtectStructs[battler].usedThroatChopPreventedMove)
        return TRUE;
    else
        return FALSE;
}

void PrepareStringBattle(u16 stringId, u8 battler)
{
    // Support for Contrary ability.
    // If a move attempted to raise stat - print "won't increase".
    // If a move attempted to lower stat - print "won't decrease".
    if (stringId == STRINGID_STATSWONTDECREASE && !(gBattleScripting.statChanger & STAT_BUFF_NEGATIVE))
        stringId = STRINGID_STATSWONTINCREASE;
    else if (stringId == STRINGID_STATSWONTINCREASE && gBattleScripting.statChanger & STAT_BUFF_NEGATIVE)
        stringId = STRINGID_STATSWONTDECREASE;

    else if (stringId == STRINGID_STATSWONTDECREASE2 && GetBattlerAbility(battler) == ABILITY_CONTRARY)
        stringId = STRINGID_STATSWONTINCREASE2;
    else if (stringId == STRINGID_STATSWONTINCREASE2 && GetBattlerAbility(battler) == ABILITY_CONTRARY)
        stringId = STRINGID_STATSWONTDECREASE2;

    // Check Defiant and Competitive stat raise whenever a stat is lowered.
    else if ((stringId == STRINGID_DEFENDERSSTATFELL || stringId == STRINGID_PKMNCUTSATTACKWITH)
              && ((GetBattlerAbility(gBattlerTarget) == ABILITY_DEFIANT && CompareStat(gBattlerTarget, STAT_ATK, MAX_STAT_STAGE, CMP_LESS_THAN))
                 || (GetBattlerAbility(gBattlerTarget) == ABILITY_COMPETITIVE && CompareStat(gBattlerTarget, STAT_SPATK, MAX_STAT_STAGE, CMP_LESS_THAN)))
              && gSpecialStatuses[gBattlerTarget].changedStatsBattlerId != BATTLE_PARTNER(gBattlerTarget)
              && gSpecialStatuses[gBattlerTarget].changedStatsBattlerId != gBattlerTarget)
    {
        gBattlerAbility = gBattlerTarget;
        BattleScriptPushCursor();
        gBattlescriptCurrInstr = BattleScript_DefiantActivates;
        if (GetBattlerAbility(gBattlerTarget) == ABILITY_DEFIANT)
            SET_STATCHANGER(STAT_ATK, 2, FALSE);
        else
            SET_STATCHANGER(STAT_SPATK, 2, FALSE);
    }

    gActiveBattler = battler;
    BtlController_EmitPrintString(0, stringId);
    MarkBattlerForControllerExec(gActiveBattler);
}

void ResetSentPokesToOpponentValue(void)
{
    s32 i;
    u32 bits = 0;

    gSentPokesToOpponent[0] = 0;
    gSentPokesToOpponent[1] = 0;

    for (i = 0; i < gBattlersCount; i += 2)
        bits |= gBitTable[gBattlerPartyIndexes[i]];

    for (i = 1; i < gBattlersCount; i += 2)
        gSentPokesToOpponent[(i & BIT_FLANK) >> 1] = bits;
}

void OpponentSwitchInResetSentPokesToOpponentValue(u8 battler)
{
    s32 i = 0;
    u32 bits = 0;

    if (GetBattlerSide(battler) == B_SIDE_OPPONENT)
    {
        u8 flank = ((battler & BIT_FLANK) >> 1);
        gSentPokesToOpponent[flank] = 0;

        for (i = 0; i < gBattlersCount; i += 2)
        {
            if (!(gAbsentBattlerFlags & gBitTable[i]))
                bits |= gBitTable[gBattlerPartyIndexes[i]];
        }

        gSentPokesToOpponent[flank] = bits;
    }
}

void UpdateSentPokesToOpponentValue(u8 battler)
{
    if (GetBattlerSide(battler) == B_SIDE_OPPONENT)
    {
        OpponentSwitchInResetSentPokesToOpponentValue(battler);
    }
    else
    {
        s32 i;
        for (i = 1; i < gBattlersCount; i++)
            gSentPokesToOpponent[(i & BIT_FLANK) >> 1] |= gBitTable[gBattlerPartyIndexes[battler]];
    }
}

void BattleScriptPush(const u8 *bsPtr)
{
    gBattleResources->battleScriptsStack->ptr[gBattleResources->battleScriptsStack->size++] = bsPtr;
}

void BattleScriptPushCursor(void)
{
    gBattleResources->battleScriptsStack->ptr[gBattleResources->battleScriptsStack->size++] = gBattlescriptCurrInstr;
}

void BattleScriptPop(void)
{
    gBattlescriptCurrInstr = gBattleResources->battleScriptsStack->ptr[--gBattleResources->battleScriptsStack->size];
}

static bool32 IsGravityPreventingMove(u32 move)
{
    if (!(gFieldStatuses & STATUS_FIELD_GRAVITY))
        return FALSE;

    switch (move)
    {
    case MOVE_BOUNCE:
    case MOVE_FLY:
    case MOVE_FLYING_PRESS:
    case MOVE_HIGH_JUMP_KICK:
    case MOVE_JUMP_KICK:
    case MOVE_MAGNET_RISE:
    case MOVE_SKY_DROP:
    case MOVE_SPLASH:
    case MOVE_TELEKINESIS:
    case MOVE_FLOATY_FALL:
        return TRUE;
    default:
        return FALSE;
    }
}

bool32 IsHealBlockPreventingMove(u32 battler, u32 move)
{
    if (!(gStatuses3[battler] & STATUS3_HEAL_BLOCK))
        return FALSE;

    switch (gBattleMoves[move].effect)
    {
    case EFFECT_ABSORB:
    case EFFECT_MORNING_SUN:
    case EFFECT_MOONLIGHT:
    case EFFECT_RESTORE_HP:
    case EFFECT_REST:
    case EFFECT_ROOST:
    case EFFECT_HEALING_WISH:
    case EFFECT_WISH:
    case EFFECT_DREAM_EATER:
        return TRUE;
    default:
        return FALSE;
    }
}

static bool32 IsBelchPreventingMove(u32 battler, u32 move)
{
    if (gBattleMoves[move].effect != EFFECT_BELCH)
        return FALSE;

    return !(gBattleStruct->ateBerry[battler & BIT_SIDE] & gBitTable[gBattlerPartyIndexes[battler]]);
}

u8 TrySetCantSelectMoveBattleScript(void)
{
    u32 limitations = 0;
    u8 moveId = gBattleResources->bufferB[gActiveBattler][2] & ~(RET_MEGA_EVOLUTION);
    u32 move = gBattleMons[gActiveBattler].moves[moveId];
    u32 holdEffect = GetBattlerHoldEffect(gActiveBattler, TRUE);
    u16 *choicedMove = &gBattleStruct->choicedMove[gActiveBattler];

    if (gDisableStructs[gActiveBattler].disabledMove == move && move != MOVE_NONE)
    {
        gBattleScripting.battler = gActiveBattler;
        gCurrentMove = move;
        if (gBattleTypeFlags & BATTLE_TYPE_PALACE)
        {
            gPalaceSelectionBattleScripts[gActiveBattler] = BattleScript_SelectingDisabledMoveInPalace;
            gProtectStructs[gActiveBattler].palaceUnableToUseMove = 1;
        }
        else
        {
            gSelectionBattleScripts[gActiveBattler] = BattleScript_SelectingDisabledMove;
            limitations++;
        }
    }

    if (move == gLastMoves[gActiveBattler] && move != MOVE_STRUGGLE && (gBattleMons[gActiveBattler].status2 & STATUS2_TORMENT))
    {
        CancelMultiTurnMoves(gActiveBattler);
        if (gBattleTypeFlags & BATTLE_TYPE_PALACE)
        {
            gPalaceSelectionBattleScripts[gActiveBattler] = BattleScript_SelectingTormentedMoveInPalace;
            gProtectStructs[gActiveBattler].palaceUnableToUseMove = 1;
        }
        else
        {
            gSelectionBattleScripts[gActiveBattler] = BattleScript_SelectingTormentedMove;
            limitations++;
        }
    }

    if (gDisableStructs[gActiveBattler].tauntTimer != 0 && gBattleMoves[move].power == 0)
    {
        gCurrentMove = move;
        if (gBattleTypeFlags & BATTLE_TYPE_PALACE)
        {
            gPalaceSelectionBattleScripts[gActiveBattler] = BattleScript_SelectingNotAllowedMoveTauntInPalace;
            gProtectStructs[gActiveBattler].palaceUnableToUseMove = 1;
        }
        else
        {
            gSelectionBattleScripts[gActiveBattler] = BattleScript_SelectingNotAllowedMoveTaunt;
            limitations++;
        }
    }

    if (gDisableStructs[gActiveBattler].throatChopTimer != 0 && gBattleMoves[move].flags & FLAG_SOUND)
    {
        gCurrentMove = move;
        if (gBattleTypeFlags & BATTLE_TYPE_PALACE)
        {
            gPalaceSelectionBattleScripts[gActiveBattler] = BattleScript_SelectingNotAllowedMoveThroatChopInPalace;
            gProtectStructs[gActiveBattler].palaceUnableToUseMove = 1;
        }
        else
        {
            gSelectionBattleScripts[gActiveBattler] = BattleScript_SelectingNotAllowedMoveThroatChop;
            limitations++;
        }
    }

    if (GetImprisonedMovesCount(gActiveBattler, move))
    {
        gCurrentMove = move;
        if (gBattleTypeFlags & BATTLE_TYPE_PALACE)
        {
            gPalaceSelectionBattleScripts[gActiveBattler] = BattleScript_SelectingImprisonedMoveInPalace;
            gProtectStructs[gActiveBattler].palaceUnableToUseMove = 1;
        }
        else
        {
            gSelectionBattleScripts[gActiveBattler] = BattleScript_SelectingImprisonedMove;
            limitations++;
        }
    }

    if (IsGravityPreventingMove(move))
    {
        gCurrentMove = move;
        if (gBattleTypeFlags & BATTLE_TYPE_PALACE)
        {
            gPalaceSelectionBattleScripts[gActiveBattler] = BattleScript_SelectingNotAllowedMoveGravityInPalace;
            gProtectStructs[gActiveBattler].palaceUnableToUseMove = 1;
        }
        else
        {
            gSelectionBattleScripts[gActiveBattler] = BattleScript_SelectingNotAllowedMoveGravity;
            limitations++;
        }
    }

    if (IsHealBlockPreventingMove(gActiveBattler, move))
    {
        gCurrentMove = move;
        if (gBattleTypeFlags & BATTLE_TYPE_PALACE)
        {
            gPalaceSelectionBattleScripts[gActiveBattler] = BattleScript_SelectingNotAllowedMoveHealBlockInPalace;
            gProtectStructs[gActiveBattler].palaceUnableToUseMove = 1;
        }
        else
        {
            gSelectionBattleScripts[gActiveBattler] = BattleScript_SelectingNotAllowedMoveHealBlock;
            limitations++;
        }
    }

    if (IsBelchPreventingMove(gActiveBattler, move))
    {
        gCurrentMove = move;
        if (gBattleTypeFlags & BATTLE_TYPE_PALACE)
        {
            gPalaceSelectionBattleScripts[gActiveBattler] = BattleScript_SelectingNotAllowedBelchInPalace;
            gProtectStructs[gActiveBattler].palaceUnableToUseMove = 1;
        }
        else
        {
            gSelectionBattleScripts[gActiveBattler] = BattleScript_SelectingNotAllowedBelch;
            limitations++;
        }
    }

    gPotentialItemEffectBattler = gActiveBattler;
    if (HOLD_EFFECT_CHOICE(holdEffect) && *choicedMove != 0 && *choicedMove != 0xFFFF && *choicedMove != move)
    {
        gCurrentMove = *choicedMove;
        gLastUsedItem = gBattleMons[gActiveBattler].item;
        if (gBattleTypeFlags & BATTLE_TYPE_PALACE)
        {
            gProtectStructs[gActiveBattler].palaceUnableToUseMove = 1;
        }
        else
        {
            gSelectionBattleScripts[gActiveBattler] = BattleScript_SelectingNotAllowedMoveChoiceItem;
            limitations++;
        }
    }
    else if (holdEffect == HOLD_EFFECT_ASSAULT_VEST && gBattleMoves[move].power == 0)
    {
        gCurrentMove = move;
        gLastUsedItem = gBattleMons[gActiveBattler].item;
        if (gBattleTypeFlags & BATTLE_TYPE_PALACE)
        {
            gProtectStructs[gActiveBattler].palaceUnableToUseMove = 1;
        }
        else
        {
            gSelectionBattleScripts[gActiveBattler] = BattleScript_SelectingNotAllowedMoveAssaultVest;
            limitations++;
        }
    }

    if (gBattleMons[gActiveBattler].pp[moveId] == 0)
    {
        if (gBattleTypeFlags & BATTLE_TYPE_PALACE)
        {
            gProtectStructs[gActiveBattler].palaceUnableToUseMove = 1;
        }
        else
        {
            gSelectionBattleScripts[gActiveBattler] = BattleScript_SelectingMoveWithNoPP;
            limitations++;
        }
    }

    return limitations;
}

u8 CheckMoveLimitations(u8 battlerId, u8 unusableMoves, u8 check)
{
    u8 holdEffect = GetBattlerHoldEffect(battlerId, TRUE);
    u16 *choicedMove = &gBattleStruct->choicedMove[battlerId];
    s32 i;

    gPotentialItemEffectBattler = battlerId;

    for (i = 0; i < MAX_MON_MOVES; i++)
    {
        if (gBattleMons[battlerId].moves[i] == 0 && check & MOVE_LIMITATION_ZEROMOVE)
            unusableMoves |= gBitTable[i];
        else if (gBattleMons[battlerId].pp[i] == 0 && check & MOVE_LIMITATION_PP)
            unusableMoves |= gBitTable[i];
        else if (gBattleMons[battlerId].moves[i] == gDisableStructs[battlerId].disabledMove && check & MOVE_LIMITATION_DISABLED)
            unusableMoves |= gBitTable[i];
        else if (gBattleMons[battlerId].moves[i] == gLastMoves[battlerId] && check & MOVE_LIMITATION_TORMENTED && gBattleMons[battlerId].status2 & STATUS2_TORMENT)
            unusableMoves |= gBitTable[i];
        else if (gDisableStructs[battlerId].tauntTimer && check & MOVE_LIMITATION_TAUNT && gBattleMoves[gBattleMons[battlerId].moves[i]].power == 0)
            unusableMoves |= gBitTable[i];
        else if (GetImprisonedMovesCount(battlerId, gBattleMons[battlerId].moves[i]) && check & MOVE_LIMITATION_IMPRISON)
            unusableMoves |= gBitTable[i];
        else if (gDisableStructs[battlerId].encoreTimer && gDisableStructs[battlerId].encoredMove != gBattleMons[battlerId].moves[i])
            unusableMoves |= gBitTable[i];
        else if (HOLD_EFFECT_CHOICE(holdEffect) && *choicedMove != 0 && *choicedMove != 0xFFFF && *choicedMove != gBattleMons[battlerId].moves[i])
            unusableMoves |= gBitTable[i];
        else if (holdEffect == HOLD_EFFECT_ASSAULT_VEST && gBattleMoves[gBattleMons[battlerId].moves[i]].power == 0)
            unusableMoves |= gBitTable[i];
        else if (IsGravityPreventingMove(gBattleMons[battlerId].moves[i]))
            unusableMoves |= gBitTable[i];
        else if (IsHealBlockPreventingMove(battlerId, gBattleMons[battlerId].moves[i]))
            unusableMoves |= gBitTable[i];
        else if (IsBelchPreventingMove(battlerId, gBattleMons[battlerId].moves[i]))
            unusableMoves |= gBitTable[i];
        else if (gDisableStructs[battlerId].throatChopTimer && gBattleMoves[gBattleMons[battlerId].moves[i]].flags & FLAG_SOUND)
            unusableMoves |= gBitTable[i];
    }
    return unusableMoves;
}

bool8 AreAllMovesUnusable(void)
{
    u8 unusable;
    unusable = CheckMoveLimitations(gActiveBattler, 0, 0xFF);

    if (unusable == 0xF) // All moves are unusable.
    {
        gProtectStructs[gActiveBattler].noValidMoves = 1;
        gSelectionBattleScripts[gActiveBattler] = BattleScript_NoMovesLeft;
    }
    else
    {
        gProtectStructs[gActiveBattler].noValidMoves = 0;
    }

    return (unusable == 0xF);
}

u8 GetImprisonedMovesCount(u8 battlerId, u16 move)
{
    s32 i;
    u8 imprisonedMoves = 0;
    u8 battlerSide = GetBattlerSide(battlerId);

    for (i = 0; i < gBattlersCount; i++)
    {
        if (battlerSide != GetBattlerSide(i) && gStatuses3[i] & STATUS3_IMPRISONED_OTHERS)
        {
            s32 j;
            for (j = 0; j < MAX_MON_MOVES; j++)
            {
                if (move == gBattleMons[i].moves[j])
                    break;
            }
            if (j < MAX_MON_MOVES)
                imprisonedMoves++;
        }
    }

    return imprisonedMoves;
}

enum
{
    ENDTURN_ORDER,
    ENDTURN_REFLECT,
    ENDTURN_LIGHT_SCREEN,
    ENDTURN_AURORA_VEIL,
    ENDTURN_MIST,
    ENDTURN_LUCKY_CHANT,
    ENDTURN_SAFEGUARD,
    ENDTURN_TAILWIND,
    ENDTURN_WISH,
    ENDTURN_RAIN,
    ENDTURN_SANDSTORM,
    ENDTURN_SUN,
    ENDTURN_HAIL,
    ENDTURN_GRAVITY,
    ENDTURN_WATER_SPORT,
    ENDTURN_MUD_SPORT,
    ENDTURN_TRICK_ROOM,
    ENDTURN_WONDER_ROOM,
    ENDTURN_MAGIC_ROOM,
    ENDTURN_ELECTRIC_TERRAIN,
    ENDTURN_MISTY_TERRAIN,
    ENDTURN_GRASSY_TERRAIN,
    ENDTURN_PSYCHIC_TERRAIN,
    ENDTURN_ION_DELUGE,
    ENDTURN_FAIRY_LOCK,
    ENDTURN_FIELD_COUNT,
};

u8 DoFieldEndTurnEffects(void)
{
    u8 effect = 0;

    for (gBattlerAttacker = 0; gBattlerAttacker < gBattlersCount && gAbsentBattlerFlags & gBitTable[gBattlerAttacker]; gBattlerAttacker++)
    {
    }
    for (gBattlerTarget = 0; gBattlerTarget < gBattlersCount && gAbsentBattlerFlags & gBitTable[gBattlerTarget]; gBattlerTarget++)
    {
    }

    do
    {
        s32 i;
        u8 side;

        switch (gBattleStruct->turnCountersTracker)
        {
        case ENDTURN_ORDER:
            for (i = 0; i < gBattlersCount; i++)
            {
                gBattlerByTurnOrder[i] = i;
            }
            for (i = 0; i < gBattlersCount - 1; i++)
            {
                s32 j;
                for (j = i + 1; j < gBattlersCount; j++)
                {
                    if (GetWhoStrikesFirst(gBattlerByTurnOrder[i], gBattlerByTurnOrder[j], 0))
                        SwapTurnOrder(i, j);
                }
            }

            gBattleStruct->turnCountersTracker++;
            gBattleStruct->turnSideTracker = 0;
            // fall through
        case ENDTURN_REFLECT:
            while (gBattleStruct->turnSideTracker < 2)
            {
                side = gBattleStruct->turnSideTracker;
                gActiveBattler = gBattlerAttacker = gSideTimers[side].reflectBattlerId;
                if (gSideStatuses[side] & SIDE_STATUS_REFLECT)
                {
                    if (--gSideTimers[side].reflectTimer == 0)
                    {
                        gSideStatuses[side] &= ~SIDE_STATUS_REFLECT;
                        BattleScriptExecute(BattleScript_SideStatusWoreOff);
                        PREPARE_MOVE_BUFFER(gBattleTextBuff1, MOVE_REFLECT);
                        effect++;
                    }
                }
                gBattleStruct->turnSideTracker++;
                if (effect)
                    break;
            }
            if (!effect)
            {
                gBattleStruct->turnCountersTracker++;
                gBattleStruct->turnSideTracker = 0;
            }
            break;
        case ENDTURN_LIGHT_SCREEN:
            while (gBattleStruct->turnSideTracker < 2)
            {
                side = gBattleStruct->turnSideTracker;
                gActiveBattler = gBattlerAttacker = gSideTimers[side].lightscreenBattlerId;
                if (gSideStatuses[side] & SIDE_STATUS_LIGHTSCREEN)
                {
                    if (--gSideTimers[side].lightscreenTimer == 0)
                    {
                        gSideStatuses[side] &= ~SIDE_STATUS_LIGHTSCREEN;
                        BattleScriptExecute(BattleScript_SideStatusWoreOff);
                        gBattleCommunication[MULTISTRING_CHOOSER] = side;
                        PREPARE_MOVE_BUFFER(gBattleTextBuff1, MOVE_LIGHT_SCREEN);
                        effect++;
                    }
                }
                gBattleStruct->turnSideTracker++;
                if (effect)
                    break;
            }
            if (!effect)
            {
                gBattleStruct->turnCountersTracker++;
                gBattleStruct->turnSideTracker = 0;
            }
            break;
        case ENDTURN_AURORA_VEIL:
            while (gBattleStruct->turnSideTracker < 2)
            {
                side = gBattleStruct->turnSideTracker;
                gActiveBattler = gBattlerAttacker = gSideTimers[side].auroraVeilBattlerId;
                if (gSideStatuses[side] & SIDE_STATUS_AURORA_VEIL)
                {
                    if (--gSideTimers[side].auroraVeilTimer == 0)
                    {
                        gSideStatuses[side] &= ~SIDE_STATUS_AURORA_VEIL;
                        BattleScriptExecute(BattleScript_SideStatusWoreOff);
                        gBattleCommunication[MULTISTRING_CHOOSER] = side;
                        PREPARE_MOVE_BUFFER(gBattleTextBuff1, MOVE_AURORA_VEIL);
                        effect++;
                    }
                }
                gBattleStruct->turnSideTracker++;
                if (effect)
                    break;
            }
            if (!effect)
            {
                gBattleStruct->turnCountersTracker++;
                gBattleStruct->turnSideTracker = 0;
            }
            break;
        case ENDTURN_MIST:
            while (gBattleStruct->turnSideTracker < 2)
            {
                side = gBattleStruct->turnSideTracker;
                gActiveBattler = gBattlerAttacker = gSideTimers[side].mistBattlerId;
                if (gSideTimers[side].mistTimer != 0
                 && --gSideTimers[side].mistTimer == 0)
                {
                    gSideStatuses[side] &= ~SIDE_STATUS_MIST;
                    BattleScriptExecute(BattleScript_SideStatusWoreOff);
                    gBattleCommunication[MULTISTRING_CHOOSER] = side;
                    PREPARE_MOVE_BUFFER(gBattleTextBuff1, MOVE_MIST);
                    effect++;
                }
                gBattleStruct->turnSideTracker++;
                if (effect)
                    break;
            }
            if (!effect)
            {
                gBattleStruct->turnCountersTracker++;
                gBattleStruct->turnSideTracker = 0;
            }
            break;
        case ENDTURN_SAFEGUARD:
            while (gBattleStruct->turnSideTracker < 2)
            {
                side = gBattleStruct->turnSideTracker;
                gActiveBattler = gBattlerAttacker = gSideTimers[side].safeguardBattlerId;
                if (gSideStatuses[side] & SIDE_STATUS_SAFEGUARD)
                {
                    if (--gSideTimers[side].safeguardTimer == 0)
                    {
                        gSideStatuses[side] &= ~SIDE_STATUS_SAFEGUARD;
                        BattleScriptExecute(BattleScript_SafeguardEnds);
                        effect++;
                    }
                }
                gBattleStruct->turnSideTracker++;
                if (effect)
                    break;
            }
            if (!effect)
            {
                gBattleStruct->turnCountersTracker++;
                gBattleStruct->turnSideTracker = 0;
            }
            break;
        case ENDTURN_LUCKY_CHANT:
            while (gBattleStruct->turnSideTracker < 2)
            {
                side = gBattleStruct->turnSideTracker;
                gActiveBattler = gBattlerAttacker = gSideTimers[side].luckyChantBattlerId;
                if (gSideStatuses[side] & SIDE_STATUS_LUCKY_CHANT)
                {
                    if (--gSideTimers[side].luckyChantTimer == 0)
                    {
                        gSideStatuses[side] &= ~SIDE_STATUS_LUCKY_CHANT;
                        BattleScriptExecute(BattleScript_LuckyChantEnds);
                        effect++;
                    }
                }
                gBattleStruct->turnSideTracker++;
                if (effect)
                    break;
            }
            if (!effect)
            {
                gBattleStruct->turnCountersTracker++;
                gBattleStruct->turnSideTracker = 0;
            }
            break;
        case ENDTURN_TAILWIND:
            while (gBattleStruct->turnSideTracker < 2)
            {
                side = gBattleStruct->turnSideTracker;
                gActiveBattler = gBattlerAttacker = gSideTimers[side].tailwindBattlerId;
                if (gSideStatuses[side] & SIDE_STATUS_TAILWIND)
                {
                    if (--gSideTimers[side].tailwindTimer == 0)
                    {
                        gSideStatuses[side] &= ~SIDE_STATUS_TAILWIND;
                        BattleScriptExecute(BattleScript_TailwindEnds);
                        effect++;
                    }
                }
                gBattleStruct->turnSideTracker++;
                if (effect)
                    break;
            }
            if (!effect)
            {
                gBattleStruct->turnCountersTracker++;
                gBattleStruct->turnSideTracker = 0;
            }
            break;
        case ENDTURN_WISH:
            while (gBattleStruct->turnSideTracker < gBattlersCount)
            {
                gActiveBattler = gBattlerByTurnOrder[gBattleStruct->turnSideTracker];
                if (gWishFutureKnock.wishCounter[gActiveBattler] != 0
                 && --gWishFutureKnock.wishCounter[gActiveBattler] == 0
                 && gBattleMons[gActiveBattler].hp != 0)
                {
                    gBattlerTarget = gActiveBattler;
                    BattleScriptExecute(BattleScript_WishComesTrue);
                    effect++;
                }
                gBattleStruct->turnSideTracker++;
                if (effect)
                    break;
            }
            if (!effect)
            {
                gBattleStruct->turnCountersTracker++;
            }
            break;
        case ENDTURN_RAIN:
            if (gBattleWeather & WEATHER_RAIN_ANY)
            {
                if (!(gBattleWeather & WEATHER_RAIN_PERMANENT)
                 && !(gBattleWeather & WEATHER_RAIN_PRIMAL))
                {
                    if (--gWishFutureKnock.weatherDuration == 0)
                    {
                        gBattleWeather &= ~WEATHER_RAIN_TEMPORARY;
                        gBattleWeather &= ~WEATHER_RAIN_DOWNPOUR;
                        gBattleCommunication[MULTISTRING_CHOOSER] = B_MSG_RAIN_STOPPED;
                    }
                    else if (gBattleWeather & WEATHER_RAIN_DOWNPOUR)
                        gBattleCommunication[MULTISTRING_CHOOSER] = B_MSG_DOWNPOUR_CONTINUES;
                    else
                        gBattleCommunication[MULTISTRING_CHOOSER] = B_MSG_RAIN_CONTINUES;
                }
                else if (gBattleWeather & WEATHER_RAIN_DOWNPOUR)
                {
                    gBattleCommunication[MULTISTRING_CHOOSER] = B_MSG_DOWNPOUR_CONTINUES;
                }
                else
                {
                    gBattleCommunication[MULTISTRING_CHOOSER] = B_MSG_RAIN_CONTINUES;
                }

                BattleScriptExecute(BattleScript_RainContinuesOrEnds);
                effect++;
            }
            gBattleStruct->turnCountersTracker++;
            break;
        case ENDTURN_SANDSTORM:
            if (gBattleWeather & WEATHER_SANDSTORM_ANY)
            {
                if (!(gBattleWeather & WEATHER_SANDSTORM_PERMANENT) && --gWishFutureKnock.weatherDuration == 0)
                {
                    gBattleWeather &= ~WEATHER_SANDSTORM_TEMPORARY;
                    gBattlescriptCurrInstr = BattleScript_SandStormHailEnds;
                }
                else
                {
                    gBattlescriptCurrInstr = BattleScript_DamagingWeatherContinues;
                }

                gBattleScripting.animArg1 = B_ANIM_SANDSTORM_CONTINUES;
                gBattleCommunication[MULTISTRING_CHOOSER] = B_MSG_SANDSTORM;
                BattleScriptExecute(gBattlescriptCurrInstr);
                effect++;
            }
            gBattleStruct->turnCountersTracker++;
            break;
        case ENDTURN_SUN:
            if (gBattleWeather & WEATHER_SUN_ANY)
            {
                if (!(gBattleWeather & WEATHER_SUN_PERMANENT)
                 && !(gBattleWeather & WEATHER_SUN_PRIMAL)
                 && --gWishFutureKnock.weatherDuration == 0)
                {
                    gBattleWeather &= ~WEATHER_SUN_TEMPORARY;
                    gBattlescriptCurrInstr = BattleScript_SunlightFaded;
                }
                else
                {
                    gBattlescriptCurrInstr = BattleScript_SunlightContinues;
                }

                BattleScriptExecute(gBattlescriptCurrInstr);
                effect++;
            }
            gBattleStruct->turnCountersTracker++;
            break;
        case ENDTURN_HAIL:
            if (gBattleWeather & WEATHER_HAIL_ANY)
            {
                if (!(gBattleWeather & WEATHER_HAIL_PERMANENT) && --gWishFutureKnock.weatherDuration == 0)
                {
                    gBattleWeather &= ~WEATHER_HAIL_TEMPORARY;
                    gBattlescriptCurrInstr = BattleScript_SandStormHailEnds;
                }
                else
                {
                    gBattlescriptCurrInstr = BattleScript_DamagingWeatherContinues;
                }

                gBattleScripting.animArg1 = B_ANIM_HAIL_CONTINUES;
                gBattleCommunication[MULTISTRING_CHOOSER] = B_MSG_HAIL;
                BattleScriptExecute(gBattlescriptCurrInstr);
                effect++;
            }
            gBattleStruct->turnCountersTracker++;
            break;
        case ENDTURN_TRICK_ROOM:
            if (gFieldStatuses & STATUS_FIELD_TRICK_ROOM && --gFieldTimers.trickRoomTimer == 0)
            {
                gFieldStatuses &= ~(STATUS_FIELD_TRICK_ROOM);
                BattleScriptExecute(BattleScript_TrickRoomEnds);
                effect++;
            }
            gBattleStruct->turnCountersTracker++;
            break;
        case ENDTURN_WONDER_ROOM:
            if (gFieldStatuses & STATUS_FIELD_WONDER_ROOM && --gFieldTimers.wonderRoomTimer == 0)
            {
                gFieldStatuses &= ~(STATUS_FIELD_WONDER_ROOM);
                BattleScriptExecute(BattleScript_WonderRoomEnds);
                effect++;
            }
            gBattleStruct->turnCountersTracker++;
            break;
        case ENDTURN_MAGIC_ROOM:
            if (gFieldStatuses & STATUS_FIELD_MAGIC_ROOM && --gFieldTimers.magicRoomTimer == 0)
            {
                gFieldStatuses &= ~(STATUS_FIELD_MAGIC_ROOM);
                BattleScriptExecute(BattleScript_MagicRoomEnds);
                effect++;
            }
            gBattleStruct->turnCountersTracker++;
            break;
        case ENDTURN_ELECTRIC_TERRAIN:
            if (gFieldStatuses & STATUS_FIELD_ELECTRIC_TERRAIN
              && ((!gFieldStatuses & STATUS_FIELD_TERRAIN_PERMANENT) && --gFieldTimers.electricTerrainTimer == 0))
            {
                gFieldStatuses &= ~(STATUS_FIELD_ELECTRIC_TERRAIN | STATUS_FIELD_TERRAIN_PERMANENT);
                BattleScriptExecute(BattleScript_ElectricTerrainEnds);
                effect++;
            }
            gBattleStruct->turnCountersTracker++;
            break;
        case ENDTURN_MISTY_TERRAIN:
            if (gFieldStatuses & STATUS_FIELD_MISTY_TERRAIN
              && ((!gFieldStatuses & STATUS_FIELD_TERRAIN_PERMANENT) && --gFieldTimers.mistyTerrainTimer == 0))
            {
                gFieldStatuses &= ~(STATUS_FIELD_MISTY_TERRAIN);
                BattleScriptExecute(BattleScript_MistyTerrainEnds);
                effect++;
            }
            gBattleStruct->turnCountersTracker++;
            break;
        case ENDTURN_GRASSY_TERRAIN:
            if (gFieldStatuses & STATUS_FIELD_GRASSY_TERRAIN)
            {
                if (!(gFieldStatuses & STATUS_FIELD_TERRAIN_PERMANENT)
                  && (gFieldTimers.grassyTerrainTimer == 0 || --gFieldTimers.grassyTerrainTimer == 0))
                    gFieldStatuses &= ~(STATUS_FIELD_GRASSY_TERRAIN);

                BattleScriptExecute(BattleScript_GrassyTerrainHeals);
                effect++;
            }
            gBattleStruct->turnCountersTracker++;
            break;
        case ENDTURN_PSYCHIC_TERRAIN:
            if (gFieldStatuses & STATUS_FIELD_PSYCHIC_TERRAIN
              && ((!gFieldStatuses & STATUS_FIELD_TERRAIN_PERMANENT) && --gFieldTimers.psychicTerrainTimer == 0))
            {
                gFieldStatuses &= ~(STATUS_FIELD_PSYCHIC_TERRAIN);
                BattleScriptExecute(BattleScript_PsychicTerrainEnds);
                effect++;
            }
            gBattleStruct->turnCountersTracker++;
            break;
        case ENDTURN_WATER_SPORT:
            if (gFieldStatuses & STATUS_FIELD_WATERSPORT && --gFieldTimers.waterSportTimer == 0)
            {
                gFieldStatuses &= ~(STATUS_FIELD_WATERSPORT);
                BattleScriptExecute(BattleScript_WaterSportEnds);
                effect++;
            }
            gBattleStruct->turnCountersTracker++;
            break;
        case ENDTURN_MUD_SPORT:
            if (gFieldStatuses & STATUS_FIELD_MUDSPORT && --gFieldTimers.mudSportTimer == 0)
            {
                gFieldStatuses &= ~(STATUS_FIELD_MUDSPORT);
                BattleScriptExecute(BattleScript_MudSportEnds);
                effect++;
            }
            gBattleStruct->turnCountersTracker++;
            break;
        case ENDTURN_GRAVITY:
            if (gFieldStatuses & STATUS_FIELD_GRAVITY && --gFieldTimers.gravityTimer == 0)
            {
                gFieldStatuses &= ~(STATUS_FIELD_GRAVITY);
                BattleScriptExecute(BattleScript_GravityEnds);
                effect++;
            }
            gBattleStruct->turnCountersTracker++;
            break;
        case ENDTURN_ION_DELUGE:
            gFieldStatuses &= ~(STATUS_FIELD_ION_DELUGE);
            gBattleStruct->turnCountersTracker++;
            break;
        case ENDTURN_FAIRY_LOCK:
            if (gFieldStatuses & STATUS_FIELD_FAIRY_LOCK && --gFieldTimers.fairyLockTimer == 0)
            {
                gFieldStatuses &= ~(STATUS_FIELD_FAIRY_LOCK);
            }
            gBattleStruct->turnCountersTracker++;
            break;
        case ENDTURN_FIELD_COUNT:
            effect++;
            break;
        }
    } while (effect == 0);

    return (gBattleMainFunc != BattleTurnPassed);
}

enum
{
    ENDTURN_INGRAIN,
    ENDTURN_AQUA_RING,
    ENDTURN_ABILITIES,
    ENDTURN_ITEMS1,
    ENDTURN_LEECH_SEED,
    ENDTURN_POISON,
    ENDTURN_BAD_POISON,
    ENDTURN_BURN,
    ENDTURN_NIGHTMARES,
    ENDTURN_CURSE,
    ENDTURN_WRAP,
    ENDTURN_UPROAR,
    ENDTURN_THRASH,
    ENDTURN_FLINCH,
    ENDTURN_DISABLE,
    ENDTURN_ENCORE,
    ENDTURN_MAGNET_RISE,
    ENDTURN_TELEKINESIS,
    ENDTURN_HEALBLOCK,
    ENDTURN_EMBARGO,
    ENDTURN_LOCK_ON,
    ENDTURN_CHARGE,
    ENDTURN_LASER_FOCUS,
    ENDTURN_TAUNT,
    ENDTURN_YAWN,
    ENDTURN_ITEMS2,
    ENDTURN_ORBS,
    ENDTURN_ROOST,
    ENDTURN_ELECTRIFY,
    ENDTURN_POWDER,
    ENDTURN_THROAT_CHOP,
    ENDTURN_SLOW_START,
    ENDTURN_BATTLER_COUNT
};

// Ingrain, Leech Seed, Strength Sap and Aqua Ring
s32 GetDrainedBigRootHp(u32 battler, s32 hp)
{
    if (GetBattlerHoldEffect(battler, TRUE) == HOLD_EFFECT_BIG_ROOT)
        hp = (hp * 1300) / 1000;
    if (hp == 0)
        hp = 1;

    return hp * -1;
}

#define MAGIC_GUARD_CHECK \
if (ability == ABILITY_MAGIC_GUARD) \
{\
    RecordAbilityBattle(gActiveBattler, ability);\
    gBattleStruct->turnEffectsTracker++;\
            break;\
}


u8 DoBattlerEndTurnEffects(void)
{
    u32 ability, i, effect = 0;

    gHitMarker |= (HITMARKER_GRUDGE | HITMARKER_x20);
    while (gBattleStruct->turnEffectsBattlerId < gBattlersCount && gBattleStruct->turnEffectsTracker <= ENDTURN_BATTLER_COUNT)
    {
        gActiveBattler = gBattlerAttacker = gBattlerByTurnOrder[gBattleStruct->turnEffectsBattlerId];
        if (gAbsentBattlerFlags & gBitTable[gActiveBattler])
        {
            gBattleStruct->turnEffectsBattlerId++;
            continue;
        }

        ability = GetBattlerAbility(gActiveBattler);
        switch (gBattleStruct->turnEffectsTracker)
        {
        case ENDTURN_INGRAIN:  // ingrain
            if ((gStatuses3[gActiveBattler] & STATUS3_ROOTED)
             && !BATTLER_MAX_HP(gActiveBattler)
             && !(gStatuses3[gActiveBattler] & STATUS3_HEAL_BLOCK)
             && gBattleMons[gActiveBattler].hp != 0)
            {
                gBattleMoveDamage = GetDrainedBigRootHp(gActiveBattler, gBattleMons[gActiveBattler].maxHP / 16);
                BattleScriptExecute(BattleScript_IngrainTurnHeal);
                effect++;
            }
            gBattleStruct->turnEffectsTracker++;
            break;
        case ENDTURN_AQUA_RING:  // aqua ring
            if ((gStatuses3[gActiveBattler] & STATUS3_AQUA_RING)
             && !BATTLER_MAX_HP(gActiveBattler)
             && !(gStatuses3[gActiveBattler] & STATUS3_HEAL_BLOCK)
             && gBattleMons[gActiveBattler].hp != 0)
            {
                gBattleMoveDamage = GetDrainedBigRootHp(gActiveBattler, gBattleMons[gActiveBattler].maxHP / 16);
                BattleScriptExecute(BattleScript_AquaRingHeal);
                effect++;
            }
            gBattleStruct->turnEffectsTracker++;
            break;
        case ENDTURN_ABILITIES:  // end turn abilities
            if (AbilityBattleEffects(ABILITYEFFECT_ENDTURN, gActiveBattler, 0, 0, 0))
                effect++;
            gBattleStruct->turnEffectsTracker++;
            break;
        case ENDTURN_ITEMS1:  // item effects
            if (ItemBattleEffects(1, gActiveBattler, FALSE))
                effect++;
            gBattleStruct->turnEffectsTracker++;
            break;
        case ENDTURN_ITEMS2:  // item effects again
            if (ItemBattleEffects(1, gActiveBattler, TRUE))
                effect++;
            gBattleStruct->turnEffectsTracker++;
            break;
        case ENDTURN_ORBS:
            if (ItemBattleEffects(ITEMEFFECT_ORBS, gActiveBattler, FALSE))
                effect++;
            gBattleStruct->turnEffectsTracker++;
            break;
        case ENDTURN_LEECH_SEED:  // leech seed
            if ((gStatuses3[gActiveBattler] & STATUS3_LEECHSEED)
             && gBattleMons[gStatuses3[gActiveBattler] & STATUS3_LEECHSEED_BATTLER].hp != 0
             && gBattleMons[gActiveBattler].hp != 0)
            {
                MAGIC_GUARD_CHECK;

                gBattlerTarget = gStatuses3[gActiveBattler] & STATUS3_LEECHSEED_BATTLER; // Notice gBattlerTarget is actually the HP receiver.
                gBattleMoveDamage = gBattleMons[gActiveBattler].maxHP / 8;
                if (gBattleMoveDamage == 0)
                    gBattleMoveDamage = 1;
                gBattleScripting.animArg1 = gBattlerTarget;
                gBattleScripting.animArg2 = gBattlerAttacker;
                BattleScriptExecute(BattleScript_LeechSeedTurnDrain);
                effect++;
            }
            gBattleStruct->turnEffectsTracker++;
            break;
        case ENDTURN_POISON:  // poison
            if ((gBattleMons[gActiveBattler].status1 & STATUS1_POISON)
                && gBattleMons[gActiveBattler].hp != 0)
            {
                MAGIC_GUARD_CHECK;

                if (ability == ABILITY_POISON_HEAL)
                {
                    if (!BATTLER_MAX_HP(gActiveBattler) && !(gStatuses3[gActiveBattler] & STATUS3_HEAL_BLOCK))
                    {
                        gBattleMoveDamage = gBattleMons[gActiveBattler].maxHP / 8;
                        if (gBattleMoveDamage == 0)
                            gBattleMoveDamage = 1;
                        gBattleMoveDamage *= -1;
                        BattleScriptExecute(BattleScript_PoisonHealActivates);
                        effect++;
                    }
                }
                else
                {
                    gBattleMoveDamage = gBattleMons[gActiveBattler].maxHP / 8;
                    if (gBattleMoveDamage == 0)
                        gBattleMoveDamage = 1;
                    BattleScriptExecute(BattleScript_PoisonTurnDmg);
                    effect++;
                }
            }
            gBattleStruct->turnEffectsTracker++;
            break;
        case ENDTURN_BAD_POISON:  // toxic poison
            if ((gBattleMons[gActiveBattler].status1 & STATUS1_TOXIC_POISON)
                && gBattleMons[gActiveBattler].hp != 0)
            {
                MAGIC_GUARD_CHECK;

                if (ability == ABILITY_POISON_HEAL)
                {
                    if (!BATTLER_MAX_HP(gActiveBattler) && !(gStatuses3[gActiveBattler] & STATUS3_HEAL_BLOCK))
                    {
                        gBattleMoveDamage = gBattleMons[gActiveBattler].maxHP / 8;
                        if (gBattleMoveDamage == 0)
                            gBattleMoveDamage = 1;
                        gBattleMoveDamage *= -1;
                        BattleScriptExecute(BattleScript_PoisonHealActivates);
                        effect++;
                    }
                }
                else
                {
                    gBattleMoveDamage = gBattleMons[gActiveBattler].maxHP / 16;
                    if (gBattleMoveDamage == 0)
                        gBattleMoveDamage = 1;
                    if ((gBattleMons[gActiveBattler].status1 & STATUS1_TOXIC_COUNTER) != STATUS1_TOXIC_TURN(15)) // not 16 turns
                        gBattleMons[gActiveBattler].status1 += STATUS1_TOXIC_TURN(1);
                    gBattleMoveDamage *= (gBattleMons[gActiveBattler].status1 & STATUS1_TOXIC_COUNTER) >> 8;
                    BattleScriptExecute(BattleScript_PoisonTurnDmg);
                    effect++;
                }
            }
            gBattleStruct->turnEffectsTracker++;
            break;
        case ENDTURN_BURN:  // burn
            if ((gBattleMons[gActiveBattler].status1 & STATUS1_BURN)
                && gBattleMons[gActiveBattler].hp != 0)
            {
                MAGIC_GUARD_CHECK;

                gBattleMoveDamage = gBattleMons[gActiveBattler].maxHP / (B_BURN_DAMAGE >= GEN_7 ? 16 : 8);
                if (ability == ABILITY_HEATPROOF)
                {
                    if (gBattleMoveDamage > (gBattleMoveDamage / 2) + 1) // Record ability if the burn takes less damage than it normally would.
                        RecordAbilityBattle(gActiveBattler, ABILITY_HEATPROOF);
                    gBattleMoveDamage /= 2;
                }
                if (gBattleMoveDamage == 0)
                    gBattleMoveDamage = 1;
                BattleScriptExecute(BattleScript_BurnTurnDmg);
                effect++;
            }
            gBattleStruct->turnEffectsTracker++;
            break;
        case ENDTURN_NIGHTMARES:  // spooky nightmares
            if ((gBattleMons[gActiveBattler].status2 & STATUS2_NIGHTMARE)
                && gBattleMons[gActiveBattler].hp != 0)
            {
                MAGIC_GUARD_CHECK;
                // R/S does not perform this sleep check, which causes the nightmare effect to
                // persist even after the affected Pokemon has been awakened by Shed Skin.
                if (gBattleMons[gActiveBattler].status1 & STATUS1_SLEEP)
                {
                    gBattleMoveDamage = gBattleMons[gActiveBattler].maxHP / 4;
                    if (gBattleMoveDamage == 0)
                        gBattleMoveDamage = 1;
                    BattleScriptExecute(BattleScript_NightmareTurnDmg);
                    effect++;
                }
                else
                {
                    gBattleMons[gActiveBattler].status2 &= ~STATUS2_NIGHTMARE;
                }
            }
            gBattleStruct->turnEffectsTracker++;
            break;
        case ENDTURN_CURSE:  // curse
            if ((gBattleMons[gActiveBattler].status2 & STATUS2_CURSED)
                && gBattleMons[gActiveBattler].hp != 0)
            {
                MAGIC_GUARD_CHECK;
                gBattleMoveDamage = gBattleMons[gActiveBattler].maxHP / 4;
                if (gBattleMoveDamage == 0)
                    gBattleMoveDamage = 1;
                BattleScriptExecute(BattleScript_CurseTurnDmg);
                effect++;
            }
            gBattleStruct->turnEffectsTracker++;
            break;
        case ENDTURN_WRAP:  // wrap
            if ((gBattleMons[gActiveBattler].status2 & STATUS2_WRAPPED) && gBattleMons[gActiveBattler].hp != 0)
            {
                if (--gDisableStructs[gActiveBattler].wrapTurns != 0)  // damaged by wrap
                {
                    MAGIC_GUARD_CHECK;

                    gBattleScripting.animArg1 = gBattleStruct->wrappedMove[gActiveBattler];
                    gBattleScripting.animArg2 = gBattleStruct->wrappedMove[gActiveBattler] >> 8;
                    PREPARE_MOVE_BUFFER(gBattleTextBuff1, gBattleStruct->wrappedMove[gActiveBattler]);
                    gBattlescriptCurrInstr = BattleScript_WrapTurnDmg;
                    if (GetBattlerHoldEffect(gBattleStruct->wrappedBy[gActiveBattler], TRUE) == HOLD_EFFECT_BINDING_BAND)
                        gBattleMoveDamage = gBattleMons[gActiveBattler].maxHP / ((B_BINDING_DAMAGE >= GEN_6) ? 6 : 8);
                    else
                        gBattleMoveDamage = gBattleMons[gActiveBattler].maxHP / ((B_BINDING_DAMAGE >= GEN_6) ? 8 : 16);

                    if (gBattleMoveDamage == 0)
                        gBattleMoveDamage = 1;
                }
                else  // broke free
                {
                    gBattleMons[gActiveBattler].status2 &= ~(STATUS2_WRAPPED);
                    PREPARE_MOVE_BUFFER(gBattleTextBuff1, gBattleStruct->wrappedMove[gActiveBattler]);
                    gBattlescriptCurrInstr = BattleScript_WrapEnds;
                }
                BattleScriptExecute(gBattlescriptCurrInstr);
                effect++;
            }
            gBattleStruct->turnEffectsTracker++;
            break;
        case ENDTURN_UPROAR:  // uproar
            if (gBattleMons[gActiveBattler].status2 & STATUS2_UPROAR)
            {
                for (gBattlerAttacker = 0; gBattlerAttacker < gBattlersCount; gBattlerAttacker++)
                {
                    if ((gBattleMons[gBattlerAttacker].status1 & STATUS1_SLEEP)
                     && gBattleMons[gBattlerAttacker].ability != ABILITY_SOUNDPROOF)
                    {
                        gBattleMons[gBattlerAttacker].status1 &= ~(STATUS1_SLEEP);
                        gBattleMons[gBattlerAttacker].status2 &= ~(STATUS2_NIGHTMARE);
                        gBattleCommunication[MULTISTRING_CHOOSER] = 1;
                        BattleScriptExecute(BattleScript_MonWokeUpInUproar);
                        gActiveBattler = gBattlerAttacker;
                        BtlController_EmitSetMonData(0, REQUEST_STATUS_BATTLE, 0, 4, &gBattleMons[gActiveBattler].status1);
                        MarkBattlerForControllerExec(gActiveBattler);
                        break;
                    }
                }
                if (gBattlerAttacker != gBattlersCount)
                {
                    effect = 2;  // a pokemon was awaken
                    break;
                }
                else
                {
                    gBattlerAttacker = gActiveBattler;
                    gBattleMons[gActiveBattler].status2 -= STATUS2_UPROAR_TURN(1);  // uproar timer goes down
                    if (WasUnableToUseMove(gActiveBattler))
                    {
                        CancelMultiTurnMoves(gActiveBattler);
                        gBattleCommunication[MULTISTRING_CHOOSER] = B_MSG_UPROAR_ENDS;
                    }
                    else if (gBattleMons[gActiveBattler].status2 & STATUS2_UPROAR)
                    {
                        gBattleCommunication[MULTISTRING_CHOOSER] = B_MSG_UPROAR_CONTINUES;
                        gBattleMons[gActiveBattler].status2 |= STATUS2_MULTIPLETURNS;
                    }
                    else
                    {
                        gBattleCommunication[MULTISTRING_CHOOSER] = B_MSG_UPROAR_ENDS;
                        CancelMultiTurnMoves(gActiveBattler);
                    }
                    BattleScriptExecute(BattleScript_PrintUproarOverTurns);
                    effect = 1;
                }
            }
            if (effect != 2)
                gBattleStruct->turnEffectsTracker++;
            break;
        case ENDTURN_THRASH:  // thrash
            if (gBattleMons[gActiveBattler].status2 & STATUS2_LOCK_CONFUSE)
            {
                gBattleMons[gActiveBattler].status2 -= STATUS2_LOCK_CONFUSE_TURN(1);
                if (WasUnableToUseMove(gActiveBattler))
                    CancelMultiTurnMoves(gActiveBattler);
                else if (!(gBattleMons[gActiveBattler].status2 & STATUS2_LOCK_CONFUSE)
                 && (gBattleMons[gActiveBattler].status2 & STATUS2_MULTIPLETURNS))
                {
                    gBattleMons[gActiveBattler].status2 &= ~(STATUS2_MULTIPLETURNS);
                    if (!(gBattleMons[gActiveBattler].status2 & STATUS2_CONFUSION))
                    {
                        gBattleScripting.moveEffect = MOVE_EFFECT_CONFUSION | MOVE_EFFECT_AFFECTS_USER;
                        SetMoveEffect(TRUE, 0);
                        if (gBattleMons[gActiveBattler].status2 & STATUS2_CONFUSION)
                            BattleScriptExecute(BattleScript_ThrashConfuses);
                        effect++;
                    }
                }
            }
            gBattleStruct->turnEffectsTracker++;
            break;
        case ENDTURN_FLINCH:  // reset flinch
            gBattleMons[gActiveBattler].status2 &= ~(STATUS2_FLINCHED);
            gBattleStruct->turnEffectsTracker++;
        case ENDTURN_DISABLE:  // disable
            if (gDisableStructs[gActiveBattler].disableTimer != 0)
            {
                for (i = 0; i < MAX_MON_MOVES; i++)
                {
                    if (gDisableStructs[gActiveBattler].disabledMove == gBattleMons[gActiveBattler].moves[i])
                        break;
                }
                if (i == MAX_MON_MOVES)  // pokemon does not have the disabled move anymore
                {
                    gDisableStructs[gActiveBattler].disabledMove = 0;
                    gDisableStructs[gActiveBattler].disableTimer = 0;
                }
                else if (--gDisableStructs[gActiveBattler].disableTimer == 0)  // disable ends
                {
                    gDisableStructs[gActiveBattler].disabledMove = 0;
                    BattleScriptExecute(BattleScript_DisabledNoMore);
                    effect++;
                }
            }
            gBattleStruct->turnEffectsTracker++;
            break;
        case ENDTURN_ENCORE:  // encore
            if (gDisableStructs[gActiveBattler].encoreTimer != 0)
            {
                if (gBattleMons[gActiveBattler].moves[gDisableStructs[gActiveBattler].encoredMovePos] != gDisableStructs[gActiveBattler].encoredMove)  // pokemon does not have the encored move anymore
                {
                    gDisableStructs[gActiveBattler].encoredMove = 0;
                    gDisableStructs[gActiveBattler].encoreTimer = 0;
                }
                else if (--gDisableStructs[gActiveBattler].encoreTimer == 0
                 || gBattleMons[gActiveBattler].pp[gDisableStructs[gActiveBattler].encoredMovePos] == 0)
                {
                    gDisableStructs[gActiveBattler].encoredMove = 0;
                    gDisableStructs[gActiveBattler].encoreTimer = 0;
                    BattleScriptExecute(BattleScript_EncoredNoMore);
                    effect++;
                }
            }
            gBattleStruct->turnEffectsTracker++;
            break;
        case ENDTURN_LOCK_ON:  // lock-on decrement
            if (gStatuses3[gActiveBattler] & STATUS3_ALWAYS_HITS)
                gStatuses3[gActiveBattler] -= STATUS3_ALWAYS_HITS_TURN(1);
            gBattleStruct->turnEffectsTracker++;
            break;
        case ENDTURN_CHARGE:  // charge
            if (gDisableStructs[gActiveBattler].chargeTimer && --gDisableStructs[gActiveBattler].chargeTimer == 0)
                gStatuses3[gActiveBattler] &= ~STATUS3_CHARGED_UP;
            gBattleStruct->turnEffectsTracker++;
            break;
        case ENDTURN_TAUNT:  // taunt
            if (gDisableStructs[gActiveBattler].tauntTimer && --gDisableStructs[gActiveBattler].tauntTimer == 0)
            {
                BattleScriptExecute(BattleScript_BufferEndTurn);
                PREPARE_MOVE_BUFFER(gBattleTextBuff1, MOVE_TAUNT);
                effect++;
            }
            gBattleStruct->turnEffectsTracker++;
            break;
        case ENDTURN_YAWN:  // yawn
            if (gStatuses3[gActiveBattler] & STATUS3_YAWN)
            {
                gStatuses3[gActiveBattler] -= STATUS3_YAWN_TURN(1);
                if (!(gStatuses3[gActiveBattler] & STATUS3_YAWN) && !(gBattleMons[gActiveBattler].status1 & STATUS1_ANY)
                 && GetBattlerAbility(gActiveBattler) != ABILITY_VITAL_SPIRIT
                 && GetBattlerAbility(gActiveBattler) != ABILITY_INSOMNIA && !UproarWakeUpCheck(gActiveBattler)
                 && !IsLeafGuardProtected(gActiveBattler))
                {
                    CancelMultiTurnMoves(gActiveBattler);
                    gEffectBattler = gActiveBattler;
                    if (IsBattlerTerrainAffected(gActiveBattler, STATUS_FIELD_ELECTRIC_TERRAIN))
                    {
                        gBattleCommunication[MULTISTRING_CHOOSER] = B_MSG_TERRAINPREVENTS_ELECTRIC;
                        BattleScriptExecute(BattleScript_TerrainPreventsEnd2);
                    }
                    else if (IsBattlerTerrainAffected(gActiveBattler, STATUS_FIELD_MISTY_TERRAIN))
                    {
                        gBattleCommunication[MULTISTRING_CHOOSER] = B_MSG_TERRAINPREVENTS_MISTY;
                        BattleScriptExecute(BattleScript_TerrainPreventsEnd2);
                    }
                    else
                    {
                        gBattleMons[gActiveBattler].status1 |= (Random() & 3) + 2;
                        BtlController_EmitSetMonData(0, REQUEST_STATUS_BATTLE, 0, 4, &gBattleMons[gActiveBattler].status1);
                        MarkBattlerForControllerExec(gActiveBattler);
                        BattleScriptExecute(BattleScript_YawnMakesAsleep);
                    }
                    effect++;
                }
            }
            gBattleStruct->turnEffectsTracker++;
            break;
        case ENDTURN_LASER_FOCUS:
            if (gStatuses3[gActiveBattler] & STATUS3_LASER_FOCUS)
            {
                if (gDisableStructs[gActiveBattler].laserFocusTimer == 0 || --gDisableStructs[gActiveBattler].laserFocusTimer == 0)
                    gStatuses3[gActiveBattler] &= ~(STATUS3_LASER_FOCUS);
            }
            gBattleStruct->turnEffectsTracker++;
            break;
        case ENDTURN_EMBARGO:
            if (gStatuses3[gActiveBattler] & STATUS3_EMBARGO)
            {
                if (gDisableStructs[gActiveBattler].embargoTimer == 0 || --gDisableStructs[gActiveBattler].embargoTimer == 0)
                {
                    gStatuses3[gActiveBattler] &= ~(STATUS3_EMBARGO);
                    BattleScriptExecute(BattleScript_EmbargoEndTurn);
                    effect++;
                }
            }
            gBattleStruct->turnEffectsTracker++;
            break;
        case ENDTURN_MAGNET_RISE:
            if (gStatuses3[gActiveBattler] & STATUS3_MAGNET_RISE)
            {
                if (gDisableStructs[gActiveBattler].magnetRiseTimer == 0 || --gDisableStructs[gActiveBattler].magnetRiseTimer == 0)
                {
                    gStatuses3[gActiveBattler] &= ~(STATUS3_MAGNET_RISE);
                    BattleScriptExecute(BattleScript_BufferEndTurn);
                    PREPARE_STRING_BUFFER(gBattleTextBuff1, STRINGID_ELECTROMAGNETISM);
                    effect++;
                }
            }
            gBattleStruct->turnEffectsTracker++;
            break;
        case ENDTURN_TELEKINESIS:
            if (gStatuses3[gActiveBattler] & STATUS3_TELEKINESIS)
            {
                if (gDisableStructs[gActiveBattler].telekinesisTimer == 0 || --gDisableStructs[gActiveBattler].telekinesisTimer == 0)
                {
                    gStatuses3[gActiveBattler] &= ~(STATUS3_TELEKINESIS);
                    BattleScriptExecute(BattleScript_TelekinesisEndTurn);
                    effect++;
                }
            }
            gBattleStruct->turnEffectsTracker++;
            break;
        case ENDTURN_HEALBLOCK:
            if (gStatuses3[gActiveBattler] & STATUS3_HEAL_BLOCK)
            {
                if (gDisableStructs[gActiveBattler].healBlockTimer == 0 || --gDisableStructs[gActiveBattler].healBlockTimer == 0)
                {
                    gStatuses3[gActiveBattler] &= ~(STATUS3_HEAL_BLOCK);
                    BattleScriptExecute(BattleScript_BufferEndTurn);
                    PREPARE_MOVE_BUFFER(gBattleTextBuff1, MOVE_HEAL_BLOCK);
                    effect++;
                }
            }
            gBattleStruct->turnEffectsTracker++;
            break;
        case ENDTURN_ROOST: // Return flying type.
            if (gBattleResources->flags->flags[gActiveBattler] & RESOURCE_FLAG_ROOST)
            {
                gBattleResources->flags->flags[gActiveBattler] &= ~(RESOURCE_FLAG_ROOST);
                gBattleMons[gActiveBattler].type1 = gBattleStruct->roostTypes[gActiveBattler][0];
                gBattleMons[gActiveBattler].type2 = gBattleStruct->roostTypes[gActiveBattler][1];
            }
            gBattleStruct->turnEffectsTracker++;
            break;
        case ENDTURN_ELECTRIFY:
            gStatuses3[gActiveBattler] &= ~(STATUS3_ELECTRIFIED);
            gBattleStruct->turnEffectsTracker++;
        case ENDTURN_POWDER:
            gBattleMons[gActiveBattler].status2 &= ~(STATUS2_POWDER);
            gBattleStruct->turnEffectsTracker++;
        case ENDTURN_THROAT_CHOP:
            if (gDisableStructs[gActiveBattler].throatChopTimer && --gDisableStructs[gActiveBattler].throatChopTimer == 0)
            {
                BattleScriptExecute(BattleScript_ThroatChopEndTurn);
                effect++;
            }
            gBattleStruct->turnEffectsTracker++;
            break;
        case ENDTURN_SLOW_START:
            if (gDisableStructs[gActiveBattler].slowStartTimer
                && --gDisableStructs[gActiveBattler].slowStartTimer == 0
                && ability == ABILITY_SLOW_START)
            {
                BattleScriptExecute(BattleScript_SlowStartEnds);
                effect++;
            }
            gBattleStruct->turnEffectsTracker++;
            break;
        case ENDTURN_BATTLER_COUNT:  // done
            gBattleStruct->turnEffectsTracker = 0;
            gBattleStruct->turnEffectsBattlerId++;
            break;
        }

        if (effect != 0)
            return effect;

    }
    gHitMarker &= ~(HITMARKER_GRUDGE | HITMARKER_x20);
    return 0;
}

bool8 HandleWishPerishSongOnTurnEnd(void)
{
    gHitMarker |= (HITMARKER_GRUDGE | HITMARKER_x20);

    switch (gBattleStruct->wishPerishSongState)
    {
    case 0:
        while (gBattleStruct->wishPerishSongBattlerId < gBattlersCount)
        {
            gActiveBattler = gBattleStruct->wishPerishSongBattlerId;
            if (gAbsentBattlerFlags & gBitTable[gActiveBattler])
            {
                gBattleStruct->wishPerishSongBattlerId++;
                continue;
            }

            gBattleStruct->wishPerishSongBattlerId++;
            if (gWishFutureKnock.futureSightCounter[gActiveBattler] != 0
             && --gWishFutureKnock.futureSightCounter[gActiveBattler] == 0
             && gBattleMons[gActiveBattler].hp != 0)
            {
                if (gWishFutureKnock.futureSightMove[gActiveBattler] == MOVE_FUTURE_SIGHT)
                    gBattleCommunication[MULTISTRING_CHOOSER] = B_MSG_FUTURE_SIGHT;
                else
                    gBattleCommunication[MULTISTRING_CHOOSER] = B_MSG_DOOM_DESIRE;

                PREPARE_MOVE_BUFFER(gBattleTextBuff1, gWishFutureKnock.futureSightMove[gActiveBattler]);

                gBattlerTarget = gActiveBattler;
                gBattlerAttacker = gWishFutureKnock.futureSightAttacker[gActiveBattler];
                gSpecialStatuses[gBattlerTarget].dmg = 0xFFFF;
                gCurrentMove = gWishFutureKnock.futureSightMove[gActiveBattler];
                SetTypeBeforeUsingMove(gCurrentMove, gActiveBattler);
                BattleScriptExecute(BattleScript_MonTookFutureAttack);

                if (gWishFutureKnock.futureSightCounter[gActiveBattler] == 0
                 && gWishFutureKnock.futureSightCounter[gActiveBattler ^ BIT_FLANK] == 0)
                {
                    gSideStatuses[GET_BATTLER_SIDE(gBattlerTarget)] &= ~(SIDE_STATUS_FUTUREATTACK);
                }
                return TRUE;
            }
        }
        gBattleStruct->wishPerishSongState = 1;
        gBattleStruct->wishPerishSongBattlerId = 0;
        // fall through
    case 1:
        while (gBattleStruct->wishPerishSongBattlerId < gBattlersCount)
        {
            gActiveBattler = gBattlerAttacker = gBattlerByTurnOrder[gBattleStruct->wishPerishSongBattlerId];
            if (gAbsentBattlerFlags & gBitTable[gActiveBattler])
            {
                gBattleStruct->wishPerishSongBattlerId++;
                continue;
            }
            gBattleStruct->wishPerishSongBattlerId++;
            if (gStatuses3[gActiveBattler] & STATUS3_PERISH_SONG)
            {
                PREPARE_BYTE_NUMBER_BUFFER(gBattleTextBuff1, 1, gDisableStructs[gActiveBattler].perishSongTimer);
                if (gDisableStructs[gActiveBattler].perishSongTimer == 0)
                {
                    gStatuses3[gActiveBattler] &= ~STATUS3_PERISH_SONG;
                    gBattleMoveDamage = gBattleMons[gActiveBattler].hp;
                    gBattlescriptCurrInstr = BattleScript_PerishSongTakesLife;
                }
                else
                {
                    gDisableStructs[gActiveBattler].perishSongTimer--;
                    gBattlescriptCurrInstr = BattleScript_PerishSongCountGoesDown;
                }
                BattleScriptExecute(gBattlescriptCurrInstr);
                return TRUE;
            }
        }
        // Hm...
        {
            u8 *state = &gBattleStruct->wishPerishSongState;
            *state = 2;
            gBattleStruct->wishPerishSongBattlerId = 0;
        }
        // fall through
    case 2:
        if ((gBattleTypeFlags & BATTLE_TYPE_ARENA)
         && gBattleStruct->arenaTurnCounter == 2
         && gBattleMons[0].hp != 0 && gBattleMons[1].hp != 0)
        {
            s32 i;

            for (i = 0; i < 2; i++)
                CancelMultiTurnMoves(i);

            gBattlescriptCurrInstr = BattleScript_ArenaDoJudgment;
            BattleScriptExecute(BattleScript_ArenaDoJudgment);
            gBattleStruct->wishPerishSongState++;
            return TRUE;
        }
        break;
    }

    gHitMarker &= ~(HITMARKER_GRUDGE | HITMARKER_x20);

    return FALSE;
}

#define FAINTED_ACTIONS_MAX_CASE 7

bool8 HandleFaintedMonActions(void)
{
    if (gBattleTypeFlags & BATTLE_TYPE_SAFARI)
        return FALSE;
    do
    {
        s32 i;
        switch (gBattleStruct->faintedActionsState)
        {
        case 0:
            gBattleStruct->faintedActionsBattlerId = 0;
            gBattleStruct->faintedActionsState++;
            for (i = 0; i < gBattlersCount; i++)
            {
                if (gAbsentBattlerFlags & gBitTable[i] && !HasNoMonsToSwitch(i, PARTY_SIZE, PARTY_SIZE))
                    gAbsentBattlerFlags &= ~(gBitTable[i]);
            }
            // fall through
        case 1:
            do
            {
                gBattlerFainted = gBattlerTarget = gBattleStruct->faintedActionsBattlerId;
                if (gBattleMons[gBattleStruct->faintedActionsBattlerId].hp == 0
                 && !(gBattleStruct->givenExpMons & gBitTable[gBattlerPartyIndexes[gBattleStruct->faintedActionsBattlerId]])
                 && !(gAbsentBattlerFlags & gBitTable[gBattleStruct->faintedActionsBattlerId]))
                {
                    BattleScriptExecute(BattleScript_GiveExp);
                    gBattleStruct->faintedActionsState = 2;
                    return TRUE;
                }
            } while (++gBattleStruct->faintedActionsBattlerId != gBattlersCount);
            gBattleStruct->faintedActionsState = 3;
            break;
        case 2:
            OpponentSwitchInResetSentPokesToOpponentValue(gBattlerFainted);
            if (++gBattleStruct->faintedActionsBattlerId == gBattlersCount)
                gBattleStruct->faintedActionsState = 3;
            else
                gBattleStruct->faintedActionsState = 1;

            // Don't switch mons until all pokemon performed their actions or the battle's over.
            if (gBattleOutcome == 0
                && !NoAliveMonsForEitherParty()
                && gCurrentTurnActionNumber != gBattlersCount)
            {
                gAbsentBattlerFlags |= gBitTable[gBattlerFainted];
                return FALSE;
            }
            break;
        case 3:
            // Don't switch mons until all pokemon performed their actions or the battle's over.
            if (gBattleOutcome == 0
                && !NoAliveMonsForEitherParty()
                && gCurrentTurnActionNumber != gBattlersCount)
            {
                return FALSE;
            }
            gBattleStruct->faintedActionsBattlerId = 0;
            gBattleStruct->faintedActionsState++;
            // fall through
        case 4:
            do
            {
                gBattlerFainted = gBattlerTarget = gBattleStruct->faintedActionsBattlerId;
                if (gBattleMons[gBattleStruct->faintedActionsBattlerId].hp == 0
                 && !(gAbsentBattlerFlags & gBitTable[gBattleStruct->faintedActionsBattlerId]))
                {
                    BattleScriptExecute(BattleScript_HandleFaintedMon);
                    gBattleStruct->faintedActionsState = 5;
                    return TRUE;
                }
            } while (++gBattleStruct->faintedActionsBattlerId != gBattlersCount);
            gBattleStruct->faintedActionsState = 6;
            break;
        case 5:
            if (++gBattleStruct->faintedActionsBattlerId == gBattlersCount)
                gBattleStruct->faintedActionsState = 6;
            else
                gBattleStruct->faintedActionsState = 4;
            break;
        case 6:
            if (ItemBattleEffects(1, 0, TRUE))
                return TRUE;
            gBattleStruct->faintedActionsState++;
            break;
        case FAINTED_ACTIONS_MAX_CASE:
            break;
        }
    } while (gBattleStruct->faintedActionsState != FAINTED_ACTIONS_MAX_CASE);
    return FALSE;
}

void TryClearRageAndFuryCutter(void)
{
    s32 i;
    for (i = 0; i < gBattlersCount; i++)
    {
        if ((gBattleMons[i].status2 & STATUS2_RAGE) && gChosenMoveByBattler[i] != MOVE_RAGE)
            gBattleMons[i].status2 &= ~(STATUS2_RAGE);
        if (gDisableStructs[i].furyCutterCounter != 0 && gChosenMoveByBattler[i] != MOVE_FURY_CUTTER)
            gDisableStructs[i].furyCutterCounter = 0;
    }
}

enum
{
    CANCELLER_FLAGS,
    CANCELLER_ASLEEP,
    CANCELLER_FROZEN,
    CANCELLER_TRUANT,
    CANCELLER_RECHARGE,
    CANCELLER_FLINCH,
    CANCELLER_DISABLED,
    CANCELLER_GRAVITY,
    CANCELLER_HEAL_BLOCKED,
    CANCELLER_TAUNTED,
    CANCELLER_IMPRISONED,
    CANCELLER_CONFUSED,
    CANCELLER_PARALYSED,
    CANCELLER_IN_LOVE,
    CANCELLER_BIDE,
    CANCELLER_THAW,
    CANCELLER_POWDER_MOVE,
    CANCELLER_POWDER_STATUS,
    CANCELLER_THROAT_CHOP,
<<<<<<< HEAD
    CANCELLER_MULTIHIT_MOVES,
=======
    CANCELLER_PRANKSTER,
>>>>>>> fbc4d758
    CANCELLER_END,
    CANCELLER_PSYCHIC_TERRAIN,
    CANCELLER_END2,
};

u8 AtkCanceller_UnableToUseMove(void)
{
    u8 effect = 0;
    s32 *bideDmg = &gBattleScripting.bideDmg;
    do
    {
        switch (gBattleStruct->atkCancellerTracker)
        {
        case CANCELLER_FLAGS: // flags clear
            gBattleMons[gBattlerAttacker].status2 &= ~(STATUS2_DESTINY_BOND);
            gStatuses3[gBattlerAttacker] &= ~(STATUS3_GRUDGE);
            gBattleScripting.tripleKickPower = 0;
            gBattleStruct->atkCancellerTracker++;
            break;
        case CANCELLER_ASLEEP: // check being asleep
            if (gBattleMons[gBattlerAttacker].status1 & STATUS1_SLEEP)
            {
                if (UproarWakeUpCheck(gBattlerAttacker))
                {
                    gBattleMons[gBattlerAttacker].status1 &= ~(STATUS1_SLEEP);
                    gBattleMons[gBattlerAttacker].status2 &= ~(STATUS2_NIGHTMARE);
                    BattleScriptPushCursor();
                    gBattleCommunication[MULTISTRING_CHOOSER] = B_MSG_WOKE_UP_UPROAR;
                    gBattlescriptCurrInstr = BattleScript_MoveUsedWokeUp;
                    effect = 2;
                }
                else
                {
                    u8 toSub;
                    if (GetBattlerAbility(gBattlerAttacker) == ABILITY_EARLY_BIRD)
                        toSub = 2;
                    else
                        toSub = 1;
                    if ((gBattleMons[gBattlerAttacker].status1 & STATUS1_SLEEP) < toSub)
                        gBattleMons[gBattlerAttacker].status1 &= ~(STATUS1_SLEEP);
                    else
                        gBattleMons[gBattlerAttacker].status1 -= toSub;
                    if (gBattleMons[gBattlerAttacker].status1 & STATUS1_SLEEP)
                    {
                        if (gChosenMove != MOVE_SNORE && gChosenMove != MOVE_SLEEP_TALK)
                        {
                            gBattlescriptCurrInstr = BattleScript_MoveUsedIsAsleep;
                            gHitMarker |= HITMARKER_UNABLE_TO_USE_MOVE;
                            effect = 2;
                        }
                    }
                    else
                    {
                        gBattleMons[gBattlerAttacker].status2 &= ~(STATUS2_NIGHTMARE);
                        BattleScriptPushCursor();
                        gBattleCommunication[MULTISTRING_CHOOSER] = B_MSG_WOKE_UP;
                        gBattlescriptCurrInstr = BattleScript_MoveUsedWokeUp;
                        effect = 2;
                    }
                }
            }
            gBattleStruct->atkCancellerTracker++;
            break;
        case CANCELLER_FROZEN: // check being frozen
            if (gBattleMons[gBattlerAttacker].status1 & STATUS1_FREEZE && !(gBattleMoves[gCurrentMove].flags & FLAG_THAW_USER))
            {
                if (Random() % 5)
                {
                    gBattlescriptCurrInstr = BattleScript_MoveUsedIsFrozen;
                    gHitMarker |= HITMARKER_NO_ATTACKSTRING;
                }
                else // unfreeze
                {
                    gBattleMons[gBattlerAttacker].status1 &= ~(STATUS1_FREEZE);
                    BattleScriptPushCursor();
                    gBattlescriptCurrInstr = BattleScript_MoveUsedUnfroze;
                    gBattleCommunication[MULTISTRING_CHOOSER] = B_MSG_DEFROSTED;
                }
                effect = 2;
            }
            gBattleStruct->atkCancellerTracker++;
            break;
        case CANCELLER_TRUANT: // truant
            if (gBattleMons[gBattlerAttacker].ability == ABILITY_TRUANT && gDisableStructs[gBattlerAttacker].truantCounter)
            {
                CancelMultiTurnMoves(gBattlerAttacker);
                gHitMarker |= HITMARKER_UNABLE_TO_USE_MOVE;
                gBattleCommunication[MULTISTRING_CHOOSER] = B_MSG_LOAFING;
                gBattlerAbility = gBattlerAttacker;
                gBattlescriptCurrInstr = BattleScript_TruantLoafingAround;
                gMoveResultFlags |= MOVE_RESULT_MISSED;
                effect = 1;
            }
            gBattleStruct->atkCancellerTracker++;
            break;
        case CANCELLER_RECHARGE: // recharge
            if (gBattleMons[gBattlerAttacker].status2 & STATUS2_RECHARGE)
            {
                gBattleMons[gBattlerAttacker].status2 &= ~(STATUS2_RECHARGE);
                gDisableStructs[gBattlerAttacker].rechargeTimer = 0;
                CancelMultiTurnMoves(gBattlerAttacker);
                gBattlescriptCurrInstr = BattleScript_MoveUsedMustRecharge;
                gHitMarker |= HITMARKER_UNABLE_TO_USE_MOVE;
                effect = 1;
            }
            gBattleStruct->atkCancellerTracker++;
            break;
        case CANCELLER_FLINCH: // flinch
            if (gBattleMons[gBattlerAttacker].status2 & STATUS2_FLINCHED)
            {
                gProtectStructs[gBattlerAttacker].flinchImmobility = 1;
                CancelMultiTurnMoves(gBattlerAttacker);
                gBattlescriptCurrInstr = BattleScript_MoveUsedFlinched;
                gHitMarker |= HITMARKER_UNABLE_TO_USE_MOVE;
                effect = 1;
            }
            gBattleStruct->atkCancellerTracker++;
            break;
        case CANCELLER_DISABLED: // disabled move
            if (gDisableStructs[gBattlerAttacker].disabledMove == gCurrentMove && gDisableStructs[gBattlerAttacker].disabledMove != 0)
            {
                gProtectStructs[gBattlerAttacker].usedDisabledMove = 1;
                gBattleScripting.battler = gBattlerAttacker;
                CancelMultiTurnMoves(gBattlerAttacker);
                gBattlescriptCurrInstr = BattleScript_MoveUsedIsDisabled;
                gHitMarker |= HITMARKER_UNABLE_TO_USE_MOVE;
                effect = 1;
            }
            gBattleStruct->atkCancellerTracker++;
            break;
        case CANCELLER_HEAL_BLOCKED:
            if (gStatuses3[gBattlerAttacker] & STATUS3_HEAL_BLOCK && IsHealBlockPreventingMove(gBattlerAttacker, gCurrentMove))
            {
                gProtectStructs[gBattlerAttacker].usedHealBlockedMove = 1;
                gBattleScripting.battler = gBattlerAttacker;
                CancelMultiTurnMoves(gBattlerAttacker);
                gBattlescriptCurrInstr = BattleScript_MoveUsedHealBlockPrevents;
                gHitMarker |= HITMARKER_UNABLE_TO_USE_MOVE;
                effect = 1;
            }
            gBattleStruct->atkCancellerTracker++;
            break;
        case CANCELLER_GRAVITY:
            if (gFieldStatuses & STATUS_FIELD_GRAVITY && IsGravityPreventingMove(gCurrentMove))
            {
                gProtectStructs[gBattlerAttacker].usedGravityPreventedMove = 1;
                gBattleScripting.battler = gBattlerAttacker;
                CancelMultiTurnMoves(gBattlerAttacker);
                gBattlescriptCurrInstr = BattleScript_MoveUsedGravityPrevents;
                gHitMarker |= HITMARKER_UNABLE_TO_USE_MOVE;
                effect = 1;
            }
            gBattleStruct->atkCancellerTracker++;
            break;
        case CANCELLER_TAUNTED: // taunt
            if (gDisableStructs[gBattlerAttacker].tauntTimer && gBattleMoves[gCurrentMove].power == 0)
            {
                gProtectStructs[gBattlerAttacker].usedTauntedMove = 1;
                CancelMultiTurnMoves(gBattlerAttacker);
                gBattlescriptCurrInstr = BattleScript_MoveUsedIsTaunted;
                gHitMarker |= HITMARKER_UNABLE_TO_USE_MOVE;
                effect = 1;
            }
            gBattleStruct->atkCancellerTracker++;
            break;
        case CANCELLER_IMPRISONED: // imprisoned
            if (GetImprisonedMovesCount(gBattlerAttacker, gCurrentMove))
            {
                gProtectStructs[gBattlerAttacker].usedImprisonedMove = 1;
                CancelMultiTurnMoves(gBattlerAttacker);
                gBattlescriptCurrInstr = BattleScript_MoveUsedIsImprisoned;
                gHitMarker |= HITMARKER_UNABLE_TO_USE_MOVE;
                effect = 1;
            }
            gBattleStruct->atkCancellerTracker++;
            break;
        case CANCELLER_CONFUSED: // confusion
            if (gBattleMons[gBattlerAttacker].status2 & STATUS2_CONFUSION)
            {
                gBattleMons[gBattlerAttacker].status2 -= STATUS2_CONFUSION_TURN(1);
                if (gBattleMons[gBattlerAttacker].status2 & STATUS2_CONFUSION)
                {
                    if (Random() % ((B_CONFUSION_SELF_DMG_CHANCE >= GEN_7) ? 3 : 2) == 0) // confusion dmg
                    {
                        gBattleCommunication[MULTISTRING_CHOOSER] = TRUE;
                        gBattlerTarget = gBattlerAttacker;
                        gBattleMoveDamage = CalculateMoveDamage(MOVE_NONE, gBattlerAttacker, gBattlerAttacker, TYPE_MYSTERY, 40, FALSE, FALSE, TRUE);
                        gProtectStructs[gBattlerAttacker].confusionSelfDmg = 1;
                        gHitMarker |= HITMARKER_UNABLE_TO_USE_MOVE;
                    }
                    else
                    {
                        gBattleCommunication[MULTISTRING_CHOOSER] = FALSE;
                        BattleScriptPushCursor();
                    }
                    gBattlescriptCurrInstr = BattleScript_MoveUsedIsConfused;
                }
                else // snapped out of confusion
                {
                    BattleScriptPushCursor();
                    gBattlescriptCurrInstr = BattleScript_MoveUsedIsConfusedNoMore;
                }
                effect = 1;
            }
            gBattleStruct->atkCancellerTracker++;
            break;
        case CANCELLER_PARALYSED: // paralysis
            if ((gBattleMons[gBattlerAttacker].status1 & STATUS1_PARALYSIS) && (Random() % 4) == 0)
            {
                gProtectStructs[gBattlerAttacker].prlzImmobility = 1;
                // This is removed in Emerald for some reason
                //CancelMultiTurnMoves(gBattlerAttacker);
                gBattlescriptCurrInstr = BattleScript_MoveUsedIsParalyzed;
                gHitMarker |= HITMARKER_UNABLE_TO_USE_MOVE;
                effect = 1;
            }
            gBattleStruct->atkCancellerTracker++;
            break;
        case CANCELLER_IN_LOVE: // infatuation
            if (gBattleMons[gBattlerAttacker].status2 & STATUS2_INFATUATION)
            {
                gBattleScripting.battler = CountTrailingZeroBits((gBattleMons[gBattlerAttacker].status2 & STATUS2_INFATUATION) >> 0x10);
                if (Random() & 1)
                {
                    BattleScriptPushCursor();
                }
                else
                {
                    BattleScriptPush(BattleScript_MoveUsedIsInLoveCantAttack);
                    gHitMarker |= HITMARKER_UNABLE_TO_USE_MOVE;
                    gProtectStructs[gBattlerAttacker].loveImmobility = 1;
                    CancelMultiTurnMoves(gBattlerAttacker);
                }
                gBattlescriptCurrInstr = BattleScript_MoveUsedIsInLove;
                effect = 1;
            }
            gBattleStruct->atkCancellerTracker++;
            break;
        case CANCELLER_BIDE: // bide
            if (gBattleMons[gBattlerAttacker].status2 & STATUS2_BIDE)
            {
                gBattleMons[gBattlerAttacker].status2 -= STATUS2_BIDE_TURN(1);
                if (gBattleMons[gBattlerAttacker].status2 & STATUS2_BIDE)
                {
                    gBattlescriptCurrInstr = BattleScript_BideStoringEnergy;
                }
                else
                {
                    // This is removed in Emerald for some reason
                    //gBattleMons[gBattlerAttacker].status2 &= ~(STATUS2_MULTIPLETURNS);
                    if (gTakenDmg[gBattlerAttacker])
                    {
                        gCurrentMove = MOVE_BIDE;
                        *bideDmg = gTakenDmg[gBattlerAttacker] * 2;
                        gBattlerTarget = gTakenDmgByBattler[gBattlerAttacker];
                        if (gAbsentBattlerFlags & gBitTable[gBattlerTarget])
                            gBattlerTarget = GetMoveTarget(MOVE_BIDE, 1);
                        gBattlescriptCurrInstr = BattleScript_BideAttack;
                    }
                    else
                    {
                        gBattlescriptCurrInstr = BattleScript_BideNoEnergyToAttack;
                    }
                }
                effect = 1;
            }
            gBattleStruct->atkCancellerTracker++;
            break;
        case CANCELLER_THAW: // move thawing
            if (gBattleMons[gBattlerAttacker].status1 & STATUS1_FREEZE)
            {
                if (!(gBattleMoves[gCurrentMove].effect == EFFECT_BURN_UP && !IS_BATTLER_OF_TYPE(gBattlerAttacker, TYPE_FIRE)))
                {
                    gBattleMons[gBattlerAttacker].status1 &= ~(STATUS1_FREEZE);
                    BattleScriptPushCursor();
                    gBattlescriptCurrInstr = BattleScript_MoveUsedUnfroze;
                    gBattleCommunication[MULTISTRING_CHOOSER] = B_MSG_DEFROSTED_BY_MOVE;
                }
                effect = 2;
            }
            gBattleStruct->atkCancellerTracker++;
            break;
        case CANCELLER_POWDER_MOVE:
            if ((gBattleMoves[gCurrentMove].flags & FLAG_POWDER) && (gBattlerAttacker != gBattlerTarget))
            {
                if ((B_POWDER_GRASS >= GEN_6 && IS_BATTLER_OF_TYPE(gBattlerTarget, TYPE_GRASS))
                    || GetBattlerAbility(gBattlerTarget) == ABILITY_OVERCOAT)
                {
                    gBattlerAbility = gBattlerTarget;
                    effect = 1;
                }
                else if (GetBattlerHoldEffect(gBattlerTarget, TRUE) == HOLD_EFFECT_SAFETY_GOOGLES)
                {
                    RecordItemEffectBattle(gBattlerTarget, HOLD_EFFECT_SAFETY_GOOGLES);
                    effect = 1;
                }

                if (effect)
                    gBattlescriptCurrInstr = BattleScript_PowderMoveNoEffect;
            }
            gBattleStruct->atkCancellerTracker++;
            break;
        case CANCELLER_POWDER_STATUS:
            if (gBattleMons[gBattlerAttacker].status2 & STATUS2_POWDER)
            {
                u32 moveType;
                GET_MOVE_TYPE(gCurrentMove, moveType);
                if (moveType == TYPE_FIRE)
                {
                    gProtectStructs[gBattlerAttacker].powderSelfDmg = 1;
                    gBattleMoveDamage = gBattleMons[gBattlerAttacker].maxHP / 4;
                    gBattlescriptCurrInstr = BattleScript_MoveUsedPowder;
                    effect = 1;
                }
            }
            gBattleStruct->atkCancellerTracker++;
            break;
        case CANCELLER_THROAT_CHOP:
            if (gDisableStructs[gBattlerAttacker].throatChopTimer && gBattleMoves[gCurrentMove].flags & FLAG_SOUND)
            {
                gProtectStructs[gBattlerAttacker].usedThroatChopPreventedMove = 1;
                CancelMultiTurnMoves(gBattlerAttacker);
                gBattlescriptCurrInstr = BattleScript_MoveUsedIsThroatChopPrevented;
                gHitMarker |= HITMARKER_UNABLE_TO_USE_MOVE;
                effect = 1;
            }
            gBattleStruct->atkCancellerTracker++;
            break;
<<<<<<< HEAD
        case CANCELLER_MULTIHIT_MOVES:
            if (gBattleMoves[gCurrentMove].effect == EFFECT_MULTI_HIT)
            {
                u16 ability = gBattleMons[gBattlerAttacker].ability;

                if (ability == ABILITY_SKILL_LINK)
                {
                    gMultiHitCounter = 5;
                }
                #ifdef POKEMON_EXPANSION
                else if (ability == ABILITY_BATTLE_BOND
                && gCurrentMove == MOVE_WATER_SHURIKEN
                && gBattleMons[gBattlerAttacker].species == SPECIES_GRENINJA_ASH)
                {
                    gMultiHitCounter = 3;
                }
                #endif
                else
                {
                    if (B_MULTI_HIT_CHANCE >= GEN_5)
                    {
                        // 2 and 3 hits: 33.3%
                        // 4 and 5 hits: 16.7%
                        gMultiHitCounter = Random() % 4;
                        if (gMultiHitCounter > 2)
                        {
                            gMultiHitCounter = (Random() % 3);
                            if (gMultiHitCounter < 2)
                                gMultiHitCounter = 2;
                            else
                                gMultiHitCounter = 3;
                        }
                        else
                            gMultiHitCounter += 3;
                    }
                    else
                    {
                        // 2 and 3 hits: 37.5%
                        // 4 and 5 hits: 12.5%
                        gMultiHitCounter = Random() % 4;
                        if (gMultiHitCounter > 1)
                            gMultiHitCounter = (Random() % 4) + 2;
                        else
                            gMultiHitCounter += 2;
                    }
                }

                PREPARE_BYTE_NUMBER_BUFFER(gBattleScripting.multihitString, 1, 0)
            }
            else if (IsTwoStrikesMove(gCurrentMove))
            {
                gMultiHitCounter = 2;
                PREPARE_BYTE_NUMBER_BUFFER(gBattleScripting.multihitString, 1, 0)
                if (gCurrentMove == MOVE_DRAGON_DARTS)
                {
                    // TODO
                }
            }
            else if (gBattleMoves[gCurrentMove].effect == EFFECT_TRIPLE_KICK || gCurrentMove == MOVE_SURGING_STRIKES)
            {
                gMultiHitCounter = 3;
                PREPARE_BYTE_NUMBER_BUFFER(gBattleScripting.multihitString, 1, 0)
            }
            #if B_BEAT_UP_DMG >= GEN_5
            else if (gBattleMoves[gCurrentMove].effect == EFFECT_BEAT_UP)
            {
                struct Pokemon* party;
                int i;

                if (GetBattlerSide(gBattlerAttacker) == B_SIDE_PLAYER)
                    party = gPlayerParty;
                else
                    party = gEnemyParty;
                
                for (i = 0; i < PARTY_SIZE; i++)
                {
                    if (GetMonData(&party[i], MON_DATA_HP)
                    && GetMonData(&party[i], MON_DATA_SPECIES) != SPECIES_NONE
                    && !GetMonData(&party[i], MON_DATA_IS_EGG)
                    && !GetMonData(&party[i], MON_DATA_STATUS))
                        gMultiHitCounter++;
                }

                gBattleCommunication[0] = 0; // For later
                PREPARE_BYTE_NUMBER_BUFFER(gBattleScripting.multihitString, 1, 0)
            }
            #endif
=======
        case CANCELLER_PRANKSTER:
            if (BlocksPrankster(gCurrentMove, gBattlerAttacker, gBattlerTarget)
              && !(IS_MOVE_STATUS(gCurrentMove) && GetBattlerAbility(gBattlerTarget) == ABILITY_MAGIC_BOUNCE))
            {
                if (!(gBattleTypeFlags & BATTLE_TYPE_DOUBLE) || !(gBattleMoves[gCurrentMove].target & (MOVE_TARGET_BOTH | MOVE_TARGET_FOES_AND_ALLY)))
                    CancelMultiTurnMoves(gBattlerAttacker); // Don't cancel moves that can hit two targets bc one target might not be protected
                gBattleScripting.battler = gBattlerAbility = gBattlerTarget;
                gBattlescriptCurrInstr = BattleScript_DarkTypePreventsPrankster;
                effect = 1;
            }
>>>>>>> fbc4d758
            gBattleStruct->atkCancellerTracker++;
            break;
        case CANCELLER_END:
            break;
        }

    } while (gBattleStruct->atkCancellerTracker != CANCELLER_END && gBattleStruct->atkCancellerTracker != CANCELLER_END2 && effect == 0);

    if (effect == 2)
    {
        gActiveBattler = gBattlerAttacker;
        BtlController_EmitSetMonData(0, REQUEST_STATUS_BATTLE, 0, 4, &gBattleMons[gActiveBattler].status1);
        MarkBattlerForControllerExec(gActiveBattler);
    }
    return effect;
}

// After Protean Activation.
u8 AtkCanceller_UnableToUseMove2(void)
{
    u8 effect = 0;

    do
    {
        switch (gBattleStruct->atkCancellerTracker)
        {
        case CANCELLER_END:
            gBattleStruct->atkCancellerTracker++;
        case CANCELLER_PSYCHIC_TERRAIN:
            if (gFieldStatuses & STATUS_FIELD_PSYCHIC_TERRAIN
                && IsBattlerGrounded(gBattlerTarget)
                && GetChosenMovePriority(gBattlerAttacker) > 0
                && GetBattlerSide(gBattlerAttacker) != GetBattlerSide(gBattlerTarget))
            {
                CancelMultiTurnMoves(gBattlerAttacker);
                gBattlescriptCurrInstr = BattleScript_MoveUsedPsychicTerrainPrevents;
                gHitMarker |= HITMARKER_UNABLE_TO_USE_MOVE;
                effect = 1;
            }
            gBattleStruct->atkCancellerTracker++;
            break;
        case CANCELLER_END2:
            break;
        }

    } while (gBattleStruct->atkCancellerTracker != CANCELLER_END2 && effect == 0);

    return effect;
}

bool8 HasNoMonsToSwitch(u8 battler, u8 partyIdBattlerOn1, u8 partyIdBattlerOn2)
{
    struct Pokemon *party;
    u8 id1, id2;
    s32 i;

    if (!(gBattleTypeFlags & BATTLE_TYPE_DOUBLE))
        return FALSE;

    if (BATTLE_TWO_VS_ONE_OPPONENT && GetBattlerSide(battler) == B_SIDE_OPPONENT)
    {
        id2 = GetBattlerAtPosition(B_POSITION_OPPONENT_LEFT);
        id1 = GetBattlerAtPosition(B_POSITION_OPPONENT_RIGHT);
        party = gEnemyParty;

        if (partyIdBattlerOn1 == PARTY_SIZE)
            partyIdBattlerOn1 = gBattlerPartyIndexes[id2];
        if (partyIdBattlerOn2 == PARTY_SIZE)
            partyIdBattlerOn2 = gBattlerPartyIndexes[id1];

        for (i = 0; i < PARTY_SIZE; i++)
        {
            if (GetMonData(&party[i], MON_DATA_HP) != 0
             && GetMonData(&party[i], MON_DATA_SPECIES2) != SPECIES_NONE
             && GetMonData(&party[i], MON_DATA_SPECIES2) != SPECIES_EGG
             && i != partyIdBattlerOn1 && i != partyIdBattlerOn2
             && i != *(gBattleStruct->monToSwitchIntoId + id2) && i != id1[gBattleStruct->monToSwitchIntoId])
                break;
        }
        return (i == PARTY_SIZE);
    }
    else if (gBattleTypeFlags & BATTLE_TYPE_INGAME_PARTNER)
    {
        if (GetBattlerSide(battler) == B_SIDE_PLAYER)
            party = gPlayerParty;
        else
            party = gEnemyParty;

        id1 = ((battler & BIT_FLANK) / 2);
        for (i = id1 * 3; i < id1 * 3 + 3; i++)
        {
            if (GetMonData(&party[i], MON_DATA_HP) != 0
             && GetMonData(&party[i], MON_DATA_SPECIES2) != SPECIES_NONE
             && GetMonData(&party[i], MON_DATA_SPECIES2) != SPECIES_EGG)
                break;
        }
        return (i == id1 * 3 + 3);
    }
    else if (gBattleTypeFlags & BATTLE_TYPE_MULTI)
    {
        if (gBattleTypeFlags & BATTLE_TYPE_TOWER_LINK_MULTI)
        {
            if (GetBattlerSide(battler) == B_SIDE_PLAYER)
            {
                party = gPlayerParty;
                id2 = GetBattlerMultiplayerId(battler);
                id1 = GetLinkTrainerFlankId(id2);
            }
            else
            {
                party = gEnemyParty;
                if (battler == 1)
                    id1 = 0;
                else
                    id1 = 1;
            }
        }
        else
        {
            id2 = GetBattlerMultiplayerId(battler);

            if (GetBattlerSide(battler) == B_SIDE_PLAYER)
                party = gPlayerParty;
            else
                party = gEnemyParty;

            id1 = GetLinkTrainerFlankId(id2);
        }

        for (i = id1 * 3; i < id1 * 3 + 3; i++)
        {
            if (GetMonData(&party[i], MON_DATA_HP) != 0
             && GetMonData(&party[i], MON_DATA_SPECIES2) != SPECIES_NONE
             && GetMonData(&party[i], MON_DATA_SPECIES2) != SPECIES_EGG)
                break;
        }
        return (i == id1 * 3 + 3);
    }
    else if ((gBattleTypeFlags & BATTLE_TYPE_TWO_OPPONENTS) && GetBattlerSide(battler) == B_SIDE_OPPONENT)
    {
        party = gEnemyParty;

        if (battler == 1)
            id1 = 0;
        else
            id1 = 3;

        for (i = id1; i < id1 + 3; i++)
        {
            if (GetMonData(&party[i], MON_DATA_HP) != 0
             && GetMonData(&party[i], MON_DATA_SPECIES2) != SPECIES_NONE
             && GetMonData(&party[i], MON_DATA_SPECIES2) != SPECIES_EGG)
                break;
        }
        return (i == id1 + 3);
    }
    else
    {
        if (GetBattlerSide(battler) == B_SIDE_OPPONENT)
        {
            id2 = GetBattlerAtPosition(B_POSITION_OPPONENT_LEFT);
            id1 = GetBattlerAtPosition(B_POSITION_OPPONENT_RIGHT);
            party = gEnemyParty;
        }
        else
        {
            id2 = GetBattlerAtPosition(B_POSITION_PLAYER_LEFT);
            id1 = GetBattlerAtPosition(B_POSITION_PLAYER_RIGHT);
            party = gPlayerParty;
        }

        if (partyIdBattlerOn1 == PARTY_SIZE)
            partyIdBattlerOn1 = gBattlerPartyIndexes[id2];
        if (partyIdBattlerOn2 == PARTY_SIZE)
            partyIdBattlerOn2 = gBattlerPartyIndexes[id1];

        for (i = 0; i < PARTY_SIZE; i++)
        {
            if (GetMonData(&party[i], MON_DATA_HP) != 0
             && GetMonData(&party[i], MON_DATA_SPECIES2) != SPECIES_NONE
             && GetMonData(&party[i], MON_DATA_SPECIES2) != SPECIES_EGG
             && i != partyIdBattlerOn1 && i != partyIdBattlerOn2
             && i != *(gBattleStruct->monToSwitchIntoId + id2) && i != id1[gBattleStruct->monToSwitchIntoId])
                break;
        }
        return (i == PARTY_SIZE);
    }
}

u8 TryWeatherFormChange(u8 battler)
{
    u8 ret = 0;
    bool32 weatherEffect = WEATHER_HAS_EFFECT;

    if (gBattleMons[battler].species == SPECIES_CASTFORM)
    {
        if (gBattleMons[battler].ability != ABILITY_FORECAST || gBattleMons[battler].hp == 0)
        {
            ret = 0;
        }
        else if (!weatherEffect && !IS_BATTLER_OF_TYPE(battler, TYPE_NORMAL))
        {
            SET_BATTLER_TYPE(battler, TYPE_NORMAL);
            ret = 1;
        }
        else if (!weatherEffect)
        {
            ret = 0;
        }
        else if (!(gBattleWeather & (WEATHER_RAIN_ANY | WEATHER_SUN_ANY | WEATHER_HAIL_ANY)) && !IS_BATTLER_OF_TYPE(battler, TYPE_NORMAL))
        {
            SET_BATTLER_TYPE(battler, TYPE_NORMAL);
            ret = 1;
        }
        else if (gBattleWeather & WEATHER_SUN_ANY && !IS_BATTLER_OF_TYPE(battler, TYPE_FIRE))
        {
            SET_BATTLER_TYPE(battler, TYPE_FIRE);
            ret = 2;
        }
        else if (gBattleWeather & WEATHER_RAIN_ANY && !IS_BATTLER_OF_TYPE(battler, TYPE_WATER))
        {
            SET_BATTLER_TYPE(battler, TYPE_WATER);
            ret = 3;
        }
        else if (gBattleWeather & WEATHER_HAIL_ANY && !IS_BATTLER_OF_TYPE(battler, TYPE_ICE))
        {
            SET_BATTLER_TYPE(battler, TYPE_ICE);
            ret = 4;
        }
    }
    else if (gBattleMons[battler].species == SPECIES_CHERRIM)
    {
        if (gBattleMons[battler].ability != ABILITY_FLOWER_GIFT || gBattleMons[battler].hp == 0)
            ret = 0;
        else if (gBattleMonForms[battler] == 0 && weatherEffect && gBattleWeather & WEATHER_SUN_ANY)
            ret = 2;
        else if (gBattleMonForms[battler] != 0 && (!weatherEffect || !(gBattleWeather & WEATHER_SUN_ANY)))
            ret = 1;
    }

    return ret;
}
static const u16 sWeatherFlagsInfo[][3] =
{
    [ENUM_WEATHER_RAIN] = {WEATHER_RAIN_TEMPORARY, WEATHER_RAIN_PERMANENT, HOLD_EFFECT_DAMP_ROCK},
    [ENUM_WEATHER_RAIN_PRIMAL] = {WEATHER_RAIN_PRIMAL, WEATHER_RAIN_PRIMAL, HOLD_EFFECT_DAMP_ROCK},
    [ENUM_WEATHER_SUN] = {WEATHER_SUN_TEMPORARY, WEATHER_SUN_PERMANENT, HOLD_EFFECT_HEAT_ROCK},
    [ENUM_WEATHER_SUN_PRIMAL] = {WEATHER_SUN_PRIMAL, WEATHER_SUN_PRIMAL, HOLD_EFFECT_HEAT_ROCK},
    [ENUM_WEATHER_SANDSTORM] = {WEATHER_SANDSTORM_TEMPORARY, WEATHER_SANDSTORM_PERMANENT, HOLD_EFFECT_SMOOTH_ROCK},
    [ENUM_WEATHER_HAIL] = {WEATHER_HAIL_TEMPORARY, WEATHER_HAIL_PERMANENT, HOLD_EFFECT_ICY_ROCK},
    [ENUM_WEATHER_STRONG_WINDS] = {WEATHER_STRONG_WINDS, WEATHER_STRONG_WINDS, HOLD_EFFECT_NONE},
};

bool32 TryChangeBattleWeather(u8 battler, u32 weatherEnumId, bool32 viaAbility)
{
    if (viaAbility && B_ABILITY_WEATHER <= GEN_5
        && !(gBattleWeather & sWeatherFlagsInfo[weatherEnumId][1]))
    {
        gBattleWeather = (sWeatherFlagsInfo[weatherEnumId][0] | sWeatherFlagsInfo[weatherEnumId][1]);
        return TRUE;
    }
    else if (gBattleWeather & WEATHER_PRIMAL_ANY
          && GetBattlerAbility(battler) != ABILITY_DESOLATE_LAND
          && GetBattlerAbility(battler) != ABILITY_PRIMORDIAL_SEA
          && GetBattlerAbility(battler) != ABILITY_DELTA_STREAM)
    {
        return FALSE;
    }
    else if (!(gBattleWeather & (sWeatherFlagsInfo[weatherEnumId][0] | sWeatherFlagsInfo[weatherEnumId][1])))
    {
        gBattleWeather = (sWeatherFlagsInfo[weatherEnumId][0]);
        if (GetBattlerHoldEffect(battler, TRUE) == sWeatherFlagsInfo[weatherEnumId][2])
            gWishFutureKnock.weatherDuration = 8;
        else
            gWishFutureKnock.weatherDuration = 5;

        return TRUE;
    }

    return FALSE;
}

static bool32 TryChangeBattleTerrain(u32 battler, u32 statusFlag, u8 *timer)
{
    if (!(gFieldStatuses & statusFlag))
    {
        gFieldStatuses &= ~(STATUS_FIELD_MISTY_TERRAIN | STATUS_FIELD_GRASSY_TERRAIN | EFFECT_ELECTRIC_TERRAIN | EFFECT_PSYCHIC_TERRAIN);
        gFieldStatuses |= statusFlag;

        if (GetBattlerHoldEffect(battler, TRUE) == HOLD_EFFECT_TERRAIN_EXTENDER)
            *timer = 8;
        else
            *timer = 5;

        gBattlerAttacker = gBattleScripting.battler = battler;
        return TRUE;
    }

    return FALSE;
}

static bool32 ShouldChangeFormHpBased(u32 battler)
{
    // Ability,     form >, form <=, hp divided
    static const u16 forms[][4] =
    {
        {ABILITY_ZEN_MODE, SPECIES_DARMANITAN, SPECIES_DARMANITAN_ZEN_MODE, 2},
        {ABILITY_SHIELDS_DOWN, SPECIES_MINIOR, SPECIES_MINIOR_CORE_RED, 2},
        {ABILITY_SHIELDS_DOWN, SPECIES_MINIOR_METEOR_BLUE, SPECIES_MINIOR_CORE_BLUE, 2},
        {ABILITY_SHIELDS_DOWN, SPECIES_MINIOR_METEOR_GREEN, SPECIES_MINIOR_CORE_GREEN, 2},
        {ABILITY_SHIELDS_DOWN, SPECIES_MINIOR_METEOR_INDIGO, SPECIES_MINIOR_CORE_INDIGO, 2},
        {ABILITY_SHIELDS_DOWN, SPECIES_MINIOR_METEOR_ORANGE, SPECIES_MINIOR_CORE_ORANGE, 2},
        {ABILITY_SHIELDS_DOWN, SPECIES_MINIOR_METEOR_VIOLET, SPECIES_MINIOR_CORE_VIOLET, 2},
        {ABILITY_SHIELDS_DOWN, SPECIES_MINIOR_METEOR_YELLOW, SPECIES_MINIOR_CORE_YELLOW, 2},
        {ABILITY_SCHOOLING, SPECIES_WISHIWASHI_SCHOOL, SPECIES_WISHIWASHI, 4},
        {ABILITY_GULP_MISSILE, SPECIES_CRAMORANT, SPECIES_CRAMORANT_GORGING, 2},
        {ABILITY_GULP_MISSILE, SPECIES_CRAMORANT, SPECIES_CRAMORANT_GULPING, 1},
    };
    u32 i;

    for (i = 0; i < ARRAY_COUNT(forms); i++)
    {
        if (gBattleMons[battler].ability == forms[i][0])
        {
            if (gBattleMons[battler].species == forms[i][2]
                && gBattleMons[battler].hp > gBattleMons[battler].maxHP / forms[i][3])
            {
                gBattleMons[battler].species = forms[i][1];
                return TRUE;
            }
            if (gBattleMons[battler].species == forms[i][1]
                && gBattleMons[battler].hp <= gBattleMons[battler].maxHP / forms[i][3])
            {
                gBattleMons[battler].species = forms[i][2];
                return TRUE;
            }
        }
    }
    return FALSE;
}

static u8 ForewarnChooseMove(u32 battler)
{
    struct Forewarn {
        u8 battlerId;
        u8 power;
        u16 moveId;
    };
    u32 i, j, bestId, count;
    struct Forewarn *data = malloc(sizeof(struct Forewarn) * MAX_BATTLERS_COUNT * MAX_MON_MOVES);

    // Put all moves
    for (count = 0, i = 0; i < MAX_BATTLERS_COUNT; i++)
    {
        if (IsBattlerAlive(i) && GetBattlerSide(i) != GetBattlerSide(battler))
        {
            for (j = 0; j < MAX_MON_MOVES; j++)
            {
                if (gBattleMons[i].moves[j] == MOVE_NONE)
                    continue;
                data[count].moveId = gBattleMons[i].moves[j];
                data[count].battlerId = i;
                switch (gBattleMoves[data[count].moveId].effect)
                {
                case EFFECT_OHKO:
                    data[count].power = 150;
                    break;
                case EFFECT_COUNTER:
                case EFFECT_MIRROR_COAT:
                case EFFECT_METAL_BURST:
                    data[count].power = 120;
                    break;
                default:
                    if (gBattleMoves[data[count].moveId].power == 1)
                        data[count].power = 80;
                    else
                        data[count].power = gBattleMoves[data[count].moveId].power;
                    break;
                }
                count++;
            }
        }
    }

    for (bestId = 0, i = 1; i < count; i++)
    {
        if (data[i].power > data[bestId].power)
            bestId = i;
        else if (data[i].power == data[bestId].power && Random() & 1)
            bestId = i;
    }

    gBattlerTarget = data[bestId].battlerId;
    PREPARE_MOVE_BUFFER(gBattleTextBuff1, data[bestId].moveId)
    RecordKnownMove(gBattlerTarget, data[bestId].moveId);

    free(data);
}

u8 AbilityBattleEffects(u8 caseID, u8 battler, u16 ability, u8 special, u16 moveArg)
{
    u8 effect = 0;
    u32 speciesAtk, speciesDef;
    u32 pidAtk, pidDef;
    u32 moveType, move;
    u32 i, j;

    if (gBattleTypeFlags & BATTLE_TYPE_SAFARI)
        return 0;

    if (gBattlerAttacker >= gBattlersCount)
        gBattlerAttacker = battler;

    speciesAtk = gBattleMons[gBattlerAttacker].species;
    pidAtk = gBattleMons[gBattlerAttacker].personality;

    speciesDef = gBattleMons[gBattlerTarget].species;
    pidDef = gBattleMons[gBattlerTarget].personality;

    if (special)
        gLastUsedAbility = special;
    else
        gLastUsedAbility = GetBattlerAbility(battler);

    if (moveArg)
        move = moveArg;
    else
        move = gCurrentMove;

    GET_MOVE_TYPE(move, moveType);

    switch (caseID)
    {
    case ABILITYEFFECT_ON_SWITCHIN: // 0
        gBattleScripting.battler = battler;
        switch (gLastUsedAbility)
        {
        case ABILITYEFFECT_SWITCH_IN_TERRAIN:
            if (VarGet(VAR_TERRAIN) & STATUS_FIELD_TERRAIN_ANY)
            {
                u16 terrainFlags = VarGet(VAR_TERRAIN) & STATUS_FIELD_TERRAIN_ANY;    // only works for status flag (1 << 15)
                gFieldStatuses = terrainFlags | STATUS_FIELD_TERRAIN_PERMANENT; // terrain is permanent
                switch (VarGet(VAR_TERRAIN) & STATUS_FIELD_TERRAIN_ANY)
                {
                case STATUS_FIELD_ELECTRIC_TERRAIN:
                    gBattleCommunication[MULTISTRING_CHOOSER] = 2;
                    break;
                case STATUS_FIELD_MISTY_TERRAIN:
                    gBattleCommunication[MULTISTRING_CHOOSER] = 0;
                    break;
                case STATUS_FIELD_GRASSY_TERRAIN:
                    gBattleCommunication[MULTISTRING_CHOOSER] = 1;
                    break;
                case STATUS_FIELD_PSYCHIC_TERRAIN:
                    gBattleCommunication[MULTISTRING_CHOOSER] = 3;
                    break;
                }

                BattleScriptPushCursorAndCallback(BattleScript_OverworldTerrain);
                effect++;
            }
            #if B_THUNDERSTORM_TERRAIN == TRUE
            else if (GetCurrentWeather() == WEATHER_RAIN_THUNDERSTORM && !(gFieldStatuses & STATUS_FIELD_ELECTRIC_TERRAIN))
            {
                // overworld weather started rain, so just do electric terrain anim
                gFieldStatuses = (STATUS_FIELD_ELECTRIC_TERRAIN | STATUS_FIELD_TERRAIN_PERMANENT);
                gBattleCommunication[MULTISTRING_CHOOSER] = 2;
                BattleScriptPushCursorAndCallback(BattleScript_OverworldTerrain);
                effect++;
            }
            #endif
            break;
        case ABILITYEFFECT_SWITCH_IN_WEATHER:
            if (!(gBattleTypeFlags & BATTLE_TYPE_RECORDED))
            {
                switch (GetCurrentWeather())
                {
                case WEATHER_RAIN:
                case WEATHER_RAIN_THUNDERSTORM:
                case WEATHER_DOWNPOUR:
                    if (!(gBattleWeather & WEATHER_RAIN_ANY))
                    {
                        gBattleWeather = (WEATHER_RAIN_TEMPORARY | WEATHER_RAIN_PERMANENT);
                        gBattleScripting.animArg1 = B_ANIM_RAIN_CONTINUES;
                        effect++;
                    }
                    break;
                case WEATHER_SANDSTORM:
                    if (!(gBattleWeather & WEATHER_SANDSTORM_ANY))
                    {
                        gBattleWeather = (WEATHER_SANDSTORM_PERMANENT | WEATHER_SANDSTORM_TEMPORARY);
                        gBattleScripting.animArg1 = B_ANIM_SANDSTORM_CONTINUES;
                        effect++;
                    }
                    break;
                case WEATHER_DROUGHT:
                    if (!(gBattleWeather & WEATHER_SUN_ANY))
                    {
                        gBattleWeather = (WEATHER_SUN_PERMANENT | WEATHER_SUN_TEMPORARY);
                        gBattleScripting.animArg1 = B_ANIM_SUN_CONTINUES;
                        effect++;
                    }
                    break;
                }
            }
            if (effect)
            {
                gBattleCommunication[MULTISTRING_CHOOSER] = GetCurrentWeather();
                BattleScriptPushCursorAndCallback(BattleScript_OverworldWeatherStarts);
            }
            break;
        case ABILITY_IMPOSTER:
            if (IsBattlerAlive(BATTLE_OPPOSITE(battler))
                && !(gBattleMons[BATTLE_OPPOSITE(battler)].status2 & (STATUS2_TRANSFORMED | STATUS2_SUBSTITUTE))
                && !(gBattleMons[battler].status2 & STATUS2_TRANSFORMED)
                && !(gBattleStruct->illusion[BATTLE_OPPOSITE(battler)].on)
                && !(gStatuses3[BATTLE_OPPOSITE(battler)] & STATUS3_SEMI_INVULNERABLE))
            {
                gBattlerAttacker = battler;
                gBattlerTarget = BATTLE_OPPOSITE(battler);
                BattleScriptPushCursorAndCallback(BattleScript_ImposterActivates);
                effect++;
            }
            break;
        case ABILITY_MOLD_BREAKER:
            if (!gSpecialStatuses[battler].switchInAbilityDone)
            {
                gBattleCommunication[MULTISTRING_CHOOSER] = B_MSG_SWITCHIN_MOLDBREAKER;
                gSpecialStatuses[battler].switchInAbilityDone = 1;
                BattleScriptPushCursorAndCallback(BattleScript_SwitchInAbilityMsg);
                effect++;
            }
            break;
        case ABILITY_TERAVOLT:
            if (!gSpecialStatuses[battler].switchInAbilityDone)
            {
                gBattleCommunication[MULTISTRING_CHOOSER] = B_MSG_SWITCHIN_TERAVOLT;
                gSpecialStatuses[battler].switchInAbilityDone = 1;
                BattleScriptPushCursorAndCallback(BattleScript_SwitchInAbilityMsg);
                effect++;
            }
            break;
        case ABILITY_TURBOBLAZE:
            if (!gSpecialStatuses[battler].switchInAbilityDone)
            {
                gBattleCommunication[MULTISTRING_CHOOSER] = B_MSG_SWITCHIN_TURBOBLAZE;
                gSpecialStatuses[battler].switchInAbilityDone = 1;
                BattleScriptPushCursorAndCallback(BattleScript_SwitchInAbilityMsg);
                effect++;
            }
            break;
        case ABILITY_SLOW_START:
            if (!gSpecialStatuses[battler].switchInAbilityDone)
            {
                gDisableStructs[battler].slowStartTimer = 5;
                gBattleCommunication[MULTISTRING_CHOOSER] = B_MSG_SWITCHIN_SLOWSTART;
                gSpecialStatuses[battler].switchInAbilityDone = 1;
                BattleScriptPushCursorAndCallback(BattleScript_SwitchInAbilityMsg);
                effect++;
            }
            break;
        case ABILITY_UNNERVE:
            if (!gSpecialStatuses[battler].switchInAbilityDone)
            {
                gBattleCommunication[MULTISTRING_CHOOSER] = B_MSG_SWITCHIN_UNNERVE;
                gSpecialStatuses[battler].switchInAbilityDone = 1;
                BattleScriptPushCursorAndCallback(BattleScript_SwitchInAbilityMsg);
                effect++;
            }
            break;
        case ABILITY_AS_ONE_ICE_RIDER:
        case ABILITY_AS_ONE_SHADOW_RIDER:
            if (!gSpecialStatuses[battler].switchInAbilityDone)
            {
                gBattleCommunication[MULTISTRING_CHOOSER] = B_MSG_SWITCHIN_ASONE;
                gSpecialStatuses[battler].switchInAbilityDone = 1;
                BattleScriptPushCursorAndCallback(BattleScript_ActivateAsOne);
                effect++;
            }
            break;
        case ABILITY_CURIOUS_MEDICINE:
            if (!gSpecialStatuses[battler].switchInAbilityDone && IsDoubleBattle()
              && IsBattlerAlive(BATTLE_PARTNER(battler)) && TryResetBattlerStatChanges(BATTLE_PARTNER(battler)))
            {
                u32 i;
                gEffectBattler = BATTLE_PARTNER(battler);
                gBattleCommunication[MULTISTRING_CHOOSER] = B_MSG_SWITCHIN_CURIOUS_MEDICINE;
                gSpecialStatuses[battler].switchInAbilityDone = 1;
                BattleScriptPushCursorAndCallback(BattleScript_SwitchInAbilityMsg);
                effect++;
            }
            break;
        case ABILITY_ANTICIPATION:
            if (!gSpecialStatuses[battler].switchInAbilityDone)
            {
                u32 side = GetBattlerSide(battler);

                for (i = 0; i < MAX_BATTLERS_COUNT; i++)
                {
                    if (IsBattlerAlive(i) && side != GetBattlerSide(i))
                    {
                        for (j = 0; j < MAX_MON_MOVES; j++)
                        {
                            move = gBattleMons[i].moves[j];
                            GET_MOVE_TYPE(move, moveType);
                            if (CalcTypeEffectivenessMultiplier(move, moveType, i, battler, FALSE) >= UQ_4_12(2.0))
                            {
                                effect++;
                                break;
                            }
                        }
                    }
                }

                if (effect)
                {
                    gBattleCommunication[MULTISTRING_CHOOSER] = B_MSG_SWITCHIN_ANTICIPATION;
                    gSpecialStatuses[battler].switchInAbilityDone = 1;
                    BattleScriptPushCursorAndCallback(BattleScript_SwitchInAbilityMsg);
                }
            }
            break;
        case ABILITY_FRISK:
            if (!gSpecialStatuses[battler].switchInAbilityDone)
            {
                gSpecialStatuses[battler].switchInAbilityDone = 1;
                BattleScriptPushCursorAndCallback(BattleScript_FriskActivates); // Try activate
                effect++;
            }
            return effect; // Note: It returns effect as to not record the ability if Frisk does not activate.
        case ABILITY_FOREWARN:
            if (!gSpecialStatuses[battler].switchInAbilityDone)
            {
                ForewarnChooseMove(battler);
                gBattleCommunication[MULTISTRING_CHOOSER] = B_MSG_SWITCHIN_FOREWARN;
                gSpecialStatuses[battler].switchInAbilityDone = 1;
                BattleScriptPushCursorAndCallback(BattleScript_SwitchInAbilityMsg);
                effect++;
            }
            break;
        case ABILITY_DOWNLOAD:
            if (!gSpecialStatuses[battler].switchInAbilityDone)
            {
                u32 statId, opposingBattler;
                u32 opposingDef = 0, opposingSpDef = 0;

                opposingBattler = BATTLE_OPPOSITE(battler);
                for (i = 0; i < 2; opposingBattler ^= BIT_FLANK, i++)
                {
                    if (IsBattlerAlive(opposingBattler))
                    {
                        opposingDef += gBattleMons[opposingBattler].defense
                                    * gStatStageRatios[gBattleMons[opposingBattler].statStages[STAT_DEF]][0]
                                    / gStatStageRatios[gBattleMons[opposingBattler].statStages[STAT_DEF]][1];
                        opposingSpDef += gBattleMons[opposingBattler].spDefense
                                      * gStatStageRatios[gBattleMons[opposingBattler].statStages[STAT_SPDEF]][0]
                                      / gStatStageRatios[gBattleMons[opposingBattler].statStages[STAT_SPDEF]][1];
                    }
                }

                if (opposingDef < opposingSpDef)
                    statId = STAT_ATK;
                else
                    statId = STAT_SPATK;

                gSpecialStatuses[battler].switchInAbilityDone = 1;

                if (CompareStat(battler, statId, MAX_STAT_STAGE, CMP_LESS_THAN))
                {
                    gBattleMons[battler].statStages[statId]++;
                    SET_STATCHANGER(statId, 1, FALSE);
                    gBattlerAttacker = battler;
                    PREPARE_STAT_BUFFER(gBattleTextBuff1, statId);
                    BattleScriptPushCursorAndCallback(BattleScript_AttackerAbilityStatRaiseEnd3);
                    effect++;
                }
            }
            break;
        case ABILITY_PRESSURE:
            if (!gSpecialStatuses[battler].switchInAbilityDone)
            {
                gBattleCommunication[MULTISTRING_CHOOSER] = B_MSG_SWITCHIN_PRESSURE;
                gSpecialStatuses[battler].switchInAbilityDone = 1;
                BattleScriptPushCursorAndCallback(BattleScript_SwitchInAbilityMsg);
                effect++;
            }
            break;
        case ABILITY_DARK_AURA:
            if (!gSpecialStatuses[battler].switchInAbilityDone)
            {
                gBattleCommunication[MULTISTRING_CHOOSER] = B_MSG_SWITCHIN_DARKAURA;
                gSpecialStatuses[battler].switchInAbilityDone = 1;
                BattleScriptPushCursorAndCallback(BattleScript_SwitchInAbilityMsg);
                effect++;
            }
            break;
        case ABILITY_FAIRY_AURA:
            if (!gSpecialStatuses[battler].switchInAbilityDone)
            {
                gBattleCommunication[MULTISTRING_CHOOSER] = B_MSG_SWITCHIN_FAIRYAURA;
                gSpecialStatuses[battler].switchInAbilityDone = 1;
                BattleScriptPushCursorAndCallback(BattleScript_SwitchInAbilityMsg);
                effect++;
            }
            break;
        case ABILITY_AURA_BREAK:
            if (!gSpecialStatuses[battler].switchInAbilityDone)
            {
                gBattleCommunication[MULTISTRING_CHOOSER] = B_MSG_SWITCHIN_AURABREAK;
                gSpecialStatuses[battler].switchInAbilityDone = 1;
                BattleScriptPushCursorAndCallback(BattleScript_SwitchInAbilityMsg);
                effect++;
            }
            break;
        case ABILITY_COMATOSE:
            if (!gSpecialStatuses[battler].switchInAbilityDone)
            {
                gBattleCommunication[MULTISTRING_CHOOSER] = B_MSG_SWITCHIN_COMATOSE;
                gSpecialStatuses[battler].switchInAbilityDone = 1;
                BattleScriptPushCursorAndCallback(BattleScript_SwitchInAbilityMsg);
                effect++;
            }
            break;
        case ABILITY_SCREEN_CLEANER:
            if (!gSpecialStatuses[battler].switchInAbilityDone && TryRemoveScreens(battler))
            {
                gBattleCommunication[MULTISTRING_CHOOSER] = B_MSG_SWITCHIN_SCREENCLEANER;
                gSpecialStatuses[battler].switchInAbilityDone = 1;
                BattleScriptPushCursorAndCallback(BattleScript_SwitchInAbilityMsg);
                effect++;
            }
            break;
        case ABILITY_DRIZZLE:
            if (TryChangeBattleWeather(battler, ENUM_WEATHER_RAIN, TRUE))
            {
                BattleScriptPushCursorAndCallback(BattleScript_DrizzleActivates);
                effect++;
            }
            else if (WEATHER_HAS_EFFECT && gBattleWeather & WEATHER_PRIMAL_ANY && !gSpecialStatuses[battler].switchInAbilityDone)
            {
                gSpecialStatuses[battler].switchInAbilityDone = 1;
                BattleScriptPushCursorAndCallback(BattleScript_BlockedByPrimalWeatherEnd3);
                effect++;
            }
            break;
        case ABILITY_SAND_STREAM:
            if (TryChangeBattleWeather(battler, ENUM_WEATHER_SANDSTORM, TRUE))
            {
                BattleScriptPushCursorAndCallback(BattleScript_SandstreamActivates);
                effect++;
            }
            else if (WEATHER_HAS_EFFECT && gBattleWeather & WEATHER_PRIMAL_ANY && !gSpecialStatuses[battler].switchInAbilityDone)
            {
                gSpecialStatuses[battler].switchInAbilityDone = 1;
                BattleScriptPushCursorAndCallback(BattleScript_BlockedByPrimalWeatherEnd3);
                effect++;
            }
            break;
        case ABILITY_DROUGHT:
            if (TryChangeBattleWeather(battler, ENUM_WEATHER_SUN, TRUE))
            {
                BattleScriptPushCursorAndCallback(BattleScript_DroughtActivates);
                effect++;
            }
            else if (WEATHER_HAS_EFFECT && gBattleWeather & WEATHER_PRIMAL_ANY && !gSpecialStatuses[battler].switchInAbilityDone)
            {
                gSpecialStatuses[battler].switchInAbilityDone = 1;
                BattleScriptPushCursorAndCallback(BattleScript_BlockedByPrimalWeatherEnd3);
                effect++;
            }
            break;
        case ABILITY_SNOW_WARNING:
            if (TryChangeBattleWeather(battler, ENUM_WEATHER_HAIL, TRUE))
            {
                BattleScriptPushCursorAndCallback(BattleScript_SnowWarningActivates);
                effect++;
            }
            else if (WEATHER_HAS_EFFECT && gBattleWeather & WEATHER_PRIMAL_ANY && !gSpecialStatuses[battler].switchInAbilityDone)
            {
                gSpecialStatuses[battler].switchInAbilityDone = 1;
                BattleScriptPushCursorAndCallback(BattleScript_BlockedByPrimalWeatherEnd3);
                effect++;
            }
            break;
        case ABILITY_ELECTRIC_SURGE:
            if (TryChangeBattleTerrain(battler, STATUS_FIELD_ELECTRIC_TERRAIN, &gFieldTimers.electricTerrainTimer))
            {
                BattleScriptPushCursorAndCallback(BattleScript_ElectricSurgeActivates);
                effect++;
            }
            break;
        case ABILITY_GRASSY_SURGE:
            if (TryChangeBattleTerrain(battler, STATUS_FIELD_GRASSY_TERRAIN, &gFieldTimers.grassyTerrainTimer))
            {
                BattleScriptPushCursorAndCallback(BattleScript_GrassySurgeActivates);
                effect++;
            }
            break;
        case ABILITY_MISTY_SURGE:
            if (TryChangeBattleTerrain(battler, STATUS_FIELD_MISTY_TERRAIN, &gFieldTimers.mistyTerrainTimer))
            {
                BattleScriptPushCursorAndCallback(BattleScript_MistySurgeActivates);
                effect++;
            }
            break;
        case ABILITY_PSYCHIC_SURGE:
            if (TryChangeBattleTerrain(battler, STATUS_FIELD_PSYCHIC_TERRAIN, &gFieldTimers.psychicTerrainTimer))
            {
                BattleScriptPushCursorAndCallback(BattleScript_PsychicSurgeActivates);
                effect++;
            }
            break;
        case ABILITY_INTIMIDATE:
            if (!(gSpecialStatuses[battler].intimidatedMon))
            {
                gBattleResources->flags->flags[battler] |= RESOURCE_FLAG_INTIMIDATED;
                gSpecialStatuses[battler].intimidatedMon = 1;
            }
            break;
        case ABILITY_FORECAST:
        case ABILITY_FLOWER_GIFT:
            effect = TryWeatherFormChange(battler);
            if (effect != 0)
            {
                BattleScriptPushCursorAndCallback(BattleScript_CastformChange);
                *(&gBattleStruct->formToChangeInto) = effect - 1;
            }
            break;
        case ABILITY_TRACE:
            if (!(gSpecialStatuses[battler].traced))
            {
                gBattleResources->flags->flags[battler] |= RESOURCE_FLAG_TRACED;
                gSpecialStatuses[battler].traced = 1;
            }
            break;
        case ABILITY_CLOUD_NINE:
        case ABILITY_AIR_LOCK:
            if (!gSpecialStatuses[battler].switchInAbilityDone)
            {
                gSpecialStatuses[battler].switchInAbilityDone = 1;
                BattleScriptPushCursorAndCallback(BattleScript_AnnounceAirLockCloudNine);
                effect++;
            }
            break;
        case ABILITY_SCHOOLING:
            if (gBattleMons[battler].level < 20)
                break;
        case ABILITY_SHIELDS_DOWN:
            if (ShouldChangeFormHpBased(battler))
            {
                BattleScriptPushCursorAndCallback(BattleScript_AttackerFormChangeEnd3);
                effect++;
            }
            break;
        case ABILITY_INTREPID_SWORD:
            if (!gSpecialStatuses[battler].switchInAbilityDone)
            {
                gSpecialStatuses[battler].switchInAbilityDone = 1;
                SET_STATCHANGER(STAT_ATK, 1, FALSE);
                BattleScriptPushCursorAndCallback(BattleScript_BattlerAbilityStatRaiseOnSwitchIn);
                effect++;
            }
            break;
        case ABILITY_DAUNTLESS_SHIELD:
            if (!gSpecialStatuses[battler].switchInAbilityDone)
            {
                gSpecialStatuses[battler].switchInAbilityDone = 1;
                SET_STATCHANGER(STAT_DEF, 1, FALSE);
                BattleScriptPushCursorAndCallback(BattleScript_BattlerAbilityStatRaiseOnSwitchIn);
                effect++;
            }
            break;
        case ABILITY_DESOLATE_LAND:
            if (TryChangeBattleWeather(battler, ENUM_WEATHER_SUN_PRIMAL, TRUE))
            {
                BattleScriptPushCursorAndCallback(BattleScript_DesolateLandActivates);
                effect++;
            }
            break;
        case ABILITY_PRIMORDIAL_SEA:
            if (TryChangeBattleWeather(battler, ENUM_WEATHER_RAIN_PRIMAL, TRUE))
            {
                BattleScriptPushCursorAndCallback(BattleScript_PrimordialSeaActivates);
                effect++;
            }
            break;
        case ABILITY_DELTA_STREAM:
            if (TryChangeBattleWeather(battler, ENUM_WEATHER_STRONG_WINDS, TRUE))
            {
                BattleScriptPushCursorAndCallback(BattleScript_DeltaStreamActivates);
                effect++;
            }
            break;
        }
        break;
    case ABILITYEFFECT_ENDTURN: // 1
        if (gBattleMons[battler].hp != 0)
        {
            gBattlerAttacker = battler;
            switch (gLastUsedAbility)
            {
            case ABILITY_HARVEST:
                if (((WEATHER_HAS_EFFECT && gBattleWeather & WEATHER_SUN_ANY) || Random() % 2 == 0)
                 && gBattleMons[battler].item == ITEM_NONE
                 && gBattleStruct->changedItems[battler] == ITEM_NONE
                 && ItemId_GetPocket(gBattleStruct->usedHeldItems[battler]) == POCKET_BERRIES)
                {
                    gLastUsedItem = gBattleStruct->changedItems[battler] = gBattleStruct->usedHeldItems[battler];
                    gBattleStruct->usedHeldItems[battler] = ITEM_NONE;
                    BattleScriptPushCursorAndCallback(BattleScript_HarvestActivates);
                    effect++;
                }
                break;
            case ABILITY_DRY_SKIN:
                if (gBattleWeather & WEATHER_SUN_ANY)
                    goto SOLAR_POWER_HP_DROP;
            // Dry Skin works similarly to Rain Dish in Rain
            case ABILITY_RAIN_DISH:
                if (WEATHER_HAS_EFFECT
                 && (gBattleWeather & WEATHER_RAIN_ANY)
                 && !BATTLER_MAX_HP(battler)
                 && !(gStatuses3[battler] & STATUS3_HEAL_BLOCK))
                {
                    BattleScriptPushCursorAndCallback(BattleScript_RainDishActivates);
                    gBattleMoveDamage = gBattleMons[battler].maxHP / (gLastUsedAbility == ABILITY_RAIN_DISH ? 16 : 8);
                    if (gBattleMoveDamage == 0)
                        gBattleMoveDamage = 1;
                    gBattleMoveDamage *= -1;
                    effect++;
                }
                break;
            case ABILITY_HYDRATION:
                if (WEATHER_HAS_EFFECT
                 && (gBattleWeather & WEATHER_RAIN_ANY)
                 && gBattleMons[battler].status1 & STATUS1_ANY)
                {
                    goto ABILITY_HEAL_MON_STATUS;
                }
                break;
            case ABILITY_SHED_SKIN:
                if ((gBattleMons[battler].status1 & STATUS1_ANY) && (Random() % 3) == 0)
                {
                ABILITY_HEAL_MON_STATUS:
                    if (gBattleMons[battler].status1 & (STATUS1_POISON | STATUS1_TOXIC_POISON))
                        StringCopy(gBattleTextBuff1, gStatusConditionString_PoisonJpn);
                    if (gBattleMons[battler].status1 & STATUS1_SLEEP)
                        StringCopy(gBattleTextBuff1, gStatusConditionString_SleepJpn);
                    if (gBattleMons[battler].status1 & STATUS1_PARALYSIS)
                        StringCopy(gBattleTextBuff1, gStatusConditionString_ParalysisJpn);
                    if (gBattleMons[battler].status1 & STATUS1_BURN)
                        StringCopy(gBattleTextBuff1, gStatusConditionString_BurnJpn);
                    if (gBattleMons[battler].status1 & STATUS1_FREEZE)
                        StringCopy(gBattleTextBuff1, gStatusConditionString_IceJpn);

                    gBattleMons[battler].status1 = 0;
                    gBattleMons[battler].status2 &= ~(STATUS2_NIGHTMARE);
                    gBattleScripting.battler = gActiveBattler = battler;
                    BattleScriptPushCursorAndCallback(BattleScript_ShedSkinActivates);
                    BtlController_EmitSetMonData(0, REQUEST_STATUS_BATTLE, 0, 4, &gBattleMons[battler].status1);
                    MarkBattlerForControllerExec(gActiveBattler);
                    effect++;
                }
                break;
            case ABILITY_SPEED_BOOST:
                if (CompareStat(battler, STAT_SPEED, MAX_STAT_STAGE, CMP_LESS_THAN) && gDisableStructs[battler].isFirstTurn != 2)
                {
                    gBattleMons[battler].statStages[STAT_SPEED]++;
                    gBattleScripting.animArg1 = 14 + STAT_SPEED;
                    gBattleScripting.animArg2 = 0;
                    BattleScriptPushCursorAndCallback(BattleScript_SpeedBoostActivates);
                    gBattleScripting.battler = battler;
                    effect++;
                }
                break;
            case ABILITY_MOODY:
                if (gDisableStructs[battler].isFirstTurn != 2)
                {
                    u32 validToRaise = 0, validToLower = 0;
                    u32 statsNum = (B_MOODY_ACC_EVASION != GEN_8) ? NUM_BATTLE_STATS : NUM_STATS;

                    for (i = STAT_ATK; i < statsNum; i++)
                    {
                        if (CompareStat(battler, i, MIN_STAT_STAGE, CMP_GREATER_THAN))
                            validToLower |= gBitTable[i];
                        if (CompareStat(battler, i, MAX_STAT_STAGE, CMP_LESS_THAN))
                            validToRaise |= gBitTable[i];
                    }

                    if (validToLower != 0 || validToRaise != 0) // Can lower one stat, or can raise one stat
                    {
                        gBattleScripting.statChanger = gBattleScripting.savedStatChanger = 0; // for raising and lowering stat respectively
                        if (validToRaise != 0) // Find stat to raise
                        {
                            do
                            {
                                i = (Random() % statsNum) + STAT_ATK;
                            } while (!(validToRaise & gBitTable[i]));
                            SET_STATCHANGER(i, 2, FALSE);
                            validToLower &= ~(gBitTable[i]); // Can't lower the same stat as raising.
                        }
                        if (validToLower != 0) // Find stat to lower
                        {
                            do
                            {
                                i = (Random() % statsNum) + STAT_ATK;
                            } while (!(validToLower & gBitTable[i]));
                            SET_STATCHANGER2(gBattleScripting.savedStatChanger, i, 1, TRUE);
                        }
                        BattleScriptPushCursorAndCallback(BattleScript_MoodyActivates);
                        effect++;
                    }
                }
                break;
            case ABILITY_TRUANT:
                gDisableStructs[gBattlerAttacker].truantCounter ^= 1;
                break;
            case ABILITY_BAD_DREAMS:
                if (gBattleMons[battler].status1 & STATUS1_SLEEP
                    || gBattleMons[BATTLE_OPPOSITE(battler)].status1 & STATUS1_SLEEP
                    || GetBattlerAbility(battler) == ABILITY_COMATOSE
                    || GetBattlerAbility(BATTLE_OPPOSITE(battler)) == ABILITY_COMATOSE)
                {
                    BattleScriptPushCursorAndCallback(BattleScript_BadDreamsActivates);
                    effect++;
                }
                break;
            SOLAR_POWER_HP_DROP:
            case ABILITY_SOLAR_POWER:
                if (WEATHER_HAS_EFFECT && gBattleWeather & WEATHER_SUN_ANY)
                {
                    BattleScriptPushCursorAndCallback(BattleScript_SolarPowerActivates);
                    gBattleMoveDamage = gBattleMons[battler].maxHP / 8;
                    if (gBattleMoveDamage == 0)
                        gBattleMoveDamage = 1;
                    effect++;
                }
                break;
            case ABILITY_HEALER:
                gBattleScripting.battler = BATTLE_PARTNER(battler);
                if (IsBattlerAlive(gBattleScripting.battler)
                    && gBattleMons[gBattleScripting.battler].status1 & STATUS1_ANY
                    && (Random() % 100) < 30)
                {
                    BattleScriptPushCursorAndCallback(BattleScript_HealerActivates);
                    effect++;
                }
                break;
            case ABILITY_SCHOOLING:
                if (gBattleMons[battler].level < 20)
                    break;
            case ABILITY_ZEN_MODE:
            case ABILITY_SHIELDS_DOWN:
                if ((effect = ShouldChangeFormHpBased(battler)))
                    BattleScriptPushCursorAndCallback(BattleScript_AttackerFormChangeEnd3);
                break;
            case ABILITY_POWER_CONSTRUCT:
                if ((gBattleMons[battler].species == SPECIES_ZYGARDE || gBattleMons[battler].species == SPECIES_ZYGARDE_10)
                    && gBattleMons[battler].hp <= gBattleMons[battler].maxHP / 2)
                {
                    gBattleStruct->changedSpecies[gBattlerPartyIndexes[battler]] = gBattleMons[battler].species;
                    gBattleMons[battler].species = SPECIES_ZYGARDE_COMPLETE;
                    BattleScriptPushCursorAndCallback(BattleScript_AttackerFormChangeEnd3);
                    effect++;
                }
                break;
            case ABILITY_BALL_FETCH:
                if (gBattleMons[battler].item == ITEM_NONE
                    && gBattleResults.catchAttempts[gLastUsedBall - ITEM_ULTRA_BALL] >= 1
                    && !gHasFetchedBall)
                {
                    gBattleScripting.battler = battler;
                    BtlController_EmitSetMonData(0, REQUEST_HELDITEM_BATTLE, 0, 2, &gLastUsedBall);
                    MarkBattlerForControllerExec(battler);
                    gHasFetchedBall = TRUE;
                    gLastUsedItem = gLastUsedBall;
                    BattleScriptPushCursorAndCallback(BattleScript_BallFetch);
                    effect++;
                }
                break;
            }
        }
        break;
    case ABILITYEFFECT_MOVES_BLOCK: // 2
        if ((gLastUsedAbility == ABILITY_SOUNDPROOF && gBattleMoves[move].flags & FLAG_SOUND)
            || (gLastUsedAbility == ABILITY_BULLETPROOF && gBattleMoves[move].flags & FLAG_BALLISTIC))
        {
            if (gBattleMons[gBattlerAttacker].status2 & STATUS2_MULTIPLETURNS)
                gHitMarker |= HITMARKER_NO_PPDEDUCT;
            gBattlescriptCurrInstr = BattleScript_SoundproofProtected;
            effect = 1;
        }
        else if ((((gLastUsedAbility == ABILITY_DAZZLING || gLastUsedAbility == ABILITY_QUEENLY_MAJESTY
                   || (IsBattlerAlive(battler ^= BIT_FLANK)
                       && ((GetBattlerAbility(battler) == ABILITY_DAZZLING) || GetBattlerAbility(battler) == ABILITY_QUEENLY_MAJESTY)))
                   ))
                 && GetChosenMovePriority(gBattlerAttacker) > 0
                 && GetBattlerSide(gBattlerAttacker) != GetBattlerSide(battler))
        {
            if (gBattleMons[gBattlerAttacker].status2 & STATUS2_MULTIPLETURNS)
                gHitMarker |= HITMARKER_NO_PPDEDUCT;
            gBattlescriptCurrInstr = BattleScript_DazzlingProtected;
            effect = 1;
        }
        break;
    case ABILITYEFFECT_ABSORBING: // 3
        if (move != MOVE_NONE)
        {
            u8 statId;
            switch (gLastUsedAbility)
            {
            case ABILITY_VOLT_ABSORB:
                if (moveType == TYPE_ELECTRIC)
                    effect = 1;
                break;
            case ABILITY_WATER_ABSORB:
            case ABILITY_DRY_SKIN:
                if (moveType == TYPE_WATER)
                    effect = 1;
                break;
            case ABILITY_MOTOR_DRIVE:
                if (moveType == TYPE_ELECTRIC)
                    effect = 2, statId = STAT_SPEED;
                break;
            case ABILITY_LIGHTNING_ROD:
                if (moveType == TYPE_ELECTRIC)
                    effect = 2, statId = STAT_SPATK;
                break;
            case ABILITY_STORM_DRAIN:
                if (moveType == TYPE_WATER)
                    effect = 2, statId = STAT_SPATK;
                break;
            case ABILITY_SAP_SIPPER:
                if (moveType == TYPE_GRASS)
                    effect = 2, statId = STAT_ATK;
                break;
            case ABILITY_FLASH_FIRE:
                if (moveType == TYPE_FIRE && !((gBattleMons[battler].status1 & STATUS1_FREEZE) && B_FLASH_FIRE_FROZEN <= GEN_4))
                {
                    if (!(gBattleResources->flags->flags[battler] & RESOURCE_FLAG_FLASH_FIRE))
                    {
                        gBattleCommunication[MULTISTRING_CHOOSER] = B_MSG_FLASH_FIRE_BOOST;
                        if (gProtectStructs[gBattlerAttacker].notFirstStrike)
                            gBattlescriptCurrInstr = BattleScript_FlashFireBoost;
                        else
                            gBattlescriptCurrInstr = BattleScript_FlashFireBoost_PPLoss;

                        gBattleResources->flags->flags[battler] |= RESOURCE_FLAG_FLASH_FIRE;
                        effect = 3;
                    }
                    else
                    {
                        gBattleCommunication[MULTISTRING_CHOOSER] = B_MSG_FLASH_FIRE_NO_BOOST;
                        if (gProtectStructs[gBattlerAttacker].notFirstStrike)
                            gBattlescriptCurrInstr = BattleScript_FlashFireBoost;
                        else
                            gBattlescriptCurrInstr = BattleScript_FlashFireBoost_PPLoss;

                        effect = 3;
                    }
                }
                break;
            }

            if (effect == 1) // Drain Hp ability.
            {
                if (BATTLER_MAX_HP(battler) || gStatuses3[battler] & STATUS3_HEAL_BLOCK)
                {
                    if ((gProtectStructs[gBattlerAttacker].notFirstStrike))
                        gBattlescriptCurrInstr = BattleScript_MonMadeMoveUseless;
                    else
                        gBattlescriptCurrInstr = BattleScript_MonMadeMoveUseless_PPLoss;
                }
                else
                {
                    if (gProtectStructs[gBattlerAttacker].notFirstStrike)
                        gBattlescriptCurrInstr = BattleScript_MoveHPDrain;
                    else
                        gBattlescriptCurrInstr = BattleScript_MoveHPDrain_PPLoss;

                    gBattleMoveDamage = gBattleMons[battler].maxHP / 4;
                    if (gBattleMoveDamage == 0)
                        gBattleMoveDamage = 1;
                    gBattleMoveDamage *= -1;
                }
            }
            else if (effect == 2) // Boost Stat ability;
            {
                if (!CompareStat(battler, statId, MAX_STAT_STAGE, CMP_LESS_THAN))
                {
                    if ((gProtectStructs[gBattlerAttacker].notFirstStrike))
                        gBattlescriptCurrInstr = BattleScript_MonMadeMoveUseless;
                    else
                        gBattlescriptCurrInstr = BattleScript_MonMadeMoveUseless_PPLoss;
                }
                else
                {
                    if (gProtectStructs[gBattlerAttacker].notFirstStrike)
                        gBattlescriptCurrInstr = BattleScript_MoveStatDrain;
                    else
                        gBattlescriptCurrInstr = BattleScript_MoveStatDrain_PPLoss;

                    SET_STATCHANGER(statId, 1, FALSE);
                    gBattleMons[battler].statStages[statId]++;
                    PREPARE_STAT_BUFFER(gBattleTextBuff1, statId);
                }
            }
        }
        break;
    case ABILITYEFFECT_MOVE_END: // Think contact abilities.
        switch (gLastUsedAbility)
        {
        case ABILITY_JUSTIFIED:
            if (!(gMoveResultFlags & MOVE_RESULT_NO_EFFECT)
             && TARGET_TURN_DAMAGED
             && IsBattlerAlive(battler)
             && moveType == TYPE_DARK
             && CompareStat(battler, STAT_ATK, MAX_STAT_STAGE, CMP_LESS_THAN))
            {
                SET_STATCHANGER(STAT_ATK, 1, FALSE);
                BattleScriptPushCursor();
                gBattlescriptCurrInstr = BattleScript_TargetAbilityStatRaiseOnMoveEnd;
                effect++;
            }
            break;
        case ABILITY_RATTLED:
            if (!(gMoveResultFlags & MOVE_RESULT_NO_EFFECT)
             && TARGET_TURN_DAMAGED
             && IsBattlerAlive(battler)
             && (moveType == TYPE_DARK || moveType == TYPE_BUG || moveType == TYPE_GHOST)
             && CompareStat(battler, STAT_SPEED, MAX_STAT_STAGE, CMP_LESS_THAN))
            {
                SET_STATCHANGER(STAT_SPEED, 1, FALSE);
                BattleScriptPushCursor();
                gBattlescriptCurrInstr = BattleScript_TargetAbilityStatRaiseOnMoveEnd;
                effect++;
            }
            break;
        case ABILITY_WATER_COMPACTION:
            if (!(gMoveResultFlags & MOVE_RESULT_NO_EFFECT)
             && TARGET_TURN_DAMAGED
             && IsBattlerAlive(battler)
             && moveType == TYPE_WATER
             && CompareStat(battler, STAT_DEF, MAX_STAT_STAGE, CMP_LESS_THAN))
            {
                SET_STATCHANGER(STAT_DEF, 2, FALSE);
                BattleScriptPushCursor();
                gBattlescriptCurrInstr = BattleScript_TargetAbilityStatRaiseOnMoveEnd;
                effect++;
            }
            break;
        case ABILITY_STAMINA:
            if (!(gMoveResultFlags & MOVE_RESULT_NO_EFFECT)
             && TARGET_TURN_DAMAGED
             && IsBattlerAlive(battler)
             && CompareStat(battler, STAT_DEF, MAX_STAT_STAGE, CMP_LESS_THAN))
            {
                SET_STATCHANGER(STAT_DEF, 1, FALSE);
                BattleScriptPushCursor();
                gBattlescriptCurrInstr = BattleScript_TargetAbilityStatRaiseOnMoveEnd;
                effect++;
            }
            break;
        case ABILITY_BERSERK:
            if (!(gMoveResultFlags & MOVE_RESULT_NO_EFFECT)
             && TARGET_TURN_DAMAGED
             && IsBattlerAlive(battler)
            // Had more than half of hp before, now has less
             && gBattleStruct->hpBefore[battler] > gBattleMons[battler].maxHP / 2
             && gBattleMons[battler].hp < gBattleMons[battler].maxHP / 2
             && (gMultiHitCounter == 0 || gMultiHitCounter == 1)
             && !(TestSheerForceFlag(gBattlerAttacker, gCurrentMove))
             && CompareStat(battler, STAT_SPATK, MAX_STAT_STAGE, CMP_LESS_THAN))
            {
                SET_STATCHANGER(STAT_SPATK, 1, FALSE);
                BattleScriptPushCursor();
                gBattlescriptCurrInstr = BattleScript_TargetAbilityStatRaiseOnMoveEnd;
                effect++;
            }
            break;
        case ABILITY_EMERGENCY_EXIT:
        case ABILITY_WIMP_OUT:
            if (!(gMoveResultFlags & MOVE_RESULT_NO_EFFECT)
             && TARGET_TURN_DAMAGED
             && IsBattlerAlive(battler)
            // Had more than half of hp before, now has less
             && gBattleStruct->hpBefore[battler] > gBattleMons[battler].maxHP / 2
             && gBattleMons[battler].hp < gBattleMons[battler].maxHP / 2
             && (gMultiHitCounter == 0 || gMultiHitCounter == 1)
             && !(TestSheerForceFlag(gBattlerAttacker, gCurrentMove))
             && (CanBattlerSwitch(battler) || !(gBattleTypeFlags & BATTLE_TYPE_TRAINER))
             && !(gBattleTypeFlags & BATTLE_TYPE_ARENA)
             && CountUsablePartyMons(battler) > 0)
            {
                gBattleResources->flags->flags[battler] |= RESOURCE_FLAG_EMERGENCY_EXIT;
                effect++;
            }
            break;
        case ABILITY_WEAK_ARMOR:
            if (!(gMoveResultFlags & MOVE_RESULT_NO_EFFECT)
             && TARGET_TURN_DAMAGED
             && IsBattlerAlive(battler)
             && IS_MOVE_PHYSICAL(gCurrentMove)
             && (CompareStat(battler, STAT_SPEED, MAX_STAT_STAGE, CMP_LESS_THAN) // Don't activate if speed cannot be raised
               || CompareStat(battler, STAT_DEF, MIN_STAT_STAGE, CMP_GREATER_THAN))) // Don't activate if defense cannot be lowered
            {
                if (gBattleMoves[gCurrentMove].effect == EFFECT_HIT_ESCAPE && CanBattlerSwitch(gBattlerAttacker))
                    gProtectStructs[battler].disableEjectPack = 1;  // Set flag for target

                BattleScriptPushCursor();
                gBattlescriptCurrInstr = BattleScript_WeakArmorActivates;
                effect++;
            }
            break;
        case ABILITY_CURSED_BODY:
            if (!(gMoveResultFlags & MOVE_RESULT_NO_EFFECT)
             && TARGET_TURN_DAMAGED
             && gDisableStructs[gBattlerAttacker].disabledMove == MOVE_NONE
             && IsBattlerAlive(gBattlerAttacker)
             && !IsAbilityOnSide(gBattlerAttacker, ABILITY_AROMA_VEIL)
             && gBattleMons[gBattlerAttacker].pp[gChosenMovePos] != 0
             && (Random() % 3) == 0)
            {
                gDisableStructs[gBattlerAttacker].disabledMove = gChosenMove;
                gDisableStructs[gBattlerAttacker].disableTimer = 4;
                PREPARE_MOVE_BUFFER(gBattleTextBuff1, gChosenMove);
                BattleScriptPushCursor();
                gBattlescriptCurrInstr = BattleScript_CursedBodyActivates;
                effect++;
            }
            break;
        case ABILITY_MUMMY:
            if (!(gMoveResultFlags & MOVE_RESULT_NO_EFFECT)
             && IsBattlerAlive(gBattlerAttacker)
             && TARGET_TURN_DAMAGED
             && (gBattleMoves[move].flags & FLAG_MAKES_CONTACT))
            {
                switch (gBattleMons[gBattlerAttacker].ability)
                {
                case ABILITY_MUMMY:
                case ABILITY_BATTLE_BOND:
                case ABILITY_COMATOSE:
                case ABILITY_DISGUISE:
                case ABILITY_MULTITYPE:
                case ABILITY_POWER_CONSTRUCT:
                case ABILITY_RKS_SYSTEM:
                case ABILITY_SCHOOLING:
                case ABILITY_SHIELDS_DOWN:
                case ABILITY_STANCE_CHANGE:
                    break;
                default:
                    gLastUsedAbility = gBattleMons[gBattlerAttacker].ability = ABILITY_MUMMY;
                    BattleScriptPushCursor();
                    gBattlescriptCurrInstr = BattleScript_MummyActivates;
                    effect++;
                    break;
                }
            }
            break;
        case ABILITY_ANGER_POINT:
            if (!(gMoveResultFlags & MOVE_RESULT_NO_EFFECT)
             && gIsCriticalHit
             && TARGET_TURN_DAMAGED
             && IsBattlerAlive(battler)
             && CompareStat(battler, STAT_ATK, MAX_STAT_STAGE, CMP_LESS_THAN))
            {
                SET_STATCHANGER(STAT_ATK, MAX_STAT_STAGE - gBattleMons[battler].statStages[STAT_ATK], FALSE);
                BattleScriptPushCursor();
                gBattlescriptCurrInstr = BattleScript_TargetsStatWasMaxedOut;
                effect++;
            }
            break;
        case ABILITY_COLOR_CHANGE:
            if (!(gMoveResultFlags & MOVE_RESULT_NO_EFFECT)
             && move != MOVE_STRUGGLE
             && gBattleMoves[move].power != 0
             && TARGET_TURN_DAMAGED
             && !IS_BATTLER_OF_TYPE(battler, moveType)
             && gBattleMons[battler].hp != 0)
            {
                SET_BATTLER_TYPE(battler, moveType);
                PREPARE_TYPE_BUFFER(gBattleTextBuff1, moveType);
                BattleScriptPushCursor();
                gBattlescriptCurrInstr = BattleScript_ColorChangeActivates;
                effect++;
            }
            break;
        case ABILITY_GOOEY:
        case ABILITY_TANGLING_HAIR:
            if (!(gMoveResultFlags & MOVE_RESULT_NO_EFFECT)
             && gBattleMons[gBattlerAttacker].hp != 0
             && CompareStat(gBattlerAttacker, STAT_SPEED, MIN_STAT_STAGE, CMP_GREATER_THAN)
             && !gProtectStructs[gBattlerAttacker].confusionSelfDmg
             && TARGET_TURN_DAMAGED
             && IsMoveMakingContact(move, gBattlerAttacker))
            {
                gBattleScripting.moveEffect = MOVE_EFFECT_AFFECTS_USER | MOVE_EFFECT_SPD_MINUS_1;
                PREPARE_ABILITY_BUFFER(gBattleTextBuff1, gLastUsedAbility);
                BattleScriptPushCursor();
                gBattlescriptCurrInstr = BattleScript_AbilityStatusEffect;
                gHitMarker |= HITMARKER_IGNORE_SAFEGUARD;
                effect++;
            }
            break;
        case ABILITY_ROUGH_SKIN:
        case ABILITY_IRON_BARBS:
            if (!(gMoveResultFlags & MOVE_RESULT_NO_EFFECT)
             && gBattleMons[gBattlerAttacker].hp != 0
             && !gProtectStructs[gBattlerAttacker].confusionSelfDmg
             && TARGET_TURN_DAMAGED
             && IsMoveMakingContact(move, gBattlerAttacker))
            {
                gBattleMoveDamage = gBattleMons[gBattlerAttacker].maxHP / 8;
                if (gBattleMoveDamage == 0)
                    gBattleMoveDamage = 1;
                PREPARE_ABILITY_BUFFER(gBattleTextBuff1, gLastUsedAbility);
                BattleScriptPushCursor();
                gBattlescriptCurrInstr = BattleScript_RoughSkinActivates;
                effect++;
            }
            break;
        case ABILITY_AFTERMATH:
            if (!IsAbilityOnField(ABILITY_DAMP)
             && !(gMoveResultFlags & MOVE_RESULT_NO_EFFECT)
             && gBattleMons[gBattlerTarget].hp == 0
             && IsBattlerAlive(gBattlerAttacker)
             && IsMoveMakingContact(move, gBattlerAttacker))
            {
                gBattleMoveDamage = gBattleMons[gBattlerAttacker].maxHP / 4;
                if (gBattleMoveDamage == 0)
                    gBattleMoveDamage = 1;
                BattleScriptPushCursor();
                gBattlescriptCurrInstr = BattleScript_AftermathDmg;
                effect++;
            }
            break;
        case ABILITY_INNARDS_OUT:
            if (!(gMoveResultFlags & MOVE_RESULT_NO_EFFECT)
             && gBattleMons[gBattlerTarget].hp == 0
             && IsBattlerAlive(gBattlerAttacker))
            {
                gBattleMoveDamage = gSpecialStatuses[gBattlerTarget].dmg;
                BattleScriptPushCursor();
                gBattlescriptCurrInstr = BattleScript_AftermathDmg;
                effect++;
            }
            break;
        case ABILITY_EFFECT_SPORE:
            if (!IS_BATTLER_OF_TYPE(gBattlerAttacker, TYPE_GRASS)
             && GetBattlerAbility(gBattlerAttacker) != ABILITY_OVERCOAT
             && GetBattlerHoldEffect(gBattlerAttacker, TRUE) != HOLD_EFFECT_SAFETY_GOOGLES)
            {
                i = Random() % 3;
                if (i == 0)
                    goto POISON_POINT;
                if (i == 1)
                    goto STATIC;
                // Sleep
                if (!(gMoveResultFlags & MOVE_RESULT_NO_EFFECT)
                 && gBattleMons[gBattlerAttacker].hp != 0
                 && !gProtectStructs[gBattlerAttacker].confusionSelfDmg
                 && TARGET_TURN_DAMAGED
                 && CanSleep(gBattlerAttacker)
                 && IsMoveMakingContact(move, gBattlerAttacker)
                 && (Random() % 3) == 0)
                {
                    gBattleScripting.moveEffect = MOVE_EFFECT_AFFECTS_USER | MOVE_EFFECT_SLEEP;
                    PREPARE_ABILITY_BUFFER(gBattleTextBuff1, gLastUsedAbility);
                    BattleScriptPushCursor();
                    gBattlescriptCurrInstr = BattleScript_AbilityStatusEffect;
                    gHitMarker |= HITMARKER_IGNORE_SAFEGUARD;
                    effect++;
                }
            }
            break;
        POISON_POINT:
        case ABILITY_POISON_POINT:
            if (!(gMoveResultFlags & MOVE_RESULT_NO_EFFECT)
             && gBattleMons[gBattlerAttacker].hp != 0
             && !gProtectStructs[gBattlerAttacker].confusionSelfDmg
             && TARGET_TURN_DAMAGED
             && CanBePoisoned(gBattlerAttacker)
             && IsMoveMakingContact(move, gBattlerAttacker)
             && (Random() % 3) == 0)
            {
                gBattleScripting.moveEffect = MOVE_EFFECT_AFFECTS_USER | MOVE_EFFECT_POISON;
                PREPARE_ABILITY_BUFFER(gBattleTextBuff1, gLastUsedAbility);
                BattleScriptPushCursor();
                gBattlescriptCurrInstr = BattleScript_AbilityStatusEffect;
                gHitMarker |= HITMARKER_IGNORE_SAFEGUARD;
                effect++;
            }
            break;
        STATIC:
        case ABILITY_STATIC:
            if (!(gMoveResultFlags & MOVE_RESULT_NO_EFFECT)
             && gBattleMons[gBattlerAttacker].hp != 0
             && !gProtectStructs[gBattlerAttacker].confusionSelfDmg
             && TARGET_TURN_DAMAGED
             && CanBeParalyzed(gBattlerAttacker)
             && IsMoveMakingContact(move, gBattlerAttacker)
             && (Random() % 3) == 0)
            {
                gBattleScripting.moveEffect = MOVE_EFFECT_AFFECTS_USER | MOVE_EFFECT_PARALYSIS;
                BattleScriptPushCursor();
                gBattlescriptCurrInstr = BattleScript_AbilityStatusEffect;
                gHitMarker |= HITMARKER_IGNORE_SAFEGUARD;
                effect++;
            }
            break;
        case ABILITY_FLAME_BODY:
            if (!(gMoveResultFlags & MOVE_RESULT_NO_EFFECT)
             && gBattleMons[gBattlerAttacker].hp != 0
             && !gProtectStructs[gBattlerAttacker].confusionSelfDmg
             && (gBattleMoves[move].flags & FLAG_MAKES_CONTACT)
             && TARGET_TURN_DAMAGED
             && CanBeBurned(gBattlerAttacker)
             && (Random() % 3) == 0)
            {
                gBattleScripting.moveEffect = MOVE_EFFECT_AFFECTS_USER | MOVE_EFFECT_BURN;
                BattleScriptPushCursor();
                gBattlescriptCurrInstr = BattleScript_AbilityStatusEffect;
                gHitMarker |= HITMARKER_IGNORE_SAFEGUARD;
                effect++;
            }
            break;
        case ABILITY_CUTE_CHARM:
            if (!(gMoveResultFlags & MOVE_RESULT_NO_EFFECT)
             && gBattleMons[gBattlerAttacker].hp != 0
             && !gProtectStructs[gBattlerAttacker].confusionSelfDmg
             && (gBattleMoves[move].flags & FLAG_MAKES_CONTACT)
             && TARGET_TURN_DAMAGED
             && gBattleMons[gBattlerTarget].hp != 0
             && (Random() % 3) == 0
             && GetBattlerAbility(gBattlerAttacker) != ABILITY_OBLIVIOUS
             && !IsAbilityOnSide(gBattlerAttacker, ABILITY_AROMA_VEIL)
             && GetGenderFromSpeciesAndPersonality(speciesAtk, pidAtk) != GetGenderFromSpeciesAndPersonality(speciesDef, pidDef)
             && !(gBattleMons[gBattlerAttacker].status2 & STATUS2_INFATUATION)
             && GetGenderFromSpeciesAndPersonality(speciesAtk, pidAtk) != MON_GENDERLESS
             && GetGenderFromSpeciesAndPersonality(speciesDef, pidDef) != MON_GENDERLESS)
            {
                gBattleMons[gBattlerAttacker].status2 |= STATUS2_INFATUATED_WITH(gBattlerTarget);
                BattleScriptPushCursor();
                gBattlescriptCurrInstr = BattleScript_CuteCharmActivates;
                effect++;
            }
            break;
        case ABILITY_ILLUSION:
            if (gBattleStruct->illusion[gBattlerTarget].on && !gBattleStruct->illusion[gBattlerTarget].broken && TARGET_TURN_DAMAGED)
            {
                BattleScriptPushCursor();
                gBattlescriptCurrInstr = BattleScript_IllusionOff;
                effect++;
            }
            break;
        case ABILITY_COTTON_DOWN:
            if (!(gMoveResultFlags & MOVE_RESULT_NO_EFFECT)
             && gBattleMons[gBattlerAttacker].hp != 0
             && !gProtectStructs[gBattlerAttacker].confusionSelfDmg
             && TARGET_TURN_DAMAGED)
            {
                gEffectBattler = gBattlerTarget;
                BattleScriptPushCursor();
                gBattlescriptCurrInstr = BattleScript_CottonDownActivates;
                effect++;
            }
            break;
        case ABILITY_STEAM_ENGINE:
            if (!(gMoveResultFlags & MOVE_RESULT_NO_EFFECT)
             && TARGET_TURN_DAMAGED
             && IsBattlerAlive(battler)
             && CompareStat(battler, STAT_SPEED, MAX_STAT_STAGE, CMP_LESS_THAN)
             && (moveType == TYPE_FIRE || moveType == TYPE_WATER))
            {
                SET_STATCHANGER(STAT_SPEED, 6, FALSE);
                BattleScriptPushCursor();
                gBattlescriptCurrInstr = BattleScript_TargetAbilityStatRaiseOnMoveEnd;
                effect++;
            }
            break;
        case ABILITY_SAND_SPIT:
            if (!(gMoveResultFlags & MOVE_RESULT_NO_EFFECT)
             && !gProtectStructs[gBattlerAttacker].confusionSelfDmg
             && TARGET_TURN_DAMAGED
             && !(WEATHER_HAS_EFFECT && gBattleWeather & WEATHER_SANDSTORM_ANY)
             && TryChangeBattleWeather(battler, ENUM_WEATHER_SANDSTORM, TRUE)
             && !(WEATHER_HAS_EFFECT && gBattleWeather & WEATHER_PRIMAL_ANY))
            {
                gBattleScripting.battler = gActiveBattler = battler;
                BattleScriptPushCursor();
                gBattlescriptCurrInstr = BattleScript_SandSpitActivates;
                effect++;
            }
            else if (WEATHER_HAS_EFFECT && gBattleWeather & WEATHER_PRIMAL_ANY)
            {
                BattleScriptPushCursor();
                gBattlescriptCurrInstr = BattleScript_BlockedByPrimalWeatherRet;
                effect++;
            }
            break;
        case ABILITY_PERISH_BODY:
            if (!(gMoveResultFlags & MOVE_RESULT_NO_EFFECT)
             && !gProtectStructs[gBattlerAttacker].confusionSelfDmg
             && TARGET_TURN_DAMAGED
             && IsBattlerAlive(battler)
             && (gBattleMoves[move].flags & FLAG_MAKES_CONTACT)
             && !(gStatuses3[gBattlerAttacker] & STATUS3_PERISH_SONG))
            {
                if (!(gStatuses3[battler] & STATUS3_PERISH_SONG))
                {
                    gStatuses3[battler] |= STATUS3_PERISH_SONG;
                    gDisableStructs[battler].perishSongTimer = 3;
                    gDisableStructs[battler].perishSongTimerStartValue = 3;
                }
                gStatuses3[gBattlerAttacker] |= STATUS3_PERISH_SONG;
                gDisableStructs[gBattlerAttacker].perishSongTimer = 3;
                gDisableStructs[gBattlerAttacker].perishSongTimerStartValue = 3;
                BattleScriptPushCursor();
                gBattlescriptCurrInstr = BattleScript_PerishBodyActivates;
                effect++;
            }
            break;
        case ABILITY_GULP_MISSILE:
            if (!(gMoveResultFlags & MOVE_RESULT_NO_EFFECT)
             && !gProtectStructs[gBattlerAttacker].confusionSelfDmg
             && TARGET_TURN_DAMAGED
             && IsBattlerAlive(battler))
            {
                if (gBattleMons[gBattlerTarget].species == SPECIES_CRAMORANT_GORGING)
                {
                    gBattleStruct->changedSpecies[gBattlerPartyIndexes[gBattlerTarget]] = gBattleMons[gBattlerTarget].species;
                    gBattleMons[gBattlerTarget].species = SPECIES_CRAMORANT;
                    if (GetBattlerAbility(gBattlerAttacker) != ABILITY_MAGIC_GUARD)
                    {
                        gBattleMoveDamage = gBattleMons[gBattlerAttacker].maxHP / 4;
                        if (gBattleMoveDamage == 0)
                            gBattleMoveDamage = 1;
                    }
                    BattleScriptPushCursor();
                    gBattlescriptCurrInstr = BattleScript_GulpMissileGorging;
                    effect++;
                }
                else if (gBattleMons[gBattlerTarget].species == SPECIES_CRAMORANT_GULPING)
                {
                    gBattleStruct->changedSpecies[gBattlerPartyIndexes[gBattlerTarget]] = gBattleMons[gBattlerTarget].species;
                    gBattleMons[gBattlerTarget].species = SPECIES_CRAMORANT;
                    if (GetBattlerAbility(gBattlerAttacker) != ABILITY_MAGIC_GUARD)
                    {
                        gBattleMoveDamage = gBattleMons[gBattlerAttacker].maxHP / 4;
                        if (gBattleMoveDamage == 0)
                            gBattleMoveDamage = 1;
                    }
                    BattleScriptPushCursor();
                    gBattlescriptCurrInstr = BattleScript_GulpMissileGulping;
                    effect++;
                }
            }
            break;
        }
        break;
    case ABILITYEFFECT_MOVE_END_ATTACKER: // Same as above, but for attacker
        switch (gLastUsedAbility)
        {
        case ABILITY_POISON_TOUCH:
            if (!(gMoveResultFlags & MOVE_RESULT_NO_EFFECT)
             && gBattleMons[gBattlerTarget].hp != 0
             && !gProtectStructs[gBattlerTarget].confusionSelfDmg
             && CanBePoisoned(gBattlerTarget)
             && IsMoveMakingContact(move, gBattlerAttacker)
             && (Random() % 3) == 0)
            {
                gBattleScripting.moveEffect = MOVE_EFFECT_POISON;
                PREPARE_ABILITY_BUFFER(gBattleTextBuff1, gLastUsedAbility);
                BattleScriptPushCursor();
                gBattlescriptCurrInstr = BattleScript_AbilityStatusEffect;
                gHitMarker |= HITMARKER_IGNORE_SAFEGUARD;
                effect++;
            }
            break;
        case ABILITY_STENCH:
            if (!(gMoveResultFlags & MOVE_RESULT_NO_EFFECT)
             && gBattleMons[gBattlerTarget].hp != 0
             && !gProtectStructs[gBattlerAttacker].confusionSelfDmg
             && (Random() % 10) == 0
             && !IS_MOVE_STATUS(move)
             && !sMovesNotAffectedByStench[gCurrentMove])
            {
                gBattleScripting.moveEffect = MOVE_EFFECT_FLINCH;
                BattleScriptPushCursor();
                SetMoveEffect(FALSE, 0);
                BattleScriptPop();
                effect++;
            }
            break;
        case ABILITY_GULP_MISSILE:
            if (((gCurrentMove == MOVE_SURF && TARGET_TURN_DAMAGED) || gStatuses3[gBattlerAttacker] & STATUS3_UNDERWATER)
             && (effect = ShouldChangeFormHpBased(gBattlerAttacker)))
            {
                BattleScriptPushCursor();
                gBattlescriptCurrInstr = BattleScript_AttackerFormChange;
                effect++;
            }
            break;
        case ABILITY_BATTLE_BOND:
            if (gBattleMons[gBattlerAttacker].species == SPECIES_GRENINJA_BATTLE_BOND
             && gBattleResults.opponentFaintCounter != 0
             && CalculateEnemyPartyCount() > 1)
            {
                PREPARE_SPECIES_BUFFER(gBattleTextBuff1, gBattleMons[gBattlerAttacker].species);
                gBattleStruct->changedSpecies[gBattlerPartyIndexes[gBattlerAttacker]] = gBattleMons[gBattlerAttacker].species;
                gBattleMons[gBattlerAttacker].species = SPECIES_GRENINJA_ASH;
                BattleScriptPushCursor();
                gBattlescriptCurrInstr = BattleScript_BattleBondActivatesOnMoveEndAttacker;
            }
            break;
        }
        break;
    case ABILITYEFFECT_MOVE_END_OTHER: // Abilities that activate on *another* battler's moveend: Dancer, Soul-Heart, Receiver, Symbiosis
        switch (GetBattlerAbility(battler))
        {
        case ABILITY_DANCER:
            if (IsBattlerAlive(battler)
             && (gBattleMoves[gCurrentMove].flags & FLAG_DANCE)
             && !gSpecialStatuses[battler].dancerUsedMove
             && gBattlerAttacker != battler)
            {
                // Set bit and save Dancer mon's original target
                gSpecialStatuses[battler].dancerUsedMove = 1;
                gSpecialStatuses[battler].dancerOriginalTarget = *(gBattleStruct->moveTarget + battler) | 0x4;
                gBattleStruct->atkCancellerTracker = 0;
                gBattlerAttacker = gBattlerAbility = battler;
                gCalledMove = gCurrentMove;

                // Set the target to the original target of the mon that first used a Dance move
                gBattlerTarget = gBattleScripting.savedBattler & 0x3;

                // Make sure that the target isn't an ally - if it is, target the original user
                if (GetBattlerSide(gBattlerTarget) == GetBattlerSide(gBattlerAttacker))
                    gBattlerTarget = (gBattleScripting.savedBattler & 0xF0) >> 4;
                gHitMarker &= ~(HITMARKER_ATTACKSTRING_PRINTED);
                BattleScriptExecute(BattleScript_DancerActivates);
                effect++;
            }
            break;
        }
        break;
    case ABILITYEFFECT_IMMUNITY: // 5
        for (battler = 0; battler < gBattlersCount; battler++)
        {
            switch (gBattleMons[battler].ability)
            {
            case ABILITY_IMMUNITY:
                if (gBattleMons[battler].status1 & (STATUS1_POISON | STATUS1_TOXIC_POISON | STATUS1_TOXIC_COUNTER))
                {
                    StringCopy(gBattleTextBuff1, gStatusConditionString_PoisonJpn);
                    effect = 1;
                }
                break;
            case ABILITY_OWN_TEMPO:
                if (gBattleMons[battler].status2 & STATUS2_CONFUSION)
                {
                    StringCopy(gBattleTextBuff1, gStatusConditionString_ConfusionJpn);
                    effect = 2;
                }
                break;
            case ABILITY_LIMBER:
                if (gBattleMons[battler].status1 & STATUS1_PARALYSIS)
                {
                    StringCopy(gBattleTextBuff1, gStatusConditionString_ParalysisJpn);
                    effect = 1;
                }
                break;
            case ABILITY_INSOMNIA:
            case ABILITY_VITAL_SPIRIT:
                if (gBattleMons[battler].status1 & STATUS1_SLEEP)
                {
                    gBattleMons[battler].status2 &= ~(STATUS2_NIGHTMARE);
                    StringCopy(gBattleTextBuff1, gStatusConditionString_SleepJpn);
                    effect = 1;
                }
                break;
            case ABILITY_WATER_VEIL:
            case ABILITY_WATER_BUBBLE:
                if (gBattleMons[battler].status1 & STATUS1_BURN)
                {
                    StringCopy(gBattleTextBuff1, gStatusConditionString_BurnJpn);
                    effect = 1;
                }
                break;
            case ABILITY_MAGMA_ARMOR:
                if (gBattleMons[battler].status1 & STATUS1_FREEZE)
                {
                    StringCopy(gBattleTextBuff1, gStatusConditionString_IceJpn);
                    effect = 1;
                }
                break;
            case ABILITY_OBLIVIOUS:
                if (gBattleMons[battler].status2 & STATUS2_INFATUATION)
                    effect = 3;
                else if (gDisableStructs[battler].tauntTimer != 0)
                    effect = 4;
                break;
            }
            if (effect)
            {
                switch (effect)
                {
                case 1: // status cleared
                    gBattleMons[battler].status1 = 0;
                    BattleScriptPushCursor();
                    gBattlescriptCurrInstr = BattleScript_AbilityCuredStatus;
                    break;
                case 2: // get rid of confusion
                    gBattleMons[battler].status2 &= ~(STATUS2_CONFUSION);
                    BattleScriptPushCursor();
                    gBattlescriptCurrInstr = BattleScript_AbilityCuredStatus;
                    break;
                case 3: // get rid of infatuation
                    gBattleMons[battler].status2 &= ~(STATUS2_INFATUATION);
                    BattleScriptPushCursor();
                    gBattlescriptCurrInstr = BattleScript_BattlerGotOverItsInfatuation;
                    break;
                case 4: // get rid of taunt
                    gDisableStructs[battler].tauntTimer = 0;
                    BattleScriptPushCursor();
                    gBattlescriptCurrInstr = BattleScript_BattlerShookOffTaunt;
                    break;
                }

                gBattleScripting.battler = gActiveBattler = gBattlerAbility = battler;
                BtlController_EmitSetMonData(0, REQUEST_STATUS_BATTLE, 0, 4, &gBattleMons[gActiveBattler].status1);
                MarkBattlerForControllerExec(gActiveBattler);
                return effect;
            }
        }
        break;
    case ABILITYEFFECT_FORECAST: // 6
        for (battler = 0; battler < gBattlersCount; battler++)
        {
            if (gBattleMons[battler].ability == ABILITY_FORECAST || gBattleMons[battler].ability == ABILITY_FLOWER_GIFT)
            {
                effect = TryWeatherFormChange(battler);
                if (effect)
                {
                    BattleScriptPushCursorAndCallback(BattleScript_CastformChange);
                    gBattleScripting.battler = battler;
                    gBattleStruct->formToChangeInto = effect - 1;
                    return effect;
                }
            }
        }
        break;
    case ABILITYEFFECT_SYNCHRONIZE:
        if (gLastUsedAbility == ABILITY_SYNCHRONIZE && (gHitMarker & HITMARKER_SYNCHRONISE_EFFECT))
        {
            gHitMarker &= ~(HITMARKER_SYNCHRONISE_EFFECT);

            if (!(gBattleMons[gBattlerAttacker].status1 & STATUS1_ANY))
            {
                gBattleStruct->synchronizeMoveEffect &= ~(MOVE_EFFECT_AFFECTS_USER | MOVE_EFFECT_CERTAIN);
                if (gBattleStruct->synchronizeMoveEffect == MOVE_EFFECT_TOXIC)
                    gBattleStruct->synchronizeMoveEffect = MOVE_EFFECT_POISON;

                gBattleScripting.moveEffect = gBattleStruct->synchronizeMoveEffect + MOVE_EFFECT_AFFECTS_USER;
                gBattleScripting.battler = gBattlerAbility = gBattlerTarget;
                PREPARE_ABILITY_BUFFER(gBattleTextBuff1, ABILITY_SYNCHRONIZE);
                BattleScriptPushCursor();
                gBattlescriptCurrInstr = BattleScript_SynchronizeActivates;
                gHitMarker |= HITMARKER_IGNORE_SAFEGUARD;
                effect++;
            }
        }
        break;
    case ABILITYEFFECT_ATK_SYNCHRONIZE: // 8
        if (gLastUsedAbility == ABILITY_SYNCHRONIZE && (gHitMarker & HITMARKER_SYNCHRONISE_EFFECT))
        {
            gHitMarker &= ~(HITMARKER_SYNCHRONISE_EFFECT);

            if (!(gBattleMons[gBattlerTarget].status1 & STATUS1_ANY))
            {
                gBattleStruct->synchronizeMoveEffect &= ~(MOVE_EFFECT_AFFECTS_USER | MOVE_EFFECT_CERTAIN);
                if (gBattleStruct->synchronizeMoveEffect == MOVE_EFFECT_TOXIC)
                    gBattleStruct->synchronizeMoveEffect = MOVE_EFFECT_POISON;

                gBattleScripting.moveEffect = gBattleStruct->synchronizeMoveEffect;
                gBattleScripting.battler = gBattlerAbility = gBattlerAttacker;
                PREPARE_ABILITY_BUFFER(gBattleTextBuff1, ABILITY_SYNCHRONIZE);
                BattleScriptPushCursor();
                gBattlescriptCurrInstr = BattleScript_SynchronizeActivates;
                gHitMarker |= HITMARKER_IGNORE_SAFEGUARD;
                effect++;
            }
        }
        break;
    case ABILITYEFFECT_INTIMIDATE1:
    case ABILITYEFFECT_INTIMIDATE2:
        for (i = 0; i < gBattlersCount; i++)
        {
            if (gBattleMons[i].ability == ABILITY_INTIMIDATE && gBattleResources->flags->flags[i] & RESOURCE_FLAG_INTIMIDATED)
            {
                gLastUsedAbility = ABILITY_INTIMIDATE;
                gBattleResources->flags->flags[i] &= ~(RESOURCE_FLAG_INTIMIDATED);
                if (caseID == ABILITYEFFECT_INTIMIDATE1)
                {
                    BattleScriptPushCursorAndCallback(BattleScript_IntimidateActivatesEnd3);
                }
                else
                {
                    BattleScriptPushCursor();
                    gBattlescriptCurrInstr = BattleScript_IntimidateActivates;
                }
                battler = gBattlerAbility = gBattleStruct->intimidateBattler = i;
                effect++;
                break;
            }
        }
        break;
    case ABILITYEFFECT_TRACE1:
    case ABILITYEFFECT_TRACE2:
        for (i = 0; i < gBattlersCount; i++)
        {
            if (gBattleMons[i].ability == ABILITY_TRACE && (gBattleResources->flags->flags[i] & RESOURCE_FLAG_TRACED))
            {
                u8 side = (GetBattlerPosition(i) ^ BIT_SIDE) & BIT_SIDE; // side of the opposing pokemon
                u8 target1 = GetBattlerAtPosition(side);
                u8 target2 = GetBattlerAtPosition(side + BIT_FLANK);

                if (gBattleTypeFlags & BATTLE_TYPE_DOUBLE)
                {
                    if (!sAbilitiesNotTraced[gBattleMons[target1].ability] && gBattleMons[target1].hp != 0
                     && !sAbilitiesNotTraced[gBattleMons[target2].ability] && gBattleMons[target2].hp != 0)
                        gActiveBattler = GetBattlerAtPosition(((Random() & 1) * 2) | side), effect++;
                    else if (!sAbilitiesNotTraced[gBattleMons[target1].ability] && gBattleMons[target1].hp != 0)
                        gActiveBattler = target1, effect++;
                    else if (!sAbilitiesNotTraced[gBattleMons[target2].ability] && gBattleMons[target2].hp != 0)
                        gActiveBattler = target2, effect++;
                }
                else
                {
                    if (!sAbilitiesNotTraced[gBattleMons[target1].ability] && gBattleMons[target1].hp != 0)
                        gActiveBattler = target1, effect++;
                }

                if (effect)
                {
                    if (caseID == ABILITYEFFECT_TRACE1)
                    {
                        BattleScriptPushCursorAndCallback(BattleScript_TraceActivatesEnd3);
                    }
                    else
                    {
                        BattleScriptPushCursor();
                        gBattlescriptCurrInstr = BattleScript_TraceActivates;
                    }
                    gBattleResources->flags->flags[i] &= ~(RESOURCE_FLAG_TRACED);
                    gBattleStruct->tracedAbility[i] = gLastUsedAbility = gBattleMons[gActiveBattler].ability;
                    battler = gBattlerAbility = gBattleScripting.battler = i;

                    PREPARE_MON_NICK_WITH_PREFIX_BUFFER(gBattleTextBuff1, gActiveBattler, gBattlerPartyIndexes[gActiveBattler])
                    PREPARE_ABILITY_BUFFER(gBattleTextBuff2, gLastUsedAbility)
                    break;
                }
            }
        }
        break;
    }

    if (effect && gLastUsedAbility != 0xFF)
        RecordAbilityBattle(battler, gLastUsedAbility);
    if (effect && caseID <= ABILITYEFFECT_MOVE_END)
        gBattlerAbility = battler;

    return effect;
}

u32 GetBattlerAbility(u8 battlerId)
{
    if (gStatuses3[battlerId] & STATUS3_GASTRO_ACID)
        return ABILITY_NONE;
    else if ((((gBattleMons[gBattlerAttacker].ability == ABILITY_MOLD_BREAKER
            || gBattleMons[gBattlerAttacker].ability == ABILITY_TERAVOLT
            || gBattleMons[gBattlerAttacker].ability == ABILITY_TURBOBLAZE)
            && !(gStatuses3[gBattlerAttacker] & STATUS3_GASTRO_ACID))
            || gBattleMoves[gCurrentMove].flags & FLAG_TARGET_ABILITY_IGNORED)
            && sAbilitiesAffectedByMoldBreaker[gBattleMons[battlerId].ability]
            && gBattlerByTurnOrder[gCurrentTurnActionNumber] == gBattlerAttacker
            && gActionsByTurnOrder[gBattlerByTurnOrder[gBattlerAttacker]] == B_ACTION_USE_MOVE
            && gCurrentTurnActionNumber < gBattlersCount)
        return ABILITY_NONE;
    else
        return gBattleMons[battlerId].ability;
}

u32 IsAbilityOnSide(u32 battlerId, u32 ability)
{
    if (IsBattlerAlive(battlerId) && GetBattlerAbility(battlerId) == ability)
        return battlerId + 1;
    else if (IsBattlerAlive(BATTLE_PARTNER(battlerId)) && GetBattlerAbility(BATTLE_PARTNER(battlerId)) == ability)
        return BATTLE_PARTNER(battlerId) + 1;
    else
        return 0;
}

u32 IsAbilityOnOpposingSide(u32 battlerId, u32 ability)
{
    return IsAbilityOnSide(BATTLE_OPPOSITE(battlerId), ability);
}

u32 IsAbilityOnField(u32 ability)
{
    u32 i;

    for (i = 0; i < gBattlersCount; i++)
    {
        if (IsBattlerAlive(i) && GetBattlerAbility(i) == ability)
            return i + 1;
    }

    return 0;
}

u32 IsAbilityOnFieldExcept(u32 battlerId, u32 ability)
{
    u32 i;

    for (i = 0; i < gBattlersCount; i++)
    {
        if (i != battlerId && IsBattlerAlive(i) && GetBattlerAbility(i) == ability)
            return i + 1;
    }

    return 0;
}

u32 IsAbilityPreventingEscape(u32 battlerId)
{
    u32 id;
    #if B_GHOSTS_ESCAPE >= GEN_6
        if (IS_BATTLER_OF_TYPE(battlerId, TYPE_GHOST))
            return 0;
    #endif
    #if B_SHADOW_TAG_ESCAPE >= GEN_4
        if ((id = IsAbilityOnOpposingSide(battlerId, ABILITY_SHADOW_TAG)) && gBattleMons[battlerId].ability != ABILITY_SHADOW_TAG)
    #else
        if (id = IsAbilityOnOpposingSide(battlerId, ABILITY_SHADOW_TAG))
    #endif
        return id;
    if ((id = IsAbilityOnOpposingSide(battlerId, ABILITY_ARENA_TRAP)) && IsBattlerGrounded(battlerId))
        return id;
    if ((id = IsAbilityOnOpposingSide(battlerId, ABILITY_MAGNET_PULL)) && IS_BATTLER_OF_TYPE(battlerId, TYPE_STEEL))
        return id;

    return 0;
}

bool32 CanBattlerEscape(u32 battlerId) // no ability check
{
    if (GetBattlerHoldEffect(battlerId, TRUE) == HOLD_EFFECT_SHED_SHELL)
        return TRUE;
    else if ((B_GHOSTS_ESCAPE >= GEN_6 && !IS_BATTLER_OF_TYPE(battlerId, TYPE_GHOST)) && gBattleMons[battlerId].status2 & (STATUS2_ESCAPE_PREVENTION | STATUS2_WRAPPED))
        return FALSE;
    else if (gStatuses3[battlerId] & STATUS3_ROOTED)
        return FALSE;
    else if (gFieldStatuses & STATUS_FIELD_FAIRY_LOCK)
        return FALSE;
    else
        return TRUE;
}

void BattleScriptExecute(const u8 *BS_ptr)
{
    gBattlescriptCurrInstr = BS_ptr;
    gBattleResources->battleCallbackStack->function[gBattleResources->battleCallbackStack->size++] = gBattleMainFunc;
    gBattleMainFunc = RunBattleScriptCommands_PopCallbacksStack;
    gCurrentActionFuncId = 0;
}

void BattleScriptPushCursorAndCallback(const u8 *BS_ptr)
{
    BattleScriptPushCursor();
    gBattlescriptCurrInstr = BS_ptr;
    gBattleResources->battleCallbackStack->function[gBattleResources->battleCallbackStack->size++] = gBattleMainFunc;
    gBattleMainFunc = RunBattleScriptCommands;
}

enum
{
    ITEM_NO_EFFECT, // 0
    ITEM_STATUS_CHANGE, // 1
    ITEM_EFFECT_OTHER, // 2
    ITEM_PP_CHANGE, // 3
    ITEM_HP_CHANGE, // 4
    ITEM_STATS_CHANGE, // 5
};

bool32 IsBattlerTerrainAffected(u8 battlerId, u32 terrainFlag)
{
    if (!(gFieldStatuses & terrainFlag))
        return FALSE;
    else if (gStatuses3[battlerId] & STATUS3_SEMI_INVULNERABLE)
        return FALSE;
    
    return IsBattlerGrounded(battlerId);
}

bool32 CanSleep(u8 battlerId)
{
    u16 ability = GetBattlerAbility(battlerId);
    if (ability == ABILITY_INSOMNIA
      || ability == ABILITY_VITAL_SPIRIT
      || ability == ABILITY_COMATOSE
      || gSideStatuses[GetBattlerSide(battlerId)] & SIDE_STATUS_SAFEGUARD
      || gBattleMons[battlerId].status1 & STATUS1_ANY
      || IsAbilityOnSide(battlerId, ABILITY_SWEET_VEIL)
      || IsAbilityStatusProtected(battlerId)
      || IsBattlerTerrainAffected(battlerId, STATUS_FIELD_ELECTRIC_TERRAIN | STATUS_FIELD_MISTY_TERRAIN))
        return FALSE;
    return TRUE;
}

bool32 CanBePoisoned(u8 battlerId)
{
    u16 ability = GetBattlerAbility(battlerId);
    if (IS_BATTLER_OF_TYPE(battlerId, TYPE_POISON)
     || IS_BATTLER_OF_TYPE(battlerId, TYPE_STEEL)
     || gSideStatuses[GetBattlerSide(battlerId)] & SIDE_STATUS_SAFEGUARD
     || gBattleMons[battlerId].status1 & STATUS1_ANY
     || ability == ABILITY_IMMUNITY
     || ability == ABILITY_COMATOSE
     || gBattleMons[battlerId].status1 & STATUS1_ANY
     || IsAbilityStatusProtected(battlerId)
     || IsBattlerTerrainAffected(battlerId, STATUS_FIELD_MISTY_TERRAIN))
        return FALSE;
    return TRUE;
}

bool32 CanBeBurned(u8 battlerId)
{
    u16 ability = GetBattlerAbility(battlerId);
    if (IS_BATTLER_OF_TYPE(battlerId, TYPE_FIRE)
      || gSideStatuses[GetBattlerSide(battlerId)] & SIDE_STATUS_SAFEGUARD
      || gBattleMons[battlerId].status1 & STATUS1_ANY
      || ability == ABILITY_WATER_VEIL
      || ability == ABILITY_WATER_BUBBLE
      || ability == ABILITY_COMATOSE
      || IsAbilityStatusProtected(battlerId)
      || IsBattlerTerrainAffected(battlerId, STATUS_FIELD_MISTY_TERRAIN))
        return FALSE;
    return TRUE;
}

bool32 CanBeParalyzed(u8 battlerId)
{
    u16 ability = GetBattlerAbility(battlerId);
    if ((B_PARALYZE_ELECTRIC >= GEN_6 && IS_BATTLER_OF_TYPE(battlerId, TYPE_ELECTRIC))
      || gSideStatuses[GetBattlerSide(battlerId)] & SIDE_STATUS_SAFEGUARD
      || ability == ABILITY_LIMBER
      || ability == ABILITY_COMATOSE
      || gBattleMons[battlerId].status1 & STATUS1_ANY
      || IsAbilityStatusProtected(battlerId)
      || IsBattlerTerrainAffected(battlerId, STATUS_FIELD_MISTY_TERRAIN))
        return FALSE;
    return TRUE;
}

bool32 CanBeFrozen(u8 battlerId)
{
    u16 ability = GetBattlerAbility(battlerId);
    if (IS_BATTLER_OF_TYPE(battlerId, TYPE_ICE)
      || (WEATHER_HAS_EFFECT && gBattleWeather & WEATHER_SUN_ANY)
      || gSideStatuses[GetBattlerSide(battlerId)] & SIDE_STATUS_SAFEGUARD
      || ability == ABILITY_MAGMA_ARMOR
      || ability == ABILITY_COMATOSE
      || gBattleMons[battlerId].status1 & STATUS1_ANY
      || IsAbilityStatusProtected(battlerId)
      || IsBattlerTerrainAffected(battlerId, STATUS_FIELD_MISTY_TERRAIN))
        return FALSE;
    return TRUE;
}

bool32 CanBeConfused(u8 battlerId)
{
    if (GetBattlerAbility(gEffectBattler) == ABILITY_OWN_TEMPO
      || gBattleMons[gEffectBattler].status2 & STATUS2_CONFUSION
      || IsBattlerTerrainAffected(battlerId, STATUS_FIELD_MISTY_TERRAIN))
        return FALSE;
    return TRUE;
}

// second argument is 1/X of current hp compared to max hp
bool32 HasEnoughHpToEatBerry(u32 battlerId, u32 hpFraction, u32 itemId)
{
    bool32 isBerry = (ItemId_GetPocket(itemId) == POCKET_BERRIES);

    if (gBattleMons[battlerId].hp == 0)
        return FALSE;
    // Unnerve prevents consumption of opponents' berries.
    if (isBerry && IsUnnerveAbilityOnOpposingSide(battlerId))
        return FALSE;
    if (gBattleMons[battlerId].hp <= gBattleMons[battlerId].maxHP / hpFraction)
        return TRUE;

    if (hpFraction <= 4 && GetBattlerAbility(battlerId) == ABILITY_GLUTTONY && isBerry
         && gBattleMons[battlerId].hp <= gBattleMons[battlerId].maxHP / 2)
    {
        RecordAbilityBattle(battlerId, ABILITY_GLUTTONY);
        return TRUE;
    }

    return FALSE;
}

static u8 HealConfuseBerry(u32 battlerId, u32 itemId, u8 flavorId, bool32 end2)
{
    if (HasEnoughHpToEatBerry(battlerId, 2, itemId))
    {
        PREPARE_FLAVOR_BUFFER(gBattleTextBuff1, flavorId);

        gBattleMoveDamage = gBattleMons[battlerId].maxHP / GetBattlerHoldEffectParam(battlerId);
        if (gBattleMoveDamage == 0)
            gBattleMoveDamage = 1;
        gBattleMoveDamage *= -1;

        if (GetBattlerAbility(battlerId) == ABILITY_RIPEN)
        {
            gBattleMoveDamage *= 2;
            gBattlerAbility = battlerId;
        }

        if (end2)
        {
            if (GetFlavorRelationByPersonality(gBattleMons[battlerId].personality, flavorId) < 0)
                BattleScriptExecute(BattleScript_BerryConfuseHealEnd2);
            else
                BattleScriptExecute(BattleScript_ItemHealHP_RemoveItemEnd2);
        }
        else
        {
            BattleScriptPushCursor();
            if (GetFlavorRelationByPersonality(gBattleMons[battlerId].personality, flavorId) < 0)
                gBattlescriptCurrInstr = BattleScript_BerryConfuseHealRet;
            else
                gBattlescriptCurrInstr = BattleScript_ItemHealHP_RemoveItemRet;
        }

        return ITEM_HP_CHANGE;
    }
    return 0;
}

static u8 StatRaiseBerry(u32 battlerId, u32 itemId, u32 statId, bool32 end2)
{
    if (CompareStat(battlerId, statId, MAX_STAT_STAGE, CMP_LESS_THAN) && HasEnoughHpToEatBerry(battlerId, GetBattlerHoldEffectParam(battlerId), itemId))
    {
        BufferStatChange(battlerId, statId, STRINGID_STATROSE);
        gEffectBattler = battlerId;
        if (GetBattlerAbility(battlerId) == ABILITY_RIPEN)
            SET_STATCHANGER(statId, 2, FALSE);
        else
            SET_STATCHANGER(statId, 1, FALSE);

        gBattleScripting.animArg1 = 14 + statId;
        gBattleScripting.animArg2 = 0;

        if (end2)
        {
            BattleScriptExecute(BattleScript_BerryStatRaiseEnd2);
        }
        else
        {
            BattleScriptPushCursor();
            gBattlescriptCurrInstr = BattleScript_BerryStatRaiseRet;
        }
        return ITEM_STATS_CHANGE;
    }
    return 0;
}

static u8 RandomStatRaiseBerry(u32 battlerId, u32 itemId, bool32 end2)
{
    s32 i;
    u16 stringId;

    for (i = 0; i < 5; i++)
    {
        if (CompareStat(battlerId, STAT_ATK + i, MAX_STAT_STAGE, CMP_LESS_THAN))
            break;
    }
    if (i != 5 && HasEnoughHpToEatBerry(battlerId, GetBattlerHoldEffectParam(battlerId), itemId))
    {
        do
        {
            i = Random() % 5;
        } while (!CompareStat(battlerId, STAT_ATK + i, MAX_STAT_STAGE, CMP_LESS_THAN));

        PREPARE_STAT_BUFFER(gBattleTextBuff1, i + 1);
        stringId = (GetBattlerAbility(battlerId) == ABILITY_CONTRARY) ? STRINGID_STATFELL : STRINGID_STATROSE;
        gBattleTextBuff2[0] = B_BUFF_PLACEHOLDER_BEGIN;
        gBattleTextBuff2[1] = B_BUFF_STRING;
        gBattleTextBuff2[2] = STRINGID_STATSHARPLY;
        gBattleTextBuff2[3] = STRINGID_STATSHARPLY >> 8;
        gBattleTextBuff2[4] = B_BUFF_STRING;
        gBattleTextBuff2[5] = stringId;
        gBattleTextBuff2[6] = stringId >> 8;
        gBattleTextBuff2[7] = EOS;
        gEffectBattler = battlerId;
        if (GetBattlerAbility(battlerId) == ABILITY_RIPEN)
            SET_STATCHANGER(i + 1, 4, FALSE);
        else
            SET_STATCHANGER(i + 1, 2, FALSE);

        gBattleScripting.animArg1 = 0x21 + i + 6;
        gBattleScripting.animArg2 = 0;
        if (end2)
        {
            BattleScriptExecute(BattleScript_BerryStatRaiseEnd2);
        }
        else
        {
            BattleScriptPushCursor();
            gBattlescriptCurrInstr = BattleScript_BerryStatRaiseRet;
        }
        
        return ITEM_STATS_CHANGE;
    }
    return 0;
}

static u8 TrySetMicleBerry(u32 battlerId, u32 itemId, bool32 end2)
{
    if (HasEnoughHpToEatBerry(battlerId, 4, itemId))
    {
        gProtectStructs[battlerId].micle = TRUE;  // battler's next attack has increased accuracy

        if (end2)
        {
            BattleScriptExecute(BattleScript_MicleBerryActivateEnd2);
        }
        else
        {
            BattleScriptPushCursor();
            gBattlescriptCurrInstr = BattleScript_MicleBerryActivateRet;
        }
        return ITEM_EFFECT_OTHER;
    }
    return 0;
}

static u8 DamagedStatBoostBerryEffect(u8 battlerId, u8 statId, u8 split)
{
    if (IsBattlerAlive(battlerId)
     && TARGET_TURN_DAMAGED
     && CompareStat(battlerId, statId, MAX_STAT_STAGE, CMP_LESS_THAN)
     && !DoesSubstituteBlockMove(gBattlerAttacker, battlerId, gCurrentMove)
     && GetBattleMoveSplit(gCurrentMove) == split)
    {
        BufferStatChange(battlerId, statId, STRINGID_STATROSE);

        gEffectBattler = battlerId;
        if (GetBattlerAbility(battlerId) == ABILITY_RIPEN)
            SET_STATCHANGER(statId, 2, FALSE);
        else
            SET_STATCHANGER(statId, 1, FALSE);

        gBattleScripting.animArg1 = 14 + statId;
        gBattleScripting.animArg2 = 0;
        BattleScriptPushCursor();
        gBattlescriptCurrInstr = BattleScript_BerryStatRaiseRet;
        return ITEM_STATS_CHANGE;
    }
    return 0;
}

u8 TryHandleSeed(u8 battler, u32 terrainFlag, u8 statId, u16 itemId, bool32 execute)
{
    if (gFieldStatuses & terrainFlag && CompareStat(battler, statId, MAX_STAT_STAGE, CMP_LESS_THAN))
    {
        BufferStatChange(battler, statId, STRINGID_STATROSE);
        gLastUsedItem = itemId; // For surge abilities
        gEffectBattler = gBattleScripting.battler = battler;
        SET_STATCHANGER(statId, 1, FALSE);
        gBattleScripting.animArg1 = 0xE + statId;
        gBattleScripting.animArg2 = 0;
        if (execute)
        {
            BattleScriptExecute(BattleScript_BerryStatRaiseEnd2);
        }
        else
        {
            BattleScriptPushCursor();
            gBattlescriptCurrInstr = BattleScript_BerryStatRaiseRet;
        }
        return ITEM_STATS_CHANGE;
    }
    return 0;
}

static u8 ItemHealHp(u32 battlerId, u32 itemId, bool32 end2, bool32 percentHeal)
{
    if (HasEnoughHpToEatBerry(battlerId, 2, itemId))
    {
        if (percentHeal)
            gBattleMoveDamage = (gBattleMons[battlerId].maxHP * GetBattlerHoldEffectParam(battlerId) / 100) * -1;
        else
            gBattleMoveDamage = GetBattlerHoldEffectParam(battlerId) * -1;

        // check ripen
        if (ItemId_GetPocket(itemId) == POCKET_BERRIES && GetBattlerAbility(battlerId) == ABILITY_RIPEN)
            gBattleMoveDamage *= 2;

        gBattlerAbility = battlerId;    // in SWSH, berry juice shows ability pop up but has no effect. This is mimicked here
        if (end2)
        {
            BattleScriptExecute(BattleScript_ItemHealHP_RemoveItemEnd2);
        }
        else
        {
            BattleScriptPushCursor();
            gBattlescriptCurrInstr = BattleScript_ItemHealHP_RemoveItemRet;
        }
        return ITEM_HP_CHANGE;
    }
    return 0;
}

static bool32 UnnerveOn(u32 battlerId, u32 itemId)
{
    if (ItemId_GetPocket(itemId) == POCKET_BERRIES && IsUnnerveAbilityOnOpposingSide(battlerId))
        return TRUE;
    return FALSE;
}

static bool32 GetMentalHerbEffect(u8 battlerId)
{
    bool32 ret = FALSE;
    
    // Check infatuation
    if (gBattleMons[battlerId].status2 & STATUS2_INFATUATION)
    {
        gBattleMons[battlerId].status2 &= ~(STATUS2_INFATUATION);
        gBattleCommunication[MULTISTRING_CHOOSER] = B_MSG_MENTALHERBCURE_INFATUATION;  // STRINGID_TARGETGOTOVERINFATUATION
        StringCopy(gBattleTextBuff1, gStatusConditionString_LoveJpn);
        ret = TRUE;
    }
    #if B_MENTAL_HERB >= GEN_5
        // Check taunt
        if (gDisableStructs[battlerId].tauntTimer != 0)
        {
            gDisableStructs[battlerId].tauntTimer = gDisableStructs[battlerId].tauntTimer2 = 0;
            gBattleCommunication[MULTISTRING_CHOOSER] = B_MSG_MENTALHERBCURE_TAUNT;
            PREPARE_MOVE_BUFFER(gBattleTextBuff1, MOVE_TAUNT);
            ret = TRUE;
        }
        // Check encore
        if (gDisableStructs[battlerId].encoreTimer != 0)
        {
            gDisableStructs[battlerId].encoredMove = 0;
            gDisableStructs[battlerId].encoreTimerStartValue = gDisableStructs[battlerId].encoreTimer = 0;
            gBattleCommunication[MULTISTRING_CHOOSER] = B_MSG_MENTALHERBCURE_ENCORE;   // STRINGID_PKMNENCOREENDED
            ret = TRUE;
        }
        // Check torment
        if (gBattleMons[battlerId].status2 & STATUS2_TORMENT)
        {
            gBattleMons[battlerId].status2 &= ~(STATUS2_TORMENT);
            gBattleCommunication[MULTISTRING_CHOOSER] = B_MSG_MENTALHERBCURE_TORMENT;
            ret = TRUE;
        }
        // Check heal block
        if (gStatuses3[battlerId] & STATUS3_HEAL_BLOCK)
        {
            gStatuses3[battlerId] &= ~(STATUS3_HEAL_BLOCK);
            gBattleCommunication[MULTISTRING_CHOOSER] = B_MSG_MENTALHERBCURE_HEALBLOCK;
            ret = TRUE;
        }
        // Check disable
        if (gDisableStructs[battlerId].disableTimer != 0)
        {
            gDisableStructs[battlerId].disableTimer = gDisableStructs[battlerId].disableTimerStartValue = 0;
            gDisableStructs[battlerId].disabledMove = 0;
            gBattleCommunication[MULTISTRING_CHOOSER] = B_MSG_MENTALHERBCURE_DISABLE;
            ret = TRUE;
        }
    #endif
    return ret;
}

u8 ItemBattleEffects(u8 caseID, u8 battlerId, bool8 moveTurn)
{
    int i = 0, moveType;
    u8 effect = ITEM_NO_EFFECT;
    u8 changedPP = 0;
    u8 battlerHoldEffect, atkHoldEffect;
    u8 atkHoldEffectParam;
    u16 atkItem;

    gLastUsedItem = gBattleMons[battlerId].item;
    battlerHoldEffect = GetBattlerHoldEffect(battlerId, TRUE);

    atkItem = gBattleMons[gBattlerAttacker].item;
    atkHoldEffect = GetBattlerHoldEffect(gBattlerAttacker, TRUE);
    atkHoldEffectParam = GetBattlerHoldEffectParam(gBattlerAttacker);

    switch (caseID)
    {
    case ITEMEFFECT_ON_SWITCH_IN:
        if (!gSpecialStatuses[battlerId].switchInItemDone)
        {
            switch (battlerHoldEffect)
            {
            case HOLD_EFFECT_DOUBLE_PRIZE:
                if (GetBattlerSide(battlerId) == B_SIDE_PLAYER && !gBattleStruct->moneyMultiplierItem)
                {
                    gBattleStruct->moneyMultiplier *= 2;
                    gBattleStruct->moneyMultiplierItem = 1;
                }
                break;
            case HOLD_EFFECT_RESTORE_STATS:
                for (i = 0; i < NUM_BATTLE_STATS; i++)
                {
                    if (gBattleMons[battlerId].statStages[i] < DEFAULT_STAT_STAGE)
                    {
                        gBattleMons[battlerId].statStages[i] = DEFAULT_STAT_STAGE;
                        effect = ITEM_STATS_CHANGE;
                    }
                }
                if (effect)
                {
                    gBattleScripting.battler = battlerId;
                    gPotentialItemEffectBattler = battlerId;
                    gActiveBattler = gBattlerAttacker = battlerId;
                    BattleScriptExecute(BattleScript_WhiteHerbEnd2);
                }
                break;
            case HOLD_EFFECT_CONFUSE_SPICY:
                if (B_BERRIES_INSTANT >= GEN_4)
                    effect = HealConfuseBerry(battlerId, gLastUsedItem, FLAVOR_SPICY, TRUE);
                break;
            case HOLD_EFFECT_CONFUSE_DRY:
                if (B_BERRIES_INSTANT >= GEN_4)
                    effect = HealConfuseBerry(battlerId, gLastUsedItem, FLAVOR_DRY, TRUE);
                break;
            case HOLD_EFFECT_CONFUSE_SWEET:
                if (B_BERRIES_INSTANT >= GEN_4)
                    effect = HealConfuseBerry(battlerId, gLastUsedItem, FLAVOR_SWEET, TRUE);
                break;
            case HOLD_EFFECT_CONFUSE_BITTER:
                if (B_BERRIES_INSTANT >= GEN_4)
                    effect = HealConfuseBerry(battlerId, gLastUsedItem, FLAVOR_BITTER, TRUE);
                break;
            case HOLD_EFFECT_CONFUSE_SOUR:
                if (B_BERRIES_INSTANT >= GEN_4)
                    effect = HealConfuseBerry(battlerId, gLastUsedItem, FLAVOR_SOUR, TRUE);
                break;
            case HOLD_EFFECT_ATTACK_UP:
                if (B_BERRIES_INSTANT >= GEN_4)
                    effect = StatRaiseBerry(battlerId, gLastUsedItem, STAT_ATK, TRUE);
                break;
            case HOLD_EFFECT_DEFENSE_UP:
                if (B_BERRIES_INSTANT >= GEN_4)
                    effect = StatRaiseBerry(battlerId, gLastUsedItem, STAT_DEF, TRUE);
                break;
            case HOLD_EFFECT_SPEED_UP:
                if (B_BERRIES_INSTANT >= GEN_4)
                    effect = StatRaiseBerry(battlerId, gLastUsedItem, STAT_SPEED, TRUE);
                break;
            case HOLD_EFFECT_SP_ATTACK_UP:
                if (B_BERRIES_INSTANT >= GEN_4)
                    effect = StatRaiseBerry(battlerId, gLastUsedItem, STAT_SPATK, TRUE);
                break;
            case HOLD_EFFECT_SP_DEFENSE_UP:
                if (B_BERRIES_INSTANT >= GEN_4)
                    effect = StatRaiseBerry(battlerId, gLastUsedItem, STAT_SPDEF, TRUE);
                break;
            case HOLD_EFFECT_CRITICAL_UP:
                if (B_BERRIES_INSTANT >= GEN_4 && !(gBattleMons[battlerId].status2 & STATUS2_FOCUS_ENERGY) && HasEnoughHpToEatBerry(battlerId, GetBattlerHoldEffectParam(battlerId), gLastUsedItem))
                {
                    gBattleMons[battlerId].status2 |= STATUS2_FOCUS_ENERGY;
                    BattleScriptExecute(BattleScript_BerryFocusEnergyEnd2);
                    effect = ITEM_EFFECT_OTHER;
                }
                break;
            case HOLD_EFFECT_RANDOM_STAT_UP:
                if (B_BERRIES_INSTANT >= GEN_4)
                    effect = RandomStatRaiseBerry(battlerId, gLastUsedItem, TRUE);
                break;
            case HOLD_EFFECT_CURE_PAR:
                if (B_BERRIES_INSTANT >= GEN_4 && gBattleMons[battlerId].status1 & STATUS1_PARALYSIS && !UnnerveOn(battlerId, gLastUsedItem))
                {
                    gBattleMons[battlerId].status1 &= ~(STATUS1_PARALYSIS);
                    BattleScriptExecute(BattleScript_BerryCurePrlzEnd2);
                    effect = ITEM_STATUS_CHANGE;
                }
                break;
            case HOLD_EFFECT_CURE_PSN:
                if (B_BERRIES_INSTANT >= GEN_4 && gBattleMons[battlerId].status1 & STATUS1_PSN_ANY && !UnnerveOn(battlerId, gLastUsedItem))
                {
                    gBattleMons[battlerId].status1 &= ~(STATUS1_PSN_ANY | STATUS1_TOXIC_COUNTER);
                    BattleScriptExecute(BattleScript_BerryCurePsnEnd2);
                    effect = ITEM_STATUS_CHANGE;
                }
                break;
            case HOLD_EFFECT_CURE_BRN:
                if (B_BERRIES_INSTANT >= GEN_4 && gBattleMons[battlerId].status1 & STATUS1_BURN && !UnnerveOn(battlerId, gLastUsedItem))
                {
                    gBattleMons[battlerId].status1 &= ~(STATUS1_BURN);
                    BattleScriptExecute(BattleScript_BerryCureBrnEnd2);
                    effect = ITEM_STATUS_CHANGE;
                }
                break;
            case HOLD_EFFECT_CURE_FRZ:
                if (B_BERRIES_INSTANT >= GEN_4 && gBattleMons[battlerId].status1 & STATUS1_FREEZE && !UnnerveOn(battlerId, gLastUsedItem))
                {
                    gBattleMons[battlerId].status1 &= ~(STATUS1_FREEZE);
                    BattleScriptExecute(BattleScript_BerryCureFrzEnd2);
                    effect = ITEM_STATUS_CHANGE;
                }
                break;
            case HOLD_EFFECT_CURE_SLP:
                if (B_BERRIES_INSTANT >= GEN_4 && gBattleMons[battlerId].status1 & STATUS1_SLEEP && !UnnerveOn(battlerId, gLastUsedItem))
                {
                    gBattleMons[battlerId].status1 &= ~(STATUS1_SLEEP);
                    gBattleMons[battlerId].status2 &= ~(STATUS2_NIGHTMARE);
                    BattleScriptExecute(BattleScript_BerryCureSlpEnd2);
                    effect = ITEM_STATUS_CHANGE;
                }
                break;
            case HOLD_EFFECT_CURE_STATUS:
                if (B_BERRIES_INSTANT >= GEN_4 && (gBattleMons[battlerId].status1 & STATUS1_ANY || gBattleMons[battlerId].status2 & STATUS2_CONFUSION) && !UnnerveOn(battlerId, gLastUsedItem))
                {
                    i = 0;
                    if (gBattleMons[battlerId].status1 & STATUS1_PSN_ANY)
                    {
                        StringCopy(gBattleTextBuff1, gStatusConditionString_PoisonJpn);
                        i++;
                    }
                    if (gBattleMons[battlerId].status1 & STATUS1_SLEEP)
                    {
                        gBattleMons[battlerId].status2 &= ~(STATUS2_NIGHTMARE);
                        StringCopy(gBattleTextBuff1, gStatusConditionString_SleepJpn);
                        i++;
                    }
                    if (gBattleMons[battlerId].status1 & STATUS1_PARALYSIS)
                    {
                        StringCopy(gBattleTextBuff1, gStatusConditionString_ParalysisJpn);
                        i++;
                    }
                    if (gBattleMons[battlerId].status1 & STATUS1_BURN)
                    {
                        StringCopy(gBattleTextBuff1, gStatusConditionString_BurnJpn);
                        i++;
                    }
                    if (gBattleMons[battlerId].status1 & STATUS1_FREEZE)
                    {
                        StringCopy(gBattleTextBuff1, gStatusConditionString_IceJpn);
                        i++;
                    }
                    if (gBattleMons[battlerId].status2 & STATUS2_CONFUSION)
                    {
                        StringCopy(gBattleTextBuff1, gStatusConditionString_ConfusionJpn);
                        i++;
                    }
                    if (!(i > 1))
                        gBattleCommunication[MULTISTRING_CHOOSER] = B_MSG_CURED_PROBLEM;
                    else
                        gBattleCommunication[MULTISTRING_CHOOSER] = B_MSG_NORMALIZED_STATUS;
                    gBattleMons[battlerId].status1 = 0;
                    gBattleMons[battlerId].status2 &= ~(STATUS2_CONFUSION);
                    BattleScriptExecute(BattleScript_BerryCureChosenStatusEnd2);
                    effect = ITEM_STATUS_CHANGE;
                }
                break;
            case HOLD_EFFECT_RESTORE_HP:
                if (B_BERRIES_INSTANT >= GEN_4)
                    effect = ItemHealHp(battlerId, gLastUsedItem, TRUE, FALSE);
                break;
            case HOLD_EFFECT_RESTORE_PCT_HP:
                if (B_BERRIES_INSTANT >= GEN_4)
                    effect = ItemHealHp(battlerId, gLastUsedItem, TRUE, TRUE);
                break;
            case HOLD_EFFECT_AIR_BALLOON:
                effect = ITEM_EFFECT_OTHER;
                gBattleScripting.battler = battlerId;
                BattleScriptPushCursorAndCallback(BattleScript_AirBaloonMsgIn);
                RecordItemEffectBattle(battlerId, HOLD_EFFECT_AIR_BALLOON);
                break;
            case HOLD_EFFECT_ROOM_SERVICE:
                if (TryRoomService(battlerId))
                {
                    BattleScriptExecute(BattleScript_BerryStatRaiseEnd2);
                    effect = ITEM_STATS_CHANGE;
                }
                break;
            case HOLD_EFFECT_SEEDS:
                switch (GetBattlerHoldEffectParam(battlerId))
                {
                case HOLD_EFFECT_PARAM_ELECTRIC_TERRAIN:
                    effect = TryHandleSeed(battlerId, STATUS_FIELD_ELECTRIC_TERRAIN, STAT_DEF, gLastUsedItem, TRUE);
                    break;
                case HOLD_EFFECT_PARAM_GRASSY_TERRAIN:
                    effect = TryHandleSeed(battlerId, STATUS_FIELD_GRASSY_TERRAIN, STAT_DEF, gLastUsedItem, TRUE);
                    break;
                case HOLD_EFFECT_PARAM_MISTY_TERRAIN:
                    effect = TryHandleSeed(battlerId, STATUS_FIELD_MISTY_TERRAIN, STAT_SPDEF, gLastUsedItem, TRUE);
                    break;
                case HOLD_EFFECT_PARAM_PSYCHIC_TERRAIN:
                    effect = TryHandleSeed(battlerId, STATUS_FIELD_PSYCHIC_TERRAIN, STAT_SPDEF, gLastUsedItem, TRUE);
                    break;
                }
                break;
            case HOLD_EFFECT_EJECT_PACK:
                if (gProtectStructs[battlerId].statFell
                 && gProtectStructs[battlerId].disableEjectPack == 0
                 && !(gCurrentMove == MOVE_PARTING_SHOT && CanBattlerSwitch(gBattlerAttacker))) // Does not activate if attacker used Parting Shot and can switch out
                {
                    gProtectStructs[battlerId].statFell = FALSE;
                    gActiveBattler = gBattleScripting.battler = battlerId;
                    effect = ITEM_STATS_CHANGE;
                    if (moveTurn)
                    {
                        BattleScriptPushCursor();
                        gBattlescriptCurrInstr = BattleScript_EjectPackActivate_Ret;
                    }
                    else
                    {
                        BattleScriptExecute(BattleScript_EjectPackActivate_End2);
                    }
                }
                break;
            }

            if (effect)
            {
                gSpecialStatuses[battlerId].switchInItemDone = 1;
                gActiveBattler = gBattlerAttacker = gPotentialItemEffectBattler = gBattleScripting.battler = battlerId;
                switch (effect)
                {
                case ITEM_STATUS_CHANGE:
                    BtlController_EmitSetMonData(0, REQUEST_STATUS_BATTLE, 0, 4, &gBattleMons[battlerId].status1);
                    MarkBattlerForControllerExec(gActiveBattler);
                    break;
                case ITEM_PP_CHANGE:
                    if (!(gBattleMons[battlerId].status2 & STATUS2_TRANSFORMED) && !(gDisableStructs[battlerId].mimickedMoves & gBitTable[i]))
                        gBattleMons[battlerId].pp[i] = changedPP;
                    break;
                }
            }
        }
        break;
    case 1:
        if (gBattleMons[battlerId].hp)
        {
            switch (battlerHoldEffect)
            {
            case HOLD_EFFECT_RESTORE_HP:
                if (!moveTurn)
                    effect = ItemHealHp(battlerId, gLastUsedItem, TRUE, FALSE);
                break;
            case HOLD_EFFECT_RESTORE_PCT_HP:
                if (!moveTurn)
                    effect = ItemHealHp(battlerId, gLastUsedItem, TRUE, TRUE);
                break;
            case HOLD_EFFECT_RESTORE_PP:
                if (!moveTurn)
                {
                    struct Pokemon *mon;
                    u8 ppBonuses;
                    u16 move;

                    mon = GetBattlerPartyData(battlerId);
                    for (i = 0; i < MAX_MON_MOVES; i++)
                    {
                        move = GetMonData(mon, MON_DATA_MOVE1 + i);
                        changedPP = GetMonData(mon, MON_DATA_PP1 + i);
                        ppBonuses = GetMonData(mon, MON_DATA_PP_BONUSES);
                        if (move && changedPP == 0)
                            break;
                    }
                    if (i != MAX_MON_MOVES)
                    {
                        u8 maxPP = CalculatePPWithBonus(move, ppBonuses, i);
                        u8 ppRestored = GetBattlerHoldEffectParam(battlerId);

                        if (GetBattlerAbility(battlerId) == ABILITY_RIPEN)
                        {
                            ppRestored *= 2;
                            gBattlerAbility = battlerId;
                        }
                        if (changedPP + ppRestored > maxPP)
                            changedPP = maxPP;
                        else
                            changedPP = changedPP + ppRestored;

                        PREPARE_MOVE_BUFFER(gBattleTextBuff1, move);

                        BattleScriptExecute(BattleScript_BerryPPHealEnd2);
                        BtlController_EmitSetMonData(0, i + REQUEST_PPMOVE1_BATTLE, 0, 1, &changedPP);
                        MarkBattlerForControllerExec(gActiveBattler);
                        effect = ITEM_PP_CHANGE;
                    }
                }
                break;
            case HOLD_EFFECT_RESTORE_STATS:
                for (i = 0; i < NUM_BATTLE_STATS; i++)
                {
                    if (gBattleMons[battlerId].statStages[i] < DEFAULT_STAT_STAGE)
                    {
                        gBattleMons[battlerId].statStages[i] = DEFAULT_STAT_STAGE;
                        effect = ITEM_STATS_CHANGE;
                    }
                }
                if (effect)
                {
                    gBattleScripting.battler = battlerId;
                    gPotentialItemEffectBattler = battlerId;
                    gActiveBattler = gBattlerAttacker = battlerId;
                    BattleScriptExecute(BattleScript_WhiteHerbEnd2);
                }
                break;
            case HOLD_EFFECT_BLACK_SLUDGE:
                if (IS_BATTLER_OF_TYPE(battlerId, TYPE_POISON))
                {
                    goto LEFTOVERS;
                }
                else if (GetBattlerAbility(battlerId) != ABILITY_MAGIC_GUARD && !moveTurn)
                {
                    gBattleMoveDamage = gBattleMons[battlerId].maxHP / 8;
                    if (gBattleMoveDamage == 0)
                        gBattleMoveDamage = 1;
                    BattleScriptExecute(BattleScript_ItemHurtEnd2);
                    effect = ITEM_HP_CHANGE;
                    RecordItemEffectBattle(battlerId, battlerHoldEffect);
                    PREPARE_ITEM_BUFFER(gBattleTextBuff1, gLastUsedItem);
                }
                break;
            case HOLD_EFFECT_LEFTOVERS:
            LEFTOVERS:
                if (gBattleMons[battlerId].hp < gBattleMons[battlerId].maxHP && !moveTurn)
                {
                    gBattleMoveDamage = gBattleMons[battlerId].maxHP / 16;
                    if (gBattleMoveDamage == 0)
                        gBattleMoveDamage = 1;
                    gBattleMoveDamage *= -1;
                    BattleScriptExecute(BattleScript_ItemHealHP_End2);
                    effect = ITEM_HP_CHANGE;
                    RecordItemEffectBattle(battlerId, battlerHoldEffect);
                }
                break;
            case HOLD_EFFECT_CONFUSE_SPICY:
                if (!moveTurn)
                    effect = HealConfuseBerry(battlerId, gLastUsedItem, FLAVOR_SPICY, TRUE);
                break;
            case HOLD_EFFECT_CONFUSE_DRY:
                if (!moveTurn)
                    effect = HealConfuseBerry(battlerId, gLastUsedItem, FLAVOR_DRY, TRUE);
                break;
            case HOLD_EFFECT_CONFUSE_SWEET:
                if (!moveTurn)
                    effect = HealConfuseBerry(battlerId, gLastUsedItem, FLAVOR_SWEET, TRUE);
                break;
            case HOLD_EFFECT_CONFUSE_BITTER:
                if (!moveTurn)
                    effect = HealConfuseBerry(battlerId, gLastUsedItem, FLAVOR_BITTER, TRUE);
                break;
            case HOLD_EFFECT_CONFUSE_SOUR:
                if (!moveTurn)
                    effect = HealConfuseBerry(battlerId, gLastUsedItem, FLAVOR_SOUR, TRUE);
                break;
            case HOLD_EFFECT_ATTACK_UP:
                if (!moveTurn)
                    effect = StatRaiseBerry(battlerId, gLastUsedItem, STAT_ATK, TRUE);
                break;
            case HOLD_EFFECT_DEFENSE_UP:
                if (!moveTurn)
                    effect = StatRaiseBerry(battlerId, gLastUsedItem, STAT_DEF, TRUE);
                break;
            case HOLD_EFFECT_SPEED_UP:
                if (!moveTurn)
                    effect = StatRaiseBerry(battlerId, gLastUsedItem, STAT_SPEED, TRUE);
                break;
            case HOLD_EFFECT_SP_ATTACK_UP:
                if (!moveTurn)
                    effect = StatRaiseBerry(battlerId, gLastUsedItem, STAT_SPATK, TRUE);
                break;
            case HOLD_EFFECT_SP_DEFENSE_UP:
                if (!moveTurn)
                    effect = StatRaiseBerry(battlerId, gLastUsedItem, STAT_SPDEF, TRUE);
                break;
            case HOLD_EFFECT_CRITICAL_UP:
                if (!moveTurn && !(gBattleMons[battlerId].status2 & STATUS2_FOCUS_ENERGY) && HasEnoughHpToEatBerry(battlerId, GetBattlerHoldEffectParam(battlerId), gLastUsedItem))
                {
                    gBattleMons[battlerId].status2 |= STATUS2_FOCUS_ENERGY;
                    BattleScriptExecute(BattleScript_BerryFocusEnergyEnd2);
                    effect = ITEM_EFFECT_OTHER;
                }
                break;
            case HOLD_EFFECT_RANDOM_STAT_UP:
                if (!moveTurn)
                    effect = RandomStatRaiseBerry(battlerId, gLastUsedItem, TRUE);
                break;
            case HOLD_EFFECT_CURE_PAR:
                if (gBattleMons[battlerId].status1 & STATUS1_PARALYSIS && !UnnerveOn(battlerId, gLastUsedItem))
                {
                    gBattleMons[battlerId].status1 &= ~(STATUS1_PARALYSIS);
                    BattleScriptExecute(BattleScript_BerryCurePrlzEnd2);
                    effect = ITEM_STATUS_CHANGE;
                }
                break;
            case HOLD_EFFECT_CURE_PSN:
                if (gBattleMons[battlerId].status1 & STATUS1_PSN_ANY && !UnnerveOn(battlerId, gLastUsedItem))
                {
                    gBattleMons[battlerId].status1 &= ~(STATUS1_PSN_ANY | STATUS1_TOXIC_COUNTER);
                    BattleScriptExecute(BattleScript_BerryCurePsnEnd2);
                    effect = ITEM_STATUS_CHANGE;
                }
                break;
            case HOLD_EFFECT_CURE_BRN:
                if (gBattleMons[battlerId].status1 & STATUS1_BURN && !UnnerveOn(battlerId, gLastUsedItem))
                {
                    gBattleMons[battlerId].status1 &= ~(STATUS1_BURN);
                    BattleScriptExecute(BattleScript_BerryCureBrnEnd2);
                    effect = ITEM_STATUS_CHANGE;
                }
                break;
            case HOLD_EFFECT_CURE_FRZ:
                if (gBattleMons[battlerId].status1 & STATUS1_FREEZE && !UnnerveOn(battlerId, gLastUsedItem))
                {
                    gBattleMons[battlerId].status1 &= ~(STATUS1_FREEZE);
                    BattleScriptExecute(BattleScript_BerryCureFrzEnd2);
                    effect = ITEM_STATUS_CHANGE;
                }
                break;
            case HOLD_EFFECT_CURE_SLP:
                if (gBattleMons[battlerId].status1 & STATUS1_SLEEP && !UnnerveOn(battlerId, gLastUsedItem))
                {
                    gBattleMons[battlerId].status1 &= ~(STATUS1_SLEEP);
                    gBattleMons[battlerId].status2 &= ~(STATUS2_NIGHTMARE);
                    BattleScriptExecute(BattleScript_BerryCureSlpEnd2);
                    effect = ITEM_STATUS_CHANGE;
                }
                break;
            case HOLD_EFFECT_CURE_CONFUSION:
                if (gBattleMons[battlerId].status2 & STATUS2_CONFUSION && !UnnerveOn(battlerId, gLastUsedItem))
                {
                    gBattleMons[battlerId].status2 &= ~(STATUS2_CONFUSION);
                    BattleScriptExecute(BattleScript_BerryCureConfusionEnd2);
                    effect = ITEM_EFFECT_OTHER;
                }
                break;
            case HOLD_EFFECT_CURE_STATUS:
                if ((gBattleMons[battlerId].status1 & STATUS1_ANY || gBattleMons[battlerId].status2 & STATUS2_CONFUSION) && !UnnerveOn(battlerId, gLastUsedItem))
                {
                    i = 0;
                    if (gBattleMons[battlerId].status1 & STATUS1_PSN_ANY)
                    {
                        StringCopy(gBattleTextBuff1, gStatusConditionString_PoisonJpn);
                        i++;
                    }
                    if (gBattleMons[battlerId].status1 & STATUS1_SLEEP)
                    {
                        gBattleMons[battlerId].status2 &= ~(STATUS2_NIGHTMARE);
                        StringCopy(gBattleTextBuff1, gStatusConditionString_SleepJpn);
                        i++;
                    }
                    if (gBattleMons[battlerId].status1 & STATUS1_PARALYSIS)
                    {
                        StringCopy(gBattleTextBuff1, gStatusConditionString_ParalysisJpn);
                        i++;
                    }
                    if (gBattleMons[battlerId].status1 & STATUS1_BURN)
                    {
                        StringCopy(gBattleTextBuff1, gStatusConditionString_BurnJpn);
                        i++;
                    }
                    if (gBattleMons[battlerId].status1 & STATUS1_FREEZE)
                    {
                        StringCopy(gBattleTextBuff1, gStatusConditionString_IceJpn);
                        i++;
                    }
                    if (gBattleMons[battlerId].status2 & STATUS2_CONFUSION)
                    {
                        StringCopy(gBattleTextBuff1, gStatusConditionString_ConfusionJpn);
                        i++;
                    }
                    if (!(i > 1))
                        gBattleCommunication[MULTISTRING_CHOOSER] = B_MSG_CURED_PROBLEM;
                    else
                        gBattleCommunication[MULTISTRING_CHOOSER] = B_MSG_NORMALIZED_STATUS;
                    gBattleMons[battlerId].status1 = 0;
                    gBattleMons[battlerId].status2 &= ~(STATUS2_CONFUSION);
                    BattleScriptExecute(BattleScript_BerryCureChosenStatusEnd2);
                    effect = ITEM_STATUS_CHANGE;
                }
                break;
            case HOLD_EFFECT_MENTAL_HERB:
                if (GetMentalHerbEffect(battlerId))
                {
                    gBattleScripting.savedBattler = gBattlerAttacker;
                    gBattlerAttacker = battlerId;
                    BattleScriptExecute(BattleScript_MentalHerbCureEnd2);
                    effect = ITEM_EFFECT_OTHER;
                }
                break;
            case HOLD_EFFECT_MICLE_BERRY:
                if (!moveTurn)
                    effect = TrySetMicleBerry(battlerId, gLastUsedItem, TRUE);
                break;
            }

            if (effect)
            {
                gActiveBattler = gBattlerAttacker = gPotentialItemEffectBattler = gBattleScripting.battler = battlerId;
                switch (effect)
                {
                case ITEM_STATUS_CHANGE:
                    BtlController_EmitSetMonData(0, REQUEST_STATUS_BATTLE, 0, 4, &gBattleMons[battlerId].status1);
                    MarkBattlerForControllerExec(gActiveBattler);
                    break;
                case ITEM_PP_CHANGE:
                    if (!(gBattleMons[battlerId].status2 & STATUS2_TRANSFORMED) && !(gDisableStructs[battlerId].mimickedMoves & gBitTable[i]))
                        gBattleMons[battlerId].pp[i] = changedPP;
                    break;
                }
            }
        }
        break;
    case ITEMEFFECT_MOVE_END:
        for (battlerId = 0; battlerId < gBattlersCount; battlerId++)
        {
            gLastUsedItem = gBattleMons[battlerId].item;
            battlerHoldEffect = GetBattlerHoldEffect(battlerId, TRUE);
            switch (battlerHoldEffect)
            {
            case HOLD_EFFECT_MICLE_BERRY:
                if (B_HP_BERRIES >= GEN_4)
                    effect = TrySetMicleBerry(battlerId, gLastUsedItem, FALSE);
                break;
            case HOLD_EFFECT_RESTORE_HP:
                if (B_HP_BERRIES >= GEN_4)
                    effect = ItemHealHp(battlerId, gLastUsedItem, FALSE, FALSE);
                break;
            case HOLD_EFFECT_RESTORE_PCT_HP:
                if (B_BERRIES_INSTANT >= GEN_4)
                    effect = ItemHealHp(battlerId, gLastUsedItem, FALSE, TRUE);
                break;
            case HOLD_EFFECT_CONFUSE_SPICY:
                if (B_BERRIES_INSTANT >= GEN_4)
                    effect = HealConfuseBerry(battlerId, gLastUsedItem, FLAVOR_SPICY, FALSE);
                break;
            case HOLD_EFFECT_CONFUSE_DRY:
                if (B_BERRIES_INSTANT >= GEN_4)
                    effect = HealConfuseBerry(battlerId, gLastUsedItem, FLAVOR_DRY, FALSE);
                break;
            case HOLD_EFFECT_CONFUSE_SWEET:
                if (B_BERRIES_INSTANT >= GEN_4)
                    effect = HealConfuseBerry(battlerId, gLastUsedItem, FLAVOR_SWEET, FALSE);
                break;
            case HOLD_EFFECT_CONFUSE_BITTER:
                if (B_BERRIES_INSTANT >= GEN_4)
                    effect = HealConfuseBerry(battlerId, gLastUsedItem, FLAVOR_BITTER, FALSE);
                break;
            case HOLD_EFFECT_CONFUSE_SOUR:
                if (B_BERRIES_INSTANT >= GEN_4)
                    effect = HealConfuseBerry(battlerId, gLastUsedItem, FLAVOR_SOUR, FALSE);
                break;
            case HOLD_EFFECT_ATTACK_UP:
                if (B_BERRIES_INSTANT >= GEN_4)
                    effect = StatRaiseBerry(battlerId, gLastUsedItem, STAT_ATK, FALSE);
                break;
            case HOLD_EFFECT_DEFENSE_UP:
                if (B_BERRIES_INSTANT >= GEN_4)
                    effect = StatRaiseBerry(battlerId, gLastUsedItem, STAT_DEF, FALSE);
                break;
            case HOLD_EFFECT_SPEED_UP:
                if (B_BERRIES_INSTANT >= GEN_4)
                    effect = StatRaiseBerry(battlerId, gLastUsedItem, STAT_SPEED, FALSE);
                break;
            case HOLD_EFFECT_SP_ATTACK_UP:
                if (B_BERRIES_INSTANT >= GEN_4)
                    effect = StatRaiseBerry(battlerId, gLastUsedItem, STAT_SPATK, FALSE);
                break;
            case HOLD_EFFECT_SP_DEFENSE_UP:
                if (B_BERRIES_INSTANT >= GEN_4)
                    effect = StatRaiseBerry(battlerId, gLastUsedItem, STAT_SPDEF, FALSE);
                break;
            case HOLD_EFFECT_RANDOM_STAT_UP:
                if (B_BERRIES_INSTANT >= GEN_4)
                    effect = RandomStatRaiseBerry(battlerId, gLastUsedItem, FALSE);
                break;
            case HOLD_EFFECT_CURE_PAR:
                if (gBattleMons[battlerId].status1 & STATUS1_PARALYSIS && !UnnerveOn(battlerId, gLastUsedItem))
                {
                    gBattleMons[battlerId].status1 &= ~(STATUS1_PARALYSIS);
                    BattleScriptPushCursor();
                    gBattlescriptCurrInstr = BattleScript_BerryCureParRet;
                    effect = ITEM_STATUS_CHANGE;
                }
                break;
            case HOLD_EFFECT_CURE_PSN:
                if (gBattleMons[battlerId].status1 & STATUS1_PSN_ANY && !UnnerveOn(battlerId, gLastUsedItem))
                {
                    gBattleMons[battlerId].status1 &= ~(STATUS1_PSN_ANY | STATUS1_TOXIC_COUNTER);
                    BattleScriptPushCursor();
                    gBattlescriptCurrInstr = BattleScript_BerryCurePsnRet;
                    effect = ITEM_STATUS_CHANGE;
                }
                break;
            case HOLD_EFFECT_CURE_BRN:
                if (gBattleMons[battlerId].status1 & STATUS1_BURN && !UnnerveOn(battlerId, gLastUsedItem))
                {
                    gBattleMons[battlerId].status1 &= ~(STATUS1_BURN);
                    BattleScriptPushCursor();
                    gBattlescriptCurrInstr = BattleScript_BerryCureBrnRet;
                    effect = ITEM_STATUS_CHANGE;
                }
                break;
            case HOLD_EFFECT_CURE_FRZ:
                if (gBattleMons[battlerId].status1 & STATUS1_FREEZE && !UnnerveOn(battlerId, gLastUsedItem))
                {
                    gBattleMons[battlerId].status1 &= ~(STATUS1_FREEZE);
                    BattleScriptPushCursor();
                    gBattlescriptCurrInstr = BattleScript_BerryCureFrzRet;
                    effect = ITEM_STATUS_CHANGE;
                }
                break;
            case HOLD_EFFECT_CURE_SLP:
                if (gBattleMons[battlerId].status1 & STATUS1_SLEEP && !UnnerveOn(battlerId, gLastUsedItem))
                {
                    gBattleMons[battlerId].status1 &= ~(STATUS1_SLEEP);
                    gBattleMons[battlerId].status2 &= ~(STATUS2_NIGHTMARE);
                    BattleScriptPushCursor();
                    gBattlescriptCurrInstr = BattleScript_BerryCureSlpRet;
                    effect = ITEM_STATUS_CHANGE;
                }
                break;
            case HOLD_EFFECT_CURE_CONFUSION:
                if (gBattleMons[battlerId].status2 & STATUS2_CONFUSION && !UnnerveOn(battlerId, gLastUsedItem))
                {
                    gBattleMons[battlerId].status2 &= ~(STATUS2_CONFUSION);
                    BattleScriptPushCursor();
                    gBattlescriptCurrInstr = BattleScript_BerryCureConfusionRet;
                    effect = ITEM_EFFECT_OTHER;
                }
                break;
            case HOLD_EFFECT_MENTAL_HERB:
                if (GetMentalHerbEffect(battlerId))
                {
                    gBattleScripting.savedBattler = gBattlerAttacker;
                    gBattlerAttacker = battlerId;
                    BattleScriptPushCursor();
                    gBattlescriptCurrInstr = BattleScript_MentalHerbCureRet;
                    effect = ITEM_EFFECT_OTHER;
                }
                break;
            case HOLD_EFFECT_CURE_STATUS:
                if ((gBattleMons[battlerId].status1 & STATUS1_ANY || gBattleMons[battlerId].status2 & STATUS2_CONFUSION) && !UnnerveOn(battlerId, gLastUsedItem))
                {
                    if (gBattleMons[battlerId].status1 & STATUS1_PSN_ANY)
                    {
                        StringCopy(gBattleTextBuff1, gStatusConditionString_PoisonJpn);
                    }
                    if (gBattleMons[battlerId].status1 & STATUS1_SLEEP)
                    {
                        gBattleMons[battlerId].status2 &= ~(STATUS2_NIGHTMARE);
                        StringCopy(gBattleTextBuff1, gStatusConditionString_SleepJpn);
                    }
                    if (gBattleMons[battlerId].status1 & STATUS1_PARALYSIS)
                    {
                        StringCopy(gBattleTextBuff1, gStatusConditionString_ParalysisJpn);
                    }
                    if (gBattleMons[battlerId].status1 & STATUS1_BURN)
                    {
                        StringCopy(gBattleTextBuff1, gStatusConditionString_BurnJpn);
                    }
                    if (gBattleMons[battlerId].status1 & STATUS1_FREEZE)
                    {
                        StringCopy(gBattleTextBuff1, gStatusConditionString_IceJpn);
                    }
                    if (gBattleMons[battlerId].status2 & STATUS2_CONFUSION)
                    {
                        StringCopy(gBattleTextBuff1, gStatusConditionString_ConfusionJpn);
                    }
                    gBattleMons[battlerId].status1 = 0;
                    gBattleMons[battlerId].status2 &= ~(STATUS2_CONFUSION);
                    BattleScriptPushCursor();
                    gBattleCommunication[MULTISTRING_CHOOSER] = B_MSG_CURED_PROBLEM;
                    gBattlescriptCurrInstr = BattleScript_BerryCureChosenStatusRet;
                    effect = ITEM_STATUS_CHANGE;
                }
                break;
            case HOLD_EFFECT_RESTORE_STATS:
                for (i = 0; i < NUM_BATTLE_STATS; i++)
                {
                    if (gBattleMons[battlerId].statStages[i] < DEFAULT_STAT_STAGE)
                    {
                        gBattleMons[battlerId].statStages[i] = DEFAULT_STAT_STAGE;
                        effect = ITEM_STATS_CHANGE;
                    }
                }
                if (effect)
                {
                    gBattleScripting.battler = battlerId;
                    gPotentialItemEffectBattler = battlerId;
                    BattleScriptPushCursor();
                    gBattlescriptCurrInstr = BattleScript_WhiteHerbRet;
                    return effect;
                }
                break;
            }

            if (effect)
            {
                gActiveBattler = gPotentialItemEffectBattler = gBattleScripting.battler = battlerId;
                if (effect == ITEM_STATUS_CHANGE)
                {
                    BtlController_EmitSetMonData(0, REQUEST_STATUS_BATTLE, 0, 4, &gBattleMons[gActiveBattler].status1);
                    MarkBattlerForControllerExec(gActiveBattler);
                }
                break;
            }
        }
        break;
    case ITEMEFFECT_KINGSROCK:
        // Occur on each hit of a multi-strike move
        switch (atkHoldEffect)
        {
        case HOLD_EFFECT_FLINCH:
            if (gBattleMoveDamage != 0  // Need to have done damage
                && !(gMoveResultFlags & MOVE_RESULT_NO_EFFECT)
                && TARGET_TURN_DAMAGED
                && (Random() % 100) < atkHoldEffectParam
                && gBattleMoves[gCurrentMove].flags & FLAG_KINGS_ROCK_AFFECTED
                && gBattleMons[gBattlerTarget].hp)
            {
                gBattleScripting.moveEffect = MOVE_EFFECT_FLINCH;
                BattleScriptPushCursor();
                SetMoveEffect(FALSE, 0);
                BattleScriptPop();
            }
            break;
        case HOLD_EFFECT_BLUNDER_POLICY:
            if (gBattleStruct->blunderPolicy
             && gBattleMons[gBattlerAttacker].hp != 0
             && CompareStat(gBattlerAttacker, STAT_SPEED, MAX_STAT_STAGE, CMP_LESS_THAN))
            {
                gBattleStruct->blunderPolicy = FALSE;
                gLastUsedItem = atkItem;
                gBattleScripting.statChanger = SET_STATCHANGER(STAT_SPEED, 2, FALSE);
                effect = ITEM_STATS_CHANGE;
                BattleScriptPushCursor();
                gBattlescriptCurrInstr = BattleScript_AttackerItemStatRaise;
            }
            break;
        }
        break;
    case ITEMEFFECT_LIFEORB_SHELLBELL:
        // Occur after the final hit of a multi-strike move
        switch (atkHoldEffect)
        {
        case HOLD_EFFECT_SHELL_BELL:
            if (gSpecialStatuses[gBattlerAttacker].damagedMons  // Need to have done damage
                && gBattlerAttacker != gBattlerTarget
                && gBattleMons[gBattlerAttacker].hp != gBattleMons[gBattlerAttacker].maxHP
                && gBattleMons[gBattlerAttacker].hp != 0)
            {
                gLastUsedItem = atkItem;
                gPotentialItemEffectBattler = gBattlerAttacker;
                gBattleScripting.battler = gBattlerAttacker;
                gBattleMoveDamage = (gSpecialStatuses[gBattlerTarget].dmg / atkHoldEffectParam) * -1;
                if (gBattleMoveDamage == 0)
                    gBattleMoveDamage = -1;
                gSpecialStatuses[gBattlerTarget].dmg = 0;
                BattleScriptPushCursor();
                gBattlescriptCurrInstr = BattleScript_ItemHealHP_Ret;
                effect = ITEM_HP_CHANGE;
            }
            break;
        case HOLD_EFFECT_LIFE_ORB:
            if (IsBattlerAlive(gBattlerAttacker)
                && !(TestSheerForceFlag(gBattlerAttacker, gCurrentMove))
                && GetBattlerAbility(gBattlerAttacker) != ABILITY_MAGIC_GUARD
                && gSpecialStatuses[gBattlerAttacker].damagedMons)
            {
                gBattleMoveDamage = gBattleMons[gBattlerAttacker].maxHP / 10;
                if (gBattleMoveDamage == 0)
                    gBattleMoveDamage = 1;
                effect = ITEM_HP_CHANGE;
                BattleScriptPushCursor();
                gBattlescriptCurrInstr = BattleScript_ItemHurtRet;
                gLastUsedItem = gBattleMons[gBattlerAttacker].item;
            }
            break;
        case HOLD_EFFECT_THROAT_SPRAY:  // Does NOT need to be a damaging move
            if (gProtectStructs[gBattlerAttacker].targetAffected
             && gBattleMons[gBattlerAttacker].hp != 0
             && gBattleMoves[gCurrentMove].flags & FLAG_SOUND
             && CompareStat(gBattlerAttacker, STAT_SPATK, MAX_STAT_STAGE, CMP_LESS_THAN)
             && !NoAliveMonsForEitherParty())   // Don't activate if battle will end
            {
                gLastUsedItem = atkItem;
                gBattleScripting.battler = gBattlerAttacker;
                gBattleScripting.statChanger = SET_STATCHANGER(STAT_SPATK, 1, FALSE);
                effect = ITEM_STATS_CHANGE;
                BattleScriptPushCursor();
                gBattlescriptCurrInstr = BattleScript_AttackerItemStatRaise;
            }
            break;
        }
        break;
    case ITEMEFFECT_TARGET:
        if (!(gMoveResultFlags & MOVE_RESULT_NO_EFFECT))
        {
            GET_MOVE_TYPE(gCurrentMove, moveType);
            switch (battlerHoldEffect)
            {
            case HOLD_EFFECT_AIR_BALLOON:
                if (TARGET_TURN_DAMAGED)
                {
                    effect = ITEM_EFFECT_OTHER;
                    BattleScriptPushCursor();
                    gBattlescriptCurrInstr = BattleScript_AirBaloonMsgPop;
                }
                break;
            case HOLD_EFFECT_ROCKY_HELMET:
                if (TARGET_TURN_DAMAGED
                    && IsMoveMakingContact(gCurrentMove, gBattlerAttacker)
                    && IsBattlerAlive(gBattlerAttacker)
                    && GetBattlerAbility(gBattlerAttacker) != ABILITY_MAGIC_GUARD)
                {
                    gBattleMoveDamage = gBattleMons[gBattlerAttacker].maxHP / 6;
                    if (gBattleMoveDamage == 0)
                        gBattleMoveDamage = 1;
                    effect = ITEM_HP_CHANGE;
                    BattleScriptPushCursor();
                    gBattlescriptCurrInstr = BattleScript_RockyHelmetActivates;
                    PREPARE_ITEM_BUFFER(gBattleTextBuff1, gLastUsedItem);
                    RecordItemEffectBattle(battlerId, HOLD_EFFECT_ROCKY_HELMET);
                }
                break;
            case HOLD_EFFECT_WEAKNESS_POLICY:
                if (IsBattlerAlive(battlerId)
                    && TARGET_TURN_DAMAGED
                    && gMoveResultFlags & MOVE_RESULT_SUPER_EFFECTIVE)
                {
                    effect = ITEM_STATS_CHANGE;
                    BattleScriptPushCursor();
                    gBattlescriptCurrInstr = BattleScript_WeaknessPolicy;
                }
                break;
            case HOLD_EFFECT_SNOWBALL:
                if (IsBattlerAlive(battlerId)
                    && TARGET_TURN_DAMAGED
                    && moveType == TYPE_ICE)
                {
                    effect = ITEM_STATS_CHANGE;
                    BattleScriptPushCursor();
                    gBattlescriptCurrInstr = BattleScript_TargetItemStatRaise;
                    gBattleScripting.statChanger = SET_STATCHANGER(STAT_ATK, 1, FALSE);
                }
                break;
            case HOLD_EFFECT_LUMINOUS_MOSS:
                if (IsBattlerAlive(battlerId)
                    && TARGET_TURN_DAMAGED
                    && moveType == TYPE_WATER)
                {
                    effect = ITEM_STATS_CHANGE;
                    BattleScriptPushCursor();
                    gBattlescriptCurrInstr = BattleScript_TargetItemStatRaise;
                    gBattleScripting.statChanger = SET_STATCHANGER(STAT_SPDEF, 1, FALSE);
                }
                break;
            case HOLD_EFFECT_CELL_BATTERY:
                if (IsBattlerAlive(battlerId)
                    && TARGET_TURN_DAMAGED
                    && moveType == TYPE_ELECTRIC)
                {
                    effect = ITEM_STATS_CHANGE;
                    BattleScriptPushCursor();
                    gBattlescriptCurrInstr = BattleScript_TargetItemStatRaise;
                    gBattleScripting.statChanger = SET_STATCHANGER(STAT_ATK, 1, FALSE);
                }
                break;
            case HOLD_EFFECT_ABSORB_BULB:
                if (IsBattlerAlive(battlerId)
                    && TARGET_TURN_DAMAGED
                    && moveType == TYPE_WATER)
                {
                    effect = ITEM_STATS_CHANGE;
                    BattleScriptPushCursor();
                    gBattlescriptCurrInstr = BattleScript_TargetItemStatRaise;
                    gBattleScripting.statChanger = SET_STATCHANGER(STAT_SPATK, 1, FALSE);
                }
                break;
            case HOLD_EFFECT_JABOCA_BERRY:  // consume and damage attacker if used physical move
                if (IsBattlerAlive(battlerId)
                 && TARGET_TURN_DAMAGED
                 && !DoesSubstituteBlockMove(gBattlerAttacker, battlerId, gCurrentMove)
                 && IS_MOVE_PHYSICAL(gCurrentMove)
                 && GetBattlerAbility(gBattlerAttacker) != ABILITY_MAGIC_GUARD)
                {
                    gBattleMoveDamage = gBattleMons[gBattlerAttacker].maxHP / 8;
                    if (gBattleMoveDamage == 0)
                        gBattleMoveDamage = 1;
                    if (GetBattlerAbility(battlerId) == ABILITY_RIPEN)
                        gBattleMoveDamage *= 2;

                    effect = ITEM_HP_CHANGE;
                    BattleScriptPushCursor();
                    gBattlescriptCurrInstr = BattleScript_JabocaRowapBerryActivates;
                    PREPARE_ITEM_BUFFER(gBattleTextBuff1, gLastUsedItem);
                    RecordItemEffectBattle(battlerId, HOLD_EFFECT_ROCKY_HELMET);
                }
                break;
            case HOLD_EFFECT_ROWAP_BERRY:  // consume and damage attacker if used special move
                if (IsBattlerAlive(battlerId)
                 && TARGET_TURN_DAMAGED
                 && !DoesSubstituteBlockMove(gBattlerAttacker, battlerId, gCurrentMove)
                 && IS_MOVE_SPECIAL(gCurrentMove)
                 && GetBattlerAbility(gBattlerAttacker) != ABILITY_MAGIC_GUARD)
                {
                    gBattleMoveDamage = gBattleMons[gBattlerAttacker].maxHP / 8;
                    if (gBattleMoveDamage == 0)
                        gBattleMoveDamage = 1;
                    if (GetBattlerAbility(battlerId) == ABILITY_RIPEN)
                        gBattleMoveDamage *= 2;

                    effect = ITEM_HP_CHANGE;
                    BattleScriptPushCursor();
                    gBattlescriptCurrInstr = BattleScript_JabocaRowapBerryActivates;
                    PREPARE_ITEM_BUFFER(gBattleTextBuff1, gLastUsedItem);
                    RecordItemEffectBattle(battlerId, HOLD_EFFECT_ROCKY_HELMET);
                }
                break;
            case HOLD_EFFECT_KEE_BERRY:  // consume and boost defense if used physical move
                effect = DamagedStatBoostBerryEffect(battlerId, STAT_DEF, SPLIT_PHYSICAL);
                break;
            case HOLD_EFFECT_MARANGA_BERRY:  // consume and boost sp. defense if used special move
                effect = DamagedStatBoostBerryEffect(battlerId, STAT_SPDEF, SPLIT_SPECIAL);
                break;
            case HOLD_EFFECT_STICKY_BARB:
                if (TARGET_TURN_DAMAGED
                  && (!(gMoveResultFlags & MOVE_RESULT_NO_EFFECT))
                  && IsMoveMakingContact(gCurrentMove, gBattlerAttacker)
                  && !DoesSubstituteBlockMove(gCurrentMove, gBattlerAttacker, battlerId)
                  && IsBattlerAlive(gBattlerAttacker)
                  && CanStealItem(gBattlerAttacker, gBattlerTarget, gBattleMons[gBattlerTarget].item)
                  && gBattleMons[gBattlerAttacker].item == ITEM_NONE)
                {
                    // No sticky hold checks.
                    gEffectBattler = battlerId; // gEffectBattler = target
                    StealTargetItem(gBattlerAttacker, gBattlerTarget);  // Attacker takes target's barb
                    BattleScriptPushCursor();
                    gBattlescriptCurrInstr = BattleScript_StickyBarbTransfer;
                    effect = ITEM_EFFECT_OTHER;
                }
                break;
            }
        }
        break;
    case ITEMEFFECT_ORBS:
        switch (battlerHoldEffect)
        {
        case HOLD_EFFECT_TOXIC_ORB:
            if (!gBattleMons[battlerId].status1
                && CanPoisonType(battlerId, battlerId)
                && GetBattlerAbility(battlerId) != ABILITY_IMMUNITY
                && GetBattlerAbility(battlerId) != ABILITY_COMATOSE
                && IsBattlerAlive)
            {
                effect = ITEM_STATUS_CHANGE;
                gBattleMons[battlerId].status1 = STATUS1_TOXIC_POISON;
                BattleScriptExecute(BattleScript_ToxicOrb);
                RecordItemEffectBattle(battlerId, battlerHoldEffect);
            }
            break;
        case HOLD_EFFECT_FLAME_ORB:
            if (!gBattleMons[battlerId].status1
                && !IS_BATTLER_OF_TYPE(battlerId, TYPE_FIRE)
                && GetBattlerAbility(battlerId) != ABILITY_WATER_VEIL
                && GetBattlerAbility(battlerId) != ABILITY_WATER_BUBBLE
                && GetBattlerAbility(battlerId) != ABILITY_COMATOSE
                && IsBattlerAlive)
            {
                effect = ITEM_STATUS_CHANGE;
                gBattleMons[battlerId].status1 = STATUS1_BURN;
                BattleScriptExecute(BattleScript_FlameOrb);
                RecordItemEffectBattle(battlerId, battlerHoldEffect);
            }
            break;
        case HOLD_EFFECT_STICKY_BARB:   // Not an orb per se, but similar effect, and needs to NOT activate with pickpocket
            if (GetBattlerAbility(battlerId) != ABILITY_MAGIC_GUARD)
            {
                gBattleMoveDamage = gBattleMons[battlerId].maxHP / 8;
                if (gBattleMoveDamage == 0)
                    gBattleMoveDamage = 1;
                BattleScriptExecute(BattleScript_ItemHurtEnd2);
                effect = ITEM_HP_CHANGE;
                RecordItemEffectBattle(battlerId, battlerHoldEffect);
                PREPARE_ITEM_BUFFER(gBattleTextBuff1, gLastUsedItem);
            }
            break;
        }

        if (effect == ITEM_STATUS_CHANGE)
        {
            gActiveBattler = battlerId;
            BtlController_EmitSetMonData(0, REQUEST_STATUS_BATTLE, 0, 4, &gBattleMons[battlerId].status1);
            MarkBattlerForControllerExec(gActiveBattler);
        }
        break;
    }

    // Berry was successfully used on a Pokemon.
    if (effect && (gLastUsedItem >= FIRST_BERRY_INDEX && gLastUsedItem <= LAST_BERRY_INDEX))
        gBattleStruct->ateBerry[battlerId & BIT_SIDE] |= gBitTable[gBattlerPartyIndexes[battlerId]];

    return effect;
}

void ClearFuryCutterDestinyBondGrudge(u8 battlerId)
{
    gDisableStructs[battlerId].furyCutterCounter = 0;
    gBattleMons[battlerId].status2 &= ~(STATUS2_DESTINY_BOND);
    gStatuses3[battlerId] &= ~(STATUS3_GRUDGE);
}

void HandleAction_RunBattleScript(void) // identical to RunBattleScriptCommands
{
    if (gBattleControllerExecFlags == 0)
        gBattleScriptingCommandsTable[*gBattlescriptCurrInstr]();
}

u32 SetRandomTarget(u32 battlerId)
{
    u32 target;
    static const u8 targets[2][2] =
    {
        [B_SIDE_PLAYER] = {B_POSITION_OPPONENT_LEFT, B_POSITION_OPPONENT_RIGHT},
        [B_SIDE_OPPONENT] = {B_POSITION_PLAYER_LEFT, B_POSITION_PLAYER_RIGHT},
    };

    if (gBattleTypeFlags & BATTLE_TYPE_DOUBLE)
    {
        target = GetBattlerAtPosition(targets[GetBattlerSide(battlerId)][Random() % 2]);
        if (!IsBattlerAlive(target))
            target ^= BIT_FLANK;
    }
    else
    {
        target = GetBattlerAtPosition(targets[GetBattlerSide(battlerId)][0]);
    }

    return target;
}

u8 GetMoveTarget(u16 move, u8 setTarget)
{
    u8 targetBattler = 0;
    u32 i, moveTarget, side;

    if (setTarget)
        moveTarget = setTarget - 1;
    else
        moveTarget = gBattleMoves[move].target;
    
    // Special cases
    if (move == MOVE_CURSE && !IS_BATTLER_OF_TYPE(gBattlerAttacker, TYPE_GHOST))
        moveTarget = MOVE_TARGET_USER;
    
    switch (moveTarget)
    {
    case MOVE_TARGET_SELECTED:
        side = GetBattlerSide(gBattlerAttacker) ^ BIT_SIDE;
        if (IsAffectedByFollowMe(gBattlerAttacker, side, move))
        {
            targetBattler = gSideTimers[side].followmeTarget;
        }
        else
        {
            targetBattler = SetRandomTarget(gBattlerAttacker);
            if (gBattleMoves[move].type == TYPE_ELECTRIC
                && IsAbilityOnOpposingSide(gBattlerAttacker, ABILITY_LIGHTNING_ROD)
                && gBattleMons[targetBattler].ability != ABILITY_LIGHTNING_ROD)
            {
                targetBattler ^= BIT_FLANK;
                RecordAbilityBattle(targetBattler, gBattleMons[targetBattler].ability);
                gSpecialStatuses[targetBattler].lightningRodRedirected = 1;
            }
            else if (gBattleMoves[move].type == TYPE_WATER
                && IsAbilityOnOpposingSide(gBattlerAttacker, ABILITY_STORM_DRAIN)
                && gBattleMons[targetBattler].ability != ABILITY_STORM_DRAIN)
            {
                targetBattler ^= BIT_FLANK;
                RecordAbilityBattle(targetBattler, gBattleMons[targetBattler].ability);
                gSpecialStatuses[targetBattler].stormDrainRedirected = 1;
            }
        }
        break;
    case MOVE_TARGET_DEPENDS:
    case MOVE_TARGET_BOTH:
    case MOVE_TARGET_FOES_AND_ALLY:
    case MOVE_TARGET_OPPONENTS_FIELD:
        targetBattler = GetBattlerAtPosition((GetBattlerPosition(gBattlerAttacker) & BIT_SIDE) ^ BIT_SIDE);
        if (!IsBattlerAlive(targetBattler))
            targetBattler ^= BIT_FLANK;
        break;
    case MOVE_TARGET_RANDOM:
        side = GetBattlerSide(gBattlerAttacker) ^ BIT_SIDE;
        if (IsAffectedByFollowMe(gBattlerAttacker, side, move))
            targetBattler = gSideTimers[side].followmeTarget;
        else if (gBattleTypeFlags & BATTLE_TYPE_DOUBLE && moveTarget & MOVE_TARGET_RANDOM)
            targetBattler = SetRandomTarget(gBattlerAttacker);
        else
            targetBattler = GetBattlerAtPosition((GetBattlerPosition(gBattlerAttacker) & BIT_SIDE) ^ BIT_SIDE);
        break;
    case MOVE_TARGET_USER_OR_SELECTED:
    case MOVE_TARGET_USER:
    default:
        targetBattler = gBattlerAttacker;
        break;
    case MOVE_TARGET_ALLY:
        if (IsBattlerAlive(BATTLE_PARTNER(gBattlerAttacker)))
            targetBattler = BATTLE_PARTNER(gBattlerAttacker);
        else
            targetBattler = gBattlerAttacker;
        break;
    }

    *(gBattleStruct->moveTarget + gBattlerAttacker) = targetBattler;

    return targetBattler;
}

static bool32 IsMonEventLegal(u8 battlerId)
{
    if (GetBattlerSide(battlerId) == B_SIDE_OPPONENT)
        return TRUE;
    if (GetMonData(&gPlayerParty[gBattlerPartyIndexes[battlerId]], MON_DATA_SPECIES, NULL) != SPECIES_DEOXYS
        && GetMonData(&gPlayerParty[gBattlerPartyIndexes[battlerId]], MON_DATA_SPECIES, NULL) != SPECIES_MEW)
            return TRUE;
    return GetMonData(&gPlayerParty[gBattlerPartyIndexes[battlerId]], MON_DATA_EVENT_LEGAL, NULL);
}

u8 IsMonDisobedient(void)
{
    s32 rnd;
    s32 calc;
    u8 obedienceLevel = 0;

    if (gBattleTypeFlags & (BATTLE_TYPE_LINK | BATTLE_TYPE_RECORDED_LINK))
        return 0;
    if (GetBattlerSide(gBattlerAttacker) == B_SIDE_OPPONENT)
        return 0;

    if (IsMonEventLegal(gBattlerAttacker)) // only false if illegal Mew or Deoxys
    {
        if (gBattleTypeFlags & BATTLE_TYPE_INGAME_PARTNER && GetBattlerPosition(gBattlerAttacker) == 2)
            return 0;
        if (gBattleTypeFlags & BATTLE_TYPE_FRONTIER)
            return 0;
        if (gBattleTypeFlags & BATTLE_TYPE_RECORDED)
            return 0;
        if (!IsOtherTrainer(gBattleMons[gBattlerAttacker].otId, gBattleMons[gBattlerAttacker].otName))
            return 0;
        if (FlagGet(FLAG_BADGE08_GET))
            return 0;

        obedienceLevel = 10;

        if (FlagGet(FLAG_BADGE02_GET))
            obedienceLevel = 30;
        if (FlagGet(FLAG_BADGE04_GET))
            obedienceLevel = 50;
        if (FlagGet(FLAG_BADGE06_GET))
            obedienceLevel = 70;
    }

    if (gBattleMons[gBattlerAttacker].level <= obedienceLevel)
        return 0;
    rnd = (Random() & 255);
    calc = (gBattleMons[gBattlerAttacker].level + obedienceLevel) * rnd >> 8;
    if (calc < obedienceLevel)
        return 0;

    // is not obedient
    if (gCurrentMove == MOVE_RAGE)
        gBattleMons[gBattlerAttacker].status2 &= ~(STATUS2_RAGE);
    if (gBattleMons[gBattlerAttacker].status1 & STATUS1_SLEEP && (gCurrentMove == MOVE_SNORE || gCurrentMove == MOVE_SLEEP_TALK))
    {
        gBattlescriptCurrInstr = BattleScript_IgnoresWhileAsleep;
        return 1;
    }

    rnd = (Random() & 255);
    calc = (gBattleMons[gBattlerAttacker].level + obedienceLevel) * rnd >> 8;
    if (calc < obedienceLevel)
    {
        calc = CheckMoveLimitations(gBattlerAttacker, gBitTable[gCurrMovePos], 0xFF);
        if (calc == 0xF) // all moves cannot be used
        {
            // Randomly select, then print a disobedient string
            // B_MSG_LOAFING, B_MSG_WONT_OBEY, B_MSG_TURNED_AWAY, or B_MSG_PRETEND_NOT_NOTICE
            gBattleCommunication[MULTISTRING_CHOOSER] = Random() & (NUM_LOAF_STRINGS - 1);
            gBattlescriptCurrInstr = BattleScript_MoveUsedLoafingAround;
            return 1;
        }
        else // use a random move
        {
            do
            {
                gCurrMovePos = gChosenMovePos = Random() & (MAX_MON_MOVES - 1);
            } while (gBitTable[gCurrMovePos] & calc);

            gCalledMove = gBattleMons[gBattlerAttacker].moves[gCurrMovePos];
            gBattlescriptCurrInstr = BattleScript_IgnoresAndUsesRandomMove;
            gBattlerTarget = GetMoveTarget(gCalledMove, 0);
            gHitMarker |= HITMARKER_x200000;
            return 2;
        }
    }
    else
    {
        obedienceLevel = gBattleMons[gBattlerAttacker].level - obedienceLevel;

        calc = (Random() & 255);
        if (calc < obedienceLevel && CanSleep(gBattlerAttacker))
        {
            // try putting asleep
            int i;
            for (i = 0; i < gBattlersCount; i++)
            {
                if (gBattleMons[i].status2 & STATUS2_UPROAR)
                    break;
            }
            if (i == gBattlersCount)
            {
                gBattlescriptCurrInstr = BattleScript_IgnoresAndFallsAsleep;
                return 1;
            }
        }
        calc -= obedienceLevel;
        if (calc < obedienceLevel)
        {
            gBattleMoveDamage = CalculateMoveDamage(MOVE_NONE, gBattlerAttacker, gBattlerAttacker, TYPE_MYSTERY, 40, FALSE, FALSE, TRUE);
            gBattlerTarget = gBattlerAttacker;
            gBattlescriptCurrInstr = BattleScript_IgnoresAndHitsItself;
            gHitMarker |= HITMARKER_UNABLE_TO_USE_MOVE;
            return 2;
        }
        else
        {
            // Randomly select, then print a disobedient string
            // B_MSG_LOAFING, B_MSG_WONT_OBEY, B_MSG_TURNED_AWAY, or B_MSG_PRETEND_NOT_NOTICE
            gBattleCommunication[MULTISTRING_CHOOSER] = Random() & (NUM_LOAF_STRINGS - 1);
            gBattlescriptCurrInstr = BattleScript_MoveUsedLoafingAround;
            return 1;
        }
    }
}

u32 GetBattlerHoldEffect(u8 battlerId, bool32 checkNegating)
{
    if (checkNegating)
    {
        if (gStatuses3[battlerId] & STATUS3_EMBARGO)
            return HOLD_EFFECT_NONE;
        if (gFieldStatuses & STATUS_FIELD_MAGIC_ROOM)
            return HOLD_EFFECT_NONE;
        if (gBattleMons[battlerId].ability == ABILITY_KLUTZ && !(gStatuses3[battlerId] & STATUS3_GASTRO_ACID))
            return HOLD_EFFECT_NONE;
    }

    gPotentialItemEffectBattler = battlerId;

    if (B_ENABLE_DEBUG && gBattleStruct->debugHoldEffects[battlerId] != 0 && gBattleMons[battlerId].item)
        return gBattleStruct->debugHoldEffects[battlerId];
    else if (gBattleMons[battlerId].item == ITEM_ENIGMA_BERRY)
        return gEnigmaBerries[battlerId].holdEffect;
    else
        return ItemId_GetHoldEffect(gBattleMons[battlerId].item);
}

u32 GetBattlerHoldEffectParam(u8 battlerId)
{
    if (gBattleMons[battlerId].item == ITEM_ENIGMA_BERRY)
        return gEnigmaBerries[battlerId].holdEffectParam;
    else
        return ItemId_GetHoldEffectParam(gBattleMons[battlerId].item);
}

bool32 IsMoveMakingContact(u16 move, u8 battlerAtk)
{
    if (!(gBattleMoves[move].flags & FLAG_MAKES_CONTACT))
        return FALSE;
    else if (GetBattlerAbility(battlerAtk) == ABILITY_LONG_REACH)
        return FALSE;
    else if (GetBattlerHoldEffect(battlerAtk, TRUE) == HOLD_EFFECT_PROTECTIVE_PADS)
        return FALSE;
    else
        return TRUE;
}

bool32 IsBattlerGrounded(u8 battlerId)
{
    if (GetBattlerHoldEffect(battlerId, TRUE) == HOLD_EFFECT_IRON_BALL)
        return TRUE;
    else if (gFieldStatuses & STATUS_FIELD_GRAVITY)
        return TRUE;
    else if (gStatuses3[battlerId] & STATUS3_ROOTED)
        return TRUE;
    else if (gStatuses3[battlerId] & STATUS3_SMACKED_DOWN)
        return TRUE;

    else if (gStatuses3[battlerId] & STATUS3_TELEKINESIS)
        return FALSE;
    else if (gStatuses3[battlerId] & STATUS3_MAGNET_RISE)
        return FALSE;
    else if (GetBattlerHoldEffect(battlerId, TRUE) == HOLD_EFFECT_AIR_BALLOON)
        return FALSE;
    else if (GetBattlerAbility(battlerId) == ABILITY_LEVITATE)
        return FALSE;
    else if (IS_BATTLER_OF_TYPE(battlerId, TYPE_FLYING))
        return FALSE;

    else
        return TRUE;
}

bool32 IsBattlerAlive(u8 battlerId)
{
    if (gBattleMons[battlerId].hp == 0)
        return FALSE;
    else if (battlerId >= gBattlersCount)
        return FALSE;
    else if (gAbsentBattlerFlags & gBitTable[battlerId])
        return FALSE;
    else
        return TRUE;
}

u8 GetBattleMonMoveSlot(struct BattlePokemon *battleMon, u16 move)
{
    u8 i;

    for (i = 0; i < 4; i++)
    {
        if (battleMon->moves[i] == move)
            break;
    }
    return i;
}

u32 GetBattlerWeight(u8 battlerId)
{
    u32 i;
    u32 weight = GetPokedexHeightWeight(SpeciesToNationalPokedexNum(gBattleMons[battlerId].species), 1);
    u32 ability = GetBattlerAbility(battlerId);
    u32 holdEffect = GetBattlerHoldEffect(battlerId, TRUE);

    if (ability == ABILITY_HEAVY_METAL)
        weight *= 2;
    else if (ability == ABILITY_LIGHT_METAL)
        weight /= 2;

    if (holdEffect == HOLD_EFFECT_FLOAT_STONE)
        weight /= 2;

    for (i = 0; i < gDisableStructs[battlerId].autotomizeCount; i++)
    {
        if (weight > 1000)
        {
            weight -= 1000;
        }
        else if (weight <= 1000)
        {
            weight = 1;
            break;
        }
    }

    if (weight == 0)
        weight = 1;

    return weight;
}

u32 CountBattlerStatIncreases(u8 battlerId, bool32 countEvasionAcc)
{
    u32 i;
    u32 count = 0;

    for (i = 0; i < NUM_BATTLE_STATS; i++)
    {
        if ((i == STAT_ACC || i == STAT_EVASION) && !countEvasionAcc)
            continue;
        if (gBattleMons[battlerId].statStages[i] > DEFAULT_STAT_STAGE) // Stat is increased.
            count += gBattleMons[battlerId].statStages[i] - DEFAULT_STAT_STAGE;
    }

    return count;
}

u32 GetMoveTargetCount(u16 move, u8 battlerAtk, u8 battlerDef)
{
    switch (gBattleMoves[move].target)
    {
    case MOVE_TARGET_BOTH:
        return IsBattlerAlive(battlerDef)
             + IsBattlerAlive(BATTLE_PARTNER(battlerDef));
    case MOVE_TARGET_FOES_AND_ALLY:
        return IsBattlerAlive(battlerDef)
             + IsBattlerAlive(BATTLE_PARTNER(battlerDef))
             + IsBattlerAlive(BATTLE_PARTNER(battlerAtk));
    case MOVE_TARGET_OPPONENTS_FIELD:
        return 1;
    case MOVE_TARGET_DEPENDS:
    case MOVE_TARGET_SELECTED:
    case MOVE_TARGET_RANDOM:
    case MOVE_TARGET_USER_OR_SELECTED:
        return IsBattlerAlive(battlerDef);
    case MOVE_TARGET_USER:
        return IsBattlerAlive(battlerAtk);
    default:
        return 0;
    }
}

static void MulModifier(u16 *modifier, u16 val)
{
    *modifier = UQ_4_12_TO_INT((*modifier * val) + UQ_4_12_ROUND);
}

static u32 ApplyModifier(u16 modifier, u32 val)
{
    return UQ_4_12_TO_INT((modifier * val) + UQ_4_12_ROUND);
}

static const u8 sFlailHpScaleToPowerTable[] =
{
    1, 200,
    4, 150,
    9, 100,
    16, 80,
    32, 40,
    48, 20
};

// format: min. weight (hectograms), base power
static const u16 sWeightToDamageTable[] =
{
    100, 20,
    250, 40,
    500, 60,
    1000, 80,
    2000, 100,
    0xFFFF, 0xFFFF
};

static const u8 sSpeedDiffPowerTable[] = {40, 60, 80, 120, 150};
static const u8 sHeatCrashPowerTable[] = {40, 40, 60, 80, 100, 120};
static const u8 sTrumpCardPowerTable[] = {200, 80, 60, 50, 40};

const struct TypePower gNaturalGiftTable[] =
{
    [ITEM_TO_BERRY(ITEM_CHERI_BERRY)] = {TYPE_FIRE, 80},
    [ITEM_TO_BERRY(ITEM_CHESTO_BERRY)] = {TYPE_WATER, 80},
    [ITEM_TO_BERRY(ITEM_PECHA_BERRY)] = {TYPE_ELECTRIC, 80},
    [ITEM_TO_BERRY(ITEM_RAWST_BERRY)] = {TYPE_GRASS, 80},
    [ITEM_TO_BERRY(ITEM_ASPEAR_BERRY)] = {TYPE_ICE, 80},
    [ITEM_TO_BERRY(ITEM_LEPPA_BERRY)] = {TYPE_FIGHTING, 80},
    [ITEM_TO_BERRY(ITEM_ORAN_BERRY)] = {TYPE_POISON, 80},
    [ITEM_TO_BERRY(ITEM_PERSIM_BERRY)] = {TYPE_GROUND, 80},
    [ITEM_TO_BERRY(ITEM_LUM_BERRY)] = {TYPE_FLYING, 80},
    [ITEM_TO_BERRY(ITEM_SITRUS_BERRY)] = {TYPE_PSYCHIC, 80},
    [ITEM_TO_BERRY(ITEM_FIGY_BERRY)] = {TYPE_BUG, 80},
    [ITEM_TO_BERRY(ITEM_WIKI_BERRY)] = {TYPE_ROCK, 80},
    [ITEM_TO_BERRY(ITEM_MAGO_BERRY)] = {TYPE_GHOST, 80},
    [ITEM_TO_BERRY(ITEM_AGUAV_BERRY)] = {TYPE_DRAGON, 80},
    [ITEM_TO_BERRY(ITEM_IAPAPA_BERRY)] = {TYPE_DARK, 80},
    [ITEM_TO_BERRY(ITEM_RAZZ_BERRY)] = {TYPE_STEEL, 80},
    [ITEM_TO_BERRY(ITEM_OCCA_BERRY)] = {TYPE_FIRE, 80},
    [ITEM_TO_BERRY(ITEM_PASSHO_BERRY)] = {TYPE_WATER, 80},
    [ITEM_TO_BERRY(ITEM_WACAN_BERRY)] = {TYPE_ELECTRIC, 80},
    [ITEM_TO_BERRY(ITEM_RINDO_BERRY)] = {TYPE_GRASS, 80},
    [ITEM_TO_BERRY(ITEM_YACHE_BERRY)] = {TYPE_ICE, 80},
    [ITEM_TO_BERRY(ITEM_CHOPLE_BERRY)] = {TYPE_FIGHTING, 80},
    [ITEM_TO_BERRY(ITEM_KEBIA_BERRY)] = {TYPE_POISON, 80},
    [ITEM_TO_BERRY(ITEM_SHUCA_BERRY)] = {TYPE_GROUND, 80},
    [ITEM_TO_BERRY(ITEM_COBA_BERRY)] = {TYPE_FLYING, 80},
    [ITEM_TO_BERRY(ITEM_PAYAPA_BERRY)] = {TYPE_PSYCHIC, 80},
    [ITEM_TO_BERRY(ITEM_TANGA_BERRY)] = {TYPE_BUG, 80},
    [ITEM_TO_BERRY(ITEM_CHARTI_BERRY)] = {TYPE_ROCK, 80},
    [ITEM_TO_BERRY(ITEM_KASIB_BERRY)] = {TYPE_GHOST, 80},
    [ITEM_TO_BERRY(ITEM_HABAN_BERRY)] = {TYPE_DRAGON, 80},
    [ITEM_TO_BERRY(ITEM_COLBUR_BERRY)] = {TYPE_DARK, 80},
    [ITEM_TO_BERRY(ITEM_BABIRI_BERRY)] = {TYPE_STEEL, 80},
    [ITEM_TO_BERRY(ITEM_CHILAN_BERRY)] = {TYPE_NORMAL, 80},
    [ITEM_TO_BERRY(ITEM_ROSELI_BERRY)] = {TYPE_FAIRY, 80},
    [ITEM_TO_BERRY(ITEM_BLUK_BERRY)] = {TYPE_FIRE, 90},
    [ITEM_TO_BERRY(ITEM_NANAB_BERRY)] = {TYPE_WATER, 90},
    [ITEM_TO_BERRY(ITEM_WEPEAR_BERRY)] = {TYPE_ELECTRIC, 90},
    [ITEM_TO_BERRY(ITEM_PINAP_BERRY)] = {TYPE_GRASS, 90},
    [ITEM_TO_BERRY(ITEM_POMEG_BERRY)] = {TYPE_ICE, 90},
    [ITEM_TO_BERRY(ITEM_KELPSY_BERRY)] = {TYPE_FIGHTING, 90},
    [ITEM_TO_BERRY(ITEM_QUALOT_BERRY)] = {TYPE_POISON, 90},
    [ITEM_TO_BERRY(ITEM_HONDEW_BERRY)] = {TYPE_GROUND, 90},
    [ITEM_TO_BERRY(ITEM_GREPA_BERRY)] = {TYPE_FLYING, 90},
    [ITEM_TO_BERRY(ITEM_TAMATO_BERRY)] = {TYPE_PSYCHIC, 90},
    [ITEM_TO_BERRY(ITEM_CORNN_BERRY)] = {TYPE_BUG, 90},
    [ITEM_TO_BERRY(ITEM_MAGOST_BERRY)] = {TYPE_ROCK, 90},
    [ITEM_TO_BERRY(ITEM_RABUTA_BERRY)] = {TYPE_GHOST, 90},
    [ITEM_TO_BERRY(ITEM_NOMEL_BERRY)] = {TYPE_DRAGON, 90},
    [ITEM_TO_BERRY(ITEM_SPELON_BERRY)] = {TYPE_DARK, 90},
    [ITEM_TO_BERRY(ITEM_PAMTRE_BERRY)] = {TYPE_STEEL, 90},
    [ITEM_TO_BERRY(ITEM_WATMEL_BERRY)] = {TYPE_FIRE, 100},
    [ITEM_TO_BERRY(ITEM_DURIN_BERRY)] = {TYPE_WATER, 100},
    [ITEM_TO_BERRY(ITEM_BELUE_BERRY)] = {TYPE_ELECTRIC, 100},
    [ITEM_TO_BERRY(ITEM_LIECHI_BERRY)] = {TYPE_GRASS, 100},
    [ITEM_TO_BERRY(ITEM_GANLON_BERRY)] = {TYPE_ICE, 100},
    [ITEM_TO_BERRY(ITEM_SALAC_BERRY)] = {TYPE_FIGHTING, 100},
    [ITEM_TO_BERRY(ITEM_PETAYA_BERRY)] = {TYPE_POISON, 100},
    [ITEM_TO_BERRY(ITEM_APICOT_BERRY)] = {TYPE_GROUND, 100},
    [ITEM_TO_BERRY(ITEM_LANSAT_BERRY)] = {TYPE_FLYING, 100},
    [ITEM_TO_BERRY(ITEM_STARF_BERRY)] = {TYPE_PSYCHIC, 100},
    [ITEM_TO_BERRY(ITEM_ENIGMA_BERRY)] = {TYPE_BUG, 100},
    [ITEM_TO_BERRY(ITEM_MICLE_BERRY)] = {TYPE_ROCK, 100},
    [ITEM_TO_BERRY(ITEM_CUSTAP_BERRY)] = {TYPE_GHOST, 100},
    [ITEM_TO_BERRY(ITEM_JABOCA_BERRY)] = {TYPE_DRAGON, 100},
    [ITEM_TO_BERRY(ITEM_ROWAP_BERRY)] = {TYPE_DARK, 100},
    [ITEM_TO_BERRY(ITEM_KEE_BERRY)] = {TYPE_FAIRY, 100},
    [ITEM_TO_BERRY(ITEM_MARANGA_BERRY)] = {TYPE_DARK, 100},
};

static u16 CalcMoveBasePower(u16 move, u8 battlerAtk, u8 battlerDef)
{
    u32 i;
    u16 basePower = gBattleMoves[move].power;
    u32 weight, hpFraction, speed;

    switch (gBattleMoves[move].effect)
    {
    case EFFECT_PLEDGE:
        // todo
        break;
    case EFFECT_FLING:
        // todo: program Fling + Unburden interaction
        break;
    case EFFECT_ERUPTION:
        basePower = gBattleMons[battlerAtk].hp * basePower / gBattleMons[battlerAtk].maxHP;
        break;
    case EFFECT_FLAIL:
        hpFraction = GetScaledHPFraction(gBattleMons[battlerAtk].hp, gBattleMons[battlerAtk].maxHP, 48);
        for (i = 0; i < sizeof(sFlailHpScaleToPowerTable); i += 2)
        {
            if (hpFraction <= sFlailHpScaleToPowerTable[i])
                break;
        }
        basePower = sFlailHpScaleToPowerTable[i + 1];
        break;
    case EFFECT_RETURN:
        basePower = 10 * (gBattleMons[battlerAtk].friendship) / 25;
        break;
    case EFFECT_FRUSTRATION:
        basePower = 10 * (255 - gBattleMons[battlerAtk].friendship) / 25;
        break;
    case EFFECT_FURY_CUTTER:
        for (i = 1; i < gDisableStructs[battlerAtk].furyCutterCounter; i++)
            basePower *= 2;
        break;
    case EFFECT_ROLLOUT:
        for (i = 1; i < (5 - gDisableStructs[battlerAtk].rolloutTimer); i++)
            basePower *= 2;
        if (gBattleMons[battlerAtk].status2 & STATUS2_DEFENSE_CURL)
            basePower *= 2;
        break;
    case EFFECT_MAGNITUDE:
        basePower = gBattleStruct->magnitudeBasePower;
        break;
    case EFFECT_PRESENT:
        basePower = gBattleStruct->presentBasePower;
        break;
    case EFFECT_TRIPLE_KICK:
        basePower += gBattleScripting.tripleKickPower;
        break;
    case EFFECT_SPIT_UP:
        basePower = 100 * gDisableStructs[battlerAtk].stockpileCounter;
        break;
    case EFFECT_REVENGE:
        if ((gProtectStructs[battlerAtk].physicalDmg
                && gProtectStructs[battlerAtk].physicalBattlerId == battlerDef)
            || (gProtectStructs[battlerAtk].specialDmg
                && gProtectStructs[battlerAtk].specialBattlerId == battlerDef))
            basePower *= 2;
        break;
    case EFFECT_WEATHER_BALL:
        if (WEATHER_HAS_EFFECT && gBattleWeather & WEATHER_ANY)
            basePower *= 2;
        break;
    case EFFECT_PURSUIT:
        if (gActionsByTurnOrder[GetBattlerTurnOrderNum(gBattlerTarget)] == B_ACTION_SWITCH)
            basePower *= 2;
        break;
    case EFFECT_NATURAL_GIFT:
        basePower = gNaturalGiftTable[ITEM_TO_BERRY(gBattleMons[battlerAtk].item)].power;
        break;
    case EFFECT_WAKE_UP_SLAP:
        if (gBattleMons[battlerDef].status1 & STATUS1_SLEEP || GetBattlerAbility(battlerDef) == ABILITY_COMATOSE)
            basePower *= 2;
        break;
    case EFFECT_SMELLINGSALT:
        if (gBattleMons[battlerDef].status1 & STATUS1_PARALYSIS)
            basePower *= 2;
        break;
    case EFFECT_WRING_OUT:
        basePower = 120 * gBattleMons[battlerDef].hp / gBattleMons[battlerDef].maxHP;
        break;
    case EFFECT_HEX:
        if (gBattleMons[battlerDef].status1 & STATUS1_ANY || GetBattlerAbility(battlerDef) == ABILITY_COMATOSE)
            basePower *= 2;
        break;
    case EFFECT_ASSURANCE:
        if (gProtectStructs[battlerDef].physicalDmg != 0 || gProtectStructs[battlerDef].specialDmg != 0 || gProtectStructs[battlerDef].confusionSelfDmg != 0)
            basePower *= 2;
        break;
    case EFFECT_TRUMP_CARD:
        i = GetBattleMonMoveSlot(&gBattleMons[battlerAtk], move);
        if (i != 4)
        {
            if (gBattleMons[battlerAtk].pp[i] >= ARRAY_COUNT(sTrumpCardPowerTable))
                basePower = sTrumpCardPowerTable[ARRAY_COUNT(sTrumpCardPowerTable) - 1];
            else
                basePower = sTrumpCardPowerTable[gBattleMons[battlerAtk].pp[i]];
        }
        break;
    case EFFECT_ACROBATICS:
        if (gBattleMons[battlerAtk].item == ITEM_NONE
            // Edge case, because removal of items happens after damage calculation.
            || (gSpecialStatuses[battlerAtk].gemBoost && GetBattlerHoldEffect(battlerAtk, FALSE) == HOLD_EFFECT_GEMS))
            basePower *= 2;
        break;
    case EFFECT_LOW_KICK:
        weight = GetBattlerWeight(battlerDef);
        for (i = 0; sWeightToDamageTable[i] != 0xFFFF; i += 2)
        {
            if (sWeightToDamageTable[i] > weight)
                break;
        }
        if (sWeightToDamageTable[i] != 0xFFFF)
            basePower = sWeightToDamageTable[i + 1];
        else
            basePower = 120;
        break;
    case EFFECT_HEAT_CRASH:
        weight = GetBattlerWeight(battlerAtk) / GetBattlerWeight(battlerDef);
        if (weight >= ARRAY_COUNT(sHeatCrashPowerTable))
            basePower = sHeatCrashPowerTable[ARRAY_COUNT(sHeatCrashPowerTable) - 1];
        else
            basePower = sHeatCrashPowerTable[i];
        break;
    case EFFECT_PUNISHMENT:
        basePower = 60 + (CountBattlerStatIncreases(battlerDef, FALSE) * 20);
        if (basePower > 200)
            basePower = 200;
        break;
    case EFFECT_STORED_POWER:
        basePower += (CountBattlerStatIncreases(battlerAtk, TRUE) * 20);
        break;
    case EFFECT_ELECTRO_BALL:
        speed = GetBattlerTotalSpeedStat(battlerAtk) / GetBattlerTotalSpeedStat(battlerDef);
        if (speed >= ARRAY_COUNT(sSpeedDiffPowerTable))
            speed = ARRAY_COUNT(sSpeedDiffPowerTable) - 1;
        basePower = sSpeedDiffPowerTable[speed];
        break;
    case EFFECT_GYRO_BALL:
        basePower = ((25 * GetBattlerTotalSpeedStat(battlerDef)) / GetBattlerTotalSpeedStat(battlerAtk)) + 1;
        if (basePower > 150)
            basePower = 150;
        break;
    case EFFECT_ECHOED_VOICE:
        // gBattleStruct->sameMoveTurns incremented in ppreduce
        if (gBattleStruct->sameMoveTurns[battlerAtk] != 0)
        {
            basePower += (basePower * gBattleStruct->sameMoveTurns[battlerAtk]);
            if (basePower > 200)
                basePower = 200;
        }
        break;
    case EFFECT_PAYBACK:
        if (GetBattlerTurnOrderNum(battlerAtk) > GetBattlerTurnOrderNum(battlerDef)
            && (gDisableStructs[battlerDef].isFirstTurn != 2 || B_PAYBACK_SWITCH_BOOST < GEN_5))
            basePower *= 2;
        break;
    case EFFECT_ROUND:
        if (gChosenMoveByBattler[BATTLE_PARTNER(battlerAtk)] == MOVE_ROUND && !(gAbsentBattlerFlags & gBitTable[BATTLE_PARTNER(battlerAtk)]))
            basePower *= 2;
        break;
    case EFFECT_FUSION_COMBO:
        if (gBattleMoves[gLastUsedMove].effect == EFFECT_FUSION_COMBO && move != gLastUsedMove)
            basePower *= 2;
        break;
    case EFFECT_LASH_OUT:
        if (gProtectStructs[battlerAtk].statFell)
            basePower *= 2;
        break;
    case EFFECT_EXPLOSION:
        if (move == MOVE_MISTY_EXPLOSION && gFieldStatuses & STATUS_FIELD_MISTY_TERRAIN && IsBattlerGrounded(battlerAtk))
            MulModifier(&basePower, UQ_4_12(1.5));
        break;
    case EFFECT_DYNAMAX_DOUBLE_DMG:
        #ifdef B_DYNAMAX
        if (IsDynamaxed(battlerDef))
            basePower *= 2;
        #endif
        break;
    case EFFECT_BEAT_UP:
        #if B_BEAT_UP_DMG >= GEN_5
        basePower = CalcBeatUpPower();
        #endif
        break;
    
    }

    // move-specific base power changes
    switch (move)
    {
    case MOVE_WATER_SHURIKEN:
        if (gBattleMons[battlerAtk].species == SPECIES_GRENINJA_ASH)
            basePower = 20;
        break;
    }

    if (basePower == 0)
        basePower = 1;
    return basePower;
}

static u32 CalcMoveBasePowerAfterModifiers(u16 move, u8 battlerAtk, u8 battlerDef, u8 moveType, bool32 updateFlags)
{
    u32 i, ability;
    u32 holdEffectAtk, holdEffectParamAtk;
    u16 basePower = CalcMoveBasePower(move, battlerAtk, battlerDef);
    u16 holdEffectModifier;
    u16 modifier = UQ_4_12(1.0);

    // attacker's abilities
    switch (GetBattlerAbility(battlerAtk))
    {
    case ABILITY_TECHNICIAN:
        if (basePower <= 60)
           MulModifier(&modifier, UQ_4_12(1.5));
        break;
    case ABILITY_FLARE_BOOST:
        if (gBattleMons[battlerAtk].status1 & STATUS1_BURN && IS_MOVE_SPECIAL(move))
           MulModifier(&modifier, UQ_4_12(1.5));
        break;
    case ABILITY_TOXIC_BOOST:
        if (gBattleMons[battlerAtk].status1 & STATUS1_PSN_ANY && IS_MOVE_PHYSICAL(move))
           MulModifier(&modifier, UQ_4_12(1.5));
        break;
    case ABILITY_RECKLESS:
        if (gBattleMoves[move].flags & FLAG_RECKLESS_BOOST)
           MulModifier(&modifier, UQ_4_12(1.2));
        break;
    case ABILITY_IRON_FIST:
        if (gBattleMoves[move].flags & FLAG_IRON_FIST_BOOST)
           MulModifier(&modifier, UQ_4_12(1.2));
        break;
    case ABILITY_SHEER_FORCE:
        if (gBattleMoves[move].flags & FLAG_SHEER_FORCE_BOOST)
           MulModifier(&modifier, UQ_4_12(1.3));
        break;
    case ABILITY_SAND_FORCE:
        if ((moveType == TYPE_STEEL || moveType == TYPE_ROCK || moveType == TYPE_GROUND)
            && WEATHER_HAS_EFFECT && gBattleWeather & WEATHER_SANDSTORM_ANY)
           MulModifier(&modifier, UQ_4_12(1.3));
        break;
    case ABILITY_RIVALRY:
        if (GetGenderFromSpeciesAndPersonality(gBattleMons[battlerAtk].species, gBattleMons[battlerAtk].personality) != MON_GENDERLESS
            && GetGenderFromSpeciesAndPersonality(gBattleMons[battlerDef].species, gBattleMons[battlerDef].personality) != MON_GENDERLESS)
        {
            if (GetGenderFromSpeciesAndPersonality(gBattleMons[battlerAtk].species, gBattleMons[battlerAtk].personality)
             == GetGenderFromSpeciesAndPersonality(gBattleMons[battlerDef].species, gBattleMons[battlerDef].personality))
               MulModifier(&modifier, UQ_4_12(1.25));
            else
               MulModifier(&modifier, UQ_4_12(0.75));
        }
        break;
    case ABILITY_ANALYTIC:
        if (GetBattlerTurnOrderNum(battlerAtk) == gBattlersCount - 1 && move != MOVE_FUTURE_SIGHT && move != MOVE_DOOM_DESIRE)
           MulModifier(&modifier, UQ_4_12(1.3));
        break;
    case ABILITY_TOUGH_CLAWS:
        if (gBattleMoves[move].flags & FLAG_MAKES_CONTACT)
           MulModifier(&modifier, UQ_4_12(1.3));
        break;
    case ABILITY_STRONG_JAW:
        if (gBattleMoves[move].flags & FLAG_STRONG_JAW_BOOST)
           MulModifier(&modifier, UQ_4_12(1.5));
        break;
    case ABILITY_MEGA_LAUNCHER:
        if (gBattleMoves[move].flags & FLAG_MEGA_LAUNCHER_BOOST)
           MulModifier(&modifier, UQ_4_12(1.5));
        break;
    case ABILITY_WATER_BUBBLE:
        if (moveType == TYPE_WATER)
           MulModifier(&modifier, UQ_4_12(2.0));
        break;
    case ABILITY_STEELWORKER:
        if (moveType == TYPE_STEEL)
           MulModifier(&modifier, UQ_4_12(1.5));
        break;
    case ABILITY_PIXILATE:
        if (moveType == TYPE_FAIRY && gBattleStruct->ateBoost[battlerAtk])
            MulModifier(&modifier, UQ_4_12(1.2));
        break;
    case ABILITY_GALVANIZE:
        if (moveType == TYPE_ELECTRIC && gBattleStruct->ateBoost[battlerAtk])
            MulModifier(&modifier, UQ_4_12(1.2));
        break;
    case ABILITY_REFRIGERATE:
        if (moveType == TYPE_ICE && gBattleStruct->ateBoost[battlerAtk])
            MulModifier(&modifier, UQ_4_12(1.2));
        break;
    case ABILITY_AERILATE:
        if (moveType == TYPE_FLYING && gBattleStruct->ateBoost[battlerAtk])
            MulModifier(&modifier, UQ_4_12(1.2));
        break;
    case ABILITY_NORMALIZE:
        if (moveType == TYPE_NORMAL && gBattleStruct->ateBoost[battlerAtk])
            MulModifier(&modifier, UQ_4_12(1.2));
        break;
    case ABILITY_PUNK_ROCK:
        if (gBattleMoves[move].flags & FLAG_SOUND)
            MulModifier(&modifier, UQ_4_12(1.3));
        break;
    case ABILITY_STEELY_SPIRIT:
        if (moveType == TYPE_STEEL)
            MulModifier(&modifier, UQ_4_12(1.5));
        break;
    case ABILITY_TRANSISTOR:
        if (moveType == TYPE_ELECTRIC)
            MulModifier(&modifier, UQ_4_12(1.5));
        break;
    case ABILITY_DRAGONS_MAW:
        if (moveType == TYPE_DRAGON)
            MulModifier(&modifier, UQ_4_12(1.5));
        break;
    }

    // field abilities
    if ((IsAbilityOnField(ABILITY_DARK_AURA) && moveType == TYPE_DARK)
        || (IsAbilityOnField(ABILITY_FAIRY_AURA) && moveType == TYPE_FAIRY))
    {
        if (IsAbilityOnField(ABILITY_AURA_BREAK))
            MulModifier(&modifier, UQ_4_12(0.75));
        else
            MulModifier(&modifier, UQ_4_12(1.25));
    }

    // attacker partner's abilities
    if (IsBattlerAlive(BATTLE_PARTNER(battlerAtk)))
    {
        switch (GetBattlerAbility(BATTLE_PARTNER(battlerAtk)))
        {
        case ABILITY_BATTERY:
            if (IS_MOVE_SPECIAL(move))
                MulModifier(&modifier, UQ_4_12(1.3));
            break;
        case ABILITY_POWER_SPOT:
            MulModifier(&modifier, UQ_4_12(1.3));
            break;
        case ABILITY_STEELY_SPIRIT:
            if (moveType == TYPE_STEEL)
                MulModifier(&modifier, UQ_4_12(1.5));
            break;
        }
    }

    // target's abilities
    ability = GetBattlerAbility(battlerDef);
    switch (ability)
    {
    case ABILITY_HEATPROOF:
    case ABILITY_WATER_BUBBLE:
        if (moveType == TYPE_FIRE)
        {
            MulModifier(&modifier, UQ_4_12(0.5));
            if (updateFlags)
                RecordAbilityBattle(battlerDef, ability);
        }
        break;
    case ABILITY_DRY_SKIN:
        if (moveType == TYPE_FIRE)
            MulModifier(&modifier, UQ_4_12(1.25));
        break;
    case ABILITY_FLUFFY:
        if (IsMoveMakingContact(move, battlerAtk))
        {
            MulModifier(&modifier, UQ_4_12(0.5));
            if (updateFlags)
                RecordAbilityBattle(battlerDef, ability);
        }
        if (moveType == TYPE_FIRE)
            MulModifier(&modifier, UQ_4_12(2.0));
        break;
    }

    holdEffectAtk = GetBattlerHoldEffect(battlerAtk, TRUE);
    holdEffectParamAtk = GetBattlerHoldEffectParam(battlerAtk);
    if (holdEffectParamAtk > 100)
        holdEffectParamAtk = 100;

    holdEffectModifier = UQ_4_12(1.0) + sPercentToModifier[holdEffectParamAtk];

    // attacker's hold effect
    switch (holdEffectAtk)
    {
    case HOLD_EFFECT_MUSCLE_BAND:
        if (IS_MOVE_PHYSICAL(move))
            MulModifier(&modifier, holdEffectModifier);
        break;
    case HOLD_EFFECT_WISE_GLASSES:
        if (IS_MOVE_SPECIAL(move))
            MulModifier(&modifier, holdEffectModifier);
        break;
    case HOLD_EFFECT_LUSTROUS_ORB:
        if (gBattleMons[battlerAtk].species == SPECIES_PALKIA && (moveType == TYPE_WATER || moveType == TYPE_DRAGON))
            MulModifier(&modifier, holdEffectModifier);
        break;
    case HOLD_EFFECT_ADAMANT_ORB:
        if (gBattleMons[battlerAtk].species == SPECIES_DIALGA && (moveType == TYPE_STEEL || moveType == TYPE_DRAGON))
            MulModifier(&modifier, holdEffectModifier);
        break;
    case HOLD_EFFECT_GRISEOUS_ORB:
        if (gBattleMons[battlerAtk].species == SPECIES_GIRATINA && (moveType == TYPE_GHOST || moveType == TYPE_DRAGON))
            MulModifier(&modifier, holdEffectModifier);
        break;
    case HOLD_EFFECT_SOUL_DEW:
        if ((gBattleMons[battlerAtk].species == SPECIES_LATIAS || gBattleMons[battlerAtk].species == SPECIES_LATIOS) && !(gBattleTypeFlags & BATTLE_TYPE_FRONTIER))
            MulModifier(&modifier, holdEffectModifier);
        break;
    case HOLD_EFFECT_GEMS:
        if (gSpecialStatuses[battlerAtk].gemBoost && gBattleMons[battlerAtk].item)
            MulModifier(&modifier, UQ_4_12(1.0) + sPercentToModifier[gSpecialStatuses[battlerAtk].gemParam]);
        break;
    case HOLD_EFFECT_BUG_POWER:
    case HOLD_EFFECT_STEEL_POWER:
    case HOLD_EFFECT_GROUND_POWER:
    case HOLD_EFFECT_ROCK_POWER:
    case HOLD_EFFECT_GRASS_POWER:
    case HOLD_EFFECT_DARK_POWER:
    case HOLD_EFFECT_FIGHTING_POWER:
    case HOLD_EFFECT_ELECTRIC_POWER:
    case HOLD_EFFECT_WATER_POWER:
    case HOLD_EFFECT_FLYING_POWER:
    case HOLD_EFFECT_POISON_POWER:
    case HOLD_EFFECT_ICE_POWER:
    case HOLD_EFFECT_GHOST_POWER:
    case HOLD_EFFECT_PSYCHIC_POWER:
    case HOLD_EFFECT_FIRE_POWER:
    case HOLD_EFFECT_DRAGON_POWER:
    case HOLD_EFFECT_NORMAL_POWER:
    case HOLD_EFFECT_FAIRY_POWER:
        for (i = 0; i < ARRAY_COUNT(sHoldEffectToType); i++)
        {
            if (holdEffectAtk == sHoldEffectToType[i][0])
            {
                if (moveType == sHoldEffectToType[i][1])
                    MulModifier(&modifier, holdEffectModifier);
                break;
            }
        }
        break;
    case HOLD_EFFECT_PLATE:
        if (moveType == ItemId_GetSecondaryId(gBattleMons[battlerAtk].item))
            MulModifier(&modifier, holdEffectModifier);
        break;
    }

    // move effect
    switch (gBattleMoves[move].effect)
    {
    case EFFECT_FACADE:
        if (gBattleMons[battlerAtk].status1 & (STATUS1_BURN | STATUS1_PSN_ANY | STATUS1_PARALYSIS))
            MulModifier(&modifier, UQ_4_12(2.0));
        break;
    case EFFECT_BRINE:
        if (gBattleMons[battlerDef].hp <= (gBattleMons[battlerDef].maxHP / 2))
            MulModifier(&modifier, UQ_4_12(2.0));
        break;
    case EFFECT_VENOSHOCK:
        if (gBattleMons[battlerDef].status1 & STATUS1_PSN_ANY)
            MulModifier(&modifier, UQ_4_12(2.0));
        break;
    case EFFECT_RETALIATE:
        // todo
        break;
    case EFFECT_SOLARBEAM:
        if (WEATHER_HAS_EFFECT && gBattleWeather & (WEATHER_HAIL_ANY | WEATHER_SANDSTORM_ANY | WEATHER_RAIN_ANY))
            MulModifier(&modifier, UQ_4_12(0.5));
        break;
    case EFFECT_STOMPING_TANTRUM:
        if (gBattleStruct->lastMoveFailed & gBitTable[battlerAtk])
            MulModifier(&modifier, UQ_4_12(2.0));
        break;
    case EFFECT_BULLDOZE:
    case EFFECT_MAGNITUDE:
    case EFFECT_EARTHQUAKE:
        if (gFieldStatuses & STATUS_FIELD_GRASSY_TERRAIN && !(gStatuses3[battlerDef] & STATUS3_SEMI_INVULNERABLE))
            MulModifier(&modifier, UQ_4_12(0.5));
        break;
    case EFFECT_KNOCK_OFF:
        if (gBattleMons[battlerDef].item != ITEM_NONE && GetBattlerAbility(battlerDef) != ABILITY_STICKY_HOLD)
            MulModifier(&modifier, UQ_4_12(1.5));
        break;
    }

    // various effecs
    if (gProtectStructs[battlerAtk].helpingHand)
        MulModifier(&modifier, UQ_4_12(1.5));
    if (gStatuses3[battlerAtk] & STATUS3_CHARGED_UP && moveType == TYPE_ELECTRIC)
        MulModifier(&modifier, UQ_4_12(2.0));
    if (gStatuses3[battlerAtk] & STATUS3_ME_FIRST)
        MulModifier(&modifier, UQ_4_12(1.5));
    if (gFieldStatuses & STATUS_FIELD_GRASSY_TERRAIN && moveType == TYPE_GRASS && IsBattlerGrounded(battlerAtk) && !(gStatuses3[battlerAtk] & STATUS3_SEMI_INVULNERABLE))
        MulModifier(&modifier, (B_TERRAIN_TYPE_BOOST >= GEN_8) ? UQ_4_12(1.3) : UQ_4_12(1.5));
    if (gFieldStatuses & STATUS_FIELD_MISTY_TERRAIN && moveType == TYPE_DRAGON && IsBattlerGrounded(battlerDef) && !(gStatuses3[battlerDef] & STATUS3_SEMI_INVULNERABLE))
        MulModifier(&modifier, UQ_4_12(0.5));
    if (gFieldStatuses & STATUS_FIELD_ELECTRIC_TERRAIN && moveType == TYPE_ELECTRIC && IsBattlerGrounded(battlerAtk) && !(gStatuses3[battlerAtk] & STATUS3_SEMI_INVULNERABLE))
        MulModifier(&modifier, (B_TERRAIN_TYPE_BOOST >= GEN_8) ? UQ_4_12(1.3) : UQ_4_12(1.5));
    if (gFieldStatuses & STATUS_FIELD_PSYCHIC_TERRAIN && moveType == TYPE_PSYCHIC && IsBattlerGrounded(battlerAtk) && !(gStatuses3[battlerAtk] & STATUS3_SEMI_INVULNERABLE))
        MulModifier(&modifier, (B_TERRAIN_TYPE_BOOST >= GEN_8) ? UQ_4_12(1.3) : UQ_4_12(1.5));

    return ApplyModifier(modifier, basePower);
}

static u32 CalcAttackStat(u16 move, u8 battlerAtk, u8 battlerDef, u8 moveType, bool32 isCrit, bool32 updateFlags)
{
    u8 atkStage;
    u32 atkStat;
    u16 modifier;

    if (gBattleMoves[move].effect == EFFECT_FOUL_PLAY)
    {
        if (IS_MOVE_PHYSICAL(move))
        {
            atkStat = gBattleMons[battlerDef].attack;
            atkStage = gBattleMons[battlerDef].statStages[STAT_ATK];
        }
        else
        {
            atkStat = gBattleMons[battlerDef].spAttack;
            atkStage = gBattleMons[battlerDef].statStages[STAT_SPATK];
        }
    }
    else if (gBattleMoves[move].effect == EFFECT_BODY_PRESS)
    {
        atkStat = gBattleMons[battlerAtk].defense;
        atkStage = gBattleMons[battlerAtk].statStages[STAT_DEF];
    }
    else
    {
        if (IS_MOVE_PHYSICAL(move))
        {
            atkStat = gBattleMons[battlerAtk].attack;
            atkStage = gBattleMons[battlerAtk].statStages[STAT_ATK];
        }
        else
        {
            atkStat = gBattleMons[battlerAtk].spAttack;
            atkStage = gBattleMons[battlerAtk].statStages[STAT_SPATK];
        }
    }

    // critical hits ignore attack stat's stage drops
    if (isCrit && atkStage < DEFAULT_STAT_STAGE)
        atkStage = DEFAULT_STAT_STAGE;
    // pokemon with unaware ignore attack stat changes while taking damage
    if (GetBattlerAbility(battlerDef) == ABILITY_UNAWARE)
        atkStage = DEFAULT_STAT_STAGE;

    atkStat *= gStatStageRatios[atkStage][0];
    atkStat /= gStatStageRatios[atkStage][1];

    // apply attack stat modifiers
    modifier = UQ_4_12(1.0);

    // attacker's abilities
    switch (GetBattlerAbility(battlerAtk))
    {
    case ABILITY_HUGE_POWER:
    case ABILITY_PURE_POWER:
        if (IS_MOVE_PHYSICAL(move))
            MulModifier(&modifier, UQ_4_12(2.0));
        break;
    case ABILITY_SLOW_START:
        if (gDisableStructs[battlerAtk].slowStartTimer != 0)
            MulModifier(&modifier, UQ_4_12(0.5));
        break;
    case ABILITY_SOLAR_POWER:
        if (IS_MOVE_SPECIAL(move) && WEATHER_HAS_EFFECT && gBattleWeather & WEATHER_SUN_ANY)
            MulModifier(&modifier, UQ_4_12(1.5));
        break;
    case ABILITY_DEFEATIST:
        if (gBattleMons[battlerAtk].hp <= (gBattleMons[battlerAtk].maxHP / 2))
            MulModifier(&modifier, UQ_4_12(0.5));
        break;
    case ABILITY_FLASH_FIRE:
        if (moveType == TYPE_FIRE && gBattleResources->flags->flags[battlerAtk] & RESOURCE_FLAG_FLASH_FIRE)
            MulModifier(&modifier, UQ_4_12(1.5));
        break;
    case ABILITY_SWARM:
        if (moveType == TYPE_BUG && gBattleMons[battlerAtk].hp <= (gBattleMons[battlerAtk].maxHP / 3))
            MulModifier(&modifier, UQ_4_12(1.5));
        break;
    case ABILITY_TORRENT:
        if (moveType == TYPE_WATER && gBattleMons[battlerAtk].hp <= (gBattleMons[battlerAtk].maxHP / 3))
            MulModifier(&modifier, UQ_4_12(1.5));
        break;
    case ABILITY_BLAZE:
        if (moveType == TYPE_FIRE && gBattleMons[battlerAtk].hp <= (gBattleMons[battlerAtk].maxHP / 3))
            MulModifier(&modifier, UQ_4_12(1.5));
        break;
    case ABILITY_OVERGROW:
        if (moveType == TYPE_GRASS && gBattleMons[battlerAtk].hp <= (gBattleMons[battlerAtk].maxHP / 3))
            MulModifier(&modifier, UQ_4_12(1.5));
        break;
    case ABILITY_PLUS:
    case ABILITY_MINUS:
        if (IsBattlerAlive(BATTLE_PARTNER(battlerAtk)))
        {
            u32 partnerAbility = GetBattlerAbility(BATTLE_PARTNER(battlerAtk));
            if (partnerAbility == ABILITY_PLUS || partnerAbility == ABILITY_MINUS)
                MulModifier(&modifier, UQ_4_12(1.5));
        }
        break;
    case ABILITY_FLOWER_GIFT:
        if (gBattleMons[battlerAtk].species == SPECIES_CHERRIM && WEATHER_HAS_EFFECT && (gBattleWeather & WEATHER_SUN_ANY) && IS_MOVE_PHYSICAL(move))
            MulModifier(&modifier, UQ_4_12(1.5));
        break;
    case ABILITY_HUSTLE:
        if (IS_MOVE_PHYSICAL(move))
            MulModifier(&modifier, UQ_4_12(1.5));
        break;
    case ABILITY_STAKEOUT:
        if (gDisableStructs[battlerDef].isFirstTurn == 2) // just switched in
            MulModifier(&modifier, UQ_4_12(2.0));
        break;
    case ABILITY_GUTS:
        if (gBattleMons[battlerAtk].status1 & STATUS1_ANY && IS_MOVE_PHYSICAL(move))
            MulModifier(&modifier, UQ_4_12(1.5));
        break;
    }

    // target's abilities
    switch (GetBattlerAbility(battlerDef))
    {
    case ABILITY_THICK_FAT:
        if (moveType == TYPE_FIRE || moveType == TYPE_ICE)
        {
            MulModifier(&modifier, UQ_4_12(0.5));
            if (updateFlags)
                RecordAbilityBattle(battlerDef, ABILITY_THICK_FAT);
        }
        break;
    case ABILITY_ICE_SCALES:
        if (IS_MOVE_SPECIAL(move))
            MulModifier(&modifier, UQ_4_12(0.5));
        break;
    }

    // ally's abilities
    if (IsBattlerAlive(BATTLE_PARTNER(battlerAtk)))
    {
        switch (GetBattlerAbility(BATTLE_PARTNER(battlerAtk)))
        {
        case ABILITY_FLOWER_GIFT:
            if (gBattleMons[BATTLE_PARTNER(battlerAtk)].species == SPECIES_CHERRIM && WEATHER_HAS_EFFECT && (gBattleWeather & WEATHER_SUN_ANY) && IS_MOVE_PHYSICAL(move))
                MulModifier(&modifier, UQ_4_12(1.5));
            break;
        }
    }

    // attacker's hold effect
    switch (GetBattlerHoldEffect(battlerAtk, TRUE))
    {
    case HOLD_EFFECT_THICK_CLUB:
        if ((GET_BASE_SPECIES_ID(gBattleMons[battlerAtk].species) == SPECIES_CUBONE
         || GET_BASE_SPECIES_ID(gBattleMons[battlerAtk].species) == SPECIES_MAROWAK)
         && IS_MOVE_PHYSICAL(move))
            MulModifier(&modifier, UQ_4_12(2.0));
        break;
    case HOLD_EFFECT_DEEP_SEA_TOOTH:
        if (gBattleMons[battlerAtk].species == SPECIES_CLAMPERL && IS_MOVE_SPECIAL(move))
            MulModifier(&modifier, UQ_4_12(2.0));
        break;
    case HOLD_EFFECT_LIGHT_BALL:
        if (gBattleMons[battlerAtk].species == SPECIES_PIKACHU)
            MulModifier(&modifier, UQ_4_12(2.0));
        break;
    case HOLD_EFFECT_CHOICE_BAND:
        if (IS_MOVE_PHYSICAL(move))
            MulModifier(&modifier, UQ_4_12(1.5));
        break;
    case HOLD_EFFECT_CHOICE_SPECS:
        if (IS_MOVE_SPECIAL(move))
            MulModifier(&modifier, UQ_4_12(1.5));
        break;
    }

    // The offensive stats of a Player's Pokémon are boosted by x1.1 (+10%) if they have the 1st badge and 7th badges.
    // Having the 1st badge boosts physical attack while having the 7th badge boosts special attack.
    if (ShouldGetStatBadgeBoost(FLAG_BADGE01_GET, battlerAtk) && IS_MOVE_PHYSICAL(move))
        MulModifier(&modifier, UQ_4_12(1.1));
    if (ShouldGetStatBadgeBoost(FLAG_BADGE07_GET, battlerAtk) && IS_MOVE_SPECIAL(move))
        MulModifier(&modifier, UQ_4_12(1.1));

    return ApplyModifier(modifier, atkStat);
}

static bool32 CanEvolve(u32 species)
{
    u32 i;

    for (i = 0; i < EVOS_PER_MON; i++)
    {
        if (gEvolutionTable[species][i].method
         && gEvolutionTable[species][i].method != EVO_MEGA_EVOLUTION
         && gEvolutionTable[species][i].method != EVO_MOVE_MEGA_EVOLUTION)
            return TRUE;
    }
    return FALSE;
}

static u32 CalcDefenseStat(u16 move, u8 battlerAtk, u8 battlerDef, u8 moveType, bool32 isCrit, bool32 updateFlags)
{
    bool32 usesDefStat;
    u8 defStage;
    u32 defStat, def, spDef;
    u16 modifier;

    if (gFieldStatuses & STATUS_FIELD_WONDER_ROOM) // the defense stats are swapped
    {
        def = gBattleMons[battlerDef].spDefense;
        spDef = gBattleMons[battlerDef].defense;
    }
    else
    {
        def = gBattleMons[battlerDef].defense;
        spDef = gBattleMons[battlerDef].spDefense;
    }

    if (gBattleMoves[move].effect == EFFECT_PSYSHOCK || IS_MOVE_PHYSICAL(move)) // uses defense stat instead of sp.def
    {
        defStat = def;
        defStage = gBattleMons[battlerDef].statStages[STAT_DEF];
        usesDefStat = TRUE;
    }
    else // is special
    {
        defStat = spDef;
        defStage = gBattleMons[battlerDef].statStages[STAT_SPDEF];
        usesDefStat = FALSE;
    }

    // critical hits ignore positive stat changes
    if (isCrit && defStage > DEFAULT_STAT_STAGE)
        defStage = DEFAULT_STAT_STAGE;
    // pokemon with unaware ignore defense stat changes while dealing damage
    if (GetBattlerAbility(battlerAtk) == ABILITY_UNAWARE)
        defStage = DEFAULT_STAT_STAGE;
    // certain moves also ignore stat changes
    if (gBattleMoves[move].flags & FLAG_STAT_STAGES_IGNORED)
        defStage = DEFAULT_STAT_STAGE;

    defStat *= gStatStageRatios[defStage][0];
    defStat /= gStatStageRatios[defStage][1];

    // apply defense stat modifiers
    modifier = UQ_4_12(1.0);

    // target's abilities
    switch (GetBattlerAbility(battlerDef))
    {
    case ABILITY_MARVEL_SCALE:
        if (gBattleMons[battlerDef].status1 & STATUS1_ANY && usesDefStat)
        {
            MulModifier(&modifier, UQ_4_12(1.5));
            if (updateFlags)
                RecordAbilityBattle(battlerDef, ABILITY_MARVEL_SCALE);
        }
        break;
    case ABILITY_FUR_COAT:
        if (usesDefStat)
        {
            MulModifier(&modifier, UQ_4_12(2.0));
            if (updateFlags)
                RecordAbilityBattle(battlerDef, ABILITY_FUR_COAT);
        }
        break;
    case ABILITY_GRASS_PELT:
        if (gFieldStatuses & STATUS_FIELD_GRASSY_TERRAIN && usesDefStat)
        {
            MulModifier(&modifier, UQ_4_12(1.5));
            if (updateFlags)
                RecordAbilityBattle(battlerDef, ABILITY_GRASS_PELT);
        }
        break;
    case ABILITY_FLOWER_GIFT:
        if (gBattleMons[battlerDef].species == SPECIES_CHERRIM && WEATHER_HAS_EFFECT && gBattleWeather & WEATHER_SUN_ANY && !usesDefStat)
            MulModifier(&modifier, UQ_4_12(1.5));
        break;
    case ABILITY_PUNK_ROCK:
        if (gBattleMoves[move].flags & FLAG_SOUND)
            MulModifier(&modifier, UQ_4_12(2.0));
        break;
    }

    // ally's abilities
    if (IsBattlerAlive(BATTLE_PARTNER(battlerDef)))
    {
        switch (GetBattlerAbility(BATTLE_PARTNER(battlerDef)))
        {
        case ABILITY_FLOWER_GIFT:
            if (gBattleMons[BATTLE_PARTNER(battlerDef)].species == SPECIES_CHERRIM && WEATHER_HAS_EFFECT && gBattleWeather & WEATHER_SUN_ANY && !usesDefStat)
                MulModifier(&modifier, UQ_4_12(1.5));
            break;
        }
    }

    // target's hold effects
    switch (GetBattlerHoldEffect(battlerDef, TRUE))
    {
    case HOLD_EFFECT_DEEP_SEA_SCALE:
        if (gBattleMons[battlerDef].species == SPECIES_CLAMPERL && !usesDefStat)
            MulModifier(&modifier, UQ_4_12(2.0));
        break;
    case HOLD_EFFECT_METAL_POWDER:
        if (gBattleMons[battlerDef].species == SPECIES_DITTO && usesDefStat && !(gBattleMons[battlerDef].status2 & STATUS2_TRANSFORMED))
            MulModifier(&modifier, UQ_4_12(2.0));
        break;
    case HOLD_EFFECT_EVIOLITE:
        if (CanEvolve(gBattleMons[battlerDef].species))
            MulModifier(&modifier, UQ_4_12(1.5));
        break;
    case HOLD_EFFECT_ASSAULT_VEST:
        if (!usesDefStat)
            MulModifier(&modifier, UQ_4_12(1.5));
        break;
    }

    // sandstorm sp.def boost for rock types
    if (IS_BATTLER_OF_TYPE(battlerDef, TYPE_ROCK) && WEATHER_HAS_EFFECT && gBattleWeather & WEATHER_SANDSTORM_ANY && !usesDefStat)
        MulModifier(&modifier, UQ_4_12(1.5));

    // The defensive stats of a Player's Pokémon are boosted by x1.1 (+10%) if they have the 5th badge and 7th badges.
    // Having the 5th badge boosts physical defense while having the 7th badge boosts special defense.
    if (ShouldGetStatBadgeBoost(FLAG_BADGE05_GET, battlerDef) && IS_MOVE_PHYSICAL(move))
        MulModifier(&modifier, UQ_4_12(1.1));
    if (ShouldGetStatBadgeBoost(FLAG_BADGE07_GET, battlerDef) && IS_MOVE_SPECIAL(move))
        MulModifier(&modifier, UQ_4_12(1.1));

    return ApplyModifier(modifier, defStat);
}

static u32 CalcFinalDmg(u32 dmg, u16 move, u8 battlerAtk, u8 battlerDef, u8 moveType, u16 typeEffectivenessModifier, bool32 isCrit, bool32 updateFlags)
{
    u32 percentBoost;
    u32 abilityAtk = GetBattlerAbility(battlerAtk);
    u32 abilityDef = GetBattlerAbility(battlerDef);
    u32 defSide = GET_BATTLER_SIDE(battlerDef);
    u16 finalModifier = UQ_4_12(1.0);
    u16 itemDef = gBattleMons[battlerDef].item;

    // check multiple targets in double battle
    if (GetMoveTargetCount(move, battlerAtk, battlerDef) >= 2)
        MulModifier(&finalModifier, UQ_4_12(0.75));

    // take type effectiveness
    MulModifier(&finalModifier, typeEffectivenessModifier);

    // check crit
    if (isCrit)
        dmg = ApplyModifier((B_CRIT_MULTIPLIER >= GEN_6 ? UQ_4_12(1.5) : UQ_4_12(2.0)), dmg);

    // check burn
    if (gBattleMons[battlerAtk].status1 & STATUS1_BURN && IS_MOVE_PHYSICAL(move)
        && gBattleMoves[move].effect != EFFECT_FACADE && abilityAtk != ABILITY_GUTS)
        dmg = ApplyModifier(UQ_4_12(0.5), dmg);

    // check sunny/rain weather
    if (WEATHER_HAS_EFFECT && gBattleWeather & WEATHER_RAIN_ANY)
    {
        if (moveType == TYPE_FIRE)
            dmg = ApplyModifier(UQ_4_12(0.5), dmg);
        else if (moveType == TYPE_WATER)
            dmg = ApplyModifier(UQ_4_12(1.5), dmg);
    }
    else if (WEATHER_HAS_EFFECT && gBattleWeather & WEATHER_SUN_ANY)
    {
        if (moveType == TYPE_FIRE)
            dmg = ApplyModifier(UQ_4_12(1.5), dmg);
        else if (moveType == TYPE_WATER)
            dmg = ApplyModifier(UQ_4_12(0.5), dmg);
    }

    // check stab
    if (IS_BATTLER_OF_TYPE(battlerAtk, moveType) && move != MOVE_STRUGGLE)
    {
        if (abilityAtk == ABILITY_ADAPTABILITY)
            MulModifier(&finalModifier, UQ_4_12(2.0));
        else
            MulModifier(&finalModifier, UQ_4_12(1.5));
    }

    // reflect, light screen, aurora veil
    if (((gSideStatuses[defSide] & SIDE_STATUS_REFLECT && IS_MOVE_PHYSICAL(move))
            || (gSideStatuses[defSide] & SIDE_STATUS_LIGHTSCREEN && IS_MOVE_SPECIAL(move))
            || (gSideStatuses[defSide] & SIDE_STATUS_AURORA_VEIL))
        && abilityAtk != ABILITY_INFILTRATOR)
    {
        if (gBattleTypeFlags & BATTLE_TYPE_DOUBLE)
            MulModifier(&finalModifier, UQ_4_12(0.66));
        else
            MulModifier(&finalModifier, UQ_4_12(0.5));
    }

    // Parental Bond Second Strike
    if (gSpecialStatuses[gBattlerAttacker].parentalBondOn == 1)
    {
        if (B_PARENTAL_BOND_DAMAGE < GEN_7)
            MulModifier(&finalModifier, UQ_4_12(0.5));
        else
            MulModifier(&finalModifier, UQ_4_12(0.25));
    }

    // attacker's abilities
    switch (abilityAtk)
    {
    case ABILITY_TINTED_LENS:
        if (typeEffectivenessModifier <= UQ_4_12(0.5))
            MulModifier(&finalModifier, UQ_4_12(2.0));
        break;
    case ABILITY_SNIPER:
        if (isCrit)
            MulModifier(&finalModifier, UQ_4_12(1.5));
        break;
    case ABILITY_NEUROFORCE:
        if (typeEffectivenessModifier >= UQ_4_12(2.0))
            MulModifier(&finalModifier, UQ_4_12(1.25));
        break;
    }

    // target's abilities
    switch (abilityDef)
    {
    case ABILITY_MULTISCALE:
    case ABILITY_SHADOW_SHIELD:
        if (BATTLER_MAX_HP(battlerDef))
            MulModifier(&finalModifier, UQ_4_12(0.5));
        break;
    case ABILITY_FILTER:
    case ABILITY_SOLID_ROCK:
    case ABILITY_PRISM_ARMOR:
        if (typeEffectivenessModifier >= UQ_4_12(2.0))
            MulModifier(&finalModifier, UQ_4_12(0.75));
        break;
    }

    // target's ally's abilities
    if (IsBattlerAlive(BATTLE_PARTNER(battlerDef)))
    {
        switch (GetBattlerAbility(BATTLE_PARTNER(battlerDef)))
        {
        case ABILITY_FRIEND_GUARD:
            MulModifier(&finalModifier, UQ_4_12(0.75));
            break;
        }
    }

    // attacker's hold effect
    switch (GetBattlerHoldEffect(battlerAtk, TRUE))
    {
    case HOLD_EFFECT_METRONOME:
        percentBoost = min((gBattleStruct->sameMoveTurns[battlerAtk] * GetBattlerHoldEffectParam(battlerAtk)), 100);
        MulModifier(&finalModifier, UQ_4_12(1.0) + sPercentToModifier[percentBoost]);
        break;
    case HOLD_EFFECT_EXPERT_BELT:
        if (typeEffectivenessModifier >= UQ_4_12(2.0))
            MulModifier(&finalModifier, UQ_4_12(1.2));
        break;
    case HOLD_EFFECT_LIFE_ORB:
        MulModifier(&finalModifier, UQ_4_12(1.3));
        break;
    }

    // target's hold effect
    switch (GetBattlerHoldEffect(battlerDef, TRUE))
    {
    // berries reducing dmg
    case HOLD_EFFECT_RESIST_BERRY:
        if (moveType == GetBattlerHoldEffectParam(battlerDef)
            && (moveType == TYPE_NORMAL || typeEffectivenessModifier >= UQ_4_12(2.0))
            && !UnnerveOn(battlerDef, itemDef))
        {
            if (abilityDef == ABILITY_RIPEN)
                MulModifier(&finalModifier, UQ_4_12(0.25));
            else
                MulModifier(&finalModifier, UQ_4_12(0.5));
            if (updateFlags)
                gSpecialStatuses[battlerDef].berryReduced = 1;
        }
        break;
    }

    if (gBattleMoves[move].flags & FLAG_DMG_MINIMIZE    && gStatuses3[battlerDef] & STATUS3_MINIMIZED)
        MulModifier(&finalModifier, UQ_4_12(2.0));
    if (gBattleMoves[move].flags & FLAG_DMG_UNDERGROUND && gStatuses3[battlerDef] & STATUS3_UNDERGROUND)
        MulModifier(&finalModifier, UQ_4_12(2.0));
    if (gBattleMoves[move].flags & FLAG_DMG_UNDERWATER  && gStatuses3[battlerDef] & STATUS3_UNDERWATER)
        MulModifier(&finalModifier, UQ_4_12(2.0));
    if (gBattleMoves[move].flags & FLAG_DMG_2X_IN_AIR   && gStatuses3[battlerDef] & STATUS3_ON_AIR)
        MulModifier(&finalModifier, UQ_4_12(2.0));

    dmg = ApplyModifier(finalModifier, dmg);
    if (dmg == 0)
        dmg = 1;

    return dmg;
}

s32 CalculateMoveDamage(u16 move, u8 battlerAtk, u8 battlerDef, u8 moveType, s32 fixedBasePower, bool32 isCrit, bool32 randomFactor, bool32 updateFlags)
{
    s32 dmg;
    u16 typeEffectivenessModifier;

    typeEffectivenessModifier = CalcTypeEffectivenessMultiplier(move, moveType, battlerAtk, battlerDef, updateFlags);

    // Don't calculate damage if the move has no effect on target.
    if (typeEffectivenessModifier == UQ_4_12(0))
        return 0;

    if (fixedBasePower)
        gBattleMovePower = fixedBasePower;
    else
        gBattleMovePower = CalcMoveBasePowerAfterModifiers(move, battlerAtk, battlerDef, moveType, updateFlags);

    // long dmg basic formula
    dmg = ((gBattleMons[battlerAtk].level * 2) / 5) + 2;
    dmg *= gBattleMovePower;
    dmg *= CalcAttackStat(move, battlerAtk, battlerDef, moveType, isCrit, updateFlags);
    dmg /= CalcDefenseStat(move, battlerAtk, battlerDef, moveType, isCrit, updateFlags);
    dmg = (dmg / 50) + 2;

    // Calculate final modifiers.
    dmg = CalcFinalDmg(dmg, move, battlerAtk, battlerDef, moveType, typeEffectivenessModifier, isCrit, updateFlags);

    // Add a random factor.
    if (randomFactor)
    {
        dmg *= 100 - (Random() % 16);
        dmg /= 100;
    }

    if (dmg == 0)
        dmg = 1;

    return dmg;
}

static void MulByTypeEffectiveness(u16 *modifier, u16 move, u8 moveType, u8 battlerDef, u8 defType, u8 battlerAtk, bool32 recordAbilities)
{
    u16 mod = GetTypeModifier(moveType, defType);

    if (mod == UQ_4_12(0.0) && GetBattlerHoldEffect(battlerDef, TRUE) == HOLD_EFFECT_RING_TARGET)
    {
        mod = UQ_4_12(1.0);
        if (recordAbilities)
            RecordItemEffectBattle(battlerDef, HOLD_EFFECT_RING_TARGET);
    }
    else if ((moveType == TYPE_FIGHTING || moveType == TYPE_NORMAL) && defType == TYPE_GHOST && gBattleMons[battlerDef].status2 & STATUS2_FORESIGHT && mod == UQ_4_12(0.0))
    {
        mod = UQ_4_12(1.0);
    }
    else if ((moveType == TYPE_FIGHTING || moveType == TYPE_NORMAL) && defType == TYPE_GHOST && GetBattlerAbility(battlerAtk) == ABILITY_SCRAPPY && mod == UQ_4_12(0.0))
    {
        mod = UQ_4_12(1.0);
        if (recordAbilities)
            RecordAbilityBattle(battlerAtk, ABILITY_SCRAPPY);
    }

    if (moveType == TYPE_PSYCHIC && defType == TYPE_DARK && gStatuses3[battlerDef] & STATUS3_MIRACLE_EYED && mod == UQ_4_12(0.0))
        mod = UQ_4_12(1.0);
    if (gBattleMoves[move].effect == EFFECT_FREEZE_DRY && defType == TYPE_WATER)
        mod = UQ_4_12(2.0);
    if (moveType == TYPE_GROUND && defType == TYPE_FLYING && IsBattlerGrounded(battlerDef) && mod == UQ_4_12(0.0))
        mod = UQ_4_12(1.0);

    if (gProtectStructs[battlerDef].kingsShielded && gBattleMoves[move].effect != EFFECT_FEINT)
        mod = UQ_4_12(1.0);

    // WEATHER_STRONG_WINDS weakens Super Effective moves against Flying-type Pokémon
    if (WEATHER_HAS_EFFECT && gBattleWeather & WEATHER_STRONG_WINDS)
    {
        if (defType == TYPE_FLYING && mod >= UQ_4_12(2.0))
            mod = UQ_4_12(1.0);
    }

    MulModifier(modifier, mod);
}

static void UpdateMoveResultFlags(u16 modifier)
{
    if (modifier == UQ_4_12(0.0))
    {
        gMoveResultFlags |= MOVE_RESULT_DOESNT_AFFECT_FOE;
        gMoveResultFlags &= ~(MOVE_RESULT_NOT_VERY_EFFECTIVE | MOVE_RESULT_SUPER_EFFECTIVE);
    }
    else if (modifier == UQ_4_12(1.0))
    {
        gMoveResultFlags &= ~(MOVE_RESULT_NOT_VERY_EFFECTIVE | MOVE_RESULT_SUPER_EFFECTIVE | MOVE_RESULT_DOESNT_AFFECT_FOE);
    }
    else if (modifier > UQ_4_12(1.0))
    {
        gMoveResultFlags |= MOVE_RESULT_SUPER_EFFECTIVE;
        gMoveResultFlags &= ~(MOVE_RESULT_NOT_VERY_EFFECTIVE | MOVE_RESULT_DOESNT_AFFECT_FOE);
    }
    else //if (modifier < UQ_4_12(1.0))
    {
        gMoveResultFlags |= MOVE_RESULT_NOT_VERY_EFFECTIVE;
        gMoveResultFlags &= ~(MOVE_RESULT_SUPER_EFFECTIVE | MOVE_RESULT_DOESNT_AFFECT_FOE);
    }
}

static u16 CalcTypeEffectivenessMultiplierInternal(u16 move, u8 moveType, u8 battlerAtk, u8 battlerDef, bool32 recordAbilities, u16 modifier)
{
    MulByTypeEffectiveness(&modifier, move, moveType, battlerDef, gBattleMons[battlerDef].type1, battlerAtk, recordAbilities);
    if (gBattleMons[battlerDef].type2 != gBattleMons[battlerDef].type1)
        MulByTypeEffectiveness(&modifier, move, moveType, battlerDef, gBattleMons[battlerDef].type2, battlerAtk, recordAbilities);
    if (gBattleMons[battlerDef].type3 != TYPE_MYSTERY && gBattleMons[battlerDef].type3 != gBattleMons[battlerDef].type2
        && gBattleMons[battlerDef].type3 != gBattleMons[battlerDef].type1)
        MulByTypeEffectiveness(&modifier, move, moveType, battlerDef, gBattleMons[battlerDef].type3, battlerAtk, recordAbilities);

    if (moveType == TYPE_GROUND && !IsBattlerGrounded(battlerDef) && !(gBattleMoves[move].flags & FLAG_DMG_UNGROUNDED_IGNORE_TYPE_IF_FLYING))
    {
        modifier = UQ_4_12(0.0);
        if (recordAbilities && GetBattlerAbility(battlerDef) == ABILITY_LEVITATE)
        {
            gLastUsedAbility = ABILITY_LEVITATE;
            gMoveResultFlags |= (MOVE_RESULT_MISSED | MOVE_RESULT_DOESNT_AFFECT_FOE);
            gLastLandedMoves[battlerDef] = 0;
            gBattleCommunication[MISS_TYPE] = B_MSG_GROUND_MISS;
            RecordAbilityBattle(battlerDef, ABILITY_LEVITATE);
        }
    }

    // Thousand Arrows ignores type modifiers for flying mons
    if (!IsBattlerGrounded(battlerDef) && (gBattleMoves[move].flags & FLAG_DMG_UNGROUNDED_IGNORE_TYPE_IF_FLYING)
        && (gBattleMons[battlerDef].type1 == TYPE_FLYING || gBattleMons[battlerDef].type2 == TYPE_FLYING || gBattleMons[battlerDef].type3 == TYPE_FLYING))
    {
        modifier = UQ_4_12(1.0);
    }

    if (((GetBattlerAbility(battlerDef) == ABILITY_WONDER_GUARD && modifier <= UQ_4_12(1.0))
        || (GetBattlerAbility(battlerDef) == ABILITY_TELEPATHY && battlerDef == BATTLE_PARTNER(battlerAtk)))
        && gBattleMoves[move].power)
    {
        modifier = UQ_4_12(0.0);
        if (recordAbilities)
        {
            gLastUsedAbility = gBattleMons[battlerDef].ability;
            gMoveResultFlags |= MOVE_RESULT_MISSED;
            gLastLandedMoves[battlerDef] = 0;
            gBattleCommunication[MISS_TYPE] = B_MSG_AVOIDED_DMG;
            RecordAbilityBattle(battlerDef, gBattleMons[battlerDef].ability);
        }
    }

    return modifier;
}

u16 CalcTypeEffectivenessMultiplier(u16 move, u8 moveType, u8 battlerAtk, u8 battlerDef, bool32 recordAbilities)
{
    u16 modifier = UQ_4_12(1.0);

    if (move != MOVE_STRUGGLE && moveType != TYPE_MYSTERY)
    {
        modifier = CalcTypeEffectivenessMultiplierInternal(move, moveType, battlerAtk, battlerDef, recordAbilities, modifier);
        if (gBattleMoves[move].effect == EFFECT_TWO_TYPED_MOVE)
            modifier = CalcTypeEffectivenessMultiplierInternal(move, gBattleMoves[move].argument, battlerAtk, battlerDef, recordAbilities, modifier);
    }

    if (recordAbilities)
        UpdateMoveResultFlags(modifier);
    return modifier;
}

u16 CalcPartyMonTypeEffectivenessMultiplier(u16 move, u16 speciesDef, u16 abilityDef)
{
    u16 modifier = UQ_4_12(1.0);
    u8 moveType = gBattleMoves[move].type;

    if (move != MOVE_STRUGGLE && moveType != TYPE_MYSTERY)
    {
        MulByTypeEffectiveness(&modifier, move, moveType, 0, gBaseStats[speciesDef].type1, 0, FALSE);
        if (gBaseStats[speciesDef].type2 != gBaseStats[speciesDef].type1)
            MulByTypeEffectiveness(&modifier, move, moveType, 0, gBaseStats[speciesDef].type2, 0, FALSE);

        if (moveType == TYPE_GROUND && abilityDef == ABILITY_LEVITATE && !(gFieldStatuses & STATUS_FIELD_GRAVITY))
            modifier = UQ_4_12(0.0);
        if (abilityDef == ABILITY_WONDER_GUARD && modifier <= UQ_4_12(1.0) && gBattleMoves[move].power)
            modifier = UQ_4_12(0.0);
    }

    UpdateMoveResultFlags(modifier);
    return modifier;
}

u16 GetTypeModifier(u8 atkType, u8 defType)
{
    if (B_FLAG_INVERSE_BATTLE != 0 && FlagGet(B_FLAG_INVERSE_BATTLE))
        return sInverseTypeEffectivenessTable[atkType][defType];
    else
        return sTypeEffectivenessTable[atkType][defType];
}

s32 GetStealthHazardDamage(u8 hazardType, u8 battlerId)
{
    u8 type1 = gBattleMons[battlerId].type1;
    u8 type2 = gBattleMons[battlerId].type2;
    u32 maxHp = gBattleMons[battlerId].maxHP;
    s32 dmg = 0;
    u16 modifier = UQ_4_12(1.0);

    MulModifier(&modifier, GetTypeModifier(hazardType, type1));
    if (type2 != type1)
        MulModifier(&modifier, GetTypeModifier(hazardType, type2));

    switch (modifier)
    {
    case UQ_4_12(0.0):
        dmg = 0;
        break;
    case UQ_4_12(0.25):
        dmg = maxHp / 32;
        if (dmg == 0)
            dmg = 1;
        break;
    case UQ_4_12(0.5):
        dmg = maxHp / 16;
        if (dmg == 0)
            dmg = 1;
        break;
    case UQ_4_12(1.0):
        dmg = maxHp / 8;
        if (dmg == 0)
            dmg = 1;
        break;
    case UQ_4_12(2.0):
        dmg = maxHp / 4;
        if (dmg == 0)
            dmg = 1;
        break;
    case UQ_4_12(4.0):
        dmg = maxHp / 2;
        if (dmg == 0)
            dmg = 1;
        break;
    }

    return dmg;
}

bool32 IsPartnerMonFromSameTrainer(u8 battlerId)
{
    if (GetBattlerSide(battlerId) == B_SIDE_OPPONENT && gBattleTypeFlags & BATTLE_TYPE_TWO_OPPONENTS)
        return FALSE;
    else if (GetBattlerSide(battlerId) == B_SIDE_PLAYER && gBattleTypeFlags & BATTLE_TYPE_INGAME_PARTNER)
        return FALSE;
    else if (gBattleTypeFlags & BATTLE_TYPE_MULTI)
        return FALSE;
    else
        return TRUE;
}

u16 GetMegaEvolutionSpecies(u16 preEvoSpecies, u16 heldItemId)
{
    u32 i;

    for (i = 0; i < EVOS_PER_MON; i++)
    {
        if (gEvolutionTable[preEvoSpecies][i].method == EVO_MEGA_EVOLUTION
            && gEvolutionTable[preEvoSpecies][i].param == heldItemId)
                return gEvolutionTable[preEvoSpecies][i].targetSpecies;
    }
    return SPECIES_NONE;
}

u16 GetWishMegaEvolutionSpecies(u16 preEvoSpecies, u16 moveId1, u16 moveId2, u16 moveId3, u16 moveId4)
{
    u32 i, par;

    for (i = 0; i < EVOS_PER_MON; i++)
    {
        if (gEvolutionTable[preEvoSpecies][i].method == EVO_MOVE_MEGA_EVOLUTION)
        {
            par = gEvolutionTable[preEvoSpecies][i].param;
            if (par == moveId1 || par == moveId2 || par == moveId3 || par == moveId4)
                return gEvolutionTable[preEvoSpecies][i].targetSpecies;
        }
    }
    return SPECIES_NONE;
}

bool32 CanMegaEvolve(u8 battlerId)
{
    u32 itemId, holdEffect, species;
    struct Pokemon *mon;
    u8 battlerPosition = GetBattlerPosition(battlerId);
    u8 partnerPosition = GetBattlerPosition(BATTLE_PARTNER(battlerId));
    struct MegaEvolutionData *mega = &(((struct ChooseMoveStruct*)(&gBattleResources->bufferA[gActiveBattler][4]))->mega);

#ifdef ITEM_EXPANSION
    // Check if Player has a Mega Bracelet
    if ((GetBattlerPosition(battlerId) == B_POSITION_PLAYER_LEFT || (!(gBattleTypeFlags & BATTLE_TYPE_MULTI) && GetBattlerPosition(battlerId) == B_POSITION_PLAYER_RIGHT))
     && !CheckBagHasItem(ITEM_MEGA_BRACELET, 1))
        return FALSE;
#endif

    // Check if trainer already mega evolved a pokemon.
    if (mega->alreadyEvolved[battlerPosition])
        return FALSE;
    if (gBattleTypeFlags & BATTLE_TYPE_DOUBLE)
    {
        if (IsPartnerMonFromSameTrainer(battlerId)
            && (mega->alreadyEvolved[partnerPosition] || (mega->toEvolve & gBitTable[BATTLE_PARTNER(battlerId)])))
            return FALSE;
    }

    // Gets mon data.
    if (GetBattlerSide(battlerId) == B_SIDE_OPPONENT)
        mon = &gEnemyParty[gBattlerPartyIndexes[battlerId]];
    else
        mon = &gPlayerParty[gBattlerPartyIndexes[battlerId]];

    species = GetMonData(mon, MON_DATA_SPECIES);
    itemId = GetMonData(mon, MON_DATA_HELD_ITEM);

    // Check if there is an entry in the evolution table for regular Mega Evolution.
    if (GetMegaEvolutionSpecies(species, itemId) != SPECIES_NONE)
    {
        if (B_ENABLE_DEBUG && gBattleStruct->debugHoldEffects[battlerId])
            holdEffect = gBattleStruct->debugHoldEffects[battlerId];
        else if (itemId == ITEM_ENIGMA_BERRY)
            holdEffect = gEnigmaBerries[battlerId].holdEffect;
        else
            holdEffect = ItemId_GetHoldEffect(itemId);

        // Can Mega Evolve via Item.
        if (holdEffect == HOLD_EFFECT_MEGA_STONE)
        {
            gBattleStruct->mega.isWishMegaEvo = FALSE;
            return TRUE;
        }
    }

    // Check if there is an entry in the evolution table for Wish Mega Evolution.
    if (GetWishMegaEvolutionSpecies(species, GetMonData(mon, MON_DATA_MOVE1), GetMonData(mon, MON_DATA_MOVE2), GetMonData(mon, MON_DATA_MOVE3), GetMonData(mon, MON_DATA_MOVE4)))
    {
        gBattleStruct->mega.isWishMegaEvo = TRUE;
        return TRUE;
    }

    // No checks passed, the mon CAN'T mega evolve.
    return FALSE;
}

void UndoMegaEvolution(u32 monId)
{
    if (gBattleStruct->mega.evolvedPartyIds[B_SIDE_PLAYER] & gBitTable[monId])
    {
        gBattleStruct->mega.evolvedPartyIds[B_SIDE_PLAYER] &= ~(gBitTable[monId]);
        SetMonData(&gPlayerParty[monId], MON_DATA_SPECIES, &gBattleStruct->mega.playerEvolvedSpecies);
        CalculateMonStats(&gPlayerParty[monId]);
    }
    // While not exactly a mega evolution, Zygarde follows the same rules.
    else if (GetMonData(&gPlayerParty[monId], MON_DATA_SPECIES, NULL) == SPECIES_ZYGARDE_COMPLETE)
    {
        SetMonData(&gPlayerParty[monId], MON_DATA_SPECIES, &gBattleStruct->changedSpecies[monId]);
        gBattleStruct->changedSpecies[monId] = 0;
        CalculateMonStats(&gPlayerParty[monId]);
    }
}

void UndoFormChange(u32 monId, u32 side, bool32 isSwitchingOut)
{
    u32 i, currSpecies;
    struct Pokemon *party = (side == B_SIDE_PLAYER) ? gPlayerParty : gEnemyParty;
    static const u16 species[][2] = // changed form id, default form id
    {
        {SPECIES_MIMIKYU_BUSTED, SPECIES_MIMIKYU},
        {SPECIES_AEGISLASH_BLADE, SPECIES_AEGISLASH},
        {SPECIES_DARMANITAN_ZEN_MODE, SPECIES_DARMANITAN},
        {SPECIES_MINIOR, SPECIES_MINIOR_CORE_RED},
        {SPECIES_MINIOR_METEOR_BLUE, SPECIES_MINIOR_CORE_BLUE},
        {SPECIES_MINIOR_METEOR_GREEN, SPECIES_MINIOR_CORE_GREEN},
        {SPECIES_MINIOR_METEOR_INDIGO, SPECIES_MINIOR_CORE_INDIGO},
        {SPECIES_MINIOR_METEOR_ORANGE, SPECIES_MINIOR_CORE_ORANGE},
        {SPECIES_MINIOR_METEOR_VIOLET, SPECIES_MINIOR_CORE_VIOLET},
        {SPECIES_MINIOR_METEOR_YELLOW, SPECIES_MINIOR_CORE_YELLOW},
        {SPECIES_WISHIWASHI_SCHOOL, SPECIES_WISHIWASHI},
        {SPECIES_CRAMORANT_GORGING, SPECIES_CRAMORANT},
        {SPECIES_CRAMORANT_GULPING, SPECIES_CRAMORANT},
        {SPECIES_GRENINJA_ASH, SPECIES_GRENINJA_BATTLE_BOND},
    };

    if (isSwitchingOut) // Don't revert Mimikyu Busted when switching out
        i = 1;
    else
        i = 0;

    currSpecies = GetMonData(&party[monId], MON_DATA_SPECIES, NULL);
    for (; i < ARRAY_COUNT(species); i++)
    {
        if (currSpecies == species[i][0])
        {
            SetMonData(&party[monId], MON_DATA_SPECIES, &species[i][1]);
            CalculateMonStats(&party[monId]);
            break;
        }
    }
}

bool32 DoBattlersShareType(u32 battler1, u32 battler2)
{
    s32 i;
    u8 types1[3] = {gBattleMons[battler1].type1, gBattleMons[battler1].type2, gBattleMons[battler1].type3};
    u8 types2[3] = {gBattleMons[battler2].type1, gBattleMons[battler2].type2, gBattleMons[battler2].type3};

    if (types1[2] == TYPE_MYSTERY)
        types1[2] = types1[0];
    if (types2[2] == TYPE_MYSTERY)
        types2[2] = types2[0];

    for (i = 0; i < 3; i++)
    {
        if (types1[i] == types2[0] || types1[i] == types2[1] || types1[i] == types2[2])
            return TRUE;
    }

    return FALSE;
}

bool32 CanBattlerGetOrLoseItem(u8 battlerId, u16 itemId)
{
    u16 species = gBattleMons[battlerId].species;
    u16 holdEffect = ItemId_GetHoldEffect(itemId);
    
    // Mail can be stolen now
    if (itemId == ITEM_ENIGMA_BERRY)
        return FALSE;
    else if (GET_BASE_SPECIES_ID(species) == SPECIES_KYOGRE && itemId == ITEM_BLUE_ORB) // includes primal
        return FALSE;
    else if (GET_BASE_SPECIES_ID(species) == SPECIES_GROUDON && itemId == ITEM_RED_ORB) // includes primal
        return FALSE;
    // Mega stone cannot be lost if pokemon's base species can mega evolve with it.
    else if (holdEffect == HOLD_EFFECT_MEGA_STONE && (GetMegaEvolutionSpecies(GET_BASE_SPECIES_ID(species), itemId) != SPECIES_NONE))
        return FALSE;
    else if (GET_BASE_SPECIES_ID(species) == SPECIES_GIRATINA && itemId == ITEM_GRISEOUS_ORB)
        return FALSE;
    else if (GET_BASE_SPECIES_ID(species) == SPECIES_GENESECT && holdEffect == HOLD_EFFECT_DRIVE)
        return FALSE;
    else if (GET_BASE_SPECIES_ID(species) == SPECIES_SILVALLY && holdEffect == HOLD_EFFECT_MEMORY)
        return FALSE;
    else if (GET_BASE_SPECIES_ID(species) == SPECIES_ARCEUS && holdEffect == HOLD_EFFECT_PLATE)
        return FALSE;
#ifdef HOLD_EFFECT_Z_CRYSTAL
    else if (holdEffect == HOLD_EFFECT_Z_CRYSTAL)
        return FALSE;
#endif
    else
        return TRUE;
}

struct Pokemon *GetIllusionMonPtr(u32 battlerId)
{
    if (gBattleStruct->illusion[battlerId].broken)
        return NULL;
    if (!gBattleStruct->illusion[battlerId].set)
    {
        if (GetBattlerSide(battlerId) == B_SIDE_PLAYER)
            SetIllusionMon(&gPlayerParty[gBattlerPartyIndexes[battlerId]], battlerId);
        else
            SetIllusionMon(&gEnemyParty[gBattlerPartyIndexes[battlerId]], battlerId);
    }
    if (!gBattleStruct->illusion[battlerId].on)
        return NULL;

    return gBattleStruct->illusion[battlerId].mon;
}

void ClearIllusionMon(u32 battlerId)
{
    memset(&gBattleStruct->illusion[battlerId], 0, sizeof(gBattleStruct->illusion[battlerId]));
}

bool32 SetIllusionMon(struct Pokemon *mon, u32 battlerId)
{
    struct Pokemon *party, *partnerMon;
    s32 i, id;

    gBattleStruct->illusion[battlerId].set = 1;
    if (GetMonAbility(mon) != ABILITY_ILLUSION)
        return FALSE;

    if (GetBattlerSide(battlerId) == B_SIDE_PLAYER)
        party = gPlayerParty;
    else
        party = gEnemyParty;

    if (IsBattlerAlive(BATTLE_PARTNER(battlerId)))
        partnerMon = &party[gBattlerPartyIndexes[BATTLE_PARTNER(battlerId)]];
    else
        partnerMon = mon;

    // Find last alive non-egg pokemon.
    for (i = PARTY_SIZE - 1; i >= 0; i--)
    {
        id = i;
        if (GetMonData(&party[id], MON_DATA_SANITY_HAS_SPECIES)
            && GetMonData(&party[id], MON_DATA_HP)
            && !GetMonData(&party[id], MON_DATA_IS_EGG)
            && &party[id] != mon
            && &party[id] != partnerMon)
        {
            gBattleStruct->illusion[battlerId].on = 1;
            gBattleStruct->illusion[battlerId].broken = 0;
            gBattleStruct->illusion[battlerId].partyId = id;
            gBattleStruct->illusion[battlerId].mon = &party[id];
            return TRUE;
        }
    }

    return FALSE;
}

bool8 ShouldGetStatBadgeBoost(u16 badgeFlag, u8 battlerId)
{
    if (B_BADGE_BOOST != GEN_3)
        return FALSE;
    else if (gBattleTypeFlags & (BATTLE_TYPE_LINK | BATTLE_TYPE_EREADER_TRAINER | BATTLE_TYPE_RECORDED_LINK | BATTLE_TYPE_FRONTIER))
        return FALSE;
    else if (GetBattlerSide(battlerId) != B_SIDE_PLAYER)
        return FALSE;
    else if (gBattleTypeFlags & BATTLE_TYPE_TRAINER && gTrainerBattleOpponent_A == TRAINER_SECRET_BASE)
        return FALSE;
    else if (FlagGet(badgeFlag))
        return TRUE;
    else
        return FALSE;
}

u8 GetBattleMoveSplit(u32 moveId)
{
    if (IS_MOVE_STATUS(moveId) || B_PHYSICAL_SPECIAL_SPLIT >= GEN_4)
        return gBattleMoves[moveId].split;
    else if (gBattleMoves[moveId].type < TYPE_MYSTERY)
        return SPLIT_PHYSICAL;
    else
        return SPLIT_SPECIAL;
}

static bool32 TryRemoveScreens(u8 battler)
{
    bool32 removed = FALSE;
    u8 battlerSide = GetBattlerSide(battler);
    u8 enemySide = GetBattlerSide(BATTLE_OPPOSITE(battler));

    // try to remove from battler's side
    if (gSideStatuses[battlerSide] & (SIDE_STATUS_REFLECT | SIDE_STATUS_LIGHTSCREEN | SIDE_STATUS_AURORA_VEIL))
    {
        gSideStatuses[battlerSide] &= ~(SIDE_STATUS_REFLECT | SIDE_STATUS_LIGHTSCREEN | SIDE_STATUS_AURORA_VEIL);
        gSideTimers[battlerSide].reflectTimer = 0;
        gSideTimers[battlerSide].lightscreenTimer = 0;
        gSideTimers[battlerSide].auroraVeilTimer = 0;
        removed = TRUE;
    }

    // try to remove from battler opponent's side
    if (gSideStatuses[enemySide] & (SIDE_STATUS_REFLECT | SIDE_STATUS_LIGHTSCREEN | SIDE_STATUS_AURORA_VEIL))
    {
        gSideStatuses[enemySide] &= ~(SIDE_STATUS_REFLECT | SIDE_STATUS_LIGHTSCREEN | SIDE_STATUS_AURORA_VEIL);
        gSideTimers[enemySide].reflectTimer = 0;
        gSideTimers[enemySide].lightscreenTimer = 0;
        gSideTimers[enemySide].auroraVeilTimer = 0;
        removed = TRUE;
    }

    return removed;
}

static bool32 IsUnnerveAbilityOnOpposingSide(u8 battlerId)
{
    if (IsAbilityOnOpposingSide(battlerId, ABILITY_UNNERVE)
      || IsAbilityOnOpposingSide(battlerId, ABILITY_AS_ONE_ICE_RIDER)
      || IsAbilityOnOpposingSide(battlerId, ABILITY_AS_ONE_SHADOW_RIDER))
        return TRUE;
    return FALSE;
}

bool32 TestMoveFlags(u16 move, u32 flag)
{
    if (gBattleMoves[move].flags & flag)
        return TRUE;
    return FALSE;
}

struct Pokemon *GetBattlerPartyData(u8 battlerId)
{
    struct Pokemon *mon;
    if (GetBattlerSide(battlerId) == B_SIDE_PLAYER)
        mon = &gPlayerParty[gBattlerPartyIndexes[battlerId]];
    else
        mon = &gEnemyParty[gBattlerPartyIndexes[battlerId]];

    return mon;
}

//Make sure the input bank is any bank on the specific mon's side
bool32 CanFling(u8 battlerId)
{
    u16 item = gBattleMons[battlerId].item;
    u16 itemEffect = ItemId_GetHoldEffect(item);

    if (item == ITEM_NONE
      || GetBattlerAbility(battlerId) == ABILITY_KLUTZ
      || gFieldStatuses & STATUS_FIELD_MAGIC_ROOM
      || gDisableStructs[battlerId].embargoTimer != 0
      || !CanBattlerGetOrLoseItem(battlerId, item)
      //|| itemEffect == HOLD_EFFECT_PRIMAL_ORB
      || itemEffect == HOLD_EFFECT_GEMS
      #ifdef ITEM_ABILITY_CAPSULE
      || item == ITEM_ABILITY_CAPSULE
      #endif
      || (ItemId_GetPocket(item) == POCKET_BERRIES && IsAbilityOnSide(battlerId, ABILITY_UNNERVE))
      || GetPocketByItemId(item) == POCKET_POKE_BALLS)
        return FALSE;

    return TRUE;
}

// ability checks
bool32 IsRolePlayBannedAbilityAtk(u16 ability)
{
    u32 i;
    for (i = 0; i < ARRAY_COUNT(sRolePlayBannedAttackerAbilities); i++)
    {
        if (ability == sRolePlayBannedAttackerAbilities[i])
            return TRUE;
    }
    return FALSE;
}

bool32 IsRolePlayBannedAbility(u16 ability)
{
    u32 i;
    for (i = 0; i < ARRAY_COUNT(sRolePlayBannedAbilities); i++)
    {
        if (ability == sRolePlayBannedAbilities[i])
            return TRUE;
    }
    return FALSE;
}

bool32 IsSkillSwapBannedAbility(u16 ability)
{
    u32 i;
    for (i = 0; i < ARRAY_COUNT(sSkillSwapBannedAbilities); i++)
    {
        if (ability == sSkillSwapBannedAbilities[i])
            return TRUE;
    }
    return FALSE;
}

bool32 IsWorrySeedBannedAbility(u16 ability)
{
    u32 i;
    for (i = 0; i < ARRAY_COUNT(sWorrySeedBannedAbilities); i++)
    {
        if (ability == sWorrySeedBannedAbilities[i])
            return TRUE;
    }
    return FALSE;
}

bool32 IsGastroAcidBannedAbility(u16 ability)
{
    u32 i;
    for (i = 0; i < ARRAY_COUNT(sGastroAcidBannedAbilities); i++)
    {
        if (ability == sGastroAcidBannedAbilities[i])
            return TRUE;
    }
    return FALSE;
}

bool32 IsEntrainmentBannedAbilityAttacker(u16 ability)
{
    u32 i;
    for (i = 0; i < ARRAY_COUNT(sEntrainmentBannedAttackerAbilities); i++)
    {
        if (ability == sEntrainmentBannedAttackerAbilities[i])
            return TRUE;
    }
    return FALSE;
}

bool32 IsEntrainmentTargetOrSimpleBeamBannedAbility(u16 ability)
{
    u32 i;
    for (i = 0; i < ARRAY_COUNT(sEntrainmentTargetSimpleBeamBannedAbilities); i++)
    {
        if (ability == sEntrainmentTargetSimpleBeamBannedAbilities[i])
            return TRUE;
    }
    return FALSE;
}

// Sort an array of battlers by speed
// Useful for effects like pickpocket, eject button, red card, dancer
void SortBattlersBySpeed(u8 *battlers, bool8 slowToFast)
{
    int i, j, currSpeed, currBattler;
    u16 speeds[4] = {0};
    
    for (i = 0; i < gBattlersCount; i++)
        speeds[i] = GetBattlerTotalSpeedStat(battlers[i]);

    for (i = 1; i < gBattlersCount; i++)
    {
        currBattler = battlers[i];
        currSpeed = speeds[i];
        j = i - 1;

        if (slowToFast)
        {
            while (j >= 0 && speeds[j] > currSpeed)
            {
                battlers[j + 1] = battlers[j];
                speeds[j + 1] = speeds[j];
                j = j - 1;
            }
        }
        else
        {
            while (j >= 0 && speeds[j] < currSpeed)
            {
                battlers[j + 1] = battlers[j];
                speeds[j + 1] = speeds[j];
                j = j - 1;
            }
        }

        battlers[j + 1] = currBattler;
        speeds[j + 1] = currSpeed;
    }
}

void TryRestoreStolenItems(void)
{
    u32 i;
    u16 stolenItem = ITEM_NONE;
    
    for (i = 0; i < PARTY_SIZE; i++)
    {
        if (gBattleStruct->itemStolen[i].stolen)
        {
            stolenItem = gBattleStruct->itemStolen[i].originalItem;
            if (stolenItem != ITEM_NONE && ItemId_GetPocket(stolenItem) != POCKET_BERRIES)
                SetMonData(&gPlayerParty[i], MON_DATA_HELD_ITEM, &stolenItem);  // Restore stolen non-berry items
        }
    }
}

bool32 CanStealItem(u8 battlerStealing, u8 battlerItem, u16 item)
{
    u8 stealerSide = GetBattlerSide(battlerStealing);
    
    if (gBattleTypeFlags & BATTLE_TYPE_TRAINER_HILL)
        return FALSE;
    
    // Check if the battler trying to steal should be able to
    if (stealerSide == B_SIDE_OPPONENT
        && !(gBattleTypeFlags &
             (BATTLE_TYPE_EREADER_TRAINER
              | BATTLE_TYPE_FRONTIER
              | BATTLE_TYPE_LINK
              | BATTLE_TYPE_RECORDED_LINK
              | BATTLE_TYPE_SECRET_BASE
              #if B_TRAINERS_KNOCK_OFF_ITEMS
              | BATTLE_TYPE_TRAINER
              #endif
              )))
    {
        return FALSE;
    }
    else if (!(gBattleTypeFlags &
          (BATTLE_TYPE_EREADER_TRAINER
           | BATTLE_TYPE_FRONTIER
           | BATTLE_TYPE_LINK
           | BATTLE_TYPE_RECORDED_LINK
           | BATTLE_TYPE_SECRET_BASE))
        && (gWishFutureKnock.knockedOffMons[stealerSide] & gBitTable[gBattlerPartyIndexes[battlerStealing]]))
    {
        return FALSE;
    }
    
    if (!CanBattlerGetOrLoseItem(battlerItem, item)      // Battler with item cannot have it stolen
      ||!CanBattlerGetOrLoseItem(battlerStealing, item)) // Stealer cannot take the item
        return FALSE;
    
    return TRUE;
}

void TrySaveExchangedItem(u8 battlerId, u16 stolenItem)
{
    // Because BtlController_EmitSetMonData does SetMonData, we need to save the stolen item only if it matches the battler's original
    // So, if the player steals an item during battle and has it stolen from it, it will not end the battle with it (naturally)
    #if B_TRAINERS_KNOCK_OFF_ITEMS == TRUE
    // If regular trainer battle and mon's original item matches what is being stolen, save it to be restored at end of battle
    if (gBattleTypeFlags & BATTLE_TYPE_TRAINER
      && !(gBattleTypeFlags & BATTLE_TYPE_FRONTIER)
      && GetBattlerSide(battlerId) == B_SIDE_PLAYER
      && stolenItem == gBattleStruct->itemStolen[gBattlerPartyIndexes[battlerId]].originalItem)
        gBattleStruct->itemStolen[gBattlerPartyIndexes[battlerId]].stolen = TRUE;
    #endif
}

bool32 IsBattlerAffectedByHazards(u8 battlerId, bool32 toxicSpikes)
{
    bool32 ret = TRUE;
    u32 holdEffect = GetBattlerHoldEffect(gActiveBattler, TRUE);
    if (toxicSpikes && holdEffect == HOLD_EFFECT_HEAVY_DUTY_BOOTS && !IS_BATTLER_OF_TYPE(battlerId, TYPE_POISON))
    {
        ret = FALSE;
        RecordItemEffectBattle(battlerId, holdEffect);
    }
    else if (holdEffect == HOLD_EFFECT_HEAVY_DUTY_BOOTS)
    {
        ret = FALSE;
        RecordItemEffectBattle(battlerId, holdEffect);
    }
    return ret;
}

bool32 TestSheerForceFlag(u8 battler, u16 move)
{
    if (GetBattlerAbility(battler) == ABILITY_SHEER_FORCE && gBattleMoves[move].flags & FLAG_SHEER_FORCE_BOOST)
        return TRUE;
    else
        return FALSE;
}

// This function is the body of "jumpifstat", but can be used dynamically in a function
bool32 CompareStat(u8 battlerId, u8 statId, u8 cmpTo, u8 cmpKind)
{
    bool8 ret = FALSE;
    u8 statValue = gBattleMons[battlerId].statStages[statId];
    
    // Because this command is used as a way of checking if a stat can be lowered/raised,
    // we need to do some modification at run-time.
    if (GetBattlerAbility(battlerId) == ABILITY_CONTRARY)
    {
        if (cmpKind == CMP_GREATER_THAN)
            cmpKind = CMP_LESS_THAN;
        else if (cmpKind == CMP_LESS_THAN)
            cmpKind = CMP_GREATER_THAN;

        if (cmpTo == MIN_STAT_STAGE)
            cmpTo = MAX_STAT_STAGE;
        else if (cmpTo == MAX_STAT_STAGE)
            cmpTo = MIN_STAT_STAGE;
    }

    switch (cmpKind)
    {
    case CMP_EQUAL:
        if (statValue == cmpTo)
            ret = TRUE;
        break;
    case CMP_NOT_EQUAL:
        if (statValue != cmpTo)
            ret = TRUE;
        break;
    case CMP_GREATER_THAN:
        if (statValue > cmpTo)
            ret = TRUE;
        break;
    case CMP_LESS_THAN:
        if (statValue < cmpTo)
            ret = TRUE;
        break;
    case CMP_COMMON_BITS:
        if (statValue & cmpTo)
            ret = TRUE;
        break;
    case CMP_NO_COMMON_BITS:
        if (!(statValue & cmpTo))
            ret = TRUE;
        break;
    }
    
    return ret;
}

void BufferStatChange(u8 battlerId, u8 statId, u8 stringId)
{
    bool8 hasContrary = (GetBattlerAbility(battlerId) == ABILITY_CONTRARY);

    PREPARE_STAT_BUFFER(gBattleTextBuff1, statId);
    if (stringId == STRINGID_STATFELL)
    {
        if (hasContrary)
            PREPARE_STRING_BUFFER(gBattleTextBuff2, STRINGID_STATROSE)
        else
            PREPARE_STRING_BUFFER(gBattleTextBuff2, STRINGID_STATFELL)
    }
    else if (stringId == STRINGID_STATROSE)
    {
        if (hasContrary)
            PREPARE_STRING_BUFFER(gBattleTextBuff2, STRINGID_STATFELL)
        else
            PREPARE_STRING_BUFFER(gBattleTextBuff2, STRINGID_STATROSE)
    }
    else
    {
        PREPARE_STRING_BUFFER(gBattleTextBuff2, stringId)
    }
}

bool32 TryRoomService(u8 battlerId)
{
    if (gFieldStatuses & STATUS_FIELD_TRICK_ROOM && CompareStat(battlerId, STAT_SPEED, MIN_STAT_STAGE, CMP_GREATER_THAN))
    {
        BufferStatChange(battlerId, STAT_SPEED, STRINGID_STATFELL);
        gEffectBattler = gBattleScripting.battler = battlerId;
        SET_STATCHANGER(STAT_SPEED, 1, TRUE);
        gBattleScripting.animArg1 = 0xE + STAT_SPEED;
        gBattleScripting.animArg2 = 0;
        gLastUsedItem = gBattleMons[battlerId].item;
        return TRUE;
    }
    else
    {
        return FALSE;
    }
}

void DoBurmyFormChange(u32 monId)
{
    u16 newSpecies, currSpecies;
    s32 sentIn;
    struct Pokemon *party = gPlayerParty;

    sentIn = gSentPokesToOpponent[(gBattlerFainted & 2) >> 1];
    currSpecies = GetMonData(&party[monId], MON_DATA_SPECIES, NULL);

    if ((GET_BASE_SPECIES_ID(currSpecies) == SPECIES_BURMY) && (gBitTable[monId] & sentIn))
    {
        switch (gBattleTerrain)
        {  
            case BATTLE_TERRAIN_GRASS:
            case BATTLE_TERRAIN_LONG_GRASS:
            case BATTLE_TERRAIN_POND:
            case BATTLE_TERRAIN_MOUNTAIN:
            case BATTLE_TERRAIN_PLAIN:
                newSpecies = SPECIES_BURMY;
                break;
            case BATTLE_TERRAIN_CAVE:
            case BATTLE_TERRAIN_SAND:
                newSpecies = SPECIES_BURMY_SANDY_CLOAK;
                break;
            case BATTLE_TERRAIN_BUILDING:
                newSpecies = SPECIES_BURMY_TRASH_CLOAK;
                break;
            default: // Don't change form if last battle was water-related
                newSpecies = SPECIES_NONE;
                break;
        }

        if (newSpecies != SPECIES_NONE)
        {
            SetMonData(&party[monId], MON_DATA_SPECIES, &newSpecies);
            CalculateMonStats(&party[monId]);
        }
    }
}

<<<<<<< HEAD
// Move Checks
bool8 IsTwoStrikesMove(u16 move)
{
    u32 i;

    for (i = 0; i < ARRAY_COUNT(sTwoStrikeMoves); i++)
    {
        if (move == sTwoStrikeMoves[i])
            return TRUE;
    }
    return FALSE;
=======
bool32 BlocksPrankster(u16 move, u8 battlerPrankster, u8 battlerDef)
{
    #if B_PRANKSTER_DARK_TYPES >= GEN_7
    if (gProtectStructs[battlerPrankster].pranksterElevated
      && GetBattlerSide(battlerPrankster) != GetBattlerSide(battlerDef)
      && !(gBattleMoves[gCurrentMove].target & (MOVE_TARGET_OPPONENTS_FIELD | MOVE_TARGET_DEPENDS)) // Don't block hazards, assist-type moves
      && IS_BATTLER_OF_TYPE(battlerDef, TYPE_DARK)  // Only Dark-types can block Prankster'd
      && !(gStatuses3[battlerDef] & STATUS3_SEMI_INVULNERABLE))
        return TRUE;
    else
    #endif
        return FALSE;
>>>>>>> fbc4d758
}<|MERGE_RESOLUTION|>--- conflicted
+++ resolved
@@ -3127,11 +3127,8 @@
     CANCELLER_POWDER_MOVE,
     CANCELLER_POWDER_STATUS,
     CANCELLER_THROAT_CHOP,
-<<<<<<< HEAD
+    CANCELLER_PRANKSTER,
     CANCELLER_MULTIHIT_MOVES,
-=======
-    CANCELLER_PRANKSTER,
->>>>>>> fbc4d758
     CANCELLER_END,
     CANCELLER_PSYCHIC_TERRAIN,
     CANCELLER_END2,
@@ -3460,7 +3457,16 @@
             }
             gBattleStruct->atkCancellerTracker++;
             break;
-<<<<<<< HEAD
+        case CANCELLER_PRANKSTER:
+            if (BlocksPrankster(gCurrentMove, gBattlerAttacker, gBattlerTarget)
+              && !(IS_MOVE_STATUS(gCurrentMove) && GetBattlerAbility(gBattlerTarget) == ABILITY_MAGIC_BOUNCE))
+            {
+                if (!(gBattleTypeFlags & BATTLE_TYPE_DOUBLE) || !(gBattleMoves[gCurrentMove].target & (MOVE_TARGET_BOTH | MOVE_TARGET_FOES_AND_ALLY)))
+                    CancelMultiTurnMoves(gBattlerAttacker); // Don't cancel moves that can hit two targets bc one target might not be protected
+                gBattleScripting.battler = gBattlerAbility = gBattlerTarget;
+                gBattlescriptCurrInstr = BattleScript_DarkTypePreventsPrankster;
+                effect = 1;
+            }
         case CANCELLER_MULTIHIT_MOVES:
             if (gBattleMoves[gCurrentMove].effect == EFFECT_MULTI_HIT)
             {
@@ -3548,18 +3554,6 @@
                 PREPARE_BYTE_NUMBER_BUFFER(gBattleScripting.multihitString, 1, 0)
             }
             #endif
-=======
-        case CANCELLER_PRANKSTER:
-            if (BlocksPrankster(gCurrentMove, gBattlerAttacker, gBattlerTarget)
-              && !(IS_MOVE_STATUS(gCurrentMove) && GetBattlerAbility(gBattlerTarget) == ABILITY_MAGIC_BOUNCE))
-            {
-                if (!(gBattleTypeFlags & BATTLE_TYPE_DOUBLE) || !(gBattleMoves[gCurrentMove].target & (MOVE_TARGET_BOTH | MOVE_TARGET_FOES_AND_ALLY)))
-                    CancelMultiTurnMoves(gBattlerAttacker); // Don't cancel moves that can hit two targets bc one target might not be protected
-                gBattleScripting.battler = gBattlerAbility = gBattlerTarget;
-                gBattlescriptCurrInstr = BattleScript_DarkTypePreventsPrankster;
-                effect = 1;
-            }
->>>>>>> fbc4d758
             gBattleStruct->atkCancellerTracker++;
             break;
         case CANCELLER_END:
@@ -9558,19 +9552,6 @@
     }
 }
 
-<<<<<<< HEAD
-// Move Checks
-bool8 IsTwoStrikesMove(u16 move)
-{
-    u32 i;
-
-    for (i = 0; i < ARRAY_COUNT(sTwoStrikeMoves); i++)
-    {
-        if (move == sTwoStrikeMoves[i])
-            return TRUE;
-    }
-    return FALSE;
-=======
 bool32 BlocksPrankster(u16 move, u8 battlerPrankster, u8 battlerDef)
 {
     #if B_PRANKSTER_DARK_TYPES >= GEN_7
@@ -9583,5 +9564,17 @@
     else
     #endif
         return FALSE;
->>>>>>> fbc4d758
+}
+
+// Move Checks
+bool8 IsTwoStrikesMove(u16 move)
+{
+    u32 i;
+
+    for (i = 0; i < ARRAY_COUNT(sTwoStrikeMoves); i++)
+    {
+        if (move == sTwoStrikeMoves[i])
+            return TRUE;
+    }
+    return FALSE;
 }