#include "global.h"
#include "battle.h"
#include "battle_anim.h"
#include "battle_arena.h"
#include "battle_pyramid.h"
#include "battle_util.h"
#include "battle_controllers.h"
#include "battle_interface.h"
#include "battle_setup.h"
#include "battle_z_move.h"
#include "party_menu.h"
#include "pokemon.h"
#include "international_string_util.h"
#include "item.h"
#include "util.h"
#include "battle_scripts.h"
#include "random.h"
#include "text.h"
#include "safari_zone.h"
#include "sound.h"
#include "sprite.h"
#include "string_util.h"
#include "task.h"
#include "test_runner.h"
#include "trig.h"
#include "window.h"
#include "battle_message.h"
#include "battle_ai_main.h"
#include "battle_ai_util.h"
#include "event_data.h"
#include "link.h"
#include "malloc.h"
#include "berry.h"
#include "pokedex.h"
#include "mail.h"
#include "field_weather.h"
#include "constants/abilities.h"
#include "constants/battle_anim.h"
#include "constants/battle_move_effects.h"
#include "constants/battle_script_commands.h"
#include "constants/battle_string_ids.h"
#include "constants/hold_effects.h"
#include "constants/items.h"
#include "constants/moves.h"
#include "constants/songs.h"
#include "constants/species.h"
#include "constants/trainers.h"
#include "constants/weather.h"
#include "constants/pokemon.h"

extern struct Evolution gEvolutionTable[][EVOS_PER_MON];

/*
NOTE: The data and functions in this file up until (but not including) sSoundMovesTable
are actually part of battle_main.c. They needed to be moved to this file in order to
match the ROM; this is also why sSoundMovesTable's declaration is in the middle of
functions instead of at the top of the file with the other declarations.
*/

static bool32 TryRemoveScreens(u8 battler);
static bool32 IsUnnerveAbilityOnOpposingSide(u8 battlerId);
static u8 GetFlingPowerFromItemId(u16 itemId);
static void SetRandomMultiHitCounter();
static u32 GetBattlerItemHoldEffectParam(u8 battlerId, u16 item);
static uq4_12_t GetInverseTypeMultiplier(uq4_12_t multiplier);
static uq4_12_t GetSupremeOverlordModifier(u8 battlerId);
static bool8 CanBeInfinitelyConfused(u8 battlerId);

extern const u8 *const gBattleScriptsForMoveEffects[];
extern const u8 *const gBattlescriptsForRunningByItem[];
extern const u8 *const gBattlescriptsForUsingItem[];
extern const u8 *const gBattlescriptsForSafariActions[];

static const u8 sPkblToEscapeFactor[][3] = {
    {
        [B_MSG_MON_CURIOUS]    = 0,
        [B_MSG_MON_ENTHRALLED] = 0,
        [B_MSG_MON_IGNORED]    = 0
    },{
        [B_MSG_MON_CURIOUS]    = 3,
        [B_MSG_MON_ENTHRALLED] = 5,
        [B_MSG_MON_IGNORED]    = 0
    },{
        [B_MSG_MON_CURIOUS]    = 2,
        [B_MSG_MON_ENTHRALLED] = 3,
        [B_MSG_MON_IGNORED]    = 0
    },{
        [B_MSG_MON_CURIOUS]    = 1,
        [B_MSG_MON_ENTHRALLED] = 2,
        [B_MSG_MON_IGNORED]    = 0
    },{
        [B_MSG_MON_CURIOUS]    = 1,
        [B_MSG_MON_ENTHRALLED] = 1,
        [B_MSG_MON_IGNORED]    = 0
    }
};
static const u8 sGoNearCounterToCatchFactor[] = {4, 3, 2, 1};
static const u8 sGoNearCounterToEscapeFactor[] = {4, 4, 4, 4};

static const u16 sSkillSwapBannedAbilities[] =
{
    ABILITY_WONDER_GUARD,
    ABILITY_MULTITYPE,
    ABILITY_ILLUSION,
    ABILITY_STANCE_CHANGE,
    ABILITY_SCHOOLING,
    ABILITY_COMATOSE,
    ABILITY_SHIELDS_DOWN,
    ABILITY_DISGUISE,
    ABILITY_RKS_SYSTEM,
    ABILITY_BATTLE_BOND,
    ABILITY_POWER_CONSTRUCT,
    ABILITY_NEUTRALIZING_GAS,
    ABILITY_ICE_FACE,
    ABILITY_HUNGER_SWITCH,
    ABILITY_GULP_MISSILE,
};

static const u16 sRolePlayBannedAbilities[] =
{
    ABILITY_TRACE,
    ABILITY_WONDER_GUARD,
    ABILITY_FORECAST,
    ABILITY_FLOWER_GIFT,
    ABILITY_MULTITYPE,
    ABILITY_ILLUSION,
    ABILITY_ZEN_MODE,
    ABILITY_IMPOSTER,
    ABILITY_STANCE_CHANGE,
    ABILITY_POWER_OF_ALCHEMY,
    ABILITY_RECEIVER,
    ABILITY_SCHOOLING,
    ABILITY_COMATOSE,
    ABILITY_SHIELDS_DOWN,
    ABILITY_DISGUISE,
    ABILITY_RKS_SYSTEM,
    ABILITY_BATTLE_BOND,
    ABILITY_POWER_CONSTRUCT,
    ABILITY_ICE_FACE,
    ABILITY_HUNGER_SWITCH,
    ABILITY_GULP_MISSILE,
};

static const u16 sRolePlayBannedAttackerAbilities[] =
{
    ABILITY_MULTITYPE,
    ABILITY_ZEN_MODE,
    ABILITY_STANCE_CHANGE,
    ABILITY_SCHOOLING,
    ABILITY_COMATOSE,
    ABILITY_SHIELDS_DOWN,
    ABILITY_DISGUISE,
    ABILITY_RKS_SYSTEM,
    ABILITY_BATTLE_BOND,
    ABILITY_POWER_CONSTRUCT,
    ABILITY_ICE_FACE,
    ABILITY_GULP_MISSILE,
};

static const u16 sWorrySeedBannedAbilities[] =
{
    ABILITY_MULTITYPE,
    ABILITY_STANCE_CHANGE,
    ABILITY_SCHOOLING,
    ABILITY_COMATOSE,
    ABILITY_SHIELDS_DOWN,
    ABILITY_DISGUISE,
    ABILITY_RKS_SYSTEM,
    ABILITY_BATTLE_BOND,
    ABILITY_POWER_CONSTRUCT,
    ABILITY_TRUANT,
    ABILITY_ICE_FACE,
    ABILITY_GULP_MISSILE,
};

static const u16 sGastroAcidBannedAbilities[] =
{
    ABILITY_AS_ONE_ICE_RIDER,
    ABILITY_AS_ONE_SHADOW_RIDER,
    ABILITY_BATTLE_BOND,
    ABILITY_COMATOSE,
    ABILITY_DISGUISE,
    ABILITY_GULP_MISSILE,
    ABILITY_ICE_FACE,
    ABILITY_MULTITYPE,
    ABILITY_POWER_CONSTRUCT,
    ABILITY_RKS_SYSTEM,
    ABILITY_SCHOOLING,
    ABILITY_SHIELDS_DOWN,
    ABILITY_STANCE_CHANGE,
    ABILITY_ZEN_MODE,
};

static const u16 sEntrainmentBannedAttackerAbilities[] =
{
    ABILITY_TRACE,
    ABILITY_FORECAST,
    ABILITY_FLOWER_GIFT,
    ABILITY_ZEN_MODE,
    ABILITY_ILLUSION,
    ABILITY_IMPOSTER,
    ABILITY_POWER_OF_ALCHEMY,
    ABILITY_RECEIVER,
    ABILITY_DISGUISE,
    ABILITY_POWER_CONSTRUCT,
    ABILITY_NEUTRALIZING_GAS,
    ABILITY_ICE_FACE,
    ABILITY_HUNGER_SWITCH,
    ABILITY_GULP_MISSILE,
};

static const u16 sEntrainmentTargetSimpleBeamBannedAbilities[] =
{
    ABILITY_TRUANT,
    ABILITY_MULTITYPE,
    ABILITY_STANCE_CHANGE,
    ABILITY_SCHOOLING,
    ABILITY_COMATOSE,
    ABILITY_SHIELDS_DOWN,
    ABILITY_DISGUISE,
    ABILITY_RKS_SYSTEM,
    ABILITY_BATTLE_BOND,
    ABILITY_ICE_FACE,
    ABILITY_GULP_MISSILE,
};

static u8 CalcBeatUpPower(void)
{
    u8 basePower;
    u16 species;
    struct Pokemon *party = GetBattlerParty(gBattlerAttacker);

    // Party slot is incremented by the battle script for Beat Up after this damage calculation
    species = GetMonData(&party[gBattleStruct->beatUpSlot], MON_DATA_SPECIES);
    basePower = (gSpeciesInfo[species].baseAttack / 10) + 5;

    return basePower;
}

bool32 IsAffectedByFollowMe(u32 battlerAtk, u32 defSide, u32 move)
{
    u32 ability = GetBattlerAbility(battlerAtk);

    if (gSideTimers[defSide].followmeTimer == 0
        || gBattleMons[gSideTimers[defSide].followmeTarget].hp == 0
        || gBattleMoves[move].effect == EFFECT_SNIPE_SHOT
        || gBattleMoves[move].effect == EFFECT_SKY_DROP
        || ability == ABILITY_PROPELLER_TAIL || ability == ABILITY_STALWART)
        return FALSE;

    if (gSideTimers[defSide].followmePowder && !IsAffectedByPowder(battlerAtk, ability, GetBattlerHoldEffect(battlerAtk, TRUE)))
        return FALSE;

    return TRUE;
}

// Functions
void HandleAction_UseMove(void)
{
    u32 i, side, moveType, var = 4;
    u16 moveTarget;

    gBattlerAttacker = gBattlerByTurnOrder[gCurrentTurnActionNumber];
    if (gBattleStruct->absentBattlerFlags & gBitTable[gBattlerAttacker] || !IsBattlerAlive(gBattlerAttacker))
    {
        gCurrentActionFuncId = B_ACTION_FINISHED;
        return;
    }

    gIsCriticalHit = FALSE;
    gBattleStruct->atkCancellerTracker = 0;
    gMoveResultFlags = 0;
    gMultiHitCounter = 0;
    gBattleScripting.savedDmg = 0;
    gBattleCommunication[MISS_TYPE] = 0;
    gBattleScripting.savedMoveEffect = 0;
    gCurrMovePos = gChosenMovePos = *(gBattleStruct->chosenMovePositions + gBattlerAttacker);

    // choose move
    if (gProtectStructs[gBattlerAttacker].noValidMoves)
    {
        gProtectStructs[gBattlerAttacker].noValidMoves = FALSE;
        gCurrentMove = gChosenMove = MOVE_STRUGGLE;
        gHitMarker |= HITMARKER_NO_PPDEDUCT;
        *(gBattleStruct->moveTarget + gBattlerAttacker) = GetMoveTarget(MOVE_STRUGGLE, NO_TARGET_OVERRIDE);
    }
    else if (gBattleMons[gBattlerAttacker].status2 & STATUS2_MULTIPLETURNS || gBattleMons[gBattlerAttacker].status2 & STATUS2_RECHARGE)
    {
        gCurrentMove = gChosenMove = gLockedMoves[gBattlerAttacker];
    }
    // encore forces you to use the same move
    else if (!gBattleStruct->zmove.active && gDisableStructs[gBattlerAttacker].encoredMove != MOVE_NONE
             && gDisableStructs[gBattlerAttacker].encoredMove == gBattleMons[gBattlerAttacker].moves[gDisableStructs[gBattlerAttacker].encoredMovePos])
    {
        gCurrentMove = gChosenMove = gDisableStructs[gBattlerAttacker].encoredMove;
        gCurrMovePos = gChosenMovePos = gDisableStructs[gBattlerAttacker].encoredMovePos;
        *(gBattleStruct->moveTarget + gBattlerAttacker) = GetMoveTarget(gCurrentMove, NO_TARGET_OVERRIDE);
    }
    // check if the encored move wasn't overwritten
    else if (!gBattleStruct->zmove.active && gDisableStructs[gBattlerAttacker].encoredMove != MOVE_NONE
          && gDisableStructs[gBattlerAttacker].encoredMove != gBattleMons[gBattlerAttacker].moves[gDisableStructs[gBattlerAttacker].encoredMovePos])
    {
        gCurrMovePos = gChosenMovePos = gDisableStructs[gBattlerAttacker].encoredMovePos;
        gCurrentMove = gChosenMove = gBattleMons[gBattlerAttacker].moves[gCurrMovePos];
        gDisableStructs[gBattlerAttacker].encoredMove = MOVE_NONE;
        gDisableStructs[gBattlerAttacker].encoredMovePos = 0;
        gDisableStructs[gBattlerAttacker].encoreTimer = 0;
        *(gBattleStruct->moveTarget + gBattlerAttacker) = GetMoveTarget(gCurrentMove, NO_TARGET_OVERRIDE);
    }
    else if (gBattleMons[gBattlerAttacker].moves[gCurrMovePos] != gChosenMoveByBattler[gBattlerAttacker])
    {
        gCurrentMove = gChosenMove = gBattleMons[gBattlerAttacker].moves[gCurrMovePos];
        *(gBattleStruct->moveTarget + gBattlerAttacker) = GetMoveTarget(gCurrentMove, NO_TARGET_OVERRIDE);
    }
    else
    {
        gCurrentMove = gChosenMove = gBattleMons[gBattlerAttacker].moves[gCurrMovePos];
    }

    // check z move used
    if (gBattleStruct->zmove.toBeUsed[gBattlerAttacker] != MOVE_NONE && !IS_MOVE_STATUS(gCurrentMove))
    {
        gCurrentMove = gBattleStruct->zmove.toBeUsed[gBattlerAttacker];
    }

    moveTarget = GetBattlerMoveTargetType(gBattlerAttacker, gCurrentMove);

    if (gBattleMons[gBattlerAttacker].hp != 0)
    {
        if (GetBattlerSide(gBattlerAttacker) == B_SIDE_PLAYER)
            gBattleResults.lastUsedMovePlayer = gCurrentMove;
        else
            gBattleResults.lastUsedMoveOpponent = gCurrentMove;
    }

    // Set dynamic move type.
    SetTypeBeforeUsingMove(gChosenMove, gBattlerAttacker);
    GET_MOVE_TYPE(gChosenMove, moveType);

    // choose target
    side = BATTLE_OPPOSITE(GetBattlerSide(gBattlerAttacker));
    if (IsAffectedByFollowMe(gBattlerAttacker, side, gCurrentMove)
        && moveTarget == MOVE_TARGET_SELECTED
        && GetBattlerSide(gBattlerAttacker) != GetBattlerSide(gSideTimers[side].followmeTarget))
    {
        gBattleStruct->moveTarget[gBattlerAttacker] = gBattlerTarget = gSideTimers[side].followmeTarget; // follow me moxie fix
    }
    else if ((gBattleTypeFlags & BATTLE_TYPE_DOUBLE)
           && gSideTimers[side].followmeTimer == 0
           && (gBattleMoves[gCurrentMove].power != 0 || (moveTarget != MOVE_TARGET_USER && moveTarget != MOVE_TARGET_ALL_BATTLERS))
           && ((GetBattlerAbility(*(gBattleStruct->moveTarget + gBattlerAttacker)) != ABILITY_LIGHTNING_ROD && moveType == TYPE_ELECTRIC)
            || (GetBattlerAbility(*(gBattleStruct->moveTarget + gBattlerAttacker)) != ABILITY_STORM_DRAIN && moveType == TYPE_WATER)))
    {
        side = GetBattlerSide(gBattlerAttacker);
        for (gActiveBattler = 0; gActiveBattler < gBattlersCount; gActiveBattler++)
        {
            if (side != GetBattlerSide(gActiveBattler)
                && *(gBattleStruct->moveTarget + gBattlerAttacker) != gActiveBattler
                && ((GetBattlerAbility(gActiveBattler) == ABILITY_LIGHTNING_ROD && moveType == TYPE_ELECTRIC)
                 || (GetBattlerAbility(gActiveBattler) == ABILITY_STORM_DRAIN && moveType == TYPE_WATER))
                && GetBattlerTurnOrderNum(gActiveBattler) < var
                && gBattleMoves[gCurrentMove].effect != EFFECT_SNIPE_SHOT
                && (GetBattlerAbility(gBattlerAttacker) != ABILITY_PROPELLER_TAIL
                 || GetBattlerAbility(gBattlerAttacker) != ABILITY_STALWART))
            {
                var = GetBattlerTurnOrderNum(gActiveBattler);
            }
        }
        if (var == 4)
        {
            if (moveTarget & MOVE_TARGET_RANDOM)
            {
                if (GetBattlerSide(gBattlerAttacker) == B_SIDE_PLAYER)
                {
                    if (Random() & 1)
                        gBattlerTarget = GetBattlerAtPosition(B_POSITION_OPPONENT_LEFT);
                    else
                        gBattlerTarget = GetBattlerAtPosition(B_POSITION_OPPONENT_RIGHT);
                }
                else
                {
                    if (Random() & 1)
                        gBattlerTarget = GetBattlerAtPosition(B_POSITION_PLAYER_LEFT);
                    else
                        gBattlerTarget = GetBattlerAtPosition(B_POSITION_PLAYER_RIGHT);
                }
            }
            else if (moveTarget & MOVE_TARGET_FOES_AND_ALLY)
            {
                for (gBattlerTarget = 0; gBattlerTarget < gBattlersCount; gBattlerTarget++)
                {
                    if (gBattlerTarget == gBattlerAttacker)
                        continue;
                    if (IsBattlerAlive(gBattlerTarget))
                        break;
                }
            }
            else
            {
                gBattlerTarget = *(gBattleStruct->moveTarget + gBattlerAttacker);
            }

            if (!IsBattlerAlive(gBattlerTarget))
            {
                if (GetBattlerSide(gBattlerAttacker) != GetBattlerSide(gBattlerTarget))
                {
                    gBattlerTarget = GetBattlerAtPosition(BATTLE_PARTNER(GetBattlerPosition(gBattlerTarget)));
                }
                else
                {
                    gBattlerTarget = GetBattlerAtPosition(BATTLE_OPPOSITE(GetBattlerPosition(gBattlerAttacker)));
                    if (!IsBattlerAlive(gBattlerTarget))
                        gBattlerTarget = GetBattlerAtPosition(BATTLE_PARTNER(GetBattlerPosition(gBattlerTarget)));
                }
            }
        }
        else
        {
            u16 battlerAbility;
            gActiveBattler = gBattlerByTurnOrder[var];
            battlerAbility = GetBattlerAbility(gActiveBattler);

            RecordAbilityBattle(gActiveBattler, gBattleMons[gActiveBattler].ability);
            if (battlerAbility == ABILITY_LIGHTNING_ROD && gCurrentMove != MOVE_TEATIME)
                gSpecialStatuses[gActiveBattler].lightningRodRedirected = TRUE;
            else if (battlerAbility == ABILITY_STORM_DRAIN)
                gSpecialStatuses[gActiveBattler].stormDrainRedirected = TRUE;
            gBattlerTarget = gActiveBattler;
        }
    }
    else if (gBattleTypeFlags & BATTLE_TYPE_DOUBLE
          && moveTarget & MOVE_TARGET_RANDOM)
    {
        if (GetBattlerSide(gBattlerAttacker) == B_SIDE_PLAYER)
        {
            if (Random() & 1)
                gBattlerTarget = GetBattlerAtPosition(B_POSITION_OPPONENT_LEFT);
            else
                gBattlerTarget = GetBattlerAtPosition(B_POSITION_OPPONENT_RIGHT);
        }
        else
        {
            if (Random() & 1)
                gBattlerTarget = GetBattlerAtPosition(B_POSITION_PLAYER_LEFT);
            else
                gBattlerTarget = GetBattlerAtPosition(B_POSITION_PLAYER_RIGHT);
        }

        if (gAbsentBattlerFlags & gBitTable[gBattlerTarget]
            && GetBattlerSide(gBattlerAttacker) != GetBattlerSide(gBattlerTarget))
        {
            gBattlerTarget = GetBattlerAtPosition(BATTLE_PARTNER(GetBattlerPosition(gBattlerTarget)));
        }
    }
    else if (moveTarget == MOVE_TARGET_ALLY)
    {
        if (IsBattlerAlive(BATTLE_PARTNER(gBattlerAttacker)))
            gBattlerTarget = BATTLE_PARTNER(gBattlerAttacker);
        else
            gBattlerTarget = gBattlerAttacker;
    }
    else if (gBattleTypeFlags & BATTLE_TYPE_DOUBLE
          && moveTarget == MOVE_TARGET_FOES_AND_ALLY)
    {
        for (gBattlerTarget = 0; gBattlerTarget < gBattlersCount; gBattlerTarget++)
        {
            if (gBattlerTarget == gBattlerAttacker)
                continue;
            if (IsBattlerAlive(gBattlerTarget))
                break;
        }
    }
    else
    {
        gBattlerTarget = *(gBattleStruct->moveTarget + gBattlerAttacker);
        if (!IsBattlerAlive(gBattlerTarget))
        {
            if (GetBattlerSide(gBattlerAttacker) != GetBattlerSide(gBattlerTarget))
            {
                gBattlerTarget = GetBattlerAtPosition(BATTLE_PARTNER(GetBattlerPosition(gBattlerTarget)));
            }
            else
            {
                gBattlerTarget = GetBattlerAtPosition(BATTLE_OPPOSITE(GetBattlerPosition(gBattlerAttacker)));
                if (!IsBattlerAlive(gBattlerTarget))
                    gBattlerTarget = GetBattlerAtPosition(BATTLE_PARTNER(GetBattlerPosition(gBattlerTarget)));
            }
        }
    }

    if (gBattleTypeFlags & BATTLE_TYPE_PALACE && gProtectStructs[gBattlerAttacker].palaceUnableToUseMove)
    {
        // Battle Palace, select battle script for failure to use move
        if (gBattleMons[gBattlerAttacker].hp == 0)
        {
            gCurrentActionFuncId = B_ACTION_FINISHED;
            return;
        }
        else if (gPalaceSelectionBattleScripts[gBattlerAttacker] != NULL)
        {
            gBattleCommunication[MULTISTRING_CHOOSER] = B_MSG_INCAPABLE_OF_POWER;
            gBattlescriptCurrInstr = gPalaceSelectionBattleScripts[gBattlerAttacker];
            gPalaceSelectionBattleScripts[gBattlerAttacker] = NULL;
        }
        else
        {
            gBattleCommunication[MULTISTRING_CHOOSER] = B_MSG_INCAPABLE_OF_POWER;
            gBattlescriptCurrInstr = BattleScript_MoveUsedLoafingAround;
        }
    }
    else
    {
        gBattlescriptCurrInstr = gBattleScriptsForMoveEffects[gBattleMoves[gCurrentMove].effect];
    }

    if (gBattleTypeFlags & BATTLE_TYPE_ARENA)
        BattleArena_AddMindPoints(gBattlerAttacker);

    for (i = 0; i < MAX_BATTLERS_COUNT; i++)
    {
        gBattleStruct->hpBefore[i] = gBattleMons[i].hp;
        gSpecialStatuses[i].emergencyExited = FALSE;
    }

    gCurrentActionFuncId = B_ACTION_EXEC_SCRIPT;
}

void HandleAction_Switch(void)
{
    gBattlerAttacker = gBattlerByTurnOrder[gCurrentTurnActionNumber];
    gBattle_BG0_X = 0;
    gBattle_BG0_Y = 0;
    gActionSelectionCursor[gBattlerAttacker] = 0;
    gMoveSelectionCursor[gBattlerAttacker] = 0;

    PREPARE_MON_NICK_BUFFER(gBattleTextBuff1, gBattlerAttacker, *(gBattleStruct->battlerPartyIndexes + gBattlerAttacker))

    gBattleScripting.battler = gBattlerAttacker;
    gBattlescriptCurrInstr = BattleScript_ActionSwitch;
    gCurrentActionFuncId = B_ACTION_EXEC_SCRIPT;

    if (gBattleResults.playerSwitchesCounter < 255)
        gBattleResults.playerSwitchesCounter++;

    TryBattleFormChange(gBattlerAttacker, FORM_CHANGE_BATTLE_SWITCH);
}

void HandleAction_UseItem(void)
{
    gActiveBattler = gBattlerAttacker = gBattlerByTurnOrder[gCurrentTurnActionNumber];
    gBattle_BG0_X = 0;
    gBattle_BG0_Y = 0;
    ClearFuryCutterDestinyBondGrudge(gBattlerAttacker);

    gLastUsedItem = gBattleResources->bufferB[gBattlerAttacker][1] | (gBattleResources->bufferB[gBattlerAttacker][2] << 8);
    gBattlescriptCurrInstr = gBattlescriptsForUsingItem[ItemId_GetBattleUsage(gLastUsedItem) - 1];
    gCurrentActionFuncId = B_ACTION_EXEC_SCRIPT;
}

bool8 TryRunFromBattle(u8 battler)
{
    bool8 effect = FALSE;
    u8 holdEffect;
    u8 pyramidMultiplier;
    u8 speedVar;

    if (gBattleMons[battler].item == ITEM_ENIGMA_BERRY_E_READER)
        holdEffect = gEnigmaBerries[battler].holdEffect;
    else
        holdEffect = ItemId_GetHoldEffect(gBattleMons[battler].item);

    gPotentialItemEffectBattler = battler;

    if (holdEffect == HOLD_EFFECT_CAN_ALWAYS_RUN)
    {
        gLastUsedItem = gBattleMons[battler].item;
        gProtectStructs[battler].fleeType = FLEE_ITEM;
        effect++;
    }
    #if B_GHOSTS_ESCAPE >= GEN_6
    else if (IS_BATTLER_OF_TYPE(battler, TYPE_GHOST))
    {
        effect++;
    }
    #endif
    else if (GetBattlerAbility(battler) == ABILITY_RUN_AWAY)
    {
        if (InBattlePyramid())
        {
            gBattleStruct->runTries++;
            pyramidMultiplier = GetPyramidRunMultiplier();
            speedVar = (gBattleMons[battler].speed * pyramidMultiplier) / (gBattleMons[BATTLE_OPPOSITE(battler)].speed) + (gBattleStruct->runTries * 30);
            if (speedVar > (Random() & 0xFF))
            {
                gLastUsedAbility = ABILITY_RUN_AWAY;
                gProtectStructs[battler].fleeType = FLEE_ABILITY;
                effect++;
            }
        }
        else
        {
            gLastUsedAbility = ABILITY_RUN_AWAY;
            gProtectStructs[battler].fleeType = FLEE_ABILITY;
            effect++;
        }
    }
    else if (gBattleTypeFlags & (BATTLE_TYPE_FRONTIER | BATTLE_TYPE_TRAINER_HILL) && gBattleTypeFlags & BATTLE_TYPE_TRAINER)
    {
        effect++;
    }
    else
    {
        u8 runningFromBattler = BATTLE_OPPOSITE(battler);
        if (!IsBattlerAlive(runningFromBattler))
            runningFromBattler |= BIT_FLANK;

        if (InBattlePyramid())
        {
            pyramidMultiplier = GetPyramidRunMultiplier();
            speedVar = (gBattleMons[battler].speed * pyramidMultiplier) / (gBattleMons[runningFromBattler].speed) + (gBattleStruct->runTries * 30);
            if (speedVar > (Random() & 0xFF))
                effect++;
        }
        else if (gBattleMons[battler].speed < gBattleMons[runningFromBattler].speed)
        {
            speedVar = (gBattleMons[battler].speed * 128) / (gBattleMons[runningFromBattler].speed) + (gBattleStruct->runTries * 30);
            if (speedVar > (Random() & 0xFF))
                effect++;
        }
        else // same speed or faster
        {
            effect++;
        }

        gBattleStruct->runTries++;
    }

    if (effect != 0)
    {
        gCurrentTurnActionNumber = gBattlersCount;
        gBattleOutcome = B_OUTCOME_RAN;
    }

    return effect;
}

void HandleAction_Run(void)
{
    gBattlerAttacker = gBattlerByTurnOrder[gCurrentTurnActionNumber];

    if (gBattleTypeFlags & (BATTLE_TYPE_LINK | BATTLE_TYPE_RECORDED_LINK))
    {
        gCurrentTurnActionNumber = gBattlersCount;

        for (gActiveBattler = 0; gActiveBattler < gBattlersCount; gActiveBattler++)
        {
            if (GetBattlerSide(gActiveBattler) == B_SIDE_PLAYER)
            {
                if (gChosenActionByBattler[gActiveBattler] == B_ACTION_RUN)
                    gBattleOutcome |= B_OUTCOME_LOST;
            }
            else
            {
                if (gChosenActionByBattler[gActiveBattler] == B_ACTION_RUN)
                    gBattleOutcome |= B_OUTCOME_WON;
            }
        }

        gBattleOutcome |= B_OUTCOME_LINK_BATTLE_RAN;
        gSaveBlock2Ptr->frontier.disableRecordBattle = TRUE;
    }
    else
    {
        if (GetBattlerSide(gBattlerAttacker) == B_SIDE_PLAYER)
        {
            if (!TryRunFromBattle(gBattlerAttacker)) // failed to run away
            {
                ClearFuryCutterDestinyBondGrudge(gBattlerAttacker);
                gBattleCommunication[MULTISTRING_CHOOSER] = B_MSG_CANT_ESCAPE_2;
                gBattlescriptCurrInstr = BattleScript_PrintFailedToRunString;
                gCurrentActionFuncId = B_ACTION_EXEC_SCRIPT;
            }
        }
        else
        {
            if (!CanBattlerEscape(gBattlerAttacker))
            {
                gBattleCommunication[MULTISTRING_CHOOSER] = B_MSG_ATTACKER_CANT_ESCAPE;
                gBattlescriptCurrInstr = BattleScript_PrintFailedToRunString;
                gCurrentActionFuncId = B_ACTION_EXEC_SCRIPT;
            }
            else
            {
                gCurrentTurnActionNumber = gBattlersCount;
                gBattleOutcome = B_OUTCOME_MON_FLED;
            }
        }
    }
}

void HandleAction_WatchesCarefully(void)
{
    gBattlerAttacker = gBattlerByTurnOrder[gCurrentTurnActionNumber];
    gBattle_BG0_X = 0;
    gBattle_BG0_Y = 0;
    gBattlescriptCurrInstr = gBattlescriptsForSafariActions[0];
    gCurrentActionFuncId = B_ACTION_EXEC_SCRIPT;
}

void HandleAction_SafariZoneBallThrow(void)
{
    gBattlerAttacker = gBattlerByTurnOrder[gCurrentTurnActionNumber];
    gBattle_BG0_X = 0;
    gBattle_BG0_Y = 0;
    gNumSafariBalls--;
    gLastUsedItem = ITEM_SAFARI_BALL;
    gBattlescriptCurrInstr = BattleScript_SafariBallThrow;
    gCurrentActionFuncId = B_ACTION_EXEC_SCRIPT;
}

void HandleAction_ThrowBall(void)
{
    gBattlerAttacker = gBattlerByTurnOrder[gCurrentTurnActionNumber];
    gBattle_BG0_X = 0;
    gBattle_BG0_Y = 0;
    gLastUsedItem = gLastThrownBall;
    RemoveBagItem(gLastUsedItem, 1);
    gBattlescriptCurrInstr = BattleScript_BallThrow;
    gCurrentActionFuncId = B_ACTION_EXEC_SCRIPT;
}

void HandleAction_ThrowPokeblock(void)
{
    gBattlerAttacker = gBattlerByTurnOrder[gCurrentTurnActionNumber];
    gBattle_BG0_X = 0;
    gBattle_BG0_Y = 0;
    gBattleCommunication[MULTISTRING_CHOOSER] = gBattleResources->bufferB[gBattlerAttacker][1] - 1;
    gLastUsedItem = gBattleResources->bufferB[gBattlerAttacker][2];

    if (gBattleResults.pokeblockThrows < 255)
        gBattleResults.pokeblockThrows++;
    if (gBattleStruct->safariPkblThrowCounter < 3)
        gBattleStruct->safariPkblThrowCounter++;
    if (gBattleStruct->safariEscapeFactor > 1)
    {
        // BUG: safariEscapeFactor can become 0 below. This causes the pokeblock throw glitch.
        #ifdef BUGFIX
        if (gBattleStruct->safariEscapeFactor <= sPkblToEscapeFactor[gBattleStruct->safariPkblThrowCounter][gBattleCommunication[MULTISTRING_CHOOSER]])
        #else
        if (gBattleStruct->safariEscapeFactor < sPkblToEscapeFactor[gBattleStruct->safariPkblThrowCounter][gBattleCommunication[MULTISTRING_CHOOSER]])
        #endif
            gBattleStruct->safariEscapeFactor = 1;
        else
            gBattleStruct->safariEscapeFactor -= sPkblToEscapeFactor[gBattleStruct->safariPkblThrowCounter][gBattleCommunication[MULTISTRING_CHOOSER]];
    }

    gBattlescriptCurrInstr = gBattlescriptsForSafariActions[2];
    gCurrentActionFuncId = B_ACTION_EXEC_SCRIPT;
}

void HandleAction_GoNear(void)
{
    gBattlerAttacker = gBattlerByTurnOrder[gCurrentTurnActionNumber];
    gBattle_BG0_X = 0;
    gBattle_BG0_Y = 0;

    gBattleStruct->safariCatchFactor += sGoNearCounterToCatchFactor[gBattleStruct->safariGoNearCounter];
    if (gBattleStruct->safariCatchFactor > 20)
        gBattleStruct->safariCatchFactor = 20;

    gBattleStruct->safariEscapeFactor += sGoNearCounterToEscapeFactor[gBattleStruct->safariGoNearCounter];
    if (gBattleStruct->safariEscapeFactor > 20)
        gBattleStruct->safariEscapeFactor = 20;

    if (gBattleStruct->safariGoNearCounter < 3)
    {
        gBattleStruct->safariGoNearCounter++;
        gBattleCommunication[MULTISTRING_CHOOSER] = B_MSG_CREPT_CLOSER;
    }
    else
    {
        gBattleCommunication[MULTISTRING_CHOOSER] = B_MSG_CANT_GET_CLOSER;
    }
    gBattlescriptCurrInstr = gBattlescriptsForSafariActions[1];
    gCurrentActionFuncId = B_ACTION_EXEC_SCRIPT;
}

void HandleAction_SafariZoneRun(void)
{
    gBattlerAttacker = gBattlerByTurnOrder[gCurrentTurnActionNumber];
    PlaySE(SE_FLEE);
    gCurrentTurnActionNumber = gBattlersCount;
    gBattleOutcome = B_OUTCOME_RAN;
}

void HandleAction_WallyBallThrow(void)
{
    gBattlerAttacker = gBattlerByTurnOrder[gCurrentTurnActionNumber];
    gBattle_BG0_X = 0;
    gBattle_BG0_Y = 0;

    PREPARE_MON_NICK_BUFFER(gBattleTextBuff1, gBattlerAttacker, gBattlerPartyIndexes[gBattlerAttacker])

    gBattlescriptCurrInstr = gBattlescriptsForSafariActions[3];
    gCurrentActionFuncId = B_ACTION_EXEC_SCRIPT;
    gActionsByTurnOrder[1] = B_ACTION_FINISHED;
}

void HandleAction_TryFinish(void)
{
    if (!HandleFaintedMonActions())
    {
        gBattleStruct->faintedActionsState = 0;
        gCurrentActionFuncId = B_ACTION_FINISHED;
    }
}

void HandleAction_NothingIsFainted(void)
{
    gCurrentTurnActionNumber++;
    gCurrentActionFuncId = gActionsByTurnOrder[gCurrentTurnActionNumber];
    gHitMarker &= ~(HITMARKER_DESTINYBOND | HITMARKER_IGNORE_SUBSTITUTE | HITMARKER_ATTACKSTRING_PRINTED
                    | HITMARKER_NO_PPDEDUCT | HITMARKER_IGNORE_SAFEGUARD | HITMARKER_PASSIVE_DAMAGE
                    | HITMARKER_OBEYS | HITMARKER_WAKE_UP_CLEAR | HITMARKER_SYNCHRONISE_EFFECT
                    | HITMARKER_CHARGING | HITMARKER_NEVER_SET);
}

void HandleAction_ActionFinished(void)
{
    #if B_RECALC_TURN_AFTER_ACTIONS >= GEN_8
    u32 i, j;
    bool32 afterYouActive = gSpecialStatuses[gBattlerByTurnOrder[gCurrentTurnActionNumber + 1]].afterYou;
    #endif
    *(gBattleStruct->monToSwitchIntoId + gBattlerByTurnOrder[gCurrentTurnActionNumber]) = gSelectedMonPartyId = PARTY_SIZE;
    gCurrentTurnActionNumber++;
    gCurrentActionFuncId = gActionsByTurnOrder[gCurrentTurnActionNumber];
    SpecialStatusesClear();
    gHitMarker &= ~(HITMARKER_DESTINYBOND | HITMARKER_IGNORE_SUBSTITUTE | HITMARKER_ATTACKSTRING_PRINTED
                    | HITMARKER_NO_PPDEDUCT | HITMARKER_IGNORE_SAFEGUARD | HITMARKER_PASSIVE_DAMAGE
                    | HITMARKER_OBEYS | HITMARKER_WAKE_UP_CLEAR | HITMARKER_SYNCHRONISE_EFFECT
                    | HITMARKER_CHARGING | HITMARKER_NEVER_SET | HITMARKER_IGNORE_DISGUISE);

    gCurrentMove = 0;
    gBattleMoveDamage = 0;
    gMoveResultFlags = 0;
    gBattleScripting.animTurn = 0;
    gBattleScripting.animTargetsHit = 0;
    gLastLandedMoves[gBattlerAttacker] = 0;
    gLastHitByType[gBattlerAttacker] = 0;
    gBattleStruct->dynamicMoveType = 0;
    gBattleScripting.moveendState = 0;
    gBattleScripting.moveendState = 0;
    gBattleCommunication[3] = 0;
    gBattleCommunication[4] = 0;
    gBattleScripting.multihitMoveEffect = 0;
    gBattleResources->battleScriptsStack->size = 0;

    #if B_RECALC_TURN_AFTER_ACTIONS >= GEN_8
    if (!afterYouActive)
    {
        // i starts at `gCurrentTurnActionNumber` because we don't want to recalculate turn order for mon that have already
        // taken action. It's been previously increased, which we want in order to not recalculate the turn of the mon that just finished its action
        for (i = gCurrentTurnActionNumber; i < gBattlersCount - 1; i++)
        {
            for (j = i + 1; j < gBattlersCount; j++)
            {
                u8 battler1 = gBattlerByTurnOrder[i];
                u8 battler2 = gBattlerByTurnOrder[j];

                if (gProtectStructs[battler1].quash || gProtectStructs[battler2].quash
                    || gProtectStructs[battler1].shellTrap || gProtectStructs[battler2].shellTrap)
                    continue;

                // We recalculate order only for action of the same priority. If any action other than switch/move has been taken, they should
                // have been executed before. The only recalculation needed is for moves/switch. Mega evolution is handled in src/battle_main.c/TryChangeOrder
                if((gActionsByTurnOrder[i] == B_ACTION_USE_MOVE && gActionsByTurnOrder[j] == B_ACTION_USE_MOVE))
                {
                    if (GetWhoStrikesFirst(battler1, battler2, FALSE))
                        SwapTurnOrder(i, j);
                }
                else if ((gActionsByTurnOrder[i] == B_ACTION_SWITCH && gActionsByTurnOrder[j] == B_ACTION_SWITCH))
                {
                    if (GetWhoStrikesFirst(battler1, battler2, TRUE)) // If the actions chosen are switching, we recalc order but ignoring the moves
                        SwapTurnOrder(i, j);
                }
            }
        }
    }
    #endif
}

static const u8 sAbilitiesAffectedByMoldBreaker[] =
{
    [ABILITY_BATTLE_ARMOR] = 1,
    [ABILITY_CLEAR_BODY] = 1,
    [ABILITY_DAMP] = 1,
    [ABILITY_DRY_SKIN] = 1,
    [ABILITY_FILTER] = 1,
    [ABILITY_FLASH_FIRE] = 1,
    [ABILITY_FLOWER_GIFT] = 1,
    [ABILITY_HEATPROOF] = 1,
    [ABILITY_HYPER_CUTTER] = 1,
    [ABILITY_IMMUNITY] = 1,
    [ABILITY_INNER_FOCUS] = 1,
    [ABILITY_INSOMNIA] = 1,
    [ABILITY_KEEN_EYE] = 1,
    [ABILITY_LEAF_GUARD] = 1,
    [ABILITY_LEVITATE] = 1,
    [ABILITY_LIGHTNING_ROD] = 1,
    [ABILITY_LIMBER] = 1,
    [ABILITY_MAGMA_ARMOR] = 1,
    [ABILITY_MARVEL_SCALE] = 1,
    [ABILITY_MOTOR_DRIVE] = 1,
    [ABILITY_OBLIVIOUS] = 1,
    [ABILITY_OWN_TEMPO] = 1,
    [ABILITY_SAND_VEIL] = 1,
    [ABILITY_SHELL_ARMOR] = 1,
    [ABILITY_SHIELD_DUST] = 1,
    [ABILITY_SIMPLE] = 1,
    [ABILITY_SNOW_CLOAK] = 1,
    [ABILITY_SOLID_ROCK] = 1,
    [ABILITY_SOUNDPROOF] = 1,
    [ABILITY_STICKY_HOLD] = 1,
    [ABILITY_STORM_DRAIN] = 1,
    [ABILITY_STURDY] = 1,
    [ABILITY_SUCTION_CUPS] = 1,
    [ABILITY_TANGLED_FEET] = 1,
    [ABILITY_THICK_FAT] = 1,
    [ABILITY_UNAWARE] = 1,
    [ABILITY_VITAL_SPIRIT] = 1,
    [ABILITY_VOLT_ABSORB] = 1,
    [ABILITY_WATER_ABSORB] = 1,
    [ABILITY_WATER_VEIL] = 1,
    [ABILITY_WHITE_SMOKE] = 1,
    [ABILITY_WONDER_GUARD] = 1,
    [ABILITY_BIG_PECKS] = 1,
    [ABILITY_CONTRARY] = 1,
    [ABILITY_FRIEND_GUARD] = 1,
    [ABILITY_HEAVY_METAL] = 1,
    [ABILITY_LIGHT_METAL] = 1,
    [ABILITY_MAGIC_BOUNCE] = 1,
    [ABILITY_MULTISCALE] = 1,
    [ABILITY_SAP_SIPPER] = 1,
    [ABILITY_TELEPATHY] = 1,
    [ABILITY_WONDER_SKIN] = 1,
    [ABILITY_AROMA_VEIL] = 1,
    [ABILITY_BULLETPROOF] = 1,
    [ABILITY_FLOWER_VEIL] = 1,
    [ABILITY_FUR_COAT] = 1,
    [ABILITY_OVERCOAT] = 1,
    [ABILITY_SWEET_VEIL] = 1,
    [ABILITY_DAZZLING] = 1,
    [ABILITY_DISGUISE] = 1,
    [ABILITY_FLUFFY] = 1,
    [ABILITY_QUEENLY_MAJESTY] = 1,
    [ABILITY_WATER_BUBBLE] = 1,
    [ABILITY_MIRROR_ARMOR] = 1,
    [ABILITY_PUNK_ROCK] = 1,
    [ABILITY_ICE_SCALES] = 1,
    [ABILITY_ICE_FACE] = 1,
    [ABILITY_PASTEL_VEIL] = 1,
    [ABILITY_ARMOR_TAIL] = 1,
    [ABILITY_EARTH_EATER] = 1,
    [ABILITY_GOOD_AS_GOLD] = 1,
    [ABILITY_PURIFYING_SALT] = 1,
    [ABILITY_WELL_BAKED_BODY] = 1,
};

static const u8 sAbilitiesNotTraced[ABILITIES_COUNT] =
{
    [ABILITY_AS_ONE_ICE_RIDER] = 1,
    [ABILITY_AS_ONE_SHADOW_RIDER] = 1,
    [ABILITY_BATTLE_BOND] = 1,
    [ABILITY_COMATOSE] = 1,
    [ABILITY_DISGUISE] = 1,
    [ABILITY_FLOWER_GIFT] = 1,
    [ABILITY_FORECAST] = 1,
    [ABILITY_GULP_MISSILE] = 1,
    [ABILITY_HUNGER_SWITCH] = 1,
    [ABILITY_ICE_FACE] = 1,
    [ABILITY_ILLUSION] = 1,
    [ABILITY_IMPOSTER] = 1,
    [ABILITY_MULTITYPE] = 1,
    [ABILITY_NEUTRALIZING_GAS] = 1,
    [ABILITY_NONE] = 1,
    [ABILITY_POWER_CONSTRUCT] = 1,
    [ABILITY_POWER_OF_ALCHEMY] = 1,
    [ABILITY_RECEIVER] = 1,
    [ABILITY_RKS_SYSTEM] = 1,
    [ABILITY_SCHOOLING] = 1,
    [ABILITY_SHIELDS_DOWN] = 1,
    [ABILITY_STANCE_CHANGE] = 1,
    [ABILITY_TRACE] = 1,
    [ABILITY_ZEN_MODE] = 1,
};

static const u8 sHoldEffectToType[][2] =
{
    {HOLD_EFFECT_BUG_POWER, TYPE_BUG},
    {HOLD_EFFECT_STEEL_POWER, TYPE_STEEL},
    {HOLD_EFFECT_GROUND_POWER, TYPE_GROUND},
    {HOLD_EFFECT_ROCK_POWER, TYPE_ROCK},
    {HOLD_EFFECT_GRASS_POWER, TYPE_GRASS},
    {HOLD_EFFECT_DARK_POWER, TYPE_DARK},
    {HOLD_EFFECT_FIGHTING_POWER, TYPE_FIGHTING},
    {HOLD_EFFECT_ELECTRIC_POWER, TYPE_ELECTRIC},
    {HOLD_EFFECT_WATER_POWER, TYPE_WATER},
    {HOLD_EFFECT_FLYING_POWER, TYPE_FLYING},
    {HOLD_EFFECT_POISON_POWER, TYPE_POISON},
    {HOLD_EFFECT_ICE_POWER, TYPE_ICE},
    {HOLD_EFFECT_GHOST_POWER, TYPE_GHOST},
    {HOLD_EFFECT_PSYCHIC_POWER, TYPE_PSYCHIC},
    {HOLD_EFFECT_FIRE_POWER, TYPE_FIRE},
    {HOLD_EFFECT_DRAGON_POWER, TYPE_DRAGON},
    {HOLD_EFFECT_NORMAL_POWER, TYPE_NORMAL},
    {HOLD_EFFECT_FAIRY_POWER, TYPE_FAIRY},
};

// percent in UQ_4_12 format
static const uq4_12_t sPercentToModifier[] =
{
    UQ_4_12(0.00), // 0
    UQ_4_12(0.01), // 1
    UQ_4_12(0.02), // 2
    UQ_4_12(0.03), // 3
    UQ_4_12(0.04), // 4
    UQ_4_12(0.05), // 5
    UQ_4_12(0.06), // 6
    UQ_4_12(0.07), // 7
    UQ_4_12(0.08), // 8
    UQ_4_12(0.09), // 9
    UQ_4_12(0.10), // 10
    UQ_4_12(0.11), // 11
    UQ_4_12(0.12), // 12
    UQ_4_12(0.13), // 13
    UQ_4_12(0.14), // 14
    UQ_4_12(0.15), // 15
    UQ_4_12(0.16), // 16
    UQ_4_12(0.17), // 17
    UQ_4_12(0.18), // 18
    UQ_4_12(0.19), // 19
    UQ_4_12(0.20), // 20
    UQ_4_12(0.21), // 21
    UQ_4_12(0.22), // 22
    UQ_4_12(0.23), // 23
    UQ_4_12(0.24), // 24
    UQ_4_12(0.25), // 25
    UQ_4_12(0.26), // 26
    UQ_4_12(0.27), // 27
    UQ_4_12(0.28), // 28
    UQ_4_12(0.29), // 29
    UQ_4_12(0.30), // 30
    UQ_4_12(0.31), // 31
    UQ_4_12(0.32), // 32
    UQ_4_12(0.33), // 33
    UQ_4_12(0.34), // 34
    UQ_4_12(0.35), // 35
    UQ_4_12(0.36), // 36
    UQ_4_12(0.37), // 37
    UQ_4_12(0.38), // 38
    UQ_4_12(0.39), // 39
    UQ_4_12(0.40), // 40
    UQ_4_12(0.41), // 41
    UQ_4_12(0.42), // 42
    UQ_4_12(0.43), // 43
    UQ_4_12(0.44), // 44
    UQ_4_12(0.45), // 45
    UQ_4_12(0.46), // 46
    UQ_4_12(0.47), // 47
    UQ_4_12(0.48), // 48
    UQ_4_12(0.49), // 49
    UQ_4_12(0.50), // 50
    UQ_4_12(0.51), // 51
    UQ_4_12(0.52), // 52
    UQ_4_12(0.53), // 53
    UQ_4_12(0.54), // 54
    UQ_4_12(0.55), // 55
    UQ_4_12(0.56), // 56
    UQ_4_12(0.57), // 57
    UQ_4_12(0.58), // 58
    UQ_4_12(0.59), // 59
    UQ_4_12(0.60), // 60
    UQ_4_12(0.61), // 61
    UQ_4_12(0.62), // 62
    UQ_4_12(0.63), // 63
    UQ_4_12(0.64), // 64
    UQ_4_12(0.65), // 65
    UQ_4_12(0.66), // 66
    UQ_4_12(0.67), // 67
    UQ_4_12(0.68), // 68
    UQ_4_12(0.69), // 69
    UQ_4_12(0.70), // 70
    UQ_4_12(0.71), // 71
    UQ_4_12(0.72), // 72
    UQ_4_12(0.73), // 73
    UQ_4_12(0.74), // 74
    UQ_4_12(0.75), // 75
    UQ_4_12(0.76), // 76
    UQ_4_12(0.77), // 77
    UQ_4_12(0.78), // 78
    UQ_4_12(0.79), // 79
    UQ_4_12(0.80), // 80
    UQ_4_12(0.81), // 81
    UQ_4_12(0.82), // 82
    UQ_4_12(0.83), // 83
    UQ_4_12(0.84), // 84
    UQ_4_12(0.85), // 85
    UQ_4_12(0.86), // 86
    UQ_4_12(0.87), // 87
    UQ_4_12(0.88), // 88
    UQ_4_12(0.89), // 89
    UQ_4_12(0.90), // 90
    UQ_4_12(0.91), // 91
    UQ_4_12(0.92), // 92
    UQ_4_12(0.93), // 93
    UQ_4_12(0.94), // 94
    UQ_4_12(0.95), // 95
    UQ_4_12(0.96), // 96
    UQ_4_12(0.97), // 97
    UQ_4_12(0.98), // 98
    UQ_4_12(0.99), // 99
    UQ_4_12(1.00), // 100
};

#define X UQ_4_12

static const uq4_12_t sTypeEffectivenessTable[NUMBER_OF_MON_TYPES][NUMBER_OF_MON_TYPES] =
{
//   normal  fight   flying  poison  ground  rock    bug     ghost   steel   mystery fire    water   grass  electric psychic ice     dragon  dark    fairy
    {X(1.0), X(1.0), X(1.0), X(1.0), X(1.0), X(0.5), X(1.0), X(0.0), X(0.5), X(1.0), X(1.0), X(1.0), X(1.0), X(1.0), X(1.0), X(1.0), X(1.0), X(1.0), X(1.0)}, // normal
    {X(2.0), X(1.0), X(0.5), X(0.5), X(1.0), X(2.0), X(0.5), X(0.0), X(2.0), X(1.0), X(1.0), X(1.0), X(1.0), X(1.0), X(0.5), X(2.0), X(1.0), X(2.0), X(0.5)}, // fight
    {X(1.0), X(2.0), X(1.0), X(1.0), X(1.0), X(0.5), X(2.0), X(1.0), X(0.5), X(1.0), X(1.0), X(1.0), X(2.0), X(0.5), X(1.0), X(1.0), X(1.0), X(1.0), X(1.0)}, // flying
    {X(1.0), X(1.0), X(1.0), X(0.5), X(0.5), X(0.5), X(1.0), X(0.5), X(0.0), X(1.0), X(1.0), X(1.0), X(2.0), X(1.0), X(1.0), X(1.0), X(1.0), X(1.0), X(2.0)}, // poison
    {X(1.0), X(1.0), X(0.0), X(2.0), X(1.0), X(2.0), X(0.5), X(1.0), X(2.0), X(1.0), X(2.0), X(1.0), X(0.5), X(2.0), X(1.0), X(1.0), X(1.0), X(1.0), X(1.0)}, // ground
    {X(1.0), X(0.5), X(2.0), X(1.0), X(0.5), X(1.0), X(2.0), X(1.0), X(0.5), X(1.0), X(2.0), X(1.0), X(1.0), X(1.0), X(1.0), X(2.0), X(1.0), X(1.0), X(1.0)}, // rock
    {X(1.0), X(0.5), X(0.5), X(0.5), X(1.0), X(1.0), X(1.0), X(0.5), X(0.5), X(1.0), X(0.5), X(1.0), X(2.0), X(1.0), X(2.0), X(1.0), X(1.0), X(2.0), X(0.5)}, // bug
    #if B_STEEL_RESISTANCES >= GEN_6
    {X(0.0), X(1.0), X(1.0), X(1.0), X(1.0), X(1.0), X(1.0), X(2.0), X(1.0), X(1.0), X(1.0), X(1.0), X(1.0), X(1.0), X(2.0), X(1.0), X(1.0), X(0.5), X(1.0)}, // ghost
    #else
    {X(0.0), X(1.0), X(1.0), X(1.0), X(1.0), X(1.0), X(1.0), X(2.0), X(0.5), X(1.0), X(1.0), X(1.0), X(1.0), X(1.0), X(2.0), X(1.0), X(1.0), X(0.5), X(1.0)}, // ghost
    #endif
    {X(1.0), X(1.0), X(1.0), X(1.0), X(1.0), X(2.0), X(1.0), X(1.0), X(0.5), X(1.0), X(0.5), X(0.5), X(1.0), X(0.5), X(1.0), X(2.0), X(1.0), X(1.0), X(2.0)}, // steel
    {X(1.0), X(1.0), X(1.0), X(1.0), X(1.0), X(1.0), X(1.0), X(1.0), X(1.0), X(1.0), X(1.0), X(1.0), X(1.0), X(1.0), X(1.0), X(1.0), X(1.0), X(1.0), X(1.0)}, // mystery
    {X(1.0), X(1.0), X(1.0), X(1.0), X(1.0), X(0.5), X(2.0), X(1.0), X(2.0), X(1.0), X(0.5), X(0.5), X(2.0), X(1.0), X(1.0), X(2.0), X(0.5), X(1.0), X(1.0)}, // fire
    {X(1.0), X(1.0), X(1.0), X(1.0), X(2.0), X(2.0), X(1.0), X(1.0), X(1.0), X(1.0), X(2.0), X(0.5), X(0.5), X(1.0), X(1.0), X(1.0), X(0.5), X(1.0), X(1.0)}, // water
    {X(1.0), X(1.0), X(0.5), X(0.5), X(2.0), X(2.0), X(0.5), X(1.0), X(0.5), X(1.0), X(0.5), X(2.0), X(0.5), X(1.0), X(1.0), X(1.0), X(0.5), X(1.0), X(1.0)}, // grass
    {X(1.0), X(1.0), X(2.0), X(1.0), X(0.0), X(1.0), X(1.0), X(1.0), X(1.0), X(1.0), X(1.0), X(2.0), X(0.5), X(0.5), X(1.0), X(1.0), X(0.5), X(1.0), X(1.0)}, // electric
    {X(1.0), X(2.0), X(1.0), X(2.0), X(1.0), X(1.0), X(1.0), X(1.0), X(0.5), X(1.0), X(1.0), X(1.0), X(1.0), X(1.0), X(0.5), X(1.0), X(1.0), X(0.0), X(1.0)}, // psychic
    {X(1.0), X(1.0), X(2.0), X(1.0), X(2.0), X(1.0), X(1.0), X(1.0), X(0.5), X(1.0), X(0.5), X(0.5), X(2.0), X(1.0), X(1.0), X(0.5), X(2.0), X(1.0), X(1.0)}, // ice
    {X(1.0), X(1.0), X(1.0), X(1.0), X(1.0), X(1.0), X(1.0), X(1.0), X(0.5), X(1.0), X(1.0), X(1.0), X(1.0), X(1.0), X(1.0), X(1.0), X(2.0), X(1.0), X(0.0)}, // dragon
    #if B_STEEL_RESISTANCES >= GEN_6
    {X(1.0), X(0.5), X(1.0), X(1.0), X(1.0), X(1.0), X(1.0), X(2.0), X(1.0), X(1.0), X(1.0), X(1.0), X(1.0), X(1.0), X(2.0), X(1.0), X(1.0), X(0.5), X(0.5)}, // dark
    #else
    {X(1.0), X(0.5), X(1.0), X(1.0), X(1.0), X(1.0), X(1.0), X(2.0), X(0.5), X(1.0), X(1.0), X(1.0), X(1.0), X(1.0), X(2.0), X(1.0), X(1.0), X(0.5), X(0.5)}, // dark
    #endif
    {X(1.0), X(2.0), X(1.0), X(0.5), X(1.0), X(1.0), X(1.0), X(1.0), X(0.5), X(1.0), X(0.5), X(1.0), X(1.0), X(1.0), X(1.0), X(1.0), X(2.0), X(2.0), X(1.0)}, // fairy
};

#undef X

// code
u8 GetBattlerForBattleScript(u8 caseId)
{
    u8 ret = 0;
    switch (caseId)
    {
    case BS_TARGET:
        ret = gBattlerTarget;
        break;
    case BS_ATTACKER:
        ret = gBattlerAttacker;
        break;
    case BS_ATTACKER_PARTNER:
        ret = BATTLE_PARTNER(gBattlerAttacker);
        break;
    case BS_EFFECT_BATTLER:
        ret = gEffectBattler;
        break;
    case BS_BATTLER_0:
        ret = 0;
        break;
    case BS_SCRIPTING:
        ret = gBattleScripting.battler;
        break;
    case BS_FAINTED:
        ret = gBattlerFainted;
        break;
    case BS_FAINTED_LINK_MULTIPLE_1:
        ret = gBattlerFainted;
        break;
    case BS_ATTACKER_WITH_PARTNER:
    case BS_FAINTED_LINK_MULTIPLE_2:
    case BS_ATTACKER_SIDE:
    case BS_TARGET_SIDE:
    case BS_PLAYER1:
        ret = GetBattlerAtPosition(B_POSITION_PLAYER_LEFT);
        break;
    case BS_OPPONENT1:
        ret = GetBattlerAtPosition(B_POSITION_OPPONENT_LEFT);
        break;
    case BS_PLAYER2:
        ret = GetBattlerAtPosition(B_POSITION_PLAYER_RIGHT);
        break;
    case BS_OPPONENT2:
        ret = GetBattlerAtPosition(B_POSITION_OPPONENT_RIGHT);
        break;
    case BS_ABILITY_BATTLER:
        ret = gBattlerAbility;
        break;
    }
    return ret;
}

void PressurePPLose(u8 target, u8 attacker, u16 move)
{
    int moveIndex;

    if (GetBattlerAbility(target) != ABILITY_PRESSURE)
        return;

    for (moveIndex = 0; moveIndex < MAX_MON_MOVES; moveIndex++)
    {
        if (gBattleMons[attacker].moves[moveIndex] == move)
            break;
    }

    if (moveIndex == MAX_MON_MOVES)
        return;

    if (gBattleMons[attacker].pp[moveIndex] != 0)
        gBattleMons[attacker].pp[moveIndex]--;

    if (MOVE_IS_PERMANENT(attacker, moveIndex))
    {
        gActiveBattler = attacker;
        BtlController_EmitSetMonData(BUFFER_A, REQUEST_PPMOVE1_BATTLE + moveIndex, 0, 1, &gBattleMons[gActiveBattler].pp[moveIndex]);
        MarkBattlerForControllerExec(gActiveBattler);
    }
}

void PressurePPLoseOnUsingImprison(u8 attacker)
{
    int i, j;
    int imprisonPos = MAX_MON_MOVES;
    u8 atkSide = GetBattlerSide(attacker);

    for (i = 0; i < gBattlersCount; i++)
    {
        if (atkSide != GetBattlerSide(i) && GetBattlerAbility(i) == ABILITY_PRESSURE)
        {
            for (j = 0; j < MAX_MON_MOVES; j++)
            {
                if (gBattleMons[attacker].moves[j] == MOVE_IMPRISON)
                    break;
            }
            if (j != MAX_MON_MOVES)
            {
                imprisonPos = j;
                if (gBattleMons[attacker].pp[j] != 0)
                    gBattleMons[attacker].pp[j]--;
            }
        }
    }

    if (imprisonPos != MAX_MON_MOVES && MOVE_IS_PERMANENT(attacker, imprisonPos))
    {
        gActiveBattler = attacker;
        BtlController_EmitSetMonData(BUFFER_A, REQUEST_PPMOVE1_BATTLE + imprisonPos, 0, 1, &gBattleMons[gActiveBattler].pp[imprisonPos]);
        MarkBattlerForControllerExec(gActiveBattler);
    }
}

void PressurePPLoseOnUsingPerishSong(u8 attacker)
{
    int i, j;
    int perishSongPos = MAX_MON_MOVES;

    for (i = 0; i < gBattlersCount; i++)
    {
        if (GetBattlerAbility(i) == ABILITY_PRESSURE && i != attacker)
        {
            for (j = 0; j < MAX_MON_MOVES; j++)
            {
                if (gBattleMons[attacker].moves[j] == MOVE_PERISH_SONG)
                    break;
            }
            if (j != MAX_MON_MOVES)
            {
                perishSongPos = j;
                if (gBattleMons[attacker].pp[j] != 0)
                    gBattleMons[attacker].pp[j]--;
            }
        }
    }

    if (perishSongPos != MAX_MON_MOVES && MOVE_IS_PERMANENT(attacker, perishSongPos))
    {
        gActiveBattler = attacker;
        BtlController_EmitSetMonData(BUFFER_A, REQUEST_PPMOVE1_BATTLE + perishSongPos, 0, 1, &gBattleMons[gActiveBattler].pp[perishSongPos]);
        MarkBattlerForControllerExec(gActiveBattler);
    }
}

// Unused
static void MarkAllBattlersForControllerExec(void)
{
    int i;

    if (gBattleTypeFlags & BATTLE_TYPE_LINK)
    {
        for (i = 0; i < gBattlersCount; i++)
            gBattleControllerExecFlags |= gBitTable[i] << (32 - MAX_BATTLERS_COUNT);
    }
    else
    {
        for (i = 0; i < gBattlersCount; i++)
            gBattleControllerExecFlags |= gBitTable[i];
    }
}

bool32 IsBattlerMarkedForControllerExec(u8 battlerId)
{
    if (gBattleTypeFlags & BATTLE_TYPE_LINK)
        return (gBattleControllerExecFlags & (gBitTable[battlerId] << 0x1C)) != 0;
    else
        return (gBattleControllerExecFlags & (gBitTable[battlerId])) != 0;
}

void MarkBattlerForControllerExec(u8 battlerId)
{
    if (gBattleTypeFlags & BATTLE_TYPE_LINK)
        gBattleControllerExecFlags |= gBitTable[battlerId] << (32 - MAX_BATTLERS_COUNT);
    else
        gBattleControllerExecFlags |= gBitTable[battlerId];
}

void MarkBattlerReceivedLinkData(u8 battlerId)
{
    s32 i;

    for (i = 0; i < GetLinkPlayerCount(); i++)
        gBattleControllerExecFlags |= gBitTable[battlerId] << (i << 2);

    gBattleControllerExecFlags &= ~((1 << 28) << battlerId);
}

void CancelMultiTurnMoves(u8 battler)
{
    u8 i;
    gBattleMons[battler].status2 &= ~(STATUS2_MULTIPLETURNS);
    gBattleMons[battler].status2 &= ~(STATUS2_LOCK_CONFUSE);
    gBattleMons[battler].status2 &= ~(STATUS2_UPROAR);
    gBattleMons[battler].status2 &= ~(STATUS2_BIDE);

    // Clear battler's semi-invulnerable bits if they are not held by Sky Drop.
    if (!(gStatuses3[battler] & STATUS3_SKY_DROPPED))
        gStatuses3[battler] &= ~(STATUS3_SEMI_INVULNERABLE);

    // Check to see if this Pokemon was in the middle of using Sky Drop. If so, release the target.
    if (gBattleStruct->skyDropTargets[battler] != 0xFF && !(gStatuses3[battler] & STATUS3_SKY_DROPPED))
    {
        // Get the target's battler id
        u8 otherSkyDropper = gBattleStruct->skyDropTargets[battler];

        // Clears sky_dropped and on_air statuses
        gStatuses3[otherSkyDropper] &= ~(STATUS3_SKY_DROPPED | STATUS3_ON_AIR);

        // Makes both attacker and target's sprites visible
        gSprites[gBattlerSpriteIds[battler]].invisible = FALSE;
        gSprites[gBattlerSpriteIds[otherSkyDropper]].invisible = FALSE;

        // If target was sky dropped in the middle of Outrage/Thrash/Petal Dance,
        // confuse them upon release and display "confused by fatigue" message & animation.
        // Don't do this if this CancelMultiTurnMoves is caused by falling asleep via Yawn.
        if (gBattleMons[otherSkyDropper].status2 & STATUS2_LOCK_CONFUSE && gBattleStruct->turnEffectsTracker != 24)
        {
            gBattleMons[otherSkyDropper].status2 &= ~(STATUS2_LOCK_CONFUSE);

            // If the target can be confused, confuse them.
            // Don't use CanBeConfused, can cause issues in edge cases.
            if (!(GetBattlerAbility(otherSkyDropper) == ABILITY_OWN_TEMPO
                || gBattleMons[otherSkyDropper].status2 & STATUS2_CONFUSION
                || IsBattlerTerrainAffected(otherSkyDropper, STATUS_FIELD_MISTY_TERRAIN)))
            {
                // Set confused status
                gBattleMons[otherSkyDropper].status2 |= STATUS2_CONFUSION_TURN(((Random()) % 4) + 2);

                // If this CancelMultiTurnMoves is occuring due to attackcanceller
                if (gBattlescriptCurrInstr[0] == 0x0)
                {
                    gBattleStruct->skyDropTargets[battler] = 0xFE;
                }
                // If this CancelMultiTurnMoves is occuring due to VARIOUS_GRAVITY_ON_AIRBORNE_MONS
                // Reapplying STATUS3_SKY_DROPPED allows for avoiding unecessary messages when Gravity is applied to the target.
                else if (gBattlescriptCurrInstr[0] == 0x76 && gBattlescriptCurrInstr[2] == 76)
                {
                    gBattleStruct->skyDropTargets[battler] = 0xFE;
                    gStatuses3[otherSkyDropper] |= STATUS3_SKY_DROPPED;
                }
                // If this CancelMultiTurnMoves is occuring due to cancelmultiturnmoves script
                else if (gBattlescriptCurrInstr[0] == 0x76 && gBattlescriptCurrInstr[2] == 0)
                {
                    gBattlerAttacker = otherSkyDropper;
                    gBattlescriptCurrInstr = BattleScript_ThrashConfuses - 3;
                }
                // If this CancelMultiTurnMoves is occuring due to receiving Sleep/Freeze status
                else if (gBattleScripting.moveEffect <= PRIMARY_STATUS_MOVE_EFFECT)
                {
                    gBattlerAttacker = otherSkyDropper;
                    BattleScriptPush(gBattlescriptCurrInstr + 1);
                    gBattlescriptCurrInstr = BattleScript_ThrashConfuses - 1;
                }
            }
        }

        // Clear skyDropTargets data, unless this CancelMultiTurnMoves is caused by Yawn, attackcanceler, or VARIOUS_GRAVITY_ON_AIRBORNE_MONS
        if (!(gBattleMons[otherSkyDropper].status2 & STATUS2_LOCK_CONFUSE) && gBattleStruct->skyDropTargets[battler] < 4)
        {
            gBattleStruct->skyDropTargets[battler] = 0xFF;
            gBattleStruct->skyDropTargets[otherSkyDropper] = 0xFF;
        }
    }

    gDisableStructs[battler].rolloutTimer = 0;
    gDisableStructs[battler].furyCutterCounter = 0;
}

bool8 WasUnableToUseMove(u8 battler)
{
    if (gProtectStructs[battler].prlzImmobility
        || gProtectStructs[battler].usedImprisonedMove
        || gProtectStructs[battler].loveImmobility
        || gProtectStructs[battler].usedDisabledMove
        || gProtectStructs[battler].usedTauntedMove
        || gProtectStructs[battler].usedGravityPreventedMove
        || gProtectStructs[battler].usedHealBlockedMove
        || gProtectStructs[battler].flag2Unknown
        || gProtectStructs[battler].flinchImmobility
        || gProtectStructs[battler].confusionSelfDmg
        || gProtectStructs[battler].powderSelfDmg
        || gProtectStructs[battler].usedThroatChopPreventedMove)
        return TRUE;
    else
        return FALSE;
}

void PrepareStringBattle(u16 stringId, u8 battler)
{
    u32 targetSide = GetBattlerSide(gBattlerTarget);
    u16 battlerAbility = GetBattlerAbility(battler);
    u16 targetAbility = GetBattlerAbility(gBattlerTarget);
    // Support for Contrary ability.
    // If a move attempted to raise stat - print "won't increase".
    // If a move attempted to lower stat - print "won't decrease".
    if (stringId == STRINGID_STATSWONTDECREASE && !(gBattleScripting.statChanger & STAT_BUFF_NEGATIVE))
        stringId = STRINGID_STATSWONTINCREASE;
    else if (stringId == STRINGID_STATSWONTINCREASE && gBattleScripting.statChanger & STAT_BUFF_NEGATIVE)
        stringId = STRINGID_STATSWONTDECREASE;

    else if (stringId == STRINGID_STATSWONTDECREASE2 && battlerAbility == ABILITY_CONTRARY)
        stringId = STRINGID_STATSWONTINCREASE2;
    else if (stringId == STRINGID_STATSWONTINCREASE2 && battlerAbility == ABILITY_CONTRARY)
        stringId = STRINGID_STATSWONTDECREASE2;

    // Check Defiant and Competitive stat raise whenever a stat is lowered.
    else if ((stringId == STRINGID_DEFENDERSSTATFELL || stringId == STRINGID_PKMNCUTSATTACKWITH)
              && ((targetAbility == ABILITY_DEFIANT && CompareStat(gBattlerTarget, STAT_ATK, MAX_STAT_STAGE, CMP_LESS_THAN))
                 || (targetAbility == ABILITY_COMPETITIVE && CompareStat(gBattlerTarget, STAT_SPATK, MAX_STAT_STAGE, CMP_LESS_THAN)))
              && gSpecialStatuses[gBattlerTarget].changedStatsBattlerId != BATTLE_PARTNER(gBattlerTarget)
              && ((gSpecialStatuses[gBattlerTarget].changedStatsBattlerId != gBattlerTarget) || gBattleScripting.stickyWebStatDrop == 1)
              && !(gBattleScripting.stickyWebStatDrop == 1 && gSideTimers[targetSide].stickyWebBattlerSide == targetSide)) // Sticky Web must have been set by the foe
    {
        gBattleScripting.stickyWebStatDrop = 0;
        gBattlerAbility = gBattlerTarget;
        BattleScriptPushCursor();
        gBattlescriptCurrInstr = BattleScript_AbilityRaisesDefenderStat;
        if (targetAbility == ABILITY_DEFIANT)
            SET_STATCHANGER(STAT_ATK, 2, FALSE);
        else
            SET_STATCHANGER(STAT_SPATK, 2, FALSE);
    }
#if  B_UPDATED_INTIMIDATE >= GEN_8
    else if (stringId == STRINGID_PKMNCUTSATTACKWITH && targetAbility == ABILITY_RATTLED
            && CompareStat(gBattlerTarget, STAT_SPEED, MAX_STAT_STAGE, CMP_LESS_THAN))
    {
        gBattlerAbility = gBattlerTarget;
        BattleScriptPushCursor();
        gBattlescriptCurrInstr = BattleScript_AbilityRaisesDefenderStat;
        SET_STATCHANGER(STAT_SPEED, 1, FALSE);
    }
#endif

    // Signal for the trainer slide-in system.
    if ((stringId == STRINGID_ITDOESNTAFFECT || stringId == STRINGID_PKMNWASNTAFFECTED || stringId == STRINGID_PKMNUNAFFECTED)
     && GetBattlerSide(gBattlerTarget) == B_SIDE_OPPONENT
     && gBattleStruct->trainerSlidePlayerMonUnaffectedMsgState != 2)
        gBattleStruct->trainerSlidePlayerMonUnaffectedMsgState = 1;

    gActiveBattler = battler;
    BtlController_EmitPrintString(BUFFER_A, stringId);
    MarkBattlerForControllerExec(gActiveBattler);
}

void ResetSentPokesToOpponentValue(void)
{
    s32 i;
    u32 bits = 0;

    gSentPokesToOpponent[0] = 0;
    gSentPokesToOpponent[1] = 0;

    for (i = 0; i < gBattlersCount; i += 2)
        bits |= gBitTable[gBattlerPartyIndexes[i]];

    for (i = 1; i < gBattlersCount; i += 2)
        gSentPokesToOpponent[(i & BIT_FLANK) >> 1] = bits;
}

void OpponentSwitchInResetSentPokesToOpponentValue(u8 battler)
{
    s32 i = 0;
    u32 bits = 0;

    if (GetBattlerSide(battler) == B_SIDE_OPPONENT)
    {
        u8 flank = ((battler & BIT_FLANK) >> 1);
        gSentPokesToOpponent[flank] = 0;

        for (i = 0; i < gBattlersCount; i += 2)
        {
            if (!(gAbsentBattlerFlags & gBitTable[i]))
                bits |= gBitTable[gBattlerPartyIndexes[i]];
        }
        gSentPokesToOpponent[flank] = bits;
    }
}

void UpdateSentPokesToOpponentValue(u8 battler)
{
    if (GetBattlerSide(battler) == B_SIDE_OPPONENT)
    {
        OpponentSwitchInResetSentPokesToOpponentValue(battler);
    }
    else
    {
        s32 i;
        for (i = 1; i < gBattlersCount; i++)
            gSentPokesToOpponent[(i & BIT_FLANK) >> 1] |= gBitTable[gBattlerPartyIndexes[battler]];
    }
}

void BattleScriptPush(const u8 *bsPtr)
{
    gBattleResources->battleScriptsStack->ptr[gBattleResources->battleScriptsStack->size++] = bsPtr;
}

void BattleScriptPushCursor(void)
{
    gBattleResources->battleScriptsStack->ptr[gBattleResources->battleScriptsStack->size++] = gBattlescriptCurrInstr;
}

void BattleScriptPop(void)
{
    if (gBattleResources->battleScriptsStack->size != 0)
        gBattlescriptCurrInstr = gBattleResources->battleScriptsStack->ptr[--gBattleResources->battleScriptsStack->size];
}

static bool32 IsGravityPreventingMove(u32 move)
{
    if (!(gFieldStatuses & STATUS_FIELD_GRAVITY))
        return FALSE;

    return gBattleMoves[move].gravityBanned;
}

bool32 IsHealBlockPreventingMove(u32 battler, u32 move)
{
    if (!(gStatuses3[battler] & STATUS3_HEAL_BLOCK))
        return FALSE;

    switch (gBattleMoves[move].effect)
    {
#if B_HEAL_BLOCKING >= GEN_6
    case EFFECT_ABSORB:
    case EFFECT_STRENGTH_SAP:
    case EFFECT_DREAM_EATER:
#endif
    case EFFECT_MORNING_SUN:
    case EFFECT_SYNTHESIS:
    case EFFECT_MOONLIGHT:
    case EFFECT_RESTORE_HP:
    case EFFECT_REST:
    case EFFECT_ROOST:
    case EFFECT_HEALING_WISH:
    case EFFECT_WISH:
    case EFFECT_HEAL_PULSE:
    case EFFECT_JUNGLE_HEALING:
        return TRUE;
    default:
        return FALSE;
    }
}

static bool32 IsBelchPreventingMove(u32 battler, u32 move)
{
    if (gBattleMoves[move].effect != EFFECT_BELCH)
        return FALSE;

    return !(gBattleStruct->ateBerry[battler & BIT_SIDE] & gBitTable[gBattlerPartyIndexes[battler]]);
}

u8 TrySetCantSelectMoveBattleScript(void)
{
    u32 limitations = 0;
    u8 moveId = gBattleResources->bufferB[gActiveBattler][2] & ~RET_MEGA_EVOLUTION;
    u32 move = gBattleMons[gActiveBattler].moves[moveId];
    u32 holdEffect = GetBattlerHoldEffect(gActiveBattler, TRUE);
    u16 *choicedMove = &gBattleStruct->choicedMove[gActiveBattler];

    if (gBattleStruct->zmove.toBeUsed[gBattlerAttacker] == MOVE_NONE && gDisableStructs[gActiveBattler].disabledMove == move && move != MOVE_NONE)
    {
        gBattleScripting.battler = gActiveBattler;
        gCurrentMove = move;
        if (gBattleTypeFlags & BATTLE_TYPE_PALACE)
        {
            gPalaceSelectionBattleScripts[gActiveBattler] = BattleScript_SelectingDisabledMoveInPalace;
            gProtectStructs[gActiveBattler].palaceUnableToUseMove = TRUE;
        }
        else
        {
            gSelectionBattleScripts[gActiveBattler] = BattleScript_SelectingDisabledMove;
            limitations++;
        }
    }

    if (gBattleStruct->zmove.toBeUsed[gBattlerAttacker] == MOVE_NONE && move == gLastMoves[gActiveBattler] && move != MOVE_STRUGGLE && (gBattleMons[gActiveBattler].status2 & STATUS2_TORMENT))
    {
        CancelMultiTurnMoves(gActiveBattler);
        if (gBattleTypeFlags & BATTLE_TYPE_PALACE)
        {
            gPalaceSelectionBattleScripts[gActiveBattler] = BattleScript_SelectingTormentedMoveInPalace;
            gProtectStructs[gActiveBattler].palaceUnableToUseMove = TRUE;
        }
        else
        {
            gSelectionBattleScripts[gActiveBattler] = BattleScript_SelectingTormentedMove;
            limitations++;
        }
    }

    if (gBattleStruct->zmove.toBeUsed[gBattlerAttacker] == MOVE_NONE && gDisableStructs[gActiveBattler].tauntTimer != 0 && IS_MOVE_STATUS(move))
    {
        gCurrentMove = move;
        if (gBattleTypeFlags & BATTLE_TYPE_PALACE)
        {
            gPalaceSelectionBattleScripts[gActiveBattler] = BattleScript_SelectingNotAllowedMoveTauntInPalace;
            gProtectStructs[gActiveBattler].palaceUnableToUseMove = TRUE;
        }
        else
        {
            gSelectionBattleScripts[gActiveBattler] = BattleScript_SelectingNotAllowedMoveTaunt;
            limitations++;
        }
    }

    if (gBattleStruct->zmove.toBeUsed[gBattlerAttacker] == MOVE_NONE && gDisableStructs[gActiveBattler].throatChopTimer != 0 && gBattleMoves[move].soundMove)
    {
        gCurrentMove = move;
        if (gBattleTypeFlags & BATTLE_TYPE_PALACE)
        {
            gPalaceSelectionBattleScripts[gActiveBattler] = BattleScript_SelectingNotAllowedMoveThroatChopInPalace;
            gProtectStructs[gActiveBattler].palaceUnableToUseMove = TRUE;
        }
        else
        {
            gSelectionBattleScripts[gActiveBattler] = BattleScript_SelectingNotAllowedMoveThroatChop;
            limitations++;
        }
    }

    if (gBattleStruct->zmove.toBeUsed[gBattlerAttacker] == MOVE_NONE && GetImprisonedMovesCount(gActiveBattler, move))
    {
        gCurrentMove = move;
        if (gBattleTypeFlags & BATTLE_TYPE_PALACE)
        {
            gPalaceSelectionBattleScripts[gActiveBattler] = BattleScript_SelectingImprisonedMoveInPalace;
            gProtectStructs[gActiveBattler].palaceUnableToUseMove = TRUE;
        }
        else
        {
            gSelectionBattleScripts[gActiveBattler] = BattleScript_SelectingImprisonedMove;
            limitations++;
        }
    }

    if (gBattleStruct->zmove.toBeUsed[gBattlerAttacker] == MOVE_NONE && IsGravityPreventingMove(move))
    {
        gCurrentMove = move;
        if (gBattleTypeFlags & BATTLE_TYPE_PALACE)
        {
            gPalaceSelectionBattleScripts[gActiveBattler] = BattleScript_SelectingNotAllowedMoveGravityInPalace;
            gProtectStructs[gActiveBattler].palaceUnableToUseMove = TRUE;
        }
        else
        {
            gSelectionBattleScripts[gActiveBattler] = BattleScript_SelectingNotAllowedMoveGravity;
            limitations++;
        }
    }

    if (gBattleStruct->zmove.toBeUsed[gBattlerAttacker] == MOVE_NONE && IsHealBlockPreventingMove(gActiveBattler, move))
    {
        gCurrentMove = move;
        if (gBattleTypeFlags & BATTLE_TYPE_PALACE)
        {
            gPalaceSelectionBattleScripts[gActiveBattler] = BattleScript_SelectingNotAllowedMoveHealBlockInPalace;
            gProtectStructs[gActiveBattler].palaceUnableToUseMove = TRUE;
        }
        else
        {
            gSelectionBattleScripts[gActiveBattler] = BattleScript_SelectingNotAllowedMoveHealBlock;
            limitations++;
        }
    }

    if (gBattleStruct->zmove.toBeUsed[gBattlerAttacker] == MOVE_NONE && IsBelchPreventingMove(gActiveBattler, move))
    {
        gCurrentMove = move;
        if (gBattleTypeFlags & BATTLE_TYPE_PALACE)
        {
            gPalaceSelectionBattleScripts[gActiveBattler] = BattleScript_SelectingNotAllowedBelchInPalace;
            gProtectStructs[gActiveBattler].palaceUnableToUseMove = TRUE;
        }
        else
        {
            gSelectionBattleScripts[gActiveBattler] = BattleScript_SelectingNotAllowedBelch;
            limitations++;
        }
    }

    if (move == MOVE_STUFF_CHEEKS && ItemId_GetPocket(gBattleMons[gActiveBattler].item) != POCKET_BERRIES)
    {
        gCurrentMove = move;
        if (gBattleTypeFlags & BATTLE_TYPE_PALACE)
        {
            gPalaceSelectionBattleScripts[gActiveBattler] = BattleScript_SelectingNotAllowedStuffCheeksInPalace;
            gProtectStructs[gActiveBattler].palaceUnableToUseMove = TRUE;
        }
        else
        {
            gSelectionBattleScripts[gActiveBattler] = BattleScript_SelectingNotAllowedStuffCheeks;
            limitations++;
        }
    }

    gPotentialItemEffectBattler = gActiveBattler;
    if (HOLD_EFFECT_CHOICE(holdEffect) && *choicedMove != MOVE_NONE && *choicedMove != MOVE_UNAVAILABLE && *choicedMove != move)
    {
        gCurrentMove = *choicedMove;
        gLastUsedItem = gBattleMons[gActiveBattler].item;
        if (gBattleTypeFlags & BATTLE_TYPE_PALACE)
        {
            gPalaceSelectionBattleScripts[gActiveBattler] = BattleScript_SelectingNotAllowedMoveChoiceItemInPalace;
            gProtectStructs[gActiveBattler].palaceUnableToUseMove = TRUE;
        }
        else
        {
            gSelectionBattleScripts[gActiveBattler] = BattleScript_SelectingNotAllowedMoveChoiceItem;
            limitations++;
        }
    }
    else if (holdEffect == HOLD_EFFECT_ASSAULT_VEST && IS_MOVE_STATUS(move) && move != MOVE_ME_FIRST)
    {
        gCurrentMove = move;
        gLastUsedItem = gBattleMons[gActiveBattler].item;
        if (gBattleTypeFlags & BATTLE_TYPE_PALACE)
        {
            gPalaceSelectionBattleScripts[gActiveBattler] = BattleScript_SelectingNotAllowedMoveAssaultVestInPalace;
            gProtectStructs[gActiveBattler].palaceUnableToUseMove = TRUE;
        }
        else
        {
            gSelectionBattleScripts[gActiveBattler] = BattleScript_SelectingNotAllowedMoveAssaultVest;
            limitations++;
        }
    }
    if ((GetBattlerAbility(gActiveBattler) == ABILITY_GORILLA_TACTICS) && *choicedMove != MOVE_NONE
              && *choicedMove != MOVE_UNAVAILABLE && *choicedMove != move)
    {
        gCurrentMove = *choicedMove;
        gLastUsedItem = gBattleMons[gActiveBattler].item;
        if (gBattleTypeFlags & BATTLE_TYPE_PALACE)
        {
            gPalaceSelectionBattleScripts[gActiveBattler] = BattleScript_SelectingNotAllowedMoveGorillaTacticsInPalace;
            gProtectStructs[gActiveBattler].palaceUnableToUseMove = TRUE;
        }
        else
        {
            gSelectionBattleScripts[gActiveBattler] = BattleScript_SelectingNotAllowedMoveGorillaTactics;
            limitations++;
        }
    }

    if (gBattleMons[gActiveBattler].pp[moveId] == 0)
    {
        if (gBattleTypeFlags & BATTLE_TYPE_PALACE)
        {
            gProtectStructs[gActiveBattler].palaceUnableToUseMove = TRUE;
        }
        else
        {
            gSelectionBattleScripts[gActiveBattler] = BattleScript_SelectingMoveWithNoPP;
            limitations++;
        }
    }

    if (gBattleMoves[move].effect == EFFECT_PLACEHOLDER)
    {
        if (gBattleTypeFlags & BATTLE_TYPE_PALACE)
        {
            gPalaceSelectionBattleScripts[gActiveBattler] = BattleScript_SelectingNotAllowedPlaceholderInPalace;
            gProtectStructs[gActiveBattler].palaceUnableToUseMove = TRUE;
        }
        else
        {
            gSelectionBattleScripts[gActiveBattler] = BattleScript_SelectingNotAllowedPlaceholder;
            limitations++;
        }
    }

    return limitations;
}

u8 CheckMoveLimitations(u8 battlerId, u8 unusableMoves, u16 check)
{
    u8 holdEffect = GetBattlerHoldEffect(battlerId, TRUE);
    u16 *choicedMove = &gBattleStruct->choicedMove[battlerId];
    s32 i;

    gPotentialItemEffectBattler = battlerId;

    for (i = 0; i < MAX_MON_MOVES; i++)
    {
        // No move
        if (check & MOVE_LIMITATION_ZEROMOVE && gBattleMons[battlerId].moves[i] == MOVE_NONE)
            unusableMoves |= gBitTable[i];
        // No PP
        else if (check & MOVE_LIMITATION_PP && gBattleMons[battlerId].pp[i] == 0)
            unusableMoves |= gBitTable[i];
        // Placeholder
        else if (check & MOVE_LIMITATION_PLACEHOLDER && gBattleMoves[gBattleMons[battlerId].moves[i]].effect == EFFECT_PLACEHOLDER)
            unusableMoves |= gBitTable[i];
        // Disable
        else if (check & MOVE_LIMITATION_DISABLED && gBattleMons[battlerId].moves[i] == gDisableStructs[battlerId].disabledMove)
            unusableMoves |= gBitTable[i];
        // Torment
        else if (check & MOVE_LIMITATION_TORMENTED && gBattleMons[battlerId].moves[i] == gLastMoves[battlerId] && gBattleMons[battlerId].status2 & STATUS2_TORMENT)
            unusableMoves |= gBitTable[i];
        // Taunt
        else if (check & MOVE_LIMITATION_TAUNT && gDisableStructs[battlerId].tauntTimer && IS_MOVE_STATUS(gBattleMons[battlerId].moves[i]))
            unusableMoves |= gBitTable[i];
        // Imprison
        else if (check & MOVE_LIMITATION_IMPRISON && GetImprisonedMovesCount(battlerId, gBattleMons[battlerId].moves[i]))
            unusableMoves |= gBitTable[i];
        // Encore
        else if (check & MOVE_LIMITATION_ENCORE && gDisableStructs[battlerId].encoreTimer && gDisableStructs[battlerId].encoredMove != gBattleMons[battlerId].moves[i])
            unusableMoves |= gBitTable[i];
        // Choice Items
        else if (check & MOVE_LIMITATION_CHOICE_ITEM && HOLD_EFFECT_CHOICE(holdEffect) && *choicedMove != MOVE_NONE && *choicedMove != MOVE_UNAVAILABLE && *choicedMove != gBattleMons[battlerId].moves[i])
            unusableMoves |= gBitTable[i];
        // Assault Vest
        else if (check & MOVE_LIMITATION_ASSAULT_VEST && holdEffect == HOLD_EFFECT_ASSAULT_VEST && IS_MOVE_STATUS(gBattleMons[battlerId].moves[i]) && gBattleMons[battlerId].moves[i] != MOVE_ME_FIRST)
            unusableMoves |= gBitTable[i];
        // Gravity
        else if (check & MOVE_LIMITATION_GRAVITY && IsGravityPreventingMove(gBattleMons[battlerId].moves[i]))
            unusableMoves |= gBitTable[i];
        // Heal Block
        else if (check & MOVE_LIMITATION_HEAL_BLOCK && IsHealBlockPreventingMove(battlerId, gBattleMons[battlerId].moves[i]))
            unusableMoves |= gBitTable[i];
        // Belch
        else if (check & MOVE_LIMITATION_BELCH && IsBelchPreventingMove(battlerId, gBattleMons[battlerId].moves[i]))
            unusableMoves |= gBitTable[i];
        // Throat Chop
        else if (check & MOVE_LIMITATION_THROAT_CHOP && gDisableStructs[battlerId].throatChopTimer && gBattleMoves[gBattleMons[battlerId].moves[i]].soundMove)
            unusableMoves |= gBitTable[i];
        // Stuff Cheeks
        else if (check & MOVE_LIMITATION_STUFF_CHEEKS && gBattleMons[battlerId].moves[i] == MOVE_STUFF_CHEEKS && ItemId_GetPocket(gBattleMons[gActiveBattler].item) != POCKET_BERRIES)
            unusableMoves |= gBitTable[i];
        // Gorilla Tactics
        else if (check & MOVE_LIMITATION_CHOICE_ITEM && GetBattlerAbility(battlerId) == ABILITY_GORILLA_TACTICS && *choicedMove != MOVE_NONE && *choicedMove != MOVE_UNAVAILABLE && *choicedMove != gBattleMons[battlerId].moves[i])
            unusableMoves |= gBitTable[i];
    }
    return unusableMoves;
}

#define ALL_MOVES_MASK ((1 << MAX_MON_MOVES) - 1)
bool8 AreAllMovesUnusable(void)
{
    u8 unusable = CheckMoveLimitations(gActiveBattler, 0, MOVE_LIMITATIONS_ALL);

    if (unusable == ALL_MOVES_MASK) // All moves are unusable.
    {
        gProtectStructs[gActiveBattler].noValidMoves = TRUE;
        gSelectionBattleScripts[gActiveBattler] = BattleScript_NoMovesLeft;
    }
    else
    {
        gProtectStructs[gActiveBattler].noValidMoves = FALSE;
    }

    return (unusable == ALL_MOVES_MASK);
}
#undef ALL_MOVES_MASK

u8 GetImprisonedMovesCount(u8 battlerId, u16 move)
{
    s32 i;
    u8 imprisonedMoves = 0;
    u8 battlerSide = GetBattlerSide(battlerId);

    for (i = 0; i < gBattlersCount; i++)
    {
        if (battlerSide != GetBattlerSide(i) && gStatuses3[i] & STATUS3_IMPRISONED_OTHERS)
        {
            s32 j;
            for (j = 0; j < MAX_MON_MOVES; j++)
            {
                if (move == gBattleMons[i].moves[j])
                    break;
            }
            if (j < MAX_MON_MOVES)
                imprisonedMoves++;
        }
    }

    return imprisonedMoves;
}

u32 GetBattlerFriendshipScore(u8 battlerId)
{
    u8 side = GetBattlerSide(battlerId);
    struct Pokemon *party = GetSideParty(side);
    u16 species = GetMonData(&party[gBattlerPartyIndexes[battlerId]], MON_DATA_SPECIES);

    if (side != B_SIDE_PLAYER)
        return FRIENDSHIP_NONE;
    else if (gSpeciesInfo[species].flags & SPECIES_FLAG_MEGA_EVOLUTION
          || (gBattleTypeFlags & (BATTLE_TYPE_EREADER_TRAINER
                                | BATTLE_TYPE_FRONTIER
                                | BATTLE_TYPE_LINK
                                | BATTLE_TYPE_RECORDED_LINK
                                | BATTLE_TYPE_SECRET_BASE)))
        return FRIENDSHIP_NONE;

    return GetMonFriendshipScore(&party[gBattlerPartyIndexes[battlerId]]);
}

static void TryToRevertMimicry(void)
{
    u32 i;

    for (i = 0; i < gBattlersCount; i++)
    {
        if (GetBattlerAbility(i) == ABILITY_MIMICRY)
            RESTORE_BATTLER_TYPE(i);
    }
}

enum
{
    ENDTURN_ORDER,
    ENDTURN_REFLECT,
    ENDTURN_LIGHT_SCREEN,
    ENDTURN_AURORA_VEIL,
    ENDTURN_MIST,
    ENDTURN_LUCKY_CHANT,
    ENDTURN_SAFEGUARD,
    ENDTURN_TAILWIND,
    ENDTURN_WISH,
    ENDTURN_RAIN,
    ENDTURN_SANDSTORM,
    ENDTURN_SUN,
    ENDTURN_HAIL,
    ENDTURN_SNOW,
    ENDTURN_GRAVITY,
    ENDTURN_WATER_SPORT,
    ENDTURN_MUD_SPORT,
    ENDTURN_TRICK_ROOM,
    ENDTURN_WONDER_ROOM,
    ENDTURN_MAGIC_ROOM,
    ENDTURN_ELECTRIC_TERRAIN,
    ENDTURN_MISTY_TERRAIN,
    ENDTURN_GRASSY_TERRAIN,
    ENDTURN_PSYCHIC_TERRAIN,
    ENDTURN_ION_DELUGE,
    ENDTURN_FAIRY_LOCK,
    ENDTURN_RETALIATE,
    ENDTURN_WEATHER_FORM,
    ENDTURN_STATUS_HEAL,
    ENDTURN_FIELD_COUNT,
};

static bool32 EndTurnTerrain(u32 terrainFlag, u32 stringTableId)
{
    if (gFieldStatuses & terrainFlag)
    {
        if (terrainFlag & STATUS_FIELD_GRASSY_TERRAIN)
            BattleScriptExecute(BattleScript_GrassyTerrainHeals);
        if (!(gFieldStatuses & STATUS_FIELD_TERRAIN_PERMANENT) && --gFieldTimers.terrainTimer == 0)
        {
            gFieldStatuses &= ~terrainFlag;
            TryToRevertMimicry();
            gBattleCommunication[MULTISTRING_CHOOSER] = stringTableId;
            BattleScriptExecute(BattleScript_TerrainEnds);
            return TRUE;
        }
    }
    return FALSE;
}

u8 DoFieldEndTurnEffects(void)
{
    u8 effect = 0;

    for (gBattlerAttacker = 0; gBattlerAttacker < gBattlersCount && gAbsentBattlerFlags & gBitTable[gBattlerAttacker]; gBattlerAttacker++)
    {
    }
    for (gBattlerTarget = 0; gBattlerTarget < gBattlersCount && gAbsentBattlerFlags & gBitTable[gBattlerTarget]; gBattlerTarget++)
    {
    }

    do
    {
        s32 i;
        u8 side;

        switch (gBattleStruct->turnCountersTracker)
        {
        case ENDTURN_ORDER:
            for (i = 0; i < gBattlersCount; i++)
            {
                gBattlerByTurnOrder[i] = i;
            }
            for (i = 0; i < gBattlersCount - 1; i++)
            {
                s32 j;
                for (j = i + 1; j < gBattlersCount; j++)
                {
                    if (!gProtectStructs[i].quash
                            && !gProtectStructs[j].quash
                            && GetWhoStrikesFirst(gBattlerByTurnOrder[i], gBattlerByTurnOrder[j], FALSE))
                        SwapTurnOrder(i, j);
                }
            }

            gBattleStruct->turnCountersTracker++;
            gBattleStruct->turnSideTracker = 0;
            // fall through
        case ENDTURN_REFLECT:
            while (gBattleStruct->turnSideTracker < 2)
            {
                side = gBattleStruct->turnSideTracker;
                gActiveBattler = gBattlerAttacker = gSideTimers[side].reflectBattlerId;
                if (gSideStatuses[side] & SIDE_STATUS_REFLECT)
                {
                    if (--gSideTimers[side].reflectTimer == 0)
                    {
                        gSideStatuses[side] &= ~SIDE_STATUS_REFLECT;
                        BattleScriptExecute(BattleScript_SideStatusWoreOff);
                        PREPARE_MOVE_BUFFER(gBattleTextBuff1, MOVE_REFLECT);
                        effect++;
                    }
                }
                gBattleStruct->turnSideTracker++;
                if (effect != 0)
                    break;
            }
            if (effect == 0)
            {
                gBattleStruct->turnCountersTracker++;
                gBattleStruct->turnSideTracker = 0;
            }
            break;
        case ENDTURN_LIGHT_SCREEN:
            while (gBattleStruct->turnSideTracker < 2)
            {
                side = gBattleStruct->turnSideTracker;
                gActiveBattler = gBattlerAttacker = gSideTimers[side].lightscreenBattlerId;
                if (gSideStatuses[side] & SIDE_STATUS_LIGHTSCREEN)
                {
                    if (--gSideTimers[side].lightscreenTimer == 0)
                    {
                        gSideStatuses[side] &= ~SIDE_STATUS_LIGHTSCREEN;
                        BattleScriptExecute(BattleScript_SideStatusWoreOff);
                        gBattleCommunication[MULTISTRING_CHOOSER] = side;
                        PREPARE_MOVE_BUFFER(gBattleTextBuff1, MOVE_LIGHT_SCREEN);
                        effect++;
                    }
                }
                gBattleStruct->turnSideTracker++;
                if (effect != 0)
                    break;
            }
            if (effect == 0)
            {
                gBattleStruct->turnCountersTracker++;
                gBattleStruct->turnSideTracker = 0;
            }
            break;
        case ENDTURN_AURORA_VEIL:
            while (gBattleStruct->turnSideTracker < 2)
            {
                side = gBattleStruct->turnSideTracker;
                gActiveBattler = gBattlerAttacker = gSideTimers[side].auroraVeilBattlerId;
                if (gSideStatuses[side] & SIDE_STATUS_AURORA_VEIL)
                {
                    if (--gSideTimers[side].auroraVeilTimer == 0)
                    {
                        gSideStatuses[side] &= ~SIDE_STATUS_AURORA_VEIL;
                        BattleScriptExecute(BattleScript_SideStatusWoreOff);
                        gBattleCommunication[MULTISTRING_CHOOSER] = side;
                        PREPARE_MOVE_BUFFER(gBattleTextBuff1, MOVE_AURORA_VEIL);
                        effect++;
                    }
                }
                gBattleStruct->turnSideTracker++;
                if (effect != 0)
                    break;
            }
            if (!effect)
            {
                gBattleStruct->turnCountersTracker++;
                gBattleStruct->turnSideTracker = 0;
            }
            break;
        case ENDTURN_MIST:
            while (gBattleStruct->turnSideTracker < 2)
            {
                side = gBattleStruct->turnSideTracker;
                gActiveBattler = gBattlerAttacker = gSideTimers[side].mistBattlerId;
                if (gSideTimers[side].mistTimer != 0 && --gSideTimers[side].mistTimer == 0)
                {
                    gSideStatuses[side] &= ~SIDE_STATUS_MIST;
                    BattleScriptExecute(BattleScript_SideStatusWoreOff);
                    gBattleCommunication[MULTISTRING_CHOOSER] = side;
                    PREPARE_MOVE_BUFFER(gBattleTextBuff1, MOVE_MIST);
                    effect++;
                }
                gBattleStruct->turnSideTracker++;
                if (effect != 0)
                    break;
            }
            if (effect == 0)
            {
                gBattleStruct->turnCountersTracker++;
                gBattleStruct->turnSideTracker = 0;
            }
            break;
        case ENDTURN_SAFEGUARD:
            while (gBattleStruct->turnSideTracker < 2)
            {
                side = gBattleStruct->turnSideTracker;
                gActiveBattler = gBattlerAttacker = gSideTimers[side].safeguardBattlerId;
                if (gSideStatuses[side] & SIDE_STATUS_SAFEGUARD)
                {
                    if (--gSideTimers[side].safeguardTimer == 0)
                    {
                        gSideStatuses[side] &= ~SIDE_STATUS_SAFEGUARD;
                        BattleScriptExecute(BattleScript_SafeguardEnds);
                        effect++;
                    }
                }
                gBattleStruct->turnSideTracker++;
                if (effect != 0)
                    break;
            }
            if (effect == 0)
            {
                gBattleStruct->turnCountersTracker++;
                gBattleStruct->turnSideTracker = 0;
            }
            break;
        case ENDTURN_LUCKY_CHANT:
            while (gBattleStruct->turnSideTracker < 2)
            {
                side = gBattleStruct->turnSideTracker;
                gActiveBattler = gBattlerAttacker = gSideTimers[side].luckyChantBattlerId;
                if (gSideStatuses[side] & SIDE_STATUS_LUCKY_CHANT)
                {
                    if (--gSideTimers[side].luckyChantTimer == 0)
                    {
                        gSideStatuses[side] &= ~SIDE_STATUS_LUCKY_CHANT;
                        BattleScriptExecute(BattleScript_LuckyChantEnds);
                        effect++;
                    }
                }
                gBattleStruct->turnSideTracker++;
                if (effect != 0)
                    break;
            }
            if (!effect)
            {
                gBattleStruct->turnCountersTracker++;
                gBattleStruct->turnSideTracker = 0;
            }
            break;
        case ENDTURN_TAILWIND:
            while (gBattleStruct->turnSideTracker < 2)
            {
                side = gBattleStruct->turnSideTracker;
                gActiveBattler = gBattlerAttacker = gSideTimers[side].tailwindBattlerId;
                if (gSideStatuses[side] & SIDE_STATUS_TAILWIND)
                {
                    if (--gSideTimers[side].tailwindTimer == 0)
                    {
                        gSideStatuses[side] &= ~SIDE_STATUS_TAILWIND;
                        BattleScriptExecute(BattleScript_TailwindEnds);
                        effect++;
                    }
                }
                gBattleStruct->turnSideTracker++;
                if (effect != 0)
                    break;
            }
            if (!effect)
            {
                gBattleStruct->turnCountersTracker++;
                gBattleStruct->turnSideTracker = 0;
            }
            break;
        case ENDTURN_WISH:
            while (gBattleStruct->turnSideTracker < gBattlersCount)
            {
                gActiveBattler = gBattlerByTurnOrder[gBattleStruct->turnSideTracker];
                if (gWishFutureKnock.wishCounter[gActiveBattler] != 0
                 && --gWishFutureKnock.wishCounter[gActiveBattler] == 0
                 && gBattleMons[gActiveBattler].hp != 0)
                {
                    gBattlerTarget = gActiveBattler;
                    BattleScriptExecute(BattleScript_WishComesTrue);
                    effect++;
                }
                gBattleStruct->turnSideTracker++;
                if (effect != 0)
                    break;
            }
            if (effect == 0)
            {
                gBattleStruct->turnCountersTracker++;
                gBattleStruct->turnSideTracker = 0;
            }
            break;
        case ENDTURN_RAIN:
            if (gBattleWeather & B_WEATHER_RAIN)
            {
                if (!(gBattleWeather & B_WEATHER_RAIN_PERMANENT)
                 && !(gBattleWeather & B_WEATHER_RAIN_PRIMAL))
                {
                    if (--gWishFutureKnock.weatherDuration == 0)
                    {
                        gBattleWeather &= ~B_WEATHER_RAIN_TEMPORARY;
                        gBattleWeather &= ~B_WEATHER_RAIN_DOWNPOUR;
                        gBattleCommunication[MULTISTRING_CHOOSER] = B_MSG_RAIN_STOPPED;
                    }
                    else if (gBattleWeather & B_WEATHER_RAIN_DOWNPOUR)
                        gBattleCommunication[MULTISTRING_CHOOSER] = B_MSG_DOWNPOUR_CONTINUES;
                    else
                        gBattleCommunication[MULTISTRING_CHOOSER] = B_MSG_RAIN_CONTINUES;
                }
                else if (gBattleWeather & B_WEATHER_RAIN_DOWNPOUR)
                {
                    gBattleCommunication[MULTISTRING_CHOOSER] = B_MSG_DOWNPOUR_CONTINUES;
                }
                else
                {
                    gBattleCommunication[MULTISTRING_CHOOSER] = B_MSG_RAIN_CONTINUES;
                }

                BattleScriptExecute(BattleScript_RainContinuesOrEnds);
                effect++;
            }
            gBattleStruct->turnCountersTracker++;
            break;
        case ENDTURN_SANDSTORM:
            if (gBattleWeather & B_WEATHER_SANDSTORM)
            {
                if (!(gBattleWeather & B_WEATHER_SANDSTORM_PERMANENT) && --gWishFutureKnock.weatherDuration == 0)
                {
                    gBattleWeather &= ~B_WEATHER_SANDSTORM_TEMPORARY;
                    gBattlescriptCurrInstr = BattleScript_SandStormHailSnowEnds;
                }
                else
                {
                    gBattlescriptCurrInstr = BattleScript_DamagingWeatherContinues;
                }

                gBattleScripting.animArg1 = B_ANIM_SANDSTORM_CONTINUES;
                gBattleCommunication[MULTISTRING_CHOOSER] = B_MSG_SANDSTORM;
                BattleScriptExecute(gBattlescriptCurrInstr);
                effect++;
            }
            gBattleStruct->turnCountersTracker++;
            break;
        case ENDTURN_SUN:
            if (gBattleWeather & B_WEATHER_SUN)
            {
                if (!(gBattleWeather & B_WEATHER_SUN_PERMANENT)
                 && !(gBattleWeather & B_WEATHER_SUN_PRIMAL)
                 && --gWishFutureKnock.weatherDuration == 0)
                {
                    gBattleWeather &= ~B_WEATHER_SUN_TEMPORARY;
                    gBattlescriptCurrInstr = BattleScript_SunlightFaded;
                }
                else
                {
                    gBattlescriptCurrInstr = BattleScript_SunlightContinues;
                }

                BattleScriptExecute(gBattlescriptCurrInstr);
                effect++;
            }
            gBattleStruct->turnCountersTracker++;
            break;
        case ENDTURN_HAIL:
            if (gBattleWeather & B_WEATHER_HAIL)
            {
                if (!(gBattleWeather & B_WEATHER_HAIL_PERMANENT) && --gWishFutureKnock.weatherDuration == 0)
                {
                    gBattleWeather &= ~B_WEATHER_HAIL_TEMPORARY;
                    gBattlescriptCurrInstr = BattleScript_SandStormHailSnowEnds;
                }
                else
                {
                    gBattlescriptCurrInstr = BattleScript_DamagingWeatherContinues;
                }

                gBattleScripting.animArg1 = B_ANIM_HAIL_CONTINUES;
                gBattleCommunication[MULTISTRING_CHOOSER] = B_MSG_HAIL;
                BattleScriptExecute(gBattlescriptCurrInstr);
                effect++;
            }
            gBattleStruct->turnCountersTracker++;
            break;
        case ENDTURN_SNOW:
            if (gBattleWeather & B_WEATHER_SNOW)
            {
                if (!(gBattleWeather & B_WEATHER_SNOW_PERMANENT) && --gWishFutureKnock.weatherDuration == 0)
                {
                    gBattleWeather &= ~B_WEATHER_SNOW_TEMPORARY;
                    gBattlescriptCurrInstr = BattleScript_SandStormHailSnowEnds;
                }
                else
                {
                    gBattlescriptCurrInstr = BattleScript_DamagingWeatherContinues;
                }

                gBattleScripting.animArg1 = B_ANIM_SNOW_CONTINUES;
                gBattleCommunication[MULTISTRING_CHOOSER] = B_MSG_SNOW;
                BattleScriptExecute(gBattlescriptCurrInstr);
                effect++;
            }
            gBattleStruct->turnCountersTracker++;
            break;
        case ENDTURN_TRICK_ROOM:
            if (gFieldStatuses & STATUS_FIELD_TRICK_ROOM && --gFieldTimers.trickRoomTimer == 0)
            {
                gFieldStatuses &= ~STATUS_FIELD_TRICK_ROOM;
                BattleScriptExecute(BattleScript_TrickRoomEnds);
                effect++;
            }
            gBattleStruct->turnCountersTracker++;
            break;
        case ENDTURN_WONDER_ROOM:
            if (gFieldStatuses & STATUS_FIELD_WONDER_ROOM && --gFieldTimers.wonderRoomTimer == 0)
            {
                gFieldStatuses &= ~STATUS_FIELD_WONDER_ROOM;
                BattleScriptExecute(BattleScript_WonderRoomEnds);
                effect++;
            }
            gBattleStruct->turnCountersTracker++;
            break;
        case ENDTURN_MAGIC_ROOM:
            if (gFieldStatuses & STATUS_FIELD_MAGIC_ROOM && --gFieldTimers.magicRoomTimer == 0)
            {
                gFieldStatuses &= ~STATUS_FIELD_MAGIC_ROOM;
                BattleScriptExecute(BattleScript_MagicRoomEnds);
                effect++;
            }
            gBattleStruct->turnCountersTracker++;
            break;
        case ENDTURN_ELECTRIC_TERRAIN:
            effect = EndTurnTerrain(STATUS_FIELD_ELECTRIC_TERRAIN, B_MSG_TERRAINENDS_ELECTRIC);
            gBattleStruct->turnCountersTracker++;
            break;
        case ENDTURN_MISTY_TERRAIN:
            effect = EndTurnTerrain(STATUS_FIELD_MISTY_TERRAIN, B_MSG_TERRAINENDS_MISTY);
            gBattleStruct->turnCountersTracker++;
            break;
        case ENDTURN_GRASSY_TERRAIN:
            effect = EndTurnTerrain(STATUS_FIELD_GRASSY_TERRAIN, B_MSG_TERRAINENDS_GRASS);
            gBattleStruct->turnCountersTracker++;
            break;
        case ENDTURN_PSYCHIC_TERRAIN:
            effect = EndTurnTerrain(STATUS_FIELD_PSYCHIC_TERRAIN, B_MSG_TERRAINENDS_PSYCHIC);
            gBattleStruct->turnCountersTracker++;
            break;
        case ENDTURN_WATER_SPORT:
            #if B_SPORT_TURNS >= GEN_6
                if (gFieldStatuses & STATUS_FIELD_WATERSPORT && --gFieldTimers.waterSportTimer == 0)
                {
                    gFieldStatuses &= ~STATUS_FIELD_WATERSPORT;
                    BattleScriptExecute(BattleScript_WaterSportEnds);
                    effect++;
                }
            #endif
            gBattleStruct->turnCountersTracker++;
            break;
        case ENDTURN_MUD_SPORT:
            #if B_SPORT_TURNS >= GEN_6
                if (gFieldStatuses & STATUS_FIELD_MUDSPORT && --gFieldTimers.mudSportTimer == 0)
                {
                    gFieldStatuses &= ~STATUS_FIELD_MUDSPORT;
                    BattleScriptExecute(BattleScript_MudSportEnds);
                    effect++;
                }
            #endif
            gBattleStruct->turnCountersTracker++;
            break;
        case ENDTURN_GRAVITY:
            if (gFieldStatuses & STATUS_FIELD_GRAVITY && --gFieldTimers.gravityTimer == 0)
            {
                gFieldStatuses &= ~STATUS_FIELD_GRAVITY;
                BattleScriptExecute(BattleScript_GravityEnds);
                effect++;
            }
            gBattleStruct->turnCountersTracker++;
            break;
        case ENDTURN_ION_DELUGE:
            gFieldStatuses &= ~STATUS_FIELD_ION_DELUGE;
            gBattleStruct->turnCountersTracker++;
            break;
        case ENDTURN_FAIRY_LOCK:
            if (gFieldStatuses & STATUS_FIELD_FAIRY_LOCK && --gFieldTimers.fairyLockTimer == 0)
            {
                gFieldStatuses &= ~STATUS_FIELD_FAIRY_LOCK;
            }
            gBattleStruct->turnCountersTracker++;
            break;
        case ENDTURN_RETALIATE:
            if (gSideTimers[B_SIDE_PLAYER].retaliateTimer > 0)
                gSideTimers[B_SIDE_PLAYER].retaliateTimer--;
            if (gSideTimers[B_SIDE_OPPONENT].retaliateTimer > 0)
                gSideTimers[B_SIDE_OPPONENT].retaliateTimer--;
            gBattleStruct->turnCountersTracker++;
            break;
        case ENDTURN_WEATHER_FORM:
            for (i = 0; i < gBattlersCount; i++)
            {
                if (AbilityBattleEffects(ABILITYEFFECT_ON_WEATHER, i, 0, 0, 0))
                {
                    effect++;
                    break;
                }
            }
            if (effect == 0)
                gBattleStruct->turnCountersTracker++;
            break;
        case ENDTURN_STATUS_HEAL:
            for (gBattlerAttacker = 0; gBattlerAttacker < gBattlersCount; gBattlerAttacker++)
            {
            #if B_AFFECTION_MECHANICS == TRUE
                if (GetBattlerSide(gBattlerAttacker) == B_SIDE_PLAYER
                 && GetBattlerFriendshipScore(gBattlerAttacker) >= FRIENDSHIP_150_TO_199
                 && (Random() % 100 < 20))
                {
                    gBattleCommunication[MULTISTRING_CHOOSER] = 1;
                    BattleScriptExecute(BattleScript_AffectionBasedStatusHeal);
                    break;
                }
            #endif
            }
            gBattleStruct->turnCountersTracker++;
            break;
        case ENDTURN_FIELD_COUNT:
            effect++;
            break;
        }
    } while (effect == 0);

    return (gBattleMainFunc != BattleTurnPassed);
}

enum
{
    ENDTURN_INGRAIN,
    ENDTURN_AQUA_RING,
    ENDTURN_ABILITIES,
    ENDTURN_ITEMS1,
    ENDTURN_LEECH_SEED,
    ENDTURN_POISON,
    ENDTURN_BAD_POISON,
    ENDTURN_BURN,
    ENDTURN_FROSTBITE,
    ENDTURN_NIGHTMARES,
    ENDTURN_CURSE,
    ENDTURN_WRAP,
    ENDTURN_OCTOLOCK,
    ENDTURN_UPROAR,
    ENDTURN_THRASH,
    ENDTURN_FLINCH,
    ENDTURN_DISABLE,
    ENDTURN_ENCORE,
    ENDTURN_MAGNET_RISE,
    ENDTURN_TELEKINESIS,
    ENDTURN_HEALBLOCK,
    ENDTURN_EMBARGO,
    ENDTURN_LOCK_ON,
    ENDTURN_CHARGE,
    ENDTURN_LASER_FOCUS,
    ENDTURN_TAUNT,
    ENDTURN_YAWN,
    ENDTURN_ITEMS2,
    ENDTURN_ORBS,
    ENDTURN_ROOST,
    ENDTURN_ELECTRIFY,
    ENDTURN_POWDER,
    ENDTURN_THROAT_CHOP,
    ENDTURN_SLOW_START,
    ENDTURN_PLASMA_FISTS,
    ENDTURN_CUD_CHEW,
    ENDTURN_BATTLER_COUNT
};

// Ingrain, Leech Seed, Strength Sap and Aqua Ring
s32 GetDrainedBigRootHp(u32 battler, s32 hp)
{
    if (GetBattlerHoldEffect(battler, TRUE) == HOLD_EFFECT_BIG_ROOT)
        hp = (hp * 1300) / 1000;
    if (hp == 0)
        hp = 1;

    return hp * -1;
}

#define MAGIC_GUARD_CHECK \
if (ability == ABILITY_MAGIC_GUARD) \
{\
    RecordAbilityBattle(gActiveBattler, ability);\
    gBattleStruct->turnEffectsTracker++;\
            break;\
}


u8 DoBattlerEndTurnEffects(void)
{
    u32 ability, i, effect = 0;

    gHitMarker |= (HITMARKER_GRUDGE | HITMARKER_SKIP_DMG_TRACK);
    while (gBattleStruct->turnEffectsBattlerId < gBattlersCount && gBattleStruct->turnEffectsTracker <= ENDTURN_BATTLER_COUNT)
    {
        gActiveBattler = gBattlerAttacker = gBattlerByTurnOrder[gBattleStruct->turnEffectsBattlerId];
        if (gAbsentBattlerFlags & gBitTable[gActiveBattler])
        {
            gBattleStruct->turnEffectsBattlerId++;
            continue;
        }

        ability = GetBattlerAbility(gActiveBattler);
        switch (gBattleStruct->turnEffectsTracker)
        {
        case ENDTURN_INGRAIN:  // ingrain
            if ((gStatuses3[gActiveBattler] & STATUS3_ROOTED)
             && !BATTLER_MAX_HP(gActiveBattler)
             && !(gStatuses3[gActiveBattler] & STATUS3_HEAL_BLOCK)
             && gBattleMons[gActiveBattler].hp != 0)
            {
                gBattleMoveDamage = GetDrainedBigRootHp(gActiveBattler, gBattleMons[gActiveBattler].maxHP / 16);
                BattleScriptExecute(BattleScript_IngrainTurnHeal);
                effect++;
            }
            gBattleStruct->turnEffectsTracker++;
            break;
        case ENDTURN_AQUA_RING:  // aqua ring
            if ((gStatuses3[gActiveBattler] & STATUS3_AQUA_RING)
             && !BATTLER_MAX_HP(gActiveBattler)
             && !(gStatuses3[gActiveBattler] & STATUS3_HEAL_BLOCK)
             && gBattleMons[gActiveBattler].hp != 0)
            {
                gBattleMoveDamage = GetDrainedBigRootHp(gActiveBattler, gBattleMons[gActiveBattler].maxHP / 16);
                BattleScriptExecute(BattleScript_AquaRingHeal);
                effect++;
            }
            gBattleStruct->turnEffectsTracker++;
            break;
        case ENDTURN_ABILITIES:  // end turn abilities
            if (AbilityBattleEffects(ABILITYEFFECT_ENDTURN, gActiveBattler, 0, 0, 0))
                effect++;
            gBattleStruct->turnEffectsTracker++;
            break;
        case ENDTURN_ITEMS1:  // item effects
            if (ItemBattleEffects(ITEMEFFECT_NORMAL, gActiveBattler, FALSE))
                effect++;
            gBattleStruct->turnEffectsTracker++;
            break;
        case ENDTURN_ITEMS2:  // item effects again
            if (ItemBattleEffects(ITEMEFFECT_NORMAL, gActiveBattler, TRUE))
                effect++;
            gBattleStruct->turnEffectsTracker++;
            break;
        case ENDTURN_ORBS:
            if (IsBattlerAlive(gActiveBattler) && ItemBattleEffects(ITEMEFFECT_ORBS, gActiveBattler, FALSE))
                effect++;
            gBattleStruct->turnEffectsTracker++;
            break;
        case ENDTURN_LEECH_SEED:  // leech seed
            if ((gStatuses3[gActiveBattler] & STATUS3_LEECHSEED)
             && gBattleMons[gStatuses3[gActiveBattler] & STATUS3_LEECHSEED_BATTLER].hp != 0
             && gBattleMons[gActiveBattler].hp != 0)
            {
                MAGIC_GUARD_CHECK;

                gBattlerTarget = gStatuses3[gActiveBattler] & STATUS3_LEECHSEED_BATTLER; // Notice gBattlerTarget is actually the HP receiver.
                gBattleMoveDamage = gBattleMons[gActiveBattler].maxHP / 8;
                if (gBattleMoveDamage == 0)
                    gBattleMoveDamage = 1;
                gBattleScripting.animArg1 = gBattlerTarget;
                gBattleScripting.animArg2 = gBattlerAttacker;
                BattleScriptExecute(BattleScript_LeechSeedTurnDrain);
                effect++;
            }
            gBattleStruct->turnEffectsTracker++;
            break;
        case ENDTURN_POISON:  // poison
            if ((gBattleMons[gActiveBattler].status1 & STATUS1_POISON)
                && gBattleMons[gActiveBattler].hp != 0)
            {
                MAGIC_GUARD_CHECK;

                if (ability == ABILITY_POISON_HEAL)
                {
                    if (!BATTLER_MAX_HP(gActiveBattler) && !(gStatuses3[gActiveBattler] & STATUS3_HEAL_BLOCK))
                    {
                        gBattleMoveDamage = gBattleMons[gActiveBattler].maxHP / 8;
                        if (gBattleMoveDamage == 0)
                            gBattleMoveDamage = 1;
                        gBattleMoveDamage *= -1;
                        BattleScriptExecute(BattleScript_PoisonHealActivates);
                        effect++;
                    }
                }
                else
                {
                    gBattleMoveDamage = gBattleMons[gActiveBattler].maxHP / 8;
                    if (gBattleMoveDamage == 0)
                        gBattleMoveDamage = 1;
                    BattleScriptExecute(BattleScript_PoisonTurnDmg);
                    effect++;
                }
            }
            gBattleStruct->turnEffectsTracker++;
            break;
        case ENDTURN_BAD_POISON:  // toxic poison
            if ((gBattleMons[gActiveBattler].status1 & STATUS1_TOXIC_POISON)
                && gBattleMons[gActiveBattler].hp != 0)
            {
                MAGIC_GUARD_CHECK;

                if (ability == ABILITY_POISON_HEAL)
                {
                    if (!BATTLER_MAX_HP(gActiveBattler) && !(gStatuses3[gActiveBattler] & STATUS3_HEAL_BLOCK))
                    {
                        gBattleMoveDamage = gBattleMons[gActiveBattler].maxHP / 8;
                        if (gBattleMoveDamage == 0)
                            gBattleMoveDamage = 1;
                        gBattleMoveDamage *= -1;
                        BattleScriptExecute(BattleScript_PoisonHealActivates);
                        effect++;
                    }
                }
                else
                {
                    gBattleMoveDamage = gBattleMons[gActiveBattler].maxHP / 16;
                    if (gBattleMoveDamage == 0)
                        gBattleMoveDamage = 1;
                    if ((gBattleMons[gActiveBattler].status1 & STATUS1_TOXIC_COUNTER) != STATUS1_TOXIC_TURN(15)) // not 16 turns
                        gBattleMons[gActiveBattler].status1 += STATUS1_TOXIC_TURN(1);
                    gBattleMoveDamage *= (gBattleMons[gActiveBattler].status1 & STATUS1_TOXIC_COUNTER) >> 8;
                    BattleScriptExecute(BattleScript_PoisonTurnDmg);
                    effect++;
                }
            }
            gBattleStruct->turnEffectsTracker++;
            break;
        case ENDTURN_BURN:  // burn
            if ((gBattleMons[gActiveBattler].status1 & STATUS1_BURN)
                && gBattleMons[gActiveBattler].hp != 0)
            {
                MAGIC_GUARD_CHECK;
            #if B_BURN_DAMAGE >= GEN_7
                gBattleMoveDamage = gBattleMons[gActiveBattler].maxHP / 16;
            #else
                gBattleMoveDamage = gBattleMons[gActiveBattler].maxHP / 8;
            #endif
                if (ability == ABILITY_HEATPROOF)
                {
                    if (gBattleMoveDamage > (gBattleMoveDamage / 2) + 1) // Record ability if the burn takes less damage than it normally would.
                        RecordAbilityBattle(gActiveBattler, ABILITY_HEATPROOF);
                    gBattleMoveDamage /= 2;
                }
                if (gBattleMoveDamage == 0)
                    gBattleMoveDamage = 1;
                BattleScriptExecute(BattleScript_BurnTurnDmg);
                effect++;
            }
            gBattleStruct->turnEffectsTracker++;
            break;
        case ENDTURN_FROSTBITE:  // burn
            if ((gBattleMons[gActiveBattler].status1 & STATUS1_FROSTBITE)
                && gBattleMons[gActiveBattler].hp != 0)
            {
                MAGIC_GUARD_CHECK;
            #if B_BURN_DAMAGE >= GEN_7
                gBattleMoveDamage = gBattleMons[gActiveBattler].maxHP / 16;
            #else
                gBattleMoveDamage = gBattleMons[gActiveBattler].maxHP / 8;
            #endif
                if (gBattleMoveDamage == 0)
                    gBattleMoveDamage = 1;
                BattleScriptExecute(BattleScript_FrostbiteTurnDmg);
                effect++;
            }
            gBattleStruct->turnEffectsTracker++;
            break;
        case ENDTURN_NIGHTMARES:  // spooky nightmares
            if ((gBattleMons[gActiveBattler].status2 & STATUS2_NIGHTMARE)
                && gBattleMons[gActiveBattler].hp != 0)
            {
                MAGIC_GUARD_CHECK;
                // R/S does not perform this sleep check, which causes the nightmare effect to
                // persist even after the affected Pokemon has been awakened by Shed Skin.
                if (gBattleMons[gActiveBattler].status1 & STATUS1_SLEEP)
                {
                    gBattleMoveDamage = gBattleMons[gActiveBattler].maxHP / 4;
                    if (gBattleMoveDamage == 0)
                        gBattleMoveDamage = 1;
                    BattleScriptExecute(BattleScript_NightmareTurnDmg);
                    effect++;
                }
                else
                {
                    gBattleMons[gActiveBattler].status2 &= ~STATUS2_NIGHTMARE;
                }
            }
            gBattleStruct->turnEffectsTracker++;
            break;
        case ENDTURN_CURSE:  // curse
            if ((gBattleMons[gActiveBattler].status2 & STATUS2_CURSED)
                && gBattleMons[gActiveBattler].hp != 0)
            {
                MAGIC_GUARD_CHECK;
                gBattleMoveDamage = gBattleMons[gActiveBattler].maxHP / 4;
                if (gBattleMoveDamage == 0)
                    gBattleMoveDamage = 1;
                BattleScriptExecute(BattleScript_CurseTurnDmg);
                effect++;
            }
            gBattleStruct->turnEffectsTracker++;
            break;
        case ENDTURN_WRAP:  // wrap
            if ((gBattleMons[gActiveBattler].status2 & STATUS2_WRAPPED) && gBattleMons[gActiveBattler].hp != 0)
            {
                if (--gDisableStructs[gActiveBattler].wrapTurns != 0)  // damaged by wrap
                {
                    MAGIC_GUARD_CHECK;

                    gBattleScripting.animArg1 = gBattleStruct->wrappedMove[gActiveBattler];
                    gBattleScripting.animArg2 = gBattleStruct->wrappedMove[gActiveBattler] >> 8;
                    PREPARE_MOVE_BUFFER(gBattleTextBuff1, gBattleStruct->wrappedMove[gActiveBattler]);
                    gBattlescriptCurrInstr = BattleScript_WrapTurnDmg;
                    if (GetBattlerHoldEffect(gBattleStruct->wrappedBy[gActiveBattler], TRUE) == HOLD_EFFECT_BINDING_BAND)
                #if B_BINDING_DAMAGE >= GEN_6
                        gBattleMoveDamage = gBattleMons[gActiveBattler].maxHP / 6;
                    else
                        gBattleMoveDamage = gBattleMons[gActiveBattler].maxHP / 8;
                #else
                        gBattleMoveDamage = gBattleMons[gActiveBattler].maxHP / 8;
                    else
                        gBattleMoveDamage = gBattleMons[gActiveBattler].maxHP / 16;
                #endif

                    if (gBattleMoveDamage == 0)
                        gBattleMoveDamage = 1;
                }
                else  // broke free
                {
                    gBattleMons[gActiveBattler].status2 &= ~STATUS2_WRAPPED;
                    PREPARE_MOVE_BUFFER(gBattleTextBuff1, gBattleStruct->wrappedMove[gActiveBattler]);
                    gBattlescriptCurrInstr = BattleScript_WrapEnds;
                }
                BattleScriptExecute(gBattlescriptCurrInstr);
                effect++;
            }
            gBattleStruct->turnEffectsTracker++;
            break;
        case ENDTURN_OCTOLOCK:
        {
            u16 battlerAbility = GetBattlerAbility(gActiveBattler);
            if (gDisableStructs[gActiveBattler].octolock
             && !(GetBattlerHoldEffect(gActiveBattler, TRUE) == HOLD_EFFECT_CLEAR_AMULET
                  || battlerAbility == ABILITY_CLEAR_BODY
                  || battlerAbility == ABILITY_FULL_METAL_BODY
                  || battlerAbility == ABILITY_WHITE_SMOKE))
            {
                gBattlerTarget = gActiveBattler;
                BattleScriptExecute(BattleScript_OctolockEndTurn);
                effect++;
            }
            gBattleStruct->turnEffectsTracker++;
        }
            break;
        case ENDTURN_UPROAR:  // uproar
            if (gBattleMons[gActiveBattler].status2 & STATUS2_UPROAR)
            {
                for (gBattlerAttacker = 0; gBattlerAttacker < gBattlersCount; gBattlerAttacker++)
                {
                    if ((gBattleMons[gBattlerAttacker].status1 & STATUS1_SLEEP)
                     && GetBattlerAbility(gBattlerAttacker) != ABILITY_SOUNDPROOF)
                    {
                        gBattleMons[gBattlerAttacker].status1 &= ~STATUS1_SLEEP;
                        gBattleMons[gBattlerAttacker].status2 &= ~STATUS2_NIGHTMARE;
                        gBattleCommunication[MULTISTRING_CHOOSER] = 1;
                        BattleScriptExecute(BattleScript_MonWokeUpInUproar);
                        gActiveBattler = gBattlerAttacker;
                        BtlController_EmitSetMonData(BUFFER_A, REQUEST_STATUS_BATTLE, 0, 4, &gBattleMons[gActiveBattler].status1);
                        MarkBattlerForControllerExec(gActiveBattler);
                        break;
                    }
                }
                if (gBattlerAttacker != gBattlersCount)
                {
                    effect = 2;  // a pokemon was awaken
                    break;
                }
                else
                {
                    gBattlerAttacker = gActiveBattler;
                    gBattleMons[gActiveBattler].status2 -= STATUS2_UPROAR_TURN(1);  // uproar timer goes down
                    if (WasUnableToUseMove(gActiveBattler))
                    {
                        CancelMultiTurnMoves(gActiveBattler);
                        gBattleCommunication[MULTISTRING_CHOOSER] = B_MSG_UPROAR_ENDS;
                    }
                    else if (gBattleMons[gActiveBattler].status2 & STATUS2_UPROAR)
                    {
                        gBattleCommunication[MULTISTRING_CHOOSER] = B_MSG_UPROAR_CONTINUES;
                        gBattleMons[gActiveBattler].status2 |= STATUS2_MULTIPLETURNS;
                    }
                    else
                    {
                        gBattleCommunication[MULTISTRING_CHOOSER] = B_MSG_UPROAR_ENDS;
                        CancelMultiTurnMoves(gActiveBattler);
                    }
                    BattleScriptExecute(BattleScript_PrintUproarOverTurns);
                    effect = 1;
                }
            }
            if (effect != 2)
                gBattleStruct->turnEffectsTracker++;
            break;
        case ENDTURN_THRASH:  // thrash
            // Don't decrement STATUS2_LOCK_CONFUSE if the target is held by Sky Drop
            if (gBattleMons[gActiveBattler].status2 & STATUS2_LOCK_CONFUSE && !(gStatuses3[gActiveBattler] & STATUS3_SKY_DROPPED))
            {
                gBattleMons[gActiveBattler].status2 -= STATUS2_LOCK_CONFUSE_TURN(1);
                if (WasUnableToUseMove(gActiveBattler))
                    CancelMultiTurnMoves(gActiveBattler);
                else if (!(gBattleMons[gActiveBattler].status2 & STATUS2_LOCK_CONFUSE)
                 && (gBattleMons[gActiveBattler].status2 & STATUS2_MULTIPLETURNS))
                {
                    gBattleMons[gActiveBattler].status2 &= ~STATUS2_MULTIPLETURNS;
                    if (!(gBattleMons[gActiveBattler].status2 & STATUS2_CONFUSION))
                    {
                        gBattleScripting.moveEffect = MOVE_EFFECT_CONFUSION | MOVE_EFFECT_AFFECTS_USER;
                        SetMoveEffect(TRUE, 0);
                        if (gBattleMons[gActiveBattler].status2 & STATUS2_CONFUSION)
                            BattleScriptExecute(BattleScript_ThrashConfuses);
                        effect++;
                    }
                }
            }
            gBattleStruct->turnEffectsTracker++;
            break;
        case ENDTURN_FLINCH:  // reset flinch
            gBattleMons[gActiveBattler].status2 &= ~STATUS2_FLINCHED;
            gBattleStruct->turnEffectsTracker++;
            break;
        case ENDTURN_DISABLE:  // disable
            if (gDisableStructs[gActiveBattler].disableTimer != 0)
            {
                for (i = 0; i < MAX_MON_MOVES; i++)
                {
                    if (gDisableStructs[gActiveBattler].disabledMove == gBattleMons[gActiveBattler].moves[i])
                        break;
                }
                if (i == MAX_MON_MOVES)  // pokemon does not have the disabled move anymore
                {
                    gDisableStructs[gActiveBattler].disabledMove = 0;
                    gDisableStructs[gActiveBattler].disableTimer = 0;
                }
                else if (--gDisableStructs[gActiveBattler].disableTimer == 0)  // disable ends
                {
                    gDisableStructs[gActiveBattler].disabledMove = 0;
                    BattleScriptExecute(BattleScript_DisabledNoMore);
                    effect++;
                }
            }
            gBattleStruct->turnEffectsTracker++;
            break;
        case ENDTURN_ENCORE:  // encore
            if (gDisableStructs[gActiveBattler].encoreTimer != 0)
            {
                if (gBattleMons[gActiveBattler].moves[gDisableStructs[gActiveBattler].encoredMovePos] != gDisableStructs[gActiveBattler].encoredMove)  // pokemon does not have the encored move anymore
                {
                    gDisableStructs[gActiveBattler].encoredMove = 0;
                    gDisableStructs[gActiveBattler].encoreTimer = 0;
                }
                else if (--gDisableStructs[gActiveBattler].encoreTimer == 0
                 || gBattleMons[gActiveBattler].pp[gDisableStructs[gActiveBattler].encoredMovePos] == 0)
                {
                    gDisableStructs[gActiveBattler].encoredMove = 0;
                    gDisableStructs[gActiveBattler].encoreTimer = 0;
                    BattleScriptExecute(BattleScript_EncoredNoMore);
                    effect++;
                }
            }
            gBattleStruct->turnEffectsTracker++;
            break;
        case ENDTURN_LOCK_ON:  // lock-on decrement
            if (gStatuses3[gActiveBattler] & STATUS3_ALWAYS_HITS)
                gStatuses3[gActiveBattler] -= STATUS3_ALWAYS_HITS_TURN(1);
            gBattleStruct->turnEffectsTracker++;
            break;
        case ENDTURN_CHARGE:  // charge
            if (gDisableStructs[gActiveBattler].chargeTimer && --gDisableStructs[gActiveBattler].chargeTimer == 0)
                gStatuses3[gActiveBattler] &= ~STATUS3_CHARGED_UP;
            gBattleStruct->turnEffectsTracker++;
            break;
        case ENDTURN_TAUNT:  // taunt
            if (gDisableStructs[gActiveBattler].tauntTimer && --gDisableStructs[gActiveBattler].tauntTimer == 0)
            {
                BattleScriptExecute(BattleScript_BufferEndTurn);
                PREPARE_MOVE_BUFFER(gBattleTextBuff1, MOVE_TAUNT);
                effect++;
            }
            gBattleStruct->turnEffectsTracker++;
            break;
        case ENDTURN_YAWN:  // yawn
            if (gStatuses3[gActiveBattler] & STATUS3_YAWN)
            {
                u16 battlerAbility = GetBattlerAbility(gActiveBattler);
                gStatuses3[gActiveBattler] -= STATUS3_YAWN_TURN(1);
                if (!(gStatuses3[gActiveBattler] & STATUS3_YAWN) && !(gBattleMons[gActiveBattler].status1 & STATUS1_ANY)
                 && battlerAbility != ABILITY_VITAL_SPIRIT
                 && battlerAbility != ABILITY_INSOMNIA && !UproarWakeUpCheck(gActiveBattler)
                 && !IsLeafGuardProtected(gActiveBattler))
                {
                    CancelMultiTurnMoves(gActiveBattler);
                    gEffectBattler = gActiveBattler;
                    if (IsBattlerTerrainAffected(gActiveBattler, STATUS_FIELD_ELECTRIC_TERRAIN))
                    {
                        gBattleCommunication[MULTISTRING_CHOOSER] = B_MSG_TERRAINPREVENTS_ELECTRIC;
                        BattleScriptExecute(BattleScript_TerrainPreventsEnd2);
                    }
                    else if (IsBattlerTerrainAffected(gActiveBattler, STATUS_FIELD_MISTY_TERRAIN))
                    {
                        gBattleCommunication[MULTISTRING_CHOOSER] = B_MSG_TERRAINPREVENTS_MISTY;
                        BattleScriptExecute(BattleScript_TerrainPreventsEnd2);
                    }
                    else
                    {
                    #if B_SLEEP_TURNS >= GEN_5
                        gBattleMons[gActiveBattler].status1 |= ((Random() % 3) + 2);
                    #else
                        gBattleMons[gActiveBattler].status1 |= ((Random() % 4) + 3);
                    #endif
                        BtlController_EmitSetMonData(BUFFER_A, REQUEST_STATUS_BATTLE, 0, 4, &gBattleMons[gActiveBattler].status1);
                        MarkBattlerForControllerExec(gActiveBattler);
                        BattleScriptExecute(BattleScript_YawnMakesAsleep);
                    }
                    effect++;
                }
            }
            gBattleStruct->turnEffectsTracker++;
            break;
        case ENDTURN_LASER_FOCUS:
            if (gStatuses3[gActiveBattler] & STATUS3_LASER_FOCUS)
            {
                if (gDisableStructs[gActiveBattler].laserFocusTimer == 0 || --gDisableStructs[gActiveBattler].laserFocusTimer == 0)
                    gStatuses3[gActiveBattler] &= ~STATUS3_LASER_FOCUS;
            }
            gBattleStruct->turnEffectsTracker++;
            break;
        case ENDTURN_EMBARGO:
            if (gStatuses3[gActiveBattler] & STATUS3_EMBARGO)
            {
                if (gDisableStructs[gActiveBattler].embargoTimer == 0 || --gDisableStructs[gActiveBattler].embargoTimer == 0)
                {
                    gStatuses3[gActiveBattler] &= ~STATUS3_EMBARGO;
                    BattleScriptExecute(BattleScript_EmbargoEndTurn);
                    effect++;
                }
            }
            gBattleStruct->turnEffectsTracker++;
            break;
        case ENDTURN_MAGNET_RISE:
            if (gStatuses3[gActiveBattler] & STATUS3_MAGNET_RISE)
            {
                if (gDisableStructs[gActiveBattler].magnetRiseTimer == 0 || --gDisableStructs[gActiveBattler].magnetRiseTimer == 0)
                {
                    gStatuses3[gActiveBattler] &= ~STATUS3_MAGNET_RISE;
                    BattleScriptExecute(BattleScript_BufferEndTurn);
                    PREPARE_STRING_BUFFER(gBattleTextBuff1, STRINGID_ELECTROMAGNETISM);
                    effect++;
                }
            }
            gBattleStruct->turnEffectsTracker++;
            break;
        case ENDTURN_TELEKINESIS:
            if (gStatuses3[gActiveBattler] & STATUS3_TELEKINESIS)
            {
                if (gDisableStructs[gActiveBattler].telekinesisTimer == 0 || --gDisableStructs[gActiveBattler].telekinesisTimer == 0)
                {
                    gStatuses3[gActiveBattler] &= ~STATUS3_TELEKINESIS;
                    BattleScriptExecute(BattleScript_TelekinesisEndTurn);
                    effect++;
                }
            }
            gBattleStruct->turnEffectsTracker++;
            break;
        case ENDTURN_HEALBLOCK:
            if (gStatuses3[gActiveBattler] & STATUS3_HEAL_BLOCK)
            {
                if (gDisableStructs[gActiveBattler].healBlockTimer == 0 || --gDisableStructs[gActiveBattler].healBlockTimer == 0)
                {
                    gStatuses3[gActiveBattler] &= ~STATUS3_HEAL_BLOCK;
                    BattleScriptExecute(BattleScript_BufferEndTurn);
                    PREPARE_MOVE_BUFFER(gBattleTextBuff1, MOVE_HEAL_BLOCK);
                    effect++;
                }
            }
            gBattleStruct->turnEffectsTracker++;
            break;
        case ENDTURN_ROOST: // Return flying type.
            if (gBattleResources->flags->flags[gActiveBattler] & RESOURCE_FLAG_ROOST)
            {
                gBattleResources->flags->flags[gActiveBattler] &= ~RESOURCE_FLAG_ROOST;
                gBattleMons[gActiveBattler].type1 = gBattleStruct->roostTypes[gActiveBattler][0];
                gBattleMons[gActiveBattler].type2 = gBattleStruct->roostTypes[gActiveBattler][1];
            }
            gBattleStruct->turnEffectsTracker++;
            break;
        case ENDTURN_ELECTRIFY:
            gStatuses4[gActiveBattler] &= ~STATUS4_ELECTRIFIED;
            gBattleStruct->turnEffectsTracker++;
        case ENDTURN_POWDER:
            gBattleMons[gActiveBattler].status2 &= ~STATUS2_POWDER;
            gBattleStruct->turnEffectsTracker++;
        case ENDTURN_THROAT_CHOP:
            if (gDisableStructs[gActiveBattler].throatChopTimer && --gDisableStructs[gActiveBattler].throatChopTimer == 0)
            {
                BattleScriptExecute(BattleScript_ThroatChopEndTurn);
                effect++;
            }
            gBattleStruct->turnEffectsTracker++;
            break;
        case ENDTURN_SLOW_START:
            if (gDisableStructs[gActiveBattler].slowStartTimer
                && --gDisableStructs[gActiveBattler].slowStartTimer == 0
                && ability == ABILITY_SLOW_START)
            {
                BattleScriptExecute(BattleScript_SlowStartEnds);
                effect++;
            }
            gBattleStruct->turnEffectsTracker++;
            break;
        case ENDTURN_PLASMA_FISTS:
            gStatuses4[gActiveBattler] &= ~STATUS4_PLASMA_FISTS;
            gBattleStruct->turnEffectsTracker++;
            break;
        case ENDTURN_CUD_CHEW:
            if (GetBattlerAbility(gActiveBattler) == ABILITY_CUD_CHEW && !gDisableStructs[gActiveBattler].cudChew && ItemId_GetPocket(GetUsedHeldItem(gActiveBattler)) == POCKET_BERRIES)
                gDisableStructs[gActiveBattler].cudChew = TRUE;
            gBattleStruct->turnEffectsTracker++;
            break;
        case ENDTURN_BATTLER_COUNT:  // done
            gBattleStruct->turnEffectsTracker = 0;
            gBattleStruct->turnEffectsBattlerId++;
            break;
        }

        if (effect != 0)
            return effect;

    }
    gHitMarker &= ~(HITMARKER_GRUDGE | HITMARKER_SKIP_DMG_TRACK);
    return 0;
}

bool8 HandleWishPerishSongOnTurnEnd(void)
{
    gHitMarker |= (HITMARKER_GRUDGE | HITMARKER_SKIP_DMG_TRACK);

    switch (gBattleStruct->wishPerishSongState)
    {
    case 0:
        while (gBattleStruct->wishPerishSongBattlerId < gBattlersCount)
        {
            gActiveBattler = gBattleStruct->wishPerishSongBattlerId;
            if (gAbsentBattlerFlags & gBitTable[gActiveBattler])
            {
                gBattleStruct->wishPerishSongBattlerId++;
                continue;
            }

            gBattleStruct->wishPerishSongBattlerId++;
            if (gWishFutureKnock.futureSightCounter[gActiveBattler] != 0
             && --gWishFutureKnock.futureSightCounter[gActiveBattler] == 0
             && gBattleMons[gActiveBattler].hp != 0)
            {
                if (gWishFutureKnock.futureSightMove[gActiveBattler] == MOVE_FUTURE_SIGHT)
                    gBattleCommunication[MULTISTRING_CHOOSER] = B_MSG_FUTURE_SIGHT;
                else
                    gBattleCommunication[MULTISTRING_CHOOSER] = B_MSG_DOOM_DESIRE;

                PREPARE_MOVE_BUFFER(gBattleTextBuff1, gWishFutureKnock.futureSightMove[gActiveBattler]);

                gBattlerTarget = gActiveBattler;
                gBattlerAttacker = gWishFutureKnock.futureSightAttacker[gActiveBattler];
                gSpecialStatuses[gBattlerTarget].dmg = 0xFFFF;
                gCurrentMove = gWishFutureKnock.futureSightMove[gActiveBattler];
                SetTypeBeforeUsingMove(gCurrentMove, gActiveBattler);
                BattleScriptExecute(BattleScript_MonTookFutureAttack);

                if (gWishFutureKnock.futureSightCounter[gActiveBattler] == 0
                 && gWishFutureKnock.futureSightCounter[BATTLE_PARTNER(gActiveBattler)] == 0)
                {
                    gSideStatuses[GET_BATTLER_SIDE(gBattlerTarget)] &= ~SIDE_STATUS_FUTUREATTACK;
                }
                return TRUE;
            }
        }
        gBattleStruct->wishPerishSongState = 1;
        gBattleStruct->wishPerishSongBattlerId = 0;
        // fall through
    case 1:
        while (gBattleStruct->wishPerishSongBattlerId < gBattlersCount)
        {
            gActiveBattler = gBattlerAttacker = gBattlerByTurnOrder[gBattleStruct->wishPerishSongBattlerId];
            if (gAbsentBattlerFlags & gBitTable[gActiveBattler])
            {
                gBattleStruct->wishPerishSongBattlerId++;
                continue;
            }
            gBattleStruct->wishPerishSongBattlerId++;
            if (gStatuses3[gActiveBattler] & STATUS3_PERISH_SONG)
            {
                PREPARE_BYTE_NUMBER_BUFFER(gBattleTextBuff1, 1, gDisableStructs[gActiveBattler].perishSongTimer);
                if (gDisableStructs[gActiveBattler].perishSongTimer == 0)
                {
                    gStatuses3[gActiveBattler] &= ~STATUS3_PERISH_SONG;
                    gBattleMoveDamage = gBattleMons[gActiveBattler].hp;
                    gBattlescriptCurrInstr = BattleScript_PerishSongTakesLife;
                }
                else
                {
                    gDisableStructs[gActiveBattler].perishSongTimer--;
                    gBattlescriptCurrInstr = BattleScript_PerishSongCountGoesDown;
                }
                BattleScriptExecute(gBattlescriptCurrInstr);
                return TRUE;
            }
        }
        // Hm...
        {
            u8 *state = &gBattleStruct->wishPerishSongState;
            *state = 2;
            gBattleStruct->wishPerishSongBattlerId = 0;
        }
        // fall through
    case 2:
        if ((gBattleTypeFlags & BATTLE_TYPE_ARENA)
         && gBattleStruct->arenaTurnCounter == 2
         && gBattleMons[0].hp != 0 && gBattleMons[1].hp != 0)
        {
            s32 i;

            for (i = 0; i < 2; i++)
                CancelMultiTurnMoves(i);

            gBattlescriptCurrInstr = BattleScript_ArenaDoJudgment;
            BattleScriptExecute(BattleScript_ArenaDoJudgment);
            gBattleStruct->wishPerishSongState++;
            return TRUE;
        }
        break;
    }

    gHitMarker &= ~(HITMARKER_GRUDGE | HITMARKER_SKIP_DMG_TRACK);

    return FALSE;
}

#define FAINTED_ACTIONS_MAX_CASE 8

bool8 HandleFaintedMonActions(void)
{
    if (gBattleTypeFlags & BATTLE_TYPE_SAFARI)
        return FALSE;
    do
    {
        s32 i;
        switch (gBattleStruct->faintedActionsState)
        {
        case 0:
            gBattleStruct->faintedActionsBattlerId = 0;
            gBattleStruct->faintedActionsState++;
            for (i = 0; i < gBattlersCount; i++)
            {
                if (gAbsentBattlerFlags & gBitTable[i] && !HasNoMonsToSwitch(i, PARTY_SIZE, PARTY_SIZE))
                    gAbsentBattlerFlags &= ~(gBitTable[i]);
            }
            // fall through
        case 1:
            do
            {
                gBattlerFainted = gBattlerTarget = gBattleStruct->faintedActionsBattlerId;
                if (gBattleMons[gBattleStruct->faintedActionsBattlerId].hp == 0
                 && !(gBattleStruct->givenExpMons & gBitTable[gBattlerPartyIndexes[gBattleStruct->faintedActionsBattlerId]])
                 && !(gAbsentBattlerFlags & gBitTable[gBattleStruct->faintedActionsBattlerId]))
                {
                    BattleScriptExecute(BattleScript_GiveExp);
                    gBattleStruct->faintedActionsState = 2;
                    return TRUE;
                }
            } while (++gBattleStruct->faintedActionsBattlerId != gBattlersCount);
            gBattleStruct->faintedActionsState = 3;
            break;
        case 2:
            OpponentSwitchInResetSentPokesToOpponentValue(gBattlerFainted);
            if (++gBattleStruct->faintedActionsBattlerId == gBattlersCount)
                gBattleStruct->faintedActionsState = 3;
            else
                gBattleStruct->faintedActionsState = 1;
        #if B_FAINT_SWITCH_IN >= GEN_4
            // Don't switch mons until all pokemon performed their actions or the battle's over.
            if (gBattleOutcome == 0
                && !NoAliveMonsForEitherParty()
                && gCurrentTurnActionNumber != gBattlersCount)
            {
                gAbsentBattlerFlags |= gBitTable[gBattlerFainted];
                return FALSE;
            }
        #endif
            break;
        case 3:
        #if B_FAINT_SWITCH_IN >= GEN_4
            // Don't switch mons until all pokemon performed their actions or the battle's over.
            if (gBattleOutcome == 0
                && !NoAliveMonsForEitherParty()
                && gCurrentTurnActionNumber != gBattlersCount)
            {
                return FALSE;
            }
        #endif
            gBattleStruct->faintedActionsBattlerId = 0;
            gBattleStruct->faintedActionsState++;
            // fall through
        case 4:
            do
            {
                gBattlerFainted = gBattlerTarget = gBattleStruct->faintedActionsBattlerId;
                if (gBattleMons[gBattleStruct->faintedActionsBattlerId].hp == 0
                 && !(gAbsentBattlerFlags & gBitTable[gBattleStruct->faintedActionsBattlerId]))
                {
                    BattleScriptExecute(BattleScript_HandleFaintedMon);
                    gBattleStruct->faintedActionsState = 5;
                    return TRUE;
                }
            } while (++gBattleStruct->faintedActionsBattlerId != gBattlersCount);
            gBattleStruct->faintedActionsState = 6;
            break;
        case 5:
            if (++gBattleStruct->faintedActionsBattlerId == gBattlersCount)
                gBattleStruct->faintedActionsState = 6;
            else
                gBattleStruct->faintedActionsState = 4;
            break;
        case 6: // All battlers switch-in abilities happen here to prevent them happening against an empty field.
            for (i = 0; i < gBattlersCount; i++)
            {
                if (gBattleStruct->switchInAbilityPostponed & gBitTable[i])
                {
                    if (DoSwitchInAbilitiesItems(i))
                        return TRUE;
                    gBattleStruct->switchInAbilityPostponed &= ~(gBitTable[i]);
                }
            }
            gBattleStruct->faintedActionsState++;
            break;
        case 7:
            if (ItemBattleEffects(ITEMEFFECT_NORMAL, 0, TRUE))
                return TRUE;
            gBattleStruct->faintedActionsState++;
            break;
        case FAINTED_ACTIONS_MAX_CASE:
            break;
        }
    } while (gBattleStruct->faintedActionsState != FAINTED_ACTIONS_MAX_CASE);
    return FALSE;
}

void TryClearRageAndFuryCutter(void)
{
    s32 i;
    for (i = 0; i < gBattlersCount; i++)
    {
        if ((gBattleMons[i].status2 & STATUS2_RAGE) && gChosenMoveByBattler[i] != MOVE_RAGE)
            gBattleMons[i].status2 &= ~STATUS2_RAGE;
        if (gDisableStructs[i].furyCutterCounter != 0 && gChosenMoveByBattler[i] != MOVE_FURY_CUTTER)
            gDisableStructs[i].furyCutterCounter = 0;
    }
}

void SetAtkCancellerForCalledMove(void)
{
    gBattleStruct->atkCancellerTracker = CANCELLER_HEAL_BLOCKED;
    gBattleStruct->isAtkCancelerForCalledMove = TRUE;
}

u8 AtkCanceller_UnableToUseMove(void)
{
    u8 effect = 0;
    s32 *bideDmg = &gBattleScripting.bideDmg;
    do
    {
        switch (gBattleStruct->atkCancellerTracker)
        {
        case CANCELLER_FLAGS: // flags clear
            gBattleMons[gBattlerAttacker].status2 &= ~STATUS2_DESTINY_BOND;
            gStatuses3[gBattlerAttacker] &= ~STATUS3_GRUDGE;
            gBattleScripting.tripleKickPower = 0;
            gBattleStruct->atkCancellerTracker++;
            break;
        case CANCELLER_SKY_DROP:
            // If Pokemon is being held in Sky Drop
            if (gStatuses3[gBattlerAttacker] & STATUS3_SKY_DROPPED)
            {
                gBattlescriptCurrInstr = BattleScript_MoveEnd;
                gHitMarker |= HITMARKER_UNABLE_TO_USE_MOVE;
                effect = 1;
            }
            gBattleStruct->atkCancellerTracker++;
            break;
        case CANCELLER_ASLEEP: // check being asleep
            if (gBattleMons[gBattlerAttacker].status1 & STATUS1_SLEEP)
            {
                if (UproarWakeUpCheck(gBattlerAttacker))
                {
                    gBattleMons[gBattlerAttacker].status1 &= ~STATUS1_SLEEP;
                    gBattleMons[gBattlerAttacker].status2 &= ~STATUS2_NIGHTMARE;
                    BattleScriptPushCursor();
                    gBattleCommunication[MULTISTRING_CHOOSER] = B_MSG_WOKE_UP_UPROAR;
                    gBattlescriptCurrInstr = BattleScript_MoveUsedWokeUp;
                    effect = 2;
                }
                else
                {
                    u8 toSub;
                    if (GetBattlerAbility(gBattlerAttacker) == ABILITY_EARLY_BIRD)
                        toSub = 2;
                    else
                        toSub = 1;
                    if ((gBattleMons[gBattlerAttacker].status1 & STATUS1_SLEEP) < toSub)
                        gBattleMons[gBattlerAttacker].status1 &= ~STATUS1_SLEEP;
                    else
                        gBattleMons[gBattlerAttacker].status1 -= toSub;
                    if (gBattleMons[gBattlerAttacker].status1 & STATUS1_SLEEP)
                    {
                        if (gChosenMove != MOVE_SNORE && gChosenMove != MOVE_SLEEP_TALK)
                        {
                            gBattlescriptCurrInstr = BattleScript_MoveUsedIsAsleep;
                            gHitMarker |= HITMARKER_UNABLE_TO_USE_MOVE;
                            effect = 2;
                        }
                    }
                    else
                    {
                        gBattleMons[gBattlerAttacker].status2 &= ~STATUS2_NIGHTMARE;
                        BattleScriptPushCursor();
                        gBattleCommunication[MULTISTRING_CHOOSER] = B_MSG_WOKE_UP;
                        gBattlescriptCurrInstr = BattleScript_MoveUsedWokeUp;
                        effect = 2;
                    }
                }
            }
            gBattleStruct->atkCancellerTracker++;
            break;
        case CANCELLER_FROZEN: // check being frozen
            if (gBattleMons[gBattlerAttacker].status1 & STATUS1_FREEZE && !(gBattleMoves[gCurrentMove].thawsUser))
            {
                if (!RandomPercentage(RNG_FROZEN, 20))
                {
                    gBattlescriptCurrInstr = BattleScript_MoveUsedIsFrozen;
                    gHitMarker |= HITMARKER_NO_ATTACKSTRING;
                }
                else // unfreeze
                {
                    gBattleMons[gBattlerAttacker].status1 &= ~STATUS1_FREEZE;
                    BattleScriptPushCursor();
                    gBattlescriptCurrInstr = BattleScript_MoveUsedUnfroze;
                    gBattleCommunication[MULTISTRING_CHOOSER] = B_MSG_DEFROSTED;
                }
                effect = 2;
            }
            gBattleStruct->atkCancellerTracker++;
            break;
        case CANCELLER_TRUANT: // truant
            if (GetBattlerAbility(gBattlerAttacker) == ABILITY_TRUANT && gDisableStructs[gBattlerAttacker].truantCounter)
            {
                CancelMultiTurnMoves(gBattlerAttacker);
                gHitMarker |= HITMARKER_UNABLE_TO_USE_MOVE;
                gBattleCommunication[MULTISTRING_CHOOSER] = B_MSG_LOAFING;
                gBattlerAbility = gBattlerAttacker;
                gBattlescriptCurrInstr = BattleScript_TruantLoafingAround;
                gMoveResultFlags |= MOVE_RESULT_MISSED;
                effect = 1;
            }
            gBattleStruct->atkCancellerTracker++;
            break;
        case CANCELLER_RECHARGE: // recharge
            if (gBattleMons[gBattlerAttacker].status2 & STATUS2_RECHARGE)
            {
                gBattleMons[gBattlerAttacker].status2 &= ~STATUS2_RECHARGE;
                gDisableStructs[gBattlerAttacker].rechargeTimer = 0;
                CancelMultiTurnMoves(gBattlerAttacker);
                gBattlescriptCurrInstr = BattleScript_MoveUsedMustRecharge;
                gHitMarker |= HITMARKER_UNABLE_TO_USE_MOVE;
                effect = 1;
            }
            gBattleStruct->atkCancellerTracker++;
            break;
        case CANCELLER_FLINCH: // flinch
            if (gBattleMons[gBattlerAttacker].status2 & STATUS2_FLINCHED)
            {
                gProtectStructs[gBattlerAttacker].flinchImmobility = TRUE;
                CancelMultiTurnMoves(gBattlerAttacker);
                gBattlescriptCurrInstr = BattleScript_MoveUsedFlinched;
                gHitMarker |= HITMARKER_UNABLE_TO_USE_MOVE;
                effect = 1;
            }
            gBattleStruct->atkCancellerTracker++;
            break;
        case CANCELLER_DISABLED: // disabled move
            if (gBattleStruct->zmove.toBeUsed[gBattlerAttacker] == MOVE_NONE && gDisableStructs[gBattlerAttacker].disabledMove == gCurrentMove && gDisableStructs[gBattlerAttacker].disabledMove != MOVE_NONE)
            {
                gProtectStructs[gBattlerAttacker].usedDisabledMove = TRUE;
                gBattleScripting.battler = gBattlerAttacker;
                CancelMultiTurnMoves(gBattlerAttacker);
                gBattlescriptCurrInstr = BattleScript_MoveUsedIsDisabled;
                gHitMarker |= HITMARKER_UNABLE_TO_USE_MOVE;
                effect = 1;
            }
            gBattleStruct->atkCancellerTracker++;
            break;
        case CANCELLER_HEAL_BLOCKED:
            if (gBattleStruct->zmove.toBeUsed[gBattlerAttacker] == MOVE_NONE && gStatuses3[gBattlerAttacker] & STATUS3_HEAL_BLOCK && IsHealBlockPreventingMove(gBattlerAttacker, gCurrentMove))
            {
                gProtectStructs[gBattlerAttacker].usedHealBlockedMove = TRUE;
                gBattleScripting.battler = gBattlerAttacker;
                CancelMultiTurnMoves(gBattlerAttacker);
                gBattlescriptCurrInstr = BattleScript_MoveUsedHealBlockPrevents;
                gHitMarker |= HITMARKER_UNABLE_TO_USE_MOVE;
                effect = 1;
            }
            gBattleStruct->atkCancellerTracker++;
            break;
        case CANCELLER_GRAVITY:
            if (gFieldStatuses & STATUS_FIELD_GRAVITY && IsGravityPreventingMove(gCurrentMove))
            {
                gProtectStructs[gBattlerAttacker].usedGravityPreventedMove = TRUE;
                gBattleScripting.battler = gBattlerAttacker;
                CancelMultiTurnMoves(gBattlerAttacker);
                gBattlescriptCurrInstr = BattleScript_MoveUsedGravityPrevents;
                gHitMarker |= HITMARKER_UNABLE_TO_USE_MOVE;
                effect = 1;
            }
            gBattleStruct->atkCancellerTracker++;
            break;
        case CANCELLER_TAUNTED: // taunt
            if (gBattleStruct->zmove.toBeUsed[gBattlerAttacker] == MOVE_NONE && gDisableStructs[gBattlerAttacker].tauntTimer && IS_MOVE_STATUS(gCurrentMove))
            {
                gProtectStructs[gBattlerAttacker].usedTauntedMove = TRUE;
                CancelMultiTurnMoves(gBattlerAttacker);
                gBattlescriptCurrInstr = BattleScript_MoveUsedIsTaunted;
                gHitMarker |= HITMARKER_UNABLE_TO_USE_MOVE;
                effect = 1;
            }
            gBattleStruct->atkCancellerTracker++;
            break;
        case CANCELLER_IMPRISONED: // imprisoned
            if (gBattleStruct->zmove.toBeUsed[gBattlerAttacker] == MOVE_NONE && GetImprisonedMovesCount(gBattlerAttacker, gCurrentMove))
            {
                gProtectStructs[gBattlerAttacker].usedImprisonedMove = TRUE;
                CancelMultiTurnMoves(gBattlerAttacker);
                gBattlescriptCurrInstr = BattleScript_MoveUsedIsImprisoned;
                gHitMarker |= HITMARKER_UNABLE_TO_USE_MOVE;
                effect = 1;
            }
            gBattleStruct->atkCancellerTracker++;
            break;
        case CANCELLER_CONFUSED: // confusion
            if (!gBattleStruct->isAtkCancelerForCalledMove && gBattleMons[gBattlerAttacker].status2 & STATUS2_CONFUSION)
            {
                if (!(gStatuses4[gBattlerAttacker] & STATUS4_INFINITE_CONFUSION))
                    gBattleMons[gBattlerAttacker].status2 -= STATUS2_CONFUSION_TURN(1);
                if (gBattleMons[gBattlerAttacker].status2 & STATUS2_CONFUSION)
                {
                     // confusion dmg
                #if B_CONFUSION_SELF_DMG_CHANCE >= GEN_7
                    if (RandomWeighted(RNG_CONFUSION, 2, 1))
                #else
                    if (RandomWeighted(RNG_CONFUSION, 1, 1))
                #endif
                    {
                        gBattleCommunication[MULTISTRING_CHOOSER] = TRUE;
                        gBattlerTarget = gBattlerAttacker;
                        gBattleMoveDamage = CalculateMoveDamage(MOVE_NONE, gBattlerAttacker, gBattlerAttacker, TYPE_MYSTERY, 40, FALSE, FALSE, TRUE);
                        gProtectStructs[gBattlerAttacker].confusionSelfDmg = TRUE;
                        gHitMarker |= HITMARKER_UNABLE_TO_USE_MOVE;
                    }
                    else
                    {
                        gBattleCommunication[MULTISTRING_CHOOSER] = FALSE;
                        BattleScriptPushCursor();
                    }
                    gBattlescriptCurrInstr = BattleScript_MoveUsedIsConfused;
                }
                else // snapped out of confusion
                {
                    BattleScriptPushCursor();
                    gBattlescriptCurrInstr = BattleScript_MoveUsedIsConfusedNoMore;
                }
                effect = 1;
            }
            gBattleStruct->atkCancellerTracker++;
            break;
        case CANCELLER_PARALYSED: // paralysis
            if (!gBattleStruct->isAtkCancelerForCalledMove && (gBattleMons[gBattlerAttacker].status1 & STATUS1_PARALYSIS) && !RandomPercentage(RNG_PARALYSIS, 75))
            {
                gProtectStructs[gBattlerAttacker].prlzImmobility = TRUE;
                // This is removed in FRLG and Emerald for some reason
                //CancelMultiTurnMoves(gBattlerAttacker);
                gBattlescriptCurrInstr = BattleScript_MoveUsedIsParalyzed;
                gHitMarker |= HITMARKER_UNABLE_TO_USE_MOVE;
                effect = 1;
            }
            gBattleStruct->atkCancellerTracker++;
            break;
        case CANCELLER_IN_LOVE: // infatuation
            if (!gBattleStruct->isAtkCancelerForCalledMove && gBattleMons[gBattlerAttacker].status2 & STATUS2_INFATUATION)
            {
                gBattleScripting.battler = CountTrailingZeroBits((gBattleMons[gBattlerAttacker].status2 & STATUS2_INFATUATION) >> 0x10);
                if (!RandomPercentage(RNG_INFATUATION, 50))
                {
                    BattleScriptPushCursor();
                }
                else
                {
                    BattleScriptPush(BattleScript_MoveUsedIsInLoveCantAttack);
                    gHitMarker |= HITMARKER_UNABLE_TO_USE_MOVE;
                    gProtectStructs[gBattlerAttacker].loveImmobility = TRUE;
                    CancelMultiTurnMoves(gBattlerAttacker);
                }
                gBattlescriptCurrInstr = BattleScript_MoveUsedIsInLove;
                effect = 1;
            }
            gBattleStruct->atkCancellerTracker++;
            break;
        case CANCELLER_BIDE: // bide
            if (gBattleMons[gBattlerAttacker].status2 & STATUS2_BIDE)
            {
                gBattleMons[gBattlerAttacker].status2 -= STATUS2_BIDE_TURN(1);
                if (gBattleMons[gBattlerAttacker].status2 & STATUS2_BIDE)
                {
                    gBattlescriptCurrInstr = BattleScript_BideStoringEnergy;
                }
                else
                {
                    // This is removed in FRLG and Emerald for some reason
                    //gBattleMons[gBattlerAttacker].status2 &= ~STATUS2_MULTIPLETURNS;
                    if (gTakenDmg[gBattlerAttacker])
                    {
                        gCurrentMove = MOVE_BIDE;
                        *bideDmg = gTakenDmg[gBattlerAttacker] * 2;
                        gBattlerTarget = gTakenDmgByBattler[gBattlerAttacker];
                        if (gAbsentBattlerFlags & gBitTable[gBattlerTarget])
                            gBattlerTarget = GetMoveTarget(MOVE_BIDE, MOVE_TARGET_SELECTED + 1);
                        gBattlescriptCurrInstr = BattleScript_BideAttack;
                    }
                    else
                    {
                        gBattlescriptCurrInstr = BattleScript_BideNoEnergyToAttack;
                    }
                }
                effect = 1;
            }
            gBattleStruct->atkCancellerTracker++;
            break;
        case CANCELLER_THAW: // move thawing
            if (gBattleMons[gBattlerAttacker].status1 & STATUS1_FREEZE)
            {
                if (!(gBattleMoves[gCurrentMove].effect == EFFECT_BURN_UP && !IS_BATTLER_OF_TYPE(gBattlerAttacker, TYPE_FIRE)))
                {
                    gBattleMons[gBattlerAttacker].status1 &= ~STATUS1_FREEZE;
                    BattleScriptPushCursor();
                    gBattlescriptCurrInstr = BattleScript_MoveUsedUnfroze;
                    gBattleCommunication[MULTISTRING_CHOOSER] = B_MSG_DEFROSTED_BY_MOVE;
                }
                effect = 2;
            }
            if (gBattleMons[gBattlerAttacker].status1 & STATUS1_FROSTBITE && gBattleMoves[gCurrentMove].thawsUser)
            {
                if (!(gBattleMoves[gCurrentMove].effect == EFFECT_BURN_UP && !IS_BATTLER_OF_TYPE(gBattlerAttacker, TYPE_FIRE)))
                {
                    gBattleMons[gBattlerAttacker].status1 &= ~STATUS1_FROSTBITE;
                    BattleScriptPushCursor();
                    gBattlescriptCurrInstr = BattleScript_MoveUsedUnfrostbite;
                    gBattleCommunication[MULTISTRING_CHOOSER] = B_MSG_FROSTBITE_HEALED_BY_MOVE;
                }
                effect = 2;
            }
            gBattleStruct->atkCancellerTracker++;
            break;
        case CANCELLER_POWDER_MOVE:
            if ((gBattleMoves[gCurrentMove].powderMove) && (gBattlerAttacker != gBattlerTarget))
            {
            #if B_POWDER_GRASS >= GEN_6
                if (IS_BATTLER_OF_TYPE(gBattlerTarget, TYPE_GRASS) || GetBattlerAbility(gBattlerTarget) == ABILITY_OVERCOAT)
            #else
                if (GetBattlerAbility(gBattlerTarget) == ABILITY_OVERCOAT)
            #endif
                {
                    gBattlerAbility = gBattlerTarget;
                    effect = 1;
                }
                else if (GetBattlerHoldEffect(gBattlerTarget, TRUE) == HOLD_EFFECT_SAFETY_GOGGLES)
                {
                    RecordItemEffectBattle(gBattlerTarget, HOLD_EFFECT_SAFETY_GOGGLES);
                    gLastUsedItem = gBattleMons[gBattlerTarget].item;
                    effect = 1;
                }

                if (effect != 0)
                    gBattlescriptCurrInstr = BattleScript_PowderMoveNoEffect;
            }
            if (gProtectStructs[gBattlerAttacker].usesBouncedMove) // Edge case for bouncing a powder move against a grass type pokemon.
                gBattleStruct->atkCancellerTracker = CANCELLER_END;
            else
                gBattleStruct->atkCancellerTracker++;
            break;
        case CANCELLER_POWDER_STATUS:
            if (gBattleMons[gBattlerAttacker].status2 & STATUS2_POWDER)
            {
                u32 moveType;
                GET_MOVE_TYPE(gCurrentMove, moveType);
                if (moveType == TYPE_FIRE)
                {
                    gProtectStructs[gBattlerAttacker].powderSelfDmg = TRUE;
                    gBattleMoveDamage = gBattleMons[gBattlerAttacker].maxHP / 4;
                    gBattlescriptCurrInstr = BattleScript_MoveUsedPowder;
                    effect = 1;
                }
            }
            gBattleStruct->atkCancellerTracker++;
            break;
        case CANCELLER_THROAT_CHOP:
            if (gBattleStruct->zmove.toBeUsed[gBattlerAttacker] == MOVE_NONE && gDisableStructs[gBattlerAttacker].throatChopTimer && gBattleMoves[gCurrentMove].soundMove)
            {
                gProtectStructs[gBattlerAttacker].usedThroatChopPreventedMove = TRUE;
                CancelMultiTurnMoves(gBattlerAttacker);
                gBattlescriptCurrInstr = BattleScript_MoveUsedIsThroatChopPrevented;
                gHitMarker |= HITMARKER_UNABLE_TO_USE_MOVE;
                effect = 1;
            }
            gBattleStruct->atkCancellerTracker++;
            break;
        case CANCELLER_Z_MOVES:
            if (gBattleStruct->zmove.toBeUsed[gBattlerAttacker] != MOVE_NONE)
            {
                //attacker has a queued z move
                gBattleStruct->zmove.active = TRUE;
                gBattleStruct->zmove.activeSplit = gBattleStruct->zmove.splits[gBattlerAttacker];
                RecordItemEffectBattle(gBattlerAttacker, HOLD_EFFECT_Z_CRYSTAL);
                gBattleStruct->zmove.used[gBattlerAttacker] = TRUE;
                if ((gBattleTypeFlags & BATTLE_TYPE_DOUBLE) && IsPartnerMonFromSameTrainer(gBattlerAttacker))
                    gBattleStruct->zmove.used[BATTLE_PARTNER(gBattlerAttacker)] = TRUE; //if 1v1 double, set partner used flag as well

                gBattleScripting.battler = gBattlerAttacker;
                if (gBattleStruct->zmove.activeSplit == SPLIT_STATUS)
                {
                    gBattleStruct->zmove.effect = gBattleMoves[gBattleStruct->zmove.baseMoves[gBattlerAttacker]].zMoveEffect;
                    BattleScriptPushCursor();
                    gBattlescriptCurrInstr = BattleScript_ZMoveActivateStatus;
                }
                else
                {
                    BattleScriptPushCursor();
                    gBattlescriptCurrInstr = BattleScript_ZMoveActivateDamaging;
                }
                effect = 1;
            }
            gBattleStruct->atkCancellerTracker++;
            break;
        case CANCELLER_MULTIHIT_MOVES:
            if (gBattleMoves[gCurrentMove].effect == EFFECT_MULTI_HIT)
            {
                u16 ability = gBattleMons[gBattlerAttacker].ability;

                if (ability == ABILITY_SKILL_LINK)
                {
                    gMultiHitCounter = 5;
                }
                else if (ability == ABILITY_BATTLE_BOND
                && gCurrentMove == MOVE_WATER_SHURIKEN
                && gBattleMons[gBattlerAttacker].species == SPECIES_GRENINJA_ASH)
                {
                    gMultiHitCounter = 3;
                }
                else
                {
                    SetRandomMultiHitCounter();
                }

                PREPARE_BYTE_NUMBER_BUFFER(gBattleScripting.multihitString, 1, 0)
            }
            else if (gBattleMoves[gCurrentMove].twoStrikes)
            {
                gMultiHitCounter = 2;
                PREPARE_BYTE_NUMBER_BUFFER(gBattleScripting.multihitString, 1, 0)
                if (gCurrentMove == MOVE_DRAGON_DARTS)
                {
                    // TODO
                }
            }
            else if (gBattleMoves[gCurrentMove].effect == EFFECT_TRIPLE_KICK || gBattleMoves[gCurrentMove].threeStrikes)
            {
                gMultiHitCounter = 3;
                PREPARE_BYTE_NUMBER_BUFFER(gBattleScripting.multihitString, 1, 0)
            }
            #if B_BEAT_UP >= GEN_5
            else if (gBattleMoves[gCurrentMove].effect == EFFECT_BEAT_UP)
            {
                struct Pokemon* party = GetBattlerParty(gBattlerAttacker);
                int i;

                for (i = 0; i < PARTY_SIZE; i++)
                {
                    if (GetMonData(&party[i], MON_DATA_HP)
                    && GetMonData(&party[i], MON_DATA_SPECIES) != SPECIES_NONE
                    && !GetMonData(&party[i], MON_DATA_IS_EGG)
                    && !GetMonData(&party[i], MON_DATA_STATUS))
                        gMultiHitCounter++;
                }

                gBattleStruct->beatUpSlot = 0;
                PREPARE_BYTE_NUMBER_BUFFER(gBattleScripting.multihitString, 1, 0)
            }
            #endif
            gBattleStruct->atkCancellerTracker++;
            break;
        case CANCELLER_END:
            break;
        }

    } while (gBattleStruct->atkCancellerTracker != CANCELLER_END && gBattleStruct->atkCancellerTracker != CANCELLER_END2 && effect == 0);

    if (effect == 2)
    {
        gActiveBattler = gBattlerAttacker;
        BtlController_EmitSetMonData(BUFFER_A, REQUEST_STATUS_BATTLE, 0, 4, &gBattleMons[gActiveBattler].status1);
        MarkBattlerForControllerExec(gActiveBattler);
    }
    return effect;
}

// After Protean Activation.
u8 AtkCanceller_UnableToUseMove2(void)
{
    u8 effect = 0;

    do
    {
        switch (gBattleStruct->atkCancellerTracker)
        {
        case CANCELLER_END:
            gBattleStruct->atkCancellerTracker++;
        case CANCELLER_PSYCHIC_TERRAIN:
            if (gFieldStatuses & STATUS_FIELD_PSYCHIC_TERRAIN
                && IsBattlerGrounded(gBattlerTarget)
                && GetChosenMovePriority(gBattlerAttacker) > 0
                && GetBattlerSide(gBattlerAttacker) != GetBattlerSide(gBattlerTarget))
            {
                CancelMultiTurnMoves(gBattlerAttacker);
                gBattlescriptCurrInstr = BattleScript_MoveUsedPsychicTerrainPrevents;
                gHitMarker |= HITMARKER_UNABLE_TO_USE_MOVE;
                effect = 1;
            }
            gBattleStruct->atkCancellerTracker++;
            break;
        case CANCELLER_END2:
            break;
        }

    } while (gBattleStruct->atkCancellerTracker != CANCELLER_END2 && effect == 0);

    return effect;
}

bool8 HasNoMonsToSwitch(u8 battler, u8 partyIdBattlerOn1, u8 partyIdBattlerOn2)
{
    u8 playerId, flankId;
    struct Pokemon *party;
    s32 i;

    if (!(gBattleTypeFlags & BATTLE_TYPE_DOUBLE))
        return FALSE;

    if (BATTLE_TWO_VS_ONE_OPPONENT && GetBattlerSide(battler) == B_SIDE_OPPONENT)
    {
        flankId = GetBattlerAtPosition(B_POSITION_OPPONENT_LEFT);
        playerId = GetBattlerAtPosition(B_POSITION_OPPONENT_RIGHT);
        party = gEnemyParty;

        if (partyIdBattlerOn1 == PARTY_SIZE)
            partyIdBattlerOn1 = gBattlerPartyIndexes[flankId];
        if (partyIdBattlerOn2 == PARTY_SIZE)
            partyIdBattlerOn2 = gBattlerPartyIndexes[playerId];

        for (i = 0; i < PARTY_SIZE; i++)
        {
            if (GetMonData(&party[i], MON_DATA_HP) != 0
             && GetMonData(&party[i], MON_DATA_SPECIES_OR_EGG) != SPECIES_NONE
             && GetMonData(&party[i], MON_DATA_SPECIES_OR_EGG) != SPECIES_EGG
             && i != partyIdBattlerOn1 && i != partyIdBattlerOn2
             && i != *(gBattleStruct->monToSwitchIntoId + flankId) && i != playerId[gBattleStruct->monToSwitchIntoId])
                break;
        }
        return (i == PARTY_SIZE);
    }
    else if (gBattleTypeFlags & BATTLE_TYPE_INGAME_PARTNER)
    {
        party = GetBattlerParty(battler);

        playerId = ((battler & BIT_FLANK) / 2);
        for (i = playerId * MULTI_PARTY_SIZE; i < playerId * MULTI_PARTY_SIZE + MULTI_PARTY_SIZE; i++)
        {
            if (GetMonData(&party[i], MON_DATA_HP) != 0
             && GetMonData(&party[i], MON_DATA_SPECIES_OR_EGG) != SPECIES_NONE
             && GetMonData(&party[i], MON_DATA_SPECIES_OR_EGG) != SPECIES_EGG)
                break;
        }
        return (i == playerId * MULTI_PARTY_SIZE + MULTI_PARTY_SIZE);
    }
    else if (gBattleTypeFlags & BATTLE_TYPE_MULTI)
    {
        if (gBattleTypeFlags & BATTLE_TYPE_TOWER_LINK_MULTI)
        {
            if (GetBattlerSide(battler) == B_SIDE_PLAYER)
            {
                party = gPlayerParty;
                flankId = GetBattlerMultiplayerId(battler);
                playerId = GetLinkTrainerFlankId(flankId);
            }
            else
            {
                party = gEnemyParty;
                if (battler == 1)
                    playerId = 0;
                else
                    playerId = 1;
            }
        }
        else
        {
            flankId = GetBattlerMultiplayerId(battler);
            party = GetBattlerParty(battler);
            playerId = GetLinkTrainerFlankId(flankId);
        }

        for (i = playerId * MULTI_PARTY_SIZE; i < playerId * MULTI_PARTY_SIZE + MULTI_PARTY_SIZE; i++)
        {
            if (GetMonData(&party[i], MON_DATA_HP) != 0
             && GetMonData(&party[i], MON_DATA_SPECIES_OR_EGG) != SPECIES_NONE
             && GetMonData(&party[i], MON_DATA_SPECIES_OR_EGG) != SPECIES_EGG)
                break;
        }
        return (i == playerId * MULTI_PARTY_SIZE + MULTI_PARTY_SIZE);
    }
    else if ((gBattleTypeFlags & BATTLE_TYPE_TWO_OPPONENTS) && GetBattlerSide(battler) == B_SIDE_OPPONENT)
    {
        party = gEnemyParty;

        if (battler == 1)
            playerId = 0;
        else
            playerId = MULTI_PARTY_SIZE;

        for (i = playerId; i < playerId + MULTI_PARTY_SIZE; i++)
        {
            if (GetMonData(&party[i], MON_DATA_HP) != 0
             && GetMonData(&party[i], MON_DATA_SPECIES_OR_EGG) != SPECIES_NONE
             && GetMonData(&party[i], MON_DATA_SPECIES_OR_EGG) != SPECIES_EGG)
                break;
        }
        return (i == playerId + 3);
    }
    else
    {
        if (GetBattlerSide(battler) == B_SIDE_OPPONENT)
        {
            flankId = GetBattlerAtPosition(B_POSITION_OPPONENT_LEFT);
            playerId = GetBattlerAtPosition(B_POSITION_OPPONENT_RIGHT);
            party = gEnemyParty;
        }
        else
        {
            flankId = GetBattlerAtPosition(B_POSITION_PLAYER_LEFT);
            playerId = GetBattlerAtPosition(B_POSITION_PLAYER_RIGHT);
            party = gPlayerParty;
        }

        if (partyIdBattlerOn1 == PARTY_SIZE)
            partyIdBattlerOn1 = gBattlerPartyIndexes[flankId];
        if (partyIdBattlerOn2 == PARTY_SIZE)
            partyIdBattlerOn2 = gBattlerPartyIndexes[playerId];

        for (i = 0; i < PARTY_SIZE; i++)
        {
            if (GetMonData(&party[i], MON_DATA_HP) != 0
             && GetMonData(&party[i], MON_DATA_SPECIES_OR_EGG) != SPECIES_NONE
             && GetMonData(&party[i], MON_DATA_SPECIES_OR_EGG) != SPECIES_EGG
             && i != partyIdBattlerOn1 && i != partyIdBattlerOn2
             && i != *(gBattleStruct->monToSwitchIntoId + flankId) && i != playerId[gBattleStruct->monToSwitchIntoId])
                break;
        }
        return (i == PARTY_SIZE);
    }
}

static const u16 sWeatherFlagsInfo[][3] =
{
    [ENUM_WEATHER_RAIN] = {B_WEATHER_RAIN_TEMPORARY, B_WEATHER_RAIN_PERMANENT, HOLD_EFFECT_DAMP_ROCK},
    [ENUM_WEATHER_RAIN_PRIMAL] = {B_WEATHER_RAIN_PRIMAL, B_WEATHER_RAIN_PRIMAL, HOLD_EFFECT_DAMP_ROCK},
    [ENUM_WEATHER_SUN] = {B_WEATHER_SUN_TEMPORARY, B_WEATHER_SUN_PERMANENT, HOLD_EFFECT_HEAT_ROCK},
    [ENUM_WEATHER_SUN_PRIMAL] = {B_WEATHER_SUN_PRIMAL, B_WEATHER_SUN_PRIMAL, HOLD_EFFECT_HEAT_ROCK},
    [ENUM_WEATHER_SANDSTORM] = {B_WEATHER_SANDSTORM_TEMPORARY, B_WEATHER_SANDSTORM_PERMANENT, HOLD_EFFECT_SMOOTH_ROCK},
    [ENUM_WEATHER_HAIL] = {B_WEATHER_HAIL_TEMPORARY, B_WEATHER_HAIL_PERMANENT, HOLD_EFFECT_ICY_ROCK},
    [ENUM_WEATHER_STRONG_WINDS] = {B_WEATHER_STRONG_WINDS, B_WEATHER_STRONG_WINDS, HOLD_EFFECT_NONE},
    [ENUM_WEATHER_SNOW] = {B_WEATHER_SNOW_TEMPORARY, B_WEATHER_SNOW_PERMANENT, HOLD_EFFECT_ICY_ROCK},
};

static void ShouldChangeFormInWeather(u8 battler)
{
    int i;
    int side = GetBattlerSide(battler);
    struct Pokemon *party = GetSideParty(side);

    for (i = 0; i < PARTY_SIZE; i++)
    {
        if (GetMonData(&party[i], MON_DATA_SPECIES) == SPECIES_EISCUE_NOICE_FACE)
            gBattleStruct->allowedToChangeFormInWeather[i][side] = TRUE;
        else
            gBattleStruct->allowedToChangeFormInWeather[i][side] = FALSE;
    }
}

bool32 TryChangeBattleWeather(u8 battler, u32 weatherEnumId, bool32 viaAbility)
{
    u16 battlerAbility = GetBattlerAbility(battler);
    if (gBattleWeather & B_WEATHER_PRIMAL_ANY
        && battlerAbility != ABILITY_DESOLATE_LAND
        && battlerAbility != ABILITY_PRIMORDIAL_SEA
        && battlerAbility != ABILITY_DELTA_STREAM)
    {
        return FALSE;
    }
#if B_ABILITY_WEATHER <= GEN_5
    else if (viaAbility && !(gBattleWeather & sWeatherFlagsInfo[weatherEnumId][1]))
    {
        gBattleWeather = (sWeatherFlagsInfo[weatherEnumId][0] | sWeatherFlagsInfo[weatherEnumId][1]);
        ShouldChangeFormInWeather(battler);
        return TRUE;
    }
#endif
    else if (!(gBattleWeather & (sWeatherFlagsInfo[weatherEnumId][0] | sWeatherFlagsInfo[weatherEnumId][1])))
    {
        gBattleWeather = (sWeatherFlagsInfo[weatherEnumId][0]);
        if (GetBattlerHoldEffect(battler, TRUE) == sWeatherFlagsInfo[weatherEnumId][2])
            gWishFutureKnock.weatherDuration = 8;
        else
            gWishFutureKnock.weatherDuration = 5;
        ShouldChangeFormInWeather(battler);
        return TRUE;
    }
    return FALSE;
}

static bool32 TryChangeBattleTerrain(u32 battler, u32 statusFlag, u8 *timer)
{
    if (!(gFieldStatuses & statusFlag))
    {
        gFieldStatuses &= ~(STATUS_FIELD_MISTY_TERRAIN | STATUS_FIELD_GRASSY_TERRAIN | STATUS_FIELD_ELECTRIC_TERRAIN | STATUS_FIELD_PSYCHIC_TERRAIN);
        gFieldStatuses |= statusFlag;

        if (GetBattlerHoldEffect(battler, TRUE) == HOLD_EFFECT_TERRAIN_EXTENDER)
            *timer = 8;
        else
            *timer = 5;

        gBattlerAttacker = gBattleScripting.battler = battler;
        return TRUE;
    }

    return FALSE;
}

static u8 ForewarnChooseMove(u32 battler)
{
    struct Forewarn {
        u8 battlerId;
        u8 power;
        u16 moveId;
    };
    u32 i, j, bestId, count;
    struct Forewarn *data = Alloc(sizeof(struct Forewarn) * MAX_BATTLERS_COUNT * MAX_MON_MOVES);

    // Put all moves
    for (count = 0, i = 0; i < MAX_BATTLERS_COUNT; i++)
    {
        if (IsBattlerAlive(i) && GetBattlerSide(i) != GetBattlerSide(battler))
        {
            for (j = 0; j < MAX_MON_MOVES; j++)
            {
                if (gBattleMons[i].moves[j] == MOVE_NONE)
                    continue;
                data[count].moveId = gBattleMons[i].moves[j];
                data[count].battlerId = i;
                switch (gBattleMoves[data[count].moveId].effect)
                {
                case EFFECT_OHKO:
                    data[count].power = 150;
                    break;
                case EFFECT_COUNTER:
                case EFFECT_MIRROR_COAT:
                case EFFECT_METAL_BURST:
                    data[count].power = 120;
                    break;
                default:
                    if (gBattleMoves[data[count].moveId].power == 1)
                        data[count].power = 80;
                    else
                        data[count].power = gBattleMoves[data[count].moveId].power;
                    break;
                }
                count++;
            }
        }
    }

    for (bestId = 0, i = 1; i < count; i++)
    {
        if (data[i].power > data[bestId].power)
            bestId = i;
        else if (data[i].power == data[bestId].power && Random() & 1)
            bestId = i;
    }

    gBattlerTarget = data[bestId].battlerId;
    PREPARE_MOVE_BUFFER(gBattleTextBuff1, data[bestId].moveId)
    RecordKnownMove(gBattlerTarget, data[bestId].moveId);

    Free(data);
}

bool8 ChangeTypeBasedOnTerrain(u8 battlerId)
{
    u8 battlerType;

    if (gFieldStatuses & STATUS_FIELD_ELECTRIC_TERRAIN)
        battlerType = TYPE_ELECTRIC;
    else if (gFieldStatuses & STATUS_FIELD_GRASSY_TERRAIN)
        battlerType = TYPE_GRASS;
    else if (gFieldStatuses & STATUS_FIELD_MISTY_TERRAIN)
        battlerType = TYPE_FAIRY;
    else if (gFieldStatuses & STATUS_FIELD_PSYCHIC_TERRAIN)
        battlerType = TYPE_PSYCHIC;
    else // failsafe
        return FALSE;

    SET_BATTLER_TYPE(battlerId, battlerType);
    PREPARE_TYPE_BUFFER(gBattleTextBuff1, battlerType);
    return TRUE;
}

// Supreme Overlord adds a damage boost for each fainted ally.
// The first ally adds a x1.2 boost, and subsequent allies add an extra x0.1 boost each.
static uq4_12_t GetSupremeOverlordModifier(u8 battlerId)
{
    u32 i;
    struct Pokemon *party = GetBattlerParty(battlerId);
    uq4_12_t modifier = UQ_4_12(1.0);
    bool8 appliedFirstBoost = FALSE;

    for (i = 0; i < PARTY_SIZE; i++)
    {
        if (GetMonData(&party[i], MON_DATA_SPECIES) != SPECIES_NONE
         && !GetMonData(&party[i], MON_DATA_IS_EGG)
         && GetMonData(&party[i], MON_DATA_HP) == 0)
            modifier += (!appliedFirstBoost) ? UQ_4_12(0.2) : UQ_4_12(0.1);
        appliedFirstBoost = TRUE;
    }

    return modifier;
}

u8 AbilityBattleEffects(u8 caseID, u8 battler, u16 ability, u8 special, u16 moveArg)
{
    u8 effect = 0;
    u32 speciesAtk, speciesDef;
    u32 moveType, move;
    u32 i, j;

    if (gBattleTypeFlags & BATTLE_TYPE_SAFARI)
        return 0;

    if (gBattlerAttacker >= gBattlersCount)
        gBattlerAttacker = battler;

    speciesAtk = gBattleMons[gBattlerAttacker].species;
    speciesDef = gBattleMons[gBattlerTarget].species;

    if (special)
        gLastUsedAbility = special;
    else
        gLastUsedAbility = GetBattlerAbility(battler);

    if (moveArg)
        move = moveArg;
    else
        move = gCurrentMove;

    GET_MOVE_TYPE(move, moveType);

    switch (caseID)
    {
    case ABILITYEFFECT_SWITCH_IN_TERRAIN:
        gBattleScripting.battler = battler;
        if (VarGet(VAR_TERRAIN) & STATUS_FIELD_TERRAIN_ANY)
        {
            u16 terrainFlags = VarGet(VAR_TERRAIN) & STATUS_FIELD_TERRAIN_ANY;    // only works for status flag (1 << 15)
            gFieldStatuses = terrainFlags | STATUS_FIELD_TERRAIN_PERMANENT; // terrain is permanent
            switch (VarGet(VAR_TERRAIN) & STATUS_FIELD_TERRAIN_ANY)
            {
            case STATUS_FIELD_ELECTRIC_TERRAIN:
                gBattleCommunication[MULTISTRING_CHOOSER] = 2;
                break;
            case STATUS_FIELD_MISTY_TERRAIN:
                gBattleCommunication[MULTISTRING_CHOOSER] = 0;
                break;
            case STATUS_FIELD_GRASSY_TERRAIN:
                gBattleCommunication[MULTISTRING_CHOOSER] = 1;
                break;
            case STATUS_FIELD_PSYCHIC_TERRAIN:
                gBattleCommunication[MULTISTRING_CHOOSER] = 3;
                break;
            }

            BattleScriptPushCursorAndCallback(BattleScript_OverworldTerrain);
            effect++;
        }
    #if B_THUNDERSTORM_TERRAIN == TRUE
        else if (GetCurrentWeather() == WEATHER_RAIN_THUNDERSTORM && !(gFieldStatuses & STATUS_FIELD_ELECTRIC_TERRAIN))
        {
            // overworld weather started rain, so just do electric terrain anim
            gFieldStatuses = (STATUS_FIELD_ELECTRIC_TERRAIN | STATUS_FIELD_TERRAIN_PERMANENT);
            gBattleCommunication[MULTISTRING_CHOOSER] = 2;
            BattleScriptPushCursorAndCallback(BattleScript_OverworldTerrain);
            effect++;
        }
    #endif
        break;
    case ABILITYEFFECT_SWITCH_IN_WEATHER:
        gBattleScripting.battler = battler;
        if (!(gBattleTypeFlags & BATTLE_TYPE_RECORDED))
        {
            switch (GetCurrentWeather())
            {
            case WEATHER_RAIN:
            case WEATHER_RAIN_THUNDERSTORM:
            case WEATHER_DOWNPOUR:
                if (!(gBattleWeather & B_WEATHER_RAIN))
                {
                    gBattleWeather = (B_WEATHER_RAIN_TEMPORARY | B_WEATHER_RAIN_PERMANENT);
                    gBattleScripting.animArg1 = B_ANIM_RAIN_CONTINUES;
                    effect++;
                }
                break;
            case WEATHER_SANDSTORM:
                if (!(gBattleWeather & B_WEATHER_SANDSTORM))
                {
                    gBattleWeather = B_WEATHER_SANDSTORM;
                    gBattleScripting.animArg1 = B_ANIM_SANDSTORM_CONTINUES;
                    effect++;
                }
                break;
            case WEATHER_DROUGHT:
                if (!(gBattleWeather & B_WEATHER_SUN))
                {
                    gBattleWeather = (B_WEATHER_SUN_PERMANENT | B_WEATHER_SUN_TEMPORARY);
                    gBattleScripting.animArg1 = B_ANIM_SUN_CONTINUES;
                    effect++;
                }
                break;
            }
        }
        if (effect != 0)
        {
            gBattleCommunication[MULTISTRING_CHOOSER] = GetCurrentWeather();
            BattleScriptPushCursorAndCallback(BattleScript_OverworldWeatherStarts);
        }
        break;
    case ABILITYEFFECT_ON_SWITCHIN: // 0
        gBattleScripting.battler = battler;
        switch (gLastUsedAbility)
        {
        case ABILITY_IMPOSTER:
            if (IsBattlerAlive(BATTLE_OPPOSITE(battler))
                && !(gBattleMons[BATTLE_OPPOSITE(battler)].status2 & (STATUS2_TRANSFORMED | STATUS2_SUBSTITUTE))
                && !(gBattleMons[battler].status2 & STATUS2_TRANSFORMED)
                && !(gBattleStruct->illusion[BATTLE_OPPOSITE(battler)].on)
                && !(gStatuses3[BATTLE_OPPOSITE(battler)] & STATUS3_SEMI_INVULNERABLE))
            {
                gBattlerAttacker = battler;
                gBattlerTarget = BATTLE_OPPOSITE(battler);
                BattleScriptPushCursorAndCallback(BattleScript_ImposterActivates);
                effect++;
            }
            break;
        case ABILITY_MOLD_BREAKER:
            if (!gSpecialStatuses[battler].switchInAbilityDone)
            {
                gBattleCommunication[MULTISTRING_CHOOSER] = B_MSG_SWITCHIN_MOLDBREAKER;
                gSpecialStatuses[battler].switchInAbilityDone = TRUE;
                BattleScriptPushCursorAndCallback(BattleScript_SwitchInAbilityMsg);
                effect++;
            }
            break;
        case ABILITY_TERAVOLT:
            if (!gSpecialStatuses[battler].switchInAbilityDone)
            {
                gBattleCommunication[MULTISTRING_CHOOSER] = B_MSG_SWITCHIN_TERAVOLT;
                gSpecialStatuses[battler].switchInAbilityDone = TRUE;
                BattleScriptPushCursorAndCallback(BattleScript_SwitchInAbilityMsg);
                effect++;
            }
            break;
        case ABILITY_TURBOBLAZE:
            if (!gSpecialStatuses[battler].switchInAbilityDone)
            {
                gBattleCommunication[MULTISTRING_CHOOSER] = B_MSG_SWITCHIN_TURBOBLAZE;
                gSpecialStatuses[battler].switchInAbilityDone = TRUE;
                BattleScriptPushCursorAndCallback(BattleScript_SwitchInAbilityMsg);
                effect++;
            }
            break;
        case ABILITY_SLOW_START:
            if (!gSpecialStatuses[battler].switchInAbilityDone)
            {
                gDisableStructs[battler].slowStartTimer = 5;
                gBattleCommunication[MULTISTRING_CHOOSER] = B_MSG_SWITCHIN_SLOWSTART;
                gSpecialStatuses[battler].switchInAbilityDone = TRUE;
                BattleScriptPushCursorAndCallback(BattleScript_SwitchInAbilityMsg);
                effect++;
            }
            break;
        case ABILITY_UNNERVE:
            if (!gSpecialStatuses[battler].switchInAbilityDone)
            {
                gBattleCommunication[MULTISTRING_CHOOSER] = B_MSG_SWITCHIN_UNNERVE;
                gSpecialStatuses[battler].switchInAbilityDone = TRUE;
                BattleScriptPushCursorAndCallback(BattleScript_SwitchInAbilityMsg);
                effect++;
            }
            break;
        case ABILITY_AS_ONE_ICE_RIDER:
        case ABILITY_AS_ONE_SHADOW_RIDER:
            if (!gSpecialStatuses[battler].switchInAbilityDone)
            {
                gBattleCommunication[MULTISTRING_CHOOSER] = B_MSG_SWITCHIN_ASONE;
                gSpecialStatuses[battler].switchInAbilityDone = TRUE;
                BattleScriptPushCursorAndCallback(BattleScript_ActivateAsOne);
                effect++;
            }
            break;
        case ABILITY_CURIOUS_MEDICINE:
            if (!gSpecialStatuses[battler].switchInAbilityDone && IsDoubleBattle()
              && IsBattlerAlive(BATTLE_PARTNER(battler)) && TryResetBattlerStatChanges(BATTLE_PARTNER(battler)))
            {
                u32 i;
                gEffectBattler = BATTLE_PARTNER(battler);
                gBattleCommunication[MULTISTRING_CHOOSER] = B_MSG_SWITCHIN_CURIOUS_MEDICINE;
                gSpecialStatuses[battler].switchInAbilityDone = TRUE;
                BattleScriptPushCursorAndCallback(BattleScript_SwitchInAbilityMsg);
                effect++;
            }
            break;
        case ABILITY_PASTEL_VEIL:
            if (!gSpecialStatuses[battler].switchInAbilityDone)
            {
                gBattlerTarget = battler;
                gBattleCommunication[MULTISTRING_CHOOSER] = B_MSG_SWITCHIN_PASTEL_VEIL;
                BattleScriptPushCursorAndCallback(BattleScript_PastelVeilActivates);
                effect++;
                gSpecialStatuses[battler].switchInAbilityDone = TRUE;
            }
            break;
        case ABILITY_ANTICIPATION:
            if (!gSpecialStatuses[battler].switchInAbilityDone)
            {
                u32 side = GetBattlerSide(battler);

                for (i = 0; i < MAX_BATTLERS_COUNT; i++)
                {
                    if (IsBattlerAlive(i) && side != GetBattlerSide(i))
                    {
                        for (j = 0; j < MAX_MON_MOVES; j++)
                        {
                            move = gBattleMons[i].moves[j];
                            GET_MOVE_TYPE(move, moveType);
                            if (CalcTypeEffectivenessMultiplier(move, moveType, i, battler, FALSE) >= UQ_4_12(2.0))
                            {
                                effect++;
                                break;
                            }
                        }
                    }
                }

                if (effect != 0)
                {
                    gBattleCommunication[MULTISTRING_CHOOSER] = B_MSG_SWITCHIN_ANTICIPATION;
                    gSpecialStatuses[battler].switchInAbilityDone = TRUE;
                    BattleScriptPushCursorAndCallback(BattleScript_SwitchInAbilityMsg);
                }
            }
            break;
        case ABILITY_FRISK:
            if (!gSpecialStatuses[battler].switchInAbilityDone)
            {
                gSpecialStatuses[battler].switchInAbilityDone = TRUE;
                BattleScriptPushCursorAndCallback(BattleScript_FriskActivates); // Try activate
                effect++;
            }
            return effect; // Note: It returns effect as to not record the ability if Frisk does not activate.
        case ABILITY_FOREWARN:
            if (!gSpecialStatuses[battler].switchInAbilityDone)
            {
                ForewarnChooseMove(battler);
                gBattleCommunication[MULTISTRING_CHOOSER] = B_MSG_SWITCHIN_FOREWARN;
                gSpecialStatuses[battler].switchInAbilityDone = TRUE;
                BattleScriptPushCursorAndCallback(BattleScript_SwitchInAbilityMsg);
                effect++;
            }
            break;
        case ABILITY_DOWNLOAD:
            if (!gSpecialStatuses[battler].switchInAbilityDone)
            {
                u32 statId, opposingBattler;
                u32 opposingDef = 0, opposingSpDef = 0;

                opposingBattler = BATTLE_OPPOSITE(battler);
                for (i = 0; i < 2; opposingBattler ^= BIT_FLANK, i++)
                {
                    if (IsBattlerAlive(opposingBattler))
                    {
                        opposingDef += gBattleMons[opposingBattler].defense
                                    * gStatStageRatios[gBattleMons[opposingBattler].statStages[STAT_DEF]][0]
                                    / gStatStageRatios[gBattleMons[opposingBattler].statStages[STAT_DEF]][1];
                        opposingSpDef += gBattleMons[opposingBattler].spDefense
                                      * gStatStageRatios[gBattleMons[opposingBattler].statStages[STAT_SPDEF]][0]
                                      / gStatStageRatios[gBattleMons[opposingBattler].statStages[STAT_SPDEF]][1];
                    }
                }

                if (opposingDef < opposingSpDef)
                    statId = STAT_ATK;
                else
                    statId = STAT_SPATK;

                gSpecialStatuses[battler].switchInAbilityDone = TRUE;

                if (CompareStat(battler, statId, MAX_STAT_STAGE, CMP_LESS_THAN))
                {
                    SET_STATCHANGER(statId, 1, FALSE);
                    gBattlerAttacker = battler;
                    PREPARE_STAT_BUFFER(gBattleTextBuff1, statId);
                    BattleScriptPushCursorAndCallback(BattleScript_AttackerAbilityStatRaiseEnd3);
                    effect++;
                }
            }
            break;
        case ABILITY_PRESSURE:
            if (!gSpecialStatuses[battler].switchInAbilityDone)
            {
                gBattleCommunication[MULTISTRING_CHOOSER] = B_MSG_SWITCHIN_PRESSURE;
                gSpecialStatuses[battler].switchInAbilityDone = TRUE;
                BattleScriptPushCursorAndCallback(BattleScript_SwitchInAbilityMsg);
                effect++;
            }
            break;
        case ABILITY_DARK_AURA:
            if (!gSpecialStatuses[battler].switchInAbilityDone)
            {
                gBattleCommunication[MULTISTRING_CHOOSER] = B_MSG_SWITCHIN_DARKAURA;
                gSpecialStatuses[battler].switchInAbilityDone = TRUE;
                BattleScriptPushCursorAndCallback(BattleScript_SwitchInAbilityMsg);
                effect++;
            }
            break;
        case ABILITY_FAIRY_AURA:
            if (!gSpecialStatuses[battler].switchInAbilityDone)
            {
                gBattleCommunication[MULTISTRING_CHOOSER] = B_MSG_SWITCHIN_FAIRYAURA;
                gSpecialStatuses[battler].switchInAbilityDone = TRUE;
                BattleScriptPushCursorAndCallback(BattleScript_SwitchInAbilityMsg);
                effect++;
            }
            break;
        case ABILITY_AURA_BREAK:
            if (!gSpecialStatuses[battler].switchInAbilityDone)
            {
                gBattleCommunication[MULTISTRING_CHOOSER] = B_MSG_SWITCHIN_AURABREAK;
                gSpecialStatuses[battler].switchInAbilityDone = TRUE;
                BattleScriptPushCursorAndCallback(BattleScript_SwitchInAbilityMsg);
                effect++;
            }
            break;
        case ABILITY_COMATOSE:
            if (!gSpecialStatuses[battler].switchInAbilityDone)
            {
                gBattleCommunication[MULTISTRING_CHOOSER] = B_MSG_SWITCHIN_COMATOSE;
                gSpecialStatuses[battler].switchInAbilityDone = TRUE;
                BattleScriptPushCursorAndCallback(BattleScript_SwitchInAbilityMsg);
                effect++;
            }
            break;
        case ABILITY_SCREEN_CLEANER:
            if (!gSpecialStatuses[battler].switchInAbilityDone && TryRemoveScreens(battler))
            {
                gBattleCommunication[MULTISTRING_CHOOSER] = B_MSG_SWITCHIN_SCREENCLEANER;
                gSpecialStatuses[battler].switchInAbilityDone = TRUE;
                BattleScriptPushCursorAndCallback(BattleScript_SwitchInAbilityMsg);
                effect++;
            }
            break;
        case ABILITY_DRIZZLE:
            if (TryChangeBattleWeather(battler, ENUM_WEATHER_RAIN, TRUE))
            {
                BattleScriptPushCursorAndCallback(BattleScript_DrizzleActivates);
                effect++;
            }
            else if (gBattleWeather & B_WEATHER_PRIMAL_ANY && WEATHER_HAS_EFFECT && !gSpecialStatuses[battler].switchInAbilityDone)
            {
                gSpecialStatuses[battler].switchInAbilityDone = TRUE;
                BattleScriptPushCursorAndCallback(BattleScript_BlockedByPrimalWeatherEnd3);
                effect++;
            }
            break;
        case ABILITY_SAND_STREAM:
            if (TryChangeBattleWeather(battler, ENUM_WEATHER_SANDSTORM, TRUE))
            {
                BattleScriptPushCursorAndCallback(BattleScript_SandstreamActivates);
                effect++;
            }
            else if (gBattleWeather & B_WEATHER_PRIMAL_ANY && WEATHER_HAS_EFFECT && !gSpecialStatuses[battler].switchInAbilityDone)
            {
                gSpecialStatuses[battler].switchInAbilityDone = TRUE;
                BattleScriptPushCursorAndCallback(BattleScript_BlockedByPrimalWeatherEnd3);
                effect++;
            }
            break;
        case ABILITY_DROUGHT:
            if (TryChangeBattleWeather(battler, ENUM_WEATHER_SUN, TRUE))
            {
                BattleScriptPushCursorAndCallback(BattleScript_DroughtActivates);
                effect++;
            }
            else if (gBattleWeather & B_WEATHER_PRIMAL_ANY && WEATHER_HAS_EFFECT && !gSpecialStatuses[battler].switchInAbilityDone)
            {
                gSpecialStatuses[battler].switchInAbilityDone = TRUE;
                BattleScriptPushCursorAndCallback(BattleScript_BlockedByPrimalWeatherEnd3);
                effect++;
            }
            break;
        case ABILITY_SNOW_WARNING:
            #if B_SNOW_WARNING >= GEN_9
            if (TryChangeBattleWeather(battler, ENUM_WEATHER_SNOW, TRUE))
            {
                BattleScriptPushCursorAndCallback(BattleScript_SnowWarningActivatesSnow);
                effect++;
            }
            #else
            if (TryChangeBattleWeather(battler, ENUM_WEATHER_HAIL, TRUE))
            {
                BattleScriptPushCursorAndCallback(BattleScript_SnowWarningActivatesHail);
                effect++;
            }
            #endif
            else if (gBattleWeather & B_WEATHER_PRIMAL_ANY && WEATHER_HAS_EFFECT && !gSpecialStatuses[battler].switchInAbilityDone)
            {
                gSpecialStatuses[battler].switchInAbilityDone = TRUE;
                BattleScriptPushCursorAndCallback(BattleScript_BlockedByPrimalWeatherEnd3);
                effect++;
            }
            break;
        case ABILITY_ELECTRIC_SURGE:
        case ABILITY_HADRON_ENGINE:
            if (TryChangeBattleTerrain(battler, STATUS_FIELD_ELECTRIC_TERRAIN, &gFieldTimers.terrainTimer))
            {
                BattleScriptPushCursorAndCallback(BattleScript_ElectricSurgeActivates);
                effect++;
            }
            break;
        case ABILITY_GRASSY_SURGE:
            if (TryChangeBattleTerrain(battler, STATUS_FIELD_GRASSY_TERRAIN, &gFieldTimers.terrainTimer))
            {
                BattleScriptPushCursorAndCallback(BattleScript_GrassySurgeActivates);
                effect++;
            }
            break;
        case ABILITY_MISTY_SURGE:
            if (TryChangeBattleTerrain(battler, STATUS_FIELD_MISTY_TERRAIN, &gFieldTimers.terrainTimer))
            {
                BattleScriptPushCursorAndCallback(BattleScript_MistySurgeActivates);
                effect++;
            }
            break;
        case ABILITY_PSYCHIC_SURGE:
            if (TryChangeBattleTerrain(battler, STATUS_FIELD_PSYCHIC_TERRAIN, &gFieldTimers.terrainTimer))
            {
                BattleScriptPushCursorAndCallback(BattleScript_PsychicSurgeActivates);
                effect++;
            }
            break;
        case ABILITY_INTIMIDATE:
            if (!gSpecialStatuses[battler].switchInAbilityDone)
            {
                gBattlerAttacker = battler;
                gSpecialStatuses[battler].switchInAbilityDone = TRUE;
                SET_STATCHANGER(STAT_ATK, 1, TRUE);
                BattleScriptPushCursorAndCallback(BattleScript_IntimidateActivates);
                effect++;
            }
            break;
        case ABILITY_TRACE:
            if (!(gSpecialStatuses[battler].traced))
            {
                gBattleResources->flags->flags[battler] |= RESOURCE_FLAG_TRACED;
                gSpecialStatuses[battler].traced = TRUE;
            }
            break;
        case ABILITY_CLOUD_NINE:
        case ABILITY_AIR_LOCK:
            if (!gSpecialStatuses[battler].switchInAbilityDone)
            {
                gSpecialStatuses[battler].switchInAbilityDone = TRUE;
                BattleScriptPushCursorAndCallback(BattleScript_AnnounceAirLockCloudNine);
                effect++;
            }
            break;
        case ABILITY_SCHOOLING:
            if (gBattleMons[battler].level < 20)
                break;
        // Fallthrough
        case ABILITY_ZEN_MODE:
        case ABILITY_SHIELDS_DOWN:
            if (TryBattleFormChange(battler, FORM_CHANGE_BATTLE_HP_PERCENT))
            {
                BattleScriptPushCursorAndCallback(BattleScript_AttackerFormChangeEnd3);
                effect++;
            }
            break;
        case ABILITY_INTREPID_SWORD:
            if (!gSpecialStatuses[battler].switchInAbilityDone && CompareStat(battler, STAT_ATK, MAX_STAT_STAGE, CMP_LESS_THAN))
            {
                gBattlerAttacker = battler;
                gSpecialStatuses[battler].switchInAbilityDone = TRUE;
                SET_STATCHANGER(STAT_ATK, 1, FALSE);
                BattleScriptPushCursorAndCallback(BattleScript_BattlerAbilityStatRaiseOnSwitchIn);
                effect++;
            }
            break;
        case ABILITY_DAUNTLESS_SHIELD:
            if (!gSpecialStatuses[battler].switchInAbilityDone && CompareStat(battler, STAT_DEF, MAX_STAT_STAGE, CMP_LESS_THAN))
            {
                gBattlerAttacker = battler;
                gSpecialStatuses[battler].switchInAbilityDone = TRUE;
                SET_STATCHANGER(STAT_DEF, 1, FALSE);
                BattleScriptPushCursorAndCallback(BattleScript_BattlerAbilityStatRaiseOnSwitchIn);
                effect++;
            }
            break;
        case ABILITY_DESOLATE_LAND:
            if (TryChangeBattleWeather(battler, ENUM_WEATHER_SUN_PRIMAL, TRUE))
            {
                BattleScriptPushCursorAndCallback(BattleScript_DesolateLandActivates);
                effect++;
            }
            break;
        case ABILITY_PRIMORDIAL_SEA:
            if (TryChangeBattleWeather(battler, ENUM_WEATHER_RAIN_PRIMAL, TRUE))
            {
                BattleScriptPushCursorAndCallback(BattleScript_PrimordialSeaActivates);
                effect++;
            }
            break;
        case ABILITY_DELTA_STREAM:
            if (TryChangeBattleWeather(battler, ENUM_WEATHER_STRONG_WINDS, TRUE))
            {
                BattleScriptPushCursorAndCallback(BattleScript_DeltaStreamActivates);
                effect++;
            }
            break;
        case ABILITY_VESSEL_OF_RUIN:
            if (!gSpecialStatuses[battler].switchInAbilityDone)
            {
                PREPARE_STAT_BUFFER(gBattleTextBuff1, STAT_SPATK);
                gSpecialStatuses[battler].switchInAbilityDone = TRUE;
                BattleScriptPushCursorAndCallback(BattleScript_RuinAbilityActivates);
                effect++;
            }
            break;
        case ABILITY_SWORD_OF_RUIN:
            if (!gSpecialStatuses[battler].switchInAbilityDone)
            {
                PREPARE_STAT_BUFFER(gBattleTextBuff1, STAT_DEF);
                gSpecialStatuses[battler].switchInAbilityDone = TRUE;
                BattleScriptPushCursorAndCallback(BattleScript_RuinAbilityActivates);
                effect++;
            }
            break;
        case ABILITY_TABLETS_OF_RUIN:
            if (!gSpecialStatuses[battler].switchInAbilityDone)
            {
                PREPARE_STAT_BUFFER(gBattleTextBuff1, STAT_ATK);
                gSpecialStatuses[battler].switchInAbilityDone = TRUE;
                BattleScriptPushCursorAndCallback(BattleScript_RuinAbilityActivates);
                effect++;
            }
            break;
        case ABILITY_BEADS_OF_RUIN:
            if (!gSpecialStatuses[battler].switchInAbilityDone)
            {
                PREPARE_STAT_BUFFER(gBattleTextBuff1, STAT_SPDEF);
                gSpecialStatuses[battler].switchInAbilityDone = TRUE;
                BattleScriptPushCursorAndCallback(BattleScript_RuinAbilityActivates);
                effect++;
            }
            break;
        case ABILITY_ORICHALCUM_PULSE:
            if (TryChangeBattleWeather(battler, ENUM_WEATHER_SUN, TRUE))
            {
                BattleScriptPushCursorAndCallback(BattleScript_DroughtActivates);
                effect++;
            }
            break;
        case ABILITY_SUPREME_OVERLORD:
            if (!gSpecialStatuses[battler].switchInAbilityDone && CountUsablePartyMons(battler) < PARTY_SIZE)
            {
                gSpecialStatuses[battler].switchInAbilityDone = TRUE;
                gBattleStruct->supremeOverlordModifier[battler] = GetSupremeOverlordModifier(battler);
                BattleScriptPushCursorAndCallback(BattleScript_SupremeOverlordActivates);
                effect++;
            }
            break;
        case ABILITY_COSTAR:
            if (!gSpecialStatuses[battler].switchInAbilityDone
             && IsDoubleBattle()
             && IsBattlerAlive(BATTLE_PARTNER(battler))
             && CountBattlerStatIncreases(BATTLE_PARTNER(battler), FALSE))
            {
                gSpecialStatuses[battler].switchInAbilityDone = TRUE;
                for (i = 0; i < NUM_BATTLE_STATS; i++)
                    gBattleMons[battler].statStages[i] = gBattleMons[BATTLE_PARTNER(battler)].statStages[i];
                gBattlerTarget = BATTLE_PARTNER(battler);
                BattleScriptPushCursorAndCallback(BattleScript_CostarActivates);
                effect++;
            }
            break;
        }
        break;
    case ABILITYEFFECT_ENDTURN: // 1
        if (gBattleMons[battler].hp != 0)
        {
            gBattlerAttacker = battler;
            switch (gLastUsedAbility)
            {
            case ABILITY_HARVEST:
                if ((IsBattlerWeatherAffected(battler, B_WEATHER_SUN) || Random() % 2 == 0)
                 && gBattleMons[battler].item == ITEM_NONE
                 && gBattleStruct->changedItems[battler] == ITEM_NONE   // Will not inherit an item
                 && ItemId_GetPocket(GetUsedHeldItem(battler)) == POCKET_BERRIES)
                {
                    gLastUsedItem = GetUsedHeldItem(battler);
                    BattleScriptPushCursorAndCallback(BattleScript_HarvestActivates);
                    effect++;
                }
                break;
            case ABILITY_DRY_SKIN:
                if (IsBattlerWeatherAffected(battler, B_WEATHER_SUN))
                    goto SOLAR_POWER_HP_DROP;
            // Dry Skin works similarly to Rain Dish in Rain
            case ABILITY_RAIN_DISH:
                if (IsBattlerWeatherAffected(battler, B_WEATHER_RAIN)
                 && !BATTLER_MAX_HP(battler)
                 && !(gStatuses3[battler] & STATUS3_HEAL_BLOCK))
                {
                    BattleScriptPushCursorAndCallback(BattleScript_RainDishActivates);
                    gBattleMoveDamage = gBattleMons[battler].maxHP / (gLastUsedAbility == ABILITY_RAIN_DISH ? 16 : 8);
                    if (gBattleMoveDamage == 0)
                        gBattleMoveDamage = 1;
                    gBattleMoveDamage *= -1;
                    effect++;
                }
                break;
            case ABILITY_HYDRATION:
                if (IsBattlerWeatherAffected(battler, B_WEATHER_RAIN)
                 && gBattleMons[battler].status1 & STATUS1_ANY)
                {
                    goto ABILITY_HEAL_MON_STATUS;
                }
                break;
            case ABILITY_SHED_SKIN:
                if ((gBattleMons[battler].status1 & STATUS1_ANY) && (Random() % 3) == 0)
                {
                ABILITY_HEAL_MON_STATUS:
                    if (gBattleMons[battler].status1 & (STATUS1_POISON | STATUS1_TOXIC_POISON))
                        StringCopy(gBattleTextBuff1, gStatusConditionString_PoisonJpn);
                    if (gBattleMons[battler].status1 & STATUS1_SLEEP)
                        StringCopy(gBattleTextBuff1, gStatusConditionString_SleepJpn);
                    if (gBattleMons[battler].status1 & STATUS1_PARALYSIS)
                        StringCopy(gBattleTextBuff1, gStatusConditionString_ParalysisJpn);
                    if (gBattleMons[battler].status1 & STATUS1_BURN)
                        StringCopy(gBattleTextBuff1, gStatusConditionString_BurnJpn);
                    if (gBattleMons[battler].status1 & (STATUS1_FREEZE | STATUS1_FROSTBITE))
                        StringCopy(gBattleTextBuff1, gStatusConditionString_IceJpn);

                    gBattleMons[battler].status1 = 0;
                    gBattleMons[battler].status2 &= ~STATUS2_NIGHTMARE;
                    gBattleScripting.battler = gActiveBattler = battler;
                    BattleScriptPushCursorAndCallback(BattleScript_ShedSkinActivates);
                    BtlController_EmitSetMonData(BUFFER_A, REQUEST_STATUS_BATTLE, 0, 4, &gBattleMons[battler].status1);
                    MarkBattlerForControllerExec(gActiveBattler);
                    effect++;
                }
                break;
            case ABILITY_SPEED_BOOST:
                if (CompareStat(battler, STAT_SPEED, MAX_STAT_STAGE, CMP_LESS_THAN) && gDisableStructs[battler].isFirstTurn != 2)
                {
                    SET_STATCHANGER(STAT_SPEED, 1, FALSE);
                    BattleScriptPushCursorAndCallback(BattleScript_SpeedBoostActivates);
                    gBattleScripting.battler = battler;
                    effect++;
                }
                break;
            case ABILITY_MOODY:
                if (gDisableStructs[battler].isFirstTurn != 2)
                {
                    u32 validToRaise = 0, validToLower = 0;
                #if B_MOODY_ACC_EVASION < GEN_8
                    u32 statsNum = NUM_BATTLE_STATS;
                #else
                    u32 statsNum = NUM_STATS;
                #endif

                    for (i = STAT_ATK; i < statsNum; i++)
                    {
                        if (CompareStat(battler, i, MIN_STAT_STAGE, CMP_GREATER_THAN))
                            validToLower |= gBitTable[i];
                        if (CompareStat(battler, i, MAX_STAT_STAGE, CMP_LESS_THAN))
                            validToRaise |= gBitTable[i];
                    }

                    if (validToLower != 0 || validToRaise != 0) // Can lower one stat, or can raise one stat
                    {
                        gBattleScripting.statChanger = gBattleScripting.savedStatChanger = 0; // for raising and lowering stat respectively
                        if (validToRaise != 0) // Find stat to raise
                        {
                            do
                            {
                                i = (Random() % statsNum) + STAT_ATK;
                            } while (!(validToRaise & gBitTable[i]));
                            SET_STATCHANGER(i, 2, FALSE);
                            validToLower &= ~(gBitTable[i]); // Can't lower the same stat as raising.
                        }
                        if (validToLower != 0) // Find stat to lower
                        {
                            do
                            {
                                i = (Random() % statsNum) + STAT_ATK;
                            } while (!(validToLower & gBitTable[i]));
                            SET_STATCHANGER2(gBattleScripting.savedStatChanger, i, 1, TRUE);
                        }
                        BattleScriptPushCursorAndCallback(BattleScript_MoodyActivates);
                        effect++;
                    }
                }
                break;
            case ABILITY_TRUANT:
                gDisableStructs[gBattlerAttacker].truantCounter ^= 1;
                break;
            case ABILITY_BAD_DREAMS:
                BattleScriptPushCursorAndCallback(BattleScript_BadDreamsActivates);
                effect++;
                break;
            SOLAR_POWER_HP_DROP:
            case ABILITY_SOLAR_POWER:
                if (IsBattlerWeatherAffected(battler, B_WEATHER_SUN))
                {
                    BattleScriptPushCursorAndCallback(BattleScript_SolarPowerActivates);
                    gBattleMoveDamage = gBattleMons[battler].maxHP / 8;
                    if (gBattleMoveDamage == 0)
                        gBattleMoveDamage = 1;
                    effect++;
                }
                break;
            case ABILITY_HEALER:
                gBattleScripting.battler = BATTLE_PARTNER(battler);
                if (IsBattlerAlive(gBattleScripting.battler)
                    && gBattleMons[gBattleScripting.battler].status1 & STATUS1_ANY
                    && (Random() % 100) < 30)
                {
                    BattleScriptPushCursorAndCallback(BattleScript_HealerActivates);
                    effect++;
                }
                break;
            case ABILITY_SCHOOLING:
                if (gBattleMons[battler].level < 20)
                    break;
            // Fallthrough
            case ABILITY_ZEN_MODE:
            case ABILITY_SHIELDS_DOWN:
            case ABILITY_POWER_CONSTRUCT:
                if (TryBattleFormChange(battler, FORM_CHANGE_BATTLE_HP_PERCENT))
                {
                    BattleScriptPushCursorAndCallback(BattleScript_AttackerFormChangeEnd3);
                    effect++;
                }
                break;
            case ABILITY_BALL_FETCH:
                if (gBattleMons[battler].item == ITEM_NONE
                    && gBattleResults.catchAttempts[gLastUsedBall - ITEM_ULTRA_BALL] >= 1
                    && !gHasFetchedBall)
                {
                    gBattleScripting.battler = battler;
                    BtlController_EmitSetMonData(BUFFER_A, REQUEST_HELDITEM_BATTLE, 0, 2, &gLastUsedBall);
                    MarkBattlerForControllerExec(battler);
                    gHasFetchedBall = TRUE;
                    gLastUsedItem = gLastUsedBall;
                    BattleScriptPushCursorAndCallback(BattleScript_BallFetch);
                    effect++;
                }
                break;
            case ABILITY_HUNGER_SWITCH:
                if (TryBattleFormChange(battler, FORM_CHANGE_BATTLE_TURN_END))
                {
                    BattleScriptPushCursorAndCallback(BattleScript_AttackerFormChangeEnd3NoPopup);
                    effect++;
                }
                break;
            case ABILITY_CUD_CHEW:
                if (ItemId_GetPocket(GetUsedHeldItem(battler)) == POCKET_BERRIES && gDisableStructs[gActiveBattler].cudChew == TRUE)
                {
                    gLastUsedItem = gBattleStruct->usedHeldItems[battler][GetBattlerSide(battler)];
                    gBattleStruct->usedHeldItems[battler][GetBattlerSide(battler)] = ITEM_NONE;
                    BattleScriptPushCursorAndCallback(BattleScript_CudChewActivates);
                    effect++;
                }
                break;
            }
        }
        break;
    case ABILITYEFFECT_MOVES_BLOCK: // 2
        {
            u16 moveTarget = GetBattlerMoveTargetType(battler, move);
            u16 battlerAbility = GetBattlerAbility(battler);
            u16 targetAbility = GetBattlerAbility(gBattlerTarget);

            if ((gLastUsedAbility == ABILITY_SOUNDPROOF && gBattleMoves[move].soundMove && !(moveTarget & MOVE_TARGET_USER))
             || (gLastUsedAbility == ABILITY_BULLETPROOF && gBattleMoves[move].ballisticMove))
            {
                if (gBattleMons[gBattlerAttacker].status2 & STATUS2_MULTIPLETURNS)
                    gHitMarker |= HITMARKER_NO_PPDEDUCT;
                gBattlescriptCurrInstr = BattleScript_SoundproofProtected;
                effect = 1;
            }
            else if ((gLastUsedAbility == ABILITY_DAZZLING || gLastUsedAbility == ABILITY_QUEENLY_MAJESTY || gLastUsedAbility == ABILITY_ARMOR_TAIL || IsBattlerAlive(battler ^= BIT_FLANK))
                  && (battlerAbility == ABILITY_DAZZLING || battlerAbility == ABILITY_QUEENLY_MAJESTY || battlerAbility == ABILITY_ARMOR_TAIL)
                  && GetChosenMovePriority(gBattlerAttacker) > 0
                  && GetBattlerSide(gBattlerAttacker) != GetBattlerSide(battler))
            {
                if (gBattleMons[gBattlerAttacker].status2 & STATUS2_MULTIPLETURNS)
                    gHitMarker |= HITMARKER_NO_PPDEDUCT;
                gBattlescriptCurrInstr = BattleScript_DazzlingProtected;
                effect = 1;
            }
            else if (BlocksPrankster(move, gBattlerAttacker, gBattlerTarget, TRUE) && !(IS_MOVE_STATUS(move) && targetAbility == ABILITY_MAGIC_BOUNCE))
            {
                if (!(gBattleTypeFlags & BATTLE_TYPE_DOUBLE) || !(moveTarget & (MOVE_TARGET_BOTH | MOVE_TARGET_FOES_AND_ALLY)))
                    CancelMultiTurnMoves(gBattlerAttacker); // Don't cancel moves that can hit two targets bc one target might not be protected
                gBattleScripting.battler = gBattlerAbility = gBattlerTarget;
                gBattlescriptCurrInstr = BattleScript_DarkTypePreventsPrankster;
                effect = 1;
            }
            else if (GetBattlerAbility(gBattlerTarget) == ABILITY_GOOD_AS_GOLD
                  && IS_MOVE_STATUS(gCurrentMove)
                  && !(moveTarget & MOVE_TARGET_USER)
                  && !(moveTarget & MOVE_TARGET_OPPONENTS_FIELD)
                  && !(moveTarget & MOVE_TARGET_ALL_BATTLERS))
            {
                gBattlescriptCurrInstr = BattleScript_GoodAsGoldActivates;
                effect = 1;
            }
            else if (gLastUsedAbility == ABILITY_ICE_FACE && IS_MOVE_PHYSICAL(move) && gBattleMons[gBattlerTarget].species == SPECIES_EISCUE)
            {
                gBattleMons[gBattlerTarget].species = SPECIES_EISCUE_NOICE_FACE;
                if (gBattleMons[gBattlerAttacker].status2 & STATUS2_MULTIPLETURNS)
                    gHitMarker |= HITMARKER_NO_PPDEDUCT;
                gBattleScripting.battler = gBattlerTarget; // For STRINGID_PKMNTRANSFORMED
                gBattlescriptCurrInstr = BattleScript_IceFaceNullsDamage;
                effect = 1;
            }
            break;
        }
    case ABILITYEFFECT_ABSORBING: // 3
        if (move != MOVE_NONE)
        {
            u8 statId;
            u8 statAmount = 1;
            switch (gLastUsedAbility)
            {
            case ABILITY_VOLT_ABSORB:
                if (moveType == TYPE_ELECTRIC)
                    effect = 1;
                break;
            case ABILITY_WATER_ABSORB:
            case ABILITY_DRY_SKIN:
                if (moveType == TYPE_WATER)
                    effect = 1;
                break;
            case ABILITY_MOTOR_DRIVE:
                if (moveType == TYPE_ELECTRIC)
                    effect = 2, statId = STAT_SPEED;
                break;
            case ABILITY_LIGHTNING_ROD:
                if (moveType == TYPE_ELECTRIC)
                    effect = 2, statId = STAT_SPATK;
                break;
            case ABILITY_STORM_DRAIN:
                if (moveType == TYPE_WATER)
                    effect = 2, statId = STAT_SPATK;
                break;
            case ABILITY_SAP_SIPPER:
                if (moveType == TYPE_GRASS)
                    effect = 2, statId = STAT_ATK;
                break;
            case ABILITY_FLASH_FIRE:
                if (moveType == TYPE_FIRE
                #if B_FLASH_FIRE_FROZEN <= GEN_4
                    && !(gBattleMons[battler].status1 & STATUS1_FREEZE)
                #endif
                )
                {
                    if (!(gBattleResources->flags->flags[battler] & RESOURCE_FLAG_FLASH_FIRE))
                    {
                        gBattleCommunication[MULTISTRING_CHOOSER] = B_MSG_FLASH_FIRE_BOOST;
                        if (gProtectStructs[gBattlerAttacker].notFirstStrike)
                            gBattlescriptCurrInstr = BattleScript_FlashFireBoost;
                        else
                            gBattlescriptCurrInstr = BattleScript_FlashFireBoost_PPLoss;

                        gBattleResources->flags->flags[battler] |= RESOURCE_FLAG_FLASH_FIRE;
                        effect = 3;
                    }
                    else
                    {
                        gBattleCommunication[MULTISTRING_CHOOSER] = B_MSG_FLASH_FIRE_NO_BOOST;
                        if (gProtectStructs[gBattlerAttacker].notFirstStrike)
                            gBattlescriptCurrInstr = BattleScript_FlashFireBoost;
                        else
                            gBattlescriptCurrInstr = BattleScript_FlashFireBoost_PPLoss;

                        effect = 3;
                    }
                }
                break;
            case ABILITY_WELL_BAKED_BODY:
                if (moveType == TYPE_FIRE)
                    effect = 2, statId = STAT_DEF, statAmount = 2;
                break;
            case ABILITY_WIND_RIDER:
                if (gBattleMoves[gCurrentMove].windMove && !(GetBattlerMoveTargetType(gBattlerAttacker, gCurrentMove) & MOVE_TARGET_USER))
                    effect = 2, statId = STAT_ATK;
                break;
            case ABILITY_EARTH_EATER:
                if (moveType == TYPE_GROUND)
                    effect = 1;
                break;
            }

            if (effect == 1) // Drain Hp ability.
            {
#if B_HEAL_BLOCKING >= GEN_5
                if (BATTLER_MAX_HP(battler) || gStatuses3[battler] & STATUS3_HEAL_BLOCK)
#else
                if (BATTLER_MAX_HP(battler))
#endif
                {
                    if ((gProtectStructs[gBattlerAttacker].notFirstStrike))
                        gBattlescriptCurrInstr = BattleScript_MonMadeMoveUseless;
                    else
                        gBattlescriptCurrInstr = BattleScript_MonMadeMoveUseless_PPLoss;
                }
                else
                {
                    if (gProtectStructs[gBattlerAttacker].notFirstStrike)
                        gBattlescriptCurrInstr = BattleScript_MoveHPDrain;
                    else
                        gBattlescriptCurrInstr = BattleScript_MoveHPDrain_PPLoss;

                    gBattleMoveDamage = gBattleMons[battler].maxHP / 4;
                    if (gBattleMoveDamage == 0)
                        gBattleMoveDamage = 1;
                    gBattleMoveDamage *= -1;
                }
            }
            else if (effect == 2) // Boost Stat ability;
            {
                if (!CompareStat(battler, statId, MAX_STAT_STAGE, CMP_LESS_THAN))
                {
                    if ((gProtectStructs[gBattlerAttacker].notFirstStrike))
                        gBattlescriptCurrInstr = BattleScript_MonMadeMoveUseless;
                    else
                        gBattlescriptCurrInstr = BattleScript_MonMadeMoveUseless_PPLoss;
                }
                else
                {
                    if (gProtectStructs[gBattlerAttacker].notFirstStrike)
                        gBattlescriptCurrInstr = BattleScript_MoveStatDrain;
                    else
                        gBattlescriptCurrInstr = BattleScript_MoveStatDrain_PPLoss;

                    SET_STATCHANGER(statId, statAmount, FALSE);
                #if B_ABSORBING_ABILITY_STRING < GEN_5
                    PREPARE_STAT_BUFFER(gBattleTextBuff1, statId);
                #endif
                }
            }
        }
        break;
    case ABILITYEFFECT_MOVE_END: // Think contact abilities.
        switch (gLastUsedAbility)
        {
        case ABILITY_JUSTIFIED:
            if (!(gMoveResultFlags & MOVE_RESULT_NO_EFFECT)
             && TARGET_TURN_DAMAGED
             && IsBattlerAlive(battler)
             && moveType == TYPE_DARK
             && CompareStat(battler, STAT_ATK, MAX_STAT_STAGE, CMP_LESS_THAN))
            {
                gEffectBattler = battler;
                SET_STATCHANGER(STAT_ATK, 1, FALSE);
                BattleScriptPushCursor();
                gBattlescriptCurrInstr = BattleScript_TargetAbilityStatRaiseRet;
                effect++;
            }
            break;
        case ABILITY_RATTLED:
            if (!(gMoveResultFlags & MOVE_RESULT_NO_EFFECT)
             && TARGET_TURN_DAMAGED
             && IsBattlerAlive(battler)
             && (moveType == TYPE_DARK || moveType == TYPE_BUG || moveType == TYPE_GHOST)
             && CompareStat(battler, STAT_SPEED, MAX_STAT_STAGE, CMP_LESS_THAN))
            {
                gEffectBattler = battler;
                SET_STATCHANGER(STAT_SPEED, 1, FALSE);
                BattleScriptPushCursor();
                gBattlescriptCurrInstr = BattleScript_TargetAbilityStatRaiseRet;
                effect++;
            }
            break;
        case ABILITY_WATER_COMPACTION:
            if (!(gMoveResultFlags & MOVE_RESULT_NO_EFFECT)
             && TARGET_TURN_DAMAGED
             && IsBattlerAlive(battler)
             && moveType == TYPE_WATER
             && CompareStat(battler, STAT_DEF, MAX_STAT_STAGE, CMP_LESS_THAN))
            {
                gEffectBattler = battler;
                SET_STATCHANGER(STAT_DEF, 2, FALSE);
                BattleScriptPushCursor();
                gBattlescriptCurrInstr = BattleScript_TargetAbilityStatRaiseRet;
                effect++;
            }
            break;
        case ABILITY_STAMINA:
            if (!(gMoveResultFlags & MOVE_RESULT_NO_EFFECT)
             && TARGET_TURN_DAMAGED
             && IsBattlerAlive(battler)
             && CompareStat(battler, STAT_DEF, MAX_STAT_STAGE, CMP_LESS_THAN))
            {
                gEffectBattler = battler;
                SET_STATCHANGER(STAT_DEF, 1, FALSE);
                BattleScriptPushCursor();
                gBattlescriptCurrInstr = BattleScript_TargetAbilityStatRaiseRet;
                effect++;
            }
            break;
        case ABILITY_BERSERK:
            if (!(gMoveResultFlags & MOVE_RESULT_NO_EFFECT)
             && TARGET_TURN_DAMAGED
             && IsBattlerAlive(battler)
            // Had more than half of hp before, now has less
             && gBattleStruct->hpBefore[battler] >= gBattleMons[battler].maxHP / 2
             && gBattleMons[battler].hp < gBattleMons[battler].maxHP / 2
             && (gMultiHitCounter == 0 || gMultiHitCounter == 1)
             && !(TestSheerForceFlag(gBattlerAttacker, gCurrentMove))
             && CompareStat(battler, STAT_SPATK, MAX_STAT_STAGE, CMP_LESS_THAN))
            {
                gEffectBattler = battler;
                SET_STATCHANGER(STAT_SPATK, 1, FALSE);
                BattleScriptPushCursor();
                gBattlescriptCurrInstr = BattleScript_TargetAbilityStatRaiseRet;
                effect++;
            }
            break;
        case ABILITY_EMERGENCY_EXIT:
        case ABILITY_WIMP_OUT:
            if (!(gMoveResultFlags & MOVE_RESULT_NO_EFFECT)
             && TARGET_TURN_DAMAGED
             && IsBattlerAlive(battler)
            // Had more than half of hp before, now has less
             && gBattleStruct->hpBefore[battler] > gBattleMons[battler].maxHP / 2
             && gBattleMons[battler].hp < gBattleMons[battler].maxHP / 2
             && (gMultiHitCounter == 0 || gMultiHitCounter == 1)
             && !(TestSheerForceFlag(gBattlerAttacker, gCurrentMove))
             && (CanBattlerSwitch(battler) || !(gBattleTypeFlags & BATTLE_TYPE_TRAINER))
             && !(gBattleTypeFlags & BATTLE_TYPE_ARENA)
             && CountUsablePartyMons(battler) > 0
             // Not currently held by Sky Drop
             && !(gStatuses3[battler] & STATUS3_SKY_DROPPED))
            {
                gBattleResources->flags->flags[battler] |= RESOURCE_FLAG_EMERGENCY_EXIT;
                effect++;
            }
            break;
        case ABILITY_WEAK_ARMOR:
            if (!(gMoveResultFlags & MOVE_RESULT_NO_EFFECT)
             && TARGET_TURN_DAMAGED
             && IsBattlerAlive(battler)
             && IS_MOVE_PHYSICAL(gCurrentMove)
             && (CompareStat(battler, STAT_SPEED, MAX_STAT_STAGE, CMP_LESS_THAN) // Don't activate if speed cannot be raised
               || CompareStat(battler, STAT_DEF, MIN_STAT_STAGE, CMP_GREATER_THAN))) // Don't activate if defense cannot be lowered
            {
                if (gBattleMoves[gCurrentMove].effect == EFFECT_HIT_ESCAPE && CanBattlerSwitch(gBattlerAttacker))
                    gProtectStructs[battler].disableEjectPack = TRUE;  // Set flag for target

                BattleScriptPushCursor();
                gBattlescriptCurrInstr = BattleScript_WeakArmorActivates;
                effect++;
            }
            break;
        case ABILITY_CURSED_BODY:
            if (!(gMoveResultFlags & MOVE_RESULT_NO_EFFECT)
             && TARGET_TURN_DAMAGED
             && gDisableStructs[gBattlerAttacker].disabledMove == MOVE_NONE
             && IsBattlerAlive(gBattlerAttacker)
             && !IsAbilityOnSide(gBattlerAttacker, ABILITY_AROMA_VEIL)
             && gBattleMons[gBattlerAttacker].pp[gChosenMovePos] != 0
             && (Random() % 3) == 0)
            {
                gDisableStructs[gBattlerAttacker].disabledMove = gChosenMove;
                gDisableStructs[gBattlerAttacker].disableTimer = 4;
                PREPARE_MOVE_BUFFER(gBattleTextBuff1, gChosenMove);
                BattleScriptPushCursor();
                gBattlescriptCurrInstr = BattleScript_CursedBodyActivates;
                effect++;
            }
            break;
        case ABILITY_LINGERING_AROMA:
        case ABILITY_MUMMY:
            if (!(gMoveResultFlags & MOVE_RESULT_NO_EFFECT)
             && IsBattlerAlive(gBattlerAttacker)
             && TARGET_TURN_DAMAGED
             && IsMoveMakingContact(move, gBattlerAttacker)
             && gBattleStruct->overwrittenAbilities[gBattlerAttacker] != GetBattlerAbility(gBattlerTarget))
            {
                switch (gBattleMons[gBattlerAttacker].ability)
                {
                case ABILITY_MUMMY:
                case ABILITY_BATTLE_BOND:
                case ABILITY_COMATOSE:
                case ABILITY_DISGUISE:
                case ABILITY_MULTITYPE:
                case ABILITY_POWER_CONSTRUCT:
                case ABILITY_RKS_SYSTEM:
                case ABILITY_SCHOOLING:
                case ABILITY_SHIELDS_DOWN:
                case ABILITY_STANCE_CHANGE:
                    break;
                default:
                    if (GetBattlerHoldEffect(gBattlerAttacker, TRUE) == HOLD_EFFECT_ABILITY_SHIELD)
                    {
                        RecordItemEffectBattle(gBattlerAttacker, HOLD_EFFECT_ABILITY_SHIELD);
                        break;
                    }

                    gLastUsedAbility = gBattleMons[gBattlerAttacker].ability = gBattleStruct->overwrittenAbilities[gBattlerAttacker] = gBattleMons[gBattlerTarget].ability;
                    BattleScriptPushCursor();
                    gBattlescriptCurrInstr = BattleScript_MummyActivates;
                    effect++;
                    break;
                }
            }
            break;
        case ABILITY_WANDERING_SPIRIT:
            if (!(gMoveResultFlags & MOVE_RESULT_NO_EFFECT)
             && IsBattlerAlive(gBattlerAttacker)
             && TARGET_TURN_DAMAGED
             && IsMoveMakingContact(move, gBattlerAttacker))
            {
                switch (gBattleMons[gBattlerAttacker].ability)
                {
                case ABILITY_DISGUISE:
                case ABILITY_FLOWER_GIFT:
                case ABILITY_GULP_MISSILE:
                case ABILITY_HUNGER_SWITCH:
                case ABILITY_ICE_FACE:
                case ABILITY_ILLUSION:
                case ABILITY_IMPOSTER:
                case ABILITY_RECEIVER:
                case ABILITY_RKS_SYSTEM:
                case ABILITY_SCHOOLING:
                case ABILITY_STANCE_CHANGE:
                case ABILITY_WONDER_GUARD:
                case ABILITY_ZEN_MODE:
                    break;
                default:
                    if (GetBattlerHoldEffect(gBattlerAttacker, TRUE) == HOLD_EFFECT_ABILITY_SHIELD)
                    {
                        RecordItemEffectBattle(gBattlerAttacker, HOLD_EFFECT_ABILITY_SHIELD);
                        break;
                    }

                    gLastUsedAbility = gBattleMons[gBattlerAttacker].ability;
                    gBattleMons[gBattlerAttacker].ability = gBattleStruct->overwrittenAbilities[gBattlerAttacker] = gBattleMons[gBattlerTarget].ability;
                    gBattleMons[gBattlerTarget].ability = gBattleStruct->overwrittenAbilities[gBattlerTarget] = gLastUsedAbility;
                    BattleScriptPushCursor();
                    gBattlescriptCurrInstr = BattleScript_WanderingSpiritActivates;
                    effect++;
                    break;
                }
            }
            break;
        case ABILITY_ANGER_POINT:
            if (!(gMoveResultFlags & MOVE_RESULT_NO_EFFECT)
             && gIsCriticalHit
             && TARGET_TURN_DAMAGED
             && IsBattlerAlive(battler)
             && CompareStat(battler, STAT_ATK, MAX_STAT_STAGE, CMP_LESS_THAN))
            {
                SET_STATCHANGER(STAT_ATK, MAX_STAT_STAGE - gBattleMons[battler].statStages[STAT_ATK], FALSE);
                BattleScriptPushCursor();
                gBattlescriptCurrInstr = BattleScript_TargetsStatWasMaxedOut;
                effect++;
            }
            break;
        case ABILITY_COLOR_CHANGE:
            if (!(gMoveResultFlags & MOVE_RESULT_NO_EFFECT)
             && move != MOVE_STRUGGLE
             && gBattleMoves[move].power != 0
             && TARGET_TURN_DAMAGED
             && !IS_BATTLER_OF_TYPE(battler, moveType)
             && gBattleMons[battler].hp != 0)
            {
                SET_BATTLER_TYPE(battler, moveType);
                PREPARE_TYPE_BUFFER(gBattleTextBuff1, moveType);
                BattleScriptPushCursor();
                gBattlescriptCurrInstr = BattleScript_ColorChangeActivates;
                effect++;
            }
            break;
        case ABILITY_GOOEY:
        case ABILITY_TANGLING_HAIR:
            if (!(gMoveResultFlags & MOVE_RESULT_NO_EFFECT)
             && gBattleMons[gBattlerAttacker].hp != 0
             && (CompareStat(gBattlerAttacker, STAT_SPEED, MIN_STAT_STAGE, CMP_GREATER_THAN) || GetBattlerAbility(gBattlerAttacker) == ABILITY_MIRROR_ARMOR)
             && !gProtectStructs[gBattlerAttacker].confusionSelfDmg
             && TARGET_TURN_DAMAGED
             && IsMoveMakingContact(move, gBattlerAttacker))
            {
                SET_STATCHANGER(STAT_SPEED, 1, TRUE);
                gBattleScripting.moveEffect = MOVE_EFFECT_SPD_MINUS_1;
                PREPARE_ABILITY_BUFFER(gBattleTextBuff1, gLastUsedAbility);
                BattleScriptPushCursor();
                gBattlescriptCurrInstr = BattleScript_GooeyActivates;
                gHitMarker |= HITMARKER_IGNORE_SAFEGUARD;
                effect++;
            }
            break;
        case ABILITY_ROUGH_SKIN:
        case ABILITY_IRON_BARBS:
            if (!(gMoveResultFlags & MOVE_RESULT_NO_EFFECT)
             && gBattleMons[gBattlerAttacker].hp != 0
             && !gProtectStructs[gBattlerAttacker].confusionSelfDmg
             && TARGET_TURN_DAMAGED
             && IsMoveMakingContact(move, gBattlerAttacker))
            {
                #if B_ROUGH_SKIN_DMG >= GEN_4
                    gBattleMoveDamage = gBattleMons[gBattlerAttacker].maxHP / 8;
                #else
                    gBattleMoveDamage = gBattleMons[gBattlerAttacker].maxHP / 16;
                #endif
                if (gBattleMoveDamage == 0)
                    gBattleMoveDamage = 1;
                PREPARE_ABILITY_BUFFER(gBattleTextBuff1, gLastUsedAbility);
                BattleScriptPushCursor();
                gBattlescriptCurrInstr = BattleScript_RoughSkinActivates;
                effect++;
            }
            break;
        case ABILITY_AFTERMATH:
            if (!(gMoveResultFlags & MOVE_RESULT_NO_EFFECT)
             && gBattleMons[gBattlerTarget].hp == 0
             && IsBattlerAlive(gBattlerAttacker)
             && IsMoveMakingContact(move, gBattlerAttacker))
            {
                u8 battler;
                if ((battler = IsAbilityOnField(ABILITY_DAMP)))
                {
                    gBattleScripting.battler = battler - 1;
                    BattleScriptPushCursor();
                    gBattlescriptCurrInstr = BattleScript_DampPreventsAftermath;
                }
                else
                {
                    gBattleMoveDamage = gBattleMons[gBattlerAttacker].maxHP / 4;
                    if (gBattleMoveDamage == 0)
                        gBattleMoveDamage = 1;
                    BattleScriptPushCursor();
                    gBattlescriptCurrInstr = BattleScript_AftermathDmg;
                }
                effect++;
            }
            break;
        case ABILITY_INNARDS_OUT:
            if (!(gMoveResultFlags & MOVE_RESULT_NO_EFFECT)
             && gBattleMons[gBattlerTarget].hp == 0
             && IsBattlerAlive(gBattlerAttacker))
            {
                gBattleMoveDamage = gSpecialStatuses[gBattlerTarget].dmg;
                BattleScriptPushCursor();
                gBattlescriptCurrInstr = BattleScript_AftermathDmg;
                effect++;
            }
            break;
        case ABILITY_EFFECT_SPORE:
            if (!IS_BATTLER_OF_TYPE(gBattlerAttacker, TYPE_GRASS)
             && GetBattlerAbility(gBattlerAttacker) != ABILITY_OVERCOAT
             && GetBattlerHoldEffect(gBattlerAttacker, TRUE) != HOLD_EFFECT_SAFETY_GOGGLES)
            {
                i = Random() % 3;
                if (i == 0)
                    goto POISON_POINT;
                if (i == 1)
                    goto STATIC;
                // Sleep
                if (!(gMoveResultFlags & MOVE_RESULT_NO_EFFECT)
                 && gBattleMons[gBattlerAttacker].hp != 0
                 && !gProtectStructs[gBattlerAttacker].confusionSelfDmg
                 && TARGET_TURN_DAMAGED
                 && CanSleep(gBattlerAttacker)
                 && IsMoveMakingContact(move, gBattlerAttacker)
                 && (Random() % 3) == 0)
                {
                    gBattleScripting.moveEffect = MOVE_EFFECT_AFFECTS_USER | MOVE_EFFECT_SLEEP;
                    PREPARE_ABILITY_BUFFER(gBattleTextBuff1, gLastUsedAbility);
                    BattleScriptPushCursor();
                    gBattlescriptCurrInstr = BattleScript_AbilityStatusEffect;
                    gHitMarker |= HITMARKER_IGNORE_SAFEGUARD;
                    effect++;
                }
            }
            break;
        POISON_POINT:
        case ABILITY_POISON_POINT:
            if (!(gMoveResultFlags & MOVE_RESULT_NO_EFFECT)
             && gBattleMons[gBattlerAttacker].hp != 0
             && !gProtectStructs[gBattlerAttacker].confusionSelfDmg
             && TARGET_TURN_DAMAGED
             && CanBePoisoned(gBattlerTarget, gBattlerAttacker)
             && IsMoveMakingContact(move, gBattlerAttacker)
             && RandomWeighted(RNG_POISON_POINT, 2, 1))
            {
                gBattleScripting.moveEffect = MOVE_EFFECT_AFFECTS_USER | MOVE_EFFECT_POISON;
                PREPARE_ABILITY_BUFFER(gBattleTextBuff1, gLastUsedAbility);
                BattleScriptPushCursor();
                gBattlescriptCurrInstr = BattleScript_AbilityStatusEffect;
                gHitMarker |= HITMARKER_IGNORE_SAFEGUARD;
                effect++;
            }
            break;
        STATIC:
        case ABILITY_STATIC:
            if (!(gMoveResultFlags & MOVE_RESULT_NO_EFFECT)
             && gBattleMons[gBattlerAttacker].hp != 0
             && !gProtectStructs[gBattlerAttacker].confusionSelfDmg
             && TARGET_TURN_DAMAGED
             && CanBeParalyzed(gBattlerAttacker)
             && IsMoveMakingContact(move, gBattlerAttacker)
             && RandomWeighted(RNG_STATIC, 2, 1))
            {
                gBattleScripting.moveEffect = MOVE_EFFECT_AFFECTS_USER | MOVE_EFFECT_PARALYSIS;
                BattleScriptPushCursor();
                gBattlescriptCurrInstr = BattleScript_AbilityStatusEffect;
                gHitMarker |= HITMARKER_IGNORE_SAFEGUARD;
                effect++;
            }
            break;
        case ABILITY_FLAME_BODY:
            if (!(gMoveResultFlags & MOVE_RESULT_NO_EFFECT)
             && gBattleMons[gBattlerAttacker].hp != 0
             && !gProtectStructs[gBattlerAttacker].confusionSelfDmg
             && (IsMoveMakingContact(move, gBattlerAttacker))
             && TARGET_TURN_DAMAGED
             && CanBeBurned(gBattlerAttacker)
             && RandomWeighted(RNG_FLAME_BODY, 2, 1))
            {
                gBattleScripting.moveEffect = MOVE_EFFECT_AFFECTS_USER | MOVE_EFFECT_BURN;
                BattleScriptPushCursor();
                gBattlescriptCurrInstr = BattleScript_AbilityStatusEffect;
                gHitMarker |= HITMARKER_IGNORE_SAFEGUARD;
                effect++;
            }
            break;
        case ABILITY_CUTE_CHARM:
            if (!(gMoveResultFlags & MOVE_RESULT_NO_EFFECT)
             && gBattleMons[gBattlerAttacker].hp != 0
             && !gProtectStructs[gBattlerAttacker].confusionSelfDmg
             && TARGET_TURN_DAMAGED
             && gBattleMons[gBattlerTarget].hp != 0
             && RandomWeighted(RNG_CUTE_CHARM, 2, 1)
             && !(gBattleMons[gBattlerAttacker].status2 & STATUS2_INFATUATION)
             && AreBattlersOfOppositeGender(gBattlerAttacker, gBattlerTarget)
             && GetBattlerAbility(gBattlerAttacker) != ABILITY_OBLIVIOUS
             && IsMoveMakingContact(move, gBattlerAttacker)
             && !IsAbilityOnSide(gBattlerAttacker, ABILITY_AROMA_VEIL))
            {
                gBattleMons[gBattlerAttacker].status2 |= STATUS2_INFATUATED_WITH(gBattlerTarget);
                BattleScriptPushCursor();
                gBattlescriptCurrInstr = BattleScript_CuteCharmActivates;
                effect++;
            }
            break;
        case ABILITY_ILLUSION:
            if (gBattleStruct->illusion[gBattlerTarget].on && !gBattleStruct->illusion[gBattlerTarget].broken && TARGET_TURN_DAMAGED)
            {
                BattleScriptPushCursor();
                gBattlescriptCurrInstr = BattleScript_IllusionOff;
                effect++;
            }
            break;
        case ABILITY_COTTON_DOWN:
            if (!(gMoveResultFlags & MOVE_RESULT_NO_EFFECT)
             && gBattleMons[gBattlerAttacker].hp != 0
             && !gProtectStructs[gBattlerAttacker].confusionSelfDmg
             && TARGET_TURN_DAMAGED)
            {
                gEffectBattler = gBattlerTarget;
                BattleScriptPushCursor();
                gBattlescriptCurrInstr = BattleScript_CottonDownActivates;
                effect++;
            }
            break;
        case ABILITY_STEAM_ENGINE:
            if (!(gMoveResultFlags & MOVE_RESULT_NO_EFFECT)
             && TARGET_TURN_DAMAGED
             && IsBattlerAlive(battler)
             && CompareStat(battler, STAT_SPEED, MAX_STAT_STAGE, CMP_LESS_THAN)
             && (moveType == TYPE_FIRE || moveType == TYPE_WATER))
            {
                gEffectBattler = battler;
                SET_STATCHANGER(STAT_SPEED, 6, FALSE);
                BattleScriptPushCursor();
                gBattlescriptCurrInstr = BattleScript_TargetAbilityStatRaiseRet;
                effect++;
            }
            break;
        case ABILITY_SAND_SPIT:
            if (!(gMoveResultFlags & MOVE_RESULT_NO_EFFECT)
             && !gProtectStructs[gBattlerAttacker].confusionSelfDmg
             && TARGET_TURN_DAMAGED
             && !(gBattleWeather & B_WEATHER_SANDSTORM && WEATHER_HAS_EFFECT))
            {
                if (gBattleWeather & B_WEATHER_PRIMAL_ANY && WEATHER_HAS_EFFECT)
                {
                    BattleScriptPushCursor();
                    gBattlescriptCurrInstr = BattleScript_BlockedByPrimalWeatherRet;
                    effect++;
                }
                else if (TryChangeBattleWeather(battler, ENUM_WEATHER_SANDSTORM, TRUE))
                {
                    gBattleScripting.battler = gActiveBattler = battler;
                    BattleScriptPushCursor();
                    gBattlescriptCurrInstr = BattleScript_SandSpitActivates;
                    effect++;
                }
            }
            break;
        case ABILITY_PERISH_BODY:
            if (!(gMoveResultFlags & MOVE_RESULT_NO_EFFECT)
             && !gProtectStructs[gBattlerAttacker].confusionSelfDmg
             && TARGET_TURN_DAMAGED
             && IsBattlerAlive(battler)
             && (IsMoveMakingContact(move, gBattlerAttacker))
             && !(gStatuses3[gBattlerAttacker] & STATUS3_PERISH_SONG))
            {
                if (!(gStatuses3[battler] & STATUS3_PERISH_SONG))
                {
                    gStatuses3[battler] |= STATUS3_PERISH_SONG;
                    gDisableStructs[battler].perishSongTimer = 3;
                }
                gStatuses3[gBattlerAttacker] |= STATUS3_PERISH_SONG;
                gDisableStructs[gBattlerAttacker].perishSongTimer = 3;
                BattleScriptPushCursor();
                gBattlescriptCurrInstr = BattleScript_PerishBodyActivates;
                effect++;
            }
            break;
        case ABILITY_GULP_MISSILE:
            if (!(gMoveResultFlags & MOVE_RESULT_NO_EFFECT)
             && !gProtectStructs[gBattlerAttacker].confusionSelfDmg
             && TARGET_TURN_DAMAGED
             && IsBattlerAlive(battler))
            {
                if (gBattleMons[gBattlerTarget].species == SPECIES_CRAMORANT_GORGING)
                {
                    gBattleMons[gBattlerTarget].species = SPECIES_CRAMORANT;
                    if (GetBattlerAbility(gBattlerAttacker) != ABILITY_MAGIC_GUARD)
                    {
                        gBattleMoveDamage = gBattleMons[gBattlerAttacker].maxHP / 4;
                        if (gBattleMoveDamage == 0)
                            gBattleMoveDamage = 1;
                    }
                    BattleScriptPushCursor();
                    gBattlescriptCurrInstr = BattleScript_GulpMissileGorging;
                    effect++;
                }
                else if (gBattleMons[gBattlerTarget].species == SPECIES_CRAMORANT_GULPING)
                {
                    gBattleMons[gBattlerTarget].species = SPECIES_CRAMORANT;
                    if (GetBattlerAbility(gBattlerAttacker) != ABILITY_MAGIC_GUARD)
                    {
                        gBattleMoveDamage = gBattleMons[gBattlerAttacker].maxHP / 4;
                        if (gBattleMoveDamage == 0)
                            gBattleMoveDamage = 1;
                    }
                    BattleScriptPushCursor();
                    gBattlescriptCurrInstr = BattleScript_GulpMissileGulping;
                    effect++;
                }
            }
            break;
        case ABILITY_SEED_SOWER:
            if (!(gMoveResultFlags & MOVE_RESULT_NO_EFFECT)
             && !gProtectStructs[gBattlerAttacker].confusionSelfDmg
             && TARGET_TURN_DAMAGED
             && IsBattlerAlive(gBattlerTarget)
             && TryChangeBattleTerrain(gBattlerTarget, STATUS_FIELD_GRASSY_TERRAIN, &gFieldTimers.terrainTimer))
            {
                BattleScriptPushCursor();
                gBattlescriptCurrInstr = BattleScript_SeedSowerActivates;
                effect++;
            }
            break;
        case ABILITY_THERMAL_EXCHANGE:
            if (!(gMoveResultFlags & MOVE_RESULT_NO_EFFECT)
             && TARGET_TURN_DAMAGED
             && IsBattlerAlive(gBattlerTarget)
             && CompareStat(gBattlerTarget, STAT_ATK, MAX_STAT_STAGE, CMP_LESS_THAN)
             && moveType == TYPE_FIRE)
            {
                gEffectBattler = gBattlerTarget;
                SET_STATCHANGER(STAT_ATK, 1, FALSE);
                BattleScriptPushCursor();
                gBattlescriptCurrInstr = BattleScript_TargetAbilityStatRaiseRet;
                effect++;
            }
            break;
        case ABILITY_ANGER_SHELL:
            if (!(gMoveResultFlags & MOVE_RESULT_NO_EFFECT)
             && !gProtectStructs[gBattlerAttacker].confusionSelfDmg
             && TARGET_TURN_DAMAGED
             && IsBattlerAlive(gBattlerTarget)
             && (gBattleMons[gBattlerTarget].hp <= gBattleMons[gBattlerTarget].maxHP / 2)
             && !(TestSheerForceFlag(gBattlerAttacker, gCurrentMove)))
            {
                gBattlerAttacker = gBattlerTarget;
                BattleScriptPushCursor();
                gBattlescriptCurrInstr = BattleScript_AngerShellActivates;
                effect++;
            }
            break;
        case ABILITY_WIND_POWER:
            if (!(gBattleMoves[gCurrentMove].windMove))
                break;
            // fall through
        case ABILITY_ELECTROMORPHOSIS:
            if (!(gMoveResultFlags & MOVE_RESULT_NO_EFFECT)
             && !gProtectStructs[gBattlerAttacker].confusionSelfDmg
             && TARGET_TURN_DAMAGED
             && IsBattlerAlive(gBattlerTarget))
            {
                gBattlerAttacker = gBattlerTarget;
                BattleScriptPushCursor();
                gBattlescriptCurrInstr = BattleScript_WindPowerActivates;
                effect++;
            }
            break;
        case ABILITY_TOXIC_DEBRIS:
            if (!(gMoveResultFlags & MOVE_RESULT_NO_EFFECT)
             && !gProtectStructs[gBattlerAttacker].confusionSelfDmg
             && IS_MOVE_PHYSICAL(gCurrentMove)
             && TARGET_TURN_DAMAGED
             && !(gSideStatuses[GetBattlerSide(gBattlerAttacker)] & SIDE_STATUS_TOXIC_SPIKES)
             && IsBattlerAlive(gBattlerTarget))
            {
                gBattlerTarget = gBattlerAttacker;
                BattleScriptPushCursor();
                gBattlescriptCurrInstr = BattleScript_ToxicDebrisActivates;
                effect++;
            }
            break;
        }
        break;
    case ABILITYEFFECT_MOVE_END_ATTACKER: // Same as above, but for attacker
        switch (gLastUsedAbility)
        {
        case ABILITY_POISON_TOUCH:
            if (!(gMoveResultFlags & MOVE_RESULT_NO_EFFECT)
             && gBattleMons[gBattlerTarget].hp != 0
             && !gProtectStructs[gBattlerAttacker].confusionSelfDmg
             && CanBePoisoned(gBattlerAttacker, gBattlerTarget)
             && IsMoveMakingContact(move, gBattlerAttacker)
             && TARGET_TURN_DAMAGED // Need to actually hit the target
             && (Random() % 3) == 0)
            {
                gBattleScripting.moveEffect = MOVE_EFFECT_POISON;
                PREPARE_ABILITY_BUFFER(gBattleTextBuff1, gLastUsedAbility);
                BattleScriptPushCursor();
                gBattlescriptCurrInstr = BattleScript_AbilityStatusEffect;
                gHitMarker |= HITMARKER_IGNORE_SAFEGUARD;
                effect++;
            }
            break;
        case ABILITY_STENCH:
            if (!(gMoveResultFlags & MOVE_RESULT_NO_EFFECT)
             && gBattleMons[gBattlerTarget].hp != 0
             && !gProtectStructs[gBattlerAttacker].confusionSelfDmg
             && RandomWeighted(RNG_STENCH, 9, 1)
             && !IS_MOVE_STATUS(move)
             && !gBattleMoves[gCurrentMove].effect != EFFECT_FLINCH_HIT
             && !gBattleMoves[gCurrentMove].effect != EFFECT_FLINCH_STATUS
             && !gBattleMoves[gCurrentMove].effect != EFFECT_TRIPLE_ARROWS)
            {
                gBattleScripting.moveEffect = MOVE_EFFECT_FLINCH;
                BattleScriptPushCursor();
                SetMoveEffect(FALSE, 0);
                BattleScriptPop();
                effect++;
            }
            break;
        case ABILITY_GULP_MISSILE:
            if (((gCurrentMove == MOVE_SURF && TARGET_TURN_DAMAGED) || gStatuses3[gBattlerAttacker] & STATUS3_UNDERWATER)
             && TryBattleFormChange(gBattlerAttacker, FORM_CHANGE_BATTLE_HP_PERCENT))
            {
                BattleScriptPushCursor();
                gBattlescriptCurrInstr = BattleScript_AttackerFormChange;
                effect++;
            }
            break;
        }
        break;
    case ABILITYEFFECT_MOVE_END_OTHER: // Abilities that activate on *another* battler's moveend: Dancer, Soul-Heart, Receiver, Symbiosis
        switch (GetBattlerAbility(battler))
        {
        case ABILITY_DANCER:
            if (IsBattlerAlive(battler)
             && (gBattleMoves[gCurrentMove].danceMove)
             && !gSpecialStatuses[battler].dancerUsedMove
             && gBattlerAttacker != battler)
            {
                // Set bit and save Dancer mon's original target
                gSpecialStatuses[battler].dancerUsedMove = TRUE;
                gSpecialStatuses[battler].dancerOriginalTarget = *(gBattleStruct->moveTarget + battler) | 0x4;
                gBattleStruct->atkCancellerTracker = 0;
                gBattlerAttacker = gBattlerAbility = battler;
                gCalledMove = gCurrentMove;

                // Set the target to the original target of the mon that first used a Dance move
                gBattlerTarget = gBattleScripting.savedBattler & 0x3;

                // Make sure that the target isn't an ally - if it is, target the original user
                if (GetBattlerSide(gBattlerTarget) == GetBattlerSide(gBattlerAttacker))
                    gBattlerTarget = (gBattleScripting.savedBattler & 0xF0) >> 4;
                gHitMarker &= ~HITMARKER_ATTACKSTRING_PRINTED;
                BattleScriptExecute(BattleScript_DancerActivates);
                effect++;
            }
            break;
        }
        break;
    case ABILITYEFFECT_IMMUNITY: // 5
        for (battler = 0; battler < gBattlersCount; battler++)
        {
            switch (GetBattlerAbility(battler))
            {
            case ABILITY_IMMUNITY:
            case ABILITY_PASTEL_VEIL:
                if (gBattleMons[battler].status1 & (STATUS1_POISON | STATUS1_TOXIC_POISON | STATUS1_TOXIC_COUNTER))
                {
                    StringCopy(gBattleTextBuff1, gStatusConditionString_PoisonJpn);
                    effect = 1;
                }
                break;
            case ABILITY_OWN_TEMPO:
                if (gBattleMons[battler].status2 & STATUS2_CONFUSION)
                {
                    StringCopy(gBattleTextBuff1, gStatusConditionString_ConfusionJpn);
                    effect = 2;
                }
                break;
            case ABILITY_LIMBER:
                if (gBattleMons[battler].status1 & STATUS1_PARALYSIS)
                {
                    StringCopy(gBattleTextBuff1, gStatusConditionString_ParalysisJpn);
                    effect = 1;
                }
                break;
            case ABILITY_INSOMNIA:
            case ABILITY_VITAL_SPIRIT:
                if (gBattleMons[battler].status1 & STATUS1_SLEEP)
                {
                    gBattleMons[battler].status2 &= ~STATUS2_NIGHTMARE;
                    StringCopy(gBattleTextBuff1, gStatusConditionString_SleepJpn);
                    effect = 1;
                }
                break;
            case ABILITY_WATER_VEIL:
            case ABILITY_WATER_BUBBLE:
                if (gBattleMons[battler].status1 & STATUS1_BURN)
                {
                    StringCopy(gBattleTextBuff1, gStatusConditionString_BurnJpn);
                    effect = 1;
                }
                break;
            case ABILITY_MAGMA_ARMOR:
                if (gBattleMons[battler].status1 & (STATUS1_FREEZE | STATUS1_FROSTBITE))
                {
                    StringCopy(gBattleTextBuff1, gStatusConditionString_IceJpn);
                    effect = 1;
                }
                break;
            case ABILITY_OBLIVIOUS:
                if (gBattleMons[battler].status2 & STATUS2_INFATUATION)
                    effect = 3;
                else if (gDisableStructs[battler].tauntTimer != 0)
                    effect = 4;
                break;
            }
            if (effect != 0)
            {
                switch (effect)
                {
                case 1: // status cleared
                    gBattleMons[battler].status1 = 0;
                    BattleScriptPushCursor();
                    gBattlescriptCurrInstr = BattleScript_AbilityCuredStatus;
                    break;
                case 2: // get rid of confusion
                    RemoveConfusionStatus(battler);
                    BattleScriptPushCursor();
                    gBattlescriptCurrInstr = BattleScript_AbilityCuredStatus;
                    break;
                case 3: // get rid of infatuation
                    gBattleMons[battler].status2 &= ~STATUS2_INFATUATION;
                    BattleScriptPushCursor();
                    gBattlescriptCurrInstr = BattleScript_BattlerGotOverItsInfatuation;
                    break;
                case 4: // get rid of taunt
                    gDisableStructs[battler].tauntTimer = 0;
                    BattleScriptPushCursor();
                    gBattlescriptCurrInstr = BattleScript_BattlerShookOffTaunt;
                    break;
                }

                gBattleScripting.battler = gActiveBattler = gBattlerAbility = battler;
                BtlController_EmitSetMonData(BUFFER_A, REQUEST_STATUS_BATTLE, 0, 4, &gBattleMons[gActiveBattler].status1);
                MarkBattlerForControllerExec(gActiveBattler);
                return effect;
            }
        }
        break;
    case ABILITYEFFECT_SYNCHRONIZE:
        if (gLastUsedAbility == ABILITY_SYNCHRONIZE && (gHitMarker & HITMARKER_SYNCHRONISE_EFFECT))
        {
            gHitMarker &= ~HITMARKER_SYNCHRONISE_EFFECT;

            if (!(gBattleMons[gBattlerAttacker].status1 & STATUS1_ANY))
            {
                gBattleStruct->synchronizeMoveEffect &= ~(MOVE_EFFECT_AFFECTS_USER | MOVE_EFFECT_CERTAIN);
                #if B_SYNCHRONIZE_TOXIC < GEN_5
                    if (gBattleStruct->synchronizeMoveEffect == MOVE_EFFECT_TOXIC)
                        gBattleStruct->synchronizeMoveEffect = MOVE_EFFECT_POISON;
                #endif

                gBattleScripting.moveEffect = gBattleStruct->synchronizeMoveEffect + MOVE_EFFECT_AFFECTS_USER;
                gBattleScripting.battler = gBattlerAbility = gBattlerTarget;
                PREPARE_ABILITY_BUFFER(gBattleTextBuff1, ABILITY_SYNCHRONIZE);
                BattleScriptPushCursor();
                gBattlescriptCurrInstr = BattleScript_SynchronizeActivates;
                gHitMarker |= HITMARKER_IGNORE_SAFEGUARD;
                effect++;
            }
        }
        break;
    case ABILITYEFFECT_ATK_SYNCHRONIZE: // 8
        if (gLastUsedAbility == ABILITY_SYNCHRONIZE && (gHitMarker & HITMARKER_SYNCHRONISE_EFFECT))
        {
            gHitMarker &= ~HITMARKER_SYNCHRONISE_EFFECT;

            if (!(gBattleMons[gBattlerTarget].status1 & STATUS1_ANY))
            {
                gBattleStruct->synchronizeMoveEffect &= ~(MOVE_EFFECT_AFFECTS_USER | MOVE_EFFECT_CERTAIN);
                if (gBattleStruct->synchronizeMoveEffect == MOVE_EFFECT_TOXIC)
                    gBattleStruct->synchronizeMoveEffect = MOVE_EFFECT_POISON;

                gBattleScripting.moveEffect = gBattleStruct->synchronizeMoveEffect;
                gBattleScripting.battler = gBattlerAbility = gBattlerAttacker;
                PREPARE_ABILITY_BUFFER(gBattleTextBuff1, ABILITY_SYNCHRONIZE);
                BattleScriptPushCursor();
                gBattlescriptCurrInstr = BattleScript_SynchronizeActivates;
                gHitMarker |= HITMARKER_IGNORE_SAFEGUARD;
                effect++;
            }
        }
        break;
    case ABILITYEFFECT_TRACE1:
    case ABILITYEFFECT_TRACE2:
        for (i = 0; i < gBattlersCount; i++)
        {
            if (gBattleMons[i].ability == ABILITY_TRACE && (gBattleResources->flags->flags[i] & RESOURCE_FLAG_TRACED))
            {
                u8 side = (BATTLE_OPPOSITE(GetBattlerPosition(i))) & BIT_SIDE; // side of the opposing pokemon
                u8 target1 = GetBattlerAtPosition(side);
                u8 target2 = GetBattlerAtPosition(side + BIT_FLANK);

                if (gBattleTypeFlags & BATTLE_TYPE_DOUBLE)
                {
                    if (!sAbilitiesNotTraced[gBattleMons[target1].ability] && gBattleMons[target1].hp != 0
                     && !sAbilitiesNotTraced[gBattleMons[target2].ability] && gBattleMons[target2].hp != 0)
                        gActiveBattler = GetBattlerAtPosition(((Random() & 1) * 2) | side), effect++;
                    else if (!sAbilitiesNotTraced[gBattleMons[target1].ability] && gBattleMons[target1].hp != 0)
                        gActiveBattler = target1, effect++;
                    else if (!sAbilitiesNotTraced[gBattleMons[target2].ability] && gBattleMons[target2].hp != 0)
                        gActiveBattler = target2, effect++;
                }
                else
                {
                    if (!sAbilitiesNotTraced[gBattleMons[target1].ability] && gBattleMons[target1].hp != 0)
                        gActiveBattler = target1, effect++;
                }

                if (effect != 0)
                {
                    if (caseID == ABILITYEFFECT_TRACE1)
                    {
                        BattleScriptPushCursorAndCallback(BattleScript_TraceActivatesEnd3);
                    }
                    else
                    {
                        BattleScriptPushCursor();
                        gBattlescriptCurrInstr = BattleScript_TraceActivates;
                    }
                    gBattleResources->flags->flags[i] &= ~RESOURCE_FLAG_TRACED;
                    gBattleStruct->tracedAbility[i] = gLastUsedAbility = gBattleMons[gActiveBattler].ability;
                    RecordAbilityBattle(gActiveBattler, gLastUsedAbility); // Record the opposing battler has this ability
                    battler = gBattlerAbility = gBattleScripting.battler = i;

                    PREPARE_MON_NICK_WITH_PREFIX_BUFFER(gBattleTextBuff1, gActiveBattler, gBattlerPartyIndexes[gActiveBattler])
                    PREPARE_ABILITY_BUFFER(gBattleTextBuff2, gLastUsedAbility)
                    break;
                }
            }
        }
        break;
    case ABILITYEFFECT_NEUTRALIZINGGAS:
        // Prints message only. separate from ABILITYEFFECT_ON_SWITCHIN bc activates before entry hazards
        for (i = 0; i < gBattlersCount; i++)
        {
            if (gBattleMons[i].ability == ABILITY_NEUTRALIZING_GAS && !(gBattleResources->flags->flags[i] & RESOURCE_FLAG_NEUTRALIZING_GAS))
            {
                gBattleResources->flags->flags[i] |= RESOURCE_FLAG_NEUTRALIZING_GAS;
                gBattlerAbility = i;
                gBattleCommunication[MULTISTRING_CHOOSER] = B_MSG_SWITCHIN_NEUTRALIZING_GAS;
                BattleScriptPushCursorAndCallback(BattleScript_SwitchInAbilityMsg);
                effect++;
            }

            if (effect != 0)
                break;
        }
        break;
    case ABILITYEFFECT_FIELD_SPORT:
        switch (gLastUsedAbility)
        {
        case ABILITYEFFECT_MUD_SPORT:
            for (i = 0; i < gBattlersCount; i++)
            {
                if (gStatuses4[i] & STATUS4_MUD_SPORT)
                    effect = i + 1;
            }
            break;
        case ABILITYEFFECT_WATER_SPORT:
            for (i = 0; i < gBattlersCount; i++)
            {
                if (gStatuses4[i] & STATUS4_WATER_SPORT)
                    effect = i + 1;
            }
            break;
        default:
            for (i = 0; i < gBattlersCount; i++)
            {
                if (gBattleMons[i].ability == ability)
                {
                    gLastUsedAbility = ability;
                    effect = i + 1;
                }
            }
            break;
        }
        break;
    case ABILITYEFFECT_ON_WEATHER: // For ability effects that activate when the battle weather changes.
        battler = gBattlerAbility = gBattleScripting.battler;
        gLastUsedAbility = GetBattlerAbility(battler);
        switch (gLastUsedAbility)
        {
        case ABILITY_FORECAST:
        case ABILITY_FLOWER_GIFT:
            if ((IsBattlerWeatherAffected(battler, gBattleWeather)
                 || gBattleWeather == B_WEATHER_NONE
                 || !WEATHER_HAS_EFFECT) // Air Lock active
                 && TryBattleFormChange(battler, FORM_CHANGE_BATTLE_WEATHER))
            {
                BattleScriptPushCursorAndCallback(BattleScript_BattlerFormChangeWithStringEnd3);
                effect++;
            }
            break;
        case ABILITY_ICE_FACE:
            if (IsBattlerWeatherAffected(battler, B_WEATHER_HAIL | B_WEATHER_SNOW)
             && gBattleMons[battler].species == SPECIES_EISCUE_NOICE_FACE
             && !(gBattleMons[battler].status2 & STATUS2_TRANSFORMED)
             && gBattleStruct->allowedToChangeFormInWeather[gBattlerPartyIndexes[battler]][GetBattlerSide(battler)])
            {
                gBattleStruct->allowedToChangeFormInWeather[gBattlerPartyIndexes[battler]][GetBattlerSide(battler)] = FALSE;
                gBattleMons[battler].species = SPECIES_EISCUE;
                BattleScriptPushCursorAndCallback(BattleScript_BattlerFormChangeWithStringEnd3);
                effect++;
            }
            break;
        case ABILITY_PROTOSYNTHESIS:
            if (!gSpecialStatuses[battler].weatherAbilityDone && IsBattlerWeatherAffected(battler, B_WEATHER_SUN))
            {
                gSpecialStatuses[battler].weatherAbilityDone = TRUE;
                PREPARE_STAT_BUFFER(gBattleTextBuff1, GetHighestStatId(battler));
                BattleScriptPushCursorAndCallback(BattleScript_ProtosynthesisActivates);
                effect++;
            }
            break;
        }
        break;
    case ABILITYEFFECT_ON_TERRAIN:  // For ability effects that activate when the field terrain changes.
        battler = gBattlerAbility = gBattleScripting.battler;
        gLastUsedAbility = GetBattlerAbility(battler);
        switch (gLastUsedAbility)
        {
        case ABILITY_MIMICRY:
            if (!gSpecialStatuses[battler].terrainAbilityDone && ChangeTypeBasedOnTerrain(battler))
            {
                gSpecialStatuses[battler].terrainAbilityDone = TRUE;
                ChangeTypeBasedOnTerrain(battler);
                BattleScriptPushCursorAndCallback(BattleScript_MimicryActivates_End3);
                effect++;
            }
            break;
        case ABILITY_QUARK_DRIVE:
            if (!gSpecialStatuses[battler].terrainAbilityDone && IsBattlerTerrainAffected(battler, STATUS_FIELD_ELECTRIC_TERRAIN))
            {
                gSpecialStatuses[battler].terrainAbilityDone = TRUE;
                PREPARE_STAT_BUFFER(gBattleTextBuff1, GetHighestStatId(battler));
                BattleScriptPushCursorAndCallback(BattleScript_QuarkDriveActivates);
                effect++;
            }
            break;
        }
        break;
    }

    if (effect && gLastUsedAbility != 0xFF)
        RecordAbilityBattle(battler, gLastUsedAbility);
    if (effect && caseID <= ABILITYEFFECT_MOVE_END)
        gBattlerAbility = battler;

    return effect;
}

bool32 IsNeutralizingGasBannedAbility(u32 ability)
{
    switch (ability)
    {
    case ABILITY_MULTITYPE:
    case ABILITY_ZEN_MODE:
    case ABILITY_STANCE_CHANGE:
    case ABILITY_POWER_CONSTRUCT:
    case ABILITY_SCHOOLING:
    case ABILITY_RKS_SYSTEM:
    case ABILITY_SHIELDS_DOWN:
    case ABILITY_COMATOSE:
    case ABILITY_DISGUISE:
    case ABILITY_GULP_MISSILE:
    case ABILITY_ICE_FACE:
    case ABILITY_AS_ONE_ICE_RIDER:
    case ABILITY_AS_ONE_SHADOW_RIDER:
        return TRUE;
    default:
        return FALSE;
    }
}

bool32 IsNeutralizingGasOnField(void)
{
    u32 i;

    for (i = 0; i < gBattlersCount; i++)
    {
        if (IsBattlerAlive(i) && gBattleMons[i].ability == ABILITY_NEUTRALIZING_GAS && !(gStatuses3[i] & STATUS3_GASTRO_ACID))
            return TRUE;
    }

    return FALSE;
}

bool32 IsMyceliumMightOnField(void)
{
    u32 i;

    for (i = 0; i < gBattlersCount; i++)
    {
        if (IsBattlerAlive(i) && gBattleMons[i].ability == ABILITY_MYCELIUM_MIGHT && IS_MOVE_STATUS(gCurrentMove))
            return TRUE;
    }

    return FALSE;
}

u32 GetBattlerAbility(u8 battlerId)
{
    if (gStatuses3[battlerId] & STATUS3_GASTRO_ACID)
        return ABILITY_NONE;

    if (IsNeutralizingGasOnField() && !IsNeutralizingGasBannedAbility(gBattleMons[battlerId].ability))
        return ABILITY_NONE;

    if (IsMyceliumMightOnField())
        return ABILITY_NONE;

    if ((((gBattleMons[gBattlerAttacker].ability == ABILITY_MOLD_BREAKER
            || gBattleMons[gBattlerAttacker].ability == ABILITY_TERAVOLT
            || gBattleMons[gBattlerAttacker].ability == ABILITY_TURBOBLAZE)
            && !(gStatuses3[gBattlerAttacker] & STATUS3_GASTRO_ACID))
            || gBattleMoves[gCurrentMove].ignoresTargetAbility)
            && sAbilitiesAffectedByMoldBreaker[gBattleMons[battlerId].ability]
            && gBattlerByTurnOrder[gCurrentTurnActionNumber] == gBattlerAttacker
            && gActionsByTurnOrder[gBattlerByTurnOrder[gBattlerAttacker]] == B_ACTION_USE_MOVE
            && gCurrentTurnActionNumber < gBattlersCount)
        return ABILITY_NONE;

    return gBattleMons[battlerId].ability;
}

u32 IsAbilityOnSide(u32 battlerId, u32 ability)
{
    if (IsBattlerAlive(battlerId) && GetBattlerAbility(battlerId) == ability)
        return battlerId + 1;
    else if (IsBattlerAlive(BATTLE_PARTNER(battlerId)) && GetBattlerAbility(BATTLE_PARTNER(battlerId)) == ability)
        return BATTLE_PARTNER(battlerId) + 1;
    else
        return 0;
}

u32 IsAbilityOnOpposingSide(u32 battlerId, u32 ability)
{
    return IsAbilityOnSide(BATTLE_OPPOSITE(battlerId), ability);
}

u32 IsAbilityOnField(u32 ability)
{
    u32 i;

    for (i = 0; i < gBattlersCount; i++)
    {
        if (IsBattlerAlive(i) && GetBattlerAbility(i) == ability)
            return i + 1;
    }

    return 0;
}

u32 IsAbilityOnFieldExcept(u32 battlerId, u32 ability)
{
    u32 i;

    for (i = 0; i < gBattlersCount; i++)
    {
        if (i != battlerId && IsBattlerAlive(i) && GetBattlerAbility(i) == ability)
            return i + 1;
    }

    return 0;
}

u32 IsAbilityPreventingEscape(u32 battlerId)
{
    u32 id;
#if B_GHOSTS_ESCAPE >= GEN_6
    if (IS_BATTLER_OF_TYPE(battlerId, TYPE_GHOST))
        return 0;
#endif
#if B_SHADOW_TAG_ESCAPE >= GEN_4
    if ((id = IsAbilityOnOpposingSide(battlerId, ABILITY_SHADOW_TAG)) && GetBattlerAbility(battlerId) != ABILITY_SHADOW_TAG)
#else
    if ((id = IsAbilityOnOpposingSide(battlerId, ABILITY_SHADOW_TAG)))
#endif
        return id;
    if ((id = IsAbilityOnOpposingSide(battlerId, ABILITY_ARENA_TRAP)) && IsBattlerGrounded(battlerId))
        return id;
    if ((id = IsAbilityOnOpposingSide(battlerId, ABILITY_MAGNET_PULL)) && IS_BATTLER_OF_TYPE(battlerId, TYPE_STEEL))
        return id;

    return 0;
}

bool32 CanBattlerEscape(u32 battlerId) // no ability check
{
    if (GetBattlerHoldEffect(battlerId, TRUE) == HOLD_EFFECT_SHED_SHELL)
        return TRUE;
#if B_GHOSTS_ESCAPE >= GEN_6
    else if (IS_BATTLER_OF_TYPE(battlerId, TYPE_GHOST))
        return TRUE;
#endif
    else if (gBattleMons[battlerId].status2 & (STATUS2_ESCAPE_PREVENTION | STATUS2_WRAPPED))
        return FALSE;
    else if (gStatuses3[battlerId] & STATUS3_ROOTED)
        return FALSE;
    else if (gFieldStatuses & STATUS_FIELD_FAIRY_LOCK)
        return FALSE;
    else if (gStatuses3[battlerId] & STATUS3_SKY_DROPPED)
        return FALSE;
    else
        return TRUE;
}

void BattleScriptExecute(const u8 *BS_ptr)
{
    gBattlescriptCurrInstr = BS_ptr;
    gBattleResources->battleCallbackStack->function[gBattleResources->battleCallbackStack->size++] = gBattleMainFunc;
    gBattleMainFunc = RunBattleScriptCommands_PopCallbacksStack;
    gCurrentActionFuncId = 0;
}

void BattleScriptPushCursorAndCallback(const u8 *BS_ptr)
{
    BattleScriptPushCursor();
    gBattlescriptCurrInstr = BS_ptr;
    gBattleResources->battleCallbackStack->function[gBattleResources->battleCallbackStack->size++] = gBattleMainFunc;
    gBattleMainFunc = RunBattleScriptCommands;
}

enum
{
    ITEM_NO_EFFECT,
    ITEM_STATUS_CHANGE,
    ITEM_EFFECT_OTHER,
    ITEM_PP_CHANGE,
    ITEM_HP_CHANGE,
    ITEM_STATS_CHANGE,
};

bool32 IsBattlerTerrainAffected(u8 battlerId, u32 terrainFlag)
{
    if (!(gFieldStatuses & terrainFlag))
        return FALSE;
    else if (gStatuses3[battlerId] & STATUS3_SEMI_INVULNERABLE)
        return FALSE;

    return IsBattlerGrounded(battlerId);
}

bool32 CanSleep(u8 battlerId)
{
    u16 ability = GetBattlerAbility(battlerId);
    if (ability == ABILITY_INSOMNIA
      || ability == ABILITY_VITAL_SPIRIT
      || ability == ABILITY_COMATOSE
      || gSideStatuses[GetBattlerSide(battlerId)] & SIDE_STATUS_SAFEGUARD
      || gBattleMons[battlerId].status1 & STATUS1_ANY
      || IsAbilityOnSide(battlerId, ABILITY_SWEET_VEIL)
      || IsAbilityStatusProtected(battlerId)
      || IsBattlerTerrainAffected(battlerId, STATUS_FIELD_ELECTRIC_TERRAIN | STATUS_FIELD_MISTY_TERRAIN))
        return FALSE;
    return TRUE;
}

bool32 CanBePoisoned(u8 battlerAttacker, u8 battlerTarget)
{
    u16 ability = GetBattlerAbility(battlerTarget);

    if (!(CanPoisonType(battlerAttacker, battlerTarget))
     || gSideStatuses[GetBattlerSide(battlerTarget)] & SIDE_STATUS_SAFEGUARD
     || gBattleMons[battlerTarget].status1 & STATUS1_ANY
     || ability == ABILITY_IMMUNITY
     || ability == ABILITY_COMATOSE
     || IsAbilityOnSide(battlerTarget, ABILITY_PASTEL_VEIL)
     || IsAbilityStatusProtected(battlerTarget)
     || IsBattlerTerrainAffected(battlerTarget, STATUS_FIELD_MISTY_TERRAIN))
        return FALSE;
    return TRUE;
}

bool32 CanBeBurned(u8 battlerId)
{
    u16 ability = GetBattlerAbility(battlerId);
    if (IS_BATTLER_OF_TYPE(battlerId, TYPE_FIRE)
      || gSideStatuses[GetBattlerSide(battlerId)] & SIDE_STATUS_SAFEGUARD
      || gBattleMons[battlerId].status1 & STATUS1_ANY
      || ability == ABILITY_WATER_VEIL
      || ability == ABILITY_WATER_BUBBLE
      || ability == ABILITY_COMATOSE
      || ability == ABILITY_THERMAL_EXCHANGE
      || IsAbilityStatusProtected(battlerId)
      || IsBattlerTerrainAffected(battlerId, STATUS_FIELD_MISTY_TERRAIN))
        return FALSE;
    return TRUE;
}

bool32 CanBeParalyzed(u8 battlerId)
{
    u16 ability = GetBattlerAbility(battlerId);
    if (
    #if B_PARALYZE_ELECTRIC >= GEN_6
        IS_BATTLER_OF_TYPE(battlerId, TYPE_ELECTRIC) ||
    #endif
        gSideStatuses[GetBattlerSide(battlerId)] & SIDE_STATUS_SAFEGUARD
        || ability == ABILITY_LIMBER
        || ability == ABILITY_COMATOSE
        || gBattleMons[battlerId].status1 & STATUS1_ANY
        || IsAbilityStatusProtected(battlerId)
        || IsBattlerTerrainAffected(battlerId, STATUS_FIELD_MISTY_TERRAIN))
        return FALSE;
    return TRUE;
}

bool32 CanBeFrozen(u8 battlerId)
{
    u16 ability = GetBattlerAbility(battlerId);
    if (IS_BATTLER_OF_TYPE(battlerId, TYPE_ICE)
      || IsBattlerWeatherAffected(battlerId, B_WEATHER_SUN)
      || gSideStatuses[GetBattlerSide(battlerId)] & SIDE_STATUS_SAFEGUARD
      || ability == ABILITY_MAGMA_ARMOR
      || ability == ABILITY_COMATOSE
      || gBattleMons[battlerId].status1 & STATUS1_ANY
      || IsAbilityStatusProtected(battlerId)
      || IsBattlerTerrainAffected(battlerId, STATUS_FIELD_MISTY_TERRAIN))
        return FALSE;
    return TRUE;
}

bool32 CanGetFrostbite(u8 battlerId)
{
    u16 ability = GetBattlerAbility(battlerId);
    if (IS_BATTLER_OF_TYPE(battlerId, TYPE_ICE)
      || gSideStatuses[GetBattlerSide(battlerId)] & SIDE_STATUS_SAFEGUARD
      || ability == ABILITY_MAGMA_ARMOR
      || ability == ABILITY_COMATOSE
      || gBattleMons[battlerId].status1 & STATUS1_ANY
      || IsAbilityStatusProtected(battlerId)
      || IsBattlerTerrainAffected(battlerId, STATUS_FIELD_MISTY_TERRAIN))
        return FALSE;
    return TRUE;
}

bool32 CanBeConfused(u8 battlerId)
{
    if (GetBattlerAbility(battlerId) == ABILITY_OWN_TEMPO
      || gBattleMons[battlerId].status2 & STATUS2_CONFUSION
      || IsBattlerTerrainAffected(battlerId, STATUS_FIELD_MISTY_TERRAIN))
        return FALSE;
    return TRUE;
}

// second argument is 1/X of current hp compared to max hp
bool32 HasEnoughHpToEatBerry(u32 battlerId, u32 hpFraction, u32 itemId)
{
    bool32 isBerry = (ItemId_GetPocket(itemId) == POCKET_BERRIES);

    if (gBattleMons[battlerId].hp == 0)
        return FALSE;
    if (gBattleScripting.overrideBerryRequirements)
        return TRUE;
    // Unnerve prevents consumption of opponents' berries.
    if (isBerry && IsUnnerveAbilityOnOpposingSide(battlerId))
        return FALSE;
    if (gBattleMons[battlerId].hp <= gBattleMons[battlerId].maxHP / hpFraction)
        return TRUE;

    if (hpFraction <= 4 && GetBattlerAbility(battlerId) == ABILITY_GLUTTONY && isBerry
         && gBattleMons[battlerId].hp <= gBattleMons[battlerId].maxHP / 2)
    {
        RecordAbilityBattle(battlerId, ABILITY_GLUTTONY);
        return TRUE;
    }

    return FALSE;
}

#if B_CONFUSE_BERRIES_HEAL >= GEN_7
    #define CONFUSE_BERRY_HP_FRACTION 4
#else
    #define CONFUSE_BERRY_HP_FRACTION 2
#endif

static u8 HealConfuseBerry(u32 battlerId, u32 itemId, u8 flavorId, bool32 end2)
{
    if (HasEnoughHpToEatBerry(battlerId, CONFUSE_BERRY_HP_FRACTION, itemId)
#if B_HEAL_BLOCKING >= GEN_5
     && !(gStatuses3[battlerId] & STATUS3_HEAL_BLOCK)
#endif
    )
    {
        PREPARE_FLAVOR_BUFFER(gBattleTextBuff1, flavorId);

        gBattleMoveDamage = gBattleMons[battlerId].maxHP / GetBattlerItemHoldEffectParam(battlerId, itemId);
        if (gBattleMoveDamage == 0)
            gBattleMoveDamage = 1;
        gBattleMoveDamage *= -1;

        if (GetBattlerAbility(battlerId) == ABILITY_RIPEN)
        {
            gBattleMoveDamage *= 2;
            gBattlerAbility = battlerId;
        }
        gBattleScripting.battler = battlerId;
        if (end2)
        {
            if (GetFlavorRelationByPersonality(gBattleMons[battlerId].personality, flavorId) < 0)
                BattleScriptExecute(BattleScript_BerryConfuseHealEnd2);
            else
                BattleScriptExecute(BattleScript_ItemHealHP_RemoveItemEnd2);
        }
        else
        {
            BattleScriptPushCursor();
            if (GetFlavorRelationByPersonality(gBattleMons[battlerId].personality, flavorId) < 0)
                gBattlescriptCurrInstr = BattleScript_BerryConfuseHealRet;
            else
                gBattlescriptCurrInstr = BattleScript_ItemHealHP_RemoveItemRet;
        }

        return ITEM_HP_CHANGE;
    }
    return 0;
}

#undef CONFUSE_BERRY_HP_FRACTION

static u8 StatRaiseBerry(u32 battlerId, u32 itemId, u32 statId, bool32 end2)
{
    if (CompareStat(battlerId, statId, MAX_STAT_STAGE, CMP_LESS_THAN) && HasEnoughHpToEatBerry(battlerId, GetBattlerItemHoldEffectParam(battlerId, itemId), itemId))
    {
        BufferStatChange(battlerId, statId, STRINGID_STATROSE);
        gEffectBattler = battlerId;
        if (GetBattlerAbility(battlerId) == ABILITY_RIPEN)
            SET_STATCHANGER(statId, 2, FALSE);
        else
            SET_STATCHANGER(statId, 1, FALSE);

        gBattleScripting.animArg1 = 14 + statId;
        gBattleScripting.animArg2 = 0;

        if (end2)
        {
            BattleScriptExecute(BattleScript_BerryStatRaiseEnd2);
        }
        else
        {
            BattleScriptPushCursor();
            gBattlescriptCurrInstr = BattleScript_BerryStatRaiseRet;
        }
        return ITEM_STATS_CHANGE;
    }
    return 0;
}

static u8 RandomStatRaiseBerry(u32 battlerId, u32 itemId, bool32 end2)
{
    s32 i;
    u16 stringId;

    for (i = 0; i < NUM_STATS - 1; i++)
    {
        if (CompareStat(battlerId, STAT_ATK + i, MAX_STAT_STAGE, CMP_LESS_THAN))
            break;
    }
    if (i != NUM_STATS - 1 && HasEnoughHpToEatBerry(battlerId, GetBattlerItemHoldEffectParam(battlerId, itemId), itemId))
    {
        u16 battlerAbility = GetBattlerAbility(battlerId);
        do
        {
            i = Random() % (NUM_STATS - 1);
        } while (!CompareStat(battlerId, STAT_ATK + i, MAX_STAT_STAGE, CMP_LESS_THAN));

        PREPARE_STAT_BUFFER(gBattleTextBuff1, i + 1);
        stringId = (battlerAbility == ABILITY_CONTRARY) ? STRINGID_STATFELL : STRINGID_STATROSE;
        gBattleTextBuff2[0] = B_BUFF_PLACEHOLDER_BEGIN;
        gBattleTextBuff2[1] = B_BUFF_STRING;
        gBattleTextBuff2[2] = STRINGID_STATSHARPLY;
        gBattleTextBuff2[3] = STRINGID_STATSHARPLY >> 8;
        gBattleTextBuff2[4] = B_BUFF_STRING;
        gBattleTextBuff2[5] = stringId;
        gBattleTextBuff2[6] = stringId >> 8;
        gBattleTextBuff2[7] = EOS;
        gEffectBattler = battlerId;
        if (battlerAbility == ABILITY_RIPEN)
            SET_STATCHANGER(i + 1, 4, FALSE);
        else
            SET_STATCHANGER(i + 1, 2, FALSE);

        gBattleScripting.animArg1 = 0x21 + i + 6;
        gBattleScripting.animArg2 = 0;
        if (end2)
        {
            BattleScriptExecute(BattleScript_BerryStatRaiseEnd2);
        }
        else
        {
            BattleScriptPushCursor();
            gBattlescriptCurrInstr = BattleScript_BerryStatRaiseRet;
        }

        return ITEM_STATS_CHANGE;
    }
    return 0;
}

static u8 TrySetMicleBerry(u32 battlerId, u32 itemId, bool32 end2)
{
    if (HasEnoughHpToEatBerry(battlerId, 4, itemId))
    {
        gProtectStructs[battlerId].usedMicleBerry = TRUE;  // battler's next attack has increased accuracy

        if (end2)
        {
            BattleScriptExecute(BattleScript_MicleBerryActivateEnd2);
        }
        else
        {
            BattleScriptPushCursor();
            gBattlescriptCurrInstr = BattleScript_MicleBerryActivateRet;
        }
        return ITEM_EFFECT_OTHER;
    }
    return 0;
}

static u8 DamagedStatBoostBerryEffect(u8 battlerId, u8 statId, u8 split)
{
    if (IsBattlerAlive(battlerId)
     && TARGET_TURN_DAMAGED
     && CompareStat(battlerId, statId, MAX_STAT_STAGE, CMP_LESS_THAN)
     && !DoesSubstituteBlockMove(gBattlerAttacker, battlerId, gCurrentMove)
     && GetBattleMoveSplit(gCurrentMove) == split)
    {
        BufferStatChange(battlerId, statId, STRINGID_STATROSE);

        gEffectBattler = battlerId;
        if (GetBattlerAbility(battlerId) == ABILITY_RIPEN)
            SET_STATCHANGER(statId, 2, FALSE);
        else
            SET_STATCHANGER(statId, 1, FALSE);

        gBattleScripting.animArg1 = 14 + statId;
        gBattleScripting.animArg2 = 0;
        BattleScriptPushCursor();
        gBattlescriptCurrInstr = BattleScript_BerryStatRaiseRet;
        return ITEM_STATS_CHANGE;
    }
    return 0;
}

u8 TryHandleSeed(u8 battler, u32 terrainFlag, u8 statId, u16 itemId, bool32 execute)
{
    if (gFieldStatuses & terrainFlag && CompareStat(battler, statId, MAX_STAT_STAGE, CMP_LESS_THAN))
    {
        BufferStatChange(battler, statId, STRINGID_STATROSE);
        gLastUsedItem = itemId; // For surge abilities
        gEffectBattler = gBattleScripting.battler = battler;
        SET_STATCHANGER(statId, 1, FALSE);
        gBattleScripting.animArg1 = 14 + statId;
        gBattleScripting.animArg2 = 0;
        if (execute)
        {
            BattleScriptExecute(BattleScript_BerryStatRaiseEnd2);
        }
        else
        {
            BattleScriptPushCursor();
            gBattlescriptCurrInstr = BattleScript_BerryStatRaiseRet;
        }
        return ITEM_STATS_CHANGE;
    }
    return 0;
}

static u8 ItemHealHp(u32 battlerId, u32 itemId, bool32 end2, bool32 percentHeal)
{
    if (!(gBattleScripting.overrideBerryRequirements && gBattleMons[battlerId].hp == gBattleMons[battlerId].maxHP)
    #if B_HEAL_BLOCKING >= GEN_5
        && !(gStatuses3[battlerId] & STATUS3_HEAL_BLOCK)
    #endif
        && HasEnoughHpToEatBerry(battlerId, 2, itemId))
    {
        if (percentHeal)
            gBattleMoveDamage = (gBattleMons[battlerId].maxHP * GetBattlerItemHoldEffectParam(battlerId, itemId) / 100) * -1;
        else
            gBattleMoveDamage = GetBattlerItemHoldEffectParam(battlerId, itemId) * -1;

        // check ripen
        if (ItemId_GetPocket(itemId) == POCKET_BERRIES && GetBattlerAbility(battlerId) == ABILITY_RIPEN)
            gBattleMoveDamage *= 2;

        gBattlerAbility = battlerId;    // in SWSH, berry juice shows ability pop up but has no effect. This is mimicked here
        if (end2)
        {
            BattleScriptExecute(BattleScript_ItemHealHP_RemoveItemEnd2);
        }
        else
        {
            BattleScriptPushCursor();
            gBattlescriptCurrInstr = BattleScript_ItemHealHP_RemoveItemRet;
        }
        return ITEM_HP_CHANGE;
    }
    return 0;
}

static bool32 UnnerveOn(u32 battlerId, u32 itemId)
{
    if (ItemId_GetPocket(itemId) == POCKET_BERRIES && IsUnnerveAbilityOnOpposingSide(battlerId))
        return TRUE;
    return FALSE;
}

static bool32 GetMentalHerbEffect(u8 battlerId)
{
    bool32 ret = FALSE;

    // Check infatuation
    if (gBattleMons[battlerId].status2 & STATUS2_INFATUATION)
    {
        gBattleMons[battlerId].status2 &= ~STATUS2_INFATUATION;
        gBattleCommunication[MULTISTRING_CHOOSER] = B_MSG_MENTALHERBCURE_INFATUATION;  // STRINGID_TARGETGOTOVERINFATUATION
        StringCopy(gBattleTextBuff1, gStatusConditionString_LoveJpn);
        ret = TRUE;
    }
#if B_MENTAL_HERB >= GEN_5
    // Check taunt
    if (gDisableStructs[battlerId].tauntTimer != 0)
    {
        gDisableStructs[battlerId].tauntTimer = 0;
        gBattleCommunication[MULTISTRING_CHOOSER] = B_MSG_MENTALHERBCURE_TAUNT;
        PREPARE_MOVE_BUFFER(gBattleTextBuff1, MOVE_TAUNT);
        ret = TRUE;
    }
    // Check encore
    if (gDisableStructs[battlerId].encoreTimer != 0)
    {
        gDisableStructs[battlerId].encoredMove = 0;
        gDisableStructs[battlerId].encoreTimer = 0;
        gBattleCommunication[MULTISTRING_CHOOSER] = B_MSG_MENTALHERBCURE_ENCORE;   // STRINGID_PKMNENCOREENDED
        ret = TRUE;
    }
    // Check torment
    if (gBattleMons[battlerId].status2 & STATUS2_TORMENT)
    {
        gBattleMons[battlerId].status2 &= ~STATUS2_TORMENT;
        gBattleCommunication[MULTISTRING_CHOOSER] = B_MSG_MENTALHERBCURE_TORMENT;
        ret = TRUE;
    }
    // Check heal block
    if (gStatuses3[battlerId] & STATUS3_HEAL_BLOCK)
    {
        gStatuses3[battlerId] &= ~STATUS3_HEAL_BLOCK;
        gBattleCommunication[MULTISTRING_CHOOSER] = B_MSG_MENTALHERBCURE_HEALBLOCK;
        ret = TRUE;
    }
    // Check disable
    if (gDisableStructs[battlerId].disableTimer != 0)
    {
        gDisableStructs[battlerId].disableTimer = 0;
        gDisableStructs[battlerId].disabledMove = 0;
        gBattleCommunication[MULTISTRING_CHOOSER] = B_MSG_MENTALHERBCURE_DISABLE;
        ret = TRUE;
    }
#endif
    return ret;
}

static u8 TryConsumeMirrorHerb(u8 battlerId, bool32 execute)
{
    u8 effect = 0;

    if (gProtectStructs[battlerId].eatMirrorHerb) {
        gLastUsedItem = gBattleMons[battlerId].item;
        gBattleScripting.savedBattler = gBattlerAttacker;
        gBattleScripting.battler = gBattlerAttacker = battlerId;
        gProtectStructs[battlerId].eatMirrorHerb = 0;
        if (execute) {
            BattleScriptExecute(BattleScript_MirrorHerbCopyStatChangeEnd2);
        } else {
            BattleScriptPushCursor();
            gBattlescriptCurrInstr = BattleScript_MirrorHerbCopyStatChange;
        }
        effect = ITEM_STATS_CHANGE;
    }
    return effect;
}

static u8 ItemEffectMoveEnd(u32 battlerId, u16 holdEffect)
{
    u8 effect = 0;
    u32 i;

    switch (holdEffect)
    {
#if B_HP_BERRIES >= GEN_4
    case HOLD_EFFECT_MICLE_BERRY:
        effect = TrySetMicleBerry(battlerId, gLastUsedItem, FALSE);
        break;
    case HOLD_EFFECT_RESTORE_HP:
        effect = ItemHealHp(battlerId, gLastUsedItem, FALSE, FALSE);
        break;
#endif
#if B_BERRIES_INSTANT >= GEN_4
    case HOLD_EFFECT_RESTORE_PCT_HP:
        effect = ItemHealHp(battlerId, gLastUsedItem, FALSE, TRUE);
        break;
    case HOLD_EFFECT_CONFUSE_SPICY:
        effect = HealConfuseBerry(battlerId, gLastUsedItem, FLAVOR_SPICY, FALSE);
        break;
    case HOLD_EFFECT_CONFUSE_DRY:
        effect = HealConfuseBerry(battlerId, gLastUsedItem, FLAVOR_DRY, FALSE);
        break;
    case HOLD_EFFECT_CONFUSE_SWEET:
        effect = HealConfuseBerry(battlerId, gLastUsedItem, FLAVOR_SWEET, FALSE);
        break;
    case HOLD_EFFECT_CONFUSE_BITTER:
        effect = HealConfuseBerry(battlerId, gLastUsedItem, FLAVOR_BITTER, FALSE);
        break;
    case HOLD_EFFECT_CONFUSE_SOUR:
        effect = HealConfuseBerry(battlerId, gLastUsedItem, FLAVOR_SOUR, FALSE);
        break;
    case HOLD_EFFECT_ATTACK_UP:
        effect = StatRaiseBerry(battlerId, gLastUsedItem, STAT_ATK, FALSE);
        break;
    case HOLD_EFFECT_DEFENSE_UP:
        effect = StatRaiseBerry(battlerId, gLastUsedItem, STAT_DEF, FALSE);
        break;
    case HOLD_EFFECT_SPEED_UP:
        effect = StatRaiseBerry(battlerId, gLastUsedItem, STAT_SPEED, FALSE);
        break;
    case HOLD_EFFECT_SP_ATTACK_UP:
        effect = StatRaiseBerry(battlerId, gLastUsedItem, STAT_SPATK, FALSE);
        break;
    case HOLD_EFFECT_SP_DEFENSE_UP:
        effect = StatRaiseBerry(battlerId, gLastUsedItem, STAT_SPDEF, FALSE);
        break;
    case HOLD_EFFECT_RANDOM_STAT_UP:
        effect = RandomStatRaiseBerry(battlerId, gLastUsedItem, FALSE);
        break;
#endif
    case HOLD_EFFECT_CURE_PAR:
        if (gBattleMons[battlerId].status1 & STATUS1_PARALYSIS && !UnnerveOn(battlerId, gLastUsedItem))
        {
            gBattleMons[battlerId].status1 &= ~STATUS1_PARALYSIS;
            BattleScriptPushCursor();
            gBattlescriptCurrInstr = BattleScript_BerryCureParRet;
            effect = ITEM_STATUS_CHANGE;
        }
        break;
    case HOLD_EFFECT_CURE_PSN:
        if (gBattleMons[battlerId].status1 & STATUS1_PSN_ANY && !UnnerveOn(battlerId, gLastUsedItem))
        {
            gBattleMons[battlerId].status1 &= ~(STATUS1_PSN_ANY | STATUS1_TOXIC_COUNTER);
            BattleScriptPushCursor();
            gBattlescriptCurrInstr = BattleScript_BerryCurePsnRet;
            effect = ITEM_STATUS_CHANGE;
        }
        break;
    case HOLD_EFFECT_CURE_BRN:
        if (gBattleMons[battlerId].status1 & STATUS1_BURN && !UnnerveOn(battlerId, gLastUsedItem))
        {
            gBattleMons[battlerId].status1 &= ~STATUS1_BURN;
            BattleScriptPushCursor();
            gBattlescriptCurrInstr = BattleScript_BerryCureBrnRet;
            effect = ITEM_STATUS_CHANGE;
        }
        break;
    case HOLD_EFFECT_CURE_FRZ:
        if (gBattleMons[battlerId].status1 & STATUS1_FREEZE && !UnnerveOn(battlerId, gLastUsedItem))
        {
            gBattleMons[battlerId].status1 &= ~STATUS1_FREEZE;
            BattleScriptPushCursor();
            gBattlescriptCurrInstr = BattleScript_BerryCureFrzRet;
            effect = ITEM_STATUS_CHANGE;
        }
        if (gBattleMons[battlerId].status1 & STATUS1_FROSTBITE && !UnnerveOn(battlerId, gLastUsedItem))
        {
            gBattleMons[battlerId].status1 &= ~STATUS1_FROSTBITE;
            BattleScriptPushCursor();
            gBattlescriptCurrInstr = BattleScript_BerryCureFsbRet;
            effect = ITEM_STATUS_CHANGE;
        }
        break;
    case HOLD_EFFECT_CURE_SLP:
        if (gBattleMons[battlerId].status1 & STATUS1_SLEEP && !UnnerveOn(battlerId, gLastUsedItem))
        {
            gBattleMons[battlerId].status1 &= ~STATUS1_SLEEP;
            gBattleMons[battlerId].status2 &= ~STATUS2_NIGHTMARE;
            BattleScriptPushCursor();
            gBattlescriptCurrInstr = BattleScript_BerryCureSlpRet;
            effect = ITEM_STATUS_CHANGE;
        }
        break;
    case HOLD_EFFECT_CURE_CONFUSION:
        if (gBattleMons[battlerId].status2 & STATUS2_CONFUSION && !UnnerveOn(battlerId, gLastUsedItem))
        {
            RemoveConfusionStatus(battlerId);
            BattleScriptPushCursor();
            gBattlescriptCurrInstr = BattleScript_BerryCureConfusionRet;
            effect = ITEM_EFFECT_OTHER;
        }
        break;
    case HOLD_EFFECT_MENTAL_HERB:
        if (GetMentalHerbEffect(battlerId))
        {
            gBattleScripting.savedBattler = gBattlerAttacker;
            gBattlerAttacker = battlerId;
            BattleScriptPushCursor();
            gBattlescriptCurrInstr = BattleScript_MentalHerbCureRet;
            effect = ITEM_EFFECT_OTHER;
        }
        break;
    case HOLD_EFFECT_CURE_STATUS:
        if ((gBattleMons[battlerId].status1 & STATUS1_ANY || gBattleMons[battlerId].status2 & STATUS2_CONFUSION) && !UnnerveOn(battlerId, gLastUsedItem))
        {
            if (gBattleMons[battlerId].status1 & STATUS1_PSN_ANY)
                StringCopy(gBattleTextBuff1, gStatusConditionString_PoisonJpn);

            if (gBattleMons[battlerId].status1 & STATUS1_SLEEP)
            {
                gBattleMons[battlerId].status2 &= ~STATUS2_NIGHTMARE;
                StringCopy(gBattleTextBuff1, gStatusConditionString_SleepJpn);
            }

            if (gBattleMons[battlerId].status1 & STATUS1_PARALYSIS)
                StringCopy(gBattleTextBuff1, gStatusConditionString_ParalysisJpn);

            if (gBattleMons[battlerId].status1 & STATUS1_BURN)
                StringCopy(gBattleTextBuff1, gStatusConditionString_BurnJpn);

            if (gBattleMons[battlerId].status1 & STATUS1_FREEZE || gBattleMons[battlerId].status1 & STATUS1_FROSTBITE)
                StringCopy(gBattleTextBuff1, gStatusConditionString_IceJpn);

            if (gBattleMons[battlerId].status2 & STATUS2_CONFUSION)
                StringCopy(gBattleTextBuff1, gStatusConditionString_ConfusionJpn);

            gBattleMons[battlerId].status1 = 0;
            RemoveConfusionStatus(battlerId);
            BattleScriptPushCursor();
            gBattleCommunication[MULTISTRING_CHOOSER] = B_MSG_CURED_PROBLEM;
            gBattlescriptCurrInstr = BattleScript_BerryCureChosenStatusRet;
            effect = ITEM_STATUS_CHANGE;
        }
        break;
    case HOLD_EFFECT_RESTORE_STATS:
        for (i = 0; i < NUM_BATTLE_STATS; i++)
        {
            if (gBattleMons[battlerId].statStages[i] < DEFAULT_STAT_STAGE)
            {
                gBattleMons[battlerId].statStages[i] = DEFAULT_STAT_STAGE;
                effect = ITEM_STATS_CHANGE;
            }
        }
        if (effect != 0)
        {
            gBattleScripting.battler = battlerId;
            gPotentialItemEffectBattler = battlerId;
            BattleScriptPushCursor();
            gBattlescriptCurrInstr = BattleScript_WhiteHerbRet;
            return effect;
        }
        break;
    case HOLD_EFFECT_CRITICAL_UP: // lansat berry
        if (B_BERRIES_INSTANT >= GEN_4
            && !(gBattleMons[battlerId].status2 & STATUS2_FOCUS_ENERGY)
            && HasEnoughHpToEatBerry(battlerId, GetBattlerItemHoldEffectParam(battlerId, gLastUsedItem), gLastUsedItem))
        {
            gBattleMons[battlerId].status2 |= STATUS2_FOCUS_ENERGY;
            gBattleScripting.battler = battlerId;
            gPotentialItemEffectBattler = battlerId;
            BattleScriptPushCursor();
            gBattlescriptCurrInstr = BattleScript_BerryFocusEnergyRet;
            effect = ITEM_EFFECT_OTHER;
        }
        break;
    case HOLD_EFFECT_BERSERK_GENE:
        BufferStatChange(battlerId, STAT_ATK, STRINGID_STATROSE);
        gEffectBattler = battlerId;
        if (CanBeInfinitelyConfused(gEffectBattler))
        {
            gStatuses4[gEffectBattler] |= STATUS4_INFINITE_CONFUSION;
        }
        SET_STATCHANGER(STAT_ATK, 2, FALSE);

        gBattleScripting.animArg1 = 14 + STAT_ATK;
        gBattleScripting.animArg2 = 0;

        BattleScriptPushCursorAndCallback(BattleScript_BerserkGeneRet);
        effect = ITEM_STATS_CHANGE;
        break;
    case HOLD_EFFECT_MIRROR_HERB:
        effect = TryConsumeMirrorHerb(battlerId, FALSE);
        break;
    }

    return effect;
}

u8 ItemBattleEffects(u8 caseID, u8 battlerId, bool8 moveTurn)
{
    int i = 0, moveType;
    u8 effect = ITEM_NO_EFFECT;
    u8 changedPP = 0;
    u8 battlerHoldEffect, atkHoldEffect;
    u8 atkHoldEffectParam;
    u16 atkItem;

    if (caseID != ITEMEFFECT_USE_LAST_ITEM) {
        gLastUsedItem = gBattleMons[battlerId].item;
        battlerHoldEffect = GetBattlerHoldEffect(battlerId, TRUE);
    }

    atkItem = gBattleMons[gBattlerAttacker].item;
    atkHoldEffect = GetBattlerHoldEffect(gBattlerAttacker, TRUE);
    atkHoldEffectParam = GetBattlerHoldEffectParam(gBattlerAttacker);

    switch (caseID)
    {
    case ITEMEFFECT_ON_SWITCH_IN:
        if (!gSpecialStatuses[battlerId].switchInItemDone)
        {
            switch (battlerHoldEffect)
            {
            case HOLD_EFFECT_DOUBLE_PRIZE:
                if (GetBattlerSide(battlerId) == B_SIDE_PLAYER && !gBattleStruct->moneyMultiplierItem)
                {
                    gBattleStruct->moneyMultiplier *= 2;
                    gBattleStruct->moneyMultiplierItem = 1;
                }
                break;
            case HOLD_EFFECT_RESTORE_STATS:
                for (i = 0; i < NUM_BATTLE_STATS; i++)
                {
                    if (gBattleMons[battlerId].statStages[i] < DEFAULT_STAT_STAGE)
                    {
                        gBattleMons[battlerId].statStages[i] = DEFAULT_STAT_STAGE;
                        effect = ITEM_STATS_CHANGE;
                    }
                }
                if (effect != 0)
                {
                    gBattleScripting.battler = battlerId;
                    gPotentialItemEffectBattler = battlerId;
                    gActiveBattler = gBattlerAttacker = battlerId;
                    BattleScriptExecute(BattleScript_WhiteHerbEnd2);
                }
                break;
        #if B_BERRIES_INSTANT >= GEN_4
            case HOLD_EFFECT_CONFUSE_SPICY:
                effect = HealConfuseBerry(battlerId, gLastUsedItem, FLAVOR_SPICY, TRUE);
                break;
            case HOLD_EFFECT_CONFUSE_DRY:
                effect = HealConfuseBerry(battlerId, gLastUsedItem, FLAVOR_DRY, TRUE);
                break;
            case HOLD_EFFECT_CONFUSE_SWEET:
                effect = HealConfuseBerry(battlerId, gLastUsedItem, FLAVOR_SWEET, TRUE);
                break;
            case HOLD_EFFECT_CONFUSE_BITTER:
                effect = HealConfuseBerry(battlerId, gLastUsedItem, FLAVOR_BITTER, TRUE);
                break;
            case HOLD_EFFECT_CONFUSE_SOUR:
                effect = HealConfuseBerry(battlerId, gLastUsedItem, FLAVOR_SOUR, TRUE);
                break;
            case HOLD_EFFECT_ATTACK_UP:
                effect = StatRaiseBerry(battlerId, gLastUsedItem, STAT_ATK, TRUE);
                break;
            case HOLD_EFFECT_DEFENSE_UP:
                effect = StatRaiseBerry(battlerId, gLastUsedItem, STAT_DEF, TRUE);
                break;
            case HOLD_EFFECT_SPEED_UP:
                effect = StatRaiseBerry(battlerId, gLastUsedItem, STAT_SPEED, TRUE);
                break;
            case HOLD_EFFECT_SP_ATTACK_UP:
                effect = StatRaiseBerry(battlerId, gLastUsedItem, STAT_SPATK, TRUE);
                break;
            case HOLD_EFFECT_SP_DEFENSE_UP:
                effect = StatRaiseBerry(battlerId, gLastUsedItem, STAT_SPDEF, TRUE);
                break;
            case HOLD_EFFECT_CRITICAL_UP:
                if (!(gBattleMons[battlerId].status2 & STATUS2_FOCUS_ENERGY) && HasEnoughHpToEatBerry(battlerId, GetBattlerItemHoldEffectParam(battlerId, gLastUsedItem), gLastUsedItem))
                {
                    gBattleMons[battlerId].status2 |= STATUS2_FOCUS_ENERGY;
                    gBattleScripting.battler = battlerId;
                    BattleScriptExecute(BattleScript_BerryFocusEnergyEnd2);
                    effect = ITEM_EFFECT_OTHER;
                }
                break;
            case HOLD_EFFECT_RANDOM_STAT_UP:
                effect = RandomStatRaiseBerry(battlerId, gLastUsedItem, TRUE);
                break;
            case HOLD_EFFECT_CURE_PAR:
                if (gBattleMons[battlerId].status1 & STATUS1_PARALYSIS && !UnnerveOn(battlerId, gLastUsedItem))
                {
                    gBattleMons[battlerId].status1 &= ~STATUS1_PARALYSIS;
                    BattleScriptExecute(BattleScript_BerryCurePrlzEnd2);
                    effect = ITEM_STATUS_CHANGE;
                }
                break;
            case HOLD_EFFECT_CURE_PSN:
                if (gBattleMons[battlerId].status1 & STATUS1_PSN_ANY && !UnnerveOn(battlerId, gLastUsedItem))
                {
                    gBattleMons[battlerId].status1 &= ~(STATUS1_PSN_ANY | STATUS1_TOXIC_COUNTER);
                    BattleScriptExecute(BattleScript_BerryCurePsnEnd2);
                    effect = ITEM_STATUS_CHANGE;
                }
                break;
            case HOLD_EFFECT_CURE_BRN:
                if (gBattleMons[battlerId].status1 & STATUS1_BURN && !UnnerveOn(battlerId, gLastUsedItem))
                {
                    gBattleMons[battlerId].status1 &= ~STATUS1_BURN;
                    BattleScriptExecute(BattleScript_BerryCureBrnEnd2);
                    effect = ITEM_STATUS_CHANGE;
                }
                break;
            case HOLD_EFFECT_CURE_FRZ:
                if (gBattleMons[battlerId].status1 & STATUS1_FREEZE && !UnnerveOn(battlerId, gLastUsedItem))
                {
                    gBattleMons[battlerId].status1 &= ~STATUS1_FREEZE;
                    BattleScriptExecute(BattleScript_BerryCureFrzEnd2);
                    effect = ITEM_STATUS_CHANGE;
                }
                if (gBattleMons[battlerId].status1 & STATUS1_FROSTBITE && !UnnerveOn(battlerId, gLastUsedItem))
                {
                    gBattleMons[battlerId].status1 &= ~STATUS1_FROSTBITE;
                    BattleScriptExecute(BattleScript_BerryCureFsbEnd2);
                    effect = ITEM_STATUS_CHANGE;
                }
                break;
            case HOLD_EFFECT_CURE_SLP:
                if (gBattleMons[battlerId].status1 & STATUS1_SLEEP && !UnnerveOn(battlerId, gLastUsedItem))
                {
                    gBattleMons[battlerId].status1 &= ~STATUS1_SLEEP;
                    gBattleMons[battlerId].status2 &= ~STATUS2_NIGHTMARE;
                    BattleScriptExecute(BattleScript_BerryCureSlpEnd2);
                    effect = ITEM_STATUS_CHANGE;
                }
                break;
            case HOLD_EFFECT_CURE_STATUS:
                if ((gBattleMons[battlerId].status1 & STATUS1_ANY || gBattleMons[battlerId].status2 & STATUS2_CONFUSION) && !UnnerveOn(battlerId, gLastUsedItem))
                {
                    i = 0;
                    if (gBattleMons[battlerId].status1 & STATUS1_PSN_ANY)
                    {
                        StringCopy(gBattleTextBuff1, gStatusConditionString_PoisonJpn);
                        i++;
                    }
                    if (gBattleMons[battlerId].status1 & STATUS1_SLEEP)
                    {
                        gBattleMons[battlerId].status2 &= ~STATUS2_NIGHTMARE;
                        StringCopy(gBattleTextBuff1, gStatusConditionString_SleepJpn);
                        i++;
                    }
                    if (gBattleMons[battlerId].status1 & STATUS1_PARALYSIS)
                    {
                        StringCopy(gBattleTextBuff1, gStatusConditionString_ParalysisJpn);
                        i++;
                    }
                    if (gBattleMons[battlerId].status1 & STATUS1_BURN)
                    {
                        StringCopy(gBattleTextBuff1, gStatusConditionString_BurnJpn);
                        i++;
                    }
                    if (gBattleMons[battlerId].status1 & STATUS1_FREEZE || gBattleMons[battlerId].status1 & STATUS1_FROSTBITE)
                    {
                        StringCopy(gBattleTextBuff1, gStatusConditionString_IceJpn);
                        i++;
                    }
                    if (gBattleMons[battlerId].status2 & STATUS2_CONFUSION)
                    {
                        StringCopy(gBattleTextBuff1, gStatusConditionString_ConfusionJpn);
                        i++;
                    }
                    if (i <= 1)
                        gBattleCommunication[MULTISTRING_CHOOSER] = B_MSG_CURED_PROBLEM;
                    else
                        gBattleCommunication[MULTISTRING_CHOOSER] = B_MSG_NORMALIZED_STATUS;
                    gBattleMons[battlerId].status1 = 0;
                    RemoveConfusionStatus(battlerId);
                    BattleScriptExecute(BattleScript_BerryCureChosenStatusEnd2);
                    effect = ITEM_STATUS_CHANGE;
                }
                break;
            case HOLD_EFFECT_RESTORE_HP:
                effect = ItemHealHp(battlerId, gLastUsedItem, TRUE, FALSE);
                break;
            case HOLD_EFFECT_RESTORE_PCT_HP:
                effect = ItemHealHp(battlerId, gLastUsedItem, TRUE, TRUE);
                break;
        #endif
            case HOLD_EFFECT_AIR_BALLOON:
                effect = ITEM_EFFECT_OTHER;
                gBattleScripting.battler = battlerId;
                BattleScriptPushCursorAndCallback(BattleScript_AirBaloonMsgIn);
                RecordItemEffectBattle(battlerId, HOLD_EFFECT_AIR_BALLOON);
                break;
            case HOLD_EFFECT_ROOM_SERVICE:
                if (TryRoomService(battlerId))
                {
                    BattleScriptExecute(BattleScript_BerryStatRaiseEnd2);
                    effect = ITEM_STATS_CHANGE;
                }
                break;
            case HOLD_EFFECT_SEEDS:
                switch (GetBattlerHoldEffectParam(battlerId))
                {
                case HOLD_EFFECT_PARAM_ELECTRIC_TERRAIN:
                    effect = TryHandleSeed(battlerId, STATUS_FIELD_ELECTRIC_TERRAIN, STAT_DEF, gLastUsedItem, TRUE);
                    break;
                case HOLD_EFFECT_PARAM_GRASSY_TERRAIN:
                    effect = TryHandleSeed(battlerId, STATUS_FIELD_GRASSY_TERRAIN, STAT_DEF, gLastUsedItem, TRUE);
                    break;
                case HOLD_EFFECT_PARAM_MISTY_TERRAIN:
                    effect = TryHandleSeed(battlerId, STATUS_FIELD_MISTY_TERRAIN, STAT_SPDEF, gLastUsedItem, TRUE);
                    break;
                case HOLD_EFFECT_PARAM_PSYCHIC_TERRAIN:
                    effect = TryHandleSeed(battlerId, STATUS_FIELD_PSYCHIC_TERRAIN, STAT_SPDEF, gLastUsedItem, TRUE);
                    break;
                }
                break;
            case HOLD_EFFECT_EJECT_PACK:
                if (gProtectStructs[battlerId].statFell
                 && gProtectStructs[battlerId].disableEjectPack == 0
                 && !(gCurrentMove == MOVE_PARTING_SHOT && CanBattlerSwitch(gBattlerAttacker))) // Does not activate if attacker used Parting Shot and can switch out
                {
                    gProtectStructs[battlerId].statFell = FALSE;
                    gActiveBattler = gBattleScripting.battler = battlerId;
                    effect = ITEM_STATS_CHANGE;
                    if (moveTurn)
                    {
                        BattleScriptPushCursor();
                        gBattlescriptCurrInstr = BattleScript_EjectPackActivate_Ret;
                    }
                    else
                    {
                        BattleScriptExecute(BattleScript_EjectPackActivate_End2);
                    }
                }
                break;
            case HOLD_EFFECT_BERSERK_GENE:
                BufferStatChange(battlerId, STAT_ATK, STRINGID_STATROSE);
                gEffectBattler = battlerId;
                if (CanBeInfinitelyConfused(gEffectBattler))
                {
                    gStatuses4[gEffectBattler] |= STATUS4_INFINITE_CONFUSION;
                }
                SET_STATCHANGER(STAT_ATK, 2, FALSE);

                gBattleScripting.animArg1 = 14 + STAT_ATK;
                gBattleScripting.animArg2 = 0;

                BattleScriptPushCursorAndCallback(BattleScript_BerserkGeneRet);
                effect = ITEM_STATS_CHANGE;
                break;
            }
            if (effect != 0)
            {
                gSpecialStatuses[battlerId].switchInItemDone = TRUE;
                gActiveBattler = gBattlerAttacker = gPotentialItemEffectBattler = gBattleScripting.battler = battlerId;
                switch (effect)
                {
                case ITEM_STATUS_CHANGE:
                    BtlController_EmitSetMonData(BUFFER_A, REQUEST_STATUS_BATTLE, 0, 4, &gBattleMons[battlerId].status1);
                    MarkBattlerForControllerExec(gActiveBattler);
                    break;
                case ITEM_PP_CHANGE:
                    if (MOVE_IS_PERMANENT(battlerId, i))
                        gBattleMons[battlerId].pp[i] = changedPP;
                    break;
                }
            }
        }
        break;
    case ITEMEFFECT_NORMAL:
        if (gBattleMons[battlerId].hp)
        {
            switch (battlerHoldEffect)
            {
            case HOLD_EFFECT_RESTORE_HP:
                if (!moveTurn)
                    effect = ItemHealHp(battlerId, gLastUsedItem, TRUE, FALSE);
                break;
            case HOLD_EFFECT_RESTORE_PCT_HP:
                if (!moveTurn)
                    effect = ItemHealHp(battlerId, gLastUsedItem, TRUE, TRUE);
                break;
            case HOLD_EFFECT_RESTORE_PP:
                if (!moveTurn)
                {
                    struct Pokemon *party = GetBattlerParty(battlerId);
                    struct Pokemon *mon = &party[gBattlerPartyIndexes[battlerId]];
                    u8 ppBonuses;
                    u16 move;

                    for (i = 0; i < MAX_MON_MOVES; i++)
                    {
                        move = GetMonData(mon, MON_DATA_MOVE1 + i);
                        changedPP = GetMonData(mon, MON_DATA_PP1 + i);
                        ppBonuses = GetMonData(mon, MON_DATA_PP_BONUSES);
                        if (move && changedPP == 0)
                            break;
                    }
                    if (i != MAX_MON_MOVES)
                    {
                        u8 maxPP = CalculatePPWithBonus(move, ppBonuses, i);
                        u8 ppRestored = GetBattlerHoldEffectParam(battlerId);

                        if (GetBattlerAbility(battlerId) == ABILITY_RIPEN)
                        {
                            ppRestored *= 2;
                            gBattlerAbility = battlerId;
                        }
                        if (changedPP + ppRestored > maxPP)
                            changedPP = maxPP;
                        else
                            changedPP = changedPP + ppRestored;

                        PREPARE_MOVE_BUFFER(gBattleTextBuff1, move);

                        BattleScriptExecute(BattleScript_BerryPPHealEnd2);
                        BtlController_EmitSetMonData(BUFFER_A, i + REQUEST_PPMOVE1_BATTLE, 0, 1, &changedPP);
                        MarkBattlerForControllerExec(gActiveBattler);
                        effect = ITEM_PP_CHANGE;
                    }
                }
                break;
            case HOLD_EFFECT_RESTORE_STATS:
                for (i = 0; i < NUM_BATTLE_STATS; i++)
                {
                    if (gBattleMons[battlerId].statStages[i] < DEFAULT_STAT_STAGE)
                    {
                        gBattleMons[battlerId].statStages[i] = DEFAULT_STAT_STAGE;
                        effect = ITEM_STATS_CHANGE;
                    }
                }
                if (effect != 0)
                {
                    gBattleScripting.battler = battlerId;
                    gPotentialItemEffectBattler = battlerId;
                    gActiveBattler = gBattlerAttacker = battlerId;
                    BattleScriptExecute(BattleScript_WhiteHerbEnd2);
                }
                break;
            case HOLD_EFFECT_BLACK_SLUDGE:
                if (IS_BATTLER_OF_TYPE(battlerId, TYPE_POISON))
                {
                    goto LEFTOVERS;
                }
                else if (GetBattlerAbility(battlerId) != ABILITY_MAGIC_GUARD && !moveTurn)
                {
                    gBattleMoveDamage = gBattleMons[battlerId].maxHP / 8;
                    if (gBattleMoveDamage == 0)
                        gBattleMoveDamage = 1;
                    BattleScriptExecute(BattleScript_ItemHurtEnd2);
                    effect = ITEM_HP_CHANGE;
                    RecordItemEffectBattle(battlerId, battlerHoldEffect);
                    PREPARE_ITEM_BUFFER(gBattleTextBuff1, gLastUsedItem);
                }
                break;
            case HOLD_EFFECT_LEFTOVERS:
            LEFTOVERS:
#if B_HEAL_BLOCKING >= GEN_5
                if (gBattleMons[battlerId].hp < gBattleMons[battlerId].maxHP && !moveTurn && !(gStatuses3[battlerId] & STATUS3_HEAL_BLOCK))
#else
                if (gBattleMons[battlerId].hp < gBattleMons[battlerId].maxHP && !moveTurn)
#endif
                {
                    gBattleMoveDamage = gBattleMons[battlerId].maxHP / 16;
                    if (gBattleMoveDamage == 0)
                        gBattleMoveDamage = 1;
                    gBattleMoveDamage *= -1;
                    BattleScriptExecute(BattleScript_ItemHealHP_End2);
                    effect = ITEM_HP_CHANGE;
                    RecordItemEffectBattle(battlerId, battlerHoldEffect);
                }
                break;
            case HOLD_EFFECT_CONFUSE_SPICY:
                if (!moveTurn)
                    effect = HealConfuseBerry(battlerId, gLastUsedItem, FLAVOR_SPICY, TRUE);
                break;
            case HOLD_EFFECT_CONFUSE_DRY:
                if (!moveTurn)
                    effect = HealConfuseBerry(battlerId, gLastUsedItem, FLAVOR_DRY, TRUE);
                break;
            case HOLD_EFFECT_CONFUSE_SWEET:
                if (!moveTurn)
                    effect = HealConfuseBerry(battlerId, gLastUsedItem, FLAVOR_SWEET, TRUE);
                break;
            case HOLD_EFFECT_CONFUSE_BITTER:
                if (!moveTurn)
                    effect = HealConfuseBerry(battlerId, gLastUsedItem, FLAVOR_BITTER, TRUE);
                break;
            case HOLD_EFFECT_CONFUSE_SOUR:
                if (!moveTurn)
                    effect = HealConfuseBerry(battlerId, gLastUsedItem, FLAVOR_SOUR, TRUE);
                break;
            case HOLD_EFFECT_ATTACK_UP:
                if (!moveTurn)
                    effect = StatRaiseBerry(battlerId, gLastUsedItem, STAT_ATK, TRUE);
                break;
            case HOLD_EFFECT_DEFENSE_UP:
                if (!moveTurn)
                    effect = StatRaiseBerry(battlerId, gLastUsedItem, STAT_DEF, TRUE);
                break;
            case HOLD_EFFECT_SPEED_UP:
                if (!moveTurn)
                    effect = StatRaiseBerry(battlerId, gLastUsedItem, STAT_SPEED, TRUE);
                break;
            case HOLD_EFFECT_SP_ATTACK_UP:
                if (!moveTurn)
                    effect = StatRaiseBerry(battlerId, gLastUsedItem, STAT_SPATK, TRUE);
                break;
            case HOLD_EFFECT_SP_DEFENSE_UP:
                if (!moveTurn)
                    effect = StatRaiseBerry(battlerId, gLastUsedItem, STAT_SPDEF, TRUE);
                break;
            case HOLD_EFFECT_CRITICAL_UP:
                if (!moveTurn && !(gBattleMons[battlerId].status2 & STATUS2_FOCUS_ENERGY)
                    && HasEnoughHpToEatBerry(battlerId, GetBattlerItemHoldEffectParam(battlerId, gLastUsedItem), gLastUsedItem))
                {
                    gBattleMons[battlerId].status2 |= STATUS2_FOCUS_ENERGY;
                    gBattleScripting.battler = battlerId;
                    BattleScriptExecute(BattleScript_BerryFocusEnergyEnd2);
                    effect = ITEM_EFFECT_OTHER;
                }
                break;
            case HOLD_EFFECT_RANDOM_STAT_UP:
                if (!moveTurn)
                    effect = RandomStatRaiseBerry(battlerId, gLastUsedItem, TRUE);
                break;
            case HOLD_EFFECT_CURE_PAR:
                if (gBattleMons[battlerId].status1 & STATUS1_PARALYSIS && !UnnerveOn(battlerId, gLastUsedItem))
                {
                    gBattleMons[battlerId].status1 &= ~STATUS1_PARALYSIS;
                    BattleScriptExecute(BattleScript_BerryCurePrlzEnd2);
                    effect = ITEM_STATUS_CHANGE;
                }
                break;
            case HOLD_EFFECT_CURE_PSN:
                if (gBattleMons[battlerId].status1 & STATUS1_PSN_ANY && !UnnerveOn(battlerId, gLastUsedItem))
                {
                    gBattleMons[battlerId].status1 &= ~(STATUS1_PSN_ANY | STATUS1_TOXIC_COUNTER);
                    BattleScriptExecute(BattleScript_BerryCurePsnEnd2);
                    effect = ITEM_STATUS_CHANGE;
                }
                break;
            case HOLD_EFFECT_CURE_BRN:
                if (gBattleMons[battlerId].status1 & STATUS1_BURN && !UnnerveOn(battlerId, gLastUsedItem))
                {
                    gBattleMons[battlerId].status1 &= ~STATUS1_BURN;
                    BattleScriptExecute(BattleScript_BerryCureBrnEnd2);
                    effect = ITEM_STATUS_CHANGE;
                }
                break;
            case HOLD_EFFECT_CURE_FRZ:
                if (gBattleMons[battlerId].status1 & STATUS1_FREEZE && !UnnerveOn(battlerId, gLastUsedItem))
                {
                    gBattleMons[battlerId].status1 &= ~STATUS1_FREEZE;
                    BattleScriptExecute(BattleScript_BerryCureFrzEnd2);
                    effect = ITEM_STATUS_CHANGE;
                }
                if (gBattleMons[battlerId].status1 & STATUS1_FROSTBITE && !UnnerveOn(battlerId, gLastUsedItem))
                {
                    gBattleMons[battlerId].status1 &= ~STATUS1_FROSTBITE;
                    BattleScriptExecute(BattleScript_BerryCureFsbEnd2);
                    effect = ITEM_STATUS_CHANGE;
                }
                break;
            case HOLD_EFFECT_CURE_SLP:
                if (gBattleMons[battlerId].status1 & STATUS1_SLEEP && !UnnerveOn(battlerId, gLastUsedItem))
                {
                    gBattleMons[battlerId].status1 &= ~STATUS1_SLEEP;
                    gBattleMons[battlerId].status2 &= ~STATUS2_NIGHTMARE;
                    BattleScriptExecute(BattleScript_BerryCureSlpEnd2);
                    effect = ITEM_STATUS_CHANGE;
                }
                break;
            case HOLD_EFFECT_CURE_CONFUSION:
                if (gBattleMons[battlerId].status2 & STATUS2_CONFUSION && !UnnerveOn(battlerId, gLastUsedItem))
                {
                    RemoveConfusionStatus(battlerId);
                    BattleScriptExecute(BattleScript_BerryCureConfusionEnd2);
                    effect = ITEM_EFFECT_OTHER;
                }
                break;
            case HOLD_EFFECT_CURE_STATUS:
                if ((gBattleMons[battlerId].status1 & STATUS1_ANY || gBattleMons[battlerId].status2 & STATUS2_CONFUSION) && !UnnerveOn(battlerId, gLastUsedItem))
                {
                    i = 0;
                    if (gBattleMons[battlerId].status1 & STATUS1_PSN_ANY)
                    {
                        StringCopy(gBattleTextBuff1, gStatusConditionString_PoisonJpn);
                        i++;
                    }
                    if (gBattleMons[battlerId].status1 & STATUS1_SLEEP)
                    {
                        gBattleMons[battlerId].status2 &= ~STATUS2_NIGHTMARE;
                        StringCopy(gBattleTextBuff1, gStatusConditionString_SleepJpn);
                        i++;
                    }
                    if (gBattleMons[battlerId].status1 & STATUS1_PARALYSIS)
                    {
                        StringCopy(gBattleTextBuff1, gStatusConditionString_ParalysisJpn);
                        i++;
                    }
                    if (gBattleMons[battlerId].status1 & STATUS1_BURN)
                    {
                        StringCopy(gBattleTextBuff1, gStatusConditionString_BurnJpn);
                        i++;
                    }
                    if (gBattleMons[battlerId].status1 & STATUS1_FREEZE || gBattleMons[battlerId].status1 & STATUS1_FROSTBITE)
                    {
                        StringCopy(gBattleTextBuff1, gStatusConditionString_IceJpn);
                        i++;
                    }
                    if (gBattleMons[battlerId].status2 & STATUS2_CONFUSION)
                    {
                        StringCopy(gBattleTextBuff1, gStatusConditionString_ConfusionJpn);
                        i++;
                    }
                    if (i <= 1)
                        gBattleCommunication[MULTISTRING_CHOOSER] = B_MSG_CURED_PROBLEM;
                    else
                        gBattleCommunication[MULTISTRING_CHOOSER] = B_MSG_NORMALIZED_STATUS;
                    gBattleMons[battlerId].status1 = 0;
                    RemoveConfusionStatus(battlerId);
                    BattleScriptExecute(BattleScript_BerryCureChosenStatusEnd2);
                    effect = ITEM_STATUS_CHANGE;
                }
                break;
            case HOLD_EFFECT_MENTAL_HERB:
                if (GetMentalHerbEffect(battlerId))
                {
                    gBattleScripting.savedBattler = gBattlerAttacker;
                    gBattlerAttacker = battlerId;
                    BattleScriptExecute(BattleScript_MentalHerbCureEnd2);
                    effect = ITEM_EFFECT_OTHER;
                }
                break;
            case HOLD_EFFECT_MICLE_BERRY:
                if (!moveTurn)
                    effect = TrySetMicleBerry(battlerId, gLastUsedItem, TRUE);
                break;
            case HOLD_EFFECT_BERSERK_GENE:
                BufferStatChange(battlerId, STAT_ATK, STRINGID_STATROSE);
                gEffectBattler = battlerId;
                if (CanBeInfinitelyConfused(gEffectBattler))
                {
                    gStatuses4[gEffectBattler] |= STATUS4_INFINITE_CONFUSION;
                }
                SET_STATCHANGER(STAT_ATK, 2, FALSE);

                gBattleScripting.animArg1 = 14 + STAT_ATK;
                gBattleScripting.animArg2 = 0;

                BattleScriptPushCursorAndCallback(BattleScript_BerserkGeneRet);
                effect = ITEM_STATS_CHANGE;
                break;
            case HOLD_EFFECT_MIRROR_HERB:
                effect = TryConsumeMirrorHerb(battlerId, TRUE);
                break;
            }

            if (effect != 0)
            {
                gActiveBattler = gBattlerAttacker = gPotentialItemEffectBattler = gBattleScripting.battler = battlerId;
                switch (effect)
                {
                case ITEM_STATUS_CHANGE:
                    BtlController_EmitSetMonData(BUFFER_A, REQUEST_STATUS_BATTLE, 0, 4, &gBattleMons[battlerId].status1);
                    MarkBattlerForControllerExec(gActiveBattler);
                    break;
                case ITEM_PP_CHANGE:
                    if (MOVE_IS_PERMANENT(battlerId, i))
                        gBattleMons[battlerId].pp[i] = changedPP;
                    break;
                }
            }
        }
        break;
    case ITEMEFFECT_USE_LAST_ITEM:
        effect = ItemEffectMoveEnd(battlerId, ItemId_GetHoldEffect(gLastUsedItem));
        gBattleScripting.overrideBerryRequirements = 2; // to exit VARIOUS_CONSUME_BERRIES
        if (effect)
        {
            gActiveBattler = gPotentialItemEffectBattler = gBattleScripting.battler = battlerId;
            if (effect == ITEM_STATUS_CHANGE)
            {
                BtlController_EmitSetMonData(BUFFER_A, REQUEST_STATUS_BATTLE, 0, 4, &gBattleMons[gActiveBattler].status1);
                MarkBattlerForControllerExec(gActiveBattler);
            }
            break;
        }
        break;
    case ITEMEFFECT_MOVE_END:
        for (battlerId = 0; battlerId < gBattlersCount; battlerId++)
        {
            gLastUsedItem = gBattleMons[battlerId].item;
            effect = ItemEffectMoveEnd(battlerId, GetBattlerHoldEffect(battlerId, TRUE));
            if (effect)
            {
                gActiveBattler = gPotentialItemEffectBattler = gBattleScripting.battler = battlerId;
                if (effect == ITEM_STATUS_CHANGE)
                {
                    BtlController_EmitSetMonData(BUFFER_A, REQUEST_STATUS_BATTLE, 0, 4, &gBattleMons[gActiveBattler].status1);
                    MarkBattlerForControllerExec(gActiveBattler);
                }
                break;
            }
        }
        break;
    case ITEMEFFECT_KINGSROCK:
        // Occur on each hit of a multi-strike move
        switch (atkHoldEffect)
        {
        case HOLD_EFFECT_FLINCH:
            {
                u16 ability = GetBattlerAbility(gBattlerAttacker);
            #if B_SERENE_GRACE_BOOST >= GEN_5
                if (ability == ABILITY_SERENE_GRACE)
                    atkHoldEffectParam *= 2;
            #endif
                if (gBattleMoveDamage != 0  // Need to have done damage
                    && !(gMoveResultFlags & MOVE_RESULT_NO_EFFECT)
                    && TARGET_TURN_DAMAGED
                    && !gBattleMoves[gCurrentMove].ignoresKingsRock
                    && gBattleMons[gBattlerTarget].hp
                    && RandomPercentage(RNG_HOLD_EFFECT_FLINCH, atkHoldEffectParam)
                    && ability != ABILITY_STENCH)
                {
                    gBattleScripting.moveEffect = MOVE_EFFECT_FLINCH;
                    BattleScriptPushCursor();
                    SetMoveEffect(FALSE, 0);
                    BattleScriptPop();
                }
            }
            break;
        case HOLD_EFFECT_BLUNDER_POLICY:
            if (gBattleStruct->blunderPolicy
             && gBattleMons[gBattlerAttacker].hp != 0
             && CompareStat(gBattlerAttacker, STAT_SPEED, MAX_STAT_STAGE, CMP_LESS_THAN))
            {
                gBattleStruct->blunderPolicy = FALSE;
                gLastUsedItem = atkItem;
                gBattleScripting.statChanger = SET_STATCHANGER(STAT_SPEED, 2, FALSE);
                effect = ITEM_STATS_CHANGE;
                BattleScriptPushCursor();
                gBattlescriptCurrInstr = BattleScript_AttackerItemStatRaise;
            }
            break;
        }
        break;
    case ITEMEFFECT_LIFEORB_SHELLBELL:
        // Occur after the final hit of a multi-strike move
        switch (atkHoldEffect)
        {
        case HOLD_EFFECT_SHELL_BELL:
            if (gSpecialStatuses[gBattlerAttacker].damagedMons  // Need to have done damage
                && gBattlerAttacker != gBattlerTarget
                && gBattleMons[gBattlerAttacker].hp != gBattleMons[gBattlerAttacker].maxHP
#if B_HEAL_BLOCKING >= GEN_5
                && gBattleMons[gBattlerAttacker].hp != 0 && !(gStatuses3[battlerId] & STATUS3_HEAL_BLOCK))
#else
                && gBattleMons[gBattlerAttacker].hp != 0)
#endif
            {
                gLastUsedItem = atkItem;
                gPotentialItemEffectBattler = gBattlerAttacker;
                gBattleScripting.battler = gBattlerAttacker;
                gBattleMoveDamage = (gSpecialStatuses[gBattlerTarget].dmg / atkHoldEffectParam) * -1;
                if (gBattleMoveDamage == 0)
                    gBattleMoveDamage = -1;
                gSpecialStatuses[gBattlerTarget].dmg = 0;
                BattleScriptPushCursor();
                gBattlescriptCurrInstr = BattleScript_ItemHealHP_Ret;
                effect = ITEM_HP_CHANGE;
            }
            break;
        case HOLD_EFFECT_LIFE_ORB:
            if (IsBattlerAlive(gBattlerAttacker)
                && !(TestSheerForceFlag(gBattlerAttacker, gCurrentMove))
                && GetBattlerAbility(gBattlerAttacker) != ABILITY_MAGIC_GUARD
                && gSpecialStatuses[gBattlerAttacker].damagedMons)
            {
                gBattleMoveDamage = gBattleMons[gBattlerAttacker].maxHP / 10;
                if (gBattleMoveDamage == 0)
                    gBattleMoveDamage = 1;
                effect = ITEM_HP_CHANGE;
                BattleScriptPushCursor();
                gBattlescriptCurrInstr = BattleScript_ItemHurtRet;
                gLastUsedItem = gBattleMons[gBattlerAttacker].item;
            }
            break;
        case HOLD_EFFECT_THROAT_SPRAY:  // Does NOT need to be a damaging move
            if (gProtectStructs[gBattlerAttacker].targetAffected
             && gBattleMons[gBattlerAttacker].hp != 0
             && gBattleMoves[gCurrentMove].soundMove
             && CompareStat(gBattlerAttacker, STAT_SPATK, MAX_STAT_STAGE, CMP_LESS_THAN)
             && !NoAliveMonsForEitherParty())   // Don't activate if battle will end
            {
                gLastUsedItem = atkItem;
                gBattleScripting.battler = gBattlerAttacker;
                gBattleScripting.statChanger = SET_STATCHANGER(STAT_SPATK, 1, FALSE);
                effect = ITEM_STATS_CHANGE;
                BattleScriptPushCursor();
                gBattlescriptCurrInstr = BattleScript_AttackerItemStatRaise;
            }
            break;
        }
        break;
    case ITEMEFFECT_TARGET:
        if (!(gMoveResultFlags & MOVE_RESULT_NO_EFFECT))
        {
            GET_MOVE_TYPE(gCurrentMove, moveType);
            switch (battlerHoldEffect)
            {
            case HOLD_EFFECT_AIR_BALLOON:
                if (TARGET_TURN_DAMAGED)
                {
                    effect = ITEM_EFFECT_OTHER;
                    BattleScriptPushCursor();
                    gBattlescriptCurrInstr = BattleScript_AirBaloonMsgPop;
                }
                break;
            case HOLD_EFFECT_ROCKY_HELMET:
                if (TARGET_TURN_DAMAGED
                    && IsMoveMakingContact(gCurrentMove, gBattlerAttacker)
                    && IsBattlerAlive(gBattlerAttacker)
                    && GetBattlerAbility(gBattlerAttacker) != ABILITY_MAGIC_GUARD)
                {
                    gBattleMoveDamage = gBattleMons[gBattlerAttacker].maxHP / 6;
                    if (gBattleMoveDamage == 0)
                        gBattleMoveDamage = 1;
                    effect = ITEM_HP_CHANGE;
                    BattleScriptPushCursor();
                    gBattlescriptCurrInstr = BattleScript_RockyHelmetActivates;
                    PREPARE_ITEM_BUFFER(gBattleTextBuff1, gLastUsedItem);
                    RecordItemEffectBattle(battlerId, HOLD_EFFECT_ROCKY_HELMET);
                }
                break;
            case HOLD_EFFECT_WEAKNESS_POLICY:
                if (IsBattlerAlive(battlerId)
                    && TARGET_TURN_DAMAGED
                    && gMoveResultFlags & MOVE_RESULT_SUPER_EFFECTIVE)
                {
                    effect = ITEM_STATS_CHANGE;
                    BattleScriptPushCursor();
                    gBattlescriptCurrInstr = BattleScript_WeaknessPolicy;
                }
                break;
            case HOLD_EFFECT_SNOWBALL:
                if (IsBattlerAlive(battlerId)
                    && TARGET_TURN_DAMAGED
                    && moveType == TYPE_ICE)
                {
                    effect = ITEM_STATS_CHANGE;
                    BattleScriptPushCursor();
                    gBattlescriptCurrInstr = BattleScript_TargetItemStatRaise;
                    gBattleScripting.statChanger = SET_STATCHANGER(STAT_ATK, 1, FALSE);
                }
                break;
            case HOLD_EFFECT_LUMINOUS_MOSS:
                if (IsBattlerAlive(battlerId)
                    && TARGET_TURN_DAMAGED
                    && moveType == TYPE_WATER)
                {
                    effect = ITEM_STATS_CHANGE;
                    BattleScriptPushCursor();
                    gBattlescriptCurrInstr = BattleScript_TargetItemStatRaise;
                    gBattleScripting.statChanger = SET_STATCHANGER(STAT_SPDEF, 1, FALSE);
                }
                break;
            case HOLD_EFFECT_CELL_BATTERY:
                if (IsBattlerAlive(battlerId)
                    && TARGET_TURN_DAMAGED
                    && moveType == TYPE_ELECTRIC)
                {
                    effect = ITEM_STATS_CHANGE;
                    BattleScriptPushCursor();
                    gBattlescriptCurrInstr = BattleScript_TargetItemStatRaise;
                    gBattleScripting.statChanger = SET_STATCHANGER(STAT_ATK, 1, FALSE);
                }
                break;
            case HOLD_EFFECT_ABSORB_BULB:
                if (IsBattlerAlive(battlerId)
                    && TARGET_TURN_DAMAGED
                    && moveType == TYPE_WATER)
                {
                    effect = ITEM_STATS_CHANGE;
                    BattleScriptPushCursor();
                    gBattlescriptCurrInstr = BattleScript_TargetItemStatRaise;
                    gBattleScripting.statChanger = SET_STATCHANGER(STAT_SPATK, 1, FALSE);
                }
                break;
            case HOLD_EFFECT_JABOCA_BERRY:  // consume and damage attacker if used physical move
                if (IsBattlerAlive(battlerId)
                 && TARGET_TURN_DAMAGED
                 && !DoesSubstituteBlockMove(gBattlerAttacker, battlerId, gCurrentMove)
                 && IS_MOVE_PHYSICAL(gCurrentMove)
                 && GetBattlerAbility(gBattlerAttacker) != ABILITY_MAGIC_GUARD)
                {
                    gBattleMoveDamage = gBattleMons[gBattlerAttacker].maxHP / 8;
                    if (gBattleMoveDamage == 0)
                        gBattleMoveDamage = 1;
                    if (GetBattlerAbility(battlerId) == ABILITY_RIPEN)
                        gBattleMoveDamage *= 2;

                    effect = ITEM_HP_CHANGE;
                    BattleScriptPushCursor();
                    gBattlescriptCurrInstr = BattleScript_JabocaRowapBerryActivates;
                    PREPARE_ITEM_BUFFER(gBattleTextBuff1, gLastUsedItem);
                    RecordItemEffectBattle(battlerId, HOLD_EFFECT_ROCKY_HELMET);
                }
                break;
            case HOLD_EFFECT_ROWAP_BERRY:  // consume and damage attacker if used special move
                if (IsBattlerAlive(battlerId)
                 && TARGET_TURN_DAMAGED
                 && !DoesSubstituteBlockMove(gBattlerAttacker, battlerId, gCurrentMove)
                 && IS_MOVE_SPECIAL(gCurrentMove)
                 && GetBattlerAbility(gBattlerAttacker) != ABILITY_MAGIC_GUARD)
                {
                    gBattleMoveDamage = gBattleMons[gBattlerAttacker].maxHP / 8;
                    if (gBattleMoveDamage == 0)
                        gBattleMoveDamage = 1;
                    if (GetBattlerAbility(battlerId) == ABILITY_RIPEN)
                        gBattleMoveDamage *= 2;

                    effect = ITEM_HP_CHANGE;
                    BattleScriptPushCursor();
                    gBattlescriptCurrInstr = BattleScript_JabocaRowapBerryActivates;
                    PREPARE_ITEM_BUFFER(gBattleTextBuff1, gLastUsedItem);
                    RecordItemEffectBattle(battlerId, HOLD_EFFECT_ROCKY_HELMET);
                }
                break;
            case HOLD_EFFECT_KEE_BERRY:  // consume and boost defense if used physical move
                effect = DamagedStatBoostBerryEffect(battlerId, STAT_DEF, SPLIT_PHYSICAL);
                break;
            case HOLD_EFFECT_MARANGA_BERRY:  // consume and boost sp. defense if used special move
                effect = DamagedStatBoostBerryEffect(battlerId, STAT_SPDEF, SPLIT_SPECIAL);
                break;
            case HOLD_EFFECT_STICKY_BARB:
                if (TARGET_TURN_DAMAGED
                  && (!(gMoveResultFlags & MOVE_RESULT_NO_EFFECT))
                  && IsMoveMakingContact(gCurrentMove, gBattlerAttacker)
                  && !DoesSubstituteBlockMove(gBattlerAttacker, battlerId, gCurrentMove)
                  && IsBattlerAlive(gBattlerAttacker)
                  && CanStealItem(gBattlerAttacker, gBattlerTarget, gBattleMons[gBattlerTarget].item)
                  && gBattleMons[gBattlerAttacker].item == ITEM_NONE)
                {
                    // No sticky hold checks.
                    gEffectBattler = battlerId; // gEffectBattler = target
                    StealTargetItem(gBattlerAttacker, gBattlerTarget);  // Attacker takes target's barb
                    BattleScriptPushCursor();
                    gBattlescriptCurrInstr = BattleScript_StickyBarbTransfer;
                    effect = ITEM_EFFECT_OTHER;
                }
                break;
            }
        }
        break;
    case ITEMEFFECT_ORBS:
    {
        u16 battlerAbility = GetBattlerAbility(battlerId);
        switch (battlerHoldEffect)
        {
        case HOLD_EFFECT_TOXIC_ORB:
            if (CanBePoisoned(battlerId, battlerId))
            {
                effect = ITEM_STATUS_CHANGE;
                gBattleMons[battlerId].status1 = STATUS1_TOXIC_POISON;
                BattleScriptExecute(BattleScript_ToxicOrb);
                RecordItemEffectBattle(battlerId, battlerHoldEffect);
            }
            break;
        case HOLD_EFFECT_FLAME_ORB:
            if (CanBeBurned(battlerId))
            {
                effect = ITEM_STATUS_CHANGE;
                gBattleMons[battlerId].status1 = STATUS1_BURN;
                BattleScriptExecute(BattleScript_FlameOrb);
                RecordItemEffectBattle(battlerId, battlerHoldEffect);
            }
            break;
        case HOLD_EFFECT_STICKY_BARB:   // Not an orb per se, but similar effect, and needs to NOT activate with pickpocket
            if (battlerAbility != ABILITY_MAGIC_GUARD)
            {
                gBattleMoveDamage = gBattleMons[battlerId].maxHP / 8;
                if (gBattleMoveDamage == 0)
                    gBattleMoveDamage = 1;
                BattleScriptExecute(BattleScript_ItemHurtEnd2);
                effect = ITEM_HP_CHANGE;
                RecordItemEffectBattle(battlerId, battlerHoldEffect);
                PREPARE_ITEM_BUFFER(gBattleTextBuff1, gLastUsedItem);
            }
            break;
        }

        if (effect == ITEM_STATUS_CHANGE)
        {
            gActiveBattler = battlerId;
            BtlController_EmitSetMonData(BUFFER_A, REQUEST_STATUS_BATTLE, 0, 4, &gBattleMons[battlerId].status1);
            MarkBattlerForControllerExec(gActiveBattler);
        }
    }
        break;
    }

    // Berry was successfully used on a Pokemon.
    if (effect && (gLastUsedItem >= FIRST_BERRY_INDEX && gLastUsedItem <= LAST_BERRY_INDEX))
        gBattleStruct->ateBerry[battlerId & BIT_SIDE] |= gBitTable[gBattlerPartyIndexes[battlerId]];

    return effect;
}

void ClearFuryCutterDestinyBondGrudge(u8 battlerId)
{
    gDisableStructs[battlerId].furyCutterCounter = 0;
    gBattleMons[battlerId].status2 &= ~STATUS2_DESTINY_BOND;
    gStatuses3[battlerId] &= ~STATUS3_GRUDGE;
}

void HandleAction_RunBattleScript(void) // identical to RunBattleScriptCommands
{
    if (gBattleControllerExecFlags == 0)
        gBattleScriptingCommandsTable[*gBattlescriptCurrInstr]();
}

u32 SetRandomTarget(u32 battlerId)
{
    u32 target;
    static const u8 targets[2][2] =
    {
        [B_SIDE_PLAYER] = {B_POSITION_OPPONENT_LEFT, B_POSITION_OPPONENT_RIGHT},
        [B_SIDE_OPPONENT] = {B_POSITION_PLAYER_LEFT, B_POSITION_PLAYER_RIGHT},
    };

    if (gBattleTypeFlags & BATTLE_TYPE_DOUBLE)
    {
        target = GetBattlerAtPosition(targets[GetBattlerSide(battlerId)][Random() % 2]);
        if (!IsBattlerAlive(target))
            target ^= BIT_FLANK;
    }
    else
    {
        target = GetBattlerAtPosition(targets[GetBattlerSide(battlerId)][0]);
    }

    return target;
}

u32 GetMoveTarget(u16 move, u8 setTarget)
{
    u8 targetBattler = 0;
    u32 i, moveTarget, side;

    if (setTarget != NO_TARGET_OVERRIDE)
        moveTarget = setTarget - 1;
    else
        moveTarget = GetBattlerMoveTargetType(gBattlerAttacker, move);

    // Special cases
    if (move == MOVE_CURSE && !IS_BATTLER_OF_TYPE(gBattlerAttacker, TYPE_GHOST))
        moveTarget = MOVE_TARGET_USER;

    switch (moveTarget)
    {
    case MOVE_TARGET_SELECTED:
        side = BATTLE_OPPOSITE(GetBattlerSide(gBattlerAttacker));
        if (IsAffectedByFollowMe(gBattlerAttacker, side, move))
        {
            targetBattler = gSideTimers[side].followmeTarget;
        }
        else
        {
            targetBattler = SetRandomTarget(gBattlerAttacker);
            if (gBattleMoves[move].type == TYPE_ELECTRIC
                && IsAbilityOnOpposingSide(gBattlerAttacker, ABILITY_LIGHTNING_ROD)
                && GetBattlerAbility(targetBattler) != ABILITY_LIGHTNING_ROD)
            {
                targetBattler ^= BIT_FLANK;
                RecordAbilityBattle(targetBattler, gBattleMons[targetBattler].ability);
                gSpecialStatuses[targetBattler].lightningRodRedirected = TRUE;
            }
            else if (gBattleMoves[move].type == TYPE_WATER
                && IsAbilityOnOpposingSide(gBattlerAttacker, ABILITY_STORM_DRAIN)
                && GetBattlerAbility(targetBattler) != ABILITY_STORM_DRAIN)
            {
                targetBattler ^= BIT_FLANK;
                RecordAbilityBattle(targetBattler, gBattleMons[targetBattler].ability);
                gSpecialStatuses[targetBattler].stormDrainRedirected = TRUE;
            }
        }
        break;
    case MOVE_TARGET_DEPENDS:
    case MOVE_TARGET_BOTH:
    case MOVE_TARGET_FOES_AND_ALLY:
    case MOVE_TARGET_OPPONENTS_FIELD:
        targetBattler = GetBattlerAtPosition(BATTLE_OPPOSITE(GET_BATTLER_SIDE(gBattlerAttacker)));
        if (!IsBattlerAlive(targetBattler))
            targetBattler ^= BIT_FLANK;
        break;
    case MOVE_TARGET_RANDOM:
        side = BATTLE_OPPOSITE(GetBattlerSide(gBattlerAttacker));
        if (IsAffectedByFollowMe(gBattlerAttacker, side, move))
            targetBattler = gSideTimers[side].followmeTarget;
        else if (gBattleTypeFlags & BATTLE_TYPE_DOUBLE && moveTarget & MOVE_TARGET_RANDOM)
            targetBattler = SetRandomTarget(gBattlerAttacker);
        else
            targetBattler = GetBattlerAtPosition(BATTLE_OPPOSITE(GET_BATTLER_SIDE(gBattlerAttacker)));
        break;
    case MOVE_TARGET_USER_OR_SELECTED:
    case MOVE_TARGET_USER:
    default:
        targetBattler = gBattlerAttacker;
        break;
    case MOVE_TARGET_ALLY:
        if (IsBattlerAlive(BATTLE_PARTNER(gBattlerAttacker)))
            targetBattler = BATTLE_PARTNER(gBattlerAttacker);
        else
            targetBattler = gBattlerAttacker;
        break;
    }

    *(gBattleStruct->moveTarget + gBattlerAttacker) = targetBattler;

    return targetBattler;
}

static bool32 IsBattlerModernFatefulEncounter(u8 battlerId)
{
    if (GetBattlerSide(battlerId) == B_SIDE_OPPONENT)
        return TRUE;
    if (GetMonData(&gPlayerParty[gBattlerPartyIndexes[battlerId]], MON_DATA_SPECIES, NULL) != SPECIES_DEOXYS
        && GetMonData(&gPlayerParty[gBattlerPartyIndexes[battlerId]], MON_DATA_SPECIES, NULL) != SPECIES_MEW)
            return TRUE;
    return GetMonData(&gPlayerParty[gBattlerPartyIndexes[battlerId]], MON_DATA_MODERN_FATEFUL_ENCOUNTER, NULL);
}

u8 IsMonDisobedient(void)
{
    s32 rnd;
    s32 calc;
    u8 obedienceLevel = 0;
    u8 levelReferenced;

    if (gBattleTypeFlags & (BATTLE_TYPE_LINK | BATTLE_TYPE_RECORDED_LINK))
        return 0;
    if (GetBattlerSide(gBattlerAttacker) == B_SIDE_OPPONENT)
        return 0;

    if (IsBattlerModernFatefulEncounter(gBattlerAttacker)) // only false if illegal Mew or Deoxys
    {
        if (gBattleTypeFlags & BATTLE_TYPE_INGAME_PARTNER && GetBattlerPosition(gBattlerAttacker) == 2)
            return 0;
        if (gBattleTypeFlags & BATTLE_TYPE_FRONTIER)
            return 0;
        if (gBattleTypeFlags & BATTLE_TYPE_RECORDED)
            return 0;
    #if B_OBEDIENCE_MECHANICS < GEN_8
        if (!IsOtherTrainer(gBattleMons[gBattlerAttacker].otId, gBattleMons[gBattlerAttacker].otName))
            return 0;
    #endif
        if (FlagGet(FLAG_BADGE08_GET))
            return 0;

        obedienceLevel = 10;

        if (FlagGet(FLAG_BADGE02_GET))
            obedienceLevel = 30;
        if (FlagGet(FLAG_BADGE04_GET))
            obedienceLevel = 50;
        if (FlagGet(FLAG_BADGE06_GET))
            obedienceLevel = 70;
    }

#if B_OBEDIENCE_MECHANICS >= GEN_8
    if (!IsOtherTrainer(gBattleMons[gBattlerAttacker].otId, gBattleMons[gBattlerAttacker].otName))
        levelReferenced = gBattleMons[gBattlerAttacker].metLevel;
    else
#endif
        levelReferenced = gBattleMons[gBattlerAttacker].level;

    if (levelReferenced <= obedienceLevel)
        return 0;
    rnd = (Random() & 255);
    calc = (levelReferenced + obedienceLevel) * rnd >> 8;
    if (calc < obedienceLevel)
        return 0;

    // is not obedient
    if (gCurrentMove == MOVE_RAGE)
        gBattleMons[gBattlerAttacker].status2 &= ~STATUS2_RAGE;
    if (gBattleMons[gBattlerAttacker].status1 & STATUS1_SLEEP && (gCurrentMove == MOVE_SNORE || gCurrentMove == MOVE_SLEEP_TALK))
    {
        gBattlescriptCurrInstr = BattleScript_IgnoresWhileAsleep;
        return 1;
    }

    rnd = (Random() & 255);
    calc = (levelReferenced + obedienceLevel) * rnd >> 8;
    if (calc < obedienceLevel)
    {
        calc = CheckMoveLimitations(gBattlerAttacker, gBitTable[gCurrMovePos], MOVE_LIMITATIONS_ALL);
        if (calc == 0xF) // all moves cannot be used
        {
            // Randomly select, then print a disobedient string
            // B_MSG_LOAFING, B_MSG_WONT_OBEY, B_MSG_TURNED_AWAY, or B_MSG_PRETEND_NOT_NOTICE
            gBattleCommunication[MULTISTRING_CHOOSER] = Random() & (NUM_LOAF_STRINGS - 1);
            gBattlescriptCurrInstr = BattleScript_MoveUsedLoafingAround;
            return 1;
        }
        else // use a random move
        {
            do
            {
                gCurrMovePos = gChosenMovePos = Random() & (MAX_MON_MOVES - 1);
            } while (gBitTable[gCurrMovePos] & calc);

            gCalledMove = gBattleMons[gBattlerAttacker].moves[gCurrMovePos];
            gBattlescriptCurrInstr = BattleScript_IgnoresAndUsesRandomMove;
            gBattlerTarget = GetMoveTarget(gCalledMove, NO_TARGET_OVERRIDE);
            gHitMarker |= HITMARKER_DISOBEDIENT_MOVE;
            return 2;
        }
    }
    else
    {
        obedienceLevel = levelReferenced - obedienceLevel;

        calc = (Random() & 255);
        if (calc < obedienceLevel && CanSleep(gBattlerAttacker))
        {
            // try putting asleep
            int i;
            for (i = 0; i < gBattlersCount; i++)
            {
                if (gBattleMons[i].status2 & STATUS2_UPROAR)
                    break;
            }
            if (i == gBattlersCount)
            {
                gBattlescriptCurrInstr = BattleScript_IgnoresAndFallsAsleep;
                return 1;
            }
        }
        calc -= obedienceLevel;
        if (calc < obedienceLevel)
        {
            gBattleMoveDamage = CalculateMoveDamage(MOVE_NONE, gBattlerAttacker, gBattlerAttacker, TYPE_MYSTERY, 40, FALSE, FALSE, TRUE);
            gBattlerTarget = gBattlerAttacker;
            gBattlescriptCurrInstr = BattleScript_IgnoresAndHitsItself;
            gHitMarker |= HITMARKER_UNABLE_TO_USE_MOVE;
            return 2;
        }
        else
        {
            // Randomly select, then print a disobedient string
            // B_MSG_LOAFING, B_MSG_WONT_OBEY, B_MSG_TURNED_AWAY, or B_MSG_PRETEND_NOT_NOTICE
            gBattleCommunication[MULTISTRING_CHOOSER] = Random() & (NUM_LOAF_STRINGS - 1);
            gBattlescriptCurrInstr = BattleScript_MoveUsedLoafingAround;
            return 1;
        }
    }
}

u32 GetBattlerHoldEffect(u8 battlerId, bool32 checkNegating)
{
    if (checkNegating)
    {
        if (gStatuses3[battlerId] & STATUS3_EMBARGO)
            return HOLD_EFFECT_NONE;
        if (gFieldStatuses & STATUS_FIELD_MAGIC_ROOM)
            return HOLD_EFFECT_NONE;
        if (GetBattlerAbility(battlerId) == ABILITY_KLUTZ)
            return HOLD_EFFECT_NONE;
    }

    gPotentialItemEffectBattler = battlerId;

    if (gBattleMons[battlerId].item == ITEM_ENIGMA_BERRY_E_READER)
        return gEnigmaBerries[battlerId].holdEffect;
    else
        return ItemId_GetHoldEffect(gBattleMons[battlerId].item);
}

static u32 GetBattlerItemHoldEffectParam(u8 battlerId, u16 item)
{
    if (item == ITEM_ENIGMA_BERRY_E_READER)
        return gEnigmaBerries[battlerId].holdEffectParam;
    else
        return ItemId_GetHoldEffectParam(item);
}

u32 GetBattlerHoldEffectParam(u8 battlerId)
{
    if (gBattleMons[battlerId].item == ITEM_ENIGMA_BERRY_E_READER)
        return gEnigmaBerries[battlerId].holdEffectParam;
    else
        return ItemId_GetHoldEffectParam(gBattleMons[battlerId].item);
}

bool32 IsMoveMakingContact(u16 move, u8 battlerAtk)
{
    u16 atkHoldEffect = GetBattlerHoldEffect(battlerAtk, TRUE);

    if (!gBattleMoves[move].makesContact)
    {
        if (gBattleMoves[move].effect == EFFECT_SHELL_SIDE_ARM && gBattleStruct->swapDamageCategory)
            return TRUE;
        else
            return FALSE;
    }
    else if ((atkHoldEffect == HOLD_EFFECT_PUNCHING_GLOVE && gBattleMoves[move].punchingMove)
           || atkHoldEffect == HOLD_EFFECT_PROTECTIVE_PADS
           || GetBattlerAbility(battlerAtk) == ABILITY_LONG_REACH)
    {
        return FALSE;
    }
    else
    {
        return TRUE;
    }
}

bool32 IsBattlerProtected(u8 battlerId, u16 move)
{
    // Decorate bypasses protect and detect, but not crafty shield
    if (move == MOVE_DECORATE)
    {
        if (gSideStatuses[GetBattlerSide(battlerId)] & SIDE_STATUS_CRAFTY_SHIELD)
            return TRUE;
        else if (gProtectStructs[battlerId].protected)
            return FALSE;
    }

    if (move == MOVE_TEATIME)
    {
        return FALSE;
    }

    // Z-Moves and Max Moves bypass protection
    if (gBattleStruct->zmove.active)
    {
        return FALSE;
    }

    // Protective Pads doesn't stop Unseen Fist from bypassing Protect effects, so IsMoveMakingContact() isn't used here.
    // This means extra logic is needed to handle Shell Side Arm.
    if (GetBattlerAbility(gBattlerAttacker) == ABILITY_UNSEEN_FIST
        && (gBattleMoves[move].makesContact || (gBattleMoves[move].effect == EFFECT_SHELL_SIDE_ARM && gBattleStruct->swapDamageCategory)))
        return FALSE;
    else if (gBattleMoves[move].ignoresProtect)
        return FALSE;
    else if (gBattleMoves[move].effect == EFFECT_FEINT)
        return FALSE;
    else if (gProtectStructs[battlerId].protected)
        return TRUE;
    else if (gSideStatuses[GetBattlerSide(battlerId)] & SIDE_STATUS_WIDE_GUARD
             && GetBattlerMoveTargetType(gBattlerAttacker, move) & (MOVE_TARGET_BOTH | MOVE_TARGET_FOES_AND_ALLY))
        return TRUE;
    else if (gProtectStructs[battlerId].banefulBunkered)
        return TRUE;
    else if ((gProtectStructs[battlerId].obstructed || gProtectStructs[battlerId].silkTrapped) && !IS_MOVE_STATUS(move))
        return TRUE;
    else if (gProtectStructs[battlerId].spikyShielded)
        return TRUE;
    else if (gProtectStructs[battlerId].kingsShielded && gBattleMoves[move].power != 0)
        return TRUE;
    else if (gSideStatuses[GetBattlerSide(battlerId)] & SIDE_STATUS_QUICK_GUARD
             && GetChosenMovePriority(gBattlerAttacker) > 0)
        return TRUE;
    else if (gSideStatuses[GetBattlerSide(battlerId)] & SIDE_STATUS_CRAFTY_SHIELD
      && IS_MOVE_STATUS(move))
        return TRUE;
    else if (gSideStatuses[GetBattlerSide(battlerId)] & SIDE_STATUS_MAT_BLOCK
      && !IS_MOVE_STATUS(move))
        return TRUE;
    else
        return FALSE;
}

// Only called directly when calculating damage type effectiveness
static bool32 IsBattlerGrounded2(u8 battlerId, bool32 considerInverse)
{
    if (GetBattlerHoldEffect(battlerId, TRUE) == HOLD_EFFECT_IRON_BALL)
        return TRUE;
    if (gFieldStatuses & STATUS_FIELD_GRAVITY)
        return TRUE;
#if B_ROOTED_GROUNDING >= GEN_4
    if (gStatuses3[battlerId] & STATUS3_ROOTED)
        return TRUE;
#endif
    if (gStatuses3[battlerId] & STATUS3_SMACKED_DOWN)
        return TRUE;
    if (gStatuses3[battlerId] & STATUS3_TELEKINESIS)
        return FALSE;
    if (gStatuses3[battlerId] & STATUS3_MAGNET_RISE)
        return FALSE;
    if (GetBattlerHoldEffect(battlerId, TRUE) == HOLD_EFFECT_AIR_BALLOON)
        return FALSE;
    if (GetBattlerAbility(battlerId) == ABILITY_LEVITATE)
        return FALSE;
    if (IS_BATTLER_OF_TYPE(battlerId, TYPE_FLYING) && (!considerInverse || !FlagGet(B_FLAG_INVERSE_BATTLE)))
        return FALSE;
    return TRUE;
}

bool32 IsBattlerGrounded(u8 battlerId)
{
    IsBattlerGrounded2(battlerId, FALSE);
}

bool32 IsBattlerAlive(u8 battlerId)
{
    if (gBattleMons[battlerId].hp == 0)
        return FALSE;
    else if (battlerId >= gBattlersCount)
        return FALSE;
    else if (gAbsentBattlerFlags & gBitTable[battlerId])
        return FALSE;
    else
        return TRUE;
}

u8 GetBattleMonMoveSlot(struct BattlePokemon *battleMon, u16 move)
{
    u8 i;

    for (i = 0; i < MAX_MON_MOVES; i++)
    {
        if (battleMon->moves[i] == move)
            break;
    }
    return i;
}

u32 GetBattlerWeight(u8 battlerId)
{
    u32 i;
    u32 weight = GetPokedexHeightWeight(SpeciesToNationalPokedexNum(gBattleMons[battlerId].species), 1);
    u32 ability = GetBattlerAbility(battlerId);
    u32 holdEffect = GetBattlerHoldEffect(battlerId, TRUE);

    if (ability == ABILITY_HEAVY_METAL)
        weight *= 2;
    else if (ability == ABILITY_LIGHT_METAL)
        weight /= 2;

    if (holdEffect == HOLD_EFFECT_FLOAT_STONE)
        weight /= 2;

    for (i = 0; i < gDisableStructs[battlerId].autotomizeCount; i++)
    {
        if (weight > 1000)
        {
            weight -= 1000;
        }
        else if (weight <= 1000)
        {
            weight = 1;
            break;
        }
    }

    if (weight == 0)
        weight = 1;

    return weight;
}

u32 CountBattlerStatIncreases(u8 battlerId, bool32 countEvasionAcc)
{
    u32 i;
    u32 count = 0;

    for (i = 0; i < NUM_BATTLE_STATS; i++)
    {
        if ((i == STAT_ACC || i == STAT_EVASION) && !countEvasionAcc)
            continue;
        if (gBattleMons[battlerId].statStages[i] > DEFAULT_STAT_STAGE) // Stat is increased.
            count += gBattleMons[battlerId].statStages[i] - DEFAULT_STAT_STAGE;
    }

    return count;
}

u32 GetMoveTargetCount(u16 move, u8 battlerAtk, u8 battlerDef)
{
    switch (GetBattlerMoveTargetType(gBattlerAttacker, move))
    {
    case MOVE_TARGET_BOTH:
        return IsBattlerAlive(battlerDef)
             + IsBattlerAlive(BATTLE_PARTNER(battlerDef));
    case MOVE_TARGET_FOES_AND_ALLY:
        return IsBattlerAlive(battlerDef)
             + IsBattlerAlive(BATTLE_PARTNER(battlerDef))
             + IsBattlerAlive(BATTLE_PARTNER(battlerAtk));
    case MOVE_TARGET_OPPONENTS_FIELD:
        return 1;
    case MOVE_TARGET_DEPENDS:
    case MOVE_TARGET_SELECTED:
    case MOVE_TARGET_RANDOM:
    case MOVE_TARGET_USER_OR_SELECTED:
        return IsBattlerAlive(battlerDef);
    case MOVE_TARGET_USER:
        return IsBattlerAlive(battlerAtk);
    default:
        return 0;
    }
}

static const u8 sFlailHpScaleToPowerTable[] =
{
    1, 200,
    4, 150,
    9, 100,
    16, 80,
    32, 40,
    48, 20
};

// format: min. weight (hectograms), base power
static const u16 sWeightToDamageTable[] =
{
    100, 20,
    250, 40,
    500, 60,
    1000, 80,
    2000, 100,
    0xFFFF, 0xFFFF
};

static const u8 sSpeedDiffPowerTable[] = {40, 60, 80, 120, 150};
static const u8 sHeatCrashPowerTable[] = {40, 40, 60, 80, 100, 120};
static const u8 sTrumpCardPowerTable[] = {200, 80, 60, 50, 40};

const struct TypePower gNaturalGiftTable[] =
{
    [ITEM_TO_BERRY(ITEM_CHERI_BERRY)] = {TYPE_FIRE, 80},
    [ITEM_TO_BERRY(ITEM_CHESTO_BERRY)] = {TYPE_WATER, 80},
    [ITEM_TO_BERRY(ITEM_PECHA_BERRY)] = {TYPE_ELECTRIC, 80},
    [ITEM_TO_BERRY(ITEM_RAWST_BERRY)] = {TYPE_GRASS, 80},
    [ITEM_TO_BERRY(ITEM_ASPEAR_BERRY)] = {TYPE_ICE, 80},
    [ITEM_TO_BERRY(ITEM_LEPPA_BERRY)] = {TYPE_FIGHTING, 80},
    [ITEM_TO_BERRY(ITEM_ORAN_BERRY)] = {TYPE_POISON, 80},
    [ITEM_TO_BERRY(ITEM_PERSIM_BERRY)] = {TYPE_GROUND, 80},
    [ITEM_TO_BERRY(ITEM_LUM_BERRY)] = {TYPE_FLYING, 80},
    [ITEM_TO_BERRY(ITEM_SITRUS_BERRY)] = {TYPE_PSYCHIC, 80},
    [ITEM_TO_BERRY(ITEM_FIGY_BERRY)] = {TYPE_BUG, 80},
    [ITEM_TO_BERRY(ITEM_WIKI_BERRY)] = {TYPE_ROCK, 80},
    [ITEM_TO_BERRY(ITEM_MAGO_BERRY)] = {TYPE_GHOST, 80},
    [ITEM_TO_BERRY(ITEM_AGUAV_BERRY)] = {TYPE_DRAGON, 80},
    [ITEM_TO_BERRY(ITEM_IAPAPA_BERRY)] = {TYPE_DARK, 80},
    [ITEM_TO_BERRY(ITEM_RAZZ_BERRY)] = {TYPE_STEEL, 80},
    [ITEM_TO_BERRY(ITEM_OCCA_BERRY)] = {TYPE_FIRE, 80},
    [ITEM_TO_BERRY(ITEM_PASSHO_BERRY)] = {TYPE_WATER, 80},
    [ITEM_TO_BERRY(ITEM_WACAN_BERRY)] = {TYPE_ELECTRIC, 80},
    [ITEM_TO_BERRY(ITEM_RINDO_BERRY)] = {TYPE_GRASS, 80},
    [ITEM_TO_BERRY(ITEM_YACHE_BERRY)] = {TYPE_ICE, 80},
    [ITEM_TO_BERRY(ITEM_CHOPLE_BERRY)] = {TYPE_FIGHTING, 80},
    [ITEM_TO_BERRY(ITEM_KEBIA_BERRY)] = {TYPE_POISON, 80},
    [ITEM_TO_BERRY(ITEM_SHUCA_BERRY)] = {TYPE_GROUND, 80},
    [ITEM_TO_BERRY(ITEM_COBA_BERRY)] = {TYPE_FLYING, 80},
    [ITEM_TO_BERRY(ITEM_PAYAPA_BERRY)] = {TYPE_PSYCHIC, 80},
    [ITEM_TO_BERRY(ITEM_TANGA_BERRY)] = {TYPE_BUG, 80},
    [ITEM_TO_BERRY(ITEM_CHARTI_BERRY)] = {TYPE_ROCK, 80},
    [ITEM_TO_BERRY(ITEM_KASIB_BERRY)] = {TYPE_GHOST, 80},
    [ITEM_TO_BERRY(ITEM_HABAN_BERRY)] = {TYPE_DRAGON, 80},
    [ITEM_TO_BERRY(ITEM_COLBUR_BERRY)] = {TYPE_DARK, 80},
    [ITEM_TO_BERRY(ITEM_BABIRI_BERRY)] = {TYPE_STEEL, 80},
    [ITEM_TO_BERRY(ITEM_CHILAN_BERRY)] = {TYPE_NORMAL, 80},
    [ITEM_TO_BERRY(ITEM_ROSELI_BERRY)] = {TYPE_FAIRY, 80},
    [ITEM_TO_BERRY(ITEM_BLUK_BERRY)] = {TYPE_FIRE, 90},
    [ITEM_TO_BERRY(ITEM_NANAB_BERRY)] = {TYPE_WATER, 90},
    [ITEM_TO_BERRY(ITEM_WEPEAR_BERRY)] = {TYPE_ELECTRIC, 90},
    [ITEM_TO_BERRY(ITEM_PINAP_BERRY)] = {TYPE_GRASS, 90},
    [ITEM_TO_BERRY(ITEM_POMEG_BERRY)] = {TYPE_ICE, 90},
    [ITEM_TO_BERRY(ITEM_KELPSY_BERRY)] = {TYPE_FIGHTING, 90},
    [ITEM_TO_BERRY(ITEM_QUALOT_BERRY)] = {TYPE_POISON, 90},
    [ITEM_TO_BERRY(ITEM_HONDEW_BERRY)] = {TYPE_GROUND, 90},
    [ITEM_TO_BERRY(ITEM_GREPA_BERRY)] = {TYPE_FLYING, 90},
    [ITEM_TO_BERRY(ITEM_TAMATO_BERRY)] = {TYPE_PSYCHIC, 90},
    [ITEM_TO_BERRY(ITEM_CORNN_BERRY)] = {TYPE_BUG, 90},
    [ITEM_TO_BERRY(ITEM_MAGOST_BERRY)] = {TYPE_ROCK, 90},
    [ITEM_TO_BERRY(ITEM_RABUTA_BERRY)] = {TYPE_GHOST, 90},
    [ITEM_TO_BERRY(ITEM_NOMEL_BERRY)] = {TYPE_DRAGON, 90},
    [ITEM_TO_BERRY(ITEM_SPELON_BERRY)] = {TYPE_DARK, 90},
    [ITEM_TO_BERRY(ITEM_PAMTRE_BERRY)] = {TYPE_STEEL, 90},
    [ITEM_TO_BERRY(ITEM_WATMEL_BERRY)] = {TYPE_FIRE, 100},
    [ITEM_TO_BERRY(ITEM_DURIN_BERRY)] = {TYPE_WATER, 100},
    [ITEM_TO_BERRY(ITEM_BELUE_BERRY)] = {TYPE_ELECTRIC, 100},
    [ITEM_TO_BERRY(ITEM_LIECHI_BERRY)] = {TYPE_GRASS, 100},
    [ITEM_TO_BERRY(ITEM_GANLON_BERRY)] = {TYPE_ICE, 100},
    [ITEM_TO_BERRY(ITEM_SALAC_BERRY)] = {TYPE_FIGHTING, 100},
    [ITEM_TO_BERRY(ITEM_PETAYA_BERRY)] = {TYPE_POISON, 100},
    [ITEM_TO_BERRY(ITEM_APICOT_BERRY)] = {TYPE_GROUND, 100},
    [ITEM_TO_BERRY(ITEM_LANSAT_BERRY)] = {TYPE_FLYING, 100},
    [ITEM_TO_BERRY(ITEM_STARF_BERRY)] = {TYPE_PSYCHIC, 100},
    [ITEM_TO_BERRY(ITEM_ENIGMA_BERRY)] = {TYPE_BUG, 100},
    [ITEM_TO_BERRY(ITEM_MICLE_BERRY)] = {TYPE_ROCK, 100},
    [ITEM_TO_BERRY(ITEM_CUSTAP_BERRY)] = {TYPE_GHOST, 100},
    [ITEM_TO_BERRY(ITEM_JABOCA_BERRY)] = {TYPE_DRAGON, 100},
    [ITEM_TO_BERRY(ITEM_ROWAP_BERRY)] = {TYPE_DARK, 100},
    [ITEM_TO_BERRY(ITEM_KEE_BERRY)] = {TYPE_FAIRY, 100},
    [ITEM_TO_BERRY(ITEM_MARANGA_BERRY)] = {TYPE_DARK, 100},
};

u32 CalcRolloutBasePower(u32 battlerAtk, u32 basePower, u32 rolloutTimer)
{
    u32 i;
    for (i = 1; i < (5 - rolloutTimer); i++)
        basePower *= 2;
    if (gBattleMons[battlerAtk].status2 & STATUS2_DEFENSE_CURL)
        basePower *= 2;
    return basePower;
}

u32 CalcFuryCutterBasePower(u32 basePower, u32 furyCutterCounter)
{
    u32 i;
    for (i = 1; i < furyCutterCounter; i++)
        basePower *= 2;
    return basePower;
}

static u16 CalcMoveBasePower(u16 move, u8 battlerAtk, u8 battlerDef)
{
    u32 i;
    u16 basePower = gBattleMoves[move].power;
    u32 weight, hpFraction, speed;

    if (gBattleStruct->zmove.active)
        return GetZMovePower(gBattleStruct->zmove.baseMoves[battlerAtk]);

    switch (gBattleMoves[move].effect)
    {
    case EFFECT_PLEDGE:
        // todo
        break;
    case EFFECT_FLING:
        basePower = GetFlingPowerFromItemId(gBattleMons[battlerAtk].item);
        break;
    case EFFECT_ERUPTION:
        basePower = gBattleMons[battlerAtk].hp * basePower / gBattleMons[battlerAtk].maxHP;
        break;
    case EFFECT_FLAIL:
        hpFraction = GetScaledHPFraction(gBattleMons[battlerAtk].hp, gBattleMons[battlerAtk].maxHP, 48);
        for (i = 0; i < sizeof(sFlailHpScaleToPowerTable); i += 2)
        {
            if (hpFraction <= sFlailHpScaleToPowerTable[i])
                break;
        }
        basePower = sFlailHpScaleToPowerTable[i + 1];
        break;
    case EFFECT_RETURN:
        basePower = 10 * (gBattleMons[battlerAtk].friendship) / 25;
        break;
    case EFFECT_FRUSTRATION:
        basePower = 10 * (MAX_FRIENDSHIP - gBattleMons[battlerAtk].friendship) / 25;
        break;
    case EFFECT_FURY_CUTTER:
        basePower = CalcFuryCutterBasePower(basePower, gDisableStructs[battlerAtk].furyCutterCounter);
        break;
    case EFFECT_ROLLOUT:
        basePower = CalcRolloutBasePower(battlerAtk, basePower, gDisableStructs[battlerAtk].rolloutTimer);
        break;
    case EFFECT_MAGNITUDE:
        basePower = gBattleStruct->magnitudeBasePower;
        break;
    case EFFECT_PRESENT:
        basePower = gBattleStruct->presentBasePower;
        break;
    case EFFECT_TRIPLE_KICK:
        if (gMultiHitCounter == 0) // Calc damage with max BP for move consideration
            basePower *= 6;
        else
            basePower *= (4 - gMultiHitCounter);
        break;
    case EFFECT_SPIT_UP:
        basePower = 100 * gDisableStructs[battlerAtk].stockpileCounter;
        break;
    case EFFECT_REVENGE:
        if ((gProtectStructs[battlerAtk].physicalDmg
                && gProtectStructs[battlerAtk].physicalBattlerId == battlerDef)
            || (gProtectStructs[battlerAtk].specialDmg
                && gProtectStructs[battlerAtk].specialBattlerId == battlerDef))
            basePower *= 2;
        break;
    case EFFECT_WEATHER_BALL:
        if (gBattleWeather & B_WEATHER_ANY && WEATHER_HAS_EFFECT)
            basePower *= 2;
        break;
    case EFFECT_PURSUIT:
        if (gActionsByTurnOrder[GetBattlerTurnOrderNum(battlerDef)] == B_ACTION_SWITCH)
            basePower *= 2;
        break;
    case EFFECT_NATURAL_GIFT:
        basePower = gNaturalGiftTable[ITEM_TO_BERRY(gBattleMons[battlerAtk].item)].power;
        break;
    case EFFECT_WAKE_UP_SLAP:
        if (gBattleMons[battlerDef].status1 & STATUS1_SLEEP || GetBattlerAbility(battlerDef) == ABILITY_COMATOSE)
            basePower *= 2;
        break;
    case EFFECT_SMELLINGSALT:
        if (gBattleMons[battlerDef].status1 & STATUS1_PARALYSIS)
            basePower *= 2;
        break;
    case EFFECT_WRING_OUT:
        basePower = 120 * gBattleMons[battlerDef].hp / gBattleMons[battlerDef].maxHP;
        break;
    case EFFECT_HEX:
    case EFFECT_INFERNAL_PARADE:
        if (gBattleMons[battlerDef].status1 & STATUS1_ANY || GetBattlerAbility(battlerDef) == ABILITY_COMATOSE)
            basePower *= 2;
        break;
    case EFFECT_ASSURANCE:
        if (gProtectStructs[battlerDef].physicalDmg != 0 || gProtectStructs[battlerDef].specialDmg != 0 || gProtectStructs[battlerDef].confusionSelfDmg)
            basePower *= 2;
        break;
    case EFFECT_TRUMP_CARD:
        i = GetBattleMonMoveSlot(&gBattleMons[battlerAtk], move);
        if (i != 4)
        {
            if (gBattleMons[battlerAtk].pp[i] >= ARRAY_COUNT(sTrumpCardPowerTable))
                basePower = sTrumpCardPowerTable[ARRAY_COUNT(sTrumpCardPowerTable) - 1];
            else
                basePower = sTrumpCardPowerTable[gBattleMons[battlerAtk].pp[i]];
        }
        break;
    case EFFECT_ACROBATICS:
        if (gBattleMons[battlerAtk].item == ITEM_NONE
            // Edge case, because removal of items happens after damage calculation.
            || (gSpecialStatuses[battlerAtk].gemBoost && GetBattlerHoldEffect(battlerAtk, FALSE) == HOLD_EFFECT_GEMS))
            basePower *= 2;
        break;
    case EFFECT_LOW_KICK:
        weight = GetBattlerWeight(battlerDef);
        for (i = 0; sWeightToDamageTable[i] != 0xFFFF; i += 2)
        {
            if (sWeightToDamageTable[i] > weight)
                break;
        }
        if (sWeightToDamageTable[i] != 0xFFFF)
            basePower = sWeightToDamageTable[i + 1];
        else
            basePower = 120;
        break;
    case EFFECT_HEAT_CRASH:
        weight = GetBattlerWeight(battlerAtk) / GetBattlerWeight(battlerDef);
        if (weight >= ARRAY_COUNT(sHeatCrashPowerTable))
            basePower = sHeatCrashPowerTable[ARRAY_COUNT(sHeatCrashPowerTable) - 1];
        else
            basePower = sHeatCrashPowerTable[weight];
        break;
    case EFFECT_PUNISHMENT:
        basePower = 60 + (CountBattlerStatIncreases(battlerDef, FALSE) * 20);
        if (basePower > 200)
            basePower = 200;
        break;
    case EFFECT_STORED_POWER:
        basePower += (CountBattlerStatIncreases(battlerAtk, TRUE) * 20);
        break;
    case EFFECT_ELECTRO_BALL:
        speed = GetBattlerTotalSpeedStat(battlerAtk) / GetBattlerTotalSpeedStat(battlerDef);
        if (speed >= ARRAY_COUNT(sSpeedDiffPowerTable))
            speed = ARRAY_COUNT(sSpeedDiffPowerTable) - 1;
        basePower = sSpeedDiffPowerTable[speed];
        break;
    case EFFECT_GYRO_BALL:
        basePower = ((25 * GetBattlerTotalSpeedStat(battlerDef)) / GetBattlerTotalSpeedStat(battlerAtk)) + 1;
        if (basePower > 150)
            basePower = 150;
        break;
    case EFFECT_ECHOED_VOICE:
        // gBattleStruct->sameMoveTurns incremented in ppreduce
        if (gBattleStruct->sameMoveTurns[battlerAtk] != 0)
        {
            basePower += (basePower * gBattleStruct->sameMoveTurns[battlerAtk]);
            if (basePower > 200)
                basePower = 200;
        }
        break;
    case EFFECT_PAYBACK:
        if (GetBattlerTurnOrderNum(battlerAtk) > GetBattlerTurnOrderNum(battlerDef)
        #if B_PAYBACK_SWITCH_BOOST >= GEN_5
            && (gDisableStructs[battlerDef].isFirstTurn != 2)
        #endif
        )
            basePower *= 2;
        break;
    case EFFECT_BOLT_BEAK:
        if (GetBattlerTurnOrderNum(battlerAtk) < GetBattlerTurnOrderNum(battlerDef)
            || gDisableStructs[battlerDef].isFirstTurn == 2)
            basePower *= 2;
        break;
    case EFFECT_ROUND:
        for (i = 0; i < gBattlersCount; i++)
        {
            if (i != battlerAtk && IsBattlerAlive(i) && gLastMoves[i] == MOVE_ROUND)
            {
                basePower *= 2;
                break;
            }
        }
        break;
    case EFFECT_FUSION_COMBO:
        if (gBattleMoves[gLastUsedMove].effect == EFFECT_FUSION_COMBO && move != gLastUsedMove)
            basePower *= 2;
        break;
    case EFFECT_LASH_OUT:
        if (gProtectStructs[battlerAtk].statFell)
            basePower *= 2;
        break;
    case EFFECT_EXPLOSION:
        if (move == MOVE_MISTY_EXPLOSION && gFieldStatuses & STATUS_FIELD_MISTY_TERRAIN && IsBattlerGrounded(battlerAtk))
            basePower = uq4_12_multiply(basePower, UQ_4_12(1.5));
        break;
    case EFFECT_DYNAMAX_DOUBLE_DMG:
        #ifdef B_DYNAMAX
        if (IsDynamaxed(battlerDef))
            basePower *= 2;
        #endif
        break;
    case EFFECT_HIDDEN_POWER:
    {
        #if B_HIDDEN_POWER_DMG < GEN_6
        u8 powerBits;

        powerBits = ((gBattleMons[battlerAtk].hpIV & 2) >> 1)
                | ((gBattleMons[battlerAtk].attackIV & 2) << 0)
                | ((gBattleMons[battlerAtk].defenseIV & 2) << 1)
                | ((gBattleMons[battlerAtk].speedIV & 2) << 2)
                | ((gBattleMons[battlerAtk].spAttackIV & 2) << 3)
                | ((gBattleMons[battlerAtk].spDefenseIV & 2) << 4);

        basePower = (40 * powerBits) / 63 + 30;
        #endif
        break;
    }
    case EFFECT_GRAV_APPLE:
        if (gFieldStatuses & STATUS_FIELD_GRAVITY)
            basePower = uq4_12_multiply(basePower, UQ_4_12(1.5));
        break;
    case EFFECT_TERRAIN_PULSE:
        if ((gFieldStatuses & STATUS_FIELD_TERRAIN_ANY)
            && IsBattlerGrounded(battlerAtk))
            basePower *= 2;
        break;
    case EFFECT_EXPANDING_FORCE:
        if (IsBattlerTerrainAffected(battlerAtk, STATUS_FIELD_PSYCHIC_TERRAIN))
            basePower = uq4_12_multiply(basePower, UQ_4_12(1.5));
        break;
    case EFFECT_RISING_VOLTAGE:
        if (IsBattlerTerrainAffected(battlerDef, STATUS_FIELD_ELECTRIC_TERRAIN))
            basePower *= 2;
        break;
    case EFFECT_BEAT_UP:
        #if B_BEAT_UP >= GEN_5
        basePower = CalcBeatUpPower();
        #endif
        break;
    case EFFECT_PSYBLADE:
        if (IsBattlerTerrainAffected(battlerAtk, STATUS_FIELD_ELECTRIC_TERRAIN))
            basePower = uq4_12_multiply(basePower, UQ_4_12(1.5));
        break;
    }

    // Move-specific base power changes
    switch (move)
    {
    case MOVE_WATER_SHURIKEN:
        if (gBattleMons[battlerAtk].species == SPECIES_GRENINJA_ASH)
            basePower = 20;
        break;
    }

    if (basePower == 0)
        basePower = 1;
    return basePower;
}

static u32 CalcMoveBasePowerAfterModifiers(u16 move, u8 battlerAtk, u8 battlerDef, u8 moveType, bool32 updateFlags)
{
    u32 i;
    u32 holdEffectAtk, holdEffectParamAtk;
    u16 basePower = CalcMoveBasePower(move, battlerAtk, battlerDef);
    uq4_12_t holdEffectModifier;
    uq4_12_t modifier = UQ_4_12(1.0);
    u32 atkSide = GET_BATTLER_SIDE(battlerAtk);
    u16 atkAbility = GetBattlerAbility(battlerAtk);
    u16 defAbility = GetBattlerAbility(battlerDef);

    // attacker's abilities
    switch (atkAbility)
    {
    case ABILITY_TECHNICIAN:
        if (basePower <= 60)
           modifier = uq4_12_multiply(modifier, UQ_4_12(1.5));
        break;
    case ABILITY_FLARE_BOOST:
        if (gBattleMons[battlerAtk].status1 & STATUS1_BURN && IS_MOVE_SPECIAL(move))
           modifier = uq4_12_multiply(modifier, UQ_4_12(1.5));
        break;
    case ABILITY_TOXIC_BOOST:
        if (gBattleMons[battlerAtk].status1 & STATUS1_PSN_ANY && IS_MOVE_PHYSICAL(move))
           modifier = uq4_12_multiply(modifier, UQ_4_12(1.5));
        break;
    case ABILITY_RECKLESS:
        if (IS_MOVE_RECOIL(move))
           modifier = uq4_12_multiply(modifier, UQ_4_12(1.2));
        break;
    case ABILITY_IRON_FIST:
        if (gBattleMoves[move].punchingMove)
           modifier = uq4_12_multiply(modifier, UQ_4_12(1.2));
        break;
    case ABILITY_SHEER_FORCE:
        if (gBattleMoves[move].sheerForceBoost)
           modifier = uq4_12_multiply(modifier, UQ_4_12(1.3));
        break;
    case ABILITY_SAND_FORCE:
        if ((moveType == TYPE_STEEL || moveType == TYPE_ROCK || moveType == TYPE_GROUND)
            && gBattleWeather & B_WEATHER_SANDSTORM && WEATHER_HAS_EFFECT)
           modifier = uq4_12_multiply(modifier, UQ_4_12(1.3));
        break;
    case ABILITY_RIVALRY:
        if (AreBattlersOfOppositeGender(battlerAtk, battlerDef))
            modifier = uq4_12_multiply(modifier, UQ_4_12(1.25));
        else
            modifier = uq4_12_multiply(modifier, UQ_4_12(0.75));
        break;
    case ABILITY_ANALYTIC:
        if (GetBattlerTurnOrderNum(battlerAtk) == gBattlersCount - 1 && move != MOVE_FUTURE_SIGHT && move != MOVE_DOOM_DESIRE)
           modifier = uq4_12_multiply(modifier, UQ_4_12(1.3));
        break;
    case ABILITY_TOUGH_CLAWS:
        if (IsMoveMakingContact(move, battlerAtk))
           modifier = uq4_12_multiply(modifier, UQ_4_12(1.3));
        break;
    case ABILITY_STRONG_JAW:
        if (gBattleMoves[move].bitingMove)
           modifier = uq4_12_multiply(modifier, UQ_4_12(1.5));
        break;
    case ABILITY_MEGA_LAUNCHER:
        if (gBattleMoves[move].pulseMove)
           modifier = uq4_12_multiply(modifier, UQ_4_12(1.5));
        break;
    case ABILITY_WATER_BUBBLE:
        if (moveType == TYPE_WATER)
           modifier = uq4_12_multiply(modifier, UQ_4_12(2.0));
        break;
    case ABILITY_STEELWORKER:
        if (moveType == TYPE_STEEL)
           modifier = uq4_12_multiply(modifier, UQ_4_12(1.5));
        break;
    case ABILITY_PIXILATE:
        if (moveType == TYPE_FAIRY && gBattleStruct->ateBoost[battlerAtk])
            modifier = uq4_12_multiply(modifier, UQ_4_12(1.2));
        break;
    case ABILITY_GALVANIZE:
        if (moveType == TYPE_ELECTRIC && gBattleStruct->ateBoost[battlerAtk])
            modifier = uq4_12_multiply(modifier, UQ_4_12(1.2));
        break;
    case ABILITY_REFRIGERATE:
        if (moveType == TYPE_ICE && gBattleStruct->ateBoost[battlerAtk])
            modifier = uq4_12_multiply(modifier, UQ_4_12(1.2));
        break;
    case ABILITY_AERILATE:
        if (moveType == TYPE_FLYING && gBattleStruct->ateBoost[battlerAtk])
            modifier = uq4_12_multiply(modifier, UQ_4_12(1.2));
        break;
    case ABILITY_NORMALIZE:
        if (moveType == TYPE_NORMAL && gBattleStruct->ateBoost[battlerAtk])
            modifier = uq4_12_multiply(modifier, UQ_4_12(1.2));
        break;
    case ABILITY_PUNK_ROCK:
        if (gBattleMoves[move].soundMove)
            modifier = uq4_12_multiply(modifier, UQ_4_12(1.3));
        break;
    case ABILITY_STEELY_SPIRIT:
        if (moveType == TYPE_STEEL)
            modifier = uq4_12_multiply(modifier, UQ_4_12(1.5));
        break;
    case ABILITY_TRANSISTOR:
        if (moveType == TYPE_ELECTRIC)
            modifier = uq4_12_multiply(modifier, UQ_4_12(1.5));
        break;
    case ABILITY_DRAGONS_MAW:
        if (moveType == TYPE_DRAGON)
            modifier = uq4_12_multiply(modifier, UQ_4_12(1.5));
        break;
    case ABILITY_GORILLA_TACTICS:
        if (IS_MOVE_PHYSICAL(move))
            modifier = uq4_12_multiply(modifier, UQ_4_12(1.5));
        break;
    case ABILITY_ROCKY_PAYLOAD:
        if (moveType == TYPE_ROCK)
            modifier = uq4_12_multiply(modifier, UQ_4_12(1.5));
        break;
    case ABILITY_PROTOSYNTHESIS:
        {
            u8 atkHighestStat = GetHighestStatId(battlerAtk);
            if (gBattleWeather & B_WEATHER_SUN && WEATHER_HAS_EFFECT && (atkHighestStat == STAT_ATK || atkHighestStat == STAT_SPATK))
                modifier = uq4_12_multiply(modifier, UQ_4_12(1.3));
        }
        break;
    case ABILITY_QUARK_DRIVE:
        {
            u8 atkHighestStat = GetHighestStatId(battlerAtk);
            if (gFieldStatuses & STATUS_FIELD_ELECTRIC_TERRAIN && (atkHighestStat == STAT_ATK || atkHighestStat == STAT_SPATK))
                modifier = uq4_12_multiply(modifier, UQ_4_12(1.3));
        }
        break;
    case ABILITY_ORICHALCUM_PULSE:
        if (gBattleWeather & B_WEATHER_SUN && WEATHER_HAS_EFFECT)
           modifier = uq4_12_multiply(modifier, UQ_4_12(1.3));
        break;
    case ABILITY_HADRON_ENGINE:
        if (gFieldStatuses & STATUS_FIELD_ELECTRIC_TERRAIN)
           modifier = uq4_12_multiply(modifier, UQ_4_12(1.3));
        break;
    case ABILITY_SHARPNESS:
        if (gBattleMoves[move].slicingMove)
           modifier = uq4_12_multiply(modifier, UQ_4_12(1.5));
        break;
    case ABILITY_SUPREME_OVERLORD:
        modifier = uq4_12_multiply(modifier, gBattleStruct->supremeOverlordModifier[battlerAtk]);
        break;
    }

    // field abilities
    if ((IsAbilityOnField(ABILITY_DARK_AURA) && moveType == TYPE_DARK)
     || (IsAbilityOnField(ABILITY_FAIRY_AURA) && moveType == TYPE_FAIRY))
    {
        if (IsAbilityOnField(ABILITY_AURA_BREAK))
            modifier = uq4_12_multiply(modifier, UQ_4_12(0.75));
        else
            modifier = uq4_12_multiply(modifier, UQ_4_12(1.33));
    }

    if (IsAbilityOnField(ABILITY_VESSEL_OF_RUIN) && atkAbility != ABILITY_VESSEL_OF_RUIN && IS_MOVE_SPECIAL(gCurrentMove))
        modifier = uq4_12_multiply(modifier, UQ_4_12(0.25));

    if (IsAbilityOnField(ABILITY_SWORD_OF_RUIN) && defAbility != ABILITY_SWORD_OF_RUIN && IS_MOVE_PHYSICAL(gCurrentMove))
        modifier = uq4_12_multiply(modifier, UQ_4_12(0.25));

    if (IsAbilityOnField(ABILITY_TABLETS_OF_RUIN) && atkAbility != ABILITY_TABLETS_OF_RUIN && IS_MOVE_PHYSICAL(gCurrentMove))
        modifier = uq4_12_multiply(modifier, UQ_4_12(0.25));

    if (IsAbilityOnField(ABILITY_BEADS_OF_RUIN) && defAbility != ABILITY_BEADS_OF_RUIN && IS_MOVE_SPECIAL(gCurrentMove))
        modifier = uq4_12_multiply(modifier, UQ_4_12(0.25));

    // attacker partner's abilities
    if (IsBattlerAlive(BATTLE_PARTNER(battlerAtk)))
    {
        switch (GetBattlerAbility(BATTLE_PARTNER(battlerAtk)))
        {
        case ABILITY_BATTERY:
            if (IS_MOVE_SPECIAL(move))
                modifier = uq4_12_multiply(modifier, UQ_4_12(1.3));
            break;
        case ABILITY_POWER_SPOT:
            modifier = uq4_12_multiply(modifier, UQ_4_12(1.3));
            break;
        case ABILITY_STEELY_SPIRIT:
            if (moveType == TYPE_STEEL)
                modifier = uq4_12_multiply(modifier, UQ_4_12(1.5));
            break;
        }
    }

    // target's abilities
    switch (defAbility)
    {
    case ABILITY_HEATPROOF:
    case ABILITY_WATER_BUBBLE:
        if (moveType == TYPE_FIRE)
        {
            modifier = uq4_12_multiply(modifier, UQ_4_12(0.5));
            if (updateFlags)
                RecordAbilityBattle(battlerDef, defAbility);
        }
        break;
    case ABILITY_DRY_SKIN:
        if (moveType == TYPE_FIRE)
            modifier = uq4_12_multiply(modifier, UQ_4_12(1.25));
        break;
    case ABILITY_FLUFFY:
        if (IsMoveMakingContact(move, battlerAtk))
        {
            modifier = uq4_12_multiply(modifier, UQ_4_12(0.5));
            if (updateFlags)
                RecordAbilityBattle(battlerDef, defAbility);
        }
        if (moveType == TYPE_FIRE)
            modifier = uq4_12_multiply(modifier, UQ_4_12(2.0));
        break;
    case ABILITY_PROTOSYNTHESIS:
        {
            u8 defHighestStat = GetHighestStatId(battlerDef);
            if (gBattleWeather & B_WEATHER_SUN && WEATHER_HAS_EFFECT && (defHighestStat == STAT_DEF || defHighestStat == STAT_SPDEF))
                modifier = uq4_12_multiply(modifier, UQ_4_12(0.7));
        }
        break;
    case ABILITY_QUARK_DRIVE:
        {
            u8 defHighestStat = GetHighestStatId(battlerDef);
            if (gFieldStatuses & STATUS_FIELD_ELECTRIC_TERRAIN && (defHighestStat == STAT_DEF || defHighestStat == STAT_SPDEF))
                modifier = uq4_12_multiply(modifier, UQ_4_12(0.7));
        }
        break;
    }

    holdEffectAtk = GetBattlerHoldEffect(battlerAtk, TRUE);
    holdEffectParamAtk = GetBattlerHoldEffectParam(battlerAtk);
    if (holdEffectParamAtk > 100)
        holdEffectParamAtk = 100;

    holdEffectModifier = UQ_4_12(1.0) + sPercentToModifier[holdEffectParamAtk];

    // attacker's hold effect
    switch (holdEffectAtk)
    {
    case HOLD_EFFECT_MUSCLE_BAND:
        if (IS_MOVE_PHYSICAL(move))
            modifier = uq4_12_multiply(modifier, holdEffectModifier);
        break;
    case HOLD_EFFECT_WISE_GLASSES:
        if (IS_MOVE_SPECIAL(move))
            modifier = uq4_12_multiply(modifier, holdEffectModifier);
        break;
    case HOLD_EFFECT_LUSTROUS_ORB:
        if (GET_BASE_SPECIES_ID(gBattleMons[battlerAtk].species) == SPECIES_PALKIA && (moveType == TYPE_WATER || moveType == TYPE_DRAGON))
            modifier = uq4_12_multiply(modifier, holdEffectModifier);
        break;
    case HOLD_EFFECT_ADAMANT_ORB:
        if (GET_BASE_SPECIES_ID(gBattleMons[battlerAtk].species) == SPECIES_DIALGA && (moveType == TYPE_STEEL || moveType == TYPE_DRAGON))
            modifier = uq4_12_multiply(modifier, holdEffectModifier);
        break;
    case HOLD_EFFECT_GRISEOUS_ORB:
        if (GET_BASE_SPECIES_ID(gBattleMons[battlerAtk].species) == SPECIES_GIRATINA && (moveType == TYPE_GHOST || moveType == TYPE_DRAGON))
            modifier = uq4_12_multiply(modifier, holdEffectModifier);
        break;
    case HOLD_EFFECT_SOUL_DEW:
    #if B_SOUL_DEW_BOOST >= GEN_7
        if ((gBattleMons[battlerAtk].species == SPECIES_LATIAS || gBattleMons[battlerAtk].species == SPECIES_LATIOS) && (moveType == TYPE_PSYCHIC || moveType == TYPE_DRAGON))
    #else
        if ((gBattleMons[battlerAtk].species == SPECIES_LATIAS || gBattleMons[battlerAtk].species == SPECIES_LATIOS) && !(gBattleTypeFlags & BATTLE_TYPE_FRONTIER) && IS_MOVE_SPECIAL(move))
    #endif
            modifier = uq4_12_multiply(modifier, holdEffectModifier);
        break;
    case HOLD_EFFECT_GEMS:
        if (gSpecialStatuses[battlerAtk].gemBoost && gBattleMons[battlerAtk].item)
            modifier = uq4_12_multiply(modifier, UQ_4_12(1.0) + sPercentToModifier[gSpecialStatuses[battlerAtk].gemParam]);
        break;
    case HOLD_EFFECT_BUG_POWER:
    case HOLD_EFFECT_STEEL_POWER:
    case HOLD_EFFECT_GROUND_POWER:
    case HOLD_EFFECT_ROCK_POWER:
    case HOLD_EFFECT_GRASS_POWER:
    case HOLD_EFFECT_DARK_POWER:
    case HOLD_EFFECT_FIGHTING_POWER:
    case HOLD_EFFECT_ELECTRIC_POWER:
    case HOLD_EFFECT_WATER_POWER:
    case HOLD_EFFECT_FLYING_POWER:
    case HOLD_EFFECT_POISON_POWER:
    case HOLD_EFFECT_ICE_POWER:
    case HOLD_EFFECT_GHOST_POWER:
    case HOLD_EFFECT_PSYCHIC_POWER:
    case HOLD_EFFECT_FIRE_POWER:
    case HOLD_EFFECT_DRAGON_POWER:
    case HOLD_EFFECT_NORMAL_POWER:
    case HOLD_EFFECT_FAIRY_POWER:
        for (i = 0; i < ARRAY_COUNT(sHoldEffectToType); i++)
        {
            if (holdEffectAtk == sHoldEffectToType[i][0])
            {
                if (moveType == sHoldEffectToType[i][1])
                    modifier = uq4_12_multiply(modifier, holdEffectModifier);
                break;
            }
        }
        break;
    case HOLD_EFFECT_PLATE:
        if (moveType == ItemId_GetSecondaryId(gBattleMons[battlerAtk].item))
            modifier = uq4_12_multiply(modifier, holdEffectModifier);
        break;
    case HOLD_EFFECT_PUNCHING_GLOVE:
        if (gBattleMoves[move].punchingMove)
           modifier = uq4_12_multiply(modifier, UQ_4_12(1.1));
        break;
    }

    // move effect
    switch (gBattleMoves[move].effect)
    {
    case EFFECT_FACADE:
        if (gBattleMons[battlerAtk].status1 & (STATUS1_BURN | STATUS1_PSN_ANY | STATUS1_PARALYSIS | STATUS1_FROSTBITE))
            modifier = uq4_12_multiply(modifier, UQ_4_12(2.0));
        break;
    case EFFECT_BRINE:
        if (gBattleMons[battlerDef].hp <= (gBattleMons[battlerDef].maxHP / 2))
            modifier = uq4_12_multiply(modifier, UQ_4_12(2.0));
        break;
    case EFFECT_BARB_BARRAGE:
    case EFFECT_VENOSHOCK:
        if (gBattleMons[battlerDef].status1 & STATUS1_PSN_ANY)
            modifier = uq4_12_multiply(modifier, UQ_4_12(2.0));
        break;
    case EFFECT_RETALIATE:
        if (gSideTimers[atkSide].retaliateTimer == 1)
            modifier = uq4_12_multiply(modifier, UQ_4_12(2.0));
        break;
    case EFFECT_SOLAR_BEAM:
        if (IsBattlerWeatherAffected(battlerAtk, (B_WEATHER_HAIL | B_WEATHER_SANDSTORM | B_WEATHER_RAIN | B_WEATHER_SNOW)))
            modifier = uq4_12_multiply(modifier, UQ_4_12(0.5));
        break;
    case EFFECT_STOMPING_TANTRUM:
        if (gBattleStruct->lastMoveFailed & gBitTable[battlerAtk])
            modifier = uq4_12_multiply(modifier, UQ_4_12(2.0));
        break;
    case EFFECT_BULLDOZE:
    case EFFECT_MAGNITUDE:
    case EFFECT_EARTHQUAKE:
        if (gFieldStatuses & STATUS_FIELD_GRASSY_TERRAIN && !(gStatuses3[battlerDef] & STATUS3_SEMI_INVULNERABLE))
            modifier = uq4_12_multiply(modifier, UQ_4_12(0.5));
        break;
    case EFFECT_KNOCK_OFF:
        #if B_KNOCK_OFF_DMG >= GEN_6
        if (gBattleMons[battlerDef].item != ITEM_NONE
            && CanBattlerGetOrLoseItem(battlerDef, gBattleMons[battlerDef].item))
            modifier = uq4_12_multiply(modifier, UQ_4_12(1.5));
        #endif
        break;
    }

#if B_TERRAIN_TYPE_BOOST >= GEN_8
    #define TERRAIN_TYPE_BOOST UQ_4_12(1.3)
#else
    #define TERRAIN_TYPE_BOOST UQ_4_12(1.5)
#endif

    // various effects
    if (gProtectStructs[battlerAtk].helpingHand)
        modifier = uq4_12_multiply(modifier, UQ_4_12(1.5));
    if (gStatuses3[battlerAtk] & STATUS3_CHARGED_UP && moveType == TYPE_ELECTRIC)
        modifier = uq4_12_multiply(modifier, UQ_4_12(2.0));
    if (gStatuses3[battlerAtk] & STATUS3_ME_FIRST)
        modifier = uq4_12_multiply(modifier, UQ_4_12(1.5));
    if (gFieldStatuses & STATUS_FIELD_GRASSY_TERRAIN && moveType == TYPE_GRASS && IsBattlerGrounded(battlerAtk) && !(gStatuses3[battlerAtk] & STATUS3_SEMI_INVULNERABLE))
        modifier = uq4_12_multiply(modifier, TERRAIN_TYPE_BOOST);
    if (gFieldStatuses & STATUS_FIELD_MISTY_TERRAIN && moveType == TYPE_DRAGON && IsBattlerGrounded(battlerDef) && !(gStatuses3[battlerDef] & STATUS3_SEMI_INVULNERABLE))
        modifier = uq4_12_multiply(modifier, UQ_4_12(0.5));
    if (gFieldStatuses & STATUS_FIELD_ELECTRIC_TERRAIN && moveType == TYPE_ELECTRIC && IsBattlerGrounded(battlerAtk) && !(gStatuses3[battlerAtk] & STATUS3_SEMI_INVULNERABLE))
        modifier = uq4_12_multiply(modifier, TERRAIN_TYPE_BOOST);
    if (gFieldStatuses & STATUS_FIELD_PSYCHIC_TERRAIN && moveType == TYPE_PSYCHIC && IsBattlerGrounded(battlerAtk) && !(gStatuses3[battlerAtk] & STATUS3_SEMI_INVULNERABLE))
        modifier = uq4_12_multiply(modifier, TERRAIN_TYPE_BOOST);
    #if B_SPORT_TURNS >= GEN_6
        if ((moveType == TYPE_ELECTRIC && gFieldStatuses & STATUS_FIELD_MUDSPORT)
            || (moveType == TYPE_FIRE && gFieldStatuses & STATUS_FIELD_WATERSPORT))
    #else
        if ((moveType == TYPE_ELECTRIC && AbilityBattleEffects(ABILITYEFFECT_FIELD_SPORT, 0, 0, ABILITYEFFECT_MUD_SPORT, 0))
            || (moveType == TYPE_FIRE && AbilityBattleEffects(ABILITYEFFECT_FIELD_SPORT, 0, 0, ABILITYEFFECT_WATER_SPORT, 0)))
    #endif
    #if B_SPORT_DMG_REDUCTION >= GEN_5
            modifier = uq4_12_multiply(modifier, UQ_4_12(0.23));
    #else
            modifier = uq4_12_multiply(modifier, UQ_4_12(0.5));
    #endif
    return ApplyModifier(modifier, basePower);
}
#undef TERRAIN_TYPE_BOOST

static u32 CalcAttackStat(u16 move, u8 battlerAtk, u8 battlerDef, u8 moveType, bool32 isCrit, bool32 updateFlags)
{
    u8 atkStage;
    u32 atkStat;
    uq4_12_t modifier;
    u16 atkBaseSpeciesId;

    atkBaseSpeciesId = GET_BASE_SPECIES_ID(gBattleMons[battlerAtk].species);

    if (gBattleMoves[move].effect == EFFECT_FOUL_PLAY)
    {
        if (IS_MOVE_PHYSICAL(move))
        {
            atkStat = gBattleMons[battlerDef].attack;
            atkStage = gBattleMons[battlerDef].statStages[STAT_ATK];
        }
        else
        {
            atkStat = gBattleMons[battlerDef].spAttack;
            atkStage = gBattleMons[battlerDef].statStages[STAT_SPATK];
        }
    }
    else if (gBattleMoves[move].effect == EFFECT_BODY_PRESS)
    {
        atkStat = gBattleMons[battlerAtk].defense;
        atkStage = gBattleMons[battlerAtk].statStages[STAT_DEF];
    }
    else
    {
        if (IS_MOVE_PHYSICAL(move))
        {
            atkStat = gBattleMons[battlerAtk].attack;
            atkStage = gBattleMons[battlerAtk].statStages[STAT_ATK];
        }
        else
        {
            atkStat = gBattleMons[battlerAtk].spAttack;
            atkStage = gBattleMons[battlerAtk].statStages[STAT_SPATK];
        }
    }

    // critical hits ignore attack stat's stage drops
    if (isCrit && atkStage < DEFAULT_STAT_STAGE)
        atkStage = DEFAULT_STAT_STAGE;
    // pokemon with unaware ignore attack stat changes while taking damage
    if (GetBattlerAbility(battlerDef) == ABILITY_UNAWARE)
        atkStage = DEFAULT_STAT_STAGE;

    atkStat *= gStatStageRatios[atkStage][0];
    atkStat /= gStatStageRatios[atkStage][1];

    // apply attack stat modifiers
    modifier = UQ_4_12(1.0);

    // attacker's abilities
    switch (GetBattlerAbility(battlerAtk))
    {
    case ABILITY_HUGE_POWER:
    case ABILITY_PURE_POWER:
        if (IS_MOVE_PHYSICAL(move))
            modifier = uq4_12_multiply(modifier, UQ_4_12(2.0));
        break;
    case ABILITY_SLOW_START:
        if (gDisableStructs[battlerAtk].slowStartTimer != 0)
            modifier = uq4_12_multiply(modifier, UQ_4_12(0.5));
        break;
    case ABILITY_SOLAR_POWER:
        if (IS_MOVE_SPECIAL(move) && IsBattlerWeatherAffected(battlerAtk, B_WEATHER_SUN))
            modifier = uq4_12_multiply(modifier, UQ_4_12(1.5));
        break;
    case ABILITY_DEFEATIST:
        if (gBattleMons[battlerAtk].hp <= (gBattleMons[battlerAtk].maxHP / 2))
            modifier = uq4_12_multiply(modifier, UQ_4_12(0.5));
        break;
    case ABILITY_FLASH_FIRE:
        if (moveType == TYPE_FIRE && gBattleResources->flags->flags[battlerAtk] & RESOURCE_FLAG_FLASH_FIRE)
            modifier = uq4_12_multiply(modifier, UQ_4_12(1.5));
        break;
    case ABILITY_SWARM:
        if (moveType == TYPE_BUG && gBattleMons[battlerAtk].hp <= (gBattleMons[battlerAtk].maxHP / 3))
            modifier = uq4_12_multiply(modifier, UQ_4_12(1.5));
        break;
    case ABILITY_TORRENT:
        if (moveType == TYPE_WATER && gBattleMons[battlerAtk].hp <= (gBattleMons[battlerAtk].maxHP / 3))
            modifier = uq4_12_multiply(modifier, UQ_4_12(1.5));
        break;
    case ABILITY_BLAZE:
        if (moveType == TYPE_FIRE && gBattleMons[battlerAtk].hp <= (gBattleMons[battlerAtk].maxHP / 3))
            modifier = uq4_12_multiply(modifier, UQ_4_12(1.5));
        break;
    case ABILITY_OVERGROW:
        if (moveType == TYPE_GRASS && gBattleMons[battlerAtk].hp <= (gBattleMons[battlerAtk].maxHP / 3))
            modifier = uq4_12_multiply(modifier, UQ_4_12(1.5));
        break;
    #if B_PLUS_MINUS_INTERACTION >= GEN_5
    case ABILITY_PLUS:
    case ABILITY_MINUS:
        if (IS_MOVE_SPECIAL(move) && IsBattlerAlive(BATTLE_PARTNER(battlerAtk)))
        {
            u32 partnerAbility = GetBattlerAbility(BATTLE_PARTNER(battlerAtk));
            if (partnerAbility == ABILITY_PLUS || partnerAbility == ABILITY_MINUS)
                modifier = uq4_12_multiply(modifier, UQ_4_12(1.5));
        }
        break;
    #else
    case ABILITY_PLUS:
        if (IS_MOVE_SPECIAL(move) && IsBattlerAlive(BATTLE_PARTNER(battlerAtk)) && GetBattlerAbility(BATTLE_PARTNER(battlerAtk)) == ABILITY_MINUS)
            modifier = uq4_12_multiply(modifier, UQ_4_12(1.5));
        break;
    case ABILITY_MINUS:
        if (IS_MOVE_SPECIAL(move) && IsBattlerAlive(BATTLE_PARTNER(battlerAtk)) && GetBattlerAbility(BATTLE_PARTNER(battlerAtk)) == ABILITY_PLUS)
            modifier = uq4_12_multiply(modifier, UQ_4_12(1.5));
        break;
    #endif
    case ABILITY_FLOWER_GIFT:
        if (gBattleMons[battlerAtk].species == SPECIES_CHERRIM_SUNSHINE && IsBattlerWeatherAffected(battlerAtk, B_WEATHER_SUN) && IS_MOVE_PHYSICAL(move))
            modifier = uq4_12_multiply(modifier, UQ_4_12(1.5));
        break;
    case ABILITY_HUSTLE:
        if (IS_MOVE_PHYSICAL(move))
            modifier = uq4_12_multiply(modifier, UQ_4_12(1.5));
        break;
    case ABILITY_STAKEOUT:
        if (gDisableStructs[battlerDef].isFirstTurn == 2) // just switched in
            modifier = uq4_12_multiply(modifier, UQ_4_12(2.0));
        break;
    case ABILITY_GUTS:
        if (gBattleMons[battlerAtk].status1 & STATUS1_ANY && IS_MOVE_PHYSICAL(move))
            modifier = uq4_12_multiply(modifier, UQ_4_12(1.5));
        break;
    }

    // target's abilities
    switch (GetBattlerAbility(battlerDef))
    {
    case ABILITY_THICK_FAT:
        if (moveType == TYPE_FIRE || moveType == TYPE_ICE)
        {
            modifier = uq4_12_multiply(modifier, UQ_4_12(0.5));
            if (updateFlags)
                RecordAbilityBattle(battlerDef, ABILITY_THICK_FAT);
        }
        break;
    case ABILITY_ICE_SCALES:
        if (IS_MOVE_SPECIAL(move))
            modifier = uq4_12_multiply(modifier, UQ_4_12(0.5));
        break;
    }

    // ally's abilities
    if (IsBattlerAlive(BATTLE_PARTNER(battlerAtk)))
    {
        switch (GetBattlerAbility(BATTLE_PARTNER(battlerAtk)))
        {
        case ABILITY_FLOWER_GIFT:
            if (gBattleMons[BATTLE_PARTNER(battlerAtk)].species == SPECIES_CHERRIM_SUNSHINE && IsBattlerWeatherAffected(BATTLE_PARTNER(battlerAtk), B_WEATHER_SUN) && IS_MOVE_PHYSICAL(move))
                modifier = uq4_12_multiply(modifier, UQ_4_12(1.5));
            break;
        }
    }

    // attacker's hold effect
    switch (GetBattlerHoldEffect(battlerAtk, TRUE))
    {
    case HOLD_EFFECT_THICK_CLUB:
        if ((atkBaseSpeciesId == SPECIES_CUBONE || atkBaseSpeciesId == SPECIES_MAROWAK) && IS_MOVE_PHYSICAL(move))
            modifier = uq4_12_multiply(modifier, UQ_4_12(2.0));
        break;
    case HOLD_EFFECT_DEEP_SEA_TOOTH:
        if (gBattleMons[battlerAtk].species == SPECIES_CLAMPERL && IS_MOVE_SPECIAL(move))
            modifier = uq4_12_multiply(modifier, UQ_4_12(2.0));
        break;
    case HOLD_EFFECT_LIGHT_BALL:
        if (atkBaseSpeciesId == SPECIES_PIKACHU)
            modifier = uq4_12_multiply(modifier, UQ_4_12(2.0));
        break;
    case HOLD_EFFECT_CHOICE_BAND:
        if (IS_MOVE_PHYSICAL(move))
            modifier = uq4_12_multiply(modifier, UQ_4_12(1.5));
        break;
    case HOLD_EFFECT_CHOICE_SPECS:
        if (IS_MOVE_SPECIAL(move))
            modifier = uq4_12_multiply(modifier, UQ_4_12(1.5));
        break;
    }

    // The offensive stats of a Player's Pokémon are boosted by x1.1 (+10%) if they have the 1st badge and 7th badges.
    // Having the 1st badge boosts physical attack while having the 7th badge boosts special attack.
    if (ShouldGetStatBadgeBoost(FLAG_BADGE01_GET, battlerAtk) && IS_MOVE_PHYSICAL(move))
        modifier = uq4_12_multiply(modifier, UQ_4_12(1.1));
    if (ShouldGetStatBadgeBoost(FLAG_BADGE07_GET, battlerAtk) && IS_MOVE_SPECIAL(move))
        modifier = uq4_12_multiply(modifier, UQ_4_12(1.1));

    return ApplyModifier(modifier, atkStat);
}

static bool32 CanEvolve(u32 species)
{
    u32 i;

    for (i = 0; i < EVOS_PER_MON; i++)
    {
        if (gEvolutionTable[species][i].method)
            return TRUE;
    }
    return FALSE;
}

static u32 CalcDefenseStat(u16 move, u8 battlerAtk, u8 battlerDef, u8 moveType, bool32 isCrit, bool32 updateFlags)
{
    bool32 usesDefStat;
    u8 defStage;
    u32 defStat, def, spDef;
    uq4_12_t modifier;

    if (gFieldStatuses & STATUS_FIELD_WONDER_ROOM) // the defense stats are swapped
    {
        def = gBattleMons[battlerDef].spDefense;
        spDef = gBattleMons[battlerDef].defense;
    }
    else
    {
        def = gBattleMons[battlerDef].defense;
        spDef = gBattleMons[battlerDef].spDefense;
    }

    if (gBattleMoves[move].effect == EFFECT_PSYSHOCK || IS_MOVE_PHYSICAL(move)) // uses defense stat instead of sp.def
    {
        defStat = def;
        defStage = gBattleMons[battlerDef].statStages[STAT_DEF];
        usesDefStat = TRUE;
    }
    else // is special
    {
        defStat = spDef;
        defStage = gBattleMons[battlerDef].statStages[STAT_SPDEF];
        usesDefStat = FALSE;
    }

    #if B_EXPLOSION_DEFENSE <= GEN_4
    // Self-destruct / Explosion cut defense in half
    if (gBattleMoves[gCurrentMove].effect == EFFECT_EXPLOSION)
        defStat /= 2;
    #endif

    // critical hits ignore positive stat changes
    if (isCrit && defStage > DEFAULT_STAT_STAGE)
        defStage = DEFAULT_STAT_STAGE;
    // pokemon with unaware ignore defense stat changes while dealing damage
    if (GetBattlerAbility(battlerAtk) == ABILITY_UNAWARE)
        defStage = DEFAULT_STAT_STAGE;
    // certain moves also ignore stat changes
    if (gBattleMoves[move].ignoresTargetDefenseEvasionStages)
        defStage = DEFAULT_STAT_STAGE;

    defStat *= gStatStageRatios[defStage][0];
    defStat /= gStatStageRatios[defStage][1];

    // apply defense stat modifiers
    modifier = UQ_4_12(1.0);

    // target's abilities
    switch (GetBattlerAbility(battlerDef))
    {
    case ABILITY_MARVEL_SCALE:
        if (gBattleMons[battlerDef].status1 & STATUS1_ANY && usesDefStat)
        {
            modifier = uq4_12_multiply(modifier, UQ_4_12(1.5));
            if (updateFlags)
                RecordAbilityBattle(battlerDef, ABILITY_MARVEL_SCALE);
        }
        break;
    case ABILITY_FUR_COAT:
        if (usesDefStat)
        {
            modifier = uq4_12_multiply(modifier, UQ_4_12(2.0));
            if (updateFlags)
                RecordAbilityBattle(battlerDef, ABILITY_FUR_COAT);
        }
        break;
    case ABILITY_GRASS_PELT:
        if (gFieldStatuses & STATUS_FIELD_GRASSY_TERRAIN && usesDefStat)
        {
            modifier = uq4_12_multiply(modifier, UQ_4_12(1.5));
            if (updateFlags)
                RecordAbilityBattle(battlerDef, ABILITY_GRASS_PELT);
        }
        break;
    case ABILITY_FLOWER_GIFT:
        if (gBattleMons[battlerDef].species == SPECIES_CHERRIM_SUNSHINE && IsBattlerWeatherAffected(battlerDef, B_WEATHER_SUN) && !usesDefStat)
            modifier = uq4_12_multiply(modifier, UQ_4_12(1.5));
        break;
    case ABILITY_PUNK_ROCK:
        if (gBattleMoves[move].soundMove)
            modifier = uq4_12_multiply(modifier, UQ_4_12(2.0));
        break;
    case ABILITY_PURIFYING_SALT:
        if (gBattleMoves[move].type == TYPE_GHOST)
            modifier = uq4_12_multiply(modifier, UQ_4_12(2.0));
        break;
    }

    // ally's abilities
    if (IsBattlerAlive(BATTLE_PARTNER(battlerDef)))
    {
        switch (GetBattlerAbility(BATTLE_PARTNER(battlerDef)))
        {
        case ABILITY_FLOWER_GIFT:
            if (gBattleMons[BATTLE_PARTNER(battlerDef)].species == SPECIES_CHERRIM_SUNSHINE && IsBattlerWeatherAffected(BATTLE_PARTNER(battlerDef), B_WEATHER_SUN) && !usesDefStat)
                modifier = uq4_12_multiply(modifier, UQ_4_12(1.5));
            break;
        }
    }

    // target's hold effects
    switch (GetBattlerHoldEffect(battlerDef, TRUE))
    {
    case HOLD_EFFECT_DEEP_SEA_SCALE:
        if (gBattleMons[battlerDef].species == SPECIES_CLAMPERL && !usesDefStat)
            modifier = uq4_12_multiply(modifier, UQ_4_12(2.0));
        break;
    case HOLD_EFFECT_METAL_POWDER:
        if (gBattleMons[battlerDef].species == SPECIES_DITTO && usesDefStat && !(gBattleMons[battlerDef].status2 & STATUS2_TRANSFORMED))
            modifier = uq4_12_multiply(modifier, UQ_4_12(2.0));
        break;
    case HOLD_EFFECT_EVIOLITE:
        if (CanEvolve(gBattleMons[battlerDef].species))
            modifier = uq4_12_multiply(modifier, UQ_4_12(1.5));
        break;
    case HOLD_EFFECT_ASSAULT_VEST:
        if (!usesDefStat)
            modifier = uq4_12_multiply(modifier, UQ_4_12(1.5));
        break;
#if B_SOUL_DEW_BOOST <= GEN_6
    case HOLD_EFFECT_SOUL_DEW:
        if ((gBattleMons[battlerDef].species == SPECIES_LATIAS || gBattleMons[battlerDef].species == SPECIES_LATIOS)
         && !(gBattleTypeFlags & BATTLE_TYPE_FRONTIER)
         && !usesDefStat)
            modifier = uq4_12_multiply(modifier, UQ_4_12(1.5));
        break;
#endif
    }

    // sandstorm sp.def boost for rock types
    if (IS_BATTLER_OF_TYPE(battlerDef, TYPE_ROCK) && gBattleWeather & B_WEATHER_SANDSTORM && WEATHER_HAS_EFFECT && !usesDefStat)
        modifier = uq4_12_multiply(modifier, UQ_4_12(1.5));
    // snow def boost for ice types
    if (IS_BATTLER_OF_TYPE(battlerDef, TYPE_ICE) && gBattleWeather & B_WEATHER_SNOW && WEATHER_HAS_EFFECT && usesDefStat)
        modifier = uq4_12_multiply(modifier, UQ_4_12(1.5));

    // The defensive stats of a Player's Pokémon are boosted by x1.1 (+10%) if they have the 5th badge and 7th badges.
    // Having the 5th badge boosts physical defense while having the 7th badge boosts special defense.
    if (ShouldGetStatBadgeBoost(FLAG_BADGE05_GET, battlerDef) && IS_MOVE_PHYSICAL(move))
        modifier = uq4_12_multiply(modifier, UQ_4_12(1.1));
    if (ShouldGetStatBadgeBoost(FLAG_BADGE07_GET, battlerDef) && IS_MOVE_SPECIAL(move))
        modifier = uq4_12_multiply(modifier, UQ_4_12(1.1));

    return ApplyModifier(modifier, defStat);
}

static u32 CalcFinalDmg(u32 dmg, u16 move, u8 battlerAtk, u8 battlerDef, u8 moveType, uq4_12_t typeEffectivenessModifier, bool32 isCrit, bool32 updateFlags)
{
    u32 percentBoost;
    u32 abilityAtk = GetBattlerAbility(battlerAtk);
    u32 abilityDef = GetBattlerAbility(battlerDef);
    u32 defSide = GET_BATTLER_SIDE(battlerDef);
    uq4_12_t finalModifier = UQ_4_12(1.0);
    u16 itemDef = gBattleMons[battlerDef].item;

    // check multiple targets in double battle
    if (GetMoveTargetCount(move, battlerAtk, battlerDef) >= 2)
    #if B_MULTIPLE_TARGETS_DMG >= GEN_4
        finalModifier = uq4_12_multiply(finalModifier, UQ_4_12(0.75));
    #else
        finalModifier = uq4_12_multiply(finalModifier, UQ_4_12(0.5));
    #endif

    // take type effectiveness
    finalModifier = uq4_12_multiply(finalModifier, typeEffectivenessModifier);

    // check crit
    if (isCrit)
    #if B_CRIT_MULTIPLIER >= GEN_6
        dmg = ApplyModifier(UQ_4_12(1.5), dmg);
    #else
        dmg = ApplyModifier(UQ_4_12(2.0), dmg);
    #endif

    // check burn
    if (gBattleMons[battlerAtk].status1 & STATUS1_BURN && IS_MOVE_PHYSICAL(move)
    #if B_BURN_FACADE_DMG >= GEN_6
        && gBattleMoves[move].effect != EFFECT_FACADE
    #endif
        && abilityAtk != ABILITY_GUTS)
        dmg = ApplyModifier(UQ_4_12(0.5), dmg);

    // check frostbite
    if (gBattleMons[battlerAtk].status1 & STATUS1_FROSTBITE && !IS_MOVE_PHYSICAL(move)
    #if B_BURN_FACADE_DMG >= GEN_6
        && gBattleMoves[move].effect != EFFECT_FACADE
    #endif
        && abilityAtk != ABILITY_GUTS)
        dmg = ApplyModifier(UQ_4_12(0.5), dmg);

    // check sunny/rain weather
    if (IsBattlerWeatherAffected(battlerAtk, B_WEATHER_RAIN))
    {
        if (moveType == TYPE_FIRE)
            dmg = ApplyModifier(UQ_4_12(0.5), dmg);
        else if (moveType == TYPE_WATER)
            dmg = ApplyModifier(UQ_4_12(1.5), dmg);
    }
    else if (IsBattlerWeatherAffected(battlerAtk, B_WEATHER_SUN))
    {
        if (moveType == TYPE_FIRE || gBattleMoves[move].effect == EFFECT_HYDRO_STEAM)
            dmg = ApplyModifier(UQ_4_12(1.5), dmg);
        else if (moveType == TYPE_WATER)
            dmg = ApplyModifier(UQ_4_12(0.5), dmg);
    }

    // check stab
    if (IS_BATTLER_OF_TYPE(battlerAtk, moveType) && move != MOVE_STRUGGLE && move != MOVE_NONE)
    {
        if (abilityAtk == ABILITY_ADAPTABILITY)
            finalModifier = uq4_12_multiply(finalModifier, UQ_4_12(2.0));
        else
            finalModifier = uq4_12_multiply(finalModifier, UQ_4_12(1.5));
    }

    // reflect, light screen, aurora veil
    if (((gSideStatuses[defSide] & SIDE_STATUS_REFLECT && IS_MOVE_PHYSICAL(move))
            || (gSideStatuses[defSide] & SIDE_STATUS_LIGHTSCREEN && IS_MOVE_SPECIAL(move))
            || (gSideStatuses[defSide] & SIDE_STATUS_AURORA_VEIL))
        && abilityAtk != ABILITY_INFILTRATOR
        && !(isCrit)
        && !gProtectStructs[battlerAtk].confusionSelfDmg)
    {
        if (gBattleTypeFlags & BATTLE_TYPE_DOUBLE)
            finalModifier = uq4_12_multiply(finalModifier, UQ_4_12(0.66));
        else
            finalModifier = uq4_12_multiply(finalModifier, UQ_4_12(0.5));
    }

    // Parental Bond Second Strike
    if (gSpecialStatuses[battlerAtk].parentalBondState == PARENTAL_BOND_2ND_HIT)
    {
        if (B_PARENTAL_BOND_DMG < GEN_7)
            finalModifier = uq4_12_multiply(finalModifier, UQ_4_12(0.5));
        else
            finalModifier = uq4_12_multiply(finalModifier, UQ_4_12(0.25));
    }

    // Z-Moves and Max Moves bypass Protect and do 25% of their original damage
    if (gBattleStruct->zmove.active && IS_BATTLER_PROTECTED(battlerDef))
    {
        finalModifier = uq4_12_multiply(finalModifier, UQ_4_12(0.25));
    }

    // attacker's abilities
    switch (abilityAtk)
    {
    case ABILITY_TINTED_LENS:
        if (typeEffectivenessModifier <= UQ_4_12(0.5))
            finalModifier = uq4_12_multiply(finalModifier, UQ_4_12(2.0));
        break;
    case ABILITY_SNIPER:
        if (isCrit)
            finalModifier = uq4_12_multiply(finalModifier, UQ_4_12(1.5));
        break;
    case ABILITY_NEUROFORCE:
        if (typeEffectivenessModifier >= UQ_4_12(2.0))
            finalModifier = uq4_12_multiply(finalModifier, UQ_4_12(1.25));
        break;
    }

    // target's abilities
    switch (abilityDef)
    {
    case ABILITY_MULTISCALE:
    case ABILITY_SHADOW_SHIELD:
        if (BATTLER_MAX_HP(battlerDef))
            finalModifier = uq4_12_multiply(finalModifier, UQ_4_12(0.5));
        break;
    case ABILITY_FILTER:
    case ABILITY_SOLID_ROCK:
    case ABILITY_PRISM_ARMOR:
        if (typeEffectivenessModifier >= UQ_4_12(2.0))
            finalModifier = uq4_12_multiply(finalModifier, UQ_4_12(0.75));
        break;
    }

    // target's ally's abilities
    if (IsBattlerAlive(BATTLE_PARTNER(battlerDef)))
    {
        switch (GetBattlerAbility(BATTLE_PARTNER(battlerDef)))
        {
        case ABILITY_FRIEND_GUARD:
            finalModifier = uq4_12_multiply(finalModifier, UQ_4_12(0.75));
            break;
        }
    }

    // attacker's hold effect
    switch (GetBattlerHoldEffect(battlerAtk, TRUE))
    {
    case HOLD_EFFECT_METRONOME:
        percentBoost = min((gBattleStruct->sameMoveTurns[battlerAtk] * GetBattlerHoldEffectParam(battlerAtk)), 100);
        finalModifier = uq4_12_multiply(finalModifier, UQ_4_12(1.0) + sPercentToModifier[percentBoost]);
        break;
    case HOLD_EFFECT_EXPERT_BELT:
        if (typeEffectivenessModifier >= UQ_4_12(2.0))
            finalModifier = uq4_12_multiply(finalModifier, UQ_4_12(1.2));
        break;
    case HOLD_EFFECT_LIFE_ORB:
        finalModifier = uq4_12_multiply(finalModifier, UQ_4_12(1.3));
        break;
    }

    // target's hold effect
    switch (GetBattlerHoldEffect(battlerDef, TRUE))
    {
    // berries reducing dmg
    case HOLD_EFFECT_RESIST_BERRY:
        if (moveType == GetBattlerHoldEffectParam(battlerDef)
            && (moveType == TYPE_NORMAL || typeEffectivenessModifier >= UQ_4_12(2.0))
            && !UnnerveOn(battlerDef, itemDef))
        {
            if (abilityDef == ABILITY_RIPEN)
                finalModifier = uq4_12_multiply(finalModifier, UQ_4_12(0.25));
            else
                finalModifier = uq4_12_multiply(finalModifier, UQ_4_12(0.5));
            if (updateFlags)
                gSpecialStatuses[battlerDef].berryReduced = TRUE;
        }
        break;
    }

    if (gBattleMoves[move].minimizeDoubleDamage         && gStatuses3[battlerDef] & STATUS3_MINIMIZED)
        finalModifier = uq4_12_multiply(finalModifier, UQ_4_12(2.0));
    if (gBattleMoves[move].damagesUnderground           && gStatuses3[battlerDef] & STATUS3_UNDERGROUND)
        finalModifier = uq4_12_multiply(finalModifier, UQ_4_12(2.0));
    if (gBattleMoves[move].damagesUnderwater            && gStatuses3[battlerDef] & STATUS3_UNDERWATER)
        finalModifier = uq4_12_multiply(finalModifier, UQ_4_12(2.0));
    if (gBattleMoves[move].damagesAirborneDoubleDamage  && gStatuses3[battlerDef] & STATUS3_ON_AIR)
        finalModifier = uq4_12_multiply(finalModifier, UQ_4_12(2.0));

    dmg = ApplyModifier(finalModifier, dmg);
    if (dmg == 0)
        dmg = 1;

    return dmg;
}

static s32 DoMoveDamageCalc(u16 move, u8 battlerAtk, u8 battlerDef, u8 moveType, s32 fixedBasePower,
                            bool32 isCrit, bool32 randomFactor, bool32 updateFlags, uq4_12_t typeEffectivenessModifier)
{
    s32 dmg;

    // Don't calculate damage if the move has no effect on target.
    if (typeEffectivenessModifier == UQ_4_12(0))
        return 0;

    if (fixedBasePower)
        gBattleMovePower = fixedBasePower;
    else
        gBattleMovePower = CalcMoveBasePowerAfterModifiers(move, battlerAtk, battlerDef, moveType, updateFlags);

    // long dmg basic formula
    dmg = ((gBattleMons[battlerAtk].level * 2) / 5) + 2;
    dmg *= gBattleMovePower;
    dmg *= CalcAttackStat(move, battlerAtk, battlerDef, moveType, isCrit, updateFlags);
    dmg /= CalcDefenseStat(move, battlerAtk, battlerDef, moveType, isCrit, updateFlags);
    dmg = (dmg / 50) + 2;

    // Calculate final modifiers.
    dmg = CalcFinalDmg(dmg, move, battlerAtk, battlerDef, moveType, typeEffectivenessModifier, isCrit, updateFlags);

    // Add a random factor.
    if (randomFactor)
    {
        dmg *= 100 - RandomUniform(RNG_DAMAGE_MODIFIER, 0, 15);
        dmg /= 100;
    }

    if (dmg == 0)
        dmg = 1;

    return dmg;
}

s32 CalculateMoveDamage(u16 move, u8 battlerAtk, u8 battlerDef, u8 moveType, s32 fixedBasePower, bool32 isCrit, bool32 randomFactor, bool32 updateFlags)
{
    return DoMoveDamageCalc(move, battlerAtk, battlerDef, moveType, fixedBasePower, isCrit, randomFactor,
                            updateFlags, CalcTypeEffectivenessMultiplier(move, moveType, battlerAtk, battlerDef, updateFlags));
}

// for AI - get move damage and effectiveness with one function call
<<<<<<< HEAD
s32 CalculateMoveDamageAndEffectiveness(u16 move, u8 battlerAtk, u8 battlerDef, u8 moveType, uq4_12_t *typeEffectivenessModifier)
=======
s32 CalculateMoveDamageAndEffectiveness(u16 move, u8 battlerAtk, u8 battlerDef, u8 moveType, s32 fixedBasePower, u16 *typeEffectivenessModifier)
>>>>>>> 3c5c68ac
{
    *typeEffectivenessModifier = CalcTypeEffectivenessMultiplier(move, moveType, battlerAtk, battlerDef, FALSE);
    return DoMoveDamageCalc(move, battlerAtk, battlerDef, moveType, fixedBasePower, FALSE, FALSE, FALSE, *typeEffectivenessModifier);
}

static void MulByTypeEffectiveness(uq4_12_t *modifier, u16 move, u8 moveType, u8 battlerDef, u8 defType, u8 battlerAtk, bool32 recordAbilities)
{
    uq4_12_t mod = GetTypeModifier(moveType, defType);

    if (mod == UQ_4_12(0.0) && GetBattlerHoldEffect(battlerDef, TRUE) == HOLD_EFFECT_RING_TARGET)
    {
        mod = UQ_4_12(1.0);
        if (recordAbilities)
            RecordItemEffectBattle(battlerDef, HOLD_EFFECT_RING_TARGET);
    }
    else if ((moveType == TYPE_FIGHTING || moveType == TYPE_NORMAL) && defType == TYPE_GHOST && gBattleMons[battlerDef].status2 & STATUS2_FORESIGHT && mod == UQ_4_12(0.0))
    {
        mod = UQ_4_12(1.0);
    }
    else if ((moveType == TYPE_FIGHTING || moveType == TYPE_NORMAL) && defType == TYPE_GHOST && GetBattlerAbility(battlerAtk) == ABILITY_SCRAPPY && mod == UQ_4_12(0.0))
    {
        mod = UQ_4_12(1.0);
        if (recordAbilities)
            RecordAbilityBattle(battlerAtk, ABILITY_SCRAPPY);
    }

    if (moveType == TYPE_PSYCHIC && defType == TYPE_DARK && gStatuses3[battlerDef] & STATUS3_MIRACLE_EYED && mod == UQ_4_12(0.0))
        mod = UQ_4_12(1.0);
    if (gBattleMoves[move].effect == EFFECT_FREEZE_DRY && defType == TYPE_WATER)
        mod = UQ_4_12(2.0);
    if (moveType == TYPE_GROUND && defType == TYPE_FLYING && IsBattlerGrounded(battlerDef) && mod == UQ_4_12(0.0))
        mod = UQ_4_12(1.0);
    if (moveType == TYPE_FIRE && gDisableStructs[battlerDef].tarShot)
        mod = UQ_4_12(2.0);

    // B_WEATHER_STRONG_WINDS weakens Super Effective moves against Flying-type Pokémon
    if (gBattleWeather & B_WEATHER_STRONG_WINDS && WEATHER_HAS_EFFECT)
    {
        if (defType == TYPE_FLYING && mod >= UQ_4_12(2.0))
            mod = UQ_4_12(1.0);
    }

    *modifier = uq4_12_multiply(*modifier, mod);
}

static void TryNoticeIllusionInTypeEffectiveness(u32 move, u32 moveType, u32 battlerAtk, u32 battlerDef, uq4_12_t resultingModifier, u32 illusionSpecies)
{
    // Check if the type effectiveness would've been different if the pokemon really had the types as the disguise.
    uq4_12_t presumedModifier = UQ_4_12(1.0);
    MulByTypeEffectiveness(&presumedModifier, move, moveType, battlerDef, gSpeciesInfo[illusionSpecies].types[0], battlerAtk, FALSE);
    if (gSpeciesInfo[illusionSpecies].types[1] != gSpeciesInfo[illusionSpecies].types[0])
        MulByTypeEffectiveness(&presumedModifier, move, moveType, battlerDef, gSpeciesInfo[illusionSpecies].types[1], battlerAtk, FALSE);

    if (presumedModifier != resultingModifier)
        RecordAbilityBattle(battlerDef, ABILITY_ILLUSION);
}

static void UpdateMoveResultFlags(uq4_12_t modifier)
{
    if (modifier == UQ_4_12(0.0))
    {
        gMoveResultFlags |= MOVE_RESULT_DOESNT_AFFECT_FOE;
        gMoveResultFlags &= ~(MOVE_RESULT_NOT_VERY_EFFECTIVE | MOVE_RESULT_SUPER_EFFECTIVE);
    }
    else if (modifier == UQ_4_12(1.0))
    {
        gMoveResultFlags &= ~(MOVE_RESULT_NOT_VERY_EFFECTIVE | MOVE_RESULT_SUPER_EFFECTIVE | MOVE_RESULT_DOESNT_AFFECT_FOE);
    }
    else if (modifier > UQ_4_12(1.0))
    {
        gMoveResultFlags |= MOVE_RESULT_SUPER_EFFECTIVE;
        gMoveResultFlags &= ~(MOVE_RESULT_NOT_VERY_EFFECTIVE | MOVE_RESULT_DOESNT_AFFECT_FOE);
    }
    else //if (modifier < UQ_4_12(1.0))
    {
        gMoveResultFlags |= MOVE_RESULT_NOT_VERY_EFFECTIVE;
        gMoveResultFlags &= ~(MOVE_RESULT_SUPER_EFFECTIVE | MOVE_RESULT_DOESNT_AFFECT_FOE);
    }
}

static u16 CalcTypeEffectivenessMultiplierInternal(u16 move, u8 moveType, u8 battlerAtk, u8 battlerDef, bool32 recordAbilities, uq4_12_t modifier)
{
    u32 illusionSpecies;
    u16 defAbility = GetBattlerAbility(battlerDef);

    MulByTypeEffectiveness(&modifier, move, moveType, battlerDef, gBattleMons[battlerDef].type1, battlerAtk, recordAbilities);
    if (gBattleMons[battlerDef].type2 != gBattleMons[battlerDef].type1)
        MulByTypeEffectiveness(&modifier, move, moveType, battlerDef, gBattleMons[battlerDef].type2, battlerAtk, recordAbilities);
    if (gBattleMons[battlerDef].type3 != TYPE_MYSTERY && gBattleMons[battlerDef].type3 != gBattleMons[battlerDef].type2
        && gBattleMons[battlerDef].type3 != gBattleMons[battlerDef].type1)
        MulByTypeEffectiveness(&modifier, move, moveType, battlerDef, gBattleMons[battlerDef].type3, battlerAtk, recordAbilities);

    if (recordAbilities && (illusionSpecies = GetIllusionMonSpecies(battlerDef)))
        TryNoticeIllusionInTypeEffectiveness(move, moveType, battlerAtk, battlerDef, modifier, illusionSpecies);

    if (gBattleMoves[move].split == SPLIT_STATUS && move != MOVE_THUNDER_WAVE)
    {
        modifier = UQ_4_12(1.0);
    #if B_GLARE_GHOST <= GEN_3
        if (move == MOVE_GLARE && IS_BATTLER_OF_TYPE(battlerDef, TYPE_GHOST))
        {
            modifier = UQ_4_12(0.0);
        }
    #endif
    }
    else if (moveType == TYPE_GROUND && !IsBattlerGrounded2(battlerDef, TRUE) && !(gBattleMoves[move].ignoreTypeIfFlyingAndUngrounded))
    {
        modifier = UQ_4_12(0.0);
        if (recordAbilities && defAbility == ABILITY_LEVITATE)
        {
            gLastUsedAbility = ABILITY_LEVITATE;
            gMoveResultFlags |= (MOVE_RESULT_MISSED | MOVE_RESULT_DOESNT_AFFECT_FOE);
            gLastLandedMoves[battlerDef] = 0;
            gBattleCommunication[MISS_TYPE] = B_MSG_GROUND_MISS;
            RecordAbilityBattle(battlerDef, ABILITY_LEVITATE);
        }
    }
#if B_SHEER_COLD_IMMUNITY >= GEN_7
    else if (move == MOVE_SHEER_COLD && IS_BATTLER_OF_TYPE(battlerDef, TYPE_ICE))
    {
        modifier = UQ_4_12(0.0);
    }
#endif

    // Thousand Arrows ignores type modifiers for flying mons
    if (!IsBattlerGrounded(battlerDef) && (gBattleMoves[move].ignoreTypeIfFlyingAndUngrounded)
        && (gBattleMons[battlerDef].type1 == TYPE_FLYING || gBattleMons[battlerDef].type2 == TYPE_FLYING || gBattleMons[battlerDef].type3 == TYPE_FLYING))
    {
        modifier = UQ_4_12(1.0);
    }

    if (((defAbility == ABILITY_WONDER_GUARD && modifier <= UQ_4_12(1.0))
        || (defAbility == ABILITY_TELEPATHY && battlerDef == BATTLE_PARTNER(battlerAtk)))
        && gBattleMoves[move].power)
    {
        modifier = UQ_4_12(0.0);
        if (recordAbilities)
        {
            gLastUsedAbility = gBattleMons[battlerDef].ability;
            gMoveResultFlags |= MOVE_RESULT_MISSED;
            gLastLandedMoves[battlerDef] = 0;
            gBattleCommunication[MISS_TYPE] = B_MSG_AVOIDED_DMG;
            RecordAbilityBattle(battlerDef, gBattleMons[battlerDef].ability);
        }
    }

    // Signal for the trainer slide-in system.
    if (GetBattlerSide(battlerDef) != B_SIDE_PLAYER && modifier && gBattleStruct->trainerSlideFirstSTABMoveMsgState != 2)
        gBattleStruct->trainerSlideFirstSTABMoveMsgState = 1;

    return modifier;
}

uq4_12_t CalcTypeEffectivenessMultiplier(u16 move, u8 moveType, u8 battlerAtk, u8 battlerDef, bool32 recordAbilities)
{
    uq4_12_t modifier = UQ_4_12(1.0);

    if (move != MOVE_STRUGGLE && moveType != TYPE_MYSTERY)
    {
        modifier = CalcTypeEffectivenessMultiplierInternal(move, moveType, battlerAtk, battlerDef, recordAbilities, modifier);
        if (gBattleMoves[move].effect == EFFECT_TWO_TYPED_MOVE)
            modifier = CalcTypeEffectivenessMultiplierInternal(move, gBattleMoves[move].argument, battlerAtk, battlerDef, recordAbilities, modifier);
    }

    if (recordAbilities)
        UpdateMoveResultFlags(modifier);
    return modifier;
}

uq4_12_t CalcPartyMonTypeEffectivenessMultiplier(u16 move, u16 speciesDef, u16 abilityDef)
{
    uq4_12_t modifier = UQ_4_12(1.0);
    u8 moveType = gBattleMoves[move].type;

    if (move != MOVE_STRUGGLE && moveType != TYPE_MYSTERY)
    {
        MulByTypeEffectiveness(&modifier, move, moveType, 0, gSpeciesInfo[speciesDef].types[0], 0, FALSE);
        if (gSpeciesInfo[speciesDef].types[1] != gSpeciesInfo[speciesDef].types[0])
            MulByTypeEffectiveness(&modifier, move, moveType, 0, gSpeciesInfo[speciesDef].types[1], 0, FALSE);

        if (moveType == TYPE_GROUND && abilityDef == ABILITY_LEVITATE && !(gFieldStatuses & STATUS_FIELD_GRAVITY))
            modifier = UQ_4_12(0.0);
        if (abilityDef == ABILITY_WONDER_GUARD && modifier <= UQ_4_12(1.0) && gBattleMoves[move].power)
            modifier = UQ_4_12(0.0);
    }

    UpdateMoveResultFlags(modifier);
    return modifier;
}

static uq4_12_t GetInverseTypeMultiplier(uq4_12_t multiplier)
{
    switch (multiplier)
    {
    case UQ_4_12(0.0):
    case UQ_4_12(0.5):
        return UQ_4_12(2.0);
    case UQ_4_12(2.0):
        return UQ_4_12(0.5);
    case UQ_4_12(1.0):
    default:
        return UQ_4_12(1.0);
    }
}

uq4_12_t GetTypeModifier(u8 atkType, u8 defType)
{
#if B_FLAG_INVERSE_BATTLE != 0
    if (FlagGet(B_FLAG_INVERSE_BATTLE))
        return GetInverseTypeMultiplier(sTypeEffectivenessTable[atkType][defType]);
#endif
    return sTypeEffectivenessTable[atkType][defType];
}

s32 GetStealthHazardDamageByTypesAndHP(u8 hazardType, u8 type1, u8 type2, u32 maxHp)
{
    s32 dmg = 0;
    uq4_12_t modifier = UQ_4_12(1.0);

    modifier = uq4_12_multiply(modifier, GetTypeModifier(hazardType, type1));
    if (type2 != type1)
        modifier = uq4_12_multiply(modifier, GetTypeModifier(hazardType, type2));

    switch (modifier)
    {
    case UQ_4_12(0.0):
        dmg = 0;
        break;
    case UQ_4_12(0.25):
        dmg = maxHp / 32;
        if (dmg == 0)
            dmg = 1;
        break;
    case UQ_4_12(0.5):
        dmg = maxHp / 16;
        if (dmg == 0)
            dmg = 1;
        break;
    case UQ_4_12(1.0):
        dmg = maxHp / 8;
        if (dmg == 0)
            dmg = 1;
        break;
    case UQ_4_12(2.0):
        dmg = maxHp / 4;
        if (dmg == 0)
            dmg = 1;
        break;
    case UQ_4_12(4.0):
        dmg = maxHp / 2;
        if (dmg == 0)
            dmg = 1;
        break;
    }

    return dmg;
}

s32 GetStealthHazardDamage(u8 hazardType, u8 battlerId)
{
    u8 type1 = gBattleMons[battlerId].type1;
    u8 type2 = gBattleMons[battlerId].type2;
    u32 maxHp = gBattleMons[battlerId].maxHP;

    return GetStealthHazardDamageByTypesAndHP(hazardType, type1, type2, maxHp);
}

bool32 IsPartnerMonFromSameTrainer(u8 battlerId)
{
    if (GetBattlerSide(battlerId) == B_SIDE_OPPONENT && gBattleTypeFlags & BATTLE_TYPE_TWO_OPPONENTS)
        return FALSE;
    else if (GetBattlerSide(battlerId) == B_SIDE_PLAYER && gBattleTypeFlags & BATTLE_TYPE_INGAME_PARTNER)
        return FALSE;
    else if (gBattleTypeFlags & BATTLE_TYPE_MULTI)
        return FALSE;
    else
        return TRUE;
}

bool32 DoesSpeciesUseHoldItemToChangeForm(u16 species, u16 heldItemId)
{
    u32 i;
    const struct FormChange *formChanges = gFormChangeTablePointers[species];

    if (formChanges != NULL)
    {
        for (i = 0; formChanges[i].method != FORM_CHANGE_TERMINATOR; i++)
        {
            switch (formChanges[i].method)
            {
            case FORM_CHANGE_BATTLE_MEGA_EVOLUTION_ITEM:
            case FORM_CHANGE_BATTLE_PRIMAL_REVERSION:
            case FORM_CHANGE_ITEM_HOLD:
                if (formChanges[i].param1 == heldItemId)
                    return TRUE;
                break;
            }
        }
    }
    return FALSE;
}

bool32 CanMegaEvolve(u8 battlerId)
{
    u32 itemId, holdEffect, species;
    struct Pokemon *mon;
    u8 battlerPosition = GetBattlerPosition(battlerId);
    u8 partnerPosition = GetBattlerPosition(BATTLE_PARTNER(battlerId));
    struct MegaEvolutionData *mega = &(((struct ChooseMoveStruct *)(&gBattleResources->bufferA[gActiveBattler][4]))->mega);

    // Check if Player has a Mega Ring
    if ((GetBattlerPosition(battlerId) == B_POSITION_PLAYER_LEFT || (!(gBattleTypeFlags & BATTLE_TYPE_MULTI) && GetBattlerPosition(battlerId) == B_POSITION_PLAYER_RIGHT))
     && !CheckBagHasItem(ITEM_MEGA_RING, 1))
        return FALSE;

    // Check if trainer already mega evolved a pokemon.
    if (mega->alreadyEvolved[battlerPosition])
        return FALSE;

    // Cannot use z move and mega evolve on same turn
    if (gBattleStruct->zmove.toBeUsed[battlerId])
        return FALSE;

    if (gBattleTypeFlags & BATTLE_TYPE_DOUBLE
     && IsPartnerMonFromSameTrainer(battlerId)
     && (mega->alreadyEvolved[partnerPosition] || (mega->toEvolve & gBitTable[BATTLE_PARTNER(battlerId)])))
        return FALSE;

    // Check if mon is currently held by Sky Drop
    if (gStatuses3[battlerId] & STATUS3_SKY_DROPPED)
        return FALSE;

    // Gets mon data.
    if (GetBattlerSide(battlerId) == B_SIDE_OPPONENT)
        mon = &gEnemyParty[gBattlerPartyIndexes[battlerId]];
    else
        mon = &gPlayerParty[gBattlerPartyIndexes[battlerId]];

    species = GetMonData(mon, MON_DATA_SPECIES);
    itemId = GetMonData(mon, MON_DATA_HELD_ITEM);

    // Check if there is an entry in the evolution table for regular Mega Evolution.
    if (GetBattleFormChangeTargetSpecies(battlerId, FORM_CHANGE_BATTLE_MEGA_EVOLUTION_ITEM) != SPECIES_NONE)
    {
        if (itemId == ITEM_ENIGMA_BERRY_E_READER)
            holdEffect = gEnigmaBerries[battlerId].holdEffect;
        else
            holdEffect = ItemId_GetHoldEffect(itemId);

        // Can Mega Evolve via Mega Stone.
        if (holdEffect == HOLD_EFFECT_MEGA_STONE)
            return TRUE;
    }

    // Check if there is an entry in the evolution table for Wish Mega Evolution.
    if (GetBattleFormChangeTargetSpecies(battlerId, FORM_CHANGE_BATTLE_MEGA_EVOLUTION_MOVE) != SPECIES_NONE)
        return TRUE;

    // No checks passed, the mon CAN'T mega evolve.
    return FALSE;
}

bool32 IsBattlerMegaEvolved(u8 battlerId)
{
    // While Transform does copy stats and visuals, it shouldn't be counted as true Mega Evolution.
    if (gBattleMons[battlerId].status2 & STATUS2_TRANSFORMED)
        return FALSE;
    return (gSpeciesInfo[gBattleMons[battlerId].species].flags & SPECIES_FLAG_MEGA_EVOLUTION);
}

bool32 IsBattlerPrimalReverted(u8 battlerId)
{
    // While Transform does copy stats and visuals, it shouldn't be counted as true Primal Revesion.
    if (gBattleMons[battlerId].status2 & STATUS2_TRANSFORMED)
        return FALSE;
    return (gSpeciesInfo[gBattleMons[battlerId].species].flags & SPECIES_FLAG_PRIMAL_REVERSION);
}

// Returns SPECIES_NONE if no form change is possible
u16 GetBattleFormChangeTargetSpecies(u8 battlerId, u16 method)
{
    u32 i, j;
    u16 targetSpecies = SPECIES_NONE;
    u16 species = gBattleMons[battlerId].species;
    const struct FormChange *formChanges = gFormChangeTablePointers[species];
    u16 heldItem;
    u32 ability;

    if (formChanges != NULL)
    {
        heldItem = gBattleMons[battlerId].item;
        ability = GetBattlerAbility(battlerId);

        for (i = 0; formChanges[i].method != FORM_CHANGE_TERMINATOR; i++)
        {
            if (method == formChanges[i].method && species != formChanges[i].targetSpecies)
            {
                switch (method)
                {
                case FORM_CHANGE_BATTLE_MEGA_EVOLUTION_ITEM:
                case FORM_CHANGE_BATTLE_PRIMAL_REVERSION:
                    if (heldItem == formChanges[i].param1)
                        targetSpecies = formChanges[i].targetSpecies;
                    break;
                case FORM_CHANGE_BATTLE_MEGA_EVOLUTION_MOVE:
                    if (gBattleMons[battlerId].moves[0] == formChanges[i].param1
                     || gBattleMons[battlerId].moves[1] == formChanges[i].param1
                     || gBattleMons[battlerId].moves[2] == formChanges[i].param1
                     || gBattleMons[battlerId].moves[3] == formChanges[i].param1)
                        targetSpecies = formChanges[i].targetSpecies;
                    break;
                case FORM_CHANGE_BATTLE_SWITCH:
                    targetSpecies = formChanges[i].targetSpecies;
                    break;
                case FORM_CHANGE_BATTLE_HP_PERCENT:
                    if (formChanges[i].param1 == GetBattlerAbility(battlerId))
                    {
                        // We multiply by 100 to make sure that integer division doesn't mess with the health check.
                        u32 hpCheck = gBattleMons[battlerId].hp * 100 * 100 / gBattleMons[battlerId].maxHP;
                        switch(formChanges[i].param2)
                        {
                        case HP_HIGHER_THAN:
                            if (hpCheck > formChanges[i].param3 * 100)
                                targetSpecies = formChanges[i].targetSpecies;
                            break;
                        case HP_LOWER_EQ_THAN:
                            if (hpCheck <= formChanges[i].param3 * 100)
                                targetSpecies = formChanges[i].targetSpecies;
                            break;
                        }
                    }
                    break;
                case FORM_CHANGE_BATTLE_WEATHER:
                    // Check if there is a required ability and if the battler's ability does not match it
                    // or is suppressed. If so, revert to the no weather form.
                    if (formChanges[i].param2
                        && GetBattlerAbility(battlerId) != formChanges[i].param2
                        && formChanges[i].param1 == B_WEATHER_NONE)
                    {
                        targetSpecies = formChanges[i].targetSpecies;
                    }
                    // We need to revert the weather form if the field is under Air Lock, too.
                    else if (!WEATHER_HAS_EFFECT && formChanges[i].param1 == B_WEATHER_NONE)
                    {
                        targetSpecies = formChanges[i].targetSpecies;
                    }
                    // Otherwise, just check for a match between the weather and the form change table.
                    else if (gBattleWeather & formChanges[i].param1
                        || (gBattleWeather == B_WEATHER_NONE && formChanges[i].param1 == B_WEATHER_NONE))
                    {
                        targetSpecies = formChanges[i].targetSpecies;
                    }
                    break;
                case FORM_CHANGE_BATTLE_TURN_END:
                    if (formChanges[i].param1 == GetBattlerAbility(battlerId))
                        targetSpecies = formChanges[i].targetSpecies;
                    break;
                }
            }
        }
    }

    return targetSpecies;
}

bool32 CanBattlerFormChange(u8 battlerId, u16 method)
{
    // Can't change form if transformed.
    if (gBattleMons[battlerId].status2 & STATUS2_TRANSFORMED
        && B_TRANSFORM_FORM_CHANGES >= GEN_5)
        return FALSE;
    // Mega Evolved Pokémon should always revert to normal upon fainting or ending the battle.
    if (IsBattlerMegaEvolved(battlerId) && (method == FORM_CHANGE_FAINT || method == FORM_CHANGE_END_BATTLE))
        return TRUE;
    else if (IsBattlerPrimalReverted(battlerId) && (method == FORM_CHANGE_END_BATTLE))
        return TRUE;
    return DoesSpeciesHaveFormChangeMethod(gBattleMons[battlerId].species, method);
}

bool32 TryBattleFormChange(u8 battlerId, u16 method)
{
    u8 monId = gBattlerPartyIndexes[battlerId];
    u8 side = GET_BATTLER_SIDE(battlerId);
    struct Pokemon *party = GetBattlerParty(battlerId);
    u16 targetSpecies;

    if (!CanBattlerFormChange(battlerId, method))
        return FALSE;

    targetSpecies = GetBattleFormChangeTargetSpecies(battlerId, method);
    if (targetSpecies == SPECIES_NONE)
        targetSpecies = GetFormChangeTargetSpecies(&party[monId], method, 0);
    if (targetSpecies != SPECIES_NONE)
    {
        // Saves the original species on the first form change for the player.
        if (side == B_SIDE_PLAYER && gBattleStruct->changedSpecies[monId] == SPECIES_NONE)
            gBattleStruct->changedSpecies[monId] = gBattleMons[battlerId].species;

        TryToSetBattleFormChangeMoves(&party[monId], method);
        SetMonData(&party[monId], MON_DATA_SPECIES, &targetSpecies);
        gBattleMons[battlerId].species = targetSpecies;
        RecalcBattlerStats(battlerId, &party[monId]);
        return TRUE;
    }
    else if (gBattleStruct->changedSpecies[monId] != SPECIES_NONE)
    {
        bool8 restoreSpecies = FALSE;

        // Mega Evolved Pokémon should always revert to normal upon fainting or ending the battle, so no need to add it to the form change tables.
        if (IsBattlerMegaEvolved(battlerId) && (method == FORM_CHANGE_FAINT || method == FORM_CHANGE_END_BATTLE))
            restoreSpecies = TRUE;

        // Unlike Megas, Primal Reversion isn't canceled on fainting.
        else if (IsBattlerPrimalReverted(battlerId) && (method == FORM_CHANGE_END_BATTLE))
            restoreSpecies = TRUE;

        if (restoreSpecies)
        {
            // Reverts the original species
            TryToSetBattleFormChangeMoves(&party[monId], method);
            SetMonData(&party[monId], MON_DATA_SPECIES, &gBattleStruct->changedSpecies[monId]);
            RecalcBattlerStats(battlerId, &party[monId]);
            return TRUE;
        }
    }

    return FALSE;
}

bool32 DoBattlersShareType(u32 battler1, u32 battler2)
{
    s32 i;
    u8 types1[3] = {gBattleMons[battler1].type1, gBattleMons[battler1].type2, gBattleMons[battler1].type3};
    u8 types2[3] = {gBattleMons[battler2].type1, gBattleMons[battler2].type2, gBattleMons[battler2].type3};

    if (types1[2] == TYPE_MYSTERY)
        types1[2] = types1[0];
    if (types2[2] == TYPE_MYSTERY)
        types2[2] = types2[0];

    for (i = 0; i < 3; i++)
    {
        if (types1[i] == types2[0] || types1[i] == types2[1] || types1[i] == types2[2])
            return TRUE;
    }

    return FALSE;
}

bool32 CanBattlerGetOrLoseItem(u8 battlerId, u16 itemId)
{
    u16 species = gBattleMons[battlerId].species;
    u16 holdEffect = ItemId_GetHoldEffect(itemId);

    // Mail can be stolen now
    if (itemId == ITEM_ENIGMA_BERRY_E_READER)
        return FALSE;
    else if (DoesSpeciesUseHoldItemToChangeForm(species, itemId))
        return FALSE;
    else if (holdEffect == HOLD_EFFECT_Z_CRYSTAL)
        return FALSE;
    else
        return TRUE;
}

struct Pokemon *GetIllusionMonPtr(u32 battlerId)
{
    if (gBattleStruct->illusion[battlerId].broken)
        return NULL;
    if (!gBattleStruct->illusion[battlerId].set)
    {
        if (GetBattlerSide(battlerId) == B_SIDE_PLAYER)
            SetIllusionMon(&gPlayerParty[gBattlerPartyIndexes[battlerId]], battlerId);
        else
            SetIllusionMon(&gEnemyParty[gBattlerPartyIndexes[battlerId]], battlerId);
    }
    if (!gBattleStruct->illusion[battlerId].on)
        return NULL;

    return gBattleStruct->illusion[battlerId].mon;
}

void ClearIllusionMon(u32 battlerId)
{
    memset(&gBattleStruct->illusion[battlerId], 0, sizeof(gBattleStruct->illusion[battlerId]));
}

u32 GetIllusionMonSpecies(u32 battlerId)
{
    struct Pokemon *illusionMon = GetIllusionMonPtr(battlerId);
    if (illusionMon != NULL)
        return GetMonData(illusionMon, MON_DATA_SPECIES);
    return SPECIES_NONE;
}

bool32 SetIllusionMon(struct Pokemon *mon, u32 battlerId)
{
    struct Pokemon *party, *partnerMon;
    s32 i, id;
    u8 side, partyCount;

    gBattleStruct->illusion[battlerId].set = 1;
    if (GetMonAbility(mon) != ABILITY_ILLUSION)
        return FALSE;

    party = GetBattlerParty(battlerId);
    side = GetBattlerSide(battlerId);
    partyCount = side == B_SIDE_PLAYER ? gPlayerPartyCount : gEnemyPartyCount;

    // If this pokemon is last in the party, ignore Illusion.
    if (&party[partyCount - 1] == mon)
        return FALSE;

    if (IsBattlerAlive(BATTLE_PARTNER(battlerId)))
        partnerMon = &party[gBattlerPartyIndexes[BATTLE_PARTNER(battlerId)]];
    else
        partnerMon = mon;

    // Find last alive non-egg pokemon.
    for (i = PARTY_SIZE - 1; i >= 0; i--)
    {
        id = i;
        if (GetMonData(&party[id], MON_DATA_SANITY_HAS_SPECIES)
            && GetMonData(&party[id], MON_DATA_HP)
            && !GetMonData(&party[id], MON_DATA_IS_EGG)
            && &party[id] != mon
            && &party[id] != partnerMon)
        {
            gBattleStruct->illusion[battlerId].on = 1;
            gBattleStruct->illusion[battlerId].broken = 0;
            gBattleStruct->illusion[battlerId].partyId = id;
            gBattleStruct->illusion[battlerId].mon = &party[id];
            return TRUE;
        }
    }

    return FALSE;
}

bool8 ShouldGetStatBadgeBoost(u16 badgeFlag, u8 battlerId)
{
#if B_BADGE_BOOST == GEN_3
    if (gBattleTypeFlags & (BATTLE_TYPE_LINK | BATTLE_TYPE_EREADER_TRAINER | BATTLE_TYPE_RECORDED_LINK | BATTLE_TYPE_FRONTIER))
        return FALSE;
    else if (GetBattlerSide(battlerId) != B_SIDE_PLAYER)
        return FALSE;
    else if (gBattleTypeFlags & BATTLE_TYPE_TRAINER && gTrainerBattleOpponent_A == TRAINER_SECRET_BASE)
        return FALSE;
    else if (FlagGet(badgeFlag))
        return TRUE;
#endif
    return FALSE;
}

u8 GetBattleMoveSplit(u32 moveId)
{
    if (gBattleStruct != NULL && gBattleStruct->zmove.active && !IS_MOVE_STATUS(moveId))
        return gBattleStruct->zmove.activeSplit;
    if (gBattleStruct != NULL && gBattleStruct->swapDamageCategory) // Photon Geyser, Shell Side Arm, Light That Burns the Sky
        return SPLIT_PHYSICAL;

#if B_PHYSICAL_SPECIAL_SPLIT >= GEN_4
    return gBattleMoves[moveId].split;
#else
    if (IS_MOVE_STATUS(moveId))
        return SPLIT_STATUS;
    else if (gBattleMoves[moveId].type < TYPE_MYSTERY)
        return SPLIT_PHYSICAL;
    else
        return SPLIT_SPECIAL;
#endif
}

static bool32 TryRemoveScreens(u8 battler)
{
    bool32 removed = FALSE;
    u8 battlerSide = GetBattlerSide(battler);
    u8 enemySide = GetBattlerSide(BATTLE_OPPOSITE(battler));

    // try to remove from battler's side
    if (gSideStatuses[battlerSide] & (SIDE_STATUS_REFLECT | SIDE_STATUS_LIGHTSCREEN | SIDE_STATUS_AURORA_VEIL))
    {
        gSideStatuses[battlerSide] &= ~(SIDE_STATUS_REFLECT | SIDE_STATUS_LIGHTSCREEN | SIDE_STATUS_AURORA_VEIL);
        gSideTimers[battlerSide].reflectTimer = 0;
        gSideTimers[battlerSide].lightscreenTimer = 0;
        gSideTimers[battlerSide].auroraVeilTimer = 0;
        removed = TRUE;
    }

    // try to remove from battler opponent's side
    if (gSideStatuses[enemySide] & (SIDE_STATUS_REFLECT | SIDE_STATUS_LIGHTSCREEN | SIDE_STATUS_AURORA_VEIL))
    {
        gSideStatuses[enemySide] &= ~(SIDE_STATUS_REFLECT | SIDE_STATUS_LIGHTSCREEN | SIDE_STATUS_AURORA_VEIL);
        gSideTimers[enemySide].reflectTimer = 0;
        gSideTimers[enemySide].lightscreenTimer = 0;
        gSideTimers[enemySide].auroraVeilTimer = 0;
        removed = TRUE;
    }

    return removed;
}

static bool32 IsUnnerveAbilityOnOpposingSide(u8 battlerId)
{
    if (IsAbilityOnOpposingSide(battlerId, ABILITY_UNNERVE)
      || IsAbilityOnOpposingSide(battlerId, ABILITY_AS_ONE_ICE_RIDER)
      || IsAbilityOnOpposingSide(battlerId, ABILITY_AS_ONE_SHADOW_RIDER))
        return TRUE;
    return FALSE;
}

// Photon geyser & light that burns the sky
u8 GetSplitBasedOnStats(u8 battlerId)
{
    u32 attack = gBattleMons[battlerId].attack;
    u32 spAttack = gBattleMons[battlerId].spAttack;

    attack = attack * gStatStageRatios[gBattleMons[battlerId].statStages[STAT_ATK]][0];
    attack = attack / gStatStageRatios[gBattleMons[battlerId].statStages[STAT_ATK]][1];

    spAttack = spAttack * gStatStageRatios[gBattleMons[battlerId].statStages[STAT_SPATK]][0];
    spAttack = spAttack / gStatStageRatios[gBattleMons[battlerId].statStages[STAT_SPATK]][1];

    if (spAttack >= attack)
        return SPLIT_SPECIAL;
    else
        return SPLIT_PHYSICAL;
}

static u8 GetFlingPowerFromItemId(u16 itemId)
{
    if (itemId >= ITEM_TM01 && itemId <= ITEM_HM08)
    {
        u8 power = gBattleMoves[ItemIdToBattleMoveId(itemId)].power;
        if (power > 1)
            return power;
        return 10; // Status moves and moves with variable power always return 10 power.
    }
    else
        return ItemId_GetFlingPower(itemId);
}

// Make sure the input bank is any bank on the specific mon's side
bool32 CanFling(u8 battlerId)
{
    u16 item = gBattleMons[battlerId].item;
    u16 itemEffect = ItemId_GetHoldEffect(item);

    if (item == ITEM_NONE
      #if B_KLUTZ_FLING_INTERACTION >= GEN_5
      || GetBattlerAbility(battlerId) == ABILITY_KLUTZ
      #endif
      || gFieldStatuses & STATUS_FIELD_MAGIC_ROOM
      || gDisableStructs[battlerId].embargoTimer != 0
      || GetFlingPowerFromItemId(item) == 0
      || !CanBattlerGetOrLoseItem(battlerId, item))
        return FALSE;

    return TRUE;
}

// Ability checks
bool32 IsRolePlayBannedAbilityAtk(u16 ability)
{
    u32 i;
    for (i = 0; i < ARRAY_COUNT(sRolePlayBannedAttackerAbilities); i++)
    {
        if (ability == sRolePlayBannedAttackerAbilities[i])
            return TRUE;
    }
    return FALSE;
}

bool32 IsRolePlayBannedAbility(u16 ability)
{
    u32 i;
    for (i = 0; i < ARRAY_COUNT(sRolePlayBannedAbilities); i++)
    {
        if (ability == sRolePlayBannedAbilities[i])
            return TRUE;
    }
    return FALSE;
}

bool32 IsSkillSwapBannedAbility(u16 ability)
{
    u32 i;
    for (i = 0; i < ARRAY_COUNT(sSkillSwapBannedAbilities); i++)
    {
        if (ability == sSkillSwapBannedAbilities[i])
            return TRUE;
    }
    return FALSE;
}

bool32 IsWorrySeedBannedAbility(u16 ability)
{
    u32 i;
    for (i = 0; i < ARRAY_COUNT(sWorrySeedBannedAbilities); i++)
    {
        if (ability == sWorrySeedBannedAbilities[i])
            return TRUE;
    }
    return FALSE;
}

bool32 IsGastroAcidBannedAbility(u16 ability)
{
    u32 i;
    for (i = 0; i < ARRAY_COUNT(sGastroAcidBannedAbilities); i++)
    {
        if (ability == sGastroAcidBannedAbilities[i])
            return TRUE;
    }
    return FALSE;
}

bool32 IsEntrainmentBannedAbilityAttacker(u16 ability)
{
    u32 i;
    for (i = 0; i < ARRAY_COUNT(sEntrainmentBannedAttackerAbilities); i++)
    {
        if (ability == sEntrainmentBannedAttackerAbilities[i])
            return TRUE;
    }
    return FALSE;
}

bool32 IsEntrainmentTargetOrSimpleBeamBannedAbility(u16 ability)
{
    u32 i;
    for (i = 0; i < ARRAY_COUNT(sEntrainmentTargetSimpleBeamBannedAbilities); i++)
    {
        if (ability == sEntrainmentTargetSimpleBeamBannedAbilities[i])
            return TRUE;
    }
    return FALSE;
}

// Sort an array of battlers by speed
// Useful for effects like pickpocket, eject button, red card, dancer
void SortBattlersBySpeed(u8 *battlers, bool8 slowToFast)
{
    int i, j, currSpeed, currBattler;
    u16 speeds[MAX_BATTLERS_COUNT] = {0};

    for (i = 0; i < gBattlersCount; i++)
        speeds[i] = GetBattlerTotalSpeedStat(battlers[i]);

    for (i = 1; i < gBattlersCount; i++)
    {
        currBattler = battlers[i];
        currSpeed = speeds[i];
        j = i - 1;

        if (slowToFast)
        {
            while (j >= 0 && speeds[j] > currSpeed)
            {
                battlers[j + 1] = battlers[j];
                speeds[j + 1] = speeds[j];
                j = j - 1;
            }
        }
        else
        {
            while (j >= 0 && speeds[j] < currSpeed)
            {
                battlers[j + 1] = battlers[j];
                speeds[j + 1] = speeds[j];
                j = j - 1;
            }
        }

        battlers[j + 1] = currBattler;
        speeds[j + 1] = currSpeed;
    }
}

void TryRestoreHeldItems(void)
{
    u32 i;
    u16 lostItem = ITEM_NONE;

    for (i = 0; i < PARTY_SIZE; i++)
    {
    #if B_RESTORE_HELD_BATTLE_ITEMS == FALSE
        if (gBattleStruct->itemLost[i].stolen)
    #endif
        {
            lostItem = gBattleStruct->itemLost[i].originalItem;
            if (lostItem != ITEM_NONE && ItemId_GetPocket(lostItem) != POCKET_BERRIES)
                SetMonData(&gPlayerParty[i], MON_DATA_HELD_ITEM, &lostItem);  // Restore stolen non-berry items
        }
    }
}

bool32 CanStealItem(u8 battlerStealing, u8 battlerItem, u16 item)
{
    u8 stealerSide = GetBattlerSide(battlerStealing);

    if (gBattleTypeFlags & BATTLE_TYPE_TRAINER_HILL)
        return FALSE;

    // Check if the battler trying to steal should be able to
    if (stealerSide == B_SIDE_OPPONENT
        && !(gBattleTypeFlags &
             (BATTLE_TYPE_EREADER_TRAINER
              | BATTLE_TYPE_FRONTIER
              | BATTLE_TYPE_LINK
              | BATTLE_TYPE_RECORDED_LINK
              | BATTLE_TYPE_SECRET_BASE
              #if B_TRAINERS_KNOCK_OFF_ITEMS == TRUE
              | BATTLE_TYPE_TRAINER
              #endif
              )))
    {
        return FALSE;
    }
    else if (!(gBattleTypeFlags &
          (BATTLE_TYPE_EREADER_TRAINER
           | BATTLE_TYPE_FRONTIER
           | BATTLE_TYPE_LINK
           | BATTLE_TYPE_RECORDED_LINK
           | BATTLE_TYPE_SECRET_BASE))
        && (gWishFutureKnock.knockedOffMons[stealerSide] & gBitTable[gBattlerPartyIndexes[battlerStealing]]))
    {
        return FALSE;
    }

    if (!CanBattlerGetOrLoseItem(battlerItem, item)      // Battler with item cannot have it stolen
      ||!CanBattlerGetOrLoseItem(battlerStealing, item)) // Stealer cannot take the item
        return FALSE;

    return TRUE;
}

void TrySaveExchangedItem(u8 battlerId, u16 stolenItem)
{
    // Because BtlController_EmitSetMonData does SetMonData, we need to save the stolen item only if it matches the battler's original
    // So, if the player steals an item during battle and has it stolen from it, it will not end the battle with it (naturally)
#if B_TRAINERS_KNOCK_OFF_ITEMS == TRUE
    // If regular trainer battle and mon's original item matches what is being stolen, save it to be restored at end of battle
    if (gBattleTypeFlags & BATTLE_TYPE_TRAINER
      && !(gBattleTypeFlags & BATTLE_TYPE_FRONTIER)
      && GetBattlerSide(battlerId) == B_SIDE_PLAYER
      && stolenItem == gBattleStruct->itemLost[gBattlerPartyIndexes[battlerId]].originalItem)
        gBattleStruct->itemLost[gBattlerPartyIndexes[battlerId]].stolen = TRUE;
#endif
}

bool32 IsBattlerAffectedByHazards(u8 battlerId, bool32 toxicSpikes)
{
    bool32 ret = TRUE;
    u32 holdEffect = GetBattlerHoldEffect(gActiveBattler, TRUE);
    if (toxicSpikes && holdEffect == HOLD_EFFECT_HEAVY_DUTY_BOOTS && !IS_BATTLER_OF_TYPE(battlerId, TYPE_POISON))
    {
        ret = FALSE;
        RecordItemEffectBattle(battlerId, holdEffect);
    }
    else if (holdEffect == HOLD_EFFECT_HEAVY_DUTY_BOOTS)
    {
        ret = FALSE;
        RecordItemEffectBattle(battlerId, holdEffect);
    }
    return ret;
}

bool32 TestSheerForceFlag(u8 battler, u16 move)
{
    if (GetBattlerAbility(battler) == ABILITY_SHEER_FORCE && gBattleMoves[move].sheerForceBoost)
        return TRUE;
    else
        return FALSE;
}

// This function is the body of "jumpifstat", but can be used dynamically in a function
bool32 CompareStat(u8 battlerId, u8 statId, u8 cmpTo, u8 cmpKind)
{
    bool8 ret = FALSE;
    u8 statValue = gBattleMons[battlerId].statStages[statId];

    // Because this command is used as a way of checking if a stat can be lowered/raised,
    // we need to do some modification at run-time.
    if (GetBattlerAbility(battlerId) == ABILITY_CONTRARY)
    {
        if (cmpKind == CMP_GREATER_THAN)
            cmpKind = CMP_LESS_THAN;
        else if (cmpKind == CMP_LESS_THAN)
            cmpKind = CMP_GREATER_THAN;

        if (cmpTo == MIN_STAT_STAGE)
            cmpTo = MAX_STAT_STAGE;
        else if (cmpTo == MAX_STAT_STAGE)
            cmpTo = MIN_STAT_STAGE;
    }

    switch (cmpKind)
    {
    case CMP_EQUAL:
        if (statValue == cmpTo)
            ret = TRUE;
        break;
    case CMP_NOT_EQUAL:
        if (statValue != cmpTo)
            ret = TRUE;
        break;
    case CMP_GREATER_THAN:
        if (statValue > cmpTo)
            ret = TRUE;
        break;
    case CMP_LESS_THAN:
        if (statValue < cmpTo)
            ret = TRUE;
        break;
    case CMP_COMMON_BITS:
        if (statValue & cmpTo)
            ret = TRUE;
        break;
    case CMP_NO_COMMON_BITS:
        if (!(statValue & cmpTo))
            ret = TRUE;
        break;
    }

    return ret;
}

void BufferStatChange(u8 battlerId, u8 statId, u8 stringId)
{
    bool8 hasContrary = (GetBattlerAbility(battlerId) == ABILITY_CONTRARY);

    PREPARE_STAT_BUFFER(gBattleTextBuff1, statId);
    if (stringId == STRINGID_STATFELL)
    {
        if (hasContrary)
            PREPARE_STRING_BUFFER(gBattleTextBuff2, STRINGID_STATROSE)
        else
            PREPARE_STRING_BUFFER(gBattleTextBuff2, STRINGID_STATFELL)
    }
    else if (stringId == STRINGID_STATROSE)
    {
        if (hasContrary)
            PREPARE_STRING_BUFFER(gBattleTextBuff2, STRINGID_STATFELL)
        else
            PREPARE_STRING_BUFFER(gBattleTextBuff2, STRINGID_STATROSE)
    }
    else
    {
        PREPARE_STRING_BUFFER(gBattleTextBuff2, stringId)
    }
}

bool32 TryRoomService(u8 battlerId)
{
    if (gFieldStatuses & STATUS_FIELD_TRICK_ROOM && CompareStat(battlerId, STAT_SPEED, MIN_STAT_STAGE, CMP_GREATER_THAN))
    {
        BufferStatChange(battlerId, STAT_SPEED, STRINGID_STATFELL);
        gEffectBattler = gBattleScripting.battler = battlerId;
        SET_STATCHANGER(STAT_SPEED, 1, TRUE);
        gBattleScripting.animArg1 = 14 + STAT_SPEED;
        gBattleScripting.animArg2 = 0;
        gLastUsedItem = gBattleMons[battlerId].item;
        return TRUE;
    }
    else
    {
        return FALSE;
    }
}

bool32 BlocksPrankster(u16 move, u8 battlerPrankster, u8 battlerDef, bool32 checkTarget)
{
    #if B_PRANKSTER_DARK_TYPES >= GEN_7
    if (!gProtectStructs[battlerPrankster].pranksterElevated)
        return FALSE;
    if (GetBattlerSide(battlerPrankster) == GetBattlerSide(battlerDef))
        return FALSE;
    if (checkTarget && (GetBattlerMoveTargetType(battlerPrankster, move) & (MOVE_TARGET_OPPONENTS_FIELD | MOVE_TARGET_DEPENDS)))
        return FALSE;
    if (!IS_BATTLER_OF_TYPE(battlerDef, TYPE_DARK))
        return FALSE;
    if (gStatuses3[battlerDef] & STATUS3_SEMI_INVULNERABLE)
        return FALSE;

    return TRUE;
    #endif
    return FALSE;
}

u16 GetUsedHeldItem(u8 battler)
{
    return gBattleStruct->usedHeldItems[gBattlerPartyIndexes[battler]][GetBattlerSide(battler)];
}

bool32 IsBattlerWeatherAffected(u8 battlerId, u32 weatherFlags)
{
    if (gBattleWeather & weatherFlags && WEATHER_HAS_EFFECT)
    {
        // given weather is active -> check if its sun, rain against utility umbrella ( since only 1 weather can be active at once)
        if (gBattleWeather & (B_WEATHER_SUN | B_WEATHER_RAIN) && GetBattlerHoldEffect(battlerId, TRUE) == HOLD_EFFECT_UTILITY_UMBRELLA)
            return FALSE; // utility umbrella blocks sun, rain effects

        return TRUE;
    }
    return FALSE;
}

// Gets move target before redirection effects etc. are applied
// Possible return values are defined in battle.h following MOVE_TARGET_SELECTED
u32 GetBattlerMoveTargetType(u8 battlerId, u16 move)
{
    u32 target;

    if (gBattleMoves[move].effect == EFFECT_EXPANDING_FORCE
        && IsBattlerTerrainAffected(battlerId, STATUS_FIELD_PSYCHIC_TERRAIN))
        return MOVE_TARGET_BOTH;
    else
        return gBattleMoves[move].target;
}

bool32 CanTargetBattler(u8 battlerAtk, u8 battlerDef, u16 move)
{
    if (gBattleMoves[move].effect == EFFECT_HIT_ENEMY_HEAL_ALLY
      && GetBattlerSide(battlerAtk) == GetBattlerSide(battlerDef)
      && gStatuses3[battlerAtk] & STATUS3_HEAL_BLOCK)
        return FALSE;   // Pokémon affected by Heal Block cannot target allies with Pollen Puff
    return TRUE;
}

static void SetRandomMultiHitCounter()
{
#if (B_MULTI_HIT_CHANCE >= GEN_5)
    // Based on Gen 5's odds
    // 35% for 2 hits
    // 35% for 3 hits
    // 15% for 4 hits
    // 15% for 5 hits
    gMultiHitCounter = Random() % 100;
    if (gMultiHitCounter < 35)
        gMultiHitCounter = 2;
    else if (gMultiHitCounter < 35 + 35)
        gMultiHitCounter = 3;
    else if (gMultiHitCounter < 35 + 35 + 15)
        gMultiHitCounter = 4;
    else
        gMultiHitCounter = 5;
#else
    // 2 and 3 hits: 37.5%
    // 4 and 5 hits: 12.5%
    gMultiHitCounter = Random() % 4;
    if (gMultiHitCounter > 1)
        gMultiHitCounter = (Random() % 4) + 2;
    else
        gMultiHitCounter += 2;
#endif

    if (gMultiHitCounter < 4 && GetBattlerHoldEffect(gBattlerAttacker, TRUE) == HOLD_EFFECT_LOADED_DICE)
    {
        // If roll 4 or 5 Loaded Dice doesn't do anything. Otherwise it rolls the number of hits as 5 minus a random integer from 0 to 1 inclusive.
        gMultiHitCounter = 5 - (Random() & 1);
    }
}

void CopyMonLevelAndBaseStatsToBattleMon(u32 battler, struct Pokemon *mon)
{
    gBattleMons[battler].level = GetMonData(mon, MON_DATA_LEVEL);
    gBattleMons[battler].hp = GetMonData(mon, MON_DATA_HP);
    gBattleMons[battler].maxHP = GetMonData(mon, MON_DATA_MAX_HP);
    gBattleMons[battler].attack = GetMonData(mon, MON_DATA_ATK);
    gBattleMons[battler].defense = GetMonData(mon, MON_DATA_DEF);
    gBattleMons[battler].speed = GetMonData(mon, MON_DATA_SPEED);
    gBattleMons[battler].spAttack = GetMonData(mon, MON_DATA_SPATK);
    gBattleMons[battler].spDefense = GetMonData(mon, MON_DATA_SPDEF);
}

void CopyMonAbilityAndTypesToBattleMon(u32 battler, struct Pokemon *mon)
{
    gBattleMons[battler].ability = GetMonAbility(mon);
    gBattleMons[battler].type1 = gSpeciesInfo[gBattleMons[battler].species].types[0];
    gBattleMons[battler].type2 = gSpeciesInfo[gBattleMons[battler].species].types[1];
    gBattleMons[battler].type3 = TYPE_MYSTERY;
}

void RecalcBattlerStats(u32 battler, struct Pokemon *mon)
{
    CalculateMonStats(mon);
    CopyMonLevelAndBaseStatsToBattleMon(battler, mon);
    CopyMonAbilityAndTypesToBattleMon(battler, mon);
}

void RemoveConfusionStatus(u8 battlerId)
{
    gBattleMons[battlerId].status2 &= ~STATUS2_CONFUSION;
    gStatuses4[battlerId] &= ~STATUS4_INFINITE_CONFUSION;
}

static bool8 CanBeInfinitelyConfused(u8 battlerId)
{
    if  (gBattleMons[battlerId].ability == ABILITY_OWN_TEMPO
         || IsBattlerTerrainAffected(battlerId, STATUS_FIELD_MISTY_TERRAIN)
         || gSideStatuses[GetBattlerSide(battlerId)] & SIDE_STATUS_SAFEGUARD)
    {
        return FALSE;
    }
    return TRUE;
}

u8 GetBattlerGender(u8 battlerId)
{
    return GetGenderFromSpeciesAndPersonality(gBattleMons[battlerId].species,
                                              gBattleMons[battlerId].personality);
}

bool8 AreBattlersOfOppositeGender(u8 battler1, u8 battler2)
{
    u8 gender1 = GetBattlerGender(battler1);
    u8 gender2 = GetBattlerGender(battler2);

    return (gender1 != MON_GENDERLESS && gender2 != MON_GENDERLESS && gender1 != gender2);
}

u32 CalcSecondaryEffectChance(u8 battlerId, u8 secondaryEffectChance)
{
    if (GetBattlerAbility(battlerId) == ABILITY_SERENE_GRACE)
        secondaryEffectChance *= 2;

    return secondaryEffectChance;
}

bool32 IsAlly(u32 battlerAtk, u32 battlerDef)
{
    return (GetBattlerSide(battlerAtk) == GetBattlerSide(battlerDef));
}<|MERGE_RESOLUTION|>--- conflicted
+++ resolved
@@ -9656,11 +9656,7 @@
 }
 
 // for AI - get move damage and effectiveness with one function call
-<<<<<<< HEAD
-s32 CalculateMoveDamageAndEffectiveness(u16 move, u8 battlerAtk, u8 battlerDef, u8 moveType, uq4_12_t *typeEffectivenessModifier)
-=======
-s32 CalculateMoveDamageAndEffectiveness(u16 move, u8 battlerAtk, u8 battlerDef, u8 moveType, s32 fixedBasePower, u16 *typeEffectivenessModifier)
->>>>>>> 3c5c68ac
+s32 CalculateMoveDamageAndEffectiveness(u16 move, u8 battlerAtk, u8 battlerDef, u8 moveType, s32 fixedBasePower, uq4_12_t *typeEffectivenessModifier)
 {
     *typeEffectivenessModifier = CalcTypeEffectivenessMultiplier(move, moveType, battlerAtk, battlerDef, FALSE);
     return DoMoveDamageCalc(move, battlerAtk, battlerDef, moveType, fixedBasePower, FALSE, FALSE, FALSE, *typeEffectivenessModifier);
