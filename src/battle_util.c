--- conflicted
+++ resolved
@@ -2153,11 +2153,8 @@
     ENDTURN_ION_DELUGE,
     ENDTURN_FAIRY_LOCK,
     ENDTURN_RETALIATE,
-<<<<<<< HEAD
     ENDTURN_WEATHER_FORM,
-=======
     ENDTURN_STATUS_HEAL,
->>>>>>> f79e9f02
     ENDTURN_FIELD_COUNT,
 };
 
@@ -2605,10 +2602,10 @@
                 gSideTimers[B_SIDE_OPPONENT].retaliateTimer--;
             gBattleStruct->turnCountersTracker++;
             break;
-<<<<<<< HEAD
         case ENDTURN_WEATHER_FORM:
             AbilityBattleEffects(ABILITYEFFECT_WEATHER_FORM, 0, 0, 0, 0);
-=======
+            gBattleStruct->turnCountersTracker++;
+            break;
         case ENDTURN_STATUS_HEAL:
             for (gBattlerAttacker = 0; gBattlerAttacker < gBattlersCount; gBattlerAttacker++)
             {
@@ -2623,7 +2620,6 @@
                 }
             #endif
             }
->>>>>>> f79e9f02
             gBattleStruct->turnCountersTracker++;
             break;
         case ENDTURN_FIELD_COUNT:
