#include "global.h"
#include "battle.h"
#include "battle_anim.h"
#include "battle_arena.h"
#include "battle_pyramid.h"
#include "battle_util.h"
#include "battle_controllers.h"
#include "battle_interface.h"
#include "battle_setup.h"
#include "party_menu.h"
#include "pokemon.h"
#include "international_string_util.h"
#include "item.h"
#include "util.h"
#include "battle_scripts.h"
#include "random.h"
#include "text.h"
#include "safari_zone.h"
#include "sound.h"
#include "sprite.h"
#include "string_util.h"
#include "task.h"
#include "trig.h"
#include "window.h"
#include "battle_message.h"
#include "battle_ai_main.h"
#include "battle_ai_util.h"
#include "event_data.h"
#include "link.h"
#include "malloc.h"
#include "berry.h"
#include "pokedex.h"
#include "mail.h"
#include "field_weather.h"
#include "constants/abilities.h"
#include "constants/battle_anim.h"
#include "constants/battle_config.h"
#include "constants/battle_move_effects.h"
#include "constants/battle_script_commands.h"
#include "constants/battle_string_ids.h"
#include "constants/hold_effects.h"
#include "constants/items.h"
#include "constants/moves.h"
#include "constants/songs.h"
#include "constants/species.h"
#include "constants/trainers.h"
#include "constants/weather.h"

extern struct Evolution gEvolutionTable[][EVOS_PER_MON];

/*
NOTE: The data and functions in this file up until (but not including) sSoundMovesTable
are actually part of battle_main.c. They needed to be moved to this file in order to
match the ROM; this is also why sSoundMovesTable's declaration is in the middle of
functions instead of at the top of the file with the other declarations.
*/

static bool32 TryRemoveScreens(u8 battler);
static bool32 IsUnnerveAbilityOnOpposingSide(u8 battlerId);

extern const u8 *const gBattleScriptsForMoveEffects[];
extern const u8 *const gBattlescriptsForRunningByItem[];
extern const u8 *const gBattlescriptsForUsingItem[];
extern const u8 *const gBattlescriptsForSafariActions[];

static const u8 sPkblToEscapeFactor[][3] = {
    {
        [B_MSG_MON_CURIOUS]    = 0,
        [B_MSG_MON_ENTHRALLED] = 0,
        [B_MSG_MON_IGNORED]    = 0
    },{
        [B_MSG_MON_CURIOUS]    = 3,
        [B_MSG_MON_ENTHRALLED] = 5,
        [B_MSG_MON_IGNORED]    = 0
    },{
        [B_MSG_MON_CURIOUS]    = 2,
        [B_MSG_MON_ENTHRALLED] = 3,
        [B_MSG_MON_IGNORED]    = 0
    },{
        [B_MSG_MON_CURIOUS]    = 1,
        [B_MSG_MON_ENTHRALLED] = 2,
        [B_MSG_MON_IGNORED]    = 0
    },{
        [B_MSG_MON_CURIOUS]    = 1,
        [B_MSG_MON_ENTHRALLED] = 1,
        [B_MSG_MON_IGNORED]    = 0
    }
};
static const u8 sGoNearCounterToCatchFactor[] = {4, 3, 2, 1};
static const u8 sGoNearCounterToEscapeFactor[] = {4, 4, 4, 4};

static const u16 sSkillSwapBannedAbilities[] =
{
    ABILITY_WONDER_GUARD,
    ABILITY_MULTITYPE,
    ABILITY_ILLUSION,
    ABILITY_STANCE_CHANGE,
    ABILITY_SCHOOLING,
    ABILITY_COMATOSE,
    ABILITY_SHIELDS_DOWN,
    ABILITY_DISGUISE,
    ABILITY_RKS_SYSTEM,
    ABILITY_BATTLE_BOND,
    ABILITY_POWER_CONSTRUCT,
    ABILITY_NEUTRALIZING_GAS,
    ABILITY_ICE_FACE,
    ABILITY_HUNGER_SWITCH,
    ABILITY_GULP_MISSILE,
};

static const u16 sRolePlayBannedAbilities[] =
{
    ABILITY_TRACE,
    ABILITY_WONDER_GUARD,
    ABILITY_FORECAST,
    ABILITY_FLOWER_GIFT,
    ABILITY_MULTITYPE,
    ABILITY_ILLUSION,
    ABILITY_ZEN_MODE,
    ABILITY_IMPOSTER,
    ABILITY_STANCE_CHANGE,
    ABILITY_POWER_OF_ALCHEMY,
    ABILITY_RECEIVER,
    ABILITY_SCHOOLING,
    ABILITY_COMATOSE,
    ABILITY_SHIELDS_DOWN,
    ABILITY_DISGUISE,
    ABILITY_RKS_SYSTEM,
    ABILITY_BATTLE_BOND,
    ABILITY_POWER_CONSTRUCT,
    ABILITY_ICE_FACE,
    ABILITY_HUNGER_SWITCH,
    ABILITY_GULP_MISSILE,
};

static const u16 sRolePlayBannedAttackerAbilities[] =
{
    ABILITY_MULTITYPE,
    ABILITY_ZEN_MODE,
    ABILITY_STANCE_CHANGE,
    ABILITY_SCHOOLING,
    ABILITY_COMATOSE,
    ABILITY_SHIELDS_DOWN,
    ABILITY_DISGUISE,
    ABILITY_RKS_SYSTEM,
    ABILITY_BATTLE_BOND,
    ABILITY_POWER_CONSTRUCT,
    ABILITY_ICE_FACE,
    ABILITY_GULP_MISSILE,
};

static const u16 sWorrySeedBannedAbilities[] =
{
    ABILITY_MULTITYPE,
    ABILITY_STANCE_CHANGE,
    ABILITY_SCHOOLING,
    ABILITY_COMATOSE,
    ABILITY_SHIELDS_DOWN,
    ABILITY_DISGUISE,
    ABILITY_RKS_SYSTEM,
    ABILITY_BATTLE_BOND,
    ABILITY_POWER_CONSTRUCT,
    ABILITY_TRUANT,
    ABILITY_ICE_FACE,
    ABILITY_GULP_MISSILE,
};

static const u16 sGastroAcidBannedAbilities[] =
{
    ABILITY_AS_ONE_ICE_RIDER,
    ABILITY_AS_ONE_SHADOW_RIDER,
    ABILITY_BATTLE_BOND,
    ABILITY_COMATOSE,
    ABILITY_DISGUISE,
    ABILITY_GULP_MISSILE,
    ABILITY_ICE_FACE,
    ABILITY_MULTITYPE,
    ABILITY_POWER_CONSTRUCT,
    ABILITY_RKS_SYSTEM,
    ABILITY_SCHOOLING,
    ABILITY_SHIELDS_DOWN,
    ABILITY_STANCE_CHANGE,
    ABILITY_ZEN_MODE,
};

static const u16 sEntrainmentBannedAttackerAbilities[] =
{
    ABILITY_TRACE,
    ABILITY_FORECAST,
    ABILITY_FLOWER_GIFT,
    ABILITY_ZEN_MODE,
    ABILITY_ILLUSION,
    ABILITY_IMPOSTER,
    ABILITY_POWER_OF_ALCHEMY,
    ABILITY_RECEIVER,
    ABILITY_DISGUISE,
    ABILITY_POWER_CONSTRUCT,
    ABILITY_NEUTRALIZING_GAS,
    ABILITY_ICE_FACE,
    ABILITY_HUNGER_SWITCH,
    ABILITY_GULP_MISSILE,
};

static const u16 sEntrainmentTargetSimpleBeamBannedAbilities[] =
{
    ABILITY_TRUANT,
    ABILITY_MULTITYPE,
    ABILITY_STANCE_CHANGE,
    ABILITY_SCHOOLING,
    ABILITY_COMATOSE,
    ABILITY_SHIELDS_DOWN,
    ABILITY_DISGUISE,
    ABILITY_RKS_SYSTEM,
    ABILITY_BATTLE_BOND,
    ABILITY_ICE_FACE,
    ABILITY_GULP_MISSILE,
};

bool32 IsAffectedByFollowMe(u32 battlerAtk, u32 defSide, u32 move)
{
    u32 ability = GetBattlerAbility(battlerAtk);

    if (gSideTimers[defSide].followmeTimer == 0
        || gBattleMons[gSideTimers[defSide].followmeTarget].hp == 0
        || gBattleMoves[move].effect == EFFECT_SNIPE_SHOT
        || gBattleMoves[move].effect == EFFECT_SKY_DROP
        || ability == ABILITY_PROPELLER_TAIL || ability == ABILITY_STALWART)
        return FALSE;

    if (gSideTimers[defSide].followmePowder && !IsAffectedByPowder(battlerAtk, ability, GetBattlerHoldEffect(battlerAtk, TRUE)))
        return FALSE;

    return TRUE;
}

// Functions
void HandleAction_UseMove(void)
{
    u32 i, side, moveType, var = 4;
    u16 moveTarget = GetBattlerMoveTargetType(gBattlerAttacker, gCurrentMove);

    gBattlerAttacker = gBattlerByTurnOrder[gCurrentTurnActionNumber];
    if (gBattleStruct->absentBattlerFlags & gBitTable[gBattlerAttacker] || !IsBattlerAlive(gBattlerAttacker))
    {
        gCurrentActionFuncId = B_ACTION_FINISHED;
        return;
    }

    gIsCriticalHit = FALSE;
    gBattleStruct->atkCancellerTracker = 0;
    gMoveResultFlags = 0;
    gMultiHitCounter = 0;
<<<<<<< HEAD
    gBattleCommunication[6] = 0;
    gBattleScripting.savedMoveEffect = 0;
=======
    gBattleCommunication[MISS_TYPE] = 0;
>>>>>>> 898ec580
    gCurrMovePos = gChosenMovePos = *(gBattleStruct->chosenMovePositions + gBattlerAttacker);

    // choose move
    if (gProtectStructs[gBattlerAttacker].noValidMoves)
    {
        gProtectStructs[gBattlerAttacker].noValidMoves = FALSE;
        gCurrentMove = gChosenMove = MOVE_STRUGGLE;
        gHitMarker |= HITMARKER_NO_PPDEDUCT;
        *(gBattleStruct->moveTarget + gBattlerAttacker) = GetMoveTarget(MOVE_STRUGGLE, NO_TARGET_OVERRIDE);
    }
    else if (gBattleMons[gBattlerAttacker].status2 & STATUS2_MULTIPLETURNS || gBattleMons[gBattlerAttacker].status2 & STATUS2_RECHARGE)
    {
        gCurrentMove = gChosenMove = gLockedMoves[gBattlerAttacker];
    }
    // encore forces you to use the same move
    else if (!gBattleStruct->zmove.active && gDisableStructs[gBattlerAttacker].encoredMove != MOVE_NONE
             && gDisableStructs[gBattlerAttacker].encoredMove == gBattleMons[gBattlerAttacker].moves[gDisableStructs[gBattlerAttacker].encoredMovePos])
    {
        gCurrentMove = gChosenMove = gDisableStructs[gBattlerAttacker].encoredMove;
        gCurrMovePos = gChosenMovePos = gDisableStructs[gBattlerAttacker].encoredMovePos;
        *(gBattleStruct->moveTarget + gBattlerAttacker) = GetMoveTarget(gCurrentMove, NO_TARGET_OVERRIDE);
    }
    // check if the encored move wasn't overwritten
    else if (!gBattleStruct->zmove.active && gDisableStructs[gBattlerAttacker].encoredMove != MOVE_NONE
          && gDisableStructs[gBattlerAttacker].encoredMove != gBattleMons[gBattlerAttacker].moves[gDisableStructs[gBattlerAttacker].encoredMovePos])
    {
        gCurrMovePos = gChosenMovePos = gDisableStructs[gBattlerAttacker].encoredMovePos;
        gCurrentMove = gChosenMove = gBattleMons[gBattlerAttacker].moves[gCurrMovePos];
        gDisableStructs[gBattlerAttacker].encoredMove = MOVE_NONE;
        gDisableStructs[gBattlerAttacker].encoredMovePos = 0;
        gDisableStructs[gBattlerAttacker].encoreTimer = 0;
        *(gBattleStruct->moveTarget + gBattlerAttacker) = GetMoveTarget(gCurrentMove, NO_TARGET_OVERRIDE);
    }
    else if (gBattleMons[gBattlerAttacker].moves[gCurrMovePos] != gChosenMoveByBattler[gBattlerAttacker])
    {
        gCurrentMove = gChosenMove = gBattleMons[gBattlerAttacker].moves[gCurrMovePos];
        *(gBattleStruct->moveTarget + gBattlerAttacker) = GetMoveTarget(gCurrentMove, NO_TARGET_OVERRIDE);
    }
    else
    {
        gCurrentMove = gChosenMove = gBattleMons[gBattlerAttacker].moves[gCurrMovePos];
    }
    
    // check z move used
    if (gBattleStruct->zmove.toBeUsed[gBattlerAttacker] != MOVE_NONE && !IS_MOVE_STATUS(gCurrentMove))
    {
        gCurrentMove = gBattleStruct->zmove.toBeUsed[gBattlerAttacker];
    }

    if (gBattleMons[gBattlerAttacker].hp != 0)
    {
        if (GetBattlerSide(gBattlerAttacker) == B_SIDE_PLAYER)
            gBattleResults.lastUsedMovePlayer = gCurrentMove;
        else
            gBattleResults.lastUsedMoveOpponent = gCurrentMove;
    }

    // Set dynamic move type.
    SetTypeBeforeUsingMove(gChosenMove, gBattlerAttacker);
    GET_MOVE_TYPE(gChosenMove, moveType);

    // choose target
    side = GetBattlerSide(gBattlerAttacker) ^ BIT_SIDE;
    if (IsAffectedByFollowMe(gBattlerAttacker, side, gCurrentMove)
        && moveTarget == MOVE_TARGET_SELECTED
        && GetBattlerSide(gBattlerAttacker) != GetBattlerSide(gSideTimers[side].followmeTarget))
    {
        gBattleStruct->moveTarget[gBattlerAttacker] = gBattlerTarget = gSideTimers[side].followmeTarget; // follow me moxie fix
    }
    else if ((gBattleTypeFlags & BATTLE_TYPE_DOUBLE)
           && gSideTimers[side].followmeTimer == 0
           && (gBattleMoves[gCurrentMove].power != 0 || moveTarget != MOVE_TARGET_USER)
           && ((GetBattlerAbility(*(gBattleStruct->moveTarget + gBattlerAttacker)) != ABILITY_LIGHTNING_ROD && moveType == TYPE_ELECTRIC)
            || (GetBattlerAbility(*(gBattleStruct->moveTarget + gBattlerAttacker)) != ABILITY_STORM_DRAIN && moveType == TYPE_WATER)))
    {
        side = GetBattlerSide(gBattlerAttacker);
        for (gActiveBattler = 0; gActiveBattler < gBattlersCount; gActiveBattler++)
        {
            if (side != GetBattlerSide(gActiveBattler)
                && *(gBattleStruct->moveTarget + gBattlerAttacker) != gActiveBattler
                && ((GetBattlerAbility(gActiveBattler) == ABILITY_LIGHTNING_ROD && moveType == TYPE_ELECTRIC)
                 || (GetBattlerAbility(gActiveBattler) == ABILITY_STORM_DRAIN && moveType == TYPE_WATER))
                && GetBattlerTurnOrderNum(gActiveBattler) < var
                && gBattleMoves[gCurrentMove].effect != EFFECT_SNIPE_SHOT
                && (GetBattlerAbility(gBattlerAttacker) != ABILITY_PROPELLER_TAIL
                 || GetBattlerAbility(gBattlerAttacker) != ABILITY_STALWART))
            {
                var = GetBattlerTurnOrderNum(gActiveBattler);
            }
        }
        if (var == 4)
        {
            if (moveTarget & MOVE_TARGET_RANDOM)
            {
                if (GetBattlerSide(gBattlerAttacker) == B_SIDE_PLAYER)
                {
                    if (Random() & 1)
                        gBattlerTarget = GetBattlerAtPosition(B_POSITION_OPPONENT_LEFT);
                    else
                        gBattlerTarget = GetBattlerAtPosition(B_POSITION_OPPONENT_RIGHT);
                }
                else
                {
                    if (Random() & 1)
                        gBattlerTarget = GetBattlerAtPosition(B_POSITION_PLAYER_LEFT);
                    else
                        gBattlerTarget = GetBattlerAtPosition(B_POSITION_PLAYER_RIGHT);
                }
            }
            else if (moveTarget & MOVE_TARGET_FOES_AND_ALLY)
            {
                for (gBattlerTarget = 0; gBattlerTarget < gBattlersCount; gBattlerTarget++)
                {
                    if (gBattlerTarget == gBattlerAttacker)
                        continue;
                    if (IsBattlerAlive(gBattlerTarget))
                        break;
                }
            }
            else
            {
                gBattlerTarget = *(gBattleStruct->moveTarget + gBattlerAttacker);
            }

            if (!IsBattlerAlive(gBattlerTarget))
            {
                if (GetBattlerSide(gBattlerAttacker) != GetBattlerSide(gBattlerTarget))
                {
                    gBattlerTarget = GetBattlerAtPosition(GetBattlerPosition(gBattlerTarget) ^ BIT_FLANK);
                }
                else
                {
                    gBattlerTarget = GetBattlerAtPosition(GetBattlerPosition(gBattlerAttacker) ^ BIT_SIDE);
                    if (!IsBattlerAlive(gBattlerTarget))
                        gBattlerTarget = GetBattlerAtPosition(GetBattlerPosition(gBattlerTarget) ^ BIT_FLANK);
                }
            }
        }
        else
        {
            u16 battlerAbility;
            gActiveBattler = gBattlerByTurnOrder[var];
            battlerAbility = GetBattlerAbility(gActiveBattler);
            
            RecordAbilityBattle(gActiveBattler, gBattleMons[gActiveBattler].ability);
            if (battlerAbility == ABILITY_LIGHTNING_ROD)
                gSpecialStatuses[gActiveBattler].lightningRodRedirected = TRUE;
            else if (battlerAbility == ABILITY_STORM_DRAIN)
                gSpecialStatuses[gActiveBattler].stormDrainRedirected = TRUE;
            gBattlerTarget = gActiveBattler;
        }
    }
    else if (gBattleTypeFlags & BATTLE_TYPE_DOUBLE
          && moveTarget & MOVE_TARGET_RANDOM)
    {
        if (GetBattlerSide(gBattlerAttacker) == B_SIDE_PLAYER)
        {
            if (Random() & 1)
                gBattlerTarget = GetBattlerAtPosition(B_POSITION_OPPONENT_LEFT);
            else
                gBattlerTarget = GetBattlerAtPosition(B_POSITION_OPPONENT_RIGHT);
        }
        else
        {
            if (Random() & 1)
                gBattlerTarget = GetBattlerAtPosition(B_POSITION_PLAYER_LEFT);
            else
                gBattlerTarget = GetBattlerAtPosition(B_POSITION_PLAYER_RIGHT);
        }

        if (gAbsentBattlerFlags & gBitTable[gBattlerTarget]
            && GetBattlerSide(gBattlerAttacker) != GetBattlerSide(gBattlerTarget))
        {
            gBattlerTarget = GetBattlerAtPosition(GetBattlerPosition(gBattlerTarget) ^ BIT_FLANK);
        }
    }
    else if (moveTarget == MOVE_TARGET_ALLY)
    {
        if (IsBattlerAlive(BATTLE_PARTNER(gBattlerAttacker)))
            gBattlerTarget = BATTLE_PARTNER(gBattlerAttacker);
        else
            gBattlerTarget = gBattlerAttacker;
    }
    else if (gBattleTypeFlags & BATTLE_TYPE_DOUBLE
          && moveTarget == MOVE_TARGET_FOES_AND_ALLY)
    {
        for (gBattlerTarget = 0; gBattlerTarget < gBattlersCount; gBattlerTarget++)
        {
            if (gBattlerTarget == gBattlerAttacker)
                continue;
            if (IsBattlerAlive(gBattlerTarget))
                break;
        }
    }
    else
    {
        gBattlerTarget = *(gBattleStruct->moveTarget + gBattlerAttacker);
        if (!IsBattlerAlive(gBattlerTarget))
        {
            if (GetBattlerSide(gBattlerAttacker) != GetBattlerSide(gBattlerTarget))
            {
                gBattlerTarget = GetBattlerAtPosition(GetBattlerPosition(gBattlerTarget) ^ BIT_FLANK);
            }
            else
            {
                gBattlerTarget = GetBattlerAtPosition(GetBattlerPosition(gBattlerAttacker) ^ BIT_SIDE);
                if (!IsBattlerAlive(gBattlerTarget))
                    gBattlerTarget = GetBattlerAtPosition(GetBattlerPosition(gBattlerTarget) ^ BIT_FLANK);
            }
        }
    }

    if (gBattleTypeFlags & BATTLE_TYPE_PALACE && gProtectStructs[gBattlerAttacker].palaceUnableToUseMove)
    {
        // Battle Palace, select battle script for failure to use move
        if (gBattleMons[gBattlerAttacker].hp == 0)
        {
            gCurrentActionFuncId = B_ACTION_FINISHED;
            return;
        }
        else if (gPalaceSelectionBattleScripts[gBattlerAttacker] != NULL)
        {
            gBattleCommunication[MULTISTRING_CHOOSER] = B_MSG_INCAPABLE_OF_POWER;
            gBattlescriptCurrInstr = gPalaceSelectionBattleScripts[gBattlerAttacker];
            gPalaceSelectionBattleScripts[gBattlerAttacker] = NULL;
        }
        else
        {
            gBattleCommunication[MULTISTRING_CHOOSER] = B_MSG_INCAPABLE_OF_POWER;
            gBattlescriptCurrInstr = BattleScript_MoveUsedLoafingAround;
        }
    }
    else
    {
        gBattlescriptCurrInstr = gBattleScriptsForMoveEffects[gBattleMoves[gCurrentMove].effect];
    }

    if (gBattleTypeFlags & BATTLE_TYPE_ARENA)
        BattleArena_AddMindPoints(gBattlerAttacker);

    // Record HP of each battler
    for (i = 0; i < MAX_BATTLERS_COUNT; i++)
        gBattleStruct->hpBefore[i] = gBattleMons[i].hp;

    gCurrentActionFuncId = B_ACTION_EXEC_SCRIPT;
}

void HandleAction_Switch(void)
{
    gBattlerAttacker = gBattlerByTurnOrder[gCurrentTurnActionNumber];
    gBattle_BG0_X = 0;
    gBattle_BG0_Y = 0;
    gActionSelectionCursor[gBattlerAttacker] = 0;
    gMoveSelectionCursor[gBattlerAttacker] = 0;

    PREPARE_MON_NICK_BUFFER(gBattleTextBuff1, gBattlerAttacker, *(gBattleStruct->battlerPartyIndexes + gBattlerAttacker))

    gBattleScripting.battler = gBattlerAttacker;
    gBattlescriptCurrInstr = BattleScript_ActionSwitch;
    gCurrentActionFuncId = B_ACTION_EXEC_SCRIPT;

    if (gBattleResults.playerSwitchesCounter < 255)
        gBattleResults.playerSwitchesCounter++;

    UndoFormChange(gBattlerPartyIndexes[gBattlerAttacker], GetBattlerSide(gBattlerAttacker), TRUE);
}

void HandleAction_UseItem(void)
{
    gBattlerAttacker = gBattlerTarget = gBattlerByTurnOrder[gCurrentTurnActionNumber];
    gBattle_BG0_X = 0;
    gBattle_BG0_Y = 0;
    ClearFuryCutterDestinyBondGrudge(gBattlerAttacker);

    gLastUsedItem = gBattleResources->bufferB[gBattlerAttacker][1] | (gBattleResources->bufferB[gBattlerAttacker][2] << 8);

    if (gLastUsedItem <= LAST_BALL) // is ball
    {
        gBattlescriptCurrInstr = BattleScript_BallThrow;
    }
    else if (gLastUsedItem == ITEM_POKE_DOLL || gLastUsedItem == ITEM_FLUFFY_TAIL)
    {
        gBattlescriptCurrInstr = gBattlescriptsForRunningByItem[0]; // BattleScript_RunByUsingItem
    }
    else if (GetBattlerSide(gBattlerAttacker) == B_SIDE_PLAYER)
    {
        gBattlescriptCurrInstr = gBattlescriptsForUsingItem[0]; // BattleScript_PlayerUsesItem
    }
    else
    {
        gBattleScripting.battler = gBattlerAttacker;

        switch (*(gBattleStruct->AI_itemType + (gBattlerAttacker >> 1)))
        {
        case AI_ITEM_FULL_RESTORE:
        case AI_ITEM_HEAL_HP:
            break;
        case AI_ITEM_CURE_CONDITION:
            gBattleCommunication[MULTISTRING_CHOOSER] = AI_HEAL_CONFUSION;
            if (*(gBattleStruct->AI_itemFlags + gBattlerAttacker / 2) & (1 << AI_HEAL_CONFUSION))
            {
                if (*(gBattleStruct->AI_itemFlags + gBattlerAttacker / 2) & 0x3E)
                    gBattleCommunication[MULTISTRING_CHOOSER] = AI_HEAL_SLEEP;
            }
            else
            {
                // Check for other statuses, stopping at first (shouldn't be more than one)
                while (!(*(gBattleStruct->AI_itemFlags + gBattlerAttacker / 2) & 1))
                {
                    *(gBattleStruct->AI_itemFlags + gBattlerAttacker / 2) >>= 1;
                    gBattleCommunication[MULTISTRING_CHOOSER]++;
                    // MULTISTRING_CHOOSER will be either AI_HEAL_PARALYSIS, AI_HEAL_FREEZE,
                    // AI_HEAL_BURN, AI_HEAL_POISON, or AI_HEAL_SLEEP
                }
            }
            break;
        case AI_ITEM_X_STAT:
            gBattleCommunication[MULTISTRING_CHOOSER] = B_MSG_STAT_ROSE_ITEM;
            if (*(gBattleStruct->AI_itemFlags + (gBattlerAttacker >> 1)) & (1 << AI_DIRE_HIT))
            {
                gBattleCommunication[MULTISTRING_CHOOSER] = B_MSG_USED_DIRE_HIT;
            }
            else
            {
                PREPARE_STAT_BUFFER(gBattleTextBuff1, STAT_ATK)
                PREPARE_STRING_BUFFER(gBattleTextBuff2, CHAR_X)

                while (!((*(gBattleStruct->AI_itemFlags + (gBattlerAttacker >> 1))) & 1))
                {
                    *(gBattleStruct->AI_itemFlags + gBattlerAttacker / 2) >>= 1;
                    gBattleTextBuff1[2]++;
                }

                gBattleScripting.animArg1 = gBattleTextBuff1[2] + 14;
                gBattleScripting.animArg2 = 0;
            }
            break;
        case AI_ITEM_GUARD_SPEC:
            // It seems probable that at some point there was a special message for
            // an AI trainer using Guard Spec in a double battle.
            // There isn't now however, and the assignment to 2 below goes out of
            // bounds for gMistUsedStringIds and instead prints "{mon} is getting pumped"
            // from the next table, gFocusEnergyUsedStringIds.
            // In any case this isn't an issue in the retail version, as no trainers
            // are ever given any Guard Spec to use.
#ifndef UBFIX
            if (gBattleTypeFlags & BATTLE_TYPE_DOUBLE)
                gBattleCommunication[MULTISTRING_CHOOSER] = 2;
            else
#endif
                gBattleCommunication[MULTISTRING_CHOOSER] = B_MSG_SET_MIST;
            break;
        }

        gBattlescriptCurrInstr = gBattlescriptsForUsingItem[*(gBattleStruct->AI_itemType + gBattlerAttacker / 2)];
    }
    gCurrentActionFuncId = B_ACTION_EXEC_SCRIPT;
}

bool8 TryRunFromBattle(u8 battler)
{
    bool8 effect = FALSE;
    u8 holdEffect;
    u8 pyramidMultiplier;
    u8 speedVar;

    if (gBattleMons[battler].item == ITEM_ENIGMA_BERRY_E_READER)
        holdEffect = gEnigmaBerries[battler].holdEffect;
    else
        holdEffect = ItemId_GetHoldEffect(gBattleMons[battler].item);

    gPotentialItemEffectBattler = battler;

    if (holdEffect == HOLD_EFFECT_CAN_ALWAYS_RUN)
    {
        gLastUsedItem = gBattleMons[battler].item;
        gProtectStructs[battler].fleeType = FLEE_ITEM;
        effect++;
    }
    #if B_GHOSTS_ESCAPE >= GEN_6
    else if (IS_BATTLER_OF_TYPE(battler, TYPE_GHOST))
    {
        effect++;
    }
    #endif
    else if (GetBattlerAbility(battler) == ABILITY_RUN_AWAY)
    {
        if (InBattlePyramid())
        {
            gBattleStruct->runTries++;
            pyramidMultiplier = GetPyramidRunMultiplier();
            speedVar = (gBattleMons[battler].speed * pyramidMultiplier) / (gBattleMons[BATTLE_OPPOSITE(battler)].speed) + (gBattleStruct->runTries * 30);
            if (speedVar > (Random() & 0xFF))
            {
                gLastUsedAbility = ABILITY_RUN_AWAY;
                gProtectStructs[battler].fleeType = FLEE_ABILITY;
                effect++;
            }
        }
        else
        {
            gLastUsedAbility = ABILITY_RUN_AWAY;
            gProtectStructs[battler].fleeType = FLEE_ABILITY;
            effect++;
        }
    }
    else if (gBattleTypeFlags & (BATTLE_TYPE_FRONTIER | BATTLE_TYPE_TRAINER_HILL) && gBattleTypeFlags & BATTLE_TYPE_TRAINER)
    {
        effect++;
    }
    else
    {
        u8 runningFromBattler = BATTLE_OPPOSITE(battler);
        if (!IsBattlerAlive(runningFromBattler))
            runningFromBattler |= BIT_FLANK;

        if (InBattlePyramid())
        {
            pyramidMultiplier = GetPyramidRunMultiplier();
            speedVar = (gBattleMons[battler].speed * pyramidMultiplier) / (gBattleMons[runningFromBattler].speed) + (gBattleStruct->runTries * 30);
            if (speedVar > (Random() & 0xFF))
                effect++;
        }
        else if (gBattleMons[battler].speed < gBattleMons[runningFromBattler].speed)
        {
            speedVar = (gBattleMons[battler].speed * 128) / (gBattleMons[runningFromBattler].speed) + (gBattleStruct->runTries * 30);
            if (speedVar > (Random() & 0xFF))
                effect++;
        }
        else // same speed or faster
        {
            effect++;
        }

        gBattleStruct->runTries++;
    }

    if (effect != 0)
    {
        gCurrentTurnActionNumber = gBattlersCount;
        gBattleOutcome = B_OUTCOME_RAN;
    }

    return effect;
}

void HandleAction_Run(void)
{
    gBattlerAttacker = gBattlerByTurnOrder[gCurrentTurnActionNumber];

    if (gBattleTypeFlags & (BATTLE_TYPE_LINK | BATTLE_TYPE_RECORDED_LINK))
    {
        gCurrentTurnActionNumber = gBattlersCount;

        for (gActiveBattler = 0; gActiveBattler < gBattlersCount; gActiveBattler++)
        {
            if (GetBattlerSide(gActiveBattler) == B_SIDE_PLAYER)
            {
                if (gChosenActionByBattler[gActiveBattler] == B_ACTION_RUN)
                    gBattleOutcome |= B_OUTCOME_LOST;
            }
            else
            {
                if (gChosenActionByBattler[gActiveBattler] == B_ACTION_RUN)
                    gBattleOutcome |= B_OUTCOME_WON;
            }
        }

        gBattleOutcome |= B_OUTCOME_LINK_BATTLE_RAN;
        gSaveBlock2Ptr->frontier.disableRecordBattle = TRUE;
    }
    else
    {
        if (GetBattlerSide(gBattlerAttacker) == B_SIDE_PLAYER)
        {
            if (!TryRunFromBattle(gBattlerAttacker)) // failed to run away
            {
                ClearFuryCutterDestinyBondGrudge(gBattlerAttacker);
                gBattleCommunication[MULTISTRING_CHOOSER] = B_MSG_CANT_ESCAPE_2;
                gBattlescriptCurrInstr = BattleScript_PrintFailedToRunString;
                gCurrentActionFuncId = B_ACTION_EXEC_SCRIPT;
            }
        }
        else
        {
            if (!CanBattlerEscape(gBattlerAttacker))
            {
                gBattleCommunication[MULTISTRING_CHOOSER] = B_MSG_ATTACKER_CANT_ESCAPE;
                gBattlescriptCurrInstr = BattleScript_PrintFailedToRunString;
                gCurrentActionFuncId = B_ACTION_EXEC_SCRIPT;
            }
            else
            {
                gCurrentTurnActionNumber = gBattlersCount;
                gBattleOutcome = B_OUTCOME_MON_FLED;
            }
        }
    }
}

void HandleAction_WatchesCarefully(void)
{
    gBattlerAttacker = gBattlerByTurnOrder[gCurrentTurnActionNumber];
    gBattle_BG0_X = 0;
    gBattle_BG0_Y = 0;
    gBattlescriptCurrInstr = gBattlescriptsForSafariActions[0];
    gCurrentActionFuncId = B_ACTION_EXEC_SCRIPT;
}

void HandleAction_SafariZoneBallThrow(void)
{
    gBattlerAttacker = gBattlerByTurnOrder[gCurrentTurnActionNumber];
    gBattle_BG0_X = 0;
    gBattle_BG0_Y = 0;
    gNumSafariBalls--;
    gLastUsedItem = ITEM_SAFARI_BALL;
    gBattlescriptCurrInstr = BattleScript_SafariBallThrow;
    gCurrentActionFuncId = B_ACTION_EXEC_SCRIPT;
}

void HandleAction_ThrowBall(void)
{
    gBattlerAttacker = gBattlerByTurnOrder[gCurrentTurnActionNumber];
    gBattle_BG0_X = 0;
    gBattle_BG0_Y = 0;
    gLastUsedItem = gLastThrownBall;
    RemoveBagItem(gLastUsedItem, 1);
    gBattlescriptCurrInstr = BattleScript_BallThrow;
    gCurrentActionFuncId = B_ACTION_EXEC_SCRIPT;
}

void HandleAction_ThrowPokeblock(void)
{
    gBattlerAttacker = gBattlerByTurnOrder[gCurrentTurnActionNumber];
    gBattle_BG0_X = 0;
    gBattle_BG0_Y = 0;
    gBattleCommunication[MULTISTRING_CHOOSER] = gBattleResources->bufferB[gBattlerAttacker][1] - 1;
    gLastUsedItem = gBattleResources->bufferB[gBattlerAttacker][2];

    if (gBattleResults.pokeblockThrows < 255)
        gBattleResults.pokeblockThrows++;
    if (gBattleStruct->safariPkblThrowCounter < 3)
        gBattleStruct->safariPkblThrowCounter++;
    if (gBattleStruct->safariEscapeFactor > 1)
    {
        // BUG: safariEscapeFactor can become 0 below. This causes the pokeblock throw glitch.
        #ifdef BUGFIX
        if (gBattleStruct->safariEscapeFactor <= sPkblToEscapeFactor[gBattleStruct->safariPkblThrowCounter][gBattleCommunication[MULTISTRING_CHOOSER]])
        #else
        if (gBattleStruct->safariEscapeFactor < sPkblToEscapeFactor[gBattleStruct->safariPkblThrowCounter][gBattleCommunication[MULTISTRING_CHOOSER]])
        #endif
            gBattleStruct->safariEscapeFactor = 1;
        else
            gBattleStruct->safariEscapeFactor -= sPkblToEscapeFactor[gBattleStruct->safariPkblThrowCounter][gBattleCommunication[MULTISTRING_CHOOSER]];
    }

    gBattlescriptCurrInstr = gBattlescriptsForSafariActions[2];
    gCurrentActionFuncId = B_ACTION_EXEC_SCRIPT;
}

void HandleAction_GoNear(void)
{
    gBattlerAttacker = gBattlerByTurnOrder[gCurrentTurnActionNumber];
    gBattle_BG0_X = 0;
    gBattle_BG0_Y = 0;

    gBattleStruct->safariCatchFactor += sGoNearCounterToCatchFactor[gBattleStruct->safariGoNearCounter];
    if (gBattleStruct->safariCatchFactor > 20)
        gBattleStruct->safariCatchFactor = 20;

    gBattleStruct->safariEscapeFactor += sGoNearCounterToEscapeFactor[gBattleStruct->safariGoNearCounter];
    if (gBattleStruct->safariEscapeFactor > 20)
        gBattleStruct->safariEscapeFactor = 20;

    if (gBattleStruct->safariGoNearCounter < 3)
    {
        gBattleStruct->safariGoNearCounter++;
        gBattleCommunication[MULTISTRING_CHOOSER] = B_MSG_CREPT_CLOSER;
    }
    else
    {
        gBattleCommunication[MULTISTRING_CHOOSER] = B_MSG_CANT_GET_CLOSER;
    }
    gBattlescriptCurrInstr = gBattlescriptsForSafariActions[1];
    gCurrentActionFuncId = B_ACTION_EXEC_SCRIPT;
}

void HandleAction_SafariZoneRun(void)
{
    gBattlerAttacker = gBattlerByTurnOrder[gCurrentTurnActionNumber];
    PlaySE(SE_FLEE);
    gCurrentTurnActionNumber = gBattlersCount;
    gBattleOutcome = B_OUTCOME_RAN;
}

void HandleAction_WallyBallThrow(void)
{
    gBattlerAttacker = gBattlerByTurnOrder[gCurrentTurnActionNumber];
    gBattle_BG0_X = 0;
    gBattle_BG0_Y = 0;

    PREPARE_MON_NICK_BUFFER(gBattleTextBuff1, gBattlerAttacker, gBattlerPartyIndexes[gBattlerAttacker])

    gBattlescriptCurrInstr = gBattlescriptsForSafariActions[3];
    gCurrentActionFuncId = B_ACTION_EXEC_SCRIPT;
    gActionsByTurnOrder[1] = B_ACTION_FINISHED;
}

void HandleAction_TryFinish(void)
{
    if (!HandleFaintedMonActions())
    {
        gBattleStruct->faintedActionsState = 0;
        gCurrentActionFuncId = B_ACTION_FINISHED;
    }
}

void HandleAction_NothingIsFainted(void)
{
    gCurrentTurnActionNumber++;
    gCurrentActionFuncId = gActionsByTurnOrder[gCurrentTurnActionNumber];
    gHitMarker &= ~(HITMARKER_DESTINYBOND | HITMARKER_IGNORE_SUBSTITUTE | HITMARKER_ATTACKSTRING_PRINTED
                    | HITMARKER_NO_PPDEDUCT | HITMARKER_IGNORE_SAFEGUARD | HITMARKER_PASSIVE_DAMAGE
                    | HITMARKER_OBEYS | HITMARKER_WAKE_UP_CLEAR | HITMARKER_SYNCHRONISE_EFFECT
                    | HITMARKER_CHARGING | HITMARKER_NEVER_SET);
}

void HandleAction_ActionFinished(void)
{
    #if B_RECALC_TURN_AFTER_ACTIONS >= GEN_8
    u8 i, j;
    u8 battler1 = 0;
    u8 battler2 = 0;
    #endif
    *(gBattleStruct->monToSwitchIntoId + gBattlerByTurnOrder[gCurrentTurnActionNumber]) = PARTY_SIZE;
    gCurrentTurnActionNumber++;
    gCurrentActionFuncId = gActionsByTurnOrder[gCurrentTurnActionNumber];
    SpecialStatusesClear();
    gHitMarker &= ~(HITMARKER_DESTINYBOND | HITMARKER_IGNORE_SUBSTITUTE | HITMARKER_ATTACKSTRING_PRINTED
                    | HITMARKER_NO_PPDEDUCT | HITMARKER_IGNORE_SAFEGUARD | HITMARKER_PASSIVE_DAMAGE
                    | HITMARKER_OBEYS | HITMARKER_WAKE_UP_CLEAR | HITMARKER_SYNCHRONISE_EFFECT
                    | HITMARKER_CHARGING | HITMARKER_NEVER_SET | HITMARKER_IGNORE_DISGUISE);

    gCurrentMove = 0;
    gBattleMoveDamage = 0;
    gMoveResultFlags = 0;
    gBattleScripting.animTurn = 0;
    gBattleScripting.animTargetsHit = 0;
    gLastLandedMoves[gBattlerAttacker] = 0;
    gLastHitByType[gBattlerAttacker] = 0;
    gBattleStruct->dynamicMoveType = 0;
    gBattleScripting.moveendState = 0;
    gBattleScripting.moveendState = 0;
    gBattleCommunication[3] = 0;
    gBattleCommunication[4] = 0;
    gBattleScripting.multihitMoveEffect = 0;
    gBattleResources->battleScriptsStack->size = 0;
    
    #if B_RECALC_TURN_AFTER_ACTIONS >= GEN_8
    // i starts at `gCurrentTurnActionNumber` because we don't want to recalculate turn order for mon that have already
    // taken action. It's been previously increased, which we want in order to not recalculate the turn of the mon that just finished its action
    for (i = gCurrentTurnActionNumber; i < gBattlersCount - 1; i++)
    {
        for (j = i + 1; j < gBattlersCount; j++)
        {
            u8 battler1 = gBattlerByTurnOrder[i];
            u8 battler2 = gBattlerByTurnOrder[j];
            // We recalculate order only for action of the same priority. If any action other than switch/move has been taken, they should
            // have been executed before. The only recalculation needed is for moves/switch. Mega evolution is handled in src/battle_main.c/TryChangeOrder
            if((gActionsByTurnOrder[i] == B_ACTION_USE_MOVE && gActionsByTurnOrder[j] == B_ACTION_USE_MOVE))
            {
                if (GetWhoStrikesFirst(battler1, battler2, FALSE))
                    SwapTurnOrder(i, j);
            }
            else if ((gActionsByTurnOrder[i] == B_ACTION_SWITCH && gActionsByTurnOrder[j] == B_ACTION_SWITCH))
            {
                if (GetWhoStrikesFirst(battler1, battler2, TRUE)) // If the actions chosen are switching, we recalc order but ignoring the moves
                    SwapTurnOrder(i, j);
            }  
        }
    }
    #endif
}

static const u8 sMovesNotAffectedByStench[] =
{
    [MOVE_AIR_SLASH] = 1,
    [MOVE_ASTONISH] = 1,
    [MOVE_BITE] = 1,
    [MOVE_BONE_CLUB] = 1,
    [MOVE_DARK_PULSE] = 1,
    [MOVE_DOUBLE_IRON_BASH] = 1,
    [MOVE_DRAGON_RUSH] = 1,
    [MOVE_EXTRASENSORY] = 1,
    [MOVE_FAKE_OUT] = 1,
    [MOVE_FIERY_WRATH] = 1,
    [MOVE_FIRE_FANG] = 1,
    [MOVE_FLING] = 1,
    [MOVE_FLOATY_FALL] = 1,
    [MOVE_HEADBUTT] = 1,
    [MOVE_HEART_STAMP] = 1,
    [MOVE_HYPER_FANG] = 1,
    [MOVE_ICE_FANG] = 1,
    [MOVE_ICICLE_CRASH] = 1,
    [MOVE_IRON_HEAD] = 1,
    [MOVE_NEEDLE_ARM] = 1,
    [MOVE_NONE] = 1,
    [MOVE_ROCK_SLIDE] = 1,
    [MOVE_ROLLING_KICK] = 1,
    [MOVE_SECRET_POWER] = 1,
    [MOVE_SKY_ATTACK] = 1,
    [MOVE_SNORE] = 1,
    [MOVE_STEAMROLLER] = 1,
    [MOVE_STOMP] = 1,
    [MOVE_THUNDER_FANG] = 1,
    [MOVE_TWISTER] = 1,
    [MOVE_WATERFALL] = 1,
    [MOVE_ZEN_HEADBUTT] = 1,
    [MOVE_ZING_ZAP] = 1,
};

static const u8 sAbilitiesAffectedByMoldBreaker[] =
{
    [ABILITY_BATTLE_ARMOR] = 1,
    [ABILITY_CLEAR_BODY] = 1,
    [ABILITY_DAMP] = 1,
    [ABILITY_DRY_SKIN] = 1,
    [ABILITY_FILTER] = 1,
    [ABILITY_FLASH_FIRE] = 1,
    [ABILITY_FLOWER_GIFT] = 1,
    [ABILITY_HEATPROOF] = 1,
    [ABILITY_HYPER_CUTTER] = 1,
    [ABILITY_IMMUNITY] = 1,
    [ABILITY_INNER_FOCUS] = 1,
    [ABILITY_INSOMNIA] = 1,
    [ABILITY_KEEN_EYE] = 1,
    [ABILITY_LEAF_GUARD] = 1,
    [ABILITY_LEVITATE] = 1,
    [ABILITY_LIGHTNING_ROD] = 1,
    [ABILITY_LIMBER] = 1,
    [ABILITY_MAGMA_ARMOR] = 1,
    [ABILITY_MARVEL_SCALE] = 1,
    [ABILITY_MOTOR_DRIVE] = 1,
    [ABILITY_OBLIVIOUS] = 1,
    [ABILITY_OWN_TEMPO] = 1,
    [ABILITY_SAND_VEIL] = 1,
    [ABILITY_SHELL_ARMOR] = 1,
    [ABILITY_SHIELD_DUST] = 1,
    [ABILITY_SIMPLE] = 1,
    [ABILITY_SNOW_CLOAK] = 1,
    [ABILITY_SOLID_ROCK] = 1,
    [ABILITY_SOUNDPROOF] = 1,
    [ABILITY_STICKY_HOLD] = 1,
    [ABILITY_STORM_DRAIN] = 1,
    [ABILITY_STURDY] = 1,
    [ABILITY_SUCTION_CUPS] = 1,
    [ABILITY_TANGLED_FEET] = 1,
    [ABILITY_THICK_FAT] = 1,
    [ABILITY_UNAWARE] = 1,
    [ABILITY_VITAL_SPIRIT] = 1,
    [ABILITY_VOLT_ABSORB] = 1,
    [ABILITY_WATER_ABSORB] = 1,
    [ABILITY_WATER_VEIL] = 1,
    [ABILITY_WHITE_SMOKE] = 1,
    [ABILITY_WONDER_GUARD] = 1,
    [ABILITY_BIG_PECKS] = 1,
    [ABILITY_CONTRARY] = 1,
    [ABILITY_FRIEND_GUARD] = 1,
    [ABILITY_HEAVY_METAL] = 1,
    [ABILITY_LIGHT_METAL] = 1,
    [ABILITY_MAGIC_BOUNCE] = 1,
    [ABILITY_MULTISCALE] = 1,
    [ABILITY_SAP_SIPPER] = 1,
    [ABILITY_TELEPATHY] = 1,
    [ABILITY_WONDER_SKIN] = 1,
    [ABILITY_AROMA_VEIL] = 1,
    [ABILITY_BULLETPROOF] = 1,
    [ABILITY_FLOWER_VEIL] = 1,
    [ABILITY_FUR_COAT] = 1,
    [ABILITY_OVERCOAT] = 1,
    [ABILITY_SWEET_VEIL] = 1,
    [ABILITY_DAZZLING] = 1,
    [ABILITY_DISGUISE] = 1,
    [ABILITY_FLUFFY] = 1,
    [ABILITY_QUEENLY_MAJESTY] = 1,
    [ABILITY_WATER_BUBBLE] = 1,
    [ABILITY_MIRROR_ARMOR] = 1,
    [ABILITY_PUNK_ROCK] = 1,
    [ABILITY_ICE_SCALES] = 1,
    [ABILITY_ICE_FACE] = 1,
    [ABILITY_PASTEL_VEIL] = 1,
};

static const u8 sAbilitiesNotTraced[ABILITIES_COUNT] =
{
    [ABILITY_AS_ONE_ICE_RIDER] = 1,
    [ABILITY_AS_ONE_SHADOW_RIDER] = 1,
    [ABILITY_BATTLE_BOND] = 1,
    [ABILITY_COMATOSE] = 1,
    [ABILITY_DISGUISE] = 1,
    [ABILITY_FLOWER_GIFT] = 1,
    [ABILITY_FORECAST] = 1,
    [ABILITY_GULP_MISSILE] = 1,
    [ABILITY_HUNGER_SWITCH] = 1,
    [ABILITY_ICE_FACE] = 1,
    [ABILITY_ILLUSION] = 1,
    [ABILITY_IMPOSTER] = 1,
    [ABILITY_MULTITYPE] = 1,
    [ABILITY_NEUTRALIZING_GAS] = 1,
    [ABILITY_NONE] = 1,
    [ABILITY_POWER_CONSTRUCT] = 1,
    [ABILITY_POWER_OF_ALCHEMY] = 1,
    [ABILITY_RECEIVER] = 1,
    [ABILITY_RKS_SYSTEM] = 1,
    [ABILITY_SCHOOLING] = 1,
    [ABILITY_SHIELDS_DOWN] = 1,
    [ABILITY_STANCE_CHANGE] = 1,
    [ABILITY_TRACE] = 1,
    [ABILITY_ZEN_MODE] = 1,
};

static const u8 sHoldEffectToType[][2] =
{
    {HOLD_EFFECT_BUG_POWER, TYPE_BUG},
    {HOLD_EFFECT_STEEL_POWER, TYPE_STEEL},
    {HOLD_EFFECT_GROUND_POWER, TYPE_GROUND},
    {HOLD_EFFECT_ROCK_POWER, TYPE_ROCK},
    {HOLD_EFFECT_GRASS_POWER, TYPE_GRASS},
    {HOLD_EFFECT_DARK_POWER, TYPE_DARK},
    {HOLD_EFFECT_FIGHTING_POWER, TYPE_FIGHTING},
    {HOLD_EFFECT_ELECTRIC_POWER, TYPE_ELECTRIC},
    {HOLD_EFFECT_WATER_POWER, TYPE_WATER},
    {HOLD_EFFECT_FLYING_POWER, TYPE_FLYING},
    {HOLD_EFFECT_POISON_POWER, TYPE_POISON},
    {HOLD_EFFECT_ICE_POWER, TYPE_ICE},
    {HOLD_EFFECT_GHOST_POWER, TYPE_GHOST},
    {HOLD_EFFECT_PSYCHIC_POWER, TYPE_PSYCHIC},
    {HOLD_EFFECT_FIRE_POWER, TYPE_FIRE},
    {HOLD_EFFECT_DRAGON_POWER, TYPE_DRAGON},
    {HOLD_EFFECT_NORMAL_POWER, TYPE_NORMAL},
    {HOLD_EFFECT_FAIRY_POWER, TYPE_FAIRY},
};

// percent in UQ_4_12 format
static const u16 sPercentToModifier[] =
{
    UQ_4_12(0.00), // 0
    UQ_4_12(0.01), // 1
    UQ_4_12(0.02), // 2
    UQ_4_12(0.03), // 3
    UQ_4_12(0.04), // 4
    UQ_4_12(0.05), // 5
    UQ_4_12(0.06), // 6
    UQ_4_12(0.07), // 7
    UQ_4_12(0.08), // 8
    UQ_4_12(0.09), // 9
    UQ_4_12(0.10), // 10
    UQ_4_12(0.11), // 11
    UQ_4_12(0.12), // 12
    UQ_4_12(0.13), // 13
    UQ_4_12(0.14), // 14
    UQ_4_12(0.15), // 15
    UQ_4_12(0.16), // 16
    UQ_4_12(0.17), // 17
    UQ_4_12(0.18), // 18
    UQ_4_12(0.19), // 19
    UQ_4_12(0.20), // 20
    UQ_4_12(0.21), // 21
    UQ_4_12(0.22), // 22
    UQ_4_12(0.23), // 23
    UQ_4_12(0.24), // 24
    UQ_4_12(0.25), // 25
    UQ_4_12(0.26), // 26
    UQ_4_12(0.27), // 27
    UQ_4_12(0.28), // 28
    UQ_4_12(0.29), // 29
    UQ_4_12(0.30), // 30
    UQ_4_12(0.31), // 31
    UQ_4_12(0.32), // 32
    UQ_4_12(0.33), // 33
    UQ_4_12(0.34), // 34
    UQ_4_12(0.35), // 35
    UQ_4_12(0.36), // 36
    UQ_4_12(0.37), // 37
    UQ_4_12(0.38), // 38
    UQ_4_12(0.39), // 39
    UQ_4_12(0.40), // 40
    UQ_4_12(0.41), // 41
    UQ_4_12(0.42), // 42
    UQ_4_12(0.43), // 43
    UQ_4_12(0.44), // 44
    UQ_4_12(0.45), // 45
    UQ_4_12(0.46), // 46
    UQ_4_12(0.47), // 47
    UQ_4_12(0.48), // 48
    UQ_4_12(0.49), // 49
    UQ_4_12(0.50), // 50
    UQ_4_12(0.51), // 51
    UQ_4_12(0.52), // 52
    UQ_4_12(0.53), // 53
    UQ_4_12(0.54), // 54
    UQ_4_12(0.55), // 55
    UQ_4_12(0.56), // 56
    UQ_4_12(0.57), // 57
    UQ_4_12(0.58), // 58
    UQ_4_12(0.59), // 59
    UQ_4_12(0.60), // 60
    UQ_4_12(0.61), // 61
    UQ_4_12(0.62), // 62
    UQ_4_12(0.63), // 63
    UQ_4_12(0.64), // 64
    UQ_4_12(0.65), // 65
    UQ_4_12(0.66), // 66
    UQ_4_12(0.67), // 67
    UQ_4_12(0.68), // 68
    UQ_4_12(0.69), // 69
    UQ_4_12(0.70), // 70
    UQ_4_12(0.71), // 71
    UQ_4_12(0.72), // 72
    UQ_4_12(0.73), // 73
    UQ_4_12(0.74), // 74
    UQ_4_12(0.75), // 75
    UQ_4_12(0.76), // 76
    UQ_4_12(0.77), // 77
    UQ_4_12(0.78), // 78
    UQ_4_12(0.79), // 79
    UQ_4_12(0.80), // 80
    UQ_4_12(0.81), // 81
    UQ_4_12(0.82), // 82
    UQ_4_12(0.83), // 83
    UQ_4_12(0.84), // 84
    UQ_4_12(0.85), // 85
    UQ_4_12(0.86), // 86
    UQ_4_12(0.87), // 87
    UQ_4_12(0.88), // 88
    UQ_4_12(0.89), // 89
    UQ_4_12(0.90), // 90
    UQ_4_12(0.91), // 91
    UQ_4_12(0.92), // 92
    UQ_4_12(0.93), // 93
    UQ_4_12(0.94), // 94
    UQ_4_12(0.95), // 95
    UQ_4_12(0.96), // 96
    UQ_4_12(0.97), // 97
    UQ_4_12(0.98), // 98
    UQ_4_12(0.99), // 99
    UQ_4_12(1.00), // 100
};

#define X UQ_4_12

static const u16 sTypeEffectivenessTable[NUMBER_OF_MON_TYPES][NUMBER_OF_MON_TYPES] =
{
//   normal  fight   flying  poison  ground  rock    bug     ghost   steel   mystery fire    water   grass  electric psychic ice     dragon  dark    fairy
    {X(1.0), X(1.0), X(1.0), X(1.0), X(1.0), X(0.5), X(1.0), X(0.0), X(0.5), X(1.0), X(1.0), X(1.0), X(1.0), X(1.0), X(1.0), X(1.0), X(1.0), X(1.0), X(1.0)}, // normal
    {X(2.0), X(1.0), X(0.5), X(0.5), X(1.0), X(2.0), X(0.5), X(0.0), X(2.0), X(1.0), X(1.0), X(1.0), X(1.0), X(1.0), X(0.5), X(2.0), X(1.0), X(2.0), X(0.5)}, // fight
    {X(1.0), X(2.0), X(1.0), X(1.0), X(1.0), X(0.5), X(2.0), X(1.0), X(0.5), X(1.0), X(1.0), X(1.0), X(2.0), X(0.5), X(1.0), X(1.0), X(1.0), X(1.0), X(1.0)}, // flying
    {X(1.0), X(1.0), X(1.0), X(0.5), X(0.5), X(0.5), X(1.0), X(0.5), X(0.0), X(1.0), X(1.0), X(1.0), X(2.0), X(1.0), X(1.0), X(1.0), X(1.0), X(1.0), X(2.0)}, // poison
    {X(1.0), X(1.0), X(0.0), X(2.0), X(1.0), X(2.0), X(0.5), X(1.0), X(2.0), X(1.0), X(2.0), X(1.0), X(0.5), X(2.0), X(1.0), X(1.0), X(1.0), X(1.0), X(1.0)}, // ground
    {X(1.0), X(0.5), X(2.0), X(1.0), X(0.5), X(1.0), X(2.0), X(1.0), X(0.5), X(1.0), X(2.0), X(1.0), X(1.0), X(1.0), X(1.0), X(2.0), X(1.0), X(1.0), X(1.0)}, // rock
    {X(1.0), X(0.5), X(0.5), X(0.5), X(1.0), X(1.0), X(1.0), X(0.5), X(0.5), X(1.0), X(0.5), X(1.0), X(2.0), X(1.0), X(2.0), X(1.0), X(1.0), X(2.0), X(0.5)}, // bug
    #if B_STEEL_RESISTANCES >= GEN_6
    {X(0.0), X(1.0), X(1.0), X(1.0), X(1.0), X(1.0), X(1.0), X(2.0), X(1.0), X(1.0), X(1.0), X(1.0), X(1.0), X(1.0), X(2.0), X(1.0), X(1.0), X(0.5), X(1.0)}, // ghost
    #else
    {X(0.0), X(1.0), X(1.0), X(1.0), X(1.0), X(1.0), X(1.0), X(2.0), X(0.5), X(1.0), X(1.0), X(1.0), X(1.0), X(1.0), X(2.0), X(1.0), X(1.0), X(0.5), X(1.0)}, // ghost
    #endif
    {X(1.0), X(1.0), X(1.0), X(1.0), X(1.0), X(2.0), X(1.0), X(1.0), X(0.5), X(1.0), X(0.5), X(0.5), X(1.0), X(0.5), X(1.0), X(2.0), X(1.0), X(1.0), X(2.0)}, // steel
    {X(1.0), X(1.0), X(1.0), X(1.0), X(1.0), X(1.0), X(1.0), X(1.0), X(1.0), X(1.0), X(1.0), X(1.0), X(1.0), X(1.0), X(1.0), X(1.0), X(1.0), X(1.0), X(1.0)}, // mystery
    {X(1.0), X(1.0), X(1.0), X(1.0), X(1.0), X(0.5), X(2.0), X(1.0), X(2.0), X(1.0), X(0.5), X(0.5), X(2.0), X(1.0), X(1.0), X(2.0), X(0.5), X(1.0), X(1.0)}, // fire
    {X(1.0), X(1.0), X(1.0), X(1.0), X(2.0), X(2.0), X(1.0), X(1.0), X(1.0), X(1.0), X(2.0), X(0.5), X(0.5), X(1.0), X(1.0), X(1.0), X(0.5), X(1.0), X(1.0)}, // water
    {X(1.0), X(1.0), X(0.5), X(0.5), X(2.0), X(2.0), X(0.5), X(1.0), X(0.5), X(1.0), X(0.5), X(2.0), X(0.5), X(1.0), X(1.0), X(1.0), X(0.5), X(1.0), X(1.0)}, // grass
    {X(1.0), X(1.0), X(2.0), X(1.0), X(0.0), X(1.0), X(1.0), X(1.0), X(1.0), X(1.0), X(1.0), X(2.0), X(0.5), X(0.5), X(1.0), X(1.0), X(0.5), X(1.0), X(1.0)}, // electric
    {X(1.0), X(2.0), X(1.0), X(2.0), X(1.0), X(1.0), X(1.0), X(1.0), X(0.5), X(1.0), X(1.0), X(1.0), X(1.0), X(1.0), X(0.5), X(1.0), X(1.0), X(0.0), X(1.0)}, // psychic
    {X(1.0), X(1.0), X(2.0), X(1.0), X(2.0), X(1.0), X(1.0), X(1.0), X(0.5), X(1.0), X(0.5), X(0.5), X(2.0), X(1.0), X(1.0), X(0.5), X(2.0), X(1.0), X(1.0)}, // ice
    {X(1.0), X(1.0), X(1.0), X(1.0), X(1.0), X(1.0), X(1.0), X(1.0), X(0.5), X(1.0), X(1.0), X(1.0), X(1.0), X(1.0), X(1.0), X(1.0), X(2.0), X(1.0), X(0.0)}, // dragon
    #if B_STEEL_RESISTANCES >= GEN_6
    {X(1.0), X(0.5), X(1.0), X(1.0), X(1.0), X(1.0), X(1.0), X(2.0), X(1.0), X(1.0), X(1.0), X(1.0), X(1.0), X(1.0), X(2.0), X(1.0), X(1.0), X(0.5), X(0.5)}, // dark
    #else
    {X(1.0), X(0.5), X(1.0), X(1.0), X(1.0), X(1.0), X(1.0), X(2.0), X(0.5), X(1.0), X(1.0), X(1.0), X(1.0), X(1.0), X(2.0), X(1.0), X(1.0), X(0.5), X(0.5)}, // dark
    #endif
    {X(1.0), X(2.0), X(1.0), X(0.5), X(1.0), X(1.0), X(1.0), X(1.0), X(0.5), X(1.0), X(0.5), X(1.0), X(1.0), X(1.0), X(1.0), X(1.0), X(2.0), X(2.0), X(1.0)}, // fairy
};

static const u16 sInverseTypeEffectivenessTable[NUMBER_OF_MON_TYPES][NUMBER_OF_MON_TYPES] =
{
//   normal  fight   flying  poison  ground  rock    bug     ghost   steel   mystery fire    water   grass  electric psychic ice     dragon  dark    fairy
    {X(1.0), X(1.0), X(1.0), X(1.0), X(1.0), X(2.0), X(1.0), X(2.0), X(2.0), X(1.0), X(1.0), X(1.0), X(1.0), X(1.0), X(1.0), X(1.0), X(1.0), X(1.0), X(1.0)}, // normal
    {X(0.5), X(1.0), X(2.0), X(2.0), X(1.0), X(0.5), X(2.0), X(2.0), X(0.5), X(1.0), X(1.0), X(1.0), X(1.0), X(1.0), X(2.0), X(0.5), X(1.0), X(0.5), X(2.0)}, // fight
    {X(1.0), X(0.5), X(1.0), X(1.0), X(1.0), X(2.0), X(0.5), X(1.0), X(2.0), X(1.0), X(1.0), X(1.0), X(0.5), X(2.0), X(1.0), X(1.0), X(1.0), X(1.0), X(1.0)}, // flying
    {X(1.0), X(1.0), X(1.0), X(2.0), X(2.0), X(2.0), X(1.0), X(2.0), X(2.0), X(1.0), X(1.0), X(1.0), X(0.5), X(1.0), X(1.0), X(1.0), X(1.0), X(1.0), X(0.5)}, // poison
    {X(1.0), X(1.0), X(2.0), X(0.5), X(1.0), X(0.5), X(2.0), X(1.0), X(0.5), X(1.0), X(0.5), X(1.0), X(2.0), X(0.5), X(1.0), X(1.0), X(1.0), X(1.0), X(1.0)}, // ground
    {X(1.0), X(2.0), X(0.5), X(1.0), X(2.0), X(1.0), X(0.5), X(1.0), X(2.0), X(1.0), X(0.5), X(1.0), X(1.0), X(1.0), X(1.0), X(0.5), X(1.0), X(1.0), X(1.0)}, // rock
    {X(1.0), X(2.0), X(2.0), X(2.0), X(1.0), X(1.0), X(1.0), X(2.0), X(2.0), X(1.0), X(2.0), X(1.0), X(0.5), X(1.0), X(0.5), X(1.0), X(1.0), X(0.5), X(2.0)}, // bug
    #if B_STEEL_RESISTANCES >= GEN_6
    {X(2.0), X(1.0), X(1.0), X(1.0), X(1.0), X(1.0), X(1.0), X(0.5), X(1.0), X(1.0), X(1.0), X(1.0), X(1.0), X(1.0), X(0.5), X(1.0), X(1.0), X(2.0), X(1.0)}, // ghost
    #else
    {X(2.0), X(1.0), X(1.0), X(1.0), X(1.0), X(1.0), X(1.0), X(0.5), X(2.0), X(1.0), X(1.0), X(1.0), X(1.0), X(1.0), X(0.5), X(1.0), X(1.0), X(2.0), X(1.0)}, // ghost
    #endif
    {X(1.0), X(1.0), X(1.0), X(1.0), X(1.0), X(0.5), X(1.0), X(1.0), X(2.0), X(1.0), X(2.0), X(2.0), X(1.0), X(2.0), X(1.0), X(0.5), X(1.0), X(1.0), X(0.5)}, // steel
    {X(1.0), X(1.0), X(1.0), X(1.0), X(1.0), X(1.0), X(1.0), X(1.0), X(1.0), X(1.0), X(1.0), X(1.0), X(1.0), X(1.0), X(1.0), X(1.0), X(1.0), X(1.0), X(1.0)}, // mystery
    {X(1.0), X(1.0), X(1.0), X(1.0), X(1.0), X(2.0), X(0.5), X(1.0), X(0.5), X(1.0), X(2.0), X(2.0), X(0.5), X(1.0), X(1.0), X(0.5), X(2.0), X(1.0), X(1.0)}, // fire
    {X(1.0), X(1.0), X(1.0), X(1.0), X(0.5), X(0.5), X(1.0), X(1.0), X(1.0), X(1.0), X(0.5), X(2.0), X(2.0), X(1.0), X(1.0), X(1.0), X(2.0), X(1.0), X(1.0)}, // water
    {X(1.0), X(1.0), X(2.0), X(2.0), X(0.5), X(0.5), X(2.0), X(1.0), X(2.0), X(1.0), X(2.0), X(0.5), X(2.0), X(1.0), X(1.0), X(1.0), X(2.0), X(1.0), X(1.0)}, // grass
    {X(1.0), X(1.0), X(0.5), X(1.0), X(2.0), X(1.0), X(1.0), X(1.0), X(1.0), X(1.0), X(1.0), X(0.5), X(2.0), X(2.0), X(1.0), X(1.0), X(2.0), X(1.0), X(1.0)}, // electric
    {X(1.0), X(0.5), X(1.0), X(0.5), X(1.0), X(1.0), X(1.0), X(1.0), X(2.0), X(1.0), X(1.0), X(1.0), X(1.0), X(1.0), X(2.0), X(1.0), X(1.0), X(2.0), X(1.0)}, // psychic
    {X(1.0), X(1.0), X(0.5), X(1.0), X(0.5), X(1.0), X(1.0), X(1.0), X(2.0), X(1.0), X(2.0), X(2.0), X(0.5), X(1.0), X(1.0), X(2.0), X(0.5), X(1.0), X(1.0)}, // ice
    {X(1.0), X(1.0), X(1.0), X(1.0), X(1.0), X(1.0), X(1.0), X(1.0), X(2.0), X(1.0), X(1.0), X(1.0), X(1.0), X(1.0), X(1.0), X(1.0), X(0.5), X(1.0), X(2.0)}, // dragon
    #if B_STEEL_RESISTANCES >= GEN_6
    {X(1.0), X(2.0), X(1.0), X(1.0), X(1.0), X(1.0), X(1.0), X(0.5), X(1.0), X(1.0), X(1.0), X(1.0), X(1.0), X(1.0), X(0.5), X(1.0), X(1.0), X(2.0), X(2.0)}, // dark
    #else
    {X(1.0), X(2.0), X(1.0), X(1.0), X(1.0), X(1.0), X(1.0), X(0.5), X(2.0), X(1.0), X(1.0), X(1.0), X(1.0), X(1.0), X(0.5), X(1.0), X(1.0), X(2.0), X(2.0)}, // dark
    #endif
    {X(1.0), X(0.5), X(1.0), X(2.0), X(1.0), X(1.0), X(1.0), X(1.0), X(2.0), X(1.0), X(2.0), X(1.0), X(1.0), X(1.0), X(1.0), X(1.0), X(0.5), X(0.5), X(1.0)}, // fairy
};

#undef X

// code
u8 GetBattlerForBattleScript(u8 caseId)
{
    u8 ret = 0;
    switch (caseId)
    {
    case BS_TARGET:
        ret = gBattlerTarget;
        break;
    case BS_ATTACKER:
        ret = gBattlerAttacker;
        break;
    case BS_EFFECT_BATTLER:
        ret = gEffectBattler;
        break;
    case BS_BATTLER_0:
        ret = 0;
        break;
    case BS_SCRIPTING:
        ret = gBattleScripting.battler;
        break;
    case BS_FAINTED:
        ret = gBattlerFainted;
        break;
    case BS_FAINTED_LINK_MULTIPLE_1:
        ret = gBattlerFainted;
        break;
    case BS_ATTACKER_WITH_PARTNER:
    case BS_FAINTED_LINK_MULTIPLE_2:
    case BS_ATTACKER_SIDE:
    case BS_TARGET_SIDE:
    case BS_PLAYER1:
        ret = GetBattlerAtPosition(B_POSITION_PLAYER_LEFT);
        break;
    case BS_OPPONENT1:
        ret = GetBattlerAtPosition(B_POSITION_OPPONENT_LEFT);
        break;
    case BS_PLAYER2:
        ret = GetBattlerAtPosition(B_POSITION_PLAYER_RIGHT);
        break;
    case BS_OPPONENT2:
        ret = GetBattlerAtPosition(B_POSITION_OPPONENT_RIGHT);
        break;
    case BS_ABILITY_BATTLER:
        ret = gBattlerAbility;
        break;
    }
    return ret;
}

void PressurePPLose(u8 target, u8 attacker, u16 move)
{
    int moveIndex;

    if (GetBattlerAbility(target) != ABILITY_PRESSURE)
        return;

    for (moveIndex = 0; moveIndex < MAX_MON_MOVES; moveIndex++)
    {
        if (gBattleMons[attacker].moves[moveIndex] == move)
            break;
    }

    if (moveIndex == MAX_MON_MOVES)
        return;

    if (gBattleMons[attacker].pp[moveIndex] != 0)
        gBattleMons[attacker].pp[moveIndex]--;

    if (MOVE_IS_PERMANENT(attacker, moveIndex))
    {
        gActiveBattler = attacker;
        BtlController_EmitSetMonData(BUFFER_A, REQUEST_PPMOVE1_BATTLE + moveIndex, 0, 1, &gBattleMons[gActiveBattler].pp[moveIndex]);
        MarkBattlerForControllerExec(gActiveBattler);
    }
}

void PressurePPLoseOnUsingImprison(u8 attacker)
{
    int i, j;
    int imprisonPos = MAX_MON_MOVES;
    u8 atkSide = GetBattlerSide(attacker);

    for (i = 0; i < gBattlersCount; i++)
    {
        if (atkSide != GetBattlerSide(i) && GetBattlerAbility(i) == ABILITY_PRESSURE)
        {
            for (j = 0; j < MAX_MON_MOVES; j++)
            {
                if (gBattleMons[attacker].moves[j] == MOVE_IMPRISON)
                    break;
            }
            if (j != MAX_MON_MOVES)
            {
                imprisonPos = j;
                if (gBattleMons[attacker].pp[j] != 0)
                    gBattleMons[attacker].pp[j]--;
            }
        }
    }

    if (imprisonPos != MAX_MON_MOVES && MOVE_IS_PERMANENT(attacker, imprisonPos))
    {
        gActiveBattler = attacker;
        BtlController_EmitSetMonData(BUFFER_A, REQUEST_PPMOVE1_BATTLE + imprisonPos, 0, 1, &gBattleMons[gActiveBattler].pp[imprisonPos]);
        MarkBattlerForControllerExec(gActiveBattler);
    }
}

void PressurePPLoseOnUsingPerishSong(u8 attacker)
{
    int i, j;
    int perishSongPos = MAX_MON_MOVES;

    for (i = 0; i < gBattlersCount; i++)
    {
        if (GetBattlerAbility(i) == ABILITY_PRESSURE && i != attacker)
        {
            for (j = 0; j < MAX_MON_MOVES; j++)
            {
                if (gBattleMons[attacker].moves[j] == MOVE_PERISH_SONG)
                    break;
            }
            if (j != MAX_MON_MOVES)
            {
                perishSongPos = j;
                if (gBattleMons[attacker].pp[j] != 0)
                    gBattleMons[attacker].pp[j]--;
            }
        }
    }

    if (perishSongPos != MAX_MON_MOVES && MOVE_IS_PERMANENT(attacker, perishSongPos))
    {
        gActiveBattler = attacker;
        BtlController_EmitSetMonData(BUFFER_A, REQUEST_PPMOVE1_BATTLE + perishSongPos, 0, 1, &gBattleMons[gActiveBattler].pp[perishSongPos]);
        MarkBattlerForControllerExec(gActiveBattler);
    }
}

// Unused
static void MarkAllBattlersForControllerExec(void)
{
    int i;

    if (gBattleTypeFlags & BATTLE_TYPE_LINK)
    {
        for (i = 0; i < gBattlersCount; i++)
            gBattleControllerExecFlags |= gBitTable[i] << (32 - MAX_BATTLERS_COUNT);
    }
    else
    {
        for (i = 0; i < gBattlersCount; i++)
            gBattleControllerExecFlags |= gBitTable[i];
    }
}

bool32 IsBattlerMarkedForControllerExec(u8 battlerId)
{
    if (gBattleTypeFlags & BATTLE_TYPE_LINK)
        return (gBattleControllerExecFlags & (gBitTable[battlerId] << 0x1C)) != 0;
    else
        return (gBattleControllerExecFlags & (gBitTable[battlerId])) != 0;
}

void MarkBattlerForControllerExec(u8 battlerId)
{
    if (gBattleTypeFlags & BATTLE_TYPE_LINK)
        gBattleControllerExecFlags |= gBitTable[battlerId] << (32 - MAX_BATTLERS_COUNT);
    else
        gBattleControllerExecFlags |= gBitTable[battlerId];
}

void MarkBattlerReceivedLinkData(u8 battlerId)
{
    s32 i;

    for (i = 0; i < GetLinkPlayerCount(); i++)
        gBattleControllerExecFlags |= gBitTable[battlerId] << (i << 2);

    gBattleControllerExecFlags &= ~((1 << 28) << battlerId);
}

void CancelMultiTurnMoves(u8 battler)
{
    u8 i;
    gBattleMons[battler].status2 &= ~(STATUS2_MULTIPLETURNS);
    gBattleMons[battler].status2 &= ~(STATUS2_LOCK_CONFUSE);
    gBattleMons[battler].status2 &= ~(STATUS2_UPROAR);
    gBattleMons[battler].status2 &= ~(STATUS2_BIDE);

    // Clear battler's semi-invulnerable bits if they are not held by Sky Drop.
    if (!(gStatuses3[battler] & STATUS3_SKY_DROPPED))
        gStatuses3[battler] &= ~(STATUS3_SEMI_INVULNERABLE);
    
    // Check to see if this Pokemon was in the middle of using Sky Drop. If so, release the target.
    if (gBattleStruct->skyDropTargets[battler] != 0xFF && !(gStatuses3[battler] & STATUS3_SKY_DROPPED))
    {
        // Get the target's battler id
        u8 otherSkyDropper = gBattleStruct->skyDropTargets[battler];
        
        // Clears sky_dropped and on_air statuses
        gStatuses3[otherSkyDropper] &= ~(STATUS3_SKY_DROPPED | STATUS3_ON_AIR);
        
        // Makes both attacker and target's sprites visible
        gSprites[gBattlerSpriteIds[battler]].invisible = FALSE;
        gSprites[gBattlerSpriteIds[otherSkyDropper]].invisible = FALSE;
        
        // If target was sky dropped in the middle of Outrage/Thrash/Petal Dance,
        // confuse them upon release and display "confused by fatigue" message & animation.
        // Don't do this if this CancelMultiTurnMoves is caused by falling asleep via Yawn.
        if (gBattleMons[otherSkyDropper].status2 & STATUS2_LOCK_CONFUSE && gBattleStruct->turnEffectsTracker != 24)
        {
            gBattleMons[otherSkyDropper].status2 &= ~(STATUS2_LOCK_CONFUSE);

            // If the target can be confused, confuse them.
            // Don't use CanBeConfused, can cause issues in edge cases.
            if (!(GetBattlerAbility(otherSkyDropper) == ABILITY_OWN_TEMPO
                || gBattleMons[otherSkyDropper].status2 & STATUS2_CONFUSION
                || IsBattlerTerrainAffected(otherSkyDropper, STATUS_FIELD_MISTY_TERRAIN)))
            {
                // Set confused status
                gBattleMons[otherSkyDropper].status2 |= STATUS2_CONFUSION_TURN(((Random()) % 4) + 2);

                // If this CancelMultiTurnMoves is occuring due to attackcanceller
                if (gBattlescriptCurrInstr[0] == 0x0)
                {
                    gBattleStruct->skyDropTargets[battler] = 0xFE;
                }
                // If this CancelMultiTurnMoves is occuring due to VARIOUS_GRAVITY_ON_AIRBORNE_MONS
                // Reapplying STATUS3_SKY_DROPPED allows for avoiding unecessary messages when Gravity is applied to the target.
                else if (gBattlescriptCurrInstr[0] == 0x76 && gBattlescriptCurrInstr[2] == 76)
                {
                    gBattleStruct->skyDropTargets[battler] = 0xFE;
                    gStatuses3[otherSkyDropper] |= STATUS3_SKY_DROPPED;
                }
                // If this CancelMultiTurnMoves is occuring due to cancelmultiturnmoves script
                else if (gBattlescriptCurrInstr[0] == 0x76 && gBattlescriptCurrInstr[2] == 0)
                {
                    gBattlerAttacker = otherSkyDropper;
                    gBattlescriptCurrInstr = BattleScript_ThrashConfuses - 3;
                }
                // If this CancelMultiTurnMoves is occuring due to receiving Sleep/Freeze status
                else if (gBattleScripting.moveEffect <= PRIMARY_STATUS_MOVE_EFFECT)
                {
                    gBattlerAttacker = otherSkyDropper;
                    BattleScriptPush(gBattlescriptCurrInstr + 1);
                    gBattlescriptCurrInstr = BattleScript_ThrashConfuses - 1;
                }
            }
        }

        // Clear skyDropTargets data, unless this CancelMultiTurnMoves is caused by Yawn, attackcanceler, or VARIOUS_GRAVITY_ON_AIRBORNE_MONS
        if (!(gBattleMons[otherSkyDropper].status2 & STATUS2_LOCK_CONFUSE) && gBattleStruct->skyDropTargets[battler] < 4)
        {
            gBattleStruct->skyDropTargets[battler] = 0xFF;
            gBattleStruct->skyDropTargets[otherSkyDropper] = 0xFF;
        }
    }

    gDisableStructs[battler].rolloutTimer = 0;
    gDisableStructs[battler].furyCutterCounter = 0;
}

bool8 WasUnableToUseMove(u8 battler)
{
    if (gProtectStructs[battler].prlzImmobility
        || gProtectStructs[battler].usedImprisonedMove
        || gProtectStructs[battler].loveImmobility
        || gProtectStructs[battler].usedDisabledMove
        || gProtectStructs[battler].usedTauntedMove
        || gProtectStructs[battler].usedGravityPreventedMove
        || gProtectStructs[battler].usedHealBlockedMove
        || gProtectStructs[battler].flag2Unknown
        || gProtectStructs[battler].flinchImmobility
        || gProtectStructs[battler].confusionSelfDmg
        || gProtectStructs[battler].powderSelfDmg
        || gProtectStructs[battler].usedThroatChopPreventedMove)
        return TRUE;
    else
        return FALSE;
}

void PrepareStringBattle(u16 stringId, u8 battler)
{
    u32 targetSide = GetBattlerSide(gBattlerTarget);
    u16 battlerAbility = GetBattlerAbility(battler);
    u16 targetAbility = GetBattlerAbility(gBattlerTarget);
    // Support for Contrary ability.
    // If a move attempted to raise stat - print "won't increase".
    // If a move attempted to lower stat - print "won't decrease".
    if (stringId == STRINGID_STATSWONTDECREASE && !(gBattleScripting.statChanger & STAT_BUFF_NEGATIVE))
        stringId = STRINGID_STATSWONTINCREASE;
    else if (stringId == STRINGID_STATSWONTINCREASE && gBattleScripting.statChanger & STAT_BUFF_NEGATIVE)
        stringId = STRINGID_STATSWONTDECREASE;

    else if (stringId == STRINGID_STATSWONTDECREASE2 && battlerAbility == ABILITY_CONTRARY)
        stringId = STRINGID_STATSWONTINCREASE2;
    else if (stringId == STRINGID_STATSWONTINCREASE2 && battlerAbility == ABILITY_CONTRARY)
        stringId = STRINGID_STATSWONTDECREASE2;

    // Check Defiant and Competitive stat raise whenever a stat is lowered.
    else if ((stringId == STRINGID_DEFENDERSSTATFELL || stringId == STRINGID_PKMNCUTSATTACKWITH)
              && ((targetAbility == ABILITY_DEFIANT && CompareStat(gBattlerTarget, STAT_ATK, MAX_STAT_STAGE, CMP_LESS_THAN))
                 || (targetAbility == ABILITY_COMPETITIVE && CompareStat(gBattlerTarget, STAT_SPATK, MAX_STAT_STAGE, CMP_LESS_THAN)))
              && gSpecialStatuses[gBattlerTarget].changedStatsBattlerId != BATTLE_PARTNER(gBattlerTarget)
              && ((gSpecialStatuses[gBattlerTarget].changedStatsBattlerId != gBattlerTarget) || gBattleScripting.stickyWebStatDrop == 1)
              && !(gBattleScripting.stickyWebStatDrop == 1 && gSideTimers[targetSide].stickyWebBattlerSide == targetSide)) // Sticky Web must have been set by the foe
    {
        gBattleScripting.stickyWebStatDrop = 0;
        gBattlerAbility = gBattlerTarget;
        BattleScriptPushCursor();
        gBattlescriptCurrInstr = BattleScript_AbilityRaisesDefenderStat;
        if (targetAbility == ABILITY_DEFIANT)
            SET_STATCHANGER(STAT_ATK, 2, FALSE);
        else
            SET_STATCHANGER(STAT_SPATK, 2, FALSE);
    }
#if  B_UPDATED_INTIMIDATE >= GEN_8
    else if (stringId == STRINGID_PKMNCUTSATTACKWITH && targetAbility == ABILITY_RATTLED
            && CompareStat(gBattlerTarget, STAT_SPEED, MAX_STAT_STAGE, CMP_LESS_THAN))
    {
        gBattlerAbility = gBattlerTarget;
        BattleScriptPushCursor();
        gBattlescriptCurrInstr = BattleScript_AbilityRaisesDefenderStat;
        SET_STATCHANGER(STAT_SPEED, 1, FALSE);
    }
#endif

    gActiveBattler = battler;
    BtlController_EmitPrintString(BUFFER_A, stringId);
    MarkBattlerForControllerExec(gActiveBattler);
}

void ResetSentPokesToOpponentValue(void)
{
    s32 i;
    u32 bits = 0;

    gSentPokesToOpponent[0] = 0;
    gSentPokesToOpponent[1] = 0;

    for (i = 0; i < gBattlersCount; i += 2)
        bits |= gBitTable[gBattlerPartyIndexes[i]];

    for (i = 1; i < gBattlersCount; i += 2)
        gSentPokesToOpponent[(i & BIT_FLANK) >> 1] = bits;
}

void OpponentSwitchInResetSentPokesToOpponentValue(u8 battler)
{
    s32 i = 0;
    u32 bits = 0;

    if (GetBattlerSide(battler) == B_SIDE_OPPONENT)
    {
        u8 flank = ((battler & BIT_FLANK) >> 1);
        gSentPokesToOpponent[flank] = 0;

        for (i = 0; i < gBattlersCount; i += 2)
        {
            if (!(gAbsentBattlerFlags & gBitTable[i]))
                bits |= gBitTable[gBattlerPartyIndexes[i]];
        }
        gSentPokesToOpponent[flank] = bits;
    }
}

void UpdateSentPokesToOpponentValue(u8 battler)
{
    if (GetBattlerSide(battler) == B_SIDE_OPPONENT)
    {
        OpponentSwitchInResetSentPokesToOpponentValue(battler);
    }
    else
    {
        s32 i;
        for (i = 1; i < gBattlersCount; i++)
            gSentPokesToOpponent[(i & BIT_FLANK) >> 1] |= gBitTable[gBattlerPartyIndexes[battler]];
    }
}

void BattleScriptPush(const u8 *bsPtr)
{
    gBattleResources->battleScriptsStack->ptr[gBattleResources->battleScriptsStack->size++] = bsPtr;
}

void BattleScriptPushCursor(void)
{
    gBattleResources->battleScriptsStack->ptr[gBattleResources->battleScriptsStack->size++] = gBattlescriptCurrInstr;
}

void BattleScriptPop(void)
{
    gBattlescriptCurrInstr = gBattleResources->battleScriptsStack->ptr[--gBattleResources->battleScriptsStack->size];
}

static bool32 IsGravityPreventingMove(u32 move)
{
    if (!(gFieldStatuses & STATUS_FIELD_GRAVITY))
        return FALSE;

    switch (move)
    {
    case MOVE_BOUNCE:
    case MOVE_FLY:
    case MOVE_FLYING_PRESS:
    case MOVE_HIGH_JUMP_KICK:
    case MOVE_JUMP_KICK:
    case MOVE_MAGNET_RISE:
    case MOVE_SKY_DROP:
    case MOVE_SPLASH:
    case MOVE_TELEKINESIS:
    case MOVE_FLOATY_FALL:
        return TRUE;
    default:
        return FALSE;
    }
}

bool32 IsHealBlockPreventingMove(u32 battler, u32 move)
{
    if (!(gStatuses3[battler] & STATUS3_HEAL_BLOCK))
        return FALSE;

    switch (gBattleMoves[move].effect)
    {
#if B_HEAL_BLOCKING >= GEN_6
    case EFFECT_ABSORB:
    case EFFECT_STRENGTH_SAP:
    case EFFECT_DREAM_EATER:
#endif
    case EFFECT_MORNING_SUN:
    case EFFECT_SYNTHESIS:
    case EFFECT_MOONLIGHT:
    case EFFECT_RESTORE_HP:
    case EFFECT_REST:
    case EFFECT_ROOST:
    case EFFECT_HEALING_WISH:
    case EFFECT_WISH:
    case EFFECT_HEAL_PULSE:
    case EFFECT_JUNGLE_HEALING:
        return TRUE;
    default:
        return FALSE;
    }
}

static bool32 IsBelchPreventingMove(u32 battler, u32 move)
{
    if (gBattleMoves[move].effect != EFFECT_BELCH)
        return FALSE;

    return !(gBattleStruct->ateBerry[battler & BIT_SIDE] & gBitTable[gBattlerPartyIndexes[battler]]);
}

u8 TrySetCantSelectMoveBattleScript(void)
{
<<<<<<< HEAD
    u32 limitations = 0;
    u8 moveId = gBattleResources->bufferB[gActiveBattler][2] & ~RET_MEGA_EVOLUTION;
    u32 move = gBattleMons[gActiveBattler].moves[moveId];
    u32 holdEffect = GetBattlerHoldEffect(gActiveBattler, TRUE);
=======
    u8 limitations = 0;
    u16 move = gBattleMons[gActiveBattler].moves[gBattleBufferB[gActiveBattler][2]];
    u8 holdEffect;
>>>>>>> 898ec580
    u16 *choicedMove = &gBattleStruct->choicedMove[gActiveBattler];

    if (gDisableStructs[gActiveBattler].disabledMove == move && move != MOVE_NONE)
    {
        gBattleScripting.battler = gActiveBattler;
        gCurrentMove = move;
        if (gBattleTypeFlags & BATTLE_TYPE_PALACE)
        {
            gPalaceSelectionBattleScripts[gActiveBattler] = BattleScript_SelectingDisabledMoveInPalace;
            gProtectStructs[gActiveBattler].palaceUnableToUseMove = TRUE;
        }
        else
        {
            gSelectionBattleScripts[gActiveBattler] = BattleScript_SelectingDisabledMove;
            limitations++;
        }
    }

    if (move == gLastMoves[gActiveBattler] && move != MOVE_STRUGGLE && (gBattleMons[gActiveBattler].status2 & STATUS2_TORMENT))
    {
        CancelMultiTurnMoves(gActiveBattler);
        if (gBattleTypeFlags & BATTLE_TYPE_PALACE)
        {
            gPalaceSelectionBattleScripts[gActiveBattler] = BattleScript_SelectingTormentedMoveInPalace;
            gProtectStructs[gActiveBattler].palaceUnableToUseMove = TRUE;
        }
        else
        {
            gSelectionBattleScripts[gActiveBattler] = BattleScript_SelectingTormentedMove;
            limitations++;
        }
    }

    if (!gBattleStruct->zmove.active && gDisableStructs[gActiveBattler].tauntTimer != 0 && gBattleMoves[move].power == 0)
    {
        gCurrentMove = move;
        if (gBattleTypeFlags & BATTLE_TYPE_PALACE)
        {
            gPalaceSelectionBattleScripts[gActiveBattler] = BattleScript_SelectingNotAllowedMoveTauntInPalace;
            gProtectStructs[gActiveBattler].palaceUnableToUseMove = TRUE;
        }
        else
        {
            gSelectionBattleScripts[gActiveBattler] = BattleScript_SelectingNotAllowedMoveTaunt;
            limitations++;
        }
    }

    if (!gBattleStruct->zmove.active && gDisableStructs[gActiveBattler].throatChopTimer != 0 && gBattleMoves[move].flags & FLAG_SOUND)
    {
        gCurrentMove = move;
        if (gBattleTypeFlags & BATTLE_TYPE_PALACE)
        {
            gPalaceSelectionBattleScripts[gActiveBattler] = BattleScript_SelectingNotAllowedMoveThroatChopInPalace;
            gProtectStructs[gActiveBattler].palaceUnableToUseMove = TRUE;
        }
        else
        {
            gSelectionBattleScripts[gActiveBattler] = BattleScript_SelectingNotAllowedMoveThroatChop;
            limitations++;
        }
    }

    if (!gBattleStruct->zmove.active && GetImprisonedMovesCount(gActiveBattler, move))
    {
        gCurrentMove = move;
        if (gBattleTypeFlags & BATTLE_TYPE_PALACE)
        {
            gPalaceSelectionBattleScripts[gActiveBattler] = BattleScript_SelectingImprisonedMoveInPalace;
            gProtectStructs[gActiveBattler].palaceUnableToUseMove = TRUE;
        }
        else
        {
            gSelectionBattleScripts[gActiveBattler] = BattleScript_SelectingImprisonedMove;
            limitations++;
        }
    }

    if (!gBattleStruct->zmove.active && IsGravityPreventingMove(move))
    {
        gCurrentMove = move;
        if (gBattleTypeFlags & BATTLE_TYPE_PALACE)
        {
            gPalaceSelectionBattleScripts[gActiveBattler] = BattleScript_SelectingNotAllowedMoveGravityInPalace;
            gProtectStructs[gActiveBattler].palaceUnableToUseMove = TRUE;
        }
        else
        {
            gSelectionBattleScripts[gActiveBattler] = BattleScript_SelectingNotAllowedMoveGravity;
            limitations++;
        }
    }

    if (!gBattleStruct->zmove.active && IsHealBlockPreventingMove(gActiveBattler, move))
    {
        gCurrentMove = move;
        if (gBattleTypeFlags & BATTLE_TYPE_PALACE)
        {
            gPalaceSelectionBattleScripts[gActiveBattler] = BattleScript_SelectingNotAllowedMoveHealBlockInPalace;
            gProtectStructs[gActiveBattler].palaceUnableToUseMove = TRUE;
        }
        else
        {
            gSelectionBattleScripts[gActiveBattler] = BattleScript_SelectingNotAllowedMoveHealBlock;
            limitations++;
        }
    }

    if (!gBattleStruct->zmove.active && IsBelchPreventingMove(gActiveBattler, move))
    {
        gCurrentMove = move;
        if (gBattleTypeFlags & BATTLE_TYPE_PALACE)
        {
            gPalaceSelectionBattleScripts[gActiveBattler] = BattleScript_SelectingNotAllowedBelchInPalace;
            gProtectStructs[gActiveBattler].palaceUnableToUseMove = TRUE;
        }
        else
        {
            gSelectionBattleScripts[gActiveBattler] = BattleScript_SelectingNotAllowedBelch;
            limitations++;
        }
    }

    if (move == MOVE_STUFF_CHEEKS && ItemId_GetPocket(gBattleMons[gActiveBattler].item) != POCKET_BERRIES)
    {
        gCurrentMove = move;
        if (gBattleTypeFlags & BATTLE_TYPE_PALACE)
        {
            gPalaceSelectionBattleScripts[gActiveBattler] = BattleScript_SelectingNotAllowedBelchInPalace;
            gProtectStructs[gActiveBattler].palaceUnableToUseMove = TRUE;
        }
        else
        {
            gSelectionBattleScripts[gActiveBattler] = BattleScript_SelectingNotAllowedStuffCheeks;
            limitations++;
        }
    }

    gPotentialItemEffectBattler = gActiveBattler;
    if (HOLD_EFFECT_CHOICE(holdEffect) && *choicedMove != MOVE_NONE && *choicedMove != MOVE_UNAVAILABLE && *choicedMove != move)
    {
        gCurrentMove = *choicedMove;
        gLastUsedItem = gBattleMons[gActiveBattler].item;
        if (gBattleTypeFlags & BATTLE_TYPE_PALACE)
        {
            gProtectStructs[gActiveBattler].palaceUnableToUseMove = TRUE;
        }
        else
        {
            gSelectionBattleScripts[gActiveBattler] = BattleScript_SelectingNotAllowedMoveChoiceItem;
            limitations++;
        }
    }
    else if (holdEffect == HOLD_EFFECT_ASSAULT_VEST && gBattleMoves[move].power == 0 && move != MOVE_ME_FIRST)
    {
        gCurrentMove = move;
        gLastUsedItem = gBattleMons[gActiveBattler].item;
        if (gBattleTypeFlags & BATTLE_TYPE_PALACE)
        {
            gProtectStructs[gActiveBattler].palaceUnableToUseMove = TRUE;
        }
        else
        {
            gSelectionBattleScripts[gActiveBattler] = BattleScript_SelectingNotAllowedMoveAssaultVest;
            limitations++;
        }
    }
    if ((GetBattlerAbility(gActiveBattler) == ABILITY_GORILLA_TACTICS) && *choicedMove != MOVE_NONE
              && *choicedMove != MOVE_UNAVAILABLE && *choicedMove != move)
    {
        gCurrentMove = *choicedMove;
        gLastUsedItem = gBattleMons[gActiveBattler].item;
        if (gBattleTypeFlags & BATTLE_TYPE_PALACE)
        {
            gProtectStructs[gActiveBattler].palaceUnableToUseMove = TRUE;
        }
        else
        {
            gSelectionBattleScripts[gActiveBattler] = BattleScript_SelectingNotAllowedMoveGorillaTactics;
            limitations++;
        }
    }

    if (gBattleMons[gActiveBattler].pp[moveId] == 0)
    {
        if (gBattleTypeFlags & BATTLE_TYPE_PALACE)
        {
            gProtectStructs[gActiveBattler].palaceUnableToUseMove = TRUE;
        }
        else
        {
            gSelectionBattleScripts[gActiveBattler] = BattleScript_SelectingMoveWithNoPP;
            limitations++;
        }
    }

    return limitations;
}

u8 CheckMoveLimitations(u8 battlerId, u8 unusableMoves, u8 check)
{
    u8 holdEffect = GetBattlerHoldEffect(battlerId, TRUE);
    u16 *choicedMove = &gBattleStruct->choicedMove[battlerId];
    s32 i;

    gPotentialItemEffectBattler = battlerId;

    for (i = 0; i < MAX_MON_MOVES; i++)
    {
        // No move
        if (gBattleMons[battlerId].moves[i] == MOVE_NONE && check & MOVE_LIMITATION_ZEROMOVE)
            unusableMoves |= gBitTable[i];
        // No PP
        else if (gBattleMons[battlerId].pp[i] == 0 && check & MOVE_LIMITATION_PP)
            unusableMoves |= gBitTable[i];
        // Disable
        else if (gBattleMons[battlerId].moves[i] == gDisableStructs[battlerId].disabledMove && check & MOVE_LIMITATION_DISABLED)
            unusableMoves |= gBitTable[i];
        // Torment
        else if (gBattleMons[battlerId].moves[i] == gLastMoves[battlerId] && check & MOVE_LIMITATION_TORMENTED && gBattleMons[battlerId].status2 & STATUS2_TORMENT)
            unusableMoves |= gBitTable[i];
        // Taunt
        else if (gDisableStructs[battlerId].tauntTimer && check & MOVE_LIMITATION_TAUNT && gBattleMoves[gBattleMons[battlerId].moves[i]].power == 0)
            unusableMoves |= gBitTable[i];
        // Imprison
        else if (GetImprisonedMovesCount(battlerId, gBattleMons[battlerId].moves[i]) && check & MOVE_LIMITATION_IMPRISON)
            unusableMoves |= gBitTable[i];
        // Encore
        else if (gDisableStructs[battlerId].encoreTimer && gDisableStructs[battlerId].encoredMove != gBattleMons[battlerId].moves[i])
            unusableMoves |= gBitTable[i];
        // Choice Items
        else if (HOLD_EFFECT_CHOICE(holdEffect) && *choicedMove != MOVE_NONE && *choicedMove != MOVE_UNAVAILABLE && *choicedMove != gBattleMons[battlerId].moves[i])
            unusableMoves |= gBitTable[i];
        // Assault Vest
        else if (holdEffect == HOLD_EFFECT_ASSAULT_VEST && gBattleMoves[gBattleMons[battlerId].moves[i]].power == 0 && gBattleMons[battlerId].moves[i] != MOVE_ME_FIRST)
            unusableMoves |= gBitTable[i];
        // Gravity
        else if (IsGravityPreventingMove(gBattleMons[battlerId].moves[i]))
            unusableMoves |= gBitTable[i];
        // Heal Block
        else if (IsHealBlockPreventingMove(battlerId, gBattleMons[battlerId].moves[i]))
            unusableMoves |= gBitTable[i];
        // Belch
        else if (IsBelchPreventingMove(battlerId, gBattleMons[battlerId].moves[i]))
            unusableMoves |= gBitTable[i];
        // Throat Chop
        else if (gDisableStructs[battlerId].throatChopTimer && gBattleMoves[gBattleMons[battlerId].moves[i]].flags & FLAG_SOUND)
            unusableMoves |= gBitTable[i];
        // Stuff Cheeks
        else if (gBattleMons[battlerId].moves[i] == MOVE_STUFF_CHEEKS && ItemId_GetPocket(gBattleMons[gActiveBattler].item) != POCKET_BERRIES)
            unusableMoves |= gBitTable[i];
        // Gorilla Tactics
        else if (GetBattlerAbility(battlerId) == ABILITY_GORILLA_TACTICS && *choicedMove != MOVE_NONE && *choicedMove != MOVE_UNAVAILABLE && *choicedMove != gBattleMons[battlerId].moves[i])
            unusableMoves |= gBitTable[i];
    }
    return unusableMoves;
}

#define ALL_MOVES_MASK ((1 << MAX_MON_MOVES) - 1)
bool8 AreAllMovesUnusable(void)
{
    u8 unusable = CheckMoveLimitations(gActiveBattler, 0, MOVE_LIMITATIONS_ALL);

    if (unusable == ALL_MOVES_MASK) // All moves are unusable.
    {
        gProtectStructs[gActiveBattler].noValidMoves = TRUE;
        gSelectionBattleScripts[gActiveBattler] = BattleScript_NoMovesLeft;
    }
    else
    {
        gProtectStructs[gActiveBattler].noValidMoves = FALSE;
    }

    return (unusable == ALL_MOVES_MASK);
}
#undef ALL_MOVES_MASK

u8 GetImprisonedMovesCount(u8 battlerId, u16 move)
{
    s32 i;
    u8 imprisonedMoves = 0;
    u8 battlerSide = GetBattlerSide(battlerId);

    for (i = 0; i < gBattlersCount; i++)
    {
        if (battlerSide != GetBattlerSide(i) && gStatuses3[i] & STATUS3_IMPRISONED_OTHERS)
        {
            s32 j;
            for (j = 0; j < MAX_MON_MOVES; j++)
            {
                if (move == gBattleMons[i].moves[j])
                    break;
            }
            if (j < MAX_MON_MOVES)
                imprisonedMoves++;
        }
    }

    return imprisonedMoves;
}

void RestoreBattlerOriginalTypes(u8 battlerId)
{
    gBattleMons[battlerId].type1 = gBaseStats[gBattleMons[battlerId].species].type1;
    gBattleMons[battlerId].type2 = gBaseStats[gBattleMons[battlerId].species].type2;
}

void TryToApplyMimicry(u8 battlerId, bool8 various)
{
    u32 moveType, move;

    GET_MOVE_TYPE(move, moveType);
    switch (gFieldStatuses)
    {
    case STATUS_FIELD_ELECTRIC_TERRAIN:
        moveType = TYPE_ELECTRIC;
        break;
    case STATUS_FIELD_MISTY_TERRAIN:
        moveType = TYPE_FAIRY;
        break;
    case STATUS_FIELD_GRASSY_TERRAIN:
        moveType = TYPE_GRASS;
        break;
    case STATUS_FIELD_PSYCHIC_TERRAIN:
        moveType = TYPE_PSYCHIC;
        break;
    default:
        moveType = 0;
        break;
    }

    if (moveType != 0 && !IS_BATTLER_OF_TYPE(battlerId, moveType))
    {
        SET_BATTLER_TYPE(battlerId, moveType);
        PREPARE_MON_NICK_WITH_PREFIX_BUFFER(gBattleTextBuff1, battlerId, gBattlerPartyIndexes[battlerId])
        PREPARE_TYPE_BUFFER(gBattleTextBuff2, moveType);
        if (!various)
            BattleScriptPushCursorAndCallback(BattleScript_MimicryActivatesEnd3);
    }
}

void TryToRevertMimicry(void)
{
    s32 i;

    for (i = 0; i < MAX_BATTLERS_COUNT; i++)
    {
        if (GetBattlerAbility(i) == ABILITY_MIMICRY)
            RestoreBattlerOriginalTypes(i);
    }
}

enum
{
    ENDTURN_ORDER,
    ENDTURN_REFLECT,
    ENDTURN_LIGHT_SCREEN,
    ENDTURN_AURORA_VEIL,
    ENDTURN_MIST,
    ENDTURN_LUCKY_CHANT,
    ENDTURN_SAFEGUARD,
    ENDTURN_TAILWIND,
    ENDTURN_WISH,
    ENDTURN_RAIN,
    ENDTURN_SANDSTORM,
    ENDTURN_SUN,
    ENDTURN_HAIL,
    ENDTURN_GRAVITY,
    ENDTURN_WATER_SPORT,
    ENDTURN_MUD_SPORT,
    ENDTURN_TRICK_ROOM,
    ENDTURN_WONDER_ROOM,
    ENDTURN_MAGIC_ROOM,
    ENDTURN_ELECTRIC_TERRAIN,
    ENDTURN_MISTY_TERRAIN,
    ENDTURN_GRASSY_TERRAIN,
    ENDTURN_PSYCHIC_TERRAIN,
    ENDTURN_ION_DELUGE,
    ENDTURN_FAIRY_LOCK,
    ENDTURN_RETALIATE,
    ENDTURN_FIELD_COUNT,
};

u8 DoFieldEndTurnEffects(void)
{
    u8 effect = 0;

    for (gBattlerAttacker = 0; gBattlerAttacker < gBattlersCount && gAbsentBattlerFlags & gBitTable[gBattlerAttacker]; gBattlerAttacker++)
    {
    }
    for (gBattlerTarget = 0; gBattlerTarget < gBattlersCount && gAbsentBattlerFlags & gBitTable[gBattlerTarget]; gBattlerTarget++)
    {
    }

    do
    {
        s32 i;
        u8 side;

        switch (gBattleStruct->turnCountersTracker)
        {
        case ENDTURN_ORDER:
            for (i = 0; i < gBattlersCount; i++)
            {
                gBattlerByTurnOrder[i] = i;
            }
            for (i = 0; i < gBattlersCount - 1; i++)
            {
                s32 j;
                for (j = i + 1; j < gBattlersCount; j++)
                {
                    if (GetWhoStrikesFirst(gBattlerByTurnOrder[i], gBattlerByTurnOrder[j], FALSE))
                        SwapTurnOrder(i, j);
                }
            }

<<<<<<< HEAD
            gBattleStruct->turnCountersTracker++;
            gBattleStruct->turnSideTracker = 0;
=======
            // It's stupid, but won't match without it
            {
                u8 *var = &gBattleStruct->turnCountersTracker;
                (*var)++;
                gBattleStruct->turnSideTracker = 0;
            }
>>>>>>> 898ec580
            // fall through
        case ENDTURN_REFLECT:
            while (gBattleStruct->turnSideTracker < 2)
            {
                side = gBattleStruct->turnSideTracker;
                gActiveBattler = gBattlerAttacker = gSideTimers[side].reflectBattlerId;
                if (gSideStatuses[side] & SIDE_STATUS_REFLECT)
                {
                    if (--gSideTimers[side].reflectTimer == 0)
                    {
                        gSideStatuses[side] &= ~SIDE_STATUS_REFLECT;
                        BattleScriptExecute(BattleScript_SideStatusWoreOff);
                        PREPARE_MOVE_BUFFER(gBattleTextBuff1, MOVE_REFLECT);
                        effect++;
                    }
                }
                gBattleStruct->turnSideTracker++;
                if (effect != 0)
                    break;
            }
            if (effect == 0)
            {
                gBattleStruct->turnCountersTracker++;
                gBattleStruct->turnSideTracker = 0;
            }
            break;
        case ENDTURN_LIGHT_SCREEN:
            while (gBattleStruct->turnSideTracker < 2)
            {
                side = gBattleStruct->turnSideTracker;
                gActiveBattler = gBattlerAttacker = gSideTimers[side].lightscreenBattlerId;
                if (gSideStatuses[side] & SIDE_STATUS_LIGHTSCREEN)
                {
                    if (--gSideTimers[side].lightscreenTimer == 0)
                    {
                        gSideStatuses[side] &= ~SIDE_STATUS_LIGHTSCREEN;
                        BattleScriptExecute(BattleScript_SideStatusWoreOff);
                        gBattleCommunication[MULTISTRING_CHOOSER] = side;
                        PREPARE_MOVE_BUFFER(gBattleTextBuff1, MOVE_LIGHT_SCREEN);
                        effect++;
                    }
                }
                gBattleStruct->turnSideTracker++;
                if (effect != 0)
                    break;
            }
            if (effect == 0)
            {
                gBattleStruct->turnCountersTracker++;
                gBattleStruct->turnSideTracker = 0;
            }
            break;
        case ENDTURN_AURORA_VEIL:
            while (gBattleStruct->turnSideTracker < 2)
            {
                side = gBattleStruct->turnSideTracker;
                gActiveBattler = gBattlerAttacker = gSideTimers[side].auroraVeilBattlerId;
                if (gSideStatuses[side] & SIDE_STATUS_AURORA_VEIL)
                {
                    if (--gSideTimers[side].auroraVeilTimer == 0)
                    {
                        gSideStatuses[side] &= ~SIDE_STATUS_AURORA_VEIL;
                        BattleScriptExecute(BattleScript_SideStatusWoreOff);
                        gBattleCommunication[MULTISTRING_CHOOSER] = side;
                        PREPARE_MOVE_BUFFER(gBattleTextBuff1, MOVE_AURORA_VEIL);
                        effect++;
                    }
                }
                gBattleStruct->turnSideTracker++;
                if (effect)
                    break;
            }
            if (!effect)
            {
                gBattleStruct->turnCountersTracker++;
                gBattleStruct->turnSideTracker = 0;
            }
            break;
        case ENDTURN_MIST:
            while (gBattleStruct->turnSideTracker < 2)
            {
                side = gBattleStruct->turnSideTracker;
                gActiveBattler = gBattlerAttacker = gSideTimers[side].mistBattlerId;
                if (gSideTimers[side].mistTimer != 0 && --gSideTimers[side].mistTimer == 0)
                {
                    gSideStatuses[side] &= ~SIDE_STATUS_MIST;
                    BattleScriptExecute(BattleScript_SideStatusWoreOff);
                    gBattleCommunication[MULTISTRING_CHOOSER] = side;
                    PREPARE_MOVE_BUFFER(gBattleTextBuff1, MOVE_MIST);
                    effect++;
                }
                gBattleStruct->turnSideTracker++;
                if (effect != 0)
                    break;
            }
            if (effect == 0)
            {
                gBattleStruct->turnCountersTracker++;
                gBattleStruct->turnSideTracker = 0;
            }
            break;
        case ENDTURN_SAFEGUARD:
            while (gBattleStruct->turnSideTracker < 2)
            {
                side = gBattleStruct->turnSideTracker;
                gActiveBattler = gBattlerAttacker = gSideTimers[side].safeguardBattlerId;
                if (gSideStatuses[side] & SIDE_STATUS_SAFEGUARD)
                {
                    if (--gSideTimers[side].safeguardTimer == 0)
                    {
                        gSideStatuses[side] &= ~SIDE_STATUS_SAFEGUARD;
                        BattleScriptExecute(BattleScript_SafeguardEnds);
                        effect++;
                    }
                }
                gBattleStruct->turnSideTracker++;
                if (effect != 0)
                    break;
            }
            if (effect == 0)
            {
                gBattleStruct->turnCountersTracker++;
                gBattleStruct->turnSideTracker = 0;
            }
            break;
        case ENDTURN_LUCKY_CHANT:
            while (gBattleStruct->turnSideTracker < 2)
            {
                side = gBattleStruct->turnSideTracker;
                gActiveBattler = gBattlerAttacker = gSideTimers[side].luckyChantBattlerId;
                if (gSideStatuses[side] & SIDE_STATUS_LUCKY_CHANT)
                {
                    if (--gSideTimers[side].luckyChantTimer == 0)
                    {
                        gSideStatuses[side] &= ~SIDE_STATUS_LUCKY_CHANT;
                        BattleScriptExecute(BattleScript_LuckyChantEnds);
                        effect++;
                    }
                }
                gBattleStruct->turnSideTracker++;
                if (effect)
                    break;
            }
            if (!effect)
            {
                gBattleStruct->turnCountersTracker++;
                gBattleStruct->turnSideTracker = 0;
            }
            break;
        case ENDTURN_TAILWIND:
            while (gBattleStruct->turnSideTracker < 2)
            {
                side = gBattleStruct->turnSideTracker;
                gActiveBattler = gBattlerAttacker = gSideTimers[side].tailwindBattlerId;
                if (gSideStatuses[side] & SIDE_STATUS_TAILWIND)
                {
                    if (--gSideTimers[side].tailwindTimer == 0)
                    {
                        gSideStatuses[side] &= ~SIDE_STATUS_TAILWIND;
                        BattleScriptExecute(BattleScript_TailwindEnds);
                        effect++;
                    }
                }
                gBattleStruct->turnSideTracker++;
                if (effect)
                    break;
            }
            if (!effect)
            {
                gBattleStruct->turnCountersTracker++;
                gBattleStruct->turnSideTracker = 0;
            }
            break;
        case ENDTURN_WISH:
            while (gBattleStruct->turnSideTracker < gBattlersCount)
            {
                gActiveBattler = gBattlerByTurnOrder[gBattleStruct->turnSideTracker];
                if (gWishFutureKnock.wishCounter[gActiveBattler] != 0
                 && --gWishFutureKnock.wishCounter[gActiveBattler] == 0
                 && gBattleMons[gActiveBattler].hp != 0)
                {
                    gBattlerTarget = gActiveBattler;
                    BattleScriptExecute(BattleScript_WishComesTrue);
                    effect++;
                }
                gBattleStruct->turnSideTracker++;
                if (effect != 0)
                    break;
            }
            if (effect == 0)
            {
                gBattleStruct->turnCountersTracker++;
            }
            break;
        case ENDTURN_RAIN:
            if (gBattleWeather & B_WEATHER_RAIN)
            {
                if (!(gBattleWeather & B_WEATHER_RAIN_PERMANENT)
                 && !(gBattleWeather & B_WEATHER_RAIN_PRIMAL))
                {
                    if (--gWishFutureKnock.weatherDuration == 0)
                    {
                        gBattleWeather &= ~B_WEATHER_RAIN_TEMPORARY;
                        gBattleWeather &= ~B_WEATHER_RAIN_DOWNPOUR;
                        gBattleCommunication[MULTISTRING_CHOOSER] = B_MSG_RAIN_STOPPED;
                    }
                    else if (gBattleWeather & B_WEATHER_RAIN_DOWNPOUR)
                        gBattleCommunication[MULTISTRING_CHOOSER] = B_MSG_DOWNPOUR_CONTINUES;
                    else
                        gBattleCommunication[MULTISTRING_CHOOSER] = B_MSG_RAIN_CONTINUES;
                }
                else if (gBattleWeather & B_WEATHER_RAIN_DOWNPOUR)
                {
                    gBattleCommunication[MULTISTRING_CHOOSER] = B_MSG_DOWNPOUR_CONTINUES;
                }
                else
                {
                    gBattleCommunication[MULTISTRING_CHOOSER] = B_MSG_RAIN_CONTINUES;
                }

                BattleScriptExecute(BattleScript_RainContinuesOrEnds);
                effect++;
            }
            gBattleStruct->turnCountersTracker++;
            break;
        case ENDTURN_SANDSTORM:
            if (gBattleWeather & B_WEATHER_SANDSTORM)
            {
                if (!(gBattleWeather & B_WEATHER_SANDSTORM_PERMANENT) && --gWishFutureKnock.weatherDuration == 0)
                {
                    gBattleWeather &= ~B_WEATHER_SANDSTORM_TEMPORARY;
                    gBattlescriptCurrInstr = BattleScript_SandStormHailEnds;
                }
                else
                {
                    gBattlescriptCurrInstr = BattleScript_DamagingWeatherContinues;
                }

                gBattleScripting.animArg1 = B_ANIM_SANDSTORM_CONTINUES;
                gBattleCommunication[MULTISTRING_CHOOSER] = B_MSG_SANDSTORM;
                BattleScriptExecute(gBattlescriptCurrInstr);
                effect++;
            }
            gBattleStruct->turnCountersTracker++;
            break;
        case ENDTURN_SUN:
            if (gBattleWeather & B_WEATHER_SUN)
            {
                if (!(gBattleWeather & B_WEATHER_SUN_PERMANENT)
                 && !(gBattleWeather & B_WEATHER_SUN_PRIMAL)
                 && --gWishFutureKnock.weatherDuration == 0)
                {
                    gBattleWeather &= ~B_WEATHER_SUN_TEMPORARY;
                    gBattlescriptCurrInstr = BattleScript_SunlightFaded;
                }
                else
                {
                    gBattlescriptCurrInstr = BattleScript_SunlightContinues;
                }

                BattleScriptExecute(gBattlescriptCurrInstr);
                effect++;
            }
            gBattleStruct->turnCountersTracker++;
            break;
        case ENDTURN_HAIL:
            if (gBattleWeather & B_WEATHER_HAIL)
            {
                if (!(gBattleWeather & B_WEATHER_HAIL_PERMANENT) && --gWishFutureKnock.weatherDuration == 0)
                {
                    gBattleWeather &= ~B_WEATHER_HAIL_TEMPORARY;
                    gBattlescriptCurrInstr = BattleScript_SandStormHailEnds;
                }
                else
                {
                    gBattlescriptCurrInstr = BattleScript_DamagingWeatherContinues;
                }

                gBattleScripting.animArg1 = B_ANIM_HAIL_CONTINUES;
                gBattleCommunication[MULTISTRING_CHOOSER] = B_MSG_HAIL;
                BattleScriptExecute(gBattlescriptCurrInstr);
                effect++;
            }
            gBattleStruct->turnCountersTracker++;
            break;
        case ENDTURN_TRICK_ROOM:
            if (gFieldStatuses & STATUS_FIELD_TRICK_ROOM && --gFieldTimers.trickRoomTimer == 0)
            {
                gFieldStatuses &= ~STATUS_FIELD_TRICK_ROOM;
                BattleScriptExecute(BattleScript_TrickRoomEnds);
                effect++;
            }
            gBattleStruct->turnCountersTracker++;
            break;
        case ENDTURN_WONDER_ROOM:
            if (gFieldStatuses & STATUS_FIELD_WONDER_ROOM && --gFieldTimers.wonderRoomTimer == 0)
            {
                gFieldStatuses &= ~STATUS_FIELD_WONDER_ROOM;
                BattleScriptExecute(BattleScript_WonderRoomEnds);
                effect++;
            }
            gBattleStruct->turnCountersTracker++;
            break;
        case ENDTURN_MAGIC_ROOM:
            if (gFieldStatuses & STATUS_FIELD_MAGIC_ROOM && --gFieldTimers.magicRoomTimer == 0)
            {
                gFieldStatuses &= ~STATUS_FIELD_MAGIC_ROOM;
                BattleScriptExecute(BattleScript_MagicRoomEnds);
                effect++;
            }
            gBattleStruct->turnCountersTracker++;
            break;
        case ENDTURN_ELECTRIC_TERRAIN:
            if (gFieldStatuses & STATUS_FIELD_ELECTRIC_TERRAIN
              && (!(gFieldStatuses & STATUS_FIELD_TERRAIN_PERMANENT) && --gFieldTimers.terrainTimer == 0))
            {
                gFieldStatuses &= ~(STATUS_FIELD_ELECTRIC_TERRAIN | STATUS_FIELD_TERRAIN_PERMANENT);
                TryToRevertMimicry();
                BattleScriptExecute(BattleScript_ElectricTerrainEnds);
                effect++;
            }
            gBattleStruct->turnCountersTracker++;
            break;
        case ENDTURN_MISTY_TERRAIN:
            if (gFieldStatuses & STATUS_FIELD_MISTY_TERRAIN
              && (!(gFieldStatuses & STATUS_FIELD_TERRAIN_PERMANENT) && --gFieldTimers.terrainTimer == 0))
            {
                gFieldStatuses &= ~STATUS_FIELD_MISTY_TERRAIN;
                TryToRevertMimicry();
                BattleScriptExecute(BattleScript_MistyTerrainEnds);
                effect++;
            }
            gBattleStruct->turnCountersTracker++;
            break;
        case ENDTURN_GRASSY_TERRAIN:
            if (gFieldStatuses & STATUS_FIELD_GRASSY_TERRAIN)
            {
                if (!(gFieldStatuses & STATUS_FIELD_TERRAIN_PERMANENT)
                  && (gFieldTimers.terrainTimer == 0 || --gFieldTimers.terrainTimer == 0))
                {
                    gFieldStatuses &= ~STATUS_FIELD_GRASSY_TERRAIN;
                    TryToRevertMimicry();
                }
                BattleScriptExecute(BattleScript_GrassyTerrainHeals);
                effect++;
            }
            gBattleStruct->turnCountersTracker++;
            break;
        case ENDTURN_PSYCHIC_TERRAIN:
            if (gFieldStatuses & STATUS_FIELD_PSYCHIC_TERRAIN
              && (!(gFieldStatuses & STATUS_FIELD_TERRAIN_PERMANENT) && --gFieldTimers.terrainTimer == 0))
            {
                gFieldStatuses &= ~STATUS_FIELD_PSYCHIC_TERRAIN;
                TryToRevertMimicry();
                BattleScriptExecute(BattleScript_PsychicTerrainEnds);
                effect++;
            }
            gBattleStruct->turnCountersTracker++;
            break;
        case ENDTURN_WATER_SPORT:
            #if B_SPORT_TURNS >= GEN_6
                if (gFieldStatuses & STATUS_FIELD_WATERSPORT && --gFieldTimers.waterSportTimer == 0)
                {
                    gFieldStatuses &= ~STATUS_FIELD_WATERSPORT;
                    BattleScriptExecute(BattleScript_WaterSportEnds);
                    effect++;
                }
            #endif
            gBattleStruct->turnCountersTracker++;
            break;
        case ENDTURN_MUD_SPORT:
            #if B_SPORT_TURNS >= GEN_6
                if (gFieldStatuses & STATUS_FIELD_MUDSPORT && --gFieldTimers.mudSportTimer == 0)
                {
                    gFieldStatuses &= ~STATUS_FIELD_MUDSPORT;
                    BattleScriptExecute(BattleScript_MudSportEnds);
                    effect++;
                }
            #endif
            gBattleStruct->turnCountersTracker++;
            break;
        case ENDTURN_GRAVITY:
            if (gFieldStatuses & STATUS_FIELD_GRAVITY && --gFieldTimers.gravityTimer == 0)
            {
                gFieldStatuses &= ~STATUS_FIELD_GRAVITY;
                BattleScriptExecute(BattleScript_GravityEnds);
                effect++;
            }
            gBattleStruct->turnCountersTracker++;
            break;
        case ENDTURN_ION_DELUGE:
            gFieldStatuses &= ~STATUS_FIELD_ION_DELUGE;
            gBattleStruct->turnCountersTracker++;
            break;
        case ENDTURN_FAIRY_LOCK:
            if (gFieldStatuses & STATUS_FIELD_FAIRY_LOCK && --gFieldTimers.fairyLockTimer == 0)
            {
                gFieldStatuses &= ~STATUS_FIELD_FAIRY_LOCK;
            }
            gBattleStruct->turnCountersTracker++;
            break;
        case ENDTURN_RETALIATE:
            if (gSideTimers[B_SIDE_PLAYER].retaliateTimer > 0)
                gSideTimers[B_SIDE_PLAYER].retaliateTimer--;
            if (gSideTimers[B_SIDE_OPPONENT].retaliateTimer > 0)
                gSideTimers[B_SIDE_OPPONENT].retaliateTimer--;
            gBattleStruct->turnCountersTracker++;
            break;
        case ENDTURN_FIELD_COUNT:
            effect++;
            break;
        }
    } while (effect == 0);

    return (gBattleMainFunc != BattleTurnPassed);
}

enum
{
    ENDTURN_INGRAIN,
    ENDTURN_AQUA_RING,
    ENDTURN_ABILITIES,
    ENDTURN_ITEMS1,
    ENDTURN_LEECH_SEED,
    ENDTURN_POISON,
    ENDTURN_BAD_POISON,
    ENDTURN_BURN,
    ENDTURN_NIGHTMARES,
    ENDTURN_CURSE,
    ENDTURN_WRAP,
    ENDTURN_OCTOLOCK,
    ENDTURN_UPROAR,
    ENDTURN_THRASH,
    ENDTURN_FLINCH,
    ENDTURN_DISABLE,
    ENDTURN_ENCORE,
    ENDTURN_MAGNET_RISE,
    ENDTURN_TELEKINESIS,
    ENDTURN_HEALBLOCK,
    ENDTURN_EMBARGO,
    ENDTURN_LOCK_ON,
    ENDTURN_CHARGE,
    ENDTURN_LASER_FOCUS,
    ENDTURN_TAUNT,
    ENDTURN_YAWN,
    ENDTURN_ITEMS2,
    ENDTURN_ORBS,
    ENDTURN_ROOST,
    ENDTURN_ELECTRIFY,
    ENDTURN_POWDER,
    ENDTURN_THROAT_CHOP,
    ENDTURN_SLOW_START,
    ENDTURN_PLASMA_FISTS,
    ENDTURN_BATTLER_COUNT
};

// Ingrain, Leech Seed, Strength Sap and Aqua Ring
s32 GetDrainedBigRootHp(u32 battler, s32 hp)
{
    if (GetBattlerHoldEffect(battler, TRUE) == HOLD_EFFECT_BIG_ROOT)
        hp = (hp * 1300) / 1000;
    if (hp == 0)
        hp = 1;

    return hp * -1;
}

#define MAGIC_GUARD_CHECK \
if (ability == ABILITY_MAGIC_GUARD) \
{\
    RecordAbilityBattle(gActiveBattler, ability);\
    gBattleStruct->turnEffectsTracker++;\
            break;\
}


u8 DoBattlerEndTurnEffects(void)
{
    u32 ability, i, effect = 0;

    gHitMarker |= (HITMARKER_GRUDGE | HITMARKER_SKIP_DMG_TRACK);
    while (gBattleStruct->turnEffectsBattlerId < gBattlersCount && gBattleStruct->turnEffectsTracker <= ENDTURN_BATTLER_COUNT)
    {
        gActiveBattler = gBattlerAttacker = gBattlerByTurnOrder[gBattleStruct->turnEffectsBattlerId];
        if (gAbsentBattlerFlags & gBitTable[gActiveBattler])
        {
            gBattleStruct->turnEffectsBattlerId++;
            continue;
        }

        ability = GetBattlerAbility(gActiveBattler);
        switch (gBattleStruct->turnEffectsTracker)
        {
        case ENDTURN_INGRAIN:  // ingrain
            if ((gStatuses3[gActiveBattler] & STATUS3_ROOTED)
             && !BATTLER_MAX_HP(gActiveBattler)
             && !(gStatuses3[gActiveBattler] & STATUS3_HEAL_BLOCK)
             && gBattleMons[gActiveBattler].hp != 0)
            {
                gBattleMoveDamage = GetDrainedBigRootHp(gActiveBattler, gBattleMons[gActiveBattler].maxHP / 16);
                BattleScriptExecute(BattleScript_IngrainTurnHeal);
                effect++;
            }
            gBattleStruct->turnEffectsTracker++;
            break;
        case ENDTURN_AQUA_RING:  // aqua ring
            if ((gStatuses3[gActiveBattler] & STATUS3_AQUA_RING)
             && !BATTLER_MAX_HP(gActiveBattler)
             && !(gStatuses3[gActiveBattler] & STATUS3_HEAL_BLOCK)
             && gBattleMons[gActiveBattler].hp != 0)
            {
                gBattleMoveDamage = GetDrainedBigRootHp(gActiveBattler, gBattleMons[gActiveBattler].maxHP / 16);
                BattleScriptExecute(BattleScript_AquaRingHeal);
                effect++;
            }
            gBattleStruct->turnEffectsTracker++;
            break;
        case ENDTURN_ABILITIES:  // end turn abilities
            if (AbilityBattleEffects(ABILITYEFFECT_ENDTURN, gActiveBattler, 0, 0, 0))
                effect++;
            gBattleStruct->turnEffectsTracker++;
            break;
        case ENDTURN_ITEMS1:  // item effects
            if (ItemBattleEffects(ITEMEFFECT_NORMAL, gActiveBattler, FALSE))
                effect++;
            gBattleStruct->turnEffectsTracker++;
            break;
        case ENDTURN_ITEMS2:  // item effects again
            if (ItemBattleEffects(ITEMEFFECT_NORMAL, gActiveBattler, TRUE))
                effect++;
            gBattleStruct->turnEffectsTracker++;
            break;
        case ENDTURN_ORBS:
            if (ItemBattleEffects(ITEMEFFECT_ORBS, gActiveBattler, FALSE))
                effect++;
            gBattleStruct->turnEffectsTracker++;
            break;
        case ENDTURN_LEECH_SEED:  // leech seed
            if ((gStatuses3[gActiveBattler] & STATUS3_LEECHSEED)
             && gBattleMons[gStatuses3[gActiveBattler] & STATUS3_LEECHSEED_BATTLER].hp != 0
             && gBattleMons[gActiveBattler].hp != 0)
            {
                MAGIC_GUARD_CHECK;

                gBattlerTarget = gStatuses3[gActiveBattler] & STATUS3_LEECHSEED_BATTLER; // Notice gBattlerTarget is actually the HP receiver.
                gBattleMoveDamage = gBattleMons[gActiveBattler].maxHP / 8;
                if (gBattleMoveDamage == 0)
                    gBattleMoveDamage = 1;
                gBattleScripting.animArg1 = gBattlerTarget;
                gBattleScripting.animArg2 = gBattlerAttacker;
                BattleScriptExecute(BattleScript_LeechSeedTurnDrain);
                effect++;
            }
            gBattleStruct->turnEffectsTracker++;
            break;
        case ENDTURN_POISON:  // poison
            if ((gBattleMons[gActiveBattler].status1 & STATUS1_POISON)
                && gBattleMons[gActiveBattler].hp != 0)
            {
                MAGIC_GUARD_CHECK;

                if (ability == ABILITY_POISON_HEAL)
                {
                    if (!BATTLER_MAX_HP(gActiveBattler) && !(gStatuses3[gActiveBattler] & STATUS3_HEAL_BLOCK))
                    {
                        gBattleMoveDamage = gBattleMons[gActiveBattler].maxHP / 8;
                        if (gBattleMoveDamage == 0)
                            gBattleMoveDamage = 1;
                        gBattleMoveDamage *= -1;
                        BattleScriptExecute(BattleScript_PoisonHealActivates);
                        effect++;
                    }
                }
                else
                {
                    gBattleMoveDamage = gBattleMons[gActiveBattler].maxHP / 8;
                    if (gBattleMoveDamage == 0)
                        gBattleMoveDamage = 1;
                    BattleScriptExecute(BattleScript_PoisonTurnDmg);
                    effect++;
                }
            }
            gBattleStruct->turnEffectsTracker++;
            break;
        case ENDTURN_BAD_POISON:  // toxic poison
            if ((gBattleMons[gActiveBattler].status1 & STATUS1_TOXIC_POISON)
                && gBattleMons[gActiveBattler].hp != 0)
            {
                MAGIC_GUARD_CHECK;

                if (ability == ABILITY_POISON_HEAL)
                {
                    if (!BATTLER_MAX_HP(gActiveBattler) && !(gStatuses3[gActiveBattler] & STATUS3_HEAL_BLOCK))
                    {
                        gBattleMoveDamage = gBattleMons[gActiveBattler].maxHP / 8;
                        if (gBattleMoveDamage == 0)
                            gBattleMoveDamage = 1;
                        gBattleMoveDamage *= -1;
                        BattleScriptExecute(BattleScript_PoisonHealActivates);
                        effect++;
                    }
                }
                else
                {
                    gBattleMoveDamage = gBattleMons[gActiveBattler].maxHP / 16;
                    if (gBattleMoveDamage == 0)
                        gBattleMoveDamage = 1;
                    if ((gBattleMons[gActiveBattler].status1 & STATUS1_TOXIC_COUNTER) != STATUS1_TOXIC_TURN(15)) // not 16 turns
                        gBattleMons[gActiveBattler].status1 += STATUS1_TOXIC_TURN(1);
                    gBattleMoveDamage *= (gBattleMons[gActiveBattler].status1 & STATUS1_TOXIC_COUNTER) >> 8;
                    BattleScriptExecute(BattleScript_PoisonTurnDmg);
                    effect++;
                }
            }
            gBattleStruct->turnEffectsTracker++;
            break;
        case ENDTURN_BURN:  // burn
            if ((gBattleMons[gActiveBattler].status1 & STATUS1_BURN)
                && gBattleMons[gActiveBattler].hp != 0)
            {
                MAGIC_GUARD_CHECK;

                gBattleMoveDamage = gBattleMons[gActiveBattler].maxHP / (B_BURN_DAMAGE >= GEN_7 ? 16 : 8);
                if (ability == ABILITY_HEATPROOF)
                {
                    if (gBattleMoveDamage > (gBattleMoveDamage / 2) + 1) // Record ability if the burn takes less damage than it normally would.
                        RecordAbilityBattle(gActiveBattler, ABILITY_HEATPROOF);
                    gBattleMoveDamage /= 2;
                }
                if (gBattleMoveDamage == 0)
                    gBattleMoveDamage = 1;
                BattleScriptExecute(BattleScript_BurnTurnDmg);
                effect++;
            }
            gBattleStruct->turnEffectsTracker++;
            break;
        case ENDTURN_NIGHTMARES:  // spooky nightmares
            if ((gBattleMons[gActiveBattler].status2 & STATUS2_NIGHTMARE)
                && gBattleMons[gActiveBattler].hp != 0)
            {
                MAGIC_GUARD_CHECK;
                // R/S does not perform this sleep check, which causes the nightmare effect to
                // persist even after the affected Pokemon has been awakened by Shed Skin.
                if (gBattleMons[gActiveBattler].status1 & STATUS1_SLEEP)
                {
                    gBattleMoveDamage = gBattleMons[gActiveBattler].maxHP / 4;
                    if (gBattleMoveDamage == 0)
                        gBattleMoveDamage = 1;
                    BattleScriptExecute(BattleScript_NightmareTurnDmg);
                    effect++;
                }
                else
                {
                    gBattleMons[gActiveBattler].status2 &= ~STATUS2_NIGHTMARE;
                }
            }
            gBattleStruct->turnEffectsTracker++;
            break;
        case ENDTURN_CURSE:  // curse
            if ((gBattleMons[gActiveBattler].status2 & STATUS2_CURSED)
                && gBattleMons[gActiveBattler].hp != 0)
            {
                MAGIC_GUARD_CHECK;
                gBattleMoveDamage = gBattleMons[gActiveBattler].maxHP / 4;
                if (gBattleMoveDamage == 0)
                    gBattleMoveDamage = 1;
                BattleScriptExecute(BattleScript_CurseTurnDmg);
                effect++;
            }
            gBattleStruct->turnEffectsTracker++;
            break;
        case ENDTURN_WRAP:  // wrap
            if ((gBattleMons[gActiveBattler].status2 & STATUS2_WRAPPED) && gBattleMons[gActiveBattler].hp != 0)
            {
                if (--gDisableStructs[gActiveBattler].wrapTurns != 0)  // damaged by wrap
                {
                    MAGIC_GUARD_CHECK;

                    gBattleScripting.animArg1 = gBattleStruct->wrappedMove[gActiveBattler];
                    gBattleScripting.animArg2 = gBattleStruct->wrappedMove[gActiveBattler] >> 8;
                    PREPARE_MOVE_BUFFER(gBattleTextBuff1, gBattleStruct->wrappedMove[gActiveBattler]);
                    gBattlescriptCurrInstr = BattleScript_WrapTurnDmg;
                    if (GetBattlerHoldEffect(gBattleStruct->wrappedBy[gActiveBattler], TRUE) == HOLD_EFFECT_BINDING_BAND)
                        gBattleMoveDamage = gBattleMons[gActiveBattler].maxHP / ((B_BINDING_DAMAGE >= GEN_6) ? 6 : 8);
                    else
                        gBattleMoveDamage = gBattleMons[gActiveBattler].maxHP / ((B_BINDING_DAMAGE >= GEN_6) ? 8 : 16);

                    if (gBattleMoveDamage == 0)
                        gBattleMoveDamage = 1;
                }
                else  // broke free
                {
                    gBattleMons[gActiveBattler].status2 &= ~STATUS2_WRAPPED;
                    PREPARE_MOVE_BUFFER(gBattleTextBuff1, gBattleStruct->wrappedMove[gActiveBattler]);
                    gBattlescriptCurrInstr = BattleScript_WrapEnds;
                }
                BattleScriptExecute(gBattlescriptCurrInstr);
                effect++;
            }
            gBattleStruct->turnEffectsTracker++;
            break;
        case ENDTURN_OCTOLOCK:
        {
            u16 battlerAbility = GetBattlerAbility(gActiveBattler);
            if (gDisableStructs[gActiveBattler].octolock
             && !(battlerAbility == ABILITY_CLEAR_BODY
                  || battlerAbility == ABILITY_FULL_METAL_BODY
                  || battlerAbility == ABILITY_WHITE_SMOKE))
            {
                gBattlerTarget = gActiveBattler;
                BattleScriptExecute(BattleScript_OctolockEndTurn);
                effect++;
            }
            gBattleStruct->turnEffectsTracker++;
        }
            break;
        case ENDTURN_UPROAR:  // uproar
            if (gBattleMons[gActiveBattler].status2 & STATUS2_UPROAR)
            {
                for (gBattlerAttacker = 0; gBattlerAttacker < gBattlersCount; gBattlerAttacker++)
                {
                    if ((gBattleMons[gBattlerAttacker].status1 & STATUS1_SLEEP)
                     && GetBattlerAbility(gBattlerAttacker) != ABILITY_SOUNDPROOF)
                    {
                        gBattleMons[gBattlerAttacker].status1 &= ~STATUS1_SLEEP;
                        gBattleMons[gBattlerAttacker].status2 &= ~STATUS2_NIGHTMARE;
                        gBattleCommunication[MULTISTRING_CHOOSER] = 1;
                        BattleScriptExecute(BattleScript_MonWokeUpInUproar);
                        gActiveBattler = gBattlerAttacker;
                        BtlController_EmitSetMonData(BUFFER_A, REQUEST_STATUS_BATTLE, 0, 4, &gBattleMons[gActiveBattler].status1);
                        MarkBattlerForControllerExec(gActiveBattler);
                        break;
                    }
                }
                if (gBattlerAttacker != gBattlersCount)
                {
                    effect = 2;  // a pokemon was awaken
                    break;
                }
                else
                {
                    gBattlerAttacker = gActiveBattler;
                    gBattleMons[gActiveBattler].status2 -= STATUS2_UPROAR_TURN(1);  // uproar timer goes down
                    if (WasUnableToUseMove(gActiveBattler))
                    {
                        CancelMultiTurnMoves(gActiveBattler);
                        gBattleCommunication[MULTISTRING_CHOOSER] = B_MSG_UPROAR_ENDS;
                    }
                    else if (gBattleMons[gActiveBattler].status2 & STATUS2_UPROAR)
                    {
                        gBattleCommunication[MULTISTRING_CHOOSER] = B_MSG_UPROAR_CONTINUES;
                        gBattleMons[gActiveBattler].status2 |= STATUS2_MULTIPLETURNS;
                    }
                    else
                    {
                        gBattleCommunication[MULTISTRING_CHOOSER] = B_MSG_UPROAR_ENDS;
                        CancelMultiTurnMoves(gActiveBattler);
                    }
                    BattleScriptExecute(BattleScript_PrintUproarOverTurns);
                    effect = 1;
                }
            }
            if (effect != 2)
                gBattleStruct->turnEffectsTracker++;
            break;
        case ENDTURN_THRASH:  // thrash
            // Don't decrement STATUS2_LOCK_CONFUSE if the target is held by Sky Drop
            if (gBattleMons[gActiveBattler].status2 & STATUS2_LOCK_CONFUSE && !(gStatuses3[gActiveBattler] & STATUS3_SKY_DROPPED))
            {
                gBattleMons[gActiveBattler].status2 -= STATUS2_LOCK_CONFUSE_TURN(1);
                if (WasUnableToUseMove(gActiveBattler))
                    CancelMultiTurnMoves(gActiveBattler);
                else if (!(gBattleMons[gActiveBattler].status2 & STATUS2_LOCK_CONFUSE)
                 && (gBattleMons[gActiveBattler].status2 & STATUS2_MULTIPLETURNS))
                {
<<<<<<< HEAD
                    gBattleMons[gActiveBattler].status2 &= ~STATUS2_MULTIPLETURNS;
                    if (!(gBattleMons[gActiveBattler].status2 & STATUS2_CONFUSION))
                    {
                        gBattleScripting.moveEffect = MOVE_EFFECT_CONFUSION | MOVE_EFFECT_AFFECTS_USER;
                        SetMoveEffect(TRUE, 0);
                        if (gBattleMons[gActiveBattler].status2 & STATUS2_CONFUSION)
                            BattleScriptExecute(BattleScript_ThrashConfuses);
=======
                    s32 i;
                    for (i = 0; i < MAX_MON_MOVES; i++)
                    {
                        if (gDisableStructs[gActiveBattler].disabledMove == gBattleMons[gActiveBattler].moves[i])
                            break;
                    }
                    if (i == MAX_MON_MOVES)  // pokemon does not have the disabled move anymore
                    {
                        gDisableStructs[gActiveBattler].disabledMove = MOVE_NONE;
                        gDisableStructs[gActiveBattler].disableTimer = 0;
                    }
                    else if (--gDisableStructs[gActiveBattler].disableTimer == 0)  // disable ends
                    {
                        gDisableStructs[gActiveBattler].disabledMove = MOVE_NONE;
                        BattleScriptExecute(BattleScript_DisabledNoMore);
>>>>>>> 898ec580
                        effect++;
                    }
                }
            }
            gBattleStruct->turnEffectsTracker++;
            break;
        case ENDTURN_FLINCH:  // reset flinch
            gBattleMons[gActiveBattler].status2 &= ~STATUS2_FLINCHED;
            gBattleStruct->turnEffectsTracker++;
            break;
        case ENDTURN_DISABLE:  // disable
            if (gDisableStructs[gActiveBattler].disableTimer != 0)
            {
                for (i = 0; i < MAX_MON_MOVES; i++)
                {
                    if (gDisableStructs[gActiveBattler].disabledMove == gBattleMons[gActiveBattler].moves[i])
                        break;
                }
                if (i == MAX_MON_MOVES)  // pokemon does not have the disabled move anymore
                {
                    gDisableStructs[gActiveBattler].disabledMove = 0;
                    gDisableStructs[gActiveBattler].disableTimer = 0;
                }
                else if (--gDisableStructs[gActiveBattler].disableTimer == 0)  // disable ends
                {
                    gDisableStructs[gActiveBattler].disabledMove = 0;
                    BattleScriptExecute(BattleScript_DisabledNoMore);
                    effect++;
                }
            }
            gBattleStruct->turnEffectsTracker++;
            break;
        case ENDTURN_ENCORE:  // encore
            if (gDisableStructs[gActiveBattler].encoreTimer != 0)
            {
                if (gBattleMons[gActiveBattler].moves[gDisableStructs[gActiveBattler].encoredMovePos] != gDisableStructs[gActiveBattler].encoredMove)  // pokemon does not have the encored move anymore
                {
                    gDisableStructs[gActiveBattler].encoredMove = 0;
                    gDisableStructs[gActiveBattler].encoreTimer = 0;
                }
                else if (--gDisableStructs[gActiveBattler].encoreTimer == 0
                 || gBattleMons[gActiveBattler].pp[gDisableStructs[gActiveBattler].encoredMovePos] == 0)
                {
                    gDisableStructs[gActiveBattler].encoredMove = 0;
                    gDisableStructs[gActiveBattler].encoreTimer = 0;
                    BattleScriptExecute(BattleScript_EncoredNoMore);
                    effect++;
                }
            }
            gBattleStruct->turnEffectsTracker++;
            break;
        case ENDTURN_LOCK_ON:  // lock-on decrement
            if (gStatuses3[gActiveBattler] & STATUS3_ALWAYS_HITS)
                gStatuses3[gActiveBattler] -= STATUS3_ALWAYS_HITS_TURN(1);
            gBattleStruct->turnEffectsTracker++;
            break;
        case ENDTURN_CHARGE:  // charge
            if (gDisableStructs[gActiveBattler].chargeTimer && --gDisableStructs[gActiveBattler].chargeTimer == 0)
                gStatuses3[gActiveBattler] &= ~STATUS3_CHARGED_UP;
            gBattleStruct->turnEffectsTracker++;
            break;
        case ENDTURN_TAUNT:  // taunt
            if (gDisableStructs[gActiveBattler].tauntTimer && --gDisableStructs[gActiveBattler].tauntTimer == 0)
            {
                BattleScriptExecute(BattleScript_BufferEndTurn);
                PREPARE_MOVE_BUFFER(gBattleTextBuff1, MOVE_TAUNT);
                effect++;
            }
            gBattleStruct->turnEffectsTracker++;
            break;
        case ENDTURN_YAWN:  // yawn
            if (gStatuses3[gActiveBattler] & STATUS3_YAWN)
            {
                u16 battlerAbility = GetBattlerAbility(gActiveBattler);
                gStatuses3[gActiveBattler] -= STATUS3_YAWN_TURN(1);
                if (!(gStatuses3[gActiveBattler] & STATUS3_YAWN) && !(gBattleMons[gActiveBattler].status1 & STATUS1_ANY)
                 && battlerAbility != ABILITY_VITAL_SPIRIT
                 && battlerAbility != ABILITY_INSOMNIA && !UproarWakeUpCheck(gActiveBattler)
                 && !IsLeafGuardProtected(gActiveBattler))
                {
                    CancelMultiTurnMoves(gActiveBattler);
                    gEffectBattler = gActiveBattler;
                    if (IsBattlerTerrainAffected(gActiveBattler, STATUS_FIELD_ELECTRIC_TERRAIN))
                    {
<<<<<<< HEAD
                        gBattleCommunication[MULTISTRING_CHOOSER] = B_MSG_TERRAINPREVENTS_ELECTRIC;
                        BattleScriptExecute(BattleScript_TerrainPreventsEnd2);
=======
                        gDisableStructs[gActiveBattler].encoredMove = MOVE_NONE;
                        gDisableStructs[gActiveBattler].encoreTimer = 0;
>>>>>>> 898ec580
                    }
                    else if (IsBattlerTerrainAffected(gActiveBattler, STATUS_FIELD_MISTY_TERRAIN))
                    {
<<<<<<< HEAD
                        gBattleCommunication[MULTISTRING_CHOOSER] = B_MSG_TERRAINPREVENTS_MISTY;
                        BattleScriptExecute(BattleScript_TerrainPreventsEnd2);
=======
                        gDisableStructs[gActiveBattler].encoredMove = MOVE_NONE;
                        gDisableStructs[gActiveBattler].encoreTimer = 0;
                        BattleScriptExecute(BattleScript_EncoredNoMore);
                        effect++;
>>>>>>> 898ec580
                    }
                    else
                    {
                        gBattleMons[gActiveBattler].status1 |= (B_SLEEP_TURNS >= GEN_5) ? ((Random() % 3) + 2) : ((Random() % 4) + 3);
                        BtlController_EmitSetMonData(BUFFER_A, REQUEST_STATUS_BATTLE, 0, 4, &gBattleMons[gActiveBattler].status1);
                        MarkBattlerForControllerExec(gActiveBattler);
                        BattleScriptExecute(BattleScript_YawnMakesAsleep);
                    }
                    effect++;
                }
            }
            gBattleStruct->turnEffectsTracker++;
            break;
        case ENDTURN_LASER_FOCUS:
            if (gStatuses3[gActiveBattler] & STATUS3_LASER_FOCUS)
            {
                if (gDisableStructs[gActiveBattler].laserFocusTimer == 0 || --gDisableStructs[gActiveBattler].laserFocusTimer == 0)
                    gStatuses3[gActiveBattler] &= ~STATUS3_LASER_FOCUS;
            }
            gBattleStruct->turnEffectsTracker++;
            break;
        case ENDTURN_EMBARGO:
            if (gStatuses3[gActiveBattler] & STATUS3_EMBARGO)
            {
                if (gDisableStructs[gActiveBattler].embargoTimer == 0 || --gDisableStructs[gActiveBattler].embargoTimer == 0)
                {
                    gStatuses3[gActiveBattler] &= ~STATUS3_EMBARGO;
                    BattleScriptExecute(BattleScript_EmbargoEndTurn);
                    effect++;
                }
            }
            gBattleStruct->turnEffectsTracker++;
            break;
        case ENDTURN_MAGNET_RISE:
            if (gStatuses3[gActiveBattler] & STATUS3_MAGNET_RISE)
            {
                if (gDisableStructs[gActiveBattler].magnetRiseTimer == 0 || --gDisableStructs[gActiveBattler].magnetRiseTimer == 0)
                {
                    gStatuses3[gActiveBattler] &= ~STATUS3_MAGNET_RISE;
                    BattleScriptExecute(BattleScript_BufferEndTurn);
                    PREPARE_STRING_BUFFER(gBattleTextBuff1, STRINGID_ELECTROMAGNETISM);
                    effect++;
                }
            }
            gBattleStruct->turnEffectsTracker++;
            break;
        case ENDTURN_TELEKINESIS:
            if (gStatuses3[gActiveBattler] & STATUS3_TELEKINESIS)
            {
                if (gDisableStructs[gActiveBattler].telekinesisTimer == 0 || --gDisableStructs[gActiveBattler].telekinesisTimer == 0)
                {
                    gStatuses3[gActiveBattler] &= ~STATUS3_TELEKINESIS;
                    BattleScriptExecute(BattleScript_TelekinesisEndTurn);
                    effect++;
                }
            }
            gBattleStruct->turnEffectsTracker++;
            break;
        case ENDTURN_HEALBLOCK:
            if (gStatuses3[gActiveBattler] & STATUS3_HEAL_BLOCK)
            {
                if (gDisableStructs[gActiveBattler].healBlockTimer == 0 || --gDisableStructs[gActiveBattler].healBlockTimer == 0)
                {
                    gStatuses3[gActiveBattler] &= ~STATUS3_HEAL_BLOCK;
                    BattleScriptExecute(BattleScript_BufferEndTurn);
                    PREPARE_MOVE_BUFFER(gBattleTextBuff1, MOVE_HEAL_BLOCK);
                    effect++;
                }
            }
            gBattleStruct->turnEffectsTracker++;
            break;
        case ENDTURN_ROOST: // Return flying type.
            if (gBattleResources->flags->flags[gActiveBattler] & RESOURCE_FLAG_ROOST)
            {
                gBattleResources->flags->flags[gActiveBattler] &= ~RESOURCE_FLAG_ROOST;
                gBattleMons[gActiveBattler].type1 = gBattleStruct->roostTypes[gActiveBattler][0];
                gBattleMons[gActiveBattler].type2 = gBattleStruct->roostTypes[gActiveBattler][1];
            }
            gBattleStruct->turnEffectsTracker++;
            break;
        case ENDTURN_ELECTRIFY:
            gStatuses4[gActiveBattler] &= ~STATUS4_ELECTRIFIED;
            gBattleStruct->turnEffectsTracker++;
        case ENDTURN_POWDER:
            gBattleMons[gActiveBattler].status2 &= ~STATUS2_POWDER;
            gBattleStruct->turnEffectsTracker++;
        case ENDTURN_THROAT_CHOP:
            if (gDisableStructs[gActiveBattler].throatChopTimer && --gDisableStructs[gActiveBattler].throatChopTimer == 0)
            {
                BattleScriptExecute(BattleScript_ThroatChopEndTurn);
                effect++;
            }
            gBattleStruct->turnEffectsTracker++;
            break;
        case ENDTURN_SLOW_START:
            if (gDisableStructs[gActiveBattler].slowStartTimer
                && --gDisableStructs[gActiveBattler].slowStartTimer == 0
                && ability == ABILITY_SLOW_START)
            {
                BattleScriptExecute(BattleScript_SlowStartEnds);
                effect++;
            }
            gBattleStruct->turnEffectsTracker++;
            break;
        case ENDTURN_PLASMA_FISTS:
            for (i = 0; i < gBattlersCount; i++)
                gStatuses4[i] &= ~STATUS4_PLASMA_FISTS;
            gBattleStruct->turnEffectsTracker++;
            break;
        case ENDTURN_BATTLER_COUNT:  // done
            gBattleStruct->turnEffectsTracker = 0;
            gBattleStruct->turnEffectsBattlerId++;
            break;
        }

        if (effect != 0)
            return effect;

    }
    gHitMarker &= ~(HITMARKER_GRUDGE | HITMARKER_SKIP_DMG_TRACK);
    return 0;
}

bool8 HandleWishPerishSongOnTurnEnd(void)
{
    gHitMarker |= (HITMARKER_GRUDGE | HITMARKER_SKIP_DMG_TRACK);

    switch (gBattleStruct->wishPerishSongState)
    {
    case 0:
        while (gBattleStruct->wishPerishSongBattlerId < gBattlersCount)
        {
            gActiveBattler = gBattleStruct->wishPerishSongBattlerId;
            if (gAbsentBattlerFlags & gBitTable[gActiveBattler])
            {
                gBattleStruct->wishPerishSongBattlerId++;
                continue;
            }

            gBattleStruct->wishPerishSongBattlerId++;
            if (gWishFutureKnock.futureSightCounter[gActiveBattler] != 0
             && --gWishFutureKnock.futureSightCounter[gActiveBattler] == 0
             && gBattleMons[gActiveBattler].hp != 0)
            {
                if (gWishFutureKnock.futureSightMove[gActiveBattler] == MOVE_FUTURE_SIGHT)
                    gBattleCommunication[MULTISTRING_CHOOSER] = B_MSG_FUTURE_SIGHT;
                else
                    gBattleCommunication[MULTISTRING_CHOOSER] = B_MSG_DOOM_DESIRE;

                PREPARE_MOVE_BUFFER(gBattleTextBuff1, gWishFutureKnock.futureSightMove[gActiveBattler]);

                gBattlerTarget = gActiveBattler;
                gBattlerAttacker = gWishFutureKnock.futureSightAttacker[gActiveBattler];
                gSpecialStatuses[gBattlerTarget].dmg = 0xFFFF;
                gCurrentMove = gWishFutureKnock.futureSightMove[gActiveBattler];
                SetTypeBeforeUsingMove(gCurrentMove, gActiveBattler);
                BattleScriptExecute(BattleScript_MonTookFutureAttack);

                if (gWishFutureKnock.futureSightCounter[gActiveBattler] == 0
                 && gWishFutureKnock.futureSightCounter[gActiveBattler ^ BIT_FLANK] == 0)
                {
                    gSideStatuses[GET_BATTLER_SIDE(gBattlerTarget)] &= ~SIDE_STATUS_FUTUREATTACK;
                }
                return TRUE;
            }
        }
        gBattleStruct->wishPerishSongState = 1;
        gBattleStruct->wishPerishSongBattlerId = 0;
        // fall through
    case 1:
        while (gBattleStruct->wishPerishSongBattlerId < gBattlersCount)
        {
            gActiveBattler = gBattlerAttacker = gBattlerByTurnOrder[gBattleStruct->wishPerishSongBattlerId];
            if (gAbsentBattlerFlags & gBitTable[gActiveBattler])
            {
                gBattleStruct->wishPerishSongBattlerId++;
                continue;
            }
            gBattleStruct->wishPerishSongBattlerId++;
            if (gStatuses3[gActiveBattler] & STATUS3_PERISH_SONG)
            {
                PREPARE_BYTE_NUMBER_BUFFER(gBattleTextBuff1, 1, gDisableStructs[gActiveBattler].perishSongTimer);
                if (gDisableStructs[gActiveBattler].perishSongTimer == 0)
                {
                    gStatuses3[gActiveBattler] &= ~STATUS3_PERISH_SONG;
                    gBattleMoveDamage = gBattleMons[gActiveBattler].hp;
                    gBattlescriptCurrInstr = BattleScript_PerishSongTakesLife;
                }
                else
                {
                    gDisableStructs[gActiveBattler].perishSongTimer--;
                    gBattlescriptCurrInstr = BattleScript_PerishSongCountGoesDown;
                }
                BattleScriptExecute(gBattlescriptCurrInstr);
                return TRUE;
            }
        }
        // Hm...
        {
            u8 *state = &gBattleStruct->wishPerishSongState;
            *state = 2;
            gBattleStruct->wishPerishSongBattlerId = 0;
        }
        // fall through
    case 2:
        if ((gBattleTypeFlags & BATTLE_TYPE_ARENA)
         && gBattleStruct->arenaTurnCounter == 2
         && gBattleMons[0].hp != 0 && gBattleMons[1].hp != 0)
        {
            s32 i;

            for (i = 0; i < 2; i++)
                CancelMultiTurnMoves(i);

            gBattlescriptCurrInstr = BattleScript_ArenaDoJudgment;
            BattleScriptExecute(BattleScript_ArenaDoJudgment);
            gBattleStruct->wishPerishSongState++;
            return TRUE;
        }
        break;
    }

    gHitMarker &= ~(HITMARKER_GRUDGE | HITMARKER_SKIP_DMG_TRACK);

    return FALSE;
}

#define FAINTED_ACTIONS_MAX_CASE 7

bool8 HandleFaintedMonActions(void)
{
    if (gBattleTypeFlags & BATTLE_TYPE_SAFARI)
        return FALSE;
    do
    {
        s32 i;
        switch (gBattleStruct->faintedActionsState)
        {
        case 0:
            gBattleStruct->faintedActionsBattlerId = 0;
            gBattleStruct->faintedActionsState++;
            for (i = 0; i < gBattlersCount; i++)
            {
                if (gAbsentBattlerFlags & gBitTable[i] && !HasNoMonsToSwitch(i, PARTY_SIZE, PARTY_SIZE))
                    gAbsentBattlerFlags &= ~(gBitTable[i]);
            }
            // fall through
        case 1:
            do
            {
                gBattlerFainted = gBattlerTarget = gBattleStruct->faintedActionsBattlerId;
                if (gBattleMons[gBattleStruct->faintedActionsBattlerId].hp == 0
                 && !(gBattleStruct->givenExpMons & gBitTable[gBattlerPartyIndexes[gBattleStruct->faintedActionsBattlerId]])
                 && !(gAbsentBattlerFlags & gBitTable[gBattleStruct->faintedActionsBattlerId]))
                {
                    BattleScriptExecute(BattleScript_GiveExp);
                    gBattleStruct->faintedActionsState = 2;
                    return TRUE;
                }
            } while (++gBattleStruct->faintedActionsBattlerId != gBattlersCount);
            gBattleStruct->faintedActionsState = 3;
            break;
        case 2:
            OpponentSwitchInResetSentPokesToOpponentValue(gBattlerFainted);
            if (++gBattleStruct->faintedActionsBattlerId == gBattlersCount)
                gBattleStruct->faintedActionsState = 3;
            else
                gBattleStruct->faintedActionsState = 1;
            #if B_FAINT_SWITCH_IN >= GEN_4
            // Don't switch mons until all pokemon performed their actions or the battle's over.
            if (gBattleOutcome == 0
                && !NoAliveMonsForEitherParty()
                && gCurrentTurnActionNumber != gBattlersCount)
            {
                gAbsentBattlerFlags |= gBitTable[gBattlerFainted];
                return FALSE;
            }
            #endif
            break;
        case 3:
            #if B_FAINT_SWITCH_IN >= GEN_4
            // Don't switch mons until all pokemon performed their actions or the battle's over.
            if (gBattleOutcome == 0
                && !NoAliveMonsForEitherParty()
                && gCurrentTurnActionNumber != gBattlersCount)
            {
                return FALSE;
            }
            #endif
            gBattleStruct->faintedActionsBattlerId = 0;
            gBattleStruct->faintedActionsState++;
            // fall through
        case 4:
            do
            {
                gBattlerFainted = gBattlerTarget = gBattleStruct->faintedActionsBattlerId;
                if (gBattleMons[gBattleStruct->faintedActionsBattlerId].hp == 0
                 && !(gAbsentBattlerFlags & gBitTable[gBattleStruct->faintedActionsBattlerId]))
                {
                    BattleScriptExecute(BattleScript_HandleFaintedMon);
                    gBattleStruct->faintedActionsState = 5;
                    return TRUE;
                }
            } while (++gBattleStruct->faintedActionsBattlerId != gBattlersCount);
            gBattleStruct->faintedActionsState = 6;
            break;
        case 5:
            if (++gBattleStruct->faintedActionsBattlerId == gBattlersCount)
                gBattleStruct->faintedActionsState = 6;
            else
                gBattleStruct->faintedActionsState = 4;
            break;
        case 6:
            if (ItemBattleEffects(ITEMEFFECT_NORMAL, 0, TRUE))
                return TRUE;
            gBattleStruct->faintedActionsState++;
            break;
        case FAINTED_ACTIONS_MAX_CASE:
            break;
        }
    } while (gBattleStruct->faintedActionsState != FAINTED_ACTIONS_MAX_CASE);
    return FALSE;
}

void TryClearRageAndFuryCutter(void)
{
    s32 i;
    for (i = 0; i < gBattlersCount; i++)
    {
        if ((gBattleMons[i].status2 & STATUS2_RAGE) && gChosenMoveByBattler[i] != MOVE_RAGE)
            gBattleMons[i].status2 &= ~STATUS2_RAGE;
        if (gDisableStructs[i].furyCutterCounter != 0 && gChosenMoveByBattler[i] != MOVE_FURY_CUTTER)
            gDisableStructs[i].furyCutterCounter = 0;
    }
}

enum
{
    CANCELLER_FLAGS,
    CANCELLER_SKY_DROP,
    CANCELLER_ASLEEP,
    CANCELLER_FROZEN,
    CANCELLER_TRUANT,
    CANCELLER_RECHARGE,
    CANCELLER_FLINCH,
    CANCELLER_DISABLED,
    CANCELLER_GRAVITY,
    CANCELLER_HEAL_BLOCKED,
    CANCELLER_TAUNTED,
    CANCELLER_IMPRISONED,
    CANCELLER_CONFUSED,
    CANCELLER_PARALYSED,
    CANCELLER_IN_LOVE,
    CANCELLER_BIDE,
    CANCELLER_THAW,
    CANCELLER_POWDER_MOVE,
    CANCELLER_POWDER_STATUS,
    CANCELLER_THROAT_CHOP,
    CANCELLER_Z_MOVES,
    CANCELLER_END,
    CANCELLER_PSYCHIC_TERRAIN,
    CANCELLER_END2,
};

u8 AtkCanceller_UnableToUseMove(void)
{
    u8 effect = 0;
    s32 *bideDmg = &gBattleScripting.bideDmg;
    do
    {
        switch (gBattleStruct->atkCancellerTracker)
        {
        case CANCELLER_FLAGS: // flags clear
            gBattleMons[gBattlerAttacker].status2 &= ~STATUS2_DESTINY_BOND;
            gStatuses3[gBattlerAttacker] &= ~STATUS3_GRUDGE;
            gBattleStruct->atkCancellerTracker++;
            break;
        case CANCELLER_SKY_DROP:
            // If Pokemon is being held in Sky Drop
            if (gStatuses3[gBattlerAttacker] & STATUS3_SKY_DROPPED)
            {
                gBattlescriptCurrInstr = BattleScript_MoveEnd;
                gHitMarker |= HITMARKER_UNABLE_TO_USE_MOVE;
                effect = 1;
            }
            gBattleStruct->atkCancellerTracker++;
            break;
        case CANCELLER_ASLEEP: // check being asleep
            if (gBattleMons[gBattlerAttacker].status1 & STATUS1_SLEEP)
            {
                if (UproarWakeUpCheck(gBattlerAttacker))
                {
                    gBattleMons[gBattlerAttacker].status1 &= ~STATUS1_SLEEP;
                    gBattleMons[gBattlerAttacker].status2 &= ~STATUS2_NIGHTMARE;
                    BattleScriptPushCursor();
                    gBattleCommunication[MULTISTRING_CHOOSER] = B_MSG_WOKE_UP_UPROAR;
                    gBattlescriptCurrInstr = BattleScript_MoveUsedWokeUp;
                    effect = 2;
                }
                else
                {
                    u8 toSub;
                    if (GetBattlerAbility(gBattlerAttacker) == ABILITY_EARLY_BIRD)
                        toSub = 2;
                    else
                        toSub = 1;
                    if ((gBattleMons[gBattlerAttacker].status1 & STATUS1_SLEEP) < toSub)
                        gBattleMons[gBattlerAttacker].status1 &= ~STATUS1_SLEEP;
                    else
                        gBattleMons[gBattlerAttacker].status1 -= toSub;
                    if (gBattleMons[gBattlerAttacker].status1 & STATUS1_SLEEP)
                    {
                        if (gChosenMove != MOVE_SNORE && gChosenMove != MOVE_SLEEP_TALK)
                        {
                            gBattlescriptCurrInstr = BattleScript_MoveUsedIsAsleep;
                            gHitMarker |= HITMARKER_UNABLE_TO_USE_MOVE;
                            effect = 2;
                        }
                    }
                    else
                    {
                        gBattleMons[gBattlerAttacker].status2 &= ~STATUS2_NIGHTMARE;
                        BattleScriptPushCursor();
                        gBattleCommunication[MULTISTRING_CHOOSER] = B_MSG_WOKE_UP;
                        gBattlescriptCurrInstr = BattleScript_MoveUsedWokeUp;
                        effect = 2;
                    }
                }
            }
            gBattleStruct->atkCancellerTracker++;
            break;
        case CANCELLER_FROZEN: // check being frozen
            if (gBattleMons[gBattlerAttacker].status1 & STATUS1_FREEZE && !(gBattleMoves[gCurrentMove].flags & FLAG_THAW_USER))
            {
                if (Random() % 5)
                {
                    gBattlescriptCurrInstr = BattleScript_MoveUsedIsFrozen;
                    gHitMarker |= HITMARKER_NO_ATTACKSTRING;
                }
                else // unfreeze
                {
                    gBattleMons[gBattlerAttacker].status1 &= ~STATUS1_FREEZE;
                    BattleScriptPushCursor();
                    gBattlescriptCurrInstr = BattleScript_MoveUsedUnfroze;
                    gBattleCommunication[MULTISTRING_CHOOSER] = B_MSG_DEFROSTED;
                }
                effect = 2;
            }
            gBattleStruct->atkCancellerTracker++;
            break;
        case CANCELLER_TRUANT: // truant
            if (GetBattlerAbility(gBattlerAttacker) == ABILITY_TRUANT && gDisableStructs[gBattlerAttacker].truantCounter)
            {
                CancelMultiTurnMoves(gBattlerAttacker);
                gHitMarker |= HITMARKER_UNABLE_TO_USE_MOVE;
                gBattleCommunication[MULTISTRING_CHOOSER] = B_MSG_LOAFING;
                gBattlerAbility = gBattlerAttacker;
                gBattlescriptCurrInstr = BattleScript_TruantLoafingAround;
                gMoveResultFlags |= MOVE_RESULT_MISSED;
                effect = 1;
            }
            gBattleStruct->atkCancellerTracker++;
            break;
        case CANCELLER_RECHARGE: // recharge
            if (gBattleMons[gBattlerAttacker].status2 & STATUS2_RECHARGE)
            {
                gBattleMons[gBattlerAttacker].status2 &= ~STATUS2_RECHARGE;
                gDisableStructs[gBattlerAttacker].rechargeTimer = 0;
                CancelMultiTurnMoves(gBattlerAttacker);
                gBattlescriptCurrInstr = BattleScript_MoveUsedMustRecharge;
                gHitMarker |= HITMARKER_UNABLE_TO_USE_MOVE;
                effect = 1;
            }
            gBattleStruct->atkCancellerTracker++;
            break;
        case CANCELLER_FLINCH: // flinch
            if (gBattleMons[gBattlerAttacker].status2 & STATUS2_FLINCHED)
            {
                gProtectStructs[gBattlerAttacker].flinchImmobility = TRUE;
                CancelMultiTurnMoves(gBattlerAttacker);
                gBattlescriptCurrInstr = BattleScript_MoveUsedFlinched;
                gHitMarker |= HITMARKER_UNABLE_TO_USE_MOVE;
                effect = 1;
            }
            gBattleStruct->atkCancellerTracker++;
            break;
        case CANCELLER_DISABLED: // disabled move
            if (gDisableStructs[gBattlerAttacker].disabledMove == gCurrentMove && gDisableStructs[gBattlerAttacker].disabledMove != MOVE_NONE)
            {
                gProtectStructs[gBattlerAttacker].usedDisabledMove = TRUE;
                gBattleScripting.battler = gBattlerAttacker;
                CancelMultiTurnMoves(gBattlerAttacker);
                gBattlescriptCurrInstr = BattleScript_MoveUsedIsDisabled;
                gHitMarker |= HITMARKER_UNABLE_TO_USE_MOVE;
                effect = 1;
            }
            gBattleStruct->atkCancellerTracker++;
            break;
        case CANCELLER_HEAL_BLOCKED:
            if (gStatuses3[gBattlerAttacker] & STATUS3_HEAL_BLOCK && IsHealBlockPreventingMove(gBattlerAttacker, gCurrentMove))
            {
                gProtectStructs[gBattlerAttacker].usedHealBlockedMove = TRUE;
                gBattleScripting.battler = gBattlerAttacker;
                CancelMultiTurnMoves(gBattlerAttacker);
                gBattlescriptCurrInstr = BattleScript_MoveUsedHealBlockPrevents;
                gHitMarker |= HITMARKER_UNABLE_TO_USE_MOVE;
                effect = 1;
            }
            gBattleStruct->atkCancellerTracker++;
            break;
        case CANCELLER_GRAVITY:
            if (gFieldStatuses & STATUS_FIELD_GRAVITY && IsGravityPreventingMove(gCurrentMove))
            {
                gProtectStructs[gBattlerAttacker].usedGravityPreventedMove = TRUE;
                gBattleScripting.battler = gBattlerAttacker;
                CancelMultiTurnMoves(gBattlerAttacker);
                gBattlescriptCurrInstr = BattleScript_MoveUsedGravityPrevents;
                gHitMarker |= HITMARKER_UNABLE_TO_USE_MOVE;
                effect = 1;
            }
            gBattleStruct->atkCancellerTracker++;
            break;
        case CANCELLER_TAUNTED: // taunt
            if (gDisableStructs[gBattlerAttacker].tauntTimer && gBattleMoves[gCurrentMove].power == 0)
            {
                gProtectStructs[gBattlerAttacker].usedTauntedMove = TRUE;
                CancelMultiTurnMoves(gBattlerAttacker);
                gBattlescriptCurrInstr = BattleScript_MoveUsedIsTaunted;
                gHitMarker |= HITMARKER_UNABLE_TO_USE_MOVE;
                effect = 1;
            }
            gBattleStruct->atkCancellerTracker++;
            break;
        case CANCELLER_IMPRISONED: // imprisoned
            if (GetImprisonedMovesCount(gBattlerAttacker, gCurrentMove))
            {
                gProtectStructs[gBattlerAttacker].usedImprisonedMove = TRUE;
                CancelMultiTurnMoves(gBattlerAttacker);
                gBattlescriptCurrInstr = BattleScript_MoveUsedIsImprisoned;
                gHitMarker |= HITMARKER_UNABLE_TO_USE_MOVE;
                effect = 1;
            }
            gBattleStruct->atkCancellerTracker++;
            break;
        case CANCELLER_CONFUSED: // confusion
            if (gBattleMons[gBattlerAttacker].status2 & STATUS2_CONFUSION)
            {
                gBattleMons[gBattlerAttacker].status2 -= STATUS2_CONFUSION_TURN(1);
                if (gBattleMons[gBattlerAttacker].status2 & STATUS2_CONFUSION)
                {
                    if (Random() % ((B_CONFUSION_SELF_DMG_CHANCE >= GEN_7) ? 3 : 2) == 0) // confusion dmg
                    {
                        gBattleCommunication[MULTISTRING_CHOOSER] = TRUE;
                        gBattlerTarget = gBattlerAttacker;
                        gBattleMoveDamage = CalculateMoveDamage(MOVE_NONE, gBattlerAttacker, gBattlerAttacker, TYPE_MYSTERY, 40, FALSE, FALSE, TRUE);
                        gProtectStructs[gBattlerAttacker].confusionSelfDmg = TRUE;
                        gHitMarker |= HITMARKER_UNABLE_TO_USE_MOVE;
                    }
                    else
                    {
                        gBattleCommunication[MULTISTRING_CHOOSER] = FALSE;
                        BattleScriptPushCursor();
                    }
                    gBattlescriptCurrInstr = BattleScript_MoveUsedIsConfused;
                }
                else // snapped out of confusion
                {
                    BattleScriptPushCursor();
                    gBattlescriptCurrInstr = BattleScript_MoveUsedIsConfusedNoMore;
                }
                effect = 1;
            }
            gBattleStruct->atkCancellerTracker++;
            break;
        case CANCELLER_PARALYSED: // paralysis
            if ((gBattleMons[gBattlerAttacker].status1 & STATUS1_PARALYSIS) && (Random() % 4) == 0)
            {
<<<<<<< HEAD
                gProtectStructs[gBattlerAttacker].prlzImmobility = TRUE;
                // This is removed in Emerald for some reason
=======
                gProtectStructs[gBattlerAttacker].prlzImmobility = 1;
                // This is removed in FRLG and Emerald for some reason
>>>>>>> 898ec580
                //CancelMultiTurnMoves(gBattlerAttacker);
                gBattlescriptCurrInstr = BattleScript_MoveUsedIsParalyzed;
                gHitMarker |= HITMARKER_UNABLE_TO_USE_MOVE;
                effect = 1;
            }
            gBattleStruct->atkCancellerTracker++;
            break;
        case CANCELLER_IN_LOVE: // infatuation
            if (gBattleMons[gBattlerAttacker].status2 & STATUS2_INFATUATION)
            {
                gBattleScripting.battler = CountTrailingZeroBits((gBattleMons[gBattlerAttacker].status2 & STATUS2_INFATUATION) >> 0x10);
                if (Random() & 1)
                {
                    BattleScriptPushCursor();
                }
                else
                {
                    BattleScriptPush(BattleScript_MoveUsedIsInLoveCantAttack);
                    gHitMarker |= HITMARKER_UNABLE_TO_USE_MOVE;
                    gProtectStructs[gBattlerAttacker].loveImmobility = TRUE;
                    CancelMultiTurnMoves(gBattlerAttacker);
                }
                gBattlescriptCurrInstr = BattleScript_MoveUsedIsInLove;
                effect = 1;
            }
            gBattleStruct->atkCancellerTracker++;
            break;
        case CANCELLER_BIDE: // bide
            if (gBattleMons[gBattlerAttacker].status2 & STATUS2_BIDE)
            {
                gBattleMons[gBattlerAttacker].status2 -= STATUS2_BIDE_TURN(1);
                if (gBattleMons[gBattlerAttacker].status2 & STATUS2_BIDE)
                {
                    gBattlescriptCurrInstr = BattleScript_BideStoringEnergy;
                }
                else
                {
                    // This is removed in FRLG and Emerald for some reason
                    //gBattleMons[gBattlerAttacker].status2 &= ~STATUS2_MULTIPLETURNS;
                    if (gTakenDmg[gBattlerAttacker])
                    {
                        gCurrentMove = MOVE_BIDE;
                        *bideDmg = gTakenDmg[gBattlerAttacker] * 2;
                        gBattlerTarget = gTakenDmgByBattler[gBattlerAttacker];
                        if (gAbsentBattlerFlags & gBitTable[gBattlerTarget])
                            gBattlerTarget = GetMoveTarget(MOVE_BIDE, MOVE_TARGET_SELECTED + 1);
                        gBattlescriptCurrInstr = BattleScript_BideAttack;
                    }
                    else
                    {
                        gBattlescriptCurrInstr = BattleScript_BideNoEnergyToAttack;
                    }
                }
                effect = 1;
            }
            gBattleStruct->atkCancellerTracker++;
            break;
        case CANCELLER_THAW: // move thawing
            if (gBattleMons[gBattlerAttacker].status1 & STATUS1_FREEZE)
            {
                if (!(gBattleMoves[gCurrentMove].effect == EFFECT_BURN_UP && !IS_BATTLER_OF_TYPE(gBattlerAttacker, TYPE_FIRE)))
                {
                    gBattleMons[gBattlerAttacker].status1 &= ~STATUS1_FREEZE;
                    BattleScriptPushCursor();
                    gBattlescriptCurrInstr = BattleScript_MoveUsedUnfroze;
                    gBattleCommunication[MULTISTRING_CHOOSER] = B_MSG_DEFROSTED_BY_MOVE;
                }
                effect = 2;
            }
            gBattleStruct->atkCancellerTracker++;
            break;
<<<<<<< HEAD
        case CANCELLER_POWDER_MOVE:
            if ((gBattleMoves[gCurrentMove].flags & FLAG_POWDER) && (gBattlerAttacker != gBattlerTarget))
            {
                if ((B_POWDER_GRASS >= GEN_6 && IS_BATTLER_OF_TYPE(gBattlerTarget, TYPE_GRASS))
                    || GetBattlerAbility(gBattlerTarget) == ABILITY_OVERCOAT)
                {
                    gBattlerAbility = gBattlerTarget;
                    effect = 1;
                }
                else if (GetBattlerHoldEffect(gBattlerTarget, TRUE) == HOLD_EFFECT_SAFETY_GOGGLES)
                {
                    RecordItemEffectBattle(gBattlerTarget, HOLD_EFFECT_SAFETY_GOGGLES);
                    gLastUsedItem = gBattleMons[gBattlerTarget].item;
                    effect = 1;
                }
=======
        case CANCELLER_END:
            break;
        }

    } while (gBattleStruct->atkCancellerTracker != CANCELLER_END && effect == 0);

    if (effect == 2)
    {
        gActiveBattler = gBattlerAttacker;
        BtlController_EmitSetMonData(BUFFER_A, REQUEST_STATUS_BATTLE, 0, 4, &gBattleMons[gActiveBattler].status1);
        MarkBattlerForControllerExec(gActiveBattler);
    }
    return effect;
}

bool8 HasNoMonsToSwitch(u8 battler, u8 partyIdBattlerOn1, u8 partyIdBattlerOn2)
{
    u8 playerId, flankId;
    struct Pokemon *party;
    s32 i;

    if (!(gBattleTypeFlags & BATTLE_TYPE_DOUBLE))
        return FALSE;
>>>>>>> 898ec580

                if (effect)
                    gBattlescriptCurrInstr = BattleScript_PowderMoveNoEffect;
            }
            gBattleStruct->atkCancellerTracker++;
            break;
        case CANCELLER_POWDER_STATUS:
            if (gBattleMons[gBattlerAttacker].status2 & STATUS2_POWDER)
            {
                u32 moveType;
                GET_MOVE_TYPE(gCurrentMove, moveType);
                if (moveType == TYPE_FIRE)
                {
                    gProtectStructs[gBattlerAttacker].powderSelfDmg = TRUE;
                    gBattleMoveDamage = gBattleMons[gBattlerAttacker].maxHP / 4;
                    gBattlescriptCurrInstr = BattleScript_MoveUsedPowder;
                    effect = 1;
                }
            }
            gBattleStruct->atkCancellerTracker++;
            break;
        case CANCELLER_THROAT_CHOP:
            if (gDisableStructs[gBattlerAttacker].throatChopTimer && gBattleMoves[gCurrentMove].flags & FLAG_SOUND)
            {
                gProtectStructs[gBattlerAttacker].usedThroatChopPreventedMove = TRUE;
                CancelMultiTurnMoves(gBattlerAttacker);
                gBattlescriptCurrInstr = BattleScript_MoveUsedIsThroatChopPrevented;
                gHitMarker |= HITMARKER_UNABLE_TO_USE_MOVE;
                effect = 1;
            }
            gBattleStruct->atkCancellerTracker++;
            break;
        case CANCELLER_Z_MOVES:
            if (gBattleStruct->zmove.toBeUsed[gBattlerAttacker] != MOVE_NONE)
            {
                //attacker has a queued z move
                gBattleStruct->zmove.active = TRUE;
                gBattleStruct->zmove.activeSplit = gBattleStruct->zmove.splits[gBattlerAttacker];
                RecordItemEffectBattle(gBattlerAttacker, HOLD_EFFECT_Z_CRYSTAL);
                gBattleStruct->zmove.used[gBattlerAttacker] = TRUE;
                if ((gBattleTypeFlags & BATTLE_TYPE_DOUBLE) && IsPartnerMonFromSameTrainer(gBattlerAttacker))
                    gBattleStruct->zmove.used[BATTLE_PARTNER(gBattlerAttacker)] = TRUE; //if 1v1 double, set partner used flag as well
                
                gBattleScripting.battler = gBattlerAttacker;
                if (gBattleStruct->zmove.activeSplit == SPLIT_STATUS)
                {
                    gBattleStruct->zmove.effect = gBattleMoves[gBattleStruct->zmove.baseMoves[gBattlerAttacker]].zMoveEffect;
                    BattleScriptPushCursor();
                    gBattlescriptCurrInstr = BattleScript_ZMoveActivateStatus;
                }
                else
                {
                    BattleScriptPushCursor();
                    gBattlescriptCurrInstr = BattleScript_ZMoveActivateDamaging;
                }
                effect = 1;
            }
            gBattleStruct->atkCancellerTracker++;
            break;
        case CANCELLER_END:
            break;
        }

    } while (gBattleStruct->atkCancellerTracker != CANCELLER_END && gBattleStruct->atkCancellerTracker != CANCELLER_END2 && effect == 0);

    if (effect == 2)
    {
        gActiveBattler = gBattlerAttacker;
        BtlController_EmitSetMonData(BUFFER_A, REQUEST_STATUS_BATTLE, 0, 4, &gBattleMons[gActiveBattler].status1);
        MarkBattlerForControllerExec(gActiveBattler);
    }
    return effect;
}

// After Protean Activation.
u8 AtkCanceller_UnableToUseMove2(void)
{
    u8 effect = 0;

    do
    {
        switch (gBattleStruct->atkCancellerTracker)
        {
        case CANCELLER_END:
            gBattleStruct->atkCancellerTracker++;
        case CANCELLER_PSYCHIC_TERRAIN:
            if (gFieldStatuses & STATUS_FIELD_PSYCHIC_TERRAIN
                && IsBattlerGrounded(gBattlerTarget)
                && GetChosenMovePriority(gBattlerAttacker) > 0
                && GetBattlerSide(gBattlerAttacker) != GetBattlerSide(gBattlerTarget))
            {
                CancelMultiTurnMoves(gBattlerAttacker);
                gBattlescriptCurrInstr = BattleScript_MoveUsedPsychicTerrainPrevents;
                gHitMarker |= HITMARKER_UNABLE_TO_USE_MOVE;
                effect = 1;
            }
            gBattleStruct->atkCancellerTracker++;
            break;
        case CANCELLER_END2:
            break;
        }

    } while (gBattleStruct->atkCancellerTracker != CANCELLER_END2 && effect == 0);

    return effect;
}

bool8 HasNoMonsToSwitch(u8 battler, u8 partyIdBattlerOn1, u8 partyIdBattlerOn2)
{
    struct Pokemon *party;
    u8 id1, id2;
    s32 i;

    if (!(gBattleTypeFlags & BATTLE_TYPE_DOUBLE))
        return FALSE;

    if (BATTLE_TWO_VS_ONE_OPPONENT && GetBattlerSide(battler) == B_SIDE_OPPONENT)
    {
        id2 = GetBattlerAtPosition(B_POSITION_OPPONENT_LEFT);
        id1 = GetBattlerAtPosition(B_POSITION_OPPONENT_RIGHT);
        party = gEnemyParty;

        if (partyIdBattlerOn1 == PARTY_SIZE)
            partyIdBattlerOn1 = gBattlerPartyIndexes[id2];
        if (partyIdBattlerOn2 == PARTY_SIZE)
            partyIdBattlerOn2 = gBattlerPartyIndexes[id1];

        for (i = 0; i < PARTY_SIZE; i++)
        {
            if (GetMonData(&party[i], MON_DATA_HP) != 0
             && GetMonData(&party[i], MON_DATA_SPECIES2) != SPECIES_NONE
             && GetMonData(&party[i], MON_DATA_SPECIES2) != SPECIES_EGG
             && i != partyIdBattlerOn1 && i != partyIdBattlerOn2
             && i != *(gBattleStruct->monToSwitchIntoId + id2) && i != id1[gBattleStruct->monToSwitchIntoId])
                break;
        }
        return (i == PARTY_SIZE);
    }
    else if (gBattleTypeFlags & BATTLE_TYPE_INGAME_PARTNER)
    {
        if (GetBattlerSide(battler) == B_SIDE_PLAYER)
            party = gPlayerParty;
        else
            party = gEnemyParty;

        playerId = ((battler & BIT_FLANK) / 2);
        for (i = playerId * MULTI_PARTY_SIZE; i < playerId * MULTI_PARTY_SIZE + MULTI_PARTY_SIZE; i++)
        {
            if (GetMonData(&party[i], MON_DATA_HP) != 0
             && GetMonData(&party[i], MON_DATA_SPECIES2) != SPECIES_NONE
             && GetMonData(&party[i], MON_DATA_SPECIES2) != SPECIES_EGG)
                break;
        }
        return (i == playerId * MULTI_PARTY_SIZE + MULTI_PARTY_SIZE);
    }
    else if (gBattleTypeFlags & BATTLE_TYPE_MULTI)
    {
        if (gBattleTypeFlags & BATTLE_TYPE_TOWER_LINK_MULTI)
        {
            if (GetBattlerSide(battler) == B_SIDE_PLAYER)
            {
                party = gPlayerParty;
                flankId = GetBattlerMultiplayerId(battler);
                playerId = GetLinkTrainerFlankId(flankId);
            }
            else
            {
                party = gEnemyParty;
                if (battler == 1)
                    playerId = 0;
                else
                    playerId = 1;
            }
        }
        else
        {
            flankId = GetBattlerMultiplayerId(battler);

            if (GetBattlerSide(battler) == B_SIDE_PLAYER)
                party = gPlayerParty;
            else
                party = gEnemyParty;

            playerId = GetLinkTrainerFlankId(flankId);
        }

        for (i = playerId * MULTI_PARTY_SIZE; i < playerId * MULTI_PARTY_SIZE + MULTI_PARTY_SIZE; i++)
        {
            if (GetMonData(&party[i], MON_DATA_HP) != 0
             && GetMonData(&party[i], MON_DATA_SPECIES2) != SPECIES_NONE
             && GetMonData(&party[i], MON_DATA_SPECIES2) != SPECIES_EGG)
                break;
        }
        return (i == playerId * MULTI_PARTY_SIZE + MULTI_PARTY_SIZE);
    }
    else if ((gBattleTypeFlags & BATTLE_TYPE_TWO_OPPONENTS) && GetBattlerSide(battler) == B_SIDE_OPPONENT)
    {
        party = gEnemyParty;

        if (battler == 1)
            playerId = 0;
        else
            playerId = MULTI_PARTY_SIZE;

        for (i = playerId; i < playerId + MULTI_PARTY_SIZE; i++)
        {
            if (GetMonData(&party[i], MON_DATA_HP) != 0
             && GetMonData(&party[i], MON_DATA_SPECIES2) != SPECIES_NONE
             && GetMonData(&party[i], MON_DATA_SPECIES2) != SPECIES_EGG)
                break;
        }
        return (i == playerId + 3);
    }
    else
    {
        if (GetBattlerSide(battler) == B_SIDE_OPPONENT)
        {
            flankId = GetBattlerAtPosition(B_POSITION_OPPONENT_LEFT);
            playerId = GetBattlerAtPosition(B_POSITION_OPPONENT_RIGHT);
            party = gEnemyParty;
        }
        else
        {
            flankId = GetBattlerAtPosition(B_POSITION_PLAYER_LEFT);
            playerId = GetBattlerAtPosition(B_POSITION_PLAYER_RIGHT);
            party = gPlayerParty;
        }

        if (partyIdBattlerOn1 == PARTY_SIZE)
            partyIdBattlerOn1 = gBattlerPartyIndexes[flankId];
        if (partyIdBattlerOn2 == PARTY_SIZE)
            partyIdBattlerOn2 = gBattlerPartyIndexes[playerId];

        for (i = 0; i < PARTY_SIZE; i++)
        {
            if (GetMonData(&party[i], MON_DATA_HP) != 0
             && GetMonData(&party[i], MON_DATA_SPECIES2) != SPECIES_NONE
             && GetMonData(&party[i], MON_DATA_SPECIES2) != SPECIES_EGG
             && i != partyIdBattlerOn1 && i != partyIdBattlerOn2
             && i != *(gBattleStruct->monToSwitchIntoId + flankId) && i != playerId[gBattleStruct->monToSwitchIntoId])
                break;
        }
        return (i == PARTY_SIZE);
    }
}

u8 TryWeatherFormChange(u8 battler)
{
    u8 ret = 0;
    bool32 weatherEffect = WEATHER_HAS_EFFECT;
    u16 holdEffect = GetBattlerHoldEffect(battler, TRUE);

    if (gBattleMons[battler].species == SPECIES_CASTFORM)
    {
        if (GetBattlerAbility(battler) != ABILITY_FORECAST || gBattleMons[battler].hp == 0)
        {
            ret = 0; // No change
        }
        else if (!weatherEffect && !IS_BATTLER_OF_TYPE(battler, TYPE_NORMAL))
        {
            SET_BATTLER_TYPE(battler, TYPE_NORMAL);
            ret = CASTFORM_NORMAL + 1;
        }
        else if (!weatherEffect)
        {
            ret = 0; // No change
        }
        else if (holdEffect == HOLD_EFFECT_UTILITY_UMBRELLA || (!(gBattleWeather & (B_WEATHER_RAIN | B_WEATHER_SUN | B_WEATHER_HAIL)) && !IS_BATTLER_OF_TYPE(battler, TYPE_NORMAL)))
        {
            SET_BATTLER_TYPE(battler, TYPE_NORMAL);
            ret = CASTFORM_NORMAL + 1;
        }
        else if (gBattleWeather & B_WEATHER_SUN && holdEffect != HOLD_EFFECT_UTILITY_UMBRELLA && !IS_BATTLER_OF_TYPE(battler, TYPE_FIRE))
        {
            SET_BATTLER_TYPE(battler, TYPE_FIRE);
            ret = CASTFORM_FIRE + 1;
        }
        else if (gBattleWeather & B_WEATHER_RAIN && holdEffect != HOLD_EFFECT_UTILITY_UMBRELLA && !IS_BATTLER_OF_TYPE(battler, TYPE_WATER))
        {
            SET_BATTLER_TYPE(battler, TYPE_WATER);
            ret = CASTFORM_WATER + 1;
        }
        else if (gBattleWeather & B_WEATHER_HAIL && !IS_BATTLER_OF_TYPE(battler, TYPE_ICE))
        {
            SET_BATTLER_TYPE(battler, TYPE_ICE);
            ret = CASTFORM_ICE + 1;
        }
    }
    else if (gBattleMons[battler].species == SPECIES_CHERRIM)
    {
        if (GetBattlerAbility(battler) != ABILITY_FLOWER_GIFT || gBattleMons[battler].hp == 0)
            ret = 0; // No change
        else if (gBattleMonForms[battler] == 0 && weatherEffect && holdEffect != HOLD_EFFECT_UTILITY_UMBRELLA && gBattleWeather & B_WEATHER_SUN)
            ret = CHERRIM_SUNSHINE + 1;
        else if (gBattleMonForms[battler] != 0 && (!weatherEffect || holdEffect == HOLD_EFFECT_UTILITY_UMBRELLA || !(gBattleWeather & B_WEATHER_SUN)))
            ret = CHERRIM_OVERCAST + 1;
    }

    return ret;
}

static const u16 sWeatherFlagsInfo[][3] =
{
    [ENUM_WEATHER_RAIN] = {B_WEATHER_RAIN_TEMPORARY, B_WEATHER_RAIN_PERMANENT, HOLD_EFFECT_DAMP_ROCK},
    [ENUM_WEATHER_RAIN_PRIMAL] = {B_WEATHER_RAIN_PRIMAL, B_WEATHER_RAIN_PRIMAL, HOLD_EFFECT_DAMP_ROCK},
    [ENUM_WEATHER_SUN] = {B_WEATHER_SUN_TEMPORARY, B_WEATHER_SUN_PERMANENT, HOLD_EFFECT_HEAT_ROCK},
    [ENUM_WEATHER_SUN_PRIMAL] = {B_WEATHER_SUN_PRIMAL, B_WEATHER_SUN_PRIMAL, HOLD_EFFECT_HEAT_ROCK},
    [ENUM_WEATHER_SANDSTORM] = {B_WEATHER_SANDSTORM_TEMPORARY, B_WEATHER_SANDSTORM_PERMANENT, HOLD_EFFECT_SMOOTH_ROCK},
    [ENUM_WEATHER_HAIL] = {B_WEATHER_HAIL_TEMPORARY, B_WEATHER_HAIL_PERMANENT, HOLD_EFFECT_ICY_ROCK},
    [ENUM_WEATHER_STRONG_WINDS] = {B_WEATHER_STRONG_WINDS, B_WEATHER_STRONG_WINDS, HOLD_EFFECT_NONE},
};

bool32 TryChangeBattleWeather(u8 battler, u32 weatherEnumId, bool32 viaAbility)
{
    u16 battlerAbility = GetBattlerAbility(battler);

    if (viaAbility && B_ABILITY_WEATHER <= GEN_5
        && !(gBattleWeather & sWeatherFlagsInfo[weatherEnumId][1]))
    {
        gBattleWeather = (sWeatherFlagsInfo[weatherEnumId][0] | sWeatherFlagsInfo[weatherEnumId][1]);
        return TRUE;
    }
    else if (gBattleWeather & B_WEATHER_PRIMAL_ANY
          && battlerAbility != ABILITY_DESOLATE_LAND
          && battlerAbility != ABILITY_PRIMORDIAL_SEA
          && battlerAbility != ABILITY_DELTA_STREAM)
    {
        return FALSE;
    }
    else if (!(gBattleWeather & (sWeatherFlagsInfo[weatherEnumId][0] | sWeatherFlagsInfo[weatherEnumId][1])))
    {
        gBattleWeather = (sWeatherFlagsInfo[weatherEnumId][0]);
        if (GetBattlerHoldEffect(battler, TRUE) == sWeatherFlagsInfo[weatherEnumId][2])
            gWishFutureKnock.weatherDuration = 8;
        else
            gWishFutureKnock.weatherDuration = 5;

        return TRUE;
    }

    return FALSE;
}

static bool32 TryChangeBattleTerrain(u32 battler, u32 statusFlag, u8 *timer)
{
    if (!(gFieldStatuses & statusFlag))
    {
        gFieldStatuses &= ~(STATUS_FIELD_MISTY_TERRAIN | STATUS_FIELD_GRASSY_TERRAIN | EFFECT_ELECTRIC_TERRAIN | EFFECT_PSYCHIC_TERRAIN);
        gFieldStatuses |= statusFlag;

        if (GetBattlerHoldEffect(battler, TRUE) == HOLD_EFFECT_TERRAIN_EXTENDER)
            *timer = 8;
        else
            *timer = 5;

        gBattlerAttacker = gBattleScripting.battler = battler;
        return TRUE;
    }

    return FALSE;
}

static bool32 ShouldChangeFormHpBased(u32 battler)
{
    // Ability,     form >, form <=, hp divided
    static const u16 forms[][4] =
    {
        {ABILITY_ZEN_MODE, SPECIES_DARMANITAN, SPECIES_DARMANITAN_ZEN_MODE, 2},
        {ABILITY_SHIELDS_DOWN, SPECIES_MINIOR, SPECIES_MINIOR_CORE_RED, 2},
        {ABILITY_SHIELDS_DOWN, SPECIES_MINIOR_METEOR_BLUE, SPECIES_MINIOR_CORE_BLUE, 2},
        {ABILITY_SHIELDS_DOWN, SPECIES_MINIOR_METEOR_GREEN, SPECIES_MINIOR_CORE_GREEN, 2},
        {ABILITY_SHIELDS_DOWN, SPECIES_MINIOR_METEOR_INDIGO, SPECIES_MINIOR_CORE_INDIGO, 2},
        {ABILITY_SHIELDS_DOWN, SPECIES_MINIOR_METEOR_ORANGE, SPECIES_MINIOR_CORE_ORANGE, 2},
        {ABILITY_SHIELDS_DOWN, SPECIES_MINIOR_METEOR_VIOLET, SPECIES_MINIOR_CORE_VIOLET, 2},
        {ABILITY_SHIELDS_DOWN, SPECIES_MINIOR_METEOR_YELLOW, SPECIES_MINIOR_CORE_YELLOW, 2},
        {ABILITY_SCHOOLING, SPECIES_WISHIWASHI_SCHOOL, SPECIES_WISHIWASHI, 4},
        {ABILITY_GULP_MISSILE, SPECIES_CRAMORANT, SPECIES_CRAMORANT_GORGING, 2},
        {ABILITY_GULP_MISSILE, SPECIES_CRAMORANT, SPECIES_CRAMORANT_GULPING, 1},
        {ABILITY_ZEN_MODE, SPECIES_DARMANITAN_GALARIAN, SPECIES_DARMANITAN_ZEN_MODE_GALARIAN, 2},
    };
    u32 i;
    u16 battlerAbility = GetBattlerAbility(battler);

    if (gBattleMons[battler].status2 & STATUS2_TRANSFORMED)
        return FALSE;

    for (i = 0; i < ARRAY_COUNT(forms); i++)
    {
        if (battlerAbility == forms[i][0])
        {
            if (gBattleMons[battler].species == forms[i][2]
                && gBattleMons[battler].hp > gBattleMons[battler].maxHP / forms[i][3])
            {
                gBattleMons[battler].species = forms[i][1];
                return TRUE;
            }
            if (gBattleMons[battler].species == forms[i][1]
                && gBattleMons[battler].hp <= gBattleMons[battler].maxHP / forms[i][3])
            {
                gBattleMons[battler].species = forms[i][2];
                return TRUE;
            }
        }
    }
    return FALSE;
}

static u8 ForewarnChooseMove(u32 battler)
{
    struct Forewarn {
        u8 battlerId;
        u8 power;
        u16 moveId;
    };
    u32 i, j, bestId, count;
    struct Forewarn *data = malloc(sizeof(struct Forewarn) * MAX_BATTLERS_COUNT * MAX_MON_MOVES);

    // Put all moves
    for (count = 0, i = 0; i < MAX_BATTLERS_COUNT; i++)
    {
        if (IsBattlerAlive(i) && GetBattlerSide(i) != GetBattlerSide(battler))
        {
            for (j = 0; j < MAX_MON_MOVES; j++)
            {
                if (gBattleMons[i].moves[j] == MOVE_NONE)
                    continue;
                data[count].moveId = gBattleMons[i].moves[j];
                data[count].battlerId = i;
                switch (gBattleMoves[data[count].moveId].effect)
                {
                case EFFECT_OHKO:
                    data[count].power = 150;
                    break;
                case EFFECT_COUNTER:
                case EFFECT_MIRROR_COAT:
                case EFFECT_METAL_BURST:
                    data[count].power = 120;
                    break;
                default:
                    if (gBattleMoves[data[count].moveId].power == 1)
                        data[count].power = 80;
                    else
                        data[count].power = gBattleMoves[data[count].moveId].power;
                    break;
                }
                count++;
            }
        }
    }

    for (bestId = 0, i = 1; i < count; i++)
    {
        if (data[i].power > data[bestId].power)
            bestId = i;
        else if (data[i].power == data[bestId].power && Random() & 1)
            bestId = i;
    }

    gBattlerTarget = data[bestId].battlerId;
    PREPARE_MOVE_BUFFER(gBattleTextBuff1, data[bestId].moveId)
    RecordKnownMove(gBattlerTarget, data[bestId].moveId);

    free(data);
}

u8 AbilityBattleEffects(u8 caseID, u8 battler, u16 ability, u8 special, u16 moveArg)
{
    u8 effect = 0;
    u32 speciesAtk, speciesDef;
    u32 pidAtk, pidDef;
    u32 moveType, move;
    u32 i, j;

    if (gBattleTypeFlags & BATTLE_TYPE_SAFARI)
        return 0;

    if (gBattlerAttacker >= gBattlersCount)
        gBattlerAttacker = battler;

    speciesAtk = gBattleMons[gBattlerAttacker].species;
    pidAtk = gBattleMons[gBattlerAttacker].personality;

    speciesDef = gBattleMons[gBattlerTarget].species;
    pidDef = gBattleMons[gBattlerTarget].personality;

    if (special)
        gLastUsedAbility = special;
    else
        gLastUsedAbility = GetBattlerAbility(battler);

    if (moveArg)
        move = moveArg;
    else
        move = gCurrentMove;

    GET_MOVE_TYPE(move, moveType);

    switch (caseID)
    {
    case ABILITYEFFECT_ON_SWITCHIN: // 0
        gBattleScripting.battler = battler;
        switch (gLastUsedAbility)
        {
        case ABILITYEFFECT_SWITCH_IN_TERRAIN:
            if (VarGet(VAR_TERRAIN) & STATUS_FIELD_TERRAIN_ANY)
            {
<<<<<<< HEAD
                u16 terrainFlags = VarGet(VAR_TERRAIN) & STATUS_FIELD_TERRAIN_ANY;    // only works for status flag (1 << 15)
                gFieldStatuses = terrainFlags | STATUS_FIELD_TERRAIN_PERMANENT; // terrain is permanent
                switch (VarGet(VAR_TERRAIN) & STATUS_FIELD_TERRAIN_ANY)
                {
                case STATUS_FIELD_ELECTRIC_TERRAIN:
                    gBattleCommunication[MULTISTRING_CHOOSER] = 2;
                    break;
                case STATUS_FIELD_MISTY_TERRAIN:
                    gBattleCommunication[MULTISTRING_CHOOSER] = 0;
                    break;
                case STATUS_FIELD_GRASSY_TERRAIN:
                    gBattleCommunication[MULTISTRING_CHOOSER] = 1;
                    break;
                case STATUS_FIELD_PSYCHIC_TERRAIN:
                    gBattleCommunication[MULTISTRING_CHOOSER] = 3;
                    break;
=======
            case ABILITYEFFECT_SWITCH_IN_WEATHER:
                if (!(gBattleTypeFlags & BATTLE_TYPE_RECORDED))
                {
                    switch (GetCurrentWeather())
                    {
                    case WEATHER_RAIN:
                    case WEATHER_RAIN_THUNDERSTORM:
                    case WEATHER_DOWNPOUR:
                        if (!(gBattleWeather & B_WEATHER_RAIN))
                        {
                            gBattleWeather = (B_WEATHER_RAIN_TEMPORARY | B_WEATHER_RAIN_PERMANENT);
                            gBattleScripting.animArg1 = B_ANIM_RAIN_CONTINUES;
                            gBattleScripting.battler = battler;
                            effect++;
                        }
                        break;
                    case WEATHER_SANDSTORM:
                        if (!(gBattleWeather & B_WEATHER_SANDSTORM))
                        {
                            gBattleWeather = B_WEATHER_SANDSTORM;
                            gBattleScripting.animArg1 = B_ANIM_SANDSTORM_CONTINUES;
                            gBattleScripting.battler = battler;
                            effect++;
                        }
                        break;
                    case WEATHER_DROUGHT:
                        if (!(gBattleWeather & B_WEATHER_SUN))
                        {
                            gBattleWeather = B_WEATHER_SUN;
                            gBattleScripting.animArg1 = B_ANIM_SUN_CONTINUES;
                            gBattleScripting.battler = battler;
                            effect++;
                        }
                        break;
                    }
                }
                if (effect != 0)
                {
                    gBattleCommunication[MULTISTRING_CHOOSER] = GetCurrentWeather();
                    BattleScriptPushCursorAndCallback(BattleScript_OverworldWeatherStarts);
                }
                break;
            case ABILITY_DRIZZLE:
                if (!(gBattleWeather & B_WEATHER_RAIN_PERMANENT))
                {
                    gBattleWeather = (B_WEATHER_RAIN_PERMANENT | B_WEATHER_RAIN_TEMPORARY);
                    BattleScriptPushCursorAndCallback(BattleScript_DrizzleActivates);
                    gBattleScripting.battler = battler;
                    effect++;
                }
                break;
            case ABILITY_SAND_STREAM:
                if (!(gBattleWeather & B_WEATHER_SANDSTORM_PERMANENT))
                {
                    gBattleWeather = B_WEATHER_SANDSTORM;
                    BattleScriptPushCursorAndCallback(BattleScript_SandstreamActivates);
                    gBattleScripting.battler = battler;
                    effect++;
                }
                break;
            case ABILITY_DROUGHT:
                if (!(gBattleWeather & B_WEATHER_SUN_PERMANENT))
                {
                    gBattleWeather = B_WEATHER_SUN;
                    BattleScriptPushCursorAndCallback(BattleScript_DroughtActivates);
                    gBattleScripting.battler = battler;
                    effect++;
                }
                break;
            case ABILITY_INTIMIDATE:
                if (!(gSpecialStatuses[battler].intimidatedMon))
                {
                    gStatuses3[battler] |= STATUS3_INTIMIDATE_POKES;
                    gSpecialStatuses[battler].intimidatedMon = 1;
                }
                break;
            case ABILITY_FORECAST:
                effect = CastformDataTypeChange(battler);
                if (effect != 0)
                {
                    BattleScriptPushCursorAndCallback(BattleScript_CastformChange);
                    gBattleScripting.battler = battler;
                    *(&gBattleStruct->formToChangeInto) = effect - 1;
                }
                break;
            case ABILITY_TRACE:
                if (!(gSpecialStatuses[battler].traced))
                {
                    gStatuses3[battler] |= STATUS3_TRACE;
                    gSpecialStatuses[battler].traced = 1;
                }
                break;
            case ABILITY_CLOUD_NINE:
            case ABILITY_AIR_LOCK:
                {
                    // that's a weird choice for a variable, why not use i or battler?
                    for (target1 = 0; target1 < gBattlersCount; target1++)
                    {
                        effect = CastformDataTypeChange(target1);
                        if (effect != 0)
                        {
                            BattleScriptPushCursorAndCallback(BattleScript_CastformChange);
                            gBattleScripting.battler = target1;
                            *(&gBattleStruct->formToChangeInto) = effect - 1;
                            break;
                        }
                    }
>>>>>>> 898ec580
                }

                BattleScriptPushCursorAndCallback(BattleScript_OverworldTerrain);
                effect++;
            }
            #if B_THUNDERSTORM_TERRAIN == TRUE
            else if (GetCurrentWeather() == WEATHER_RAIN_THUNDERSTORM && !(gFieldStatuses & STATUS_FIELD_ELECTRIC_TERRAIN))
            {
                // overworld weather started rain, so just do electric terrain anim
                gFieldStatuses = (STATUS_FIELD_ELECTRIC_TERRAIN | STATUS_FIELD_TERRAIN_PERMANENT);
                gBattleCommunication[MULTISTRING_CHOOSER] = 2;
                BattleScriptPushCursorAndCallback(BattleScript_OverworldTerrain);
                effect++;
            }
            #endif
            break;
        case ABILITYEFFECT_SWITCH_IN_WEATHER:
            if (!(gBattleTypeFlags & BATTLE_TYPE_RECORDED))
            {
                switch (GetCurrentWeather())
                {
                case WEATHER_RAIN:
                case WEATHER_RAIN_THUNDERSTORM:
                case WEATHER_DOWNPOUR:
                    if (!(gBattleWeather & B_WEATHER_RAIN))
                    {
                        gBattleWeather = (B_WEATHER_RAIN_TEMPORARY | B_WEATHER_RAIN_PERMANENT);
                        gBattleScripting.animArg1 = B_ANIM_RAIN_CONTINUES;
                        effect++;
                    }
                    break;
                case WEATHER_SANDSTORM:
                    if (!(gBattleWeather & B_WEATHER_SANDSTORM))
                    {
                        gBattleWeather = B_WEATHER_SANDSTORM;
                        gBattleScripting.animArg1 = B_ANIM_SANDSTORM_CONTINUES;
                        effect++;
                    }
                    break;
                case WEATHER_DROUGHT:
                    if (!(gBattleWeather & B_WEATHER_SUN))
                    {
                        gBattleWeather = (B_WEATHER_SUN_PERMANENT | B_WEATHER_SUN_TEMPORARY);
                        gBattleScripting.animArg1 = B_ANIM_SUN_CONTINUES;
                        effect++;
                    }
                    break;
                }
            }
            if (effect)
            {
                gBattleCommunication[MULTISTRING_CHOOSER] = GetCurrentWeather();
                BattleScriptPushCursorAndCallback(BattleScript_OverworldWeatherStarts);
            }
            break;
        case ABILITY_IMPOSTER:
            if (IsBattlerAlive(BATTLE_OPPOSITE(battler))
                && !(gBattleMons[BATTLE_OPPOSITE(battler)].status2 & (STATUS2_TRANSFORMED | STATUS2_SUBSTITUTE))
                && !(gBattleMons[battler].status2 & STATUS2_TRANSFORMED)
                && !(gBattleStruct->illusion[BATTLE_OPPOSITE(battler)].on)
                && !(gStatuses3[BATTLE_OPPOSITE(battler)] & STATUS3_SEMI_INVULNERABLE))
            {
                gBattlerAttacker = battler;
                gBattlerTarget = BATTLE_OPPOSITE(battler);
                BattleScriptPushCursorAndCallback(BattleScript_ImposterActivates);
                effect++;
            }
            break;
        case ABILITY_MOLD_BREAKER:
            if (!gSpecialStatuses[battler].switchInAbilityDone)
            {
                gBattleCommunication[MULTISTRING_CHOOSER] = B_MSG_SWITCHIN_MOLDBREAKER;
                gSpecialStatuses[battler].switchInAbilityDone = TRUE;
                BattleScriptPushCursorAndCallback(BattleScript_SwitchInAbilityMsg);
                effect++;
            }
            break;
        case ABILITY_TERAVOLT:
            if (!gSpecialStatuses[battler].switchInAbilityDone)
            {
                gBattleCommunication[MULTISTRING_CHOOSER] = B_MSG_SWITCHIN_TERAVOLT;
                gSpecialStatuses[battler].switchInAbilityDone = TRUE;
                BattleScriptPushCursorAndCallback(BattleScript_SwitchInAbilityMsg);
                effect++;
            }
            break;
        case ABILITY_TURBOBLAZE:
            if (!gSpecialStatuses[battler].switchInAbilityDone)
            {
<<<<<<< HEAD
                gBattleCommunication[MULTISTRING_CHOOSER] = B_MSG_SWITCHIN_TURBOBLAZE;
                gSpecialStatuses[battler].switchInAbilityDone = TRUE;
                BattleScriptPushCursorAndCallback(BattleScript_SwitchInAbilityMsg);
                effect++;
=======
                switch (gBattleMons[battler].ability)
                {
                case ABILITY_IMMUNITY:
                    if (gBattleMons[battler].status1 & (STATUS1_POISON | STATUS1_TOXIC_POISON | STATUS1_TOXIC_COUNTER))
                    {
                        StringCopy(gBattleTextBuff1, gStatusConditionString_PoisonJpn);
                        effect = 1;
                    }
                    break;
                case ABILITY_OWN_TEMPO:
                    if (gBattleMons[battler].status2 & STATUS2_CONFUSION)
                    {
                        StringCopy(gBattleTextBuff1, gStatusConditionString_ConfusionJpn);
                        effect = 2;
                    }
                    break;
                case ABILITY_LIMBER:
                    if (gBattleMons[battler].status1 & STATUS1_PARALYSIS)
                    {
                        StringCopy(gBattleTextBuff1, gStatusConditionString_ParalysisJpn);
                        effect = 1;
                    }
                    break;
                case ABILITY_INSOMNIA:
                case ABILITY_VITAL_SPIRIT:
                    if (gBattleMons[battler].status1 & STATUS1_SLEEP)
                    {
                        gBattleMons[battler].status2 &= ~STATUS2_NIGHTMARE;
                        StringCopy(gBattleTextBuff1, gStatusConditionString_SleepJpn);
                        effect = 1;
                    }
                    break;
                case ABILITY_WATER_VEIL:
                    if (gBattleMons[battler].status1 & STATUS1_BURN)
                    {
                        StringCopy(gBattleTextBuff1, gStatusConditionString_BurnJpn);
                        effect = 1;
                    }
                    break;
                case ABILITY_MAGMA_ARMOR:
                    if (gBattleMons[battler].status1 & STATUS1_FREEZE)
                    {
                        StringCopy(gBattleTextBuff1, gStatusConditionString_IceJpn);
                        effect = 1;
                    }
                    break;
                case ABILITY_OBLIVIOUS:
                    if (gBattleMons[battler].status2 & STATUS2_INFATUATION)
                    {
                        StringCopy(gBattleTextBuff1, gStatusConditionString_LoveJpn);
                        effect = 3;
                    }
                    break;
                }
                if (effect != 0)
                {
                    switch (effect)
                    {
                    case 1: // status cleared
                        gBattleMons[battler].status1 = 0;
                        break;
                    case 2: // get rid of confusion
                        gBattleMons[battler].status2 &= ~STATUS2_CONFUSION;
                        break;
                    case 3: // get rid of infatuation
                        gBattleMons[battler].status2 &= ~STATUS2_INFATUATION;
                        break;
                    }

                    BattleScriptPushCursor();
                    gBattlescriptCurrInstr = BattleScript_AbilityCuredStatus;
                    gBattleScripting.battler = battler;
                    gActiveBattler = battler;
                    BtlController_EmitSetMonData(BUFFER_A, REQUEST_STATUS_BATTLE, 0, 4, &gBattleMons[gActiveBattler].status1);
                    MarkBattlerForControllerExec(gActiveBattler);
                    return effect;
                }
>>>>>>> 898ec580
            }
            break;
        case ABILITY_SLOW_START:
            if (!gSpecialStatuses[battler].switchInAbilityDone)
            {
<<<<<<< HEAD
                gDisableStructs[battler].slowStartTimer = 5;
                gBattleCommunication[MULTISTRING_CHOOSER] = B_MSG_SWITCHIN_SLOWSTART;
                gSpecialStatuses[battler].switchInAbilityDone = TRUE;
                BattleScriptPushCursorAndCallback(BattleScript_SwitchInAbilityMsg);
                effect++;
=======
                if (gBattleMons[battler].ability == ABILITY_FORECAST)
                {
                    effect = CastformDataTypeChange(battler);
                    if (effect != 0)
                    {
                        BattleScriptPushCursorAndCallback(BattleScript_CastformChange);
                        gBattleScripting.battler = battler;
                        *(&gBattleStruct->formToChangeInto) = effect - 1;
                        return effect;
                    }
                }
>>>>>>> 898ec580
            }
            break;
        case ABILITY_UNNERVE:
            if (!gSpecialStatuses[battler].switchInAbilityDone)
            {
                gBattleCommunication[MULTISTRING_CHOOSER] = B_MSG_SWITCHIN_UNNERVE;
                gSpecialStatuses[battler].switchInAbilityDone = TRUE;
                BattleScriptPushCursorAndCallback(BattleScript_SwitchInAbilityMsg);
                effect++;
            }
            break;
        case ABILITY_AS_ONE_ICE_RIDER:
        case ABILITY_AS_ONE_SHADOW_RIDER:
            if (!gSpecialStatuses[battler].switchInAbilityDone)
            {
                gBattleCommunication[MULTISTRING_CHOOSER] = B_MSG_SWITCHIN_ASONE;
                gSpecialStatuses[battler].switchInAbilityDone = TRUE;
                BattleScriptPushCursorAndCallback(BattleScript_ActivateAsOne);
                effect++;
            }
            break;
        case ABILITY_CURIOUS_MEDICINE:
            if (!gSpecialStatuses[battler].switchInAbilityDone && IsDoubleBattle()
              && IsBattlerAlive(BATTLE_PARTNER(battler)) && TryResetBattlerStatChanges(BATTLE_PARTNER(battler)))
            {
                u32 i;
                gEffectBattler = BATTLE_PARTNER(battler);
                gBattleCommunication[MULTISTRING_CHOOSER] = B_MSG_SWITCHIN_CURIOUS_MEDICINE;
                gSpecialStatuses[battler].switchInAbilityDone = TRUE;
                BattleScriptPushCursorAndCallback(BattleScript_SwitchInAbilityMsg);
                effect++;
            }
            break;
        case ABILITY_PASTEL_VEIL:
            if (!gSpecialStatuses[battler].switchInAbilityDone)
            {
                gBattlerTarget = battler;
                gBattleCommunication[MULTISTRING_CHOOSER] = B_MSG_SWITCHIN_PASTEL_VEIL;
                BattleScriptPushCursorAndCallback(BattleScript_PastelVeilActivates);
                effect++;
                gSpecialStatuses[battler].switchInAbilityDone = TRUE;
            }
            break;
        case ABILITY_ANTICIPATION:
            if (!gSpecialStatuses[battler].switchInAbilityDone)
            {
                u32 side = GetBattlerSide(battler);

                for (i = 0; i < MAX_BATTLERS_COUNT; i++)
                {
                    if (IsBattlerAlive(i) && side != GetBattlerSide(i))
                    {
                        for (j = 0; j < MAX_MON_MOVES; j++)
                        {
                            move = gBattleMons[i].moves[j];
                            GET_MOVE_TYPE(move, moveType);
                            if (CalcTypeEffectivenessMultiplier(move, moveType, i, battler, FALSE) >= UQ_4_12(2.0))
                            {
                                effect++;
                                break;
                            }
                        }
                    }
<<<<<<< HEAD
                }
=======
                    if (effect != 0)
                    {
                        BattleScriptPushCursorAndCallback(BattleScript_TraceActivates);
                        gStatuses3[i] &= ~STATUS3_TRACE;
                        gBattleScripting.battler = i;
>>>>>>> 898ec580

                if (effect)
                {
                    gBattleCommunication[MULTISTRING_CHOOSER] = B_MSG_SWITCHIN_ANTICIPATION;
                    gSpecialStatuses[battler].switchInAbilityDone = TRUE;
                    BattleScriptPushCursorAndCallback(BattleScript_SwitchInAbilityMsg);
                }
            }
            break;
        case ABILITY_FRISK:
            if (!gSpecialStatuses[battler].switchInAbilityDone)
            {
                gSpecialStatuses[battler].switchInAbilityDone = TRUE;
                BattleScriptPushCursorAndCallback(BattleScript_FriskActivates); // Try activate
                effect++;
            }
            return effect; // Note: It returns effect as to not record the ability if Frisk does not activate.
        case ABILITY_FOREWARN:
            if (!gSpecialStatuses[battler].switchInAbilityDone)
            {
                ForewarnChooseMove(battler);
                gBattleCommunication[MULTISTRING_CHOOSER] = B_MSG_SWITCHIN_FOREWARN;
                gSpecialStatuses[battler].switchInAbilityDone = TRUE;
                BattleScriptPushCursorAndCallback(BattleScript_SwitchInAbilityMsg);
                effect++;
            }
            break;
        case ABILITY_DOWNLOAD:
            if (!gSpecialStatuses[battler].switchInAbilityDone)
            {
                u32 statId, opposingBattler;
                u32 opposingDef = 0, opposingSpDef = 0;

                opposingBattler = BATTLE_OPPOSITE(battler);
                for (i = 0; i < 2; opposingBattler ^= BIT_FLANK, i++)
                {
                    if (IsBattlerAlive(opposingBattler))
                    {
                        opposingDef += gBattleMons[opposingBattler].defense
                                    * gStatStageRatios[gBattleMons[opposingBattler].statStages[STAT_DEF]][0]
                                    / gStatStageRatios[gBattleMons[opposingBattler].statStages[STAT_DEF]][1];
                        opposingSpDef += gBattleMons[opposingBattler].spDefense
                                      * gStatStageRatios[gBattleMons[opposingBattler].statStages[STAT_SPDEF]][0]
                                      / gStatStageRatios[gBattleMons[opposingBattler].statStages[STAT_SPDEF]][1];
                    }
                }

                if (opposingDef < opposingSpDef)
                    statId = STAT_ATK;
                else
                    statId = STAT_SPATK;

                gSpecialStatuses[battler].switchInAbilityDone = TRUE;

                if (CompareStat(battler, statId, MAX_STAT_STAGE, CMP_LESS_THAN))
                {
                    gBattleMons[battler].statStages[statId]++;
                    SET_STATCHANGER(statId, 1, FALSE);
                    gBattlerAttacker = battler;
                    PREPARE_STAT_BUFFER(gBattleTextBuff1, statId);
                    BattleScriptPushCursorAndCallback(BattleScript_AttackerAbilityStatRaiseEnd3);
                    effect++;
                }
            }
            break;
        case ABILITY_PRESSURE:
            if (!gSpecialStatuses[battler].switchInAbilityDone)
            {
                gBattleCommunication[MULTISTRING_CHOOSER] = B_MSG_SWITCHIN_PRESSURE;
                gSpecialStatuses[battler].switchInAbilityDone = TRUE;
                BattleScriptPushCursorAndCallback(BattleScript_SwitchInAbilityMsg);
                effect++;
            }
            break;
        case ABILITY_DARK_AURA:
            if (!gSpecialStatuses[battler].switchInAbilityDone)
            {
                gBattleCommunication[MULTISTRING_CHOOSER] = B_MSG_SWITCHIN_DARKAURA;
                gSpecialStatuses[battler].switchInAbilityDone = TRUE;
                BattleScriptPushCursorAndCallback(BattleScript_SwitchInAbilityMsg);
                effect++;
            }
            break;
        case ABILITY_FAIRY_AURA:
            if (!gSpecialStatuses[battler].switchInAbilityDone)
            {
                gBattleCommunication[MULTISTRING_CHOOSER] = B_MSG_SWITCHIN_FAIRYAURA;
                gSpecialStatuses[battler].switchInAbilityDone = TRUE;
                BattleScriptPushCursorAndCallback(BattleScript_SwitchInAbilityMsg);
                effect++;
            }
            break;
        case ABILITY_AURA_BREAK:
            if (!gSpecialStatuses[battler].switchInAbilityDone)
            {
                gBattleCommunication[MULTISTRING_CHOOSER] = B_MSG_SWITCHIN_AURABREAK;
                gSpecialStatuses[battler].switchInAbilityDone = TRUE;
                BattleScriptPushCursorAndCallback(BattleScript_SwitchInAbilityMsg);
                effect++;
            }
            break;
        case ABILITY_COMATOSE:
            if (!gSpecialStatuses[battler].switchInAbilityDone)
            {
                gBattleCommunication[MULTISTRING_CHOOSER] = B_MSG_SWITCHIN_COMATOSE;
                gSpecialStatuses[battler].switchInAbilityDone = TRUE;
                BattleScriptPushCursorAndCallback(BattleScript_SwitchInAbilityMsg);
                effect++;
            }
            break;
        case ABILITY_SCREEN_CLEANER:
            if (!gSpecialStatuses[battler].switchInAbilityDone && TryRemoveScreens(battler))
            {
                gBattleCommunication[MULTISTRING_CHOOSER] = B_MSG_SWITCHIN_SCREENCLEANER;
                gSpecialStatuses[battler].switchInAbilityDone = TRUE;
                BattleScriptPushCursorAndCallback(BattleScript_SwitchInAbilityMsg);
                effect++;
            }
            break;
        case ABILITY_DRIZZLE:
            if (TryChangeBattleWeather(battler, ENUM_WEATHER_RAIN, TRUE))
            {
                BattleScriptPushCursorAndCallback(BattleScript_DrizzleActivates);
                effect++;
            }
            else if (gBattleWeather & B_WEATHER_PRIMAL_ANY && WEATHER_HAS_EFFECT && !gSpecialStatuses[battler].switchInAbilityDone)
            {
                gSpecialStatuses[battler].switchInAbilityDone = TRUE;
                BattleScriptPushCursorAndCallback(BattleScript_BlockedByPrimalWeatherEnd3);
                effect++;
            }
            break;
        case ABILITY_SAND_STREAM:
            if (TryChangeBattleWeather(battler, ENUM_WEATHER_SANDSTORM, TRUE))
            {
                BattleScriptPushCursorAndCallback(BattleScript_SandstreamActivates);
                effect++;
            }
            else if (gBattleWeather & B_WEATHER_PRIMAL_ANY && WEATHER_HAS_EFFECT && !gSpecialStatuses[battler].switchInAbilityDone)
            {
                gSpecialStatuses[battler].switchInAbilityDone = TRUE;
                BattleScriptPushCursorAndCallback(BattleScript_BlockedByPrimalWeatherEnd3);
                effect++;
            }
            break;
        case ABILITY_DROUGHT:
            if (TryChangeBattleWeather(battler, ENUM_WEATHER_SUN, TRUE))
            {
                BattleScriptPushCursorAndCallback(BattleScript_DroughtActivates);
                effect++;
            }
            else if (gBattleWeather & B_WEATHER_PRIMAL_ANY && WEATHER_HAS_EFFECT && !gSpecialStatuses[battler].switchInAbilityDone)
            {
                gSpecialStatuses[battler].switchInAbilityDone = TRUE;
                BattleScriptPushCursorAndCallback(BattleScript_BlockedByPrimalWeatherEnd3);
                effect++;
            }
<<<<<<< HEAD
            break;
        case ABILITY_SNOW_WARNING:
            if (TryChangeBattleWeather(battler, ENUM_WEATHER_HAIL, TRUE))
            {
                BattleScriptPushCursorAndCallback(BattleScript_SnowWarningActivates);
                effect++;
            }
            else if (gBattleWeather & B_WEATHER_PRIMAL_ANY && WEATHER_HAS_EFFECT && !gSpecialStatuses[battler].switchInAbilityDone)
            {
                gSpecialStatuses[battler].switchInAbilityDone = TRUE;
                BattleScriptPushCursorAndCallback(BattleScript_BlockedByPrimalWeatherEnd3);
                effect++;
            }
            break;
        case ABILITY_ELECTRIC_SURGE:
            if (TryChangeBattleTerrain(battler, STATUS_FIELD_ELECTRIC_TERRAIN, &gFieldTimers.terrainTimer))
            {
                BattleScriptPushCursorAndCallback(BattleScript_ElectricSurgeActivates);
                effect++;
            }
            break;
        case ABILITY_GRASSY_SURGE:
            if (TryChangeBattleTerrain(battler, STATUS_FIELD_GRASSY_TERRAIN, &gFieldTimers.terrainTimer))
            {
                BattleScriptPushCursorAndCallback(BattleScript_GrassySurgeActivates);
                effect++;
            }
            break;
        case ABILITY_MISTY_SURGE:
            if (TryChangeBattleTerrain(battler, STATUS_FIELD_MISTY_TERRAIN, &gFieldTimers.terrainTimer))
            {
                BattleScriptPushCursorAndCallback(BattleScript_MistySurgeActivates);
                effect++;
            }
            break;
        case ABILITY_PSYCHIC_SURGE:
            if (TryChangeBattleTerrain(battler, STATUS_FIELD_PSYCHIC_TERRAIN, &gFieldTimers.terrainTimer))
            {
                BattleScriptPushCursorAndCallback(BattleScript_PsychicSurgeActivates);
                effect++;
            }
            break;
        case ABILITY_INTIMIDATE:
            if (!(gSpecialStatuses[battler].intimidatedMon))
            {
                gBattleResources->flags->flags[battler] |= RESOURCE_FLAG_INTIMIDATED;
                gSpecialStatuses[battler].intimidatedMon = TRUE;
            }
            break;
        case ABILITY_FORECAST:
        case ABILITY_FLOWER_GIFT:
            effect = TryWeatherFormChange(battler);
            if (effect)
=======
            if (effect != 0)
>>>>>>> 898ec580
            {
                BattleScriptPushCursorAndCallback(BattleScript_CastformChange);
                *(&gBattleStruct->formToChangeInto) = effect - 1;
            }
            break;
        case ABILITY_TRACE:
            if (!(gSpecialStatuses[battler].traced))
            {
                gBattleResources->flags->flags[battler] |= RESOURCE_FLAG_TRACED;
                gSpecialStatuses[battler].traced = TRUE;
            }
            break;
        case ABILITY_CLOUD_NINE:
        case ABILITY_AIR_LOCK:
            if (!gSpecialStatuses[battler].switchInAbilityDone)
            {
                gSpecialStatuses[battler].switchInAbilityDone = TRUE;
                BattleScriptPushCursorAndCallback(BattleScript_AnnounceAirLockCloudNine);
                effect++;
            }
            break;
        case ABILITY_SCHOOLING:
            if (gBattleMons[battler].level < 20)
                break;
        case ABILITY_SHIELDS_DOWN:
            if (ShouldChangeFormHpBased(battler))
            {
                BattleScriptPushCursorAndCallback(BattleScript_AttackerFormChangeEnd3);
                effect++;
            }
            break;
        case ABILITY_INTREPID_SWORD:
            if (!gSpecialStatuses[battler].switchInAbilityDone)
            {
                gSpecialStatuses[battler].switchInAbilityDone = TRUE;
                SET_STATCHANGER(STAT_ATK, 1, FALSE);
                BattleScriptPushCursorAndCallback(BattleScript_BattlerAbilityStatRaiseOnSwitchIn);
                effect++;
            }
            break;
        case ABILITY_DAUNTLESS_SHIELD:
            if (!gSpecialStatuses[battler].switchInAbilityDone)
            {
                gSpecialStatuses[battler].switchInAbilityDone = TRUE;
                SET_STATCHANGER(STAT_DEF, 1, FALSE);
                BattleScriptPushCursorAndCallback(BattleScript_BattlerAbilityStatRaiseOnSwitchIn);
                effect++;
            }
            break;
        case ABILITY_DESOLATE_LAND:
            if (TryChangeBattleWeather(battler, ENUM_WEATHER_SUN_PRIMAL, TRUE))
            {
                BattleScriptPushCursorAndCallback(BattleScript_DesolateLandActivates);
                effect++;
            }
            break;
        case ABILITY_PRIMORDIAL_SEA:
            if (TryChangeBattleWeather(battler, ENUM_WEATHER_RAIN_PRIMAL, TRUE))
            {
                BattleScriptPushCursorAndCallback(BattleScript_PrimordialSeaActivates);
                effect++;
            }
            break;
        case ABILITY_DELTA_STREAM:
            if (TryChangeBattleWeather(battler, ENUM_WEATHER_STRONG_WINDS, TRUE))
            {
                BattleScriptPushCursorAndCallback(BattleScript_DeltaStreamActivates);
                effect++;
            }
            break;
        case ABILITY_MIMICRY:
            if (gBattleMons[battler].hp != 0 && gFieldStatuses & STATUS_FIELD_TERRAIN_ANY)
            {
                TryToApplyMimicry(battler, FALSE);
                effect++;
            }
            break;
        }
        break;
    case ABILITYEFFECT_ENDTURN: // 1
        if (gBattleMons[battler].hp != 0)
        {
            gBattlerAttacker = battler;
            switch (gLastUsedAbility)
            {
            case ABILITY_HARVEST:
                if ((IsBattlerWeatherAffected(battler, B_WEATHER_SUN) || Random() % 2 == 0)
                 && gBattleMons[battler].item == ITEM_NONE
                 && gBattleStruct->changedItems[battler] == ITEM_NONE   // Will not inherit an item
                 && ItemId_GetPocket(GetUsedHeldItem(battler)) == POCKET_BERRIES)
                {
                    gLastUsedItem = GetUsedHeldItem(battler);
                    BattleScriptPushCursorAndCallback(BattleScript_HarvestActivates);
                    effect++;
                }
                break;
            case ABILITY_DRY_SKIN:
                if (IsBattlerWeatherAffected(battler, B_WEATHER_SUN))
                    goto SOLAR_POWER_HP_DROP;
            // Dry Skin works similarly to Rain Dish in Rain
            case ABILITY_RAIN_DISH:
                if (IsBattlerWeatherAffected(battler, B_WEATHER_RAIN)
                 && !BATTLER_MAX_HP(battler)
                 && !(gStatuses3[battler] & STATUS3_HEAL_BLOCK))
                {
                    BattleScriptPushCursorAndCallback(BattleScript_RainDishActivates);
                    gBattleMoveDamage = gBattleMons[battler].maxHP / (gLastUsedAbility == ABILITY_RAIN_DISH ? 16 : 8);
                    if (gBattleMoveDamage == 0)
                        gBattleMoveDamage = 1;
                    gBattleMoveDamage *= -1;
                    effect++;
                }
                break;
<<<<<<< HEAD
            case ABILITY_HYDRATION:
                if (IsBattlerWeatherAffected(battler, B_WEATHER_RAIN)
                 && gBattleMons[battler].status1 & STATUS1_ANY)
=======
            case HOLD_EFFECT_RESTORE_STATS:
                for (i = 0; i < NUM_BATTLE_STATS; i++)
                {
                    if (gBattleMons[battlerId].statStages[i] < DEFAULT_STAT_STAGE)
                    {
                        gBattleMons[battlerId].statStages[i] = DEFAULT_STAT_STAGE;
                        effect = ITEM_STATS_CHANGE;
                    }
                }
                if (effect != 0)
>>>>>>> 898ec580
                {
                    goto ABILITY_HEAL_MON_STATUS;
                }
                break;
            case ABILITY_SHED_SKIN:
                if ((gBattleMons[battler].status1 & STATUS1_ANY) && (Random() % 3) == 0)
                {
                ABILITY_HEAL_MON_STATUS:
                    if (gBattleMons[battler].status1 & (STATUS1_POISON | STATUS1_TOXIC_POISON))
                        StringCopy(gBattleTextBuff1, gStatusConditionString_PoisonJpn);
                    if (gBattleMons[battler].status1 & STATUS1_SLEEP)
                        StringCopy(gBattleTextBuff1, gStatusConditionString_SleepJpn);
                    if (gBattleMons[battler].status1 & STATUS1_PARALYSIS)
                        StringCopy(gBattleTextBuff1, gStatusConditionString_ParalysisJpn);
                    if (gBattleMons[battler].status1 & STATUS1_BURN)
                        StringCopy(gBattleTextBuff1, gStatusConditionString_BurnJpn);
                    if (gBattleMons[battler].status1 & STATUS1_FREEZE)
                        StringCopy(gBattleTextBuff1, gStatusConditionString_IceJpn);

                    gBattleMons[battler].status1 = 0;
                    gBattleMons[battler].status2 &= ~STATUS2_NIGHTMARE;
                    gBattleScripting.battler = gActiveBattler = battler;
                    BattleScriptPushCursorAndCallback(BattleScript_ShedSkinActivates);
                    BtlController_EmitSetMonData(BUFFER_A, REQUEST_STATUS_BATTLE, 0, 4, &gBattleMons[battler].status1);
                    MarkBattlerForControllerExec(gActiveBattler);
                    effect++;
                }
                break;
            case ABILITY_SPEED_BOOST:
                if (CompareStat(battler, STAT_SPEED, MAX_STAT_STAGE, CMP_LESS_THAN) && gDisableStructs[battler].isFirstTurn != 2)
                {
                    gBattleMons[battler].statStages[STAT_SPEED]++;
                    gBattleScripting.animArg1 = 14 + STAT_SPEED;
                    gBattleScripting.animArg2 = 0;
                    BattleScriptPushCursorAndCallback(BattleScript_SpeedBoostActivates);
                    gBattleScripting.battler = battler;
                    effect++;
                }
                break;
            case ABILITY_MOODY:
                if (gDisableStructs[battler].isFirstTurn != 2)
                {
                    u32 validToRaise = 0, validToLower = 0;
                    u32 statsNum = (B_MOODY_ACC_EVASION != GEN_8) ? NUM_BATTLE_STATS : NUM_STATS;

                    for (i = STAT_ATK; i < statsNum; i++)
                    {
                        if (CompareStat(battler, i, MIN_STAT_STAGE, CMP_GREATER_THAN))
                            validToLower |= gBitTable[i];
                        if (CompareStat(battler, i, MAX_STAT_STAGE, CMP_LESS_THAN))
                            validToRaise |= gBitTable[i];
                    }

                    if (validToLower != 0 || validToRaise != 0) // Can lower one stat, or can raise one stat
                    {
                        gBattleScripting.statChanger = gBattleScripting.savedStatChanger = 0; // for raising and lowering stat respectively
                        if (validToRaise != 0) // Find stat to raise
                        {
                            do
                            {
                                i = (Random() % statsNum) + STAT_ATK;
                            } while (!(validToRaise & gBitTable[i]));
                            SET_STATCHANGER(i, 2, FALSE);
                            validToLower &= ~(gBitTable[i]); // Can't lower the same stat as raising.
                        }
                        if (validToLower != 0) // Find stat to lower
                        {
                            do
                            {
                                i = (Random() % statsNum) + STAT_ATK;
                            } while (!(validToLower & gBitTable[i]));
                            SET_STATCHANGER2(gBattleScripting.savedStatChanger, i, 1, TRUE);
                        }
                        BattleScriptPushCursorAndCallback(BattleScript_MoodyActivates);
                        effect++;
                    }
                }
                break;
            case ABILITY_TRUANT:
                gDisableStructs[gBattlerAttacker].truantCounter ^= 1;
                break;
            case ABILITY_BAD_DREAMS:
                if (gBattleMons[battler].status1 & STATUS1_SLEEP
                    || gBattleMons[BATTLE_OPPOSITE(battler)].status1 & STATUS1_SLEEP
                    || GetBattlerAbility(battler) == ABILITY_COMATOSE
                    || GetBattlerAbility(BATTLE_OPPOSITE(battler)) == ABILITY_COMATOSE)
                {
                    BattleScriptPushCursorAndCallback(BattleScript_BadDreamsActivates);
                    effect++;
                }
                break;
            SOLAR_POWER_HP_DROP:
            case ABILITY_SOLAR_POWER:
                if (IsBattlerWeatherAffected(battler, B_WEATHER_SUN))
                {
                    BattleScriptPushCursorAndCallback(BattleScript_SolarPowerActivates);
                    gBattleMoveDamage = gBattleMons[battler].maxHP / 8;
                    if (gBattleMoveDamage == 0)
                        gBattleMoveDamage = 1;
                    effect++;
                }
                break;
            case ABILITY_HEALER:
                gBattleScripting.battler = BATTLE_PARTNER(battler);
                if (IsBattlerAlive(gBattleScripting.battler)
                    && gBattleMons[gBattleScripting.battler].status1 & STATUS1_ANY
                    && (Random() % 100) < 30)
                {
                    BattleScriptPushCursorAndCallback(BattleScript_HealerActivates);
                    effect++;
                }
                break;
            case ABILITY_SCHOOLING:
                if (gBattleMons[battler].level < 20)
                    break;
            case ABILITY_ZEN_MODE:
            case ABILITY_SHIELDS_DOWN:
                if ((effect = ShouldChangeFormHpBased(battler)))
                    BattleScriptPushCursorAndCallback(BattleScript_AttackerFormChangeEnd3);
                break;
            case ABILITY_POWER_CONSTRUCT:
                if ((gBattleMons[battler].species == SPECIES_ZYGARDE || gBattleMons[battler].species == SPECIES_ZYGARDE_10)
                    && gBattleMons[battler].hp <= gBattleMons[battler].maxHP / 2)
                {
                    gBattleStruct->changedSpecies[gBattlerPartyIndexes[battler]] = gBattleMons[battler].species;
                    gBattleMons[battler].species = SPECIES_ZYGARDE_COMPLETE;
                    BattleScriptPushCursorAndCallback(BattleScript_AttackerFormChangeEnd3);
                    effect++;
                }
                break;
            case ABILITY_BALL_FETCH:
                if (gBattleMons[battler].item == ITEM_NONE
                    && gBattleResults.catchAttempts[gLastUsedBall - ITEM_ULTRA_BALL] >= 1
                    && !gHasFetchedBall)
                {
                    gBattleScripting.battler = battler;
                    BtlController_EmitSetMonData(BUFFER_A, REQUEST_HELDITEM_BATTLE, 0, 2, &gLastUsedBall);
                    MarkBattlerForControllerExec(battler);
                    gHasFetchedBall = TRUE;
                    gLastUsedItem = gLastUsedBall;
                    BattleScriptPushCursorAndCallback(BattleScript_BallFetch);
                    effect++;
                }
                break;
            case ABILITY_HUNGER_SWITCH:
                if (!(gBattleMons[battler].status2 & STATUS2_TRANSFORMED))
                {
                    if (gBattleMons[battler].species == SPECIES_MORPEKO)
                    {
                        gBattleMons[battler].species = SPECIES_MORPEKO_HANGRY;
                        BattleScriptPushCursorAndCallback(BattleScript_AttackerFormChangeEnd3NoPopup);
                    }
                    else if (gBattleMons[battler].species == SPECIES_MORPEKO_HANGRY)
                    {
                        gBattleMons[battler].species = SPECIES_MORPEKO;
                        BattleScriptPushCursorAndCallback(BattleScript_AttackerFormChangeEnd3NoPopup);
                    }
                    effect++;
                }
                break;
            }
        }
        break;
    case ABILITYEFFECT_MOVES_BLOCK: // 2
    {
        u16 moveTarget = GetBattlerMoveTargetType(battler, move);

        if ((gLastUsedAbility == ABILITY_SOUNDPROOF && gBattleMoves[move].flags & FLAG_SOUND && !(moveTarget & MOVE_TARGET_USER))
            || (gLastUsedAbility == ABILITY_BULLETPROOF && gBattleMoves[move].flags & FLAG_BALLISTIC))
        {
            if (gBattleMons[gBattlerAttacker].status2 & STATUS2_MULTIPLETURNS)
                gHitMarker |= HITMARKER_NO_PPDEDUCT;
            gBattlescriptCurrInstr = BattleScript_SoundproofProtected;
            effect = 1;
        }
        else if ((((gLastUsedAbility == ABILITY_DAZZLING || gLastUsedAbility == ABILITY_QUEENLY_MAJESTY
                   || (IsBattlerAlive(battler ^= BIT_FLANK)
                       && ((GetBattlerAbility(battler) == ABILITY_DAZZLING) || GetBattlerAbility(battler) == ABILITY_QUEENLY_MAJESTY)))
                   ))
                 && GetChosenMovePriority(gBattlerAttacker) > 0
                 && GetBattlerSide(gBattlerAttacker) != GetBattlerSide(battler))
        {
            if (gBattleMons[gBattlerAttacker].status2 & STATUS2_MULTIPLETURNS)
                gHitMarker |= HITMARKER_NO_PPDEDUCT;
            gBattlescriptCurrInstr = BattleScript_DazzlingProtected;
            effect = 1;
        }
        else if (BlocksPrankster(move, gBattlerAttacker, gBattlerTarget, TRUE)
          && !(IS_MOVE_STATUS(move) && GetBattlerAbility(gBattlerTarget) == ABILITY_MAGIC_BOUNCE))
        {
            if (!(gBattleTypeFlags & BATTLE_TYPE_DOUBLE) || !(moveTarget & (MOVE_TARGET_BOTH | MOVE_TARGET_FOES_AND_ALLY)))
                CancelMultiTurnMoves(gBattlerAttacker); // Don't cancel moves that can hit two targets bc one target might not be protected
            gBattleScripting.battler = gBattlerAbility = gBattlerTarget;
            gBattlescriptCurrInstr = BattleScript_DarkTypePreventsPrankster;
            effect = 1;
        }
        break;
    }
    case ABILITYEFFECT_ABSORBING: // 3
        if (move != MOVE_NONE)
        {
            u8 statId;
            switch (gLastUsedAbility)
            {
            case ABILITY_VOLT_ABSORB:
                if (moveType == TYPE_ELECTRIC)
                    effect = 1;
                break;
            case ABILITY_WATER_ABSORB:
            case ABILITY_DRY_SKIN:
                if (moveType == TYPE_WATER)
                    effect = 1;
                break;
            case ABILITY_MOTOR_DRIVE:
                if (moveType == TYPE_ELECTRIC)
                    effect = 2, statId = STAT_SPEED;
                break;
            case ABILITY_LIGHTNING_ROD:
                if (moveType == TYPE_ELECTRIC)
                    effect = 2, statId = STAT_SPATK;
                break;
            case ABILITY_STORM_DRAIN:
                if (moveType == TYPE_WATER)
                    effect = 2, statId = STAT_SPATK;
                break;
            case ABILITY_SAP_SIPPER:
                if (moveType == TYPE_GRASS)
                    effect = 2, statId = STAT_ATK;
                break;
            case ABILITY_FLASH_FIRE:
                if (moveType == TYPE_FIRE && !((gBattleMons[battler].status1 & STATUS1_FREEZE) && B_FLASH_FIRE_FROZEN <= GEN_4))
                {
                    if (!(gBattleResources->flags->flags[battler] & RESOURCE_FLAG_FLASH_FIRE))
                    {
                        gBattleCommunication[MULTISTRING_CHOOSER] = B_MSG_FLASH_FIRE_BOOST;
                        if (gProtectStructs[gBattlerAttacker].notFirstStrike)
                            gBattlescriptCurrInstr = BattleScript_FlashFireBoost;
                        else
                            gBattlescriptCurrInstr = BattleScript_FlashFireBoost_PPLoss;

                        gBattleResources->flags->flags[battler] |= RESOURCE_FLAG_FLASH_FIRE;
                        effect = 3;
                    }
                    else
                    {
                        gBattleCommunication[MULTISTRING_CHOOSER] = B_MSG_FLASH_FIRE_NO_BOOST;
                        if (gProtectStructs[gBattlerAttacker].notFirstStrike)
                            gBattlescriptCurrInstr = BattleScript_FlashFireBoost;
                        else
                            gBattlescriptCurrInstr = BattleScript_FlashFireBoost_PPLoss;

                        effect = 3;
                    }
                }
                break;
            }

            if (effect == 1) // Drain Hp ability.
            {
#if B_HEAL_BLOCKING >= GEN_5                
                if (BATTLER_MAX_HP(battler) || gStatuses3[battler] & STATUS3_HEAL_BLOCK)
#else
                if (BATTLER_MAX_HP(battler))
#endif
                {
                    if ((gProtectStructs[gBattlerAttacker].notFirstStrike))
                        gBattlescriptCurrInstr = BattleScript_MonMadeMoveUseless;
                    else
                        gBattlescriptCurrInstr = BattleScript_MonMadeMoveUseless_PPLoss;
                }
                else
                {
                    if (gProtectStructs[gBattlerAttacker].notFirstStrike)
                        gBattlescriptCurrInstr = BattleScript_MoveHPDrain;
                    else
                        gBattlescriptCurrInstr = BattleScript_MoveHPDrain_PPLoss;

                    gBattleMoveDamage = gBattleMons[battler].maxHP / 4;
                    if (gBattleMoveDamage == 0)
                        gBattleMoveDamage = 1;
                    gBattleMoveDamage *= -1;
                }
            }
<<<<<<< HEAD
            else if (effect == 2) // Boost Stat ability;
=======
            if (effect != 0)
>>>>>>> 898ec580
            {
                if (!CompareStat(battler, statId, MAX_STAT_STAGE, CMP_LESS_THAN))
                {
                    if ((gProtectStructs[gBattlerAttacker].notFirstStrike))
                        gBattlescriptCurrInstr = BattleScript_MonMadeMoveUseless;
                    else
                        gBattlescriptCurrInstr = BattleScript_MonMadeMoveUseless_PPLoss;
                }
                else
                {
                    if (gProtectStructs[gBattlerAttacker].notFirstStrike)
                        gBattlescriptCurrInstr = BattleScript_MoveStatDrain;
                    else
                        gBattlescriptCurrInstr = BattleScript_MoveStatDrain_PPLoss;

                    SET_STATCHANGER(statId, 1, FALSE);
                    gBattleMons[battler].statStages[statId]++;
                    PREPARE_STAT_BUFFER(gBattleTextBuff1, statId);
                }
            }
        }
        break;
    case ABILITYEFFECT_MOVE_END: // Think contact abilities.
        switch (gLastUsedAbility)
        {
        case ABILITY_JUSTIFIED:
            if (!(gMoveResultFlags & MOVE_RESULT_NO_EFFECT)
             && TARGET_TURN_DAMAGED
             && IsBattlerAlive(battler)
             && moveType == TYPE_DARK
             && CompareStat(battler, STAT_ATK, MAX_STAT_STAGE, CMP_LESS_THAN))
            {
                SET_STATCHANGER(STAT_ATK, 1, FALSE);
                BattleScriptPushCursor();
                gBattlescriptCurrInstr = BattleScript_TargetAbilityStatRaiseOnMoveEnd;
                effect++;
            }
            break;
        case ABILITY_RATTLED:
            if (!(gMoveResultFlags & MOVE_RESULT_NO_EFFECT)
             && TARGET_TURN_DAMAGED
             && IsBattlerAlive(battler)
             && (moveType == TYPE_DARK || moveType == TYPE_BUG || moveType == TYPE_GHOST)
             && CompareStat(battler, STAT_SPEED, MAX_STAT_STAGE, CMP_LESS_THAN))
            {
                SET_STATCHANGER(STAT_SPEED, 1, FALSE);
                BattleScriptPushCursor();
                gBattlescriptCurrInstr = BattleScript_TargetAbilityStatRaiseOnMoveEnd;
                effect++;
            }
            break;
        case ABILITY_WATER_COMPACTION:
            if (!(gMoveResultFlags & MOVE_RESULT_NO_EFFECT)
             && TARGET_TURN_DAMAGED
             && IsBattlerAlive(battler)
             && moveType == TYPE_WATER
             && CompareStat(battler, STAT_DEF, MAX_STAT_STAGE, CMP_LESS_THAN))
            {
                SET_STATCHANGER(STAT_DEF, 2, FALSE);
                BattleScriptPushCursor();
                gBattlescriptCurrInstr = BattleScript_TargetAbilityStatRaiseOnMoveEnd;
                effect++;
            }
            break;
        case ABILITY_STAMINA:
            if (!(gMoveResultFlags & MOVE_RESULT_NO_EFFECT)
             && TARGET_TURN_DAMAGED
             && IsBattlerAlive(battler)
             && CompareStat(battler, STAT_DEF, MAX_STAT_STAGE, CMP_LESS_THAN))
            {
                SET_STATCHANGER(STAT_DEF, 1, FALSE);
                BattleScriptPushCursor();
                gBattlescriptCurrInstr = BattleScript_TargetAbilityStatRaiseOnMoveEnd;
                effect++;
            }
            break;
        case ABILITY_BERSERK:
            if (!(gMoveResultFlags & MOVE_RESULT_NO_EFFECT)
             && TARGET_TURN_DAMAGED
             && IsBattlerAlive(battler)
            // Had more than half of hp before, now has less
             && gBattleStruct->hpBefore[battler] > gBattleMons[battler].maxHP / 2
             && gBattleMons[battler].hp < gBattleMons[battler].maxHP / 2
             && (gMultiHitCounter == 0 || gMultiHitCounter == 1)
             && !(TestSheerForceFlag(gBattlerAttacker, gCurrentMove))
             && CompareStat(battler, STAT_SPATK, MAX_STAT_STAGE, CMP_LESS_THAN))
            {
                SET_STATCHANGER(STAT_SPATK, 1, FALSE);
                BattleScriptPushCursor();
                gBattlescriptCurrInstr = BattleScript_TargetAbilityStatRaiseOnMoveEnd;
                effect++;
            }
            break;
        case ABILITY_EMERGENCY_EXIT:
        case ABILITY_WIMP_OUT:
            if (!(gMoveResultFlags & MOVE_RESULT_NO_EFFECT)
             && TARGET_TURN_DAMAGED
             && IsBattlerAlive(battler)
            // Had more than half of hp before, now has less
             && gBattleStruct->hpBefore[battler] > gBattleMons[battler].maxHP / 2
             && gBattleMons[battler].hp < gBattleMons[battler].maxHP / 2
             && (gMultiHitCounter == 0 || gMultiHitCounter == 1)
             && !(TestSheerForceFlag(gBattlerAttacker, gCurrentMove))
             && (CanBattlerSwitch(battler) || !(gBattleTypeFlags & BATTLE_TYPE_TRAINER))
             && !(gBattleTypeFlags & BATTLE_TYPE_ARENA)
             && CountUsablePartyMons(battler) > 0
             // Not currently held by Sky Drop
             && !(gStatuses3[battler] & STATUS3_SKY_DROPPED))
            {
                gBattleResources->flags->flags[battler] |= RESOURCE_FLAG_EMERGENCY_EXIT;
                effect++;
            }
            break;
        case ABILITY_WEAK_ARMOR:
            if (!(gMoveResultFlags & MOVE_RESULT_NO_EFFECT)
             && TARGET_TURN_DAMAGED
             && IsBattlerAlive(battler)
             && IS_MOVE_PHYSICAL(gCurrentMove)
             && (CompareStat(battler, STAT_SPEED, MAX_STAT_STAGE, CMP_LESS_THAN) // Don't activate if speed cannot be raised
               || CompareStat(battler, STAT_DEF, MIN_STAT_STAGE, CMP_GREATER_THAN))) // Don't activate if defense cannot be lowered
            {
                if (gBattleMoves[gCurrentMove].effect == EFFECT_HIT_ESCAPE && CanBattlerSwitch(gBattlerAttacker))
                    gProtectStructs[battler].disableEjectPack = TRUE;  // Set flag for target

                BattleScriptPushCursor();
                gBattlescriptCurrInstr = BattleScript_WeakArmorActivates;
                effect++;
            }
            break;
        case ABILITY_CURSED_BODY:
            if (!(gMoveResultFlags & MOVE_RESULT_NO_EFFECT)
             && TARGET_TURN_DAMAGED
             && gDisableStructs[gBattlerAttacker].disabledMove == MOVE_NONE
             && IsBattlerAlive(gBattlerAttacker)
             && !IsAbilityOnSide(gBattlerAttacker, ABILITY_AROMA_VEIL)
             && gBattleMons[gBattlerAttacker].pp[gChosenMovePos] != 0
             && (Random() % 3) == 0)
            {
                gDisableStructs[gBattlerAttacker].disabledMove = gChosenMove;
                gDisableStructs[gBattlerAttacker].disableTimer = 4;
                PREPARE_MOVE_BUFFER(gBattleTextBuff1, gChosenMove);
                BattleScriptPushCursor();
                gBattlescriptCurrInstr = BattleScript_CursedBodyActivates;
                effect++;
            }
            break;
        case ABILITY_MUMMY:
            if (!(gMoveResultFlags & MOVE_RESULT_NO_EFFECT)
             && IsBattlerAlive(gBattlerAttacker)
             && TARGET_TURN_DAMAGED
             && (IsMoveMakingContact(move, gBattlerAttacker)))
            {
                switch (gBattleMons[gBattlerAttacker].ability)
                {
                case ABILITY_MUMMY:
                case ABILITY_BATTLE_BOND:
                case ABILITY_COMATOSE:
                case ABILITY_DISGUISE:
                case ABILITY_MULTITYPE:
                case ABILITY_POWER_CONSTRUCT:
                case ABILITY_RKS_SYSTEM:
                case ABILITY_SCHOOLING:
                case ABILITY_SHIELDS_DOWN:
                case ABILITY_STANCE_CHANGE:
                    break;
                default:
                    gLastUsedAbility = gBattleMons[gBattlerAttacker].ability = ABILITY_MUMMY;
                    BattleScriptPushCursor();
                    gBattlescriptCurrInstr = BattleScript_MummyActivates;
                    effect++;
                    break;
                }
            }
            break;
        case ABILITY_WANDERING_SPIRIT:
            if (!(gMoveResultFlags & MOVE_RESULT_NO_EFFECT)
             && IsBattlerAlive(gBattlerAttacker)
             && TARGET_TURN_DAMAGED
             && (gBattleMoves[move].flags & FLAG_MAKES_CONTACT))
            {
                switch (gBattleMons[gBattlerAttacker].ability)
                {
                case ABILITY_DISGUISE:
                case ABILITY_FLOWER_GIFT:
                case ABILITY_GULP_MISSILE:
                case ABILITY_HUNGER_SWITCH:
                case ABILITY_ICE_FACE:
                case ABILITY_ILLUSION:
                case ABILITY_IMPOSTER:
                case ABILITY_RECEIVER:
                case ABILITY_RKS_SYSTEM:
                case ABILITY_SCHOOLING:
                case ABILITY_STANCE_CHANGE:
                case ABILITY_WONDER_GUARD:
                case ABILITY_ZEN_MODE:
                    break;
                default:
                    gLastUsedAbility = gBattleMons[gBattlerAttacker].ability;
                    gBattleMons[gBattlerAttacker].ability = gBattleMons[gBattlerTarget].ability;
                    gBattleMons[gBattlerTarget].ability = gLastUsedAbility;
                    RecordAbilityBattle(gBattlerAttacker, gBattleMons[gBattlerAttacker].ability);
                    RecordAbilityBattle(gBattlerTarget, gBattleMons[gBattlerTarget].ability);
                    BattleScriptPushCursor();
                    gBattlescriptCurrInstr = BattleScript_WanderingSpiritActivates;
                    effect++;
                    break;
                }
            }
            break;
        case ABILITY_ANGER_POINT:
            if (!(gMoveResultFlags & MOVE_RESULT_NO_EFFECT)
             && gIsCriticalHit
             && TARGET_TURN_DAMAGED
             && IsBattlerAlive(battler)
             && CompareStat(battler, STAT_ATK, MAX_STAT_STAGE, CMP_LESS_THAN))
            {
                SET_STATCHANGER(STAT_ATK, MAX_STAT_STAGE - gBattleMons[battler].statStages[STAT_ATK], FALSE);
                BattleScriptPushCursor();
                gBattlescriptCurrInstr = BattleScript_TargetsStatWasMaxedOut;
                effect++;
            }
            break;
        case ABILITY_COLOR_CHANGE:
            if (!(gMoveResultFlags & MOVE_RESULT_NO_EFFECT)
             && move != MOVE_STRUGGLE
             && gBattleMoves[move].power != 0
             && TARGET_TURN_DAMAGED
             && !IS_BATTLER_OF_TYPE(battler, moveType)
             && gBattleMons[battler].hp != 0)
            {
                SET_BATTLER_TYPE(battler, moveType);
                PREPARE_TYPE_BUFFER(gBattleTextBuff1, moveType);
                BattleScriptPushCursor();
                gBattlescriptCurrInstr = BattleScript_ColorChangeActivates;
                effect++;
            }
            break;
        case ABILITY_GOOEY:
        case ABILITY_TANGLING_HAIR:
            if (!(gMoveResultFlags & MOVE_RESULT_NO_EFFECT)
             && gBattleMons[gBattlerAttacker].hp != 0
             && (CompareStat(gBattlerAttacker, STAT_SPEED, MIN_STAT_STAGE, CMP_GREATER_THAN) || GetBattlerAbility(gBattlerAttacker) == ABILITY_MIRROR_ARMOR)
             && !gProtectStructs[gBattlerAttacker].confusionSelfDmg
             && TARGET_TURN_DAMAGED
             && IsMoveMakingContact(move, gBattlerAttacker))
            {
                SET_STATCHANGER(STAT_SPEED, 1, TRUE);
                gBattleScripting.moveEffect = MOVE_EFFECT_SPD_MINUS_1;
                PREPARE_ABILITY_BUFFER(gBattleTextBuff1, gLastUsedAbility);
                BattleScriptPushCursor();
                gBattlescriptCurrInstr = BattleScript_GooeyActivates;
                gHitMarker |= HITMARKER_IGNORE_SAFEGUARD;
                effect++;
            }
            break;
        case ABILITY_ROUGH_SKIN:
        case ABILITY_IRON_BARBS:
            if (!(gMoveResultFlags & MOVE_RESULT_NO_EFFECT)
             && gBattleMons[gBattlerAttacker].hp != 0
             && !gProtectStructs[gBattlerAttacker].confusionSelfDmg
             && TARGET_TURN_DAMAGED
             && IsMoveMakingContact(move, gBattlerAttacker))
            {
                #if B_ROUGH_SKIN_DMG >= GEN_4
                    gBattleMoveDamage = gBattleMons[gBattlerAttacker].maxHP / 8;
                #else
                    gBattleMoveDamage = gBattleMons[gBattlerAttacker].maxHP / 16;
                #endif
                if (gBattleMoveDamage == 0)
                    gBattleMoveDamage = 1;
                PREPARE_ABILITY_BUFFER(gBattleTextBuff1, gLastUsedAbility);
                BattleScriptPushCursor();
                gBattlescriptCurrInstr = BattleScript_RoughSkinActivates;
                effect++;
            }
            break;
        case ABILITY_AFTERMATH:
            if (!IsAbilityOnField(ABILITY_DAMP)
             && !(gMoveResultFlags & MOVE_RESULT_NO_EFFECT)
             && gBattleMons[gBattlerTarget].hp == 0
             && IsBattlerAlive(gBattlerAttacker)
             && IsMoveMakingContact(move, gBattlerAttacker))
            {
                gBattleMoveDamage = gBattleMons[gBattlerAttacker].maxHP / 4;
                if (gBattleMoveDamage == 0)
                    gBattleMoveDamage = 1;
                BattleScriptPushCursor();
                gBattlescriptCurrInstr = BattleScript_AftermathDmg;
                effect++;
            }
            break;
        case ABILITY_INNARDS_OUT:
            if (!(gMoveResultFlags & MOVE_RESULT_NO_EFFECT)
             && gBattleMons[gBattlerTarget].hp == 0
             && IsBattlerAlive(gBattlerAttacker))
            {
                gBattleMoveDamage = gSpecialStatuses[gBattlerTarget].dmg;
                BattleScriptPushCursor();
                gBattlescriptCurrInstr = BattleScript_AftermathDmg;
                effect++;
            }
            break;
        case ABILITY_EFFECT_SPORE:
            if (!IS_BATTLER_OF_TYPE(gBattlerAttacker, TYPE_GRASS)
             && GetBattlerAbility(gBattlerAttacker) != ABILITY_OVERCOAT
             && GetBattlerHoldEffect(gBattlerAttacker, TRUE) != HOLD_EFFECT_SAFETY_GOGGLES)
            {
                i = Random() % 3;
                if (i == 0)
                    goto POISON_POINT;
                if (i == 1)
                    goto STATIC;
                // Sleep
                if (!(gMoveResultFlags & MOVE_RESULT_NO_EFFECT)
                 && gBattleMons[gBattlerAttacker].hp != 0
                 && !gProtectStructs[gBattlerAttacker].confusionSelfDmg
                 && TARGET_TURN_DAMAGED
                 && CanSleep(gBattlerAttacker)
                 && IsMoveMakingContact(move, gBattlerAttacker)
                 && (Random() % 3) == 0)
                {
                    gBattleScripting.moveEffect = MOVE_EFFECT_AFFECTS_USER | MOVE_EFFECT_SLEEP;
                    PREPARE_ABILITY_BUFFER(gBattleTextBuff1, gLastUsedAbility);
                    BattleScriptPushCursor();
                    gBattlescriptCurrInstr = BattleScript_AbilityStatusEffect;
                    gHitMarker |= HITMARKER_IGNORE_SAFEGUARD;
                    effect++;
                }
            }
            break;
        POISON_POINT:
        case ABILITY_POISON_POINT:
            if (!(gMoveResultFlags & MOVE_RESULT_NO_EFFECT)
             && gBattleMons[gBattlerAttacker].hp != 0
             && !gProtectStructs[gBattlerAttacker].confusionSelfDmg
             && TARGET_TURN_DAMAGED
             && CanBePoisoned(gBattlerAttacker, gBattlerTarget)
             && IsMoveMakingContact(move, gBattlerAttacker)
             && (Random() % 3) == 0)
            {
                gBattleScripting.moveEffect = MOVE_EFFECT_AFFECTS_USER | MOVE_EFFECT_POISON;
                PREPARE_ABILITY_BUFFER(gBattleTextBuff1, gLastUsedAbility);
                BattleScriptPushCursor();
                gBattlescriptCurrInstr = BattleScript_AbilityStatusEffect;
                gHitMarker |= HITMARKER_IGNORE_SAFEGUARD;
                effect++;
            }
            break;
        STATIC:
        case ABILITY_STATIC:
            if (!(gMoveResultFlags & MOVE_RESULT_NO_EFFECT)
             && gBattleMons[gBattlerAttacker].hp != 0
             && !gProtectStructs[gBattlerAttacker].confusionSelfDmg
             && TARGET_TURN_DAMAGED
             && CanBeParalyzed(gBattlerAttacker)
             && IsMoveMakingContact(move, gBattlerAttacker)
             && (Random() % 3) == 0)
            {
                gBattleScripting.moveEffect = MOVE_EFFECT_AFFECTS_USER | MOVE_EFFECT_PARALYSIS;
                BattleScriptPushCursor();
                gBattlescriptCurrInstr = BattleScript_AbilityStatusEffect;
                gHitMarker |= HITMARKER_IGNORE_SAFEGUARD;
                effect++;
            }
            break;
        case ABILITY_FLAME_BODY:
            if (!(gMoveResultFlags & MOVE_RESULT_NO_EFFECT)
             && gBattleMons[gBattlerAttacker].hp != 0
             && !gProtectStructs[gBattlerAttacker].confusionSelfDmg
             && (IsMoveMakingContact(move, gBattlerAttacker))
             && TARGET_TURN_DAMAGED
             && CanBeBurned(gBattlerAttacker)
             && (Random() % 3) == 0)
            {
                gBattleScripting.moveEffect = MOVE_EFFECT_AFFECTS_USER | MOVE_EFFECT_BURN;
                BattleScriptPushCursor();
                gBattlescriptCurrInstr = BattleScript_AbilityStatusEffect;
                gHitMarker |= HITMARKER_IGNORE_SAFEGUARD;
                effect++;
            }
            break;
        case ABILITY_CUTE_CHARM:
            if (!(gMoveResultFlags & MOVE_RESULT_NO_EFFECT)
             && gBattleMons[gBattlerAttacker].hp != 0
             && !gProtectStructs[gBattlerAttacker].confusionSelfDmg
             && (IsMoveMakingContact(move, gBattlerAttacker))
             && TARGET_TURN_DAMAGED
             && gBattleMons[gBattlerTarget].hp != 0
             && (Random() % 3) == 0
             && GetBattlerAbility(gBattlerAttacker) != ABILITY_OBLIVIOUS
             && !IsAbilityOnSide(gBattlerAttacker, ABILITY_AROMA_VEIL)
             && GetGenderFromSpeciesAndPersonality(speciesAtk, pidAtk) != GetGenderFromSpeciesAndPersonality(speciesDef, pidDef)
             && !(gBattleMons[gBattlerAttacker].status2 & STATUS2_INFATUATION)
             && GetGenderFromSpeciesAndPersonality(speciesAtk, pidAtk) != MON_GENDERLESS
             && GetGenderFromSpeciesAndPersonality(speciesDef, pidDef) != MON_GENDERLESS)
            {
                gBattleMons[gBattlerAttacker].status2 |= STATUS2_INFATUATED_WITH(gBattlerTarget);
                BattleScriptPushCursor();
                gBattlescriptCurrInstr = BattleScript_CuteCharmActivates;
                effect++;
            }
            break;
        case ABILITY_ILLUSION:
            if (gBattleStruct->illusion[gBattlerTarget].on && !gBattleStruct->illusion[gBattlerTarget].broken && TARGET_TURN_DAMAGED)
            {
                BattleScriptPushCursor();
                gBattlescriptCurrInstr = BattleScript_IllusionOff;
                effect++;
            }
            break;
        case ABILITY_COTTON_DOWN:
            if (!(gMoveResultFlags & MOVE_RESULT_NO_EFFECT)
             && gBattleMons[gBattlerAttacker].hp != 0
             && !gProtectStructs[gBattlerAttacker].confusionSelfDmg
             && TARGET_TURN_DAMAGED)
            {
                gEffectBattler = gBattlerTarget;
                BattleScriptPushCursor();
                gBattlescriptCurrInstr = BattleScript_CottonDownActivates;
                effect++;
            }
            break;
        case ABILITY_STEAM_ENGINE:
            if (!(gMoveResultFlags & MOVE_RESULT_NO_EFFECT)
             && TARGET_TURN_DAMAGED
             && IsBattlerAlive(battler)
             && CompareStat(battler, STAT_SPEED, MAX_STAT_STAGE, CMP_LESS_THAN)
             && (moveType == TYPE_FIRE || moveType == TYPE_WATER))
            {
                SET_STATCHANGER(STAT_SPEED, 6, FALSE);
                BattleScriptPushCursor();
                gBattlescriptCurrInstr = BattleScript_TargetAbilityStatRaiseOnMoveEnd;
                effect++;
            }
            break;
        case ABILITY_SAND_SPIT:
            if (!(gMoveResultFlags & MOVE_RESULT_NO_EFFECT)
             && !gProtectStructs[gBattlerAttacker].confusionSelfDmg
             && TARGET_TURN_DAMAGED
             && !(gBattleWeather & B_WEATHER_SANDSTORM && WEATHER_HAS_EFFECT))
            {
                if (gBattleWeather & B_WEATHER_PRIMAL_ANY && WEATHER_HAS_EFFECT)
                {
                    BattleScriptPushCursor();
                    gBattlescriptCurrInstr = BattleScript_BlockedByPrimalWeatherRet;
                    effect++;
                }
                else if (TryChangeBattleWeather(battler, ENUM_WEATHER_SANDSTORM, TRUE))
                {
                    gBattleScripting.battler = gActiveBattler = battler;
                    BattleScriptPushCursor();
                    gBattlescriptCurrInstr = BattleScript_SandSpitActivates;
                    effect++;
                }
            }
            break;
        case ABILITY_PERISH_BODY:
            if (!(gMoveResultFlags & MOVE_RESULT_NO_EFFECT)
             && !gProtectStructs[gBattlerAttacker].confusionSelfDmg
             && TARGET_TURN_DAMAGED
             && IsBattlerAlive(battler)
             && (IsMoveMakingContact(move, gBattlerAttacker))
             && !(gStatuses3[gBattlerAttacker] & STATUS3_PERISH_SONG))
            {
                if (!(gStatuses3[battler] & STATUS3_PERISH_SONG))
                {
                    gStatuses3[battler] |= STATUS3_PERISH_SONG;
                    gDisableStructs[battler].perishSongTimer = 3;
                    gDisableStructs[battler].perishSongTimerStartValue = 3;
                }
                gStatuses3[gBattlerAttacker] |= STATUS3_PERISH_SONG;
                gDisableStructs[gBattlerAttacker].perishSongTimer = 3;
                gDisableStructs[gBattlerAttacker].perishSongTimerStartValue = 3;
                BattleScriptPushCursor();
                gBattlescriptCurrInstr = BattleScript_PerishBodyActivates;
                effect++;
            }
            break;
        case ABILITY_GULP_MISSILE:
            if (!(gMoveResultFlags & MOVE_RESULT_NO_EFFECT)
             && !gProtectStructs[gBattlerAttacker].confusionSelfDmg
             && TARGET_TURN_DAMAGED
             && IsBattlerAlive(battler))
            {
                if (gBattleMons[gBattlerTarget].species == SPECIES_CRAMORANT_GORGING)
                {
                    gBattleStruct->changedSpecies[gBattlerPartyIndexes[gBattlerTarget]] = gBattleMons[gBattlerTarget].species;
                    gBattleMons[gBattlerTarget].species = SPECIES_CRAMORANT;
                    if (GetBattlerAbility(gBattlerAttacker) != ABILITY_MAGIC_GUARD)
                    {
                        gBattleMoveDamage = gBattleMons[gBattlerAttacker].maxHP / 4;
                        if (gBattleMoveDamage == 0)
                            gBattleMoveDamage = 1;
                    }
                    BattleScriptPushCursor();
                    gBattlescriptCurrInstr = BattleScript_GulpMissileGorging;
                    effect++;
                }
                else if (gBattleMons[gBattlerTarget].species == SPECIES_CRAMORANT_GULPING)
                {
                    gBattleStruct->changedSpecies[gBattlerPartyIndexes[gBattlerTarget]] = gBattleMons[gBattlerTarget].species;
                    gBattleMons[gBattlerTarget].species = SPECIES_CRAMORANT;
                    if (GetBattlerAbility(gBattlerAttacker) != ABILITY_MAGIC_GUARD)
                    {
                        gBattleMoveDamage = gBattleMons[gBattlerAttacker].maxHP / 4;
                        if (gBattleMoveDamage == 0)
                            gBattleMoveDamage = 1;
                    }
                    BattleScriptPushCursor();
                    gBattlescriptCurrInstr = BattleScript_GulpMissileGulping;
                    effect++;
                }
            }
            break;
        }
        break;
    case ABILITYEFFECT_MOVE_END_ATTACKER: // Same as above, but for attacker
        switch (gLastUsedAbility)
        {
        case ABILITY_POISON_TOUCH:
            if (!(gMoveResultFlags & MOVE_RESULT_NO_EFFECT)
             && gBattleMons[gBattlerTarget].hp != 0
             && !gProtectStructs[gBattlerAttacker].confusionSelfDmg
             && CanBePoisoned(gBattlerAttacker, gBattlerTarget)
             && IsMoveMakingContact(move, gBattlerAttacker)
             && TARGET_TURN_DAMAGED // Need to actually hit the target
             && (Random() % 3) == 0)
            {
                gBattleScripting.moveEffect = MOVE_EFFECT_POISON;
                PREPARE_ABILITY_BUFFER(gBattleTextBuff1, gLastUsedAbility);
                BattleScriptPushCursor();
                gBattlescriptCurrInstr = BattleScript_AbilityStatusEffect;
                gHitMarker |= HITMARKER_IGNORE_SAFEGUARD;
                effect++;
            }
            break;
        case ABILITY_STENCH:
            if (!(gMoveResultFlags & MOVE_RESULT_NO_EFFECT)
             && gBattleMons[gBattlerTarget].hp != 0
             && !gProtectStructs[gBattlerAttacker].confusionSelfDmg
             && (Random() % 10) == 0
             && !IS_MOVE_STATUS(move)
             && !sMovesNotAffectedByStench[gCurrentMove])
            {
                gBattleScripting.moveEffect = MOVE_EFFECT_FLINCH;
                BattleScriptPushCursor();
                SetMoveEffect(FALSE, 0);
                BattleScriptPop();
                effect++;
            }
            break;
        case ABILITY_GULP_MISSILE:
            if (((gCurrentMove == MOVE_SURF && TARGET_TURN_DAMAGED) || gStatuses3[gBattlerAttacker] & STATUS3_UNDERWATER)
             && (effect = ShouldChangeFormHpBased(gBattlerAttacker)))
            {
                BattleScriptPushCursor();
                gBattlescriptCurrInstr = BattleScript_AttackerFormChange;
                effect++;
            }
            break;
        }
        break;
    case ABILITYEFFECT_MOVE_END_OTHER: // Abilities that activate on *another* battler's moveend: Dancer, Soul-Heart, Receiver, Symbiosis
        switch (GetBattlerAbility(battler))
        {
        case ABILITY_DANCER:
            if (IsBattlerAlive(battler)
             && (gBattleMoves[gCurrentMove].flags & FLAG_DANCE)
             && !gSpecialStatuses[battler].dancerUsedMove
             && gBattlerAttacker != battler)
            {
                // Set bit and save Dancer mon's original target
                gSpecialStatuses[battler].dancerUsedMove = TRUE;
                gSpecialStatuses[battler].dancerOriginalTarget = *(gBattleStruct->moveTarget + battler) | 0x4;
                gBattleStruct->atkCancellerTracker = 0;
                gBattlerAttacker = gBattlerAbility = battler;
                gCalledMove = gCurrentMove;

                // Set the target to the original target of the mon that first used a Dance move
                gBattlerTarget = gBattleScripting.savedBattler & 0x3;

                // Make sure that the target isn't an ally - if it is, target the original user
                if (GetBattlerSide(gBattlerTarget) == GetBattlerSide(gBattlerAttacker))
                    gBattlerTarget = (gBattleScripting.savedBattler & 0xF0) >> 4;
                gHitMarker &= ~HITMARKER_ATTACKSTRING_PRINTED;
                BattleScriptExecute(BattleScript_DancerActivates);
                effect++;
            }
            break;
        }
        break;
    case ABILITYEFFECT_IMMUNITY: // 5
        for (battler = 0; battler < gBattlersCount; battler++)
        {
            switch (GetBattlerAbility(battler))
            {
            case ABILITY_IMMUNITY:
                if (gBattleMons[battler].status1 & (STATUS1_POISON | STATUS1_TOXIC_POISON | STATUS1_TOXIC_COUNTER))
                {
                    StringCopy(gBattleTextBuff1, gStatusConditionString_PoisonJpn);
                    effect = 1;
                }
                break;
            case ABILITY_OWN_TEMPO:
                if (gBattleMons[battler].status2 & STATUS2_CONFUSION)
                {
                    StringCopy(gBattleTextBuff1, gStatusConditionString_ConfusionJpn);
                    effect = 2;
                }
<<<<<<< HEAD
                break;
            case ABILITY_LIMBER:
                if (gBattleMons[battler].status1 & STATUS1_PARALYSIS)
=======
                if (effect != 0)
>>>>>>> 898ec580
                {
                    StringCopy(gBattleTextBuff1, gStatusConditionString_ParalysisJpn);
                    effect = 1;
                }
                break;
            case ABILITY_INSOMNIA:
            case ABILITY_VITAL_SPIRIT:
                if (gBattleMons[battler].status1 & STATUS1_SLEEP)
                {
                    gBattleMons[battler].status2 &= ~STATUS2_NIGHTMARE;
                    StringCopy(gBattleTextBuff1, gStatusConditionString_SleepJpn);
                    effect = 1;
                }
                break;
            case ABILITY_WATER_VEIL:
            case ABILITY_WATER_BUBBLE:
                if (gBattleMons[battler].status1 & STATUS1_BURN)
                {
                    StringCopy(gBattleTextBuff1, gStatusConditionString_BurnJpn);
                    effect = 1;
                }
                break;
            case ABILITY_MAGMA_ARMOR:
                if (gBattleMons[battler].status1 & STATUS1_FREEZE)
                {
                    StringCopy(gBattleTextBuff1, gStatusConditionString_IceJpn);
                    effect = 1;
                }
                break;
            case ABILITY_OBLIVIOUS:
                if (gBattleMons[battler].status2 & STATUS2_INFATUATION)
                    effect = 3;
                else if (gDisableStructs[battler].tauntTimer != 0)
                    effect = 4;
                break;
            }
            if (effect != 0)
            {
                switch (effect)
                {
                case 1: // status cleared
                    gBattleMons[battler].status1 = 0;
                    BattleScriptPushCursor();
                    gBattlescriptCurrInstr = BattleScript_AbilityCuredStatus;
                    break;
                case 2: // get rid of confusion
                    gBattleMons[battler].status2 &= ~STATUS2_CONFUSION;
                    BattleScriptPushCursor();
                    gBattlescriptCurrInstr = BattleScript_AbilityCuredStatus;
                    break;
                case 3: // get rid of infatuation
                    gBattleMons[battler].status2 &= ~STATUS2_INFATUATION;
                    BattleScriptPushCursor();
                    gBattlescriptCurrInstr = BattleScript_BattlerGotOverItsInfatuation;
                    break;
                case 4: // get rid of taunt
                    gDisableStructs[battler].tauntTimer = 0;
                    BattleScriptPushCursor();
                    gBattlescriptCurrInstr = BattleScript_BattlerShookOffTaunt;
                    break;
                }

                gBattleScripting.battler = gActiveBattler = gBattlerAbility = battler;
                BtlController_EmitSetMonData(BUFFER_A, REQUEST_STATUS_BATTLE, 0, 4, &gBattleMons[gActiveBattler].status1);
                MarkBattlerForControllerExec(gActiveBattler);
                return effect;
            }
        }
        break;
    case ABILITYEFFECT_FORECAST: // 6
        for (battler = 0; battler < gBattlersCount; battler++)
        {
            u16 battlerAbility = GetBattlerAbility(battler);
            if (battlerAbility == ABILITY_FORECAST || battlerAbility == ABILITY_FLOWER_GIFT)
            {
                effect = TryWeatherFormChange(battler);
                if (effect)
                {
                    BattleScriptPushCursorAndCallback(BattleScript_CastformChange);
                    gBattleScripting.battler = battler;
                    gBattleStruct->formToChangeInto = effect - 1;
                    return effect;
                }
            }
        }
        break;
    case ABILITYEFFECT_SYNCHRONIZE:
        if (gLastUsedAbility == ABILITY_SYNCHRONIZE && (gHitMarker & HITMARKER_SYNCHRONISE_EFFECT))
        {
            gHitMarker &= ~HITMARKER_SYNCHRONISE_EFFECT;

            if (!(gBattleMons[gBattlerAttacker].status1 & STATUS1_ANY))
            {
                gBattleStruct->synchronizeMoveEffect &= ~(MOVE_EFFECT_AFFECTS_USER | MOVE_EFFECT_CERTAIN);
                #if B_SYNCHRONIZE_TOXIC < GEN_5
                    if (gBattleStruct->synchronizeMoveEffect == MOVE_EFFECT_TOXIC)
                        gBattleStruct->synchronizeMoveEffect = MOVE_EFFECT_POISON;
                #endif

                gBattleScripting.moveEffect = gBattleStruct->synchronizeMoveEffect + MOVE_EFFECT_AFFECTS_USER;
                gBattleScripting.battler = gBattlerAbility = gBattlerTarget;
                PREPARE_ABILITY_BUFFER(gBattleTextBuff1, ABILITY_SYNCHRONIZE);
                BattleScriptPushCursor();
                gBattlescriptCurrInstr = BattleScript_SynchronizeActivates;
                gHitMarker |= HITMARKER_IGNORE_SAFEGUARD;
                effect++;
            }
        }
        break;
    case ABILITYEFFECT_ATK_SYNCHRONIZE: // 8
        if (gLastUsedAbility == ABILITY_SYNCHRONIZE && (gHitMarker & HITMARKER_SYNCHRONISE_EFFECT))
        {
            gHitMarker &= ~HITMARKER_SYNCHRONISE_EFFECT;

            if (!(gBattleMons[gBattlerTarget].status1 & STATUS1_ANY))
            {
                gBattleStruct->synchronizeMoveEffect &= ~(MOVE_EFFECT_AFFECTS_USER | MOVE_EFFECT_CERTAIN);
                if (gBattleStruct->synchronizeMoveEffect == MOVE_EFFECT_TOXIC)
                    gBattleStruct->synchronizeMoveEffect = MOVE_EFFECT_POISON;

                gBattleScripting.moveEffect = gBattleStruct->synchronizeMoveEffect;
                gBattleScripting.battler = gBattlerAbility = gBattlerAttacker;
                PREPARE_ABILITY_BUFFER(gBattleTextBuff1, ABILITY_SYNCHRONIZE);
                BattleScriptPushCursor();
                gBattlescriptCurrInstr = BattleScript_SynchronizeActivates;
                gHitMarker |= HITMARKER_IGNORE_SAFEGUARD;
                effect++;
            }
        }
        break;
    case ABILITYEFFECT_INTIMIDATE1:
    case ABILITYEFFECT_INTIMIDATE2:
        for (i = 0; i < gBattlersCount; i++)
        {
            if (GetBattlerAbility(i) == ABILITY_INTIMIDATE && gBattleResources->flags->flags[i] & RESOURCE_FLAG_INTIMIDATED
                && (IsBattlerAlive(BATTLE_OPPOSITE(i)) || IsBattlerAlive(BATTLE_PARTNER(BATTLE_OPPOSITE(i))))) // At least one opposing mon has to be alive.
            {
                gBattleResources->flags->flags[i] &= ~RESOURCE_FLAG_INTIMIDATED;
                gLastUsedAbility = ABILITY_INTIMIDATE;
                if (caseID == ABILITYEFFECT_INTIMIDATE1)
                {
                    BattleScriptPushCursorAndCallback(BattleScript_IntimidateActivatesEnd3);
                }
                else
                {
                    BattleScriptPushCursor();
                    gBattlescriptCurrInstr = BattleScript_IntimidateActivates;
                }
                battler = gBattlerAbility = gBattleStruct->intimidateBattler = i;
                effect++;
                break;
            }
        }
        break;
    case ABILITYEFFECT_TRACE1:
    case ABILITYEFFECT_TRACE2:
        for (i = 0; i < gBattlersCount; i++)
        {
            if (gBattleMons[i].ability == ABILITY_TRACE && (gBattleResources->flags->flags[i] & RESOURCE_FLAG_TRACED))
            {
                u8 side = (GetBattlerPosition(i) ^ BIT_SIDE) & BIT_SIDE; // side of the opposing pokemon
                u8 target1 = GetBattlerAtPosition(side);
                u8 target2 = GetBattlerAtPosition(side + BIT_FLANK);

                if (gBattleTypeFlags & BATTLE_TYPE_DOUBLE)
                {
                    if (!sAbilitiesNotTraced[gBattleMons[target1].ability] && gBattleMons[target1].hp != 0
                     && !sAbilitiesNotTraced[gBattleMons[target2].ability] && gBattleMons[target2].hp != 0)
                        gActiveBattler = GetBattlerAtPosition(((Random() & 1) * 2) | side), effect++;
                    else if (!sAbilitiesNotTraced[gBattleMons[target1].ability] && gBattleMons[target1].hp != 0)
                        gActiveBattler = target1, effect++;
                    else if (!sAbilitiesNotTraced[gBattleMons[target2].ability] && gBattleMons[target2].hp != 0)
                        gActiveBattler = target2, effect++;
                }
                else
                {
                    if (!sAbilitiesNotTraced[gBattleMons[target1].ability] && gBattleMons[target1].hp != 0)
                        gActiveBattler = target1, effect++;
                }

                if (effect)
                {
                    if (caseID == ABILITYEFFECT_TRACE1)
                    {
                        BattleScriptPushCursorAndCallback(BattleScript_TraceActivatesEnd3);
                    }
                    else
                    {
                        BattleScriptPushCursor();
                        gBattlescriptCurrInstr = BattleScript_TraceActivates;
                    }
                    gBattleResources->flags->flags[i] &= ~RESOURCE_FLAG_TRACED;
                    gBattleStruct->tracedAbility[i] = gLastUsedAbility = gBattleMons[gActiveBattler].ability;
                    battler = gBattlerAbility = gBattleScripting.battler = i;

                    PREPARE_MON_NICK_WITH_PREFIX_BUFFER(gBattleTextBuff1, gActiveBattler, gBattlerPartyIndexes[gActiveBattler])
                    PREPARE_ABILITY_BUFFER(gBattleTextBuff2, gLastUsedAbility)
                    break;
                }
            }
        }
        break;
    case ABILITYEFFECT_NEUTRALIZINGGAS:
        // Prints message only. separate from ABILITYEFFECT_ON_SWITCHIN bc activates before entry hazards
        for (i = 0; i < gBattlersCount; i++)
        {
            if (gBattleMons[i].ability == ABILITY_NEUTRALIZING_GAS && !(gBattleResources->flags->flags[i] & RESOURCE_FLAG_NEUTRALIZING_GAS))
            {
                gBattleResources->flags->flags[i] |= RESOURCE_FLAG_NEUTRALIZING_GAS;
                gBattlerAbility = i;
                gBattleCommunication[MULTISTRING_CHOOSER] = B_MSG_SWITCHIN_NEUTRALIZING_GAS;
                BattleScriptPushCursorAndCallback(BattleScript_SwitchInAbilityMsg);
                effect++;
            }

            if (effect)
                break;
        }
        break;
    case ABILITYEFFECT_FIELD_SPORT:
        switch (gLastUsedAbility)
        {
        case ABILITYEFFECT_MUD_SPORT:
            for (i = 0; i < gBattlersCount; i++)
            {
                if (gStatuses4[i] & STATUS4_MUD_SPORT)
                    effect = i + 1;
            }
            break;
        case ABILITYEFFECT_WATER_SPORT:
            for (i = 0; i < gBattlersCount; i++)
            {
                if (gStatuses4[i] & STATUS4_WATER_SPORT)
                    effect = i + 1;
            }
            break;
        default:
            for (i = 0; i < gBattlersCount; i++)
            {
                if (gBattleMons[i].ability == ability)
                {
                    gLastUsedAbility = ability;
                    effect = i + 1;
                }
            }
            break;
        }
        break;
    }

    if (effect && gLastUsedAbility != 0xFF)
        RecordAbilityBattle(battler, gLastUsedAbility);
    if (effect && caseID <= ABILITYEFFECT_MOVE_END)
        gBattlerAbility = battler;

    return effect;
}

bool32 IsNeutralizingGasBannedAbility(u32 ability)
{
    switch (ability)
    {
    case ABILITY_MULTITYPE:
    case ABILITY_ZEN_MODE:
    case ABILITY_STANCE_CHANGE:
    case ABILITY_POWER_CONSTRUCT:
    case ABILITY_SCHOOLING:
    case ABILITY_RKS_SYSTEM:
    case ABILITY_SHIELDS_DOWN:
    case ABILITY_COMATOSE:
    case ABILITY_DISGUISE:
    case ABILITY_GULP_MISSILE:
    case ABILITY_ICE_FACE:
    case ABILITY_AS_ONE_ICE_RIDER:
    case ABILITY_AS_ONE_SHADOW_RIDER:
        return TRUE;
    default:
        return FALSE;
    }
}

bool32 IsNeutralizingGasOnField(void)
{
    u32 i;

    for (i = 0; i < gBattlersCount; i++)
    {
        if (IsBattlerAlive(i) && gBattleMons[i].ability == ABILITY_NEUTRALIZING_GAS && !(gStatuses3[i] & STATUS3_GASTRO_ACID))
            return TRUE;
    }

    return FALSE;
}

u32 GetBattlerAbility(u8 battlerId)
{
    if (gStatuses3[battlerId] & STATUS3_GASTRO_ACID)
        return ABILITY_NONE;

    if (IsNeutralizingGasOnField() && !IsNeutralizingGasBannedAbility(gBattleMons[battlerId].ability))
        return ABILITY_NONE;

    if ((((gBattleMons[gBattlerAttacker].ability == ABILITY_MOLD_BREAKER
            || gBattleMons[gBattlerAttacker].ability == ABILITY_TERAVOLT
            || gBattleMons[gBattlerAttacker].ability == ABILITY_TURBOBLAZE)
            && !(gStatuses3[gBattlerAttacker] & STATUS3_GASTRO_ACID))
            || gBattleMoves[gCurrentMove].flags & FLAG_TARGET_ABILITY_IGNORED)
            && sAbilitiesAffectedByMoldBreaker[gBattleMons[battlerId].ability]
            && gBattlerByTurnOrder[gCurrentTurnActionNumber] == gBattlerAttacker
            && gActionsByTurnOrder[gBattlerByTurnOrder[gBattlerAttacker]] == B_ACTION_USE_MOVE
            && gCurrentTurnActionNumber < gBattlersCount)
        return ABILITY_NONE;

    return gBattleMons[battlerId].ability;
}

u32 IsAbilityOnSide(u32 battlerId, u32 ability)
{
    if (IsBattlerAlive(battlerId) && GetBattlerAbility(battlerId) == ability)
        return battlerId + 1;
    else if (IsBattlerAlive(BATTLE_PARTNER(battlerId)) && GetBattlerAbility(BATTLE_PARTNER(battlerId)) == ability)
        return BATTLE_PARTNER(battlerId) + 1;
    else
        return 0;
}

u32 IsAbilityOnOpposingSide(u32 battlerId, u32 ability)
{
    return IsAbilityOnSide(BATTLE_OPPOSITE(battlerId), ability);
}

u32 IsAbilityOnField(u32 ability)
{
    u32 i;

    for (i = 0; i < gBattlersCount; i++)
    {
        if (IsBattlerAlive(i) && GetBattlerAbility(i) == ability)
            return i + 1;
    }

    return 0;
}

u32 IsAbilityOnFieldExcept(u32 battlerId, u32 ability)
{
    u32 i;

    for (i = 0; i < gBattlersCount; i++)
    {
        if (i != battlerId && IsBattlerAlive(i) && GetBattlerAbility(i) == ability)
            return i + 1;
    }

    return 0;
}

u32 IsAbilityPreventingEscape(u32 battlerId)
{
    u32 id;
    #if B_GHOSTS_ESCAPE >= GEN_6
        if (IS_BATTLER_OF_TYPE(battlerId, TYPE_GHOST))
            return 0;
    #endif
    #if B_SHADOW_TAG_ESCAPE >= GEN_4
        if ((id = IsAbilityOnOpposingSide(battlerId, ABILITY_SHADOW_TAG)) && GetBattlerAbility(battlerId) != ABILITY_SHADOW_TAG)
    #else
        if (id = IsAbilityOnOpposingSide(battlerId, ABILITY_SHADOW_TAG))
    #endif
        return id;
    if ((id = IsAbilityOnOpposingSide(battlerId, ABILITY_ARENA_TRAP)) && IsBattlerGrounded(battlerId))
        return id;
    if ((id = IsAbilityOnOpposingSide(battlerId, ABILITY_MAGNET_PULL)) && IS_BATTLER_OF_TYPE(battlerId, TYPE_STEEL))
        return id;

    return 0;
}

bool32 CanBattlerEscape(u32 battlerId) // no ability check
{
    if (GetBattlerHoldEffect(battlerId, TRUE) == HOLD_EFFECT_SHED_SHELL)
        return TRUE;
    else if ((B_GHOSTS_ESCAPE >= GEN_6 && !IS_BATTLER_OF_TYPE(battlerId, TYPE_GHOST)) && gBattleMons[battlerId].status2 & (STATUS2_ESCAPE_PREVENTION | STATUS2_WRAPPED))
        return FALSE;
    else if (gStatuses3[battlerId] & STATUS3_ROOTED)
        return FALSE;
    else if (gFieldStatuses & STATUS_FIELD_FAIRY_LOCK)
        return FALSE;
    else if (gStatuses3[battlerId] & STATUS3_SKY_DROPPED)
        return FALSE;
    else
        return TRUE;
}

void BattleScriptExecute(const u8 *BS_ptr)
{
    gBattlescriptCurrInstr = BS_ptr;
    gBattleResources->battleCallbackStack->function[gBattleResources->battleCallbackStack->size++] = gBattleMainFunc;
    gBattleMainFunc = RunBattleScriptCommands_PopCallbacksStack;
    gCurrentActionFuncId = 0;
}

void BattleScriptPushCursorAndCallback(const u8 *BS_ptr)
{
    BattleScriptPushCursor();
    gBattlescriptCurrInstr = BS_ptr;
    gBattleResources->battleCallbackStack->function[gBattleResources->battleCallbackStack->size++] = gBattleMainFunc;
    gBattleMainFunc = RunBattleScriptCommands;
}

enum
{
    ITEM_NO_EFFECT,
    ITEM_STATUS_CHANGE,
    ITEM_EFFECT_OTHER,
    ITEM_PP_CHANGE,
    ITEM_HP_CHANGE,
    ITEM_STATS_CHANGE,
};

bool32 IsBattlerTerrainAffected(u8 battlerId, u32 terrainFlag)
{
    if (!(gFieldStatuses & terrainFlag))
        return FALSE;
    else if (gStatuses3[battlerId] & STATUS3_SEMI_INVULNERABLE)
        return FALSE;

    return IsBattlerGrounded(battlerId);
}

bool32 CanSleep(u8 battlerId)
{
    u16 ability = GetBattlerAbility(battlerId);
    if (ability == ABILITY_INSOMNIA
      || ability == ABILITY_VITAL_SPIRIT
      || ability == ABILITY_COMATOSE
      || gSideStatuses[GetBattlerSide(battlerId)] & SIDE_STATUS_SAFEGUARD
      || gBattleMons[battlerId].status1 & STATUS1_ANY
      || IsAbilityOnSide(battlerId, ABILITY_SWEET_VEIL)
      || IsAbilityStatusProtected(battlerId)
      || IsBattlerTerrainAffected(battlerId, STATUS_FIELD_ELECTRIC_TERRAIN | STATUS_FIELD_MISTY_TERRAIN))
        return FALSE;
    return TRUE;
}

bool32 CanBePoisoned(u8 battlerAttacker, u8 battlerTarget)
{
    u16 ability = GetBattlerAbility(battlerTarget);

    if (!(CanPoisonType(battlerAttacker, battlerTarget))
     || gSideStatuses[GetBattlerSide(battlerTarget)] & SIDE_STATUS_SAFEGUARD
     || gBattleMons[battlerTarget].status1 & STATUS1_ANY
     || ability == ABILITY_IMMUNITY
     || ability == ABILITY_COMATOSE
     || IsAbilityOnSide(battlerTarget, ABILITY_PASTEL_VEIL)
     || gBattleMons[battlerTarget].status1 & STATUS1_ANY
     || IsAbilityStatusProtected(battlerTarget)
     || IsBattlerTerrainAffected(battlerTarget, STATUS_FIELD_MISTY_TERRAIN))
        return FALSE;
    return TRUE;
}

bool32 CanBeBurned(u8 battlerId)
{
    u16 ability = GetBattlerAbility(battlerId);
    if (IS_BATTLER_OF_TYPE(battlerId, TYPE_FIRE)
      || gSideStatuses[GetBattlerSide(battlerId)] & SIDE_STATUS_SAFEGUARD
      || gBattleMons[battlerId].status1 & STATUS1_ANY
      || ability == ABILITY_WATER_VEIL
      || ability == ABILITY_WATER_BUBBLE
      || ability == ABILITY_COMATOSE
      || IsAbilityStatusProtected(battlerId)
      || IsBattlerTerrainAffected(battlerId, STATUS_FIELD_MISTY_TERRAIN))
        return FALSE;
    return TRUE;
}

bool32 CanBeParalyzed(u8 battlerId)
{
    u16 ability = GetBattlerAbility(battlerId);
    if ((B_PARALYZE_ELECTRIC >= GEN_6 && IS_BATTLER_OF_TYPE(battlerId, TYPE_ELECTRIC))
      || gSideStatuses[GetBattlerSide(battlerId)] & SIDE_STATUS_SAFEGUARD
      || ability == ABILITY_LIMBER
      || ability == ABILITY_COMATOSE
      || gBattleMons[battlerId].status1 & STATUS1_ANY
      || IsAbilityStatusProtected(battlerId)
      || IsBattlerTerrainAffected(battlerId, STATUS_FIELD_MISTY_TERRAIN))
        return FALSE;
    return TRUE;
}

bool32 CanBeFrozen(u8 battlerId)
{
    u16 ability = GetBattlerAbility(battlerId);
    if (IS_BATTLER_OF_TYPE(battlerId, TYPE_ICE)
      || IsBattlerWeatherAffected(battlerId, B_WEATHER_SUN)
      || gSideStatuses[GetBattlerSide(battlerId)] & SIDE_STATUS_SAFEGUARD
      || ability == ABILITY_MAGMA_ARMOR
      || ability == ABILITY_COMATOSE
      || gBattleMons[battlerId].status1 & STATUS1_ANY
      || IsAbilityStatusProtected(battlerId)
      || IsBattlerTerrainAffected(battlerId, STATUS_FIELD_MISTY_TERRAIN))
        return FALSE;
    return TRUE;
}

bool32 CanBeConfused(u8 battlerId)
{
    if (GetBattlerAbility(gEffectBattler) == ABILITY_OWN_TEMPO
      || gBattleMons[gEffectBattler].status2 & STATUS2_CONFUSION
      || IsBattlerTerrainAffected(battlerId, STATUS_FIELD_MISTY_TERRAIN))
        return FALSE;
    return TRUE;
}

// second argument is 1/X of current hp compared to max hp
bool32 HasEnoughHpToEatBerry(u32 battlerId, u32 hpFraction, u32 itemId)
{
    bool32 isBerry = (ItemId_GetPocket(itemId) == POCKET_BERRIES);

    if (gBattleMons[battlerId].hp == 0)
        return FALSE;
    if (gBattleScripting.overrideBerryRequirements)
        return TRUE;
    // Unnerve prevents consumption of opponents' berries.
    if (isBerry && IsUnnerveAbilityOnOpposingSide(battlerId))
        return FALSE;
    if (gBattleMons[battlerId].hp <= gBattleMons[battlerId].maxHP / hpFraction)
        return TRUE;

    if (hpFraction <= 4 && GetBattlerAbility(battlerId) == ABILITY_GLUTTONY && isBerry
         && gBattleMons[battlerId].hp <= gBattleMons[battlerId].maxHP / 2)
    {
        RecordAbilityBattle(battlerId, ABILITY_GLUTTONY);
        return TRUE;
    }

    return FALSE;
}

#if B_CONFUSE_BERRIES_HEAL >= GEN_7
    #define CONFUSE_BERRY_HP_FRACTION 4
#else
    #define CONFUSE_BERRY_HP_FRACTION 2
#endif

static u8 HealConfuseBerry(u32 battlerId, u32 itemId, u8 flavorId, bool32 end2)
{
#if B_HEAL_BLOCKING >= GEN_5
    if (HasEnoughHpToEatBerry(battlerId, CONFUSE_BERRY_HP_FRACTION, itemId) && !(gStatuses3[battlerId] & STATUS3_HEAL_BLOCK))
#else
    if (HasEnoughHpToEatBerry(battlerId, CONFUSE_BERRY_HP_FRACTION, itemId))
#endif
    {
        PREPARE_FLAVOR_BUFFER(gBattleTextBuff1, flavorId);

        gBattleMoveDamage = gBattleMons[battlerId].maxHP / GetBattlerHoldEffectParam(battlerId);
        if (gBattleMoveDamage == 0)
            gBattleMoveDamage = 1;
        gBattleMoveDamage *= -1;

        if (GetBattlerAbility(battlerId) == ABILITY_RIPEN)
        {
            gBattleMoveDamage *= 2;
            gBattlerAbility = battlerId;
        }
        gBattleScripting.battler = battlerId;
        if (end2)
        {
            if (GetFlavorRelationByPersonality(gBattleMons[battlerId].personality, flavorId) < 0)
                BattleScriptExecute(BattleScript_BerryConfuseHealEnd2);
            else
                BattleScriptExecute(BattleScript_ItemHealHP_RemoveItemEnd2);
        }
        else
        {
            BattleScriptPushCursor();
            if (GetFlavorRelationByPersonality(gBattleMons[battlerId].personality, flavorId) < 0)
                gBattlescriptCurrInstr = BattleScript_BerryConfuseHealRet;
            else
                gBattlescriptCurrInstr = BattleScript_ItemHealHP_RemoveItemRet;
        }

        return ITEM_HP_CHANGE;
    }
    return 0;
}

#undef CONFUSE_BERRY_HP_FRACTION

static u8 StatRaiseBerry(u32 battlerId, u32 itemId, u32 statId, bool32 end2)
{
    if (CompareStat(battlerId, statId, MAX_STAT_STAGE, CMP_LESS_THAN) && HasEnoughHpToEatBerry(battlerId, GetBattlerHoldEffectParam(battlerId), itemId))
    {
        BufferStatChange(battlerId, statId, STRINGID_STATROSE);
        gEffectBattler = battlerId;
        if (GetBattlerAbility(battlerId) == ABILITY_RIPEN)
            SET_STATCHANGER(statId, 2, FALSE);
        else
            SET_STATCHANGER(statId, 1, FALSE);

        gBattleScripting.animArg1 = 14 + statId;
        gBattleScripting.animArg2 = 0;

        if (end2)
        {
            BattleScriptExecute(BattleScript_BerryStatRaiseEnd2);
        }
        else
        {
            BattleScriptPushCursor();
            gBattlescriptCurrInstr = BattleScript_BerryStatRaiseRet;
        }
        return ITEM_STATS_CHANGE;
    }
    return 0;
}

static u8 RandomStatRaiseBerry(u32 battlerId, u32 itemId, bool32 end2)
{
    s32 i;
    u16 stringId;

    for (i = 0; i < NUM_STATS - 1; i++)
    {
        if (CompareStat(battlerId, STAT_ATK + i, MAX_STAT_STAGE, CMP_LESS_THAN))
            break;
    }
    if (i != NUM_STATS - 1 && HasEnoughHpToEatBerry(battlerId, GetBattlerHoldEffectParam(battlerId), itemId))
    {
        u16 battlerAbility = GetBattlerAbility(battlerId);
        do
        {
            i = Random() % (NUM_STATS - 1);
        } while (!CompareStat(battlerId, STAT_ATK + i, MAX_STAT_STAGE, CMP_LESS_THAN));

        PREPARE_STAT_BUFFER(gBattleTextBuff1, i + 1);
        stringId = (battlerAbility == ABILITY_CONTRARY) ? STRINGID_STATFELL : STRINGID_STATROSE;
        gBattleTextBuff2[0] = B_BUFF_PLACEHOLDER_BEGIN;
        gBattleTextBuff2[1] = B_BUFF_STRING;
        gBattleTextBuff2[2] = STRINGID_STATSHARPLY;
        gBattleTextBuff2[3] = STRINGID_STATSHARPLY >> 8;
        gBattleTextBuff2[4] = B_BUFF_STRING;
        gBattleTextBuff2[5] = stringId;
        gBattleTextBuff2[6] = stringId >> 8;
        gBattleTextBuff2[7] = EOS;
        gEffectBattler = battlerId;
        if (battlerAbility == ABILITY_RIPEN)
            SET_STATCHANGER(i + 1, 4, FALSE);
        else
            SET_STATCHANGER(i + 1, 2, FALSE);

        gBattleScripting.animArg1 = 0x21 + i + 6;
        gBattleScripting.animArg2 = 0;
        if (end2)
        {
            BattleScriptExecute(BattleScript_BerryStatRaiseEnd2);
        }
        else
        {
            BattleScriptPushCursor();
            gBattlescriptCurrInstr = BattleScript_BerryStatRaiseRet;
        }

        return ITEM_STATS_CHANGE;
    }
    return 0;
}

static u8 TrySetMicleBerry(u32 battlerId, u32 itemId, bool32 end2)
{
    if (HasEnoughHpToEatBerry(battlerId, 4, itemId))
    {
        gProtectStructs[battlerId].usedMicleBerry = TRUE;  // battler's next attack has increased accuracy

        if (end2)
        {
            BattleScriptExecute(BattleScript_MicleBerryActivateEnd2);
        }
        else
        {
            BattleScriptPushCursor();
            gBattlescriptCurrInstr = BattleScript_MicleBerryActivateRet;
        }
        return ITEM_EFFECT_OTHER;
    }
    return 0;
}

static u8 DamagedStatBoostBerryEffect(u8 battlerId, u8 statId, u8 split)
{
    if (IsBattlerAlive(battlerId)
     && TARGET_TURN_DAMAGED
     && CompareStat(battlerId, statId, MAX_STAT_STAGE, CMP_LESS_THAN)
     && !DoesSubstituteBlockMove(gBattlerAttacker, battlerId, gCurrentMove)
     && GetBattleMoveSplit(gCurrentMove) == split)
    {
        BufferStatChange(battlerId, statId, STRINGID_STATROSE);

        gEffectBattler = battlerId;
        if (GetBattlerAbility(battlerId) == ABILITY_RIPEN)
            SET_STATCHANGER(statId, 2, FALSE);
        else
            SET_STATCHANGER(statId, 1, FALSE);

        gBattleScripting.animArg1 = 14 + statId;
        gBattleScripting.animArg2 = 0;
        BattleScriptPushCursor();
        gBattlescriptCurrInstr = BattleScript_BerryStatRaiseRet;
        return ITEM_STATS_CHANGE;
    }
    return 0;
}

u8 TryHandleSeed(u8 battler, u32 terrainFlag, u8 statId, u16 itemId, bool32 execute)
{
    if (gFieldStatuses & terrainFlag && CompareStat(battler, statId, MAX_STAT_STAGE, CMP_LESS_THAN))
    {
        BufferStatChange(battler, statId, STRINGID_STATROSE);
        gLastUsedItem = itemId; // For surge abilities
        gEffectBattler = gBattleScripting.battler = battler;
        SET_STATCHANGER(statId, 1, FALSE);
        gBattleScripting.animArg1 = 14 + statId;
        gBattleScripting.animArg2 = 0;
        if (execute)
        {
            BattleScriptExecute(BattleScript_BerryStatRaiseEnd2);
        }
        else
        {
            BattleScriptPushCursor();
            gBattlescriptCurrInstr = BattleScript_BerryStatRaiseRet;
        }
        return ITEM_STATS_CHANGE;
    }
    return 0;
}

static u8 ItemHealHp(u32 battlerId, u32 itemId, bool32 end2, bool32 percentHeal)
{
#if B_HEAL_BLOCKING >= GEN_5
    if (HasEnoughHpToEatBerry(battlerId, 2, itemId) && !(gStatuses3[battlerId] & STATUS3_HEAL_BLOCK)
#else
    if (HasEnoughHpToEatBerry(battlerId, 2, itemId)
#endif
      && !(gBattleScripting.overrideBerryRequirements && gBattleMons[battlerId].hp == gBattleMons[battlerId].maxHP))
    {
        if (percentHeal)
            gBattleMoveDamage = (gBattleMons[battlerId].maxHP * GetBattlerHoldEffectParam(battlerId) / 100) * -1;
        else
            gBattleMoveDamage = GetBattlerHoldEffectParam(battlerId) * -1;

        // check ripen
        if (ItemId_GetPocket(itemId) == POCKET_BERRIES && GetBattlerAbility(battlerId) == ABILITY_RIPEN)
            gBattleMoveDamage *= 2;

        gBattlerAbility = battlerId;    // in SWSH, berry juice shows ability pop up but has no effect. This is mimicked here
        if (end2)
        {
            BattleScriptExecute(BattleScript_ItemHealHP_RemoveItemEnd2);
        }
        else
        {
            BattleScriptPushCursor();
            gBattlescriptCurrInstr = BattleScript_ItemHealHP_RemoveItemRet;
        }
        return ITEM_HP_CHANGE;
    }
    return 0;
}

static bool32 UnnerveOn(u32 battlerId, u32 itemId)
{
    if (ItemId_GetPocket(itemId) == POCKET_BERRIES && IsUnnerveAbilityOnOpposingSide(battlerId))
        return TRUE;
    return FALSE;
}

static bool32 GetMentalHerbEffect(u8 battlerId)
{
    bool32 ret = FALSE;

    // Check infatuation
    if (gBattleMons[battlerId].status2 & STATUS2_INFATUATION)
    {
        gBattleMons[battlerId].status2 &= ~STATUS2_INFATUATION;
        gBattleCommunication[MULTISTRING_CHOOSER] = B_MSG_MENTALHERBCURE_INFATUATION;  // STRINGID_TARGETGOTOVERINFATUATION
        StringCopy(gBattleTextBuff1, gStatusConditionString_LoveJpn);
        ret = TRUE;
    }
    #if B_MENTAL_HERB >= GEN_5
        // Check taunt
        if (gDisableStructs[battlerId].tauntTimer != 0)
        {
            gDisableStructs[battlerId].tauntTimer = gDisableStructs[battlerId].tauntTimer2 = 0;
            gBattleCommunication[MULTISTRING_CHOOSER] = B_MSG_MENTALHERBCURE_TAUNT;
            PREPARE_MOVE_BUFFER(gBattleTextBuff1, MOVE_TAUNT);
            ret = TRUE;
        }
        // Check encore
        if (gDisableStructs[battlerId].encoreTimer != 0)
        {
            gDisableStructs[battlerId].encoredMove = 0;
            gDisableStructs[battlerId].encoreTimerStartValue = gDisableStructs[battlerId].encoreTimer = 0;
            gBattleCommunication[MULTISTRING_CHOOSER] = B_MSG_MENTALHERBCURE_ENCORE;   // STRINGID_PKMNENCOREENDED
            ret = TRUE;
        }
        // Check torment
        if (gBattleMons[battlerId].status2 & STATUS2_TORMENT)
        {
            gBattleMons[battlerId].status2 &= ~STATUS2_TORMENT;
            gBattleCommunication[MULTISTRING_CHOOSER] = B_MSG_MENTALHERBCURE_TORMENT;
            ret = TRUE;
        }
        // Check heal block
        if (gStatuses3[battlerId] & STATUS3_HEAL_BLOCK)
        {
            gStatuses3[battlerId] &= ~STATUS3_HEAL_BLOCK;
            gBattleCommunication[MULTISTRING_CHOOSER] = B_MSG_MENTALHERBCURE_HEALBLOCK;
            ret = TRUE;
        }
        // Check disable
        if (gDisableStructs[battlerId].disableTimer != 0)
        {
            gDisableStructs[battlerId].disableTimer = gDisableStructs[battlerId].disableTimerStartValue = 0;
            gDisableStructs[battlerId].disabledMove = 0;
            gBattleCommunication[MULTISTRING_CHOOSER] = B_MSG_MENTALHERBCURE_DISABLE;
            ret = TRUE;
        }
    #endif
    return ret;
}

u8 ItemBattleEffects(u8 caseID, u8 battlerId, bool8 moveTurn)
{
    int i = 0, moveType;
    u8 effect = ITEM_NO_EFFECT;
    u8 changedPP = 0;
    u8 battlerHoldEffect, atkHoldEffect;
    u8 atkHoldEffectParam;
    u16 atkItem;

    gLastUsedItem = gBattleMons[battlerId].item;
    battlerHoldEffect = GetBattlerHoldEffect(battlerId, TRUE);

    atkItem = gBattleMons[gBattlerAttacker].item;
    atkHoldEffect = GetBattlerHoldEffect(gBattlerAttacker, TRUE);
    atkHoldEffectParam = GetBattlerHoldEffectParam(gBattlerAttacker);

    switch (caseID)
    {
    case ITEMEFFECT_ON_SWITCH_IN:
        if (!gSpecialStatuses[battlerId].switchInItemDone)
        {
            switch (battlerHoldEffect)
            {
            case HOLD_EFFECT_DOUBLE_PRIZE:
                if (GetBattlerSide(battlerId) == B_SIDE_PLAYER && !gBattleStruct->moneyMultiplierItem)
                {
                    gBattleStruct->moneyMultiplier *= 2;
                    gBattleStruct->moneyMultiplierItem = 1;
                }
                break;
            case HOLD_EFFECT_RESTORE_STATS:
                for (i = 0; i < NUM_BATTLE_STATS; i++)
                {
                    if (gBattleMons[battlerId].statStages[i] < DEFAULT_STAT_STAGE)
                    {
                        gBattleMons[battlerId].statStages[i] = DEFAULT_STAT_STAGE;
                        effect = ITEM_STATS_CHANGE;
                    }
                }
                if (effect)
                {
                    gBattleScripting.battler = battlerId;
                    gPotentialItemEffectBattler = battlerId;
                    gActiveBattler = gBattlerAttacker = battlerId;
                    BattleScriptExecute(BattleScript_WhiteHerbEnd2);
                }
                break;
            case HOLD_EFFECT_CONFUSE_SPICY:
                if (B_BERRIES_INSTANT >= GEN_4)
                    effect = HealConfuseBerry(battlerId, gLastUsedItem, FLAVOR_SPICY, TRUE);
                break;
            case HOLD_EFFECT_CONFUSE_DRY:
                if (B_BERRIES_INSTANT >= GEN_4)
                    effect = HealConfuseBerry(battlerId, gLastUsedItem, FLAVOR_DRY, TRUE);
                break;
            case HOLD_EFFECT_CONFUSE_SWEET:
                if (B_BERRIES_INSTANT >= GEN_4)
                    effect = HealConfuseBerry(battlerId, gLastUsedItem, FLAVOR_SWEET, TRUE);
                break;
            case HOLD_EFFECT_CONFUSE_BITTER:
                if (B_BERRIES_INSTANT >= GEN_4)
                    effect = HealConfuseBerry(battlerId, gLastUsedItem, FLAVOR_BITTER, TRUE);
                break;
            case HOLD_EFFECT_CONFUSE_SOUR:
                if (B_BERRIES_INSTANT >= GEN_4)
                    effect = HealConfuseBerry(battlerId, gLastUsedItem, FLAVOR_SOUR, TRUE);
                break;
            case HOLD_EFFECT_ATTACK_UP:
                if (B_BERRIES_INSTANT >= GEN_4)
                    effect = StatRaiseBerry(battlerId, gLastUsedItem, STAT_ATK, TRUE);
                break;
            case HOLD_EFFECT_DEFENSE_UP:
                if (B_BERRIES_INSTANT >= GEN_4)
                    effect = StatRaiseBerry(battlerId, gLastUsedItem, STAT_DEF, TRUE);
                break;
            case HOLD_EFFECT_SPEED_UP:
                if (B_BERRIES_INSTANT >= GEN_4)
                    effect = StatRaiseBerry(battlerId, gLastUsedItem, STAT_SPEED, TRUE);
                break;
            case HOLD_EFFECT_SP_ATTACK_UP:
                if (B_BERRIES_INSTANT >= GEN_4)
                    effect = StatRaiseBerry(battlerId, gLastUsedItem, STAT_SPATK, TRUE);
                break;
            case HOLD_EFFECT_SP_DEFENSE_UP:
                if (B_BERRIES_INSTANT >= GEN_4)
                    effect = StatRaiseBerry(battlerId, gLastUsedItem, STAT_SPDEF, TRUE);
                break;
            case HOLD_EFFECT_CRITICAL_UP:
                if (B_BERRIES_INSTANT >= GEN_4 && !(gBattleMons[battlerId].status2 & STATUS2_FOCUS_ENERGY) && HasEnoughHpToEatBerry(battlerId, GetBattlerHoldEffectParam(battlerId), gLastUsedItem))
                {
                    gBattleMons[battlerId].status2 |= STATUS2_FOCUS_ENERGY;
                    BattleScriptExecute(BattleScript_BerryFocusEnergyEnd2);
                    effect = ITEM_EFFECT_OTHER;
                }
                break;
            case HOLD_EFFECT_RANDOM_STAT_UP:
                if (B_BERRIES_INSTANT >= GEN_4)
                    effect = RandomStatRaiseBerry(battlerId, gLastUsedItem, TRUE);
                break;
            case HOLD_EFFECT_CURE_PAR:
                if (B_BERRIES_INSTANT >= GEN_4 && gBattleMons[battlerId].status1 & STATUS1_PARALYSIS && !UnnerveOn(battlerId, gLastUsedItem))
                {
                    gBattleMons[battlerId].status1 &= ~STATUS1_PARALYSIS;
                    BattleScriptExecute(BattleScript_BerryCurePrlzEnd2);
                    effect = ITEM_STATUS_CHANGE;
                }
                break;
            case HOLD_EFFECT_CURE_PSN:
                if (B_BERRIES_INSTANT >= GEN_4 && gBattleMons[battlerId].status1 & STATUS1_PSN_ANY && !UnnerveOn(battlerId, gLastUsedItem))
                {
                    gBattleMons[battlerId].status1 &= ~(STATUS1_PSN_ANY | STATUS1_TOXIC_COUNTER);
                    BattleScriptExecute(BattleScript_BerryCurePsnEnd2);
                    effect = ITEM_STATUS_CHANGE;
                }
                break;
            case HOLD_EFFECT_CURE_BRN:
                if (B_BERRIES_INSTANT >= GEN_4 && gBattleMons[battlerId].status1 & STATUS1_BURN && !UnnerveOn(battlerId, gLastUsedItem))
                {
                    gBattleMons[battlerId].status1 &= ~STATUS1_BURN;
                    BattleScriptExecute(BattleScript_BerryCureBrnEnd2);
                    effect = ITEM_STATUS_CHANGE;
                }
                break;
            case HOLD_EFFECT_CURE_FRZ:
                if (B_BERRIES_INSTANT >= GEN_4 && gBattleMons[battlerId].status1 & STATUS1_FREEZE && !UnnerveOn(battlerId, gLastUsedItem))
                {
                    gBattleMons[battlerId].status1 &= ~STATUS1_FREEZE;
                    BattleScriptExecute(BattleScript_BerryCureFrzEnd2);
                    effect = ITEM_STATUS_CHANGE;
                }
                break;
            case HOLD_EFFECT_CURE_SLP:
                if (B_BERRIES_INSTANT >= GEN_4 && gBattleMons[battlerId].status1 & STATUS1_SLEEP && !UnnerveOn(battlerId, gLastUsedItem))
                {
                    gBattleMons[battlerId].status1 &= ~STATUS1_SLEEP;
                    gBattleMons[battlerId].status2 &= ~STATUS2_NIGHTMARE;
                    BattleScriptExecute(BattleScript_BerryCureSlpEnd2);
                    effect = ITEM_STATUS_CHANGE;
                }
                break;
            case HOLD_EFFECT_CURE_STATUS:
                if (B_BERRIES_INSTANT >= GEN_4 && (gBattleMons[battlerId].status1 & STATUS1_ANY || gBattleMons[battlerId].status2 & STATUS2_CONFUSION) && !UnnerveOn(battlerId, gLastUsedItem))
                {
                    i = 0;
                    if (gBattleMons[battlerId].status1 & STATUS1_PSN_ANY)
                    {
                        StringCopy(gBattleTextBuff1, gStatusConditionString_PoisonJpn);
                        i++;
                    }
                    if (gBattleMons[battlerId].status1 & STATUS1_SLEEP)
                    {
                        gBattleMons[battlerId].status2 &= ~STATUS2_NIGHTMARE;
                        StringCopy(gBattleTextBuff1, gStatusConditionString_SleepJpn);
                        i++;
                    }
                    if (gBattleMons[battlerId].status1 & STATUS1_PARALYSIS)
                    {
                        StringCopy(gBattleTextBuff1, gStatusConditionString_ParalysisJpn);
                        i++;
                    }
                    if (gBattleMons[battlerId].status1 & STATUS1_BURN)
                    {
                        StringCopy(gBattleTextBuff1, gStatusConditionString_BurnJpn);
                        i++;
                    }
                    if (gBattleMons[battlerId].status1 & STATUS1_FREEZE)
                    {
                        StringCopy(gBattleTextBuff1, gStatusConditionString_IceJpn);
                        i++;
                    }
                    if (gBattleMons[battlerId].status2 & STATUS2_CONFUSION)
                    {
                        StringCopy(gBattleTextBuff1, gStatusConditionString_ConfusionJpn);
                        i++;
                    }
                    if (i <= 1)
                        gBattleCommunication[MULTISTRING_CHOOSER] = B_MSG_CURED_PROBLEM;
                    else
                        gBattleCommunication[MULTISTRING_CHOOSER] = B_MSG_NORMALIZED_STATUS;
                    gBattleMons[battlerId].status1 = 0;
                    gBattleMons[battlerId].status2 &= ~STATUS2_CONFUSION;
                    BattleScriptExecute(BattleScript_BerryCureChosenStatusEnd2);
                    effect = ITEM_STATUS_CHANGE;
                }
                break;
            case HOLD_EFFECT_RESTORE_HP:
                if (B_BERRIES_INSTANT >= GEN_4)
                    effect = ItemHealHp(battlerId, gLastUsedItem, TRUE, FALSE);
                break;
            case HOLD_EFFECT_RESTORE_PCT_HP:
                if (B_BERRIES_INSTANT >= GEN_4)
                    effect = ItemHealHp(battlerId, gLastUsedItem, TRUE, TRUE);
                break;
            case HOLD_EFFECT_AIR_BALLOON:
                effect = ITEM_EFFECT_OTHER;
                gBattleScripting.battler = battlerId;
                BattleScriptPushCursorAndCallback(BattleScript_AirBaloonMsgIn);
                RecordItemEffectBattle(battlerId, HOLD_EFFECT_AIR_BALLOON);
                break;
            case HOLD_EFFECT_ROOM_SERVICE:
                if (TryRoomService(battlerId))
                {
                    BattleScriptExecute(BattleScript_BerryStatRaiseEnd2);
                    effect = ITEM_STATS_CHANGE;
                }
                break;
            case HOLD_EFFECT_SEEDS:
                switch (GetBattlerHoldEffectParam(battlerId))
                {
                case HOLD_EFFECT_PARAM_ELECTRIC_TERRAIN:
                    effect = TryHandleSeed(battlerId, STATUS_FIELD_ELECTRIC_TERRAIN, STAT_DEF, gLastUsedItem, TRUE);
                    break;
                case HOLD_EFFECT_PARAM_GRASSY_TERRAIN:
                    effect = TryHandleSeed(battlerId, STATUS_FIELD_GRASSY_TERRAIN, STAT_DEF, gLastUsedItem, TRUE);
                    break;
                case HOLD_EFFECT_PARAM_MISTY_TERRAIN:
                    effect = TryHandleSeed(battlerId, STATUS_FIELD_MISTY_TERRAIN, STAT_SPDEF, gLastUsedItem, TRUE);
                    break;
                case HOLD_EFFECT_PARAM_PSYCHIC_TERRAIN:
                    effect = TryHandleSeed(battlerId, STATUS_FIELD_PSYCHIC_TERRAIN, STAT_SPDEF, gLastUsedItem, TRUE);
                    break;
                }
                break;
            case HOLD_EFFECT_EJECT_PACK:
                if (gProtectStructs[battlerId].statFell
                 && gProtectStructs[battlerId].disableEjectPack == 0
                 && !(gCurrentMove == MOVE_PARTING_SHOT && CanBattlerSwitch(gBattlerAttacker))) // Does not activate if attacker used Parting Shot and can switch out
                {
                    gProtectStructs[battlerId].statFell = FALSE;
                    gActiveBattler = gBattleScripting.battler = battlerId;
                    effect = ITEM_STATS_CHANGE;
                    if (moveTurn)
                    {
                        BattleScriptPushCursor();
                        gBattlescriptCurrInstr = BattleScript_EjectPackActivate_Ret;
                    }
                    else
                    {
                        BattleScriptExecute(BattleScript_EjectPackActivate_End2);
                    }
                }
                break;
            }

            if (effect)
            {
                gSpecialStatuses[battlerId].switchInItemDone = TRUE;
                gActiveBattler = gBattlerAttacker = gPotentialItemEffectBattler = gBattleScripting.battler = battlerId;
                switch (effect)
                {
                case ITEM_STATUS_CHANGE:
                    BtlController_EmitSetMonData(BUFFER_A, REQUEST_STATUS_BATTLE, 0, 4, &gBattleMons[battlerId].status1);
                    MarkBattlerForControllerExec(gActiveBattler);
                    break;
                case ITEM_PP_CHANGE:
                    if (MOVE_IS_PERMANENT(battlerId, i))
                        gBattleMons[battlerId].pp[i] = changedPP;
                    break;
                }
            }
        }
        break;
    case ITEMEFFECT_NORMAL:
        if (gBattleMons[battlerId].hp)
        {
            switch (battlerHoldEffect)
            {
            case HOLD_EFFECT_RESTORE_HP:
                if (!moveTurn)
                    effect = ItemHealHp(battlerId, gLastUsedItem, TRUE, FALSE);
                break;
            case HOLD_EFFECT_RESTORE_PCT_HP:
                if (!moveTurn)
                    effect = ItemHealHp(battlerId, gLastUsedItem, TRUE, TRUE);
                break;
            case HOLD_EFFECT_RESTORE_PP:
                if (!moveTurn)
                {
                    struct Pokemon *mon;
                    u8 ppBonuses;
                    u16 move;

                    mon = GetBattlerPartyData(battlerId);
                    for (i = 0; i < MAX_MON_MOVES; i++)
                    {
                        move = GetMonData(mon, MON_DATA_MOVE1 + i);
                        changedPP = GetMonData(mon, MON_DATA_PP1 + i);
                        ppBonuses = GetMonData(mon, MON_DATA_PP_BONUSES);
                        if (move && changedPP == 0)
                            break;
                    }
                    if (i != MAX_MON_MOVES)
                    {
                        u8 maxPP = CalculatePPWithBonus(move, ppBonuses, i);
                        u8 ppRestored = GetBattlerHoldEffectParam(battlerId);

                        if (GetBattlerAbility(battlerId) == ABILITY_RIPEN)
                        {
                            ppRestored *= 2;
                            gBattlerAbility = battlerId;
                        }
                        if (changedPP + ppRestored > maxPP)
                            changedPP = maxPP;
                        else
                            changedPP = changedPP + ppRestored;

                        PREPARE_MOVE_BUFFER(gBattleTextBuff1, move);

                        BattleScriptExecute(BattleScript_BerryPPHealEnd2);
                        BtlController_EmitSetMonData(BUFFER_A, i + REQUEST_PPMOVE1_BATTLE, 0, 1, &changedPP);
                        MarkBattlerForControllerExec(gActiveBattler);
                        effect = ITEM_PP_CHANGE;
                    }
                }
                break;
            case HOLD_EFFECT_RESTORE_STATS:
                for (i = 0; i < NUM_BATTLE_STATS; i++)
                {
                    if (gBattleMons[battlerId].statStages[i] < DEFAULT_STAT_STAGE)
                    {
                        gBattleMons[battlerId].statStages[i] = DEFAULT_STAT_STAGE;
                        effect = ITEM_STATS_CHANGE;
                    }
                }
                if (effect)
                {
                    gBattleScripting.battler = battlerId;
                    gPotentialItemEffectBattler = battlerId;
                    gActiveBattler = gBattlerAttacker = battlerId;
                    BattleScriptExecute(BattleScript_WhiteHerbEnd2);
                }
                break;
            case HOLD_EFFECT_BLACK_SLUDGE:
                if (IS_BATTLER_OF_TYPE(battlerId, TYPE_POISON))
                {
                    goto LEFTOVERS;
                }
                else if (GetBattlerAbility(battlerId) != ABILITY_MAGIC_GUARD && !moveTurn)
                {
                    gBattleMoveDamage = gBattleMons[battlerId].maxHP / 8;
                    if (gBattleMoveDamage == 0)
                        gBattleMoveDamage = 1;
                    BattleScriptExecute(BattleScript_ItemHurtEnd2);
                    effect = ITEM_HP_CHANGE;
                    RecordItemEffectBattle(battlerId, battlerHoldEffect);
                    PREPARE_ITEM_BUFFER(gBattleTextBuff1, gLastUsedItem);
                }
                break;
            case HOLD_EFFECT_LEFTOVERS:
            LEFTOVERS:
#if B_HEAL_BLOCKING >= GEN_5
                if (gBattleMons[battlerId].hp < gBattleMons[battlerId].maxHP && !moveTurn && !(gStatuses3[battlerId] & STATUS3_HEAL_BLOCK))
#else
                if (gBattleMons[battlerId].hp < gBattleMons[battlerId].maxHP && !moveTurn)
#endif
                {
                    gBattleMoveDamage = gBattleMons[battlerId].maxHP / 16;
                    if (gBattleMoveDamage == 0)
                        gBattleMoveDamage = 1;
                    gBattleMoveDamage *= -1;
                    BattleScriptExecute(BattleScript_ItemHealHP_End2);
                    effect = ITEM_HP_CHANGE;
                    RecordItemEffectBattle(battlerId, battlerHoldEffect);
                }
                break;
            case HOLD_EFFECT_CONFUSE_SPICY:
                if (!moveTurn)
                    effect = HealConfuseBerry(battlerId, gLastUsedItem, FLAVOR_SPICY, TRUE);
                break;
            case HOLD_EFFECT_CONFUSE_DRY:
                if (!moveTurn)
                    effect = HealConfuseBerry(battlerId, gLastUsedItem, FLAVOR_DRY, TRUE);
                break;
            case HOLD_EFFECT_CONFUSE_SWEET:
                if (!moveTurn)
                    effect = HealConfuseBerry(battlerId, gLastUsedItem, FLAVOR_SWEET, TRUE);
                break;
            case HOLD_EFFECT_CONFUSE_BITTER:
                if (!moveTurn)
                    effect = HealConfuseBerry(battlerId, gLastUsedItem, FLAVOR_BITTER, TRUE);
                break;
            case HOLD_EFFECT_CONFUSE_SOUR:
                if (!moveTurn)
                    effect = HealConfuseBerry(battlerId, gLastUsedItem, FLAVOR_SOUR, TRUE);
                break;
            case HOLD_EFFECT_ATTACK_UP:
                if (!moveTurn)
                    effect = StatRaiseBerry(battlerId, gLastUsedItem, STAT_ATK, TRUE);
                break;
            case HOLD_EFFECT_DEFENSE_UP:
                if (!moveTurn)
                    effect = StatRaiseBerry(battlerId, gLastUsedItem, STAT_DEF, TRUE);
                break;
            case HOLD_EFFECT_SPEED_UP:
                if (!moveTurn)
                    effect = StatRaiseBerry(battlerId, gLastUsedItem, STAT_SPEED, TRUE);
                break;
            case HOLD_EFFECT_SP_ATTACK_UP:
                if (!moveTurn)
                    effect = StatRaiseBerry(battlerId, gLastUsedItem, STAT_SPATK, TRUE);
                break;
            case HOLD_EFFECT_SP_DEFENSE_UP:
                if (!moveTurn)
                    effect = StatRaiseBerry(battlerId, gLastUsedItem, STAT_SPDEF, TRUE);
                break;
            case HOLD_EFFECT_CRITICAL_UP:
                if (!moveTurn && !(gBattleMons[battlerId].status2 & STATUS2_FOCUS_ENERGY)
                    && HasEnoughHpToEatBerry(battlerId, GetBattlerHoldEffectParam(battlerId), gLastUsedItem))
                {
                    gBattleMons[battlerId].status2 |= STATUS2_FOCUS_ENERGY;
                    BattleScriptExecute(BattleScript_BerryFocusEnergyEnd2);
                    effect = ITEM_EFFECT_OTHER;
                }
                break;
            case HOLD_EFFECT_RANDOM_STAT_UP:
                if (!moveTurn)
                    effect = RandomStatRaiseBerry(battlerId, gLastUsedItem, TRUE);
                break;
            case HOLD_EFFECT_CURE_PAR:
                if (gBattleMons[battlerId].status1 & STATUS1_PARALYSIS && !UnnerveOn(battlerId, gLastUsedItem))
                {
                    gBattleMons[battlerId].status1 &= ~STATUS1_PARALYSIS;
                    BattleScriptExecute(BattleScript_BerryCurePrlzEnd2);
                    effect = ITEM_STATUS_CHANGE;
                }
                break;
            case HOLD_EFFECT_CURE_PSN:
                if (gBattleMons[battlerId].status1 & STATUS1_PSN_ANY && !UnnerveOn(battlerId, gLastUsedItem))
                {
                    gBattleMons[battlerId].status1 &= ~(STATUS1_PSN_ANY | STATUS1_TOXIC_COUNTER);
                    BattleScriptExecute(BattleScript_BerryCurePsnEnd2);
                    effect = ITEM_STATUS_CHANGE;
                }
                break;
            case HOLD_EFFECT_CURE_BRN:
                if (gBattleMons[battlerId].status1 & STATUS1_BURN && !UnnerveOn(battlerId, gLastUsedItem))
                {
                    gBattleMons[battlerId].status1 &= ~STATUS1_BURN;
                    BattleScriptExecute(BattleScript_BerryCureBrnEnd2);
                    effect = ITEM_STATUS_CHANGE;
                }
                break;
            case HOLD_EFFECT_CURE_FRZ:
                if (gBattleMons[battlerId].status1 & STATUS1_FREEZE && !UnnerveOn(battlerId, gLastUsedItem))
                {
                    gBattleMons[battlerId].status1 &= ~STATUS1_FREEZE;
                    BattleScriptExecute(BattleScript_BerryCureFrzEnd2);
                    effect = ITEM_STATUS_CHANGE;
                }
                break;
            case HOLD_EFFECT_CURE_SLP:
                if (gBattleMons[battlerId].status1 & STATUS1_SLEEP && !UnnerveOn(battlerId, gLastUsedItem))
                {
                    gBattleMons[battlerId].status1 &= ~STATUS1_SLEEP;
                    gBattleMons[battlerId].status2 &= ~STATUS2_NIGHTMARE;
                    BattleScriptExecute(BattleScript_BerryCureSlpEnd2);
                    effect = ITEM_STATUS_CHANGE;
                }
                break;
            case HOLD_EFFECT_CURE_CONFUSION:
                if (gBattleMons[battlerId].status2 & STATUS2_CONFUSION && !UnnerveOn(battlerId, gLastUsedItem))
                {
                    gBattleMons[battlerId].status2 &= ~STATUS2_CONFUSION;
                    BattleScriptExecute(BattleScript_BerryCureConfusionEnd2);
                    effect = ITEM_EFFECT_OTHER;
                }
                break;
            case HOLD_EFFECT_CURE_STATUS:
                if ((gBattleMons[battlerId].status1 & STATUS1_ANY || gBattleMons[battlerId].status2 & STATUS2_CONFUSION) && !UnnerveOn(battlerId, gLastUsedItem))
                {
                    i = 0;
                    if (gBattleMons[battlerId].status1 & STATUS1_PSN_ANY)
                    {
                        StringCopy(gBattleTextBuff1, gStatusConditionString_PoisonJpn);
                        i++;
                    }
                    if (gBattleMons[battlerId].status1 & STATUS1_SLEEP)
                    {
                        gBattleMons[battlerId].status2 &= ~STATUS2_NIGHTMARE;
                        StringCopy(gBattleTextBuff1, gStatusConditionString_SleepJpn);
                        i++;
                    }
                    if (gBattleMons[battlerId].status1 & STATUS1_PARALYSIS)
                    {
                        StringCopy(gBattleTextBuff1, gStatusConditionString_ParalysisJpn);
                        i++;
                    }
                    if (gBattleMons[battlerId].status1 & STATUS1_BURN)
                    {
                        StringCopy(gBattleTextBuff1, gStatusConditionString_BurnJpn);
                        i++;
                    }
                    if (gBattleMons[battlerId].status1 & STATUS1_FREEZE)
                    {
                        StringCopy(gBattleTextBuff1, gStatusConditionString_IceJpn);
                        i++;
                    }
                    if (gBattleMons[battlerId].status2 & STATUS2_CONFUSION)
                    {
                        StringCopy(gBattleTextBuff1, gStatusConditionString_ConfusionJpn);
                        i++;
                    }
                    if (i <= 1)
                        gBattleCommunication[MULTISTRING_CHOOSER] = B_MSG_CURED_PROBLEM;
                    else
                        gBattleCommunication[MULTISTRING_CHOOSER] = B_MSG_NORMALIZED_STATUS;
                    gBattleMons[battlerId].status1 = 0;
                    gBattleMons[battlerId].status2 &= ~STATUS2_CONFUSION;
                    BattleScriptExecute(BattleScript_BerryCureChosenStatusEnd2);
                    effect = ITEM_STATUS_CHANGE;
                }
                break;
            case HOLD_EFFECT_MENTAL_HERB:
                if (GetMentalHerbEffect(battlerId))
                {
                    gBattleScripting.savedBattler = gBattlerAttacker;
                    gBattlerAttacker = battlerId;
                    BattleScriptExecute(BattleScript_MentalHerbCureEnd2);
                    effect = ITEM_EFFECT_OTHER;
                }
                break;
            case HOLD_EFFECT_MICLE_BERRY:
                if (!moveTurn)
                    effect = TrySetMicleBerry(battlerId, gLastUsedItem, TRUE);
                break;
            }

            if (effect)
            {
                gActiveBattler = gBattlerAttacker = gPotentialItemEffectBattler = gBattleScripting.battler = battlerId;
                switch (effect)
                {
                case ITEM_STATUS_CHANGE:
                    BtlController_EmitSetMonData(BUFFER_A, REQUEST_STATUS_BATTLE, 0, 4, &gBattleMons[battlerId].status1);
                    MarkBattlerForControllerExec(gActiveBattler);
                    break;
                case ITEM_PP_CHANGE:
                    if (MOVE_IS_PERMANENT(battlerId, i))
                        gBattleMons[battlerId].pp[i] = changedPP;
                    break;
                }
            }
        }
        break;
    case ITEMEFFECT_BATTLER_MOVE_END:
        goto DO_ITEMEFFECT_MOVE_END;    // this hurts a bit to do, but is an easy solution
    case ITEMEFFECT_MOVE_END:
        for (battlerId = 0; battlerId < gBattlersCount; battlerId++)
        {
            gLastUsedItem = gBattleMons[battlerId].item;
            battlerHoldEffect = GetBattlerHoldEffect(battlerId, TRUE);
        DO_ITEMEFFECT_MOVE_END:
            switch (battlerHoldEffect)
            {
            case HOLD_EFFECT_MICLE_BERRY:
                if (B_HP_BERRIES >= GEN_4)
                    effect = TrySetMicleBerry(battlerId, gLastUsedItem, FALSE);
                break;
            case HOLD_EFFECT_RESTORE_HP:
                if (B_HP_BERRIES >= GEN_4)
                    effect = ItemHealHp(battlerId, gLastUsedItem, FALSE, FALSE);
                break;
            case HOLD_EFFECT_RESTORE_PCT_HP:
                if (B_BERRIES_INSTANT >= GEN_4)
                    effect = ItemHealHp(battlerId, gLastUsedItem, FALSE, TRUE);
                break;
            case HOLD_EFFECT_CONFUSE_SPICY:
                if (B_BERRIES_INSTANT >= GEN_4)
                    effect = HealConfuseBerry(battlerId, gLastUsedItem, FLAVOR_SPICY, FALSE);
                break;
            case HOLD_EFFECT_CONFUSE_DRY:
                if (B_BERRIES_INSTANT >= GEN_4)
                    effect = HealConfuseBerry(battlerId, gLastUsedItem, FLAVOR_DRY, FALSE);
                break;
            case HOLD_EFFECT_CONFUSE_SWEET:
                if (B_BERRIES_INSTANT >= GEN_4)
                    effect = HealConfuseBerry(battlerId, gLastUsedItem, FLAVOR_SWEET, FALSE);
                break;
            case HOLD_EFFECT_CONFUSE_BITTER:
                if (B_BERRIES_INSTANT >= GEN_4)
                    effect = HealConfuseBerry(battlerId, gLastUsedItem, FLAVOR_BITTER, FALSE);
                break;
            case HOLD_EFFECT_CONFUSE_SOUR:
                if (B_BERRIES_INSTANT >= GEN_4)
                    effect = HealConfuseBerry(battlerId, gLastUsedItem, FLAVOR_SOUR, FALSE);
                break;
            case HOLD_EFFECT_ATTACK_UP:
                if (B_BERRIES_INSTANT >= GEN_4)
                    effect = StatRaiseBerry(battlerId, gLastUsedItem, STAT_ATK, FALSE);
                break;
            case HOLD_EFFECT_DEFENSE_UP:
                if (B_BERRIES_INSTANT >= GEN_4)
                    effect = StatRaiseBerry(battlerId, gLastUsedItem, STAT_DEF, FALSE);
                break;
            case HOLD_EFFECT_SPEED_UP:
                if (B_BERRIES_INSTANT >= GEN_4)
                    effect = StatRaiseBerry(battlerId, gLastUsedItem, STAT_SPEED, FALSE);
                break;
            case HOLD_EFFECT_SP_ATTACK_UP:
                if (B_BERRIES_INSTANT >= GEN_4)
                    effect = StatRaiseBerry(battlerId, gLastUsedItem, STAT_SPATK, FALSE);
                break;
            case HOLD_EFFECT_SP_DEFENSE_UP:
                if (B_BERRIES_INSTANT >= GEN_4)
                    effect = StatRaiseBerry(battlerId, gLastUsedItem, STAT_SPDEF, FALSE);
                break;
            case HOLD_EFFECT_RANDOM_STAT_UP:
                if (B_BERRIES_INSTANT >= GEN_4)
                    effect = RandomStatRaiseBerry(battlerId, gLastUsedItem, FALSE);
                break;
            case HOLD_EFFECT_CURE_PAR:
                if (gBattleMons[battlerId].status1 & STATUS1_PARALYSIS && !UnnerveOn(battlerId, gLastUsedItem))
                {
                    gBattleMons[battlerId].status1 &= ~STATUS1_PARALYSIS;
                    BattleScriptPushCursor();
                    gBattlescriptCurrInstr = BattleScript_BerryCureParRet;
                    effect = ITEM_STATUS_CHANGE;
                }
                break;
            case HOLD_EFFECT_CURE_PSN:
                if (gBattleMons[battlerId].status1 & STATUS1_PSN_ANY && !UnnerveOn(battlerId, gLastUsedItem))
                {
                    gBattleMons[battlerId].status1 &= ~(STATUS1_PSN_ANY | STATUS1_TOXIC_COUNTER);
                    BattleScriptPushCursor();
                    gBattlescriptCurrInstr = BattleScript_BerryCurePsnRet;
                    effect = ITEM_STATUS_CHANGE;
                }
                break;
            case HOLD_EFFECT_CURE_BRN:
                if (gBattleMons[battlerId].status1 & STATUS1_BURN && !UnnerveOn(battlerId, gLastUsedItem))
                {
                    gBattleMons[battlerId].status1 &= ~STATUS1_BURN;
                    BattleScriptPushCursor();
                    gBattlescriptCurrInstr = BattleScript_BerryCureBrnRet;
                    effect = ITEM_STATUS_CHANGE;
                }
                break;
            case HOLD_EFFECT_CURE_FRZ:
                if (gBattleMons[battlerId].status1 & STATUS1_FREEZE && !UnnerveOn(battlerId, gLastUsedItem))
                {
                    gBattleMons[battlerId].status1 &= ~STATUS1_FREEZE;
                    BattleScriptPushCursor();
                    gBattlescriptCurrInstr = BattleScript_BerryCureFrzRet;
                    effect = ITEM_STATUS_CHANGE;
                }
                break;
            case HOLD_EFFECT_CURE_SLP:
                if (gBattleMons[battlerId].status1 & STATUS1_SLEEP && !UnnerveOn(battlerId, gLastUsedItem))
                {
                    gBattleMons[battlerId].status1 &= ~STATUS1_SLEEP;
                    gBattleMons[battlerId].status2 &= ~STATUS2_NIGHTMARE;
                    BattleScriptPushCursor();
                    gBattlescriptCurrInstr = BattleScript_BerryCureSlpRet;
                    effect = ITEM_STATUS_CHANGE;
                }
                break;
            case HOLD_EFFECT_CURE_CONFUSION:
                if (gBattleMons[battlerId].status2 & STATUS2_CONFUSION && !UnnerveOn(battlerId, gLastUsedItem))
                {
                    gBattleMons[battlerId].status2 &= ~STATUS2_CONFUSION;
                    BattleScriptPushCursor();
                    gBattlescriptCurrInstr = BattleScript_BerryCureConfusionRet;
                    effect = ITEM_EFFECT_OTHER;
                }
                break;
            case HOLD_EFFECT_MENTAL_HERB:
                if (GetMentalHerbEffect(battlerId))
                {
                    gBattleScripting.savedBattler = gBattlerAttacker;
                    gBattlerAttacker = battlerId;
                    BattleScriptPushCursor();
                    gBattlescriptCurrInstr = BattleScript_MentalHerbCureRet;
                    effect = ITEM_EFFECT_OTHER;
                }
                break;
            case HOLD_EFFECT_CURE_STATUS:
                if ((gBattleMons[battlerId].status1 & STATUS1_ANY || gBattleMons[battlerId].status2 & STATUS2_CONFUSION) && !UnnerveOn(battlerId, gLastUsedItem))
                {
                    if (gBattleMons[battlerId].status1 & STATUS1_PSN_ANY)
                        StringCopy(gBattleTextBuff1, gStatusConditionString_PoisonJpn);

                    if (gBattleMons[battlerId].status1 & STATUS1_SLEEP)
                    {
                        gBattleMons[battlerId].status2 &= ~STATUS2_NIGHTMARE;
                        StringCopy(gBattleTextBuff1, gStatusConditionString_SleepJpn);
                    }

                    if (gBattleMons[battlerId].status1 & STATUS1_PARALYSIS)
                        StringCopy(gBattleTextBuff1, gStatusConditionString_ParalysisJpn);

                    if (gBattleMons[battlerId].status1 & STATUS1_BURN)
                        StringCopy(gBattleTextBuff1, gStatusConditionString_BurnJpn);

                    if (gBattleMons[battlerId].status1 & STATUS1_FREEZE)
                        StringCopy(gBattleTextBuff1, gStatusConditionString_IceJpn);

                    if (gBattleMons[battlerId].status2 & STATUS2_CONFUSION)
                        StringCopy(gBattleTextBuff1, gStatusConditionString_ConfusionJpn);

                    gBattleMons[battlerId].status1 = 0;
                    gBattleMons[battlerId].status2 &= ~STATUS2_CONFUSION;
                    BattleScriptPushCursor();
                    gBattleCommunication[MULTISTRING_CHOOSER] = B_MSG_CURED_PROBLEM;
                    gBattlescriptCurrInstr = BattleScript_BerryCureChosenStatusRet;
                    effect = ITEM_STATUS_CHANGE;
                }
                break;
            case HOLD_EFFECT_RESTORE_STATS:
                for (i = 0; i < NUM_BATTLE_STATS; i++)
                {
                    if (gBattleMons[battlerId].statStages[i] < DEFAULT_STAT_STAGE)
                    {
                        gBattleMons[battlerId].statStages[i] = DEFAULT_STAT_STAGE;
                        effect = ITEM_STATS_CHANGE;
                    }
                }
                if (effect)
                {
                    gBattleScripting.battler = battlerId;
                    gPotentialItemEffectBattler = battlerId;
                    BattleScriptPushCursor();
                    gBattlescriptCurrInstr = BattleScript_WhiteHerbRet;
                    return effect;
                }
                break;
            }

            if (effect)
            {
                gActiveBattler = gPotentialItemEffectBattler = gBattleScripting.battler = battlerId;
                if (effect == ITEM_STATUS_CHANGE)
                {
                    BtlController_EmitSetMonData(BUFFER_A, REQUEST_STATUS_BATTLE, 0, 4, &gBattleMons[gActiveBattler].status1);
                    MarkBattlerForControllerExec(gActiveBattler);
                }
                break;
            }
        }
        break;
    case ITEMEFFECT_KINGSROCK:
        // Occur on each hit of a multi-strike move
        switch (atkHoldEffect)
        {
        case HOLD_EFFECT_FLINCH:
            #if B_SERENE_GRACE_BOOST >= GEN_5
                if (GetBattlerAbility(gBattlerAttacker) == ABILITY_SERENE_GRACE)
                    atkHoldEffectParam *= 2;
            #endif
            if (gBattleMoveDamage != 0  // Need to have done damage
                && !(gMoveResultFlags & MOVE_RESULT_NO_EFFECT)
                && TARGET_TURN_DAMAGED
                && (Random() % 100) < atkHoldEffectParam
                && gBattleMoves[gCurrentMove].flags & FLAG_KINGS_ROCK_AFFECTED
                && gBattleMons[gBattlerTarget].hp)
            {
                gBattleScripting.moveEffect = MOVE_EFFECT_FLINCH;
                BattleScriptPushCursor();
                SetMoveEffect(FALSE, 0);
                BattleScriptPop();
            }
            break;
        case HOLD_EFFECT_BLUNDER_POLICY:
            if (gBattleStruct->blunderPolicy
             && gBattleMons[gBattlerAttacker].hp != 0
             && CompareStat(gBattlerAttacker, STAT_SPEED, MAX_STAT_STAGE, CMP_LESS_THAN))
            {
                gBattleStruct->blunderPolicy = FALSE;
                gLastUsedItem = atkItem;
                gBattleScripting.statChanger = SET_STATCHANGER(STAT_SPEED, 2, FALSE);
                effect = ITEM_STATS_CHANGE;
                BattleScriptPushCursor();
                gBattlescriptCurrInstr = BattleScript_AttackerItemStatRaise;
            }
            break;
        }
        break;
    case ITEMEFFECT_LIFEORB_SHELLBELL:
        // Occur after the final hit of a multi-strike move
        switch (atkHoldEffect)
        {
        case HOLD_EFFECT_SHELL_BELL:
            if (gSpecialStatuses[gBattlerAttacker].damagedMons  // Need to have done damage
                && gBattlerAttacker != gBattlerTarget
                && gBattleMons[gBattlerAttacker].hp != gBattleMons[gBattlerAttacker].maxHP
#if B_HEAL_BLOCKING >= GEN_5
                && gBattleMons[gBattlerAttacker].hp != 0 && !(gStatuses3[battlerId] & STATUS3_HEAL_BLOCK))
#else
                && gBattleMons[gBattlerAttacker].hp != 0)
#endif
            {
                gLastUsedItem = atkItem;
                gPotentialItemEffectBattler = gBattlerAttacker;
                gBattleScripting.battler = gBattlerAttacker;
                gBattleMoveDamage = (gSpecialStatuses[gBattlerTarget].dmg / atkHoldEffectParam) * -1;
                if (gBattleMoveDamage == 0)
                    gBattleMoveDamage = -1;
                gSpecialStatuses[gBattlerTarget].dmg = 0;
                BattleScriptPushCursor();
                gBattlescriptCurrInstr = BattleScript_ItemHealHP_Ret;
                effect = ITEM_HP_CHANGE;
            }
            break;
        case HOLD_EFFECT_LIFE_ORB:
            if (IsBattlerAlive(gBattlerAttacker)
                && !(TestSheerForceFlag(gBattlerAttacker, gCurrentMove))
                && GetBattlerAbility(gBattlerAttacker) != ABILITY_MAGIC_GUARD
                && gSpecialStatuses[gBattlerAttacker].damagedMons)
            {
                gBattleMoveDamage = gBattleMons[gBattlerAttacker].maxHP / 10;
                if (gBattleMoveDamage == 0)
                    gBattleMoveDamage = 1;
                effect = ITEM_HP_CHANGE;
                BattleScriptPushCursor();
                gBattlescriptCurrInstr = BattleScript_ItemHurtRet;
                gLastUsedItem = gBattleMons[gBattlerAttacker].item;
            }
            break;
        case HOLD_EFFECT_THROAT_SPRAY:  // Does NOT need to be a damaging move
            if (gProtectStructs[gBattlerAttacker].targetAffected
             && gBattleMons[gBattlerAttacker].hp != 0
             && gBattleMoves[gCurrentMove].flags & FLAG_SOUND
             && CompareStat(gBattlerAttacker, STAT_SPATK, MAX_STAT_STAGE, CMP_LESS_THAN)
             && !NoAliveMonsForEitherParty())   // Don't activate if battle will end
            {
                gLastUsedItem = atkItem;
                gBattleScripting.battler = gBattlerAttacker;
                gBattleScripting.statChanger = SET_STATCHANGER(STAT_SPATK, 1, FALSE);
                effect = ITEM_STATS_CHANGE;
                BattleScriptPushCursor();
                gBattlescriptCurrInstr = BattleScript_AttackerItemStatRaise;
            }
            break;
        }
        break;
    case ITEMEFFECT_TARGET:
        if (!(gMoveResultFlags & MOVE_RESULT_NO_EFFECT))
        {
            GET_MOVE_TYPE(gCurrentMove, moveType);
            switch (battlerHoldEffect)
            {
            case HOLD_EFFECT_AIR_BALLOON:
                if (TARGET_TURN_DAMAGED)
                {
                    effect = ITEM_EFFECT_OTHER;
                    BattleScriptPushCursor();
                    gBattlescriptCurrInstr = BattleScript_AirBaloonMsgPop;
                }
                break;
            case HOLD_EFFECT_ROCKY_HELMET:
                if (TARGET_TURN_DAMAGED
                    && IsMoveMakingContact(gCurrentMove, gBattlerAttacker)
                    && IsBattlerAlive(gBattlerAttacker)
                    && GetBattlerAbility(gBattlerAttacker) != ABILITY_MAGIC_GUARD)
                {
                    gBattleMoveDamage = gBattleMons[gBattlerAttacker].maxHP / 6;
                    if (gBattleMoveDamage == 0)
                        gBattleMoveDamage = 1;
                    effect = ITEM_HP_CHANGE;
                    BattleScriptPushCursor();
                    gBattlescriptCurrInstr = BattleScript_RockyHelmetActivates;
                    PREPARE_ITEM_BUFFER(gBattleTextBuff1, gLastUsedItem);
                    RecordItemEffectBattle(battlerId, HOLD_EFFECT_ROCKY_HELMET);
                }
                break;
            case HOLD_EFFECT_WEAKNESS_POLICY:
                if (IsBattlerAlive(battlerId)
                    && TARGET_TURN_DAMAGED
                    && gMoveResultFlags & MOVE_RESULT_SUPER_EFFECTIVE)
                {
                    effect = ITEM_STATS_CHANGE;
                    BattleScriptPushCursor();
                    gBattlescriptCurrInstr = BattleScript_WeaknessPolicy;
                }
                break;
            case HOLD_EFFECT_SNOWBALL:
                if (IsBattlerAlive(battlerId)
                    && TARGET_TURN_DAMAGED
                    && moveType == TYPE_ICE)
                {
                    effect = ITEM_STATS_CHANGE;
                    BattleScriptPushCursor();
                    gBattlescriptCurrInstr = BattleScript_TargetItemStatRaise;
                    gBattleScripting.statChanger = SET_STATCHANGER(STAT_ATK, 1, FALSE);
                }
                break;
            case HOLD_EFFECT_LUMINOUS_MOSS:
                if (IsBattlerAlive(battlerId)
                    && TARGET_TURN_DAMAGED
                    && moveType == TYPE_WATER)
                {
                    effect = ITEM_STATS_CHANGE;
                    BattleScriptPushCursor();
                    gBattlescriptCurrInstr = BattleScript_TargetItemStatRaise;
                    gBattleScripting.statChanger = SET_STATCHANGER(STAT_SPDEF, 1, FALSE);
                }
                break;
            case HOLD_EFFECT_CELL_BATTERY:
                if (IsBattlerAlive(battlerId)
                    && TARGET_TURN_DAMAGED
                    && moveType == TYPE_ELECTRIC)
                {
                    effect = ITEM_STATS_CHANGE;
                    BattleScriptPushCursor();
                    gBattlescriptCurrInstr = BattleScript_TargetItemStatRaise;
                    gBattleScripting.statChanger = SET_STATCHANGER(STAT_ATK, 1, FALSE);
                }
                break;
            case HOLD_EFFECT_ABSORB_BULB:
                if (IsBattlerAlive(battlerId)
                    && TARGET_TURN_DAMAGED
                    && moveType == TYPE_WATER)
                {
                    effect = ITEM_STATS_CHANGE;
                    BattleScriptPushCursor();
                    gBattlescriptCurrInstr = BattleScript_TargetItemStatRaise;
                    gBattleScripting.statChanger = SET_STATCHANGER(STAT_SPATK, 1, FALSE);
                }
                break;
            case HOLD_EFFECT_JABOCA_BERRY:  // consume and damage attacker if used physical move
                if (IsBattlerAlive(battlerId)
                 && TARGET_TURN_DAMAGED
                 && !DoesSubstituteBlockMove(gBattlerAttacker, battlerId, gCurrentMove)
                 && IS_MOVE_PHYSICAL(gCurrentMove)
                 && GetBattlerAbility(gBattlerAttacker) != ABILITY_MAGIC_GUARD)
                {
                    gBattleMoveDamage = gBattleMons[gBattlerAttacker].maxHP / 8;
                    if (gBattleMoveDamage == 0)
                        gBattleMoveDamage = 1;
                    if (GetBattlerAbility(battlerId) == ABILITY_RIPEN)
                        gBattleMoveDamage *= 2;

                    effect = ITEM_HP_CHANGE;
                    BattleScriptPushCursor();
                    gBattlescriptCurrInstr = BattleScript_JabocaRowapBerryActivates;
                    PREPARE_ITEM_BUFFER(gBattleTextBuff1, gLastUsedItem);
                    RecordItemEffectBattle(battlerId, HOLD_EFFECT_ROCKY_HELMET);
                }
                break;
            case HOLD_EFFECT_ROWAP_BERRY:  // consume and damage attacker if used special move
                if (IsBattlerAlive(battlerId)
                 && TARGET_TURN_DAMAGED
                 && !DoesSubstituteBlockMove(gBattlerAttacker, battlerId, gCurrentMove)
                 && IS_MOVE_SPECIAL(gCurrentMove)
                 && GetBattlerAbility(gBattlerAttacker) != ABILITY_MAGIC_GUARD)
                {
                    gBattleMoveDamage = gBattleMons[gBattlerAttacker].maxHP / 8;
                    if (gBattleMoveDamage == 0)
                        gBattleMoveDamage = 1;
                    if (GetBattlerAbility(battlerId) == ABILITY_RIPEN)
                        gBattleMoveDamage *= 2;

                    effect = ITEM_HP_CHANGE;
                    BattleScriptPushCursor();
                    gBattlescriptCurrInstr = BattleScript_JabocaRowapBerryActivates;
                    PREPARE_ITEM_BUFFER(gBattleTextBuff1, gLastUsedItem);
                    RecordItemEffectBattle(battlerId, HOLD_EFFECT_ROCKY_HELMET);
                }
                break;
            case HOLD_EFFECT_KEE_BERRY:  // consume and boost defense if used physical move
                effect = DamagedStatBoostBerryEffect(battlerId, STAT_DEF, SPLIT_PHYSICAL);
                break;
            case HOLD_EFFECT_MARANGA_BERRY:  // consume and boost sp. defense if used special move
                effect = DamagedStatBoostBerryEffect(battlerId, STAT_SPDEF, SPLIT_SPECIAL);
                break;
            case HOLD_EFFECT_STICKY_BARB:
                if (TARGET_TURN_DAMAGED
                  && (!(gMoveResultFlags & MOVE_RESULT_NO_EFFECT))
                  && IsMoveMakingContact(gCurrentMove, gBattlerAttacker)
                  && !DoesSubstituteBlockMove(gBattlerAttacker, battlerId, gCurrentMove)
                  && IsBattlerAlive(gBattlerAttacker)
                  && CanStealItem(gBattlerAttacker, gBattlerTarget, gBattleMons[gBattlerTarget].item)
                  && gBattleMons[gBattlerAttacker].item == ITEM_NONE)
                {
                    // No sticky hold checks.
                    gEffectBattler = battlerId; // gEffectBattler = target
                    StealTargetItem(gBattlerAttacker, gBattlerTarget);  // Attacker takes target's barb
                    BattleScriptPushCursor();
                    gBattlescriptCurrInstr = BattleScript_StickyBarbTransfer;
                    effect = ITEM_EFFECT_OTHER;
                }
                break;
            }
        }
        break;
    case ITEMEFFECT_ORBS:
    {
        u16 battlerAbility = GetBattlerAbility(battlerId);
        switch (battlerHoldEffect)
        {
        case HOLD_EFFECT_TOXIC_ORB:
            if (IsBattlerAlive(battlerId) && CanBePoisoned(battlerId, battlerId))
            {
                effect = ITEM_STATUS_CHANGE;
                gBattleMons[battlerId].status1 = STATUS1_TOXIC_POISON;
                BattleScriptExecute(BattleScript_ToxicOrb);
                RecordItemEffectBattle(battlerId, battlerHoldEffect);
            }
            break;
        case HOLD_EFFECT_FLAME_ORB:
            if (IsBattlerAlive(battlerId) && CanBeBurned(battlerId))
            {
                effect = ITEM_STATUS_CHANGE;
                gBattleMons[battlerId].status1 = STATUS1_BURN;
                BattleScriptExecute(BattleScript_FlameOrb);
                RecordItemEffectBattle(battlerId, battlerHoldEffect);
            }
            break;
        case HOLD_EFFECT_STICKY_BARB:   // Not an orb per se, but similar effect, and needs to NOT activate with pickpocket
            if (battlerAbility != ABILITY_MAGIC_GUARD)
            {
                gBattleMoveDamage = gBattleMons[battlerId].maxHP / 8;
                if (gBattleMoveDamage == 0)
                    gBattleMoveDamage = 1;
                BattleScriptExecute(BattleScript_ItemHurtEnd2);
                effect = ITEM_HP_CHANGE;
                RecordItemEffectBattle(battlerId, battlerHoldEffect);
                PREPARE_ITEM_BUFFER(gBattleTextBuff1, gLastUsedItem);
            }
            break;
        }

        if (effect == ITEM_STATUS_CHANGE)
        {
            gActiveBattler = battlerId;
            BtlController_EmitSetMonData(BUFFER_A, REQUEST_STATUS_BATTLE, 0, 4, &gBattleMons[battlerId].status1);
            MarkBattlerForControllerExec(gActiveBattler);
        }
    }
        break;
    }

    // Berry was successfully used on a Pokemon.
    if (effect && (gLastUsedItem >= FIRST_BERRY_INDEX && gLastUsedItem <= LAST_BERRY_INDEX))
        gBattleStruct->ateBerry[battlerId & BIT_SIDE] |= gBitTable[gBattlerPartyIndexes[battlerId]];

    return effect;
}

void ClearFuryCutterDestinyBondGrudge(u8 battlerId)
{
    gDisableStructs[battlerId].furyCutterCounter = 0;
    gBattleMons[battlerId].status2 &= ~STATUS2_DESTINY_BOND;
    gStatuses3[battlerId] &= ~STATUS3_GRUDGE;
}

void HandleAction_RunBattleScript(void) // identical to RunBattleScriptCommands
{
    if (gBattleControllerExecFlags == 0)
        gBattleScriptingCommandsTable[*gBattlescriptCurrInstr]();
}

u32 SetRandomTarget(u32 battlerId)
{
    u32 target;
    static const u8 targets[2][2] =
    {
        [B_SIDE_PLAYER] = {B_POSITION_OPPONENT_LEFT, B_POSITION_OPPONENT_RIGHT},
        [B_SIDE_OPPONENT] = {B_POSITION_PLAYER_LEFT, B_POSITION_PLAYER_RIGHT},
    };

    if (gBattleTypeFlags & BATTLE_TYPE_DOUBLE)
    {
        target = GetBattlerAtPosition(targets[GetBattlerSide(battlerId)][Random() % 2]);
        if (!IsBattlerAlive(target))
            target ^= BIT_FLANK;
    }
    else
    {
        target = GetBattlerAtPosition(targets[GetBattlerSide(battlerId)][0]);
    }

    return target;
}

u32 GetMoveTarget(u16 move, u8 setTarget)
{
    u8 targetBattler = 0;
    u32 i, moveTarget, side;

    if (setTarget != NO_TARGET_OVERRIDE)
        moveTarget = setTarget - 1;
    else
        moveTarget = GetBattlerMoveTargetType(gBattlerAttacker, move);

    // Special cases
    if (move == MOVE_CURSE && !IS_BATTLER_OF_TYPE(gBattlerAttacker, TYPE_GHOST))
        moveTarget = MOVE_TARGET_USER;

    switch (moveTarget)
    {
    case MOVE_TARGET_SELECTED:
        side = GetBattlerSide(gBattlerAttacker) ^ BIT_SIDE;
        if (IsAffectedByFollowMe(gBattlerAttacker, side, move))
        {
            targetBattler = gSideTimers[side].followmeTarget;
        }
        else
        {
            targetBattler = SetRandomTarget(gBattlerAttacker);
            if (gBattleMoves[move].type == TYPE_ELECTRIC
                && IsAbilityOnOpposingSide(gBattlerAttacker, ABILITY_LIGHTNING_ROD)
                && GetBattlerAbility(targetBattler) != ABILITY_LIGHTNING_ROD)
            {
                targetBattler ^= BIT_FLANK;
                RecordAbilityBattle(targetBattler, gBattleMons[targetBattler].ability);
                gSpecialStatuses[targetBattler].lightningRodRedirected = TRUE;
            }
            else if (gBattleMoves[move].type == TYPE_WATER
                && IsAbilityOnOpposingSide(gBattlerAttacker, ABILITY_STORM_DRAIN)
                && GetBattlerAbility(targetBattler) != ABILITY_STORM_DRAIN)
            {
                targetBattler ^= BIT_FLANK;
                RecordAbilityBattle(targetBattler, gBattleMons[targetBattler].ability);
                gSpecialStatuses[targetBattler].stormDrainRedirected = TRUE;
            }
        }
        break;
    case MOVE_TARGET_DEPENDS:
    case MOVE_TARGET_BOTH:
    case MOVE_TARGET_FOES_AND_ALLY:
    case MOVE_TARGET_OPPONENTS_FIELD:
        targetBattler = GetBattlerAtPosition((GetBattlerPosition(gBattlerAttacker) & BIT_SIDE) ^ BIT_SIDE);
        if (!IsBattlerAlive(targetBattler))
            targetBattler ^= BIT_FLANK;
        break;
    case MOVE_TARGET_RANDOM:
        side = GetBattlerSide(gBattlerAttacker) ^ BIT_SIDE;
        if (IsAffectedByFollowMe(gBattlerAttacker, side, move))
            targetBattler = gSideTimers[side].followmeTarget;
        else if (gBattleTypeFlags & BATTLE_TYPE_DOUBLE && moveTarget & MOVE_TARGET_RANDOM)
            targetBattler = SetRandomTarget(gBattlerAttacker);
        else
            targetBattler = GetBattlerAtPosition((GetBattlerPosition(gBattlerAttacker) & BIT_SIDE) ^ BIT_SIDE);
        break;
    case MOVE_TARGET_USER_OR_SELECTED:
    case MOVE_TARGET_USER:
    default:
        targetBattler = gBattlerAttacker;
        break;
    case MOVE_TARGET_ALLY:
        if (IsBattlerAlive(BATTLE_PARTNER(gBattlerAttacker)))
            targetBattler = BATTLE_PARTNER(gBattlerAttacker);
        else
            targetBattler = gBattlerAttacker;
        break;
    }

    *(gBattleStruct->moveTarget + gBattlerAttacker) = targetBattler;

    return targetBattler;
}

static bool32 IsMonEventLegal(u8 battlerId)
{
    if (GetBattlerSide(battlerId) == B_SIDE_OPPONENT)
        return TRUE;
    if (GetMonData(&gPlayerParty[gBattlerPartyIndexes[battlerId]], MON_DATA_SPECIES, NULL) != SPECIES_DEOXYS
        && GetMonData(&gPlayerParty[gBattlerPartyIndexes[battlerId]], MON_DATA_SPECIES, NULL) != SPECIES_MEW)
            return TRUE;
    return GetMonData(&gPlayerParty[gBattlerPartyIndexes[battlerId]], MON_DATA_EVENT_LEGAL, NULL);
}

u8 IsMonDisobedient(void)
{
    s32 rnd;
    s32 calc;
    u8 obedienceLevel = 0;

    if (gBattleTypeFlags & (BATTLE_TYPE_LINK | BATTLE_TYPE_RECORDED_LINK))
        return 0;
    if (GetBattlerSide(gBattlerAttacker) == B_SIDE_OPPONENT)
        return 0;

    if (IsMonEventLegal(gBattlerAttacker)) // only false if illegal Mew or Deoxys
    {
        if (gBattleTypeFlags & BATTLE_TYPE_INGAME_PARTNER && GetBattlerPosition(gBattlerAttacker) == 2)
            return 0;
        if (gBattleTypeFlags & BATTLE_TYPE_FRONTIER)
            return 0;
        if (gBattleTypeFlags & BATTLE_TYPE_RECORDED)
            return 0;
        if (!IsOtherTrainer(gBattleMons[gBattlerAttacker].otId, gBattleMons[gBattlerAttacker].otName))
            return 0;
        if (FlagGet(FLAG_BADGE08_GET))
            return 0;

        obedienceLevel = 10;

        if (FlagGet(FLAG_BADGE02_GET))
            obedienceLevel = 30;
        if (FlagGet(FLAG_BADGE04_GET))
            obedienceLevel = 50;
        if (FlagGet(FLAG_BADGE06_GET))
            obedienceLevel = 70;
    }

    if (gBattleMons[gBattlerAttacker].level <= obedienceLevel)
        return 0;
    rnd = (Random() & 255);
    calc = (gBattleMons[gBattlerAttacker].level + obedienceLevel) * rnd >> 8;
    if (calc < obedienceLevel)
        return 0;

    // is not obedient
    if (gCurrentMove == MOVE_RAGE)
        gBattleMons[gBattlerAttacker].status2 &= ~STATUS2_RAGE;
    if (gBattleMons[gBattlerAttacker].status1 & STATUS1_SLEEP && (gCurrentMove == MOVE_SNORE || gCurrentMove == MOVE_SLEEP_TALK))
    {
        gBattlescriptCurrInstr = BattleScript_IgnoresWhileAsleep;
        return 1;
    }

    rnd = (Random() & 255);
    calc = (gBattleMons[gBattlerAttacker].level + obedienceLevel) * rnd >> 8;
    if (calc < obedienceLevel)
    {
        calc = CheckMoveLimitations(gBattlerAttacker, gBitTable[gCurrMovePos], MOVE_LIMITATIONS_ALL);
        if (calc == 0xF) // all moves cannot be used
        {
            // Randomly select, then print a disobedient string
            // B_MSG_LOAFING, B_MSG_WONT_OBEY, B_MSG_TURNED_AWAY, or B_MSG_PRETEND_NOT_NOTICE
            gBattleCommunication[MULTISTRING_CHOOSER] = Random() & (NUM_LOAF_STRINGS - 1);
            gBattlescriptCurrInstr = BattleScript_MoveUsedLoafingAround;
            return 1;
        }
        else // use a random move
        {
            do
            {
                gCurrMovePos = gChosenMovePos = Random() & (MAX_MON_MOVES - 1);
            } while (gBitTable[gCurrMovePos] & calc);

            gCalledMove = gBattleMons[gBattlerAttacker].moves[gCurrMovePos];
            gBattlescriptCurrInstr = BattleScript_IgnoresAndUsesRandomMove;
            gBattlerTarget = GetMoveTarget(gCalledMove, NO_TARGET_OVERRIDE);
            gHitMarker |= HITMARKER_DISOBEDIENT_MOVE;
            return 2;
        }
    }
    else
    {
        obedienceLevel = gBattleMons[gBattlerAttacker].level - obedienceLevel;

        calc = (Random() & 255);
        if (calc < obedienceLevel && CanSleep(gBattlerAttacker))
        {
            // try putting asleep
            int i;
            for (i = 0; i < gBattlersCount; i++)
            {
                if (gBattleMons[i].status2 & STATUS2_UPROAR)
                    break;
            }
            if (i == gBattlersCount)
            {
                gBattlescriptCurrInstr = BattleScript_IgnoresAndFallsAsleep;
                return 1;
            }
        }
        calc -= obedienceLevel;
        if (calc < obedienceLevel)
        {
            gBattleMoveDamage = CalculateMoveDamage(MOVE_NONE, gBattlerAttacker, gBattlerAttacker, TYPE_MYSTERY, 40, FALSE, FALSE, TRUE);
            gBattlerTarget = gBattlerAttacker;
            gBattlescriptCurrInstr = BattleScript_IgnoresAndHitsItself;
            gHitMarker |= HITMARKER_UNABLE_TO_USE_MOVE;
            return 2;
        }
        else
        {
            // Randomly select, then print a disobedient string
            // B_MSG_LOAFING, B_MSG_WONT_OBEY, B_MSG_TURNED_AWAY, or B_MSG_PRETEND_NOT_NOTICE
            gBattleCommunication[MULTISTRING_CHOOSER] = Random() & (NUM_LOAF_STRINGS - 1);
            gBattlescriptCurrInstr = BattleScript_MoveUsedLoafingAround;
            return 1;
        }
    }
}

u32 GetBattlerHoldEffect(u8 battlerId, bool32 checkNegating)
{
    if (checkNegating)
    {
        if (gStatuses3[battlerId] & STATUS3_EMBARGO)
            return HOLD_EFFECT_NONE;
        if (gFieldStatuses & STATUS_FIELD_MAGIC_ROOM)
            return HOLD_EFFECT_NONE;
        if (GetBattlerAbility(battlerId) == ABILITY_KLUTZ)
            return HOLD_EFFECT_NONE;
    }

    gPotentialItemEffectBattler = battlerId;

    if (B_ENABLE_DEBUG && gBattleStruct->debugHoldEffects[battlerId] != 0 && gBattleMons[battlerId].item)
        return gBattleStruct->debugHoldEffects[battlerId];
    else if (gBattleMons[battlerId].item == ITEM_ENIGMA_BERRY)
        return gEnigmaBerries[battlerId].holdEffect;
    else
        return ItemId_GetHoldEffect(gBattleMons[battlerId].item);
}

u32 GetBattlerHoldEffectParam(u8 battlerId)
{
    if (gBattleMons[battlerId].item == ITEM_ENIGMA_BERRY)
        return gEnigmaBerries[battlerId].holdEffectParam;
    else
        return ItemId_GetHoldEffectParam(gBattleMons[battlerId].item);
}

bool32 IsMoveMakingContact(u16 move, u8 battlerAtk)
{
    if (!(gBattleMoves[move].flags & FLAG_MAKES_CONTACT))
    {
        if (gBattleMoves[move].effect == EFFECT_SHELL_SIDE_ARM && gBattleStruct->swapDamageCategory)
            return TRUE;
        else
            return FALSE;
    }
    else if (GetBattlerAbility(battlerAtk) == ABILITY_LONG_REACH)
    {
        return FALSE;
    }
    else if (GetBattlerHoldEffect(battlerAtk, TRUE) == HOLD_EFFECT_PROTECTIVE_PADS)
    {
        return FALSE;
    }
    else
    {
        return TRUE;
    }
}

bool32 IsBattlerProtected(u8 battlerId, u16 move)
{
    // Decorate bypasses protect and detect, but not crafty shield
    if (move == MOVE_DECORATE)
    {
        if (gSideStatuses[GetBattlerSide(battlerId)] & SIDE_STATUS_CRAFTY_SHIELD)
            return TRUE;
        else if (gProtectStructs[battlerId].protected)
            return FALSE;
    }

    // Protective Pads doesn't stop Unseen Fist from bypassing Protect effects, so IsMoveMakingContact() isn't used here.
    // This means extra logic is needed to handle Shell Side Arm.
    if (GetBattlerAbility(gBattlerAttacker) == ABILITY_UNSEEN_FIST
        && (gBattleMoves[move].flags & FLAG_MAKES_CONTACT || (gBattleMoves[move].effect == EFFECT_SHELL_SIDE_ARM && gBattleStruct->swapDamageCategory)))
        return FALSE;
    else if (!(gBattleMoves[move].flags & FLAG_PROTECT_AFFECTED))
        return FALSE;
    else if (gBattleMoves[move].effect == MOVE_EFFECT_FEINT)
        return FALSE;
    else if (gProtectStructs[battlerId].protected)
        return TRUE;
    else if (gSideStatuses[GetBattlerSide(battlerId)] & SIDE_STATUS_WIDE_GUARD
             && GetBattlerMoveTargetType(gBattlerAttacker, move) & (MOVE_TARGET_BOTH | MOVE_TARGET_FOES_AND_ALLY))
        return TRUE;
    else if (gProtectStructs[battlerId].banefulBunkered)
        return TRUE;
    else if (gProtectStructs[battlerId].obstructed && !IS_MOVE_STATUS(move))
        return TRUE;
    else if (gProtectStructs[battlerId].spikyShielded)
        return TRUE;
    else if (gProtectStructs[battlerId].kingsShielded && gBattleMoves[move].power != 0)
        return TRUE;
    else if (gSideStatuses[GetBattlerSide(battlerId)] & SIDE_STATUS_QUICK_GUARD
             && GetChosenMovePriority(gBattlerAttacker) > 0)
        return TRUE;
    else if (gSideStatuses[GetBattlerSide(battlerId)] & SIDE_STATUS_CRAFTY_SHIELD
      && IS_MOVE_STATUS(move))
        return TRUE;
    else if (gSideStatuses[GetBattlerSide(battlerId)] & SIDE_STATUS_MAT_BLOCK
      && !IS_MOVE_STATUS(move))
        return TRUE;
    else
        return FALSE;
}

// Only called directly when calculating damage type effectiveness
static bool32 IsBattlerGrounded2(u8 battlerId, bool32 considerInverse)
{
    if (GetBattlerHoldEffect(battlerId, TRUE) == HOLD_EFFECT_IRON_BALL)
        return TRUE;
    if (gFieldStatuses & STATUS_FIELD_GRAVITY)
        return TRUE;
#if B_ROOTED_GROUNDING >= GEN_4
    if (gStatuses3[battlerId] & STATUS3_ROOTED)
        return TRUE;
#endif
    if (gStatuses3[battlerId] & STATUS3_SMACKED_DOWN)
        return TRUE;
    if (gStatuses3[battlerId] & STATUS3_TELEKINESIS)
        return FALSE;
    if (gStatuses3[battlerId] & STATUS3_MAGNET_RISE)
        return FALSE;
    if (GetBattlerHoldEffect(battlerId, TRUE) == HOLD_EFFECT_AIR_BALLOON)
        return FALSE;
    if (GetBattlerAbility(battlerId) == ABILITY_LEVITATE)
        return FALSE;
    if (IS_BATTLER_OF_TYPE(battlerId, TYPE_FLYING) && (!considerInverse || !FlagGet(B_FLAG_INVERSE_BATTLE)))
        return FALSE;
    return TRUE;
}

bool32 IsBattlerGrounded(u8 battlerId)
{
    IsBattlerGrounded2(battlerId, FALSE);
}

bool32 IsBattlerAlive(u8 battlerId)
{
    if (gBattleMons[battlerId].hp == 0)
        return FALSE;
    else if (battlerId >= gBattlersCount)
        return FALSE;
    else if (gAbsentBattlerFlags & gBitTable[battlerId])
        return FALSE;
    else
        return TRUE;
}

u8 GetBattleMonMoveSlot(struct BattlePokemon *battleMon, u16 move)
{
    u8 i;

    for (i = 0; i < 4; i++)
    {
        if (battleMon->moves[i] == move)
            break;
    }
    return i;
}

u32 GetBattlerWeight(u8 battlerId)
{
    u32 i;
    u32 weight = GetPokedexHeightWeight(SpeciesToNationalPokedexNum(gBattleMons[battlerId].species), 1);
    u32 ability = GetBattlerAbility(battlerId);
    u32 holdEffect = GetBattlerHoldEffect(battlerId, TRUE);

    if (ability == ABILITY_HEAVY_METAL)
        weight *= 2;
    else if (ability == ABILITY_LIGHT_METAL)
        weight /= 2;

    if (holdEffect == HOLD_EFFECT_FLOAT_STONE)
        weight /= 2;

    for (i = 0; i < gDisableStructs[battlerId].autotomizeCount; i++)
    {
        if (weight > 1000)
        {
            weight -= 1000;
        }
        else if (weight <= 1000)
        {
            weight = 1;
            break;
        }
    }

    if (weight == 0)
        weight = 1;

    return weight;
}

u32 CountBattlerStatIncreases(u8 battlerId, bool32 countEvasionAcc)
{
    u32 i;
    u32 count = 0;

    for (i = 0; i < NUM_BATTLE_STATS; i++)
    {
        if ((i == STAT_ACC || i == STAT_EVASION) && !countEvasionAcc)
            continue;
        if (gBattleMons[battlerId].statStages[i] > DEFAULT_STAT_STAGE) // Stat is increased.
            count += gBattleMons[battlerId].statStages[i] - DEFAULT_STAT_STAGE;
    }

    return count;
}

u32 GetMoveTargetCount(u16 move, u8 battlerAtk, u8 battlerDef)
{
    switch (GetBattlerMoveTargetType(gBattlerAttacker, move))
    {
    case MOVE_TARGET_BOTH:
        return IsBattlerAlive(battlerDef)
             + IsBattlerAlive(BATTLE_PARTNER(battlerDef));
    case MOVE_TARGET_FOES_AND_ALLY:
        return IsBattlerAlive(battlerDef)
             + IsBattlerAlive(BATTLE_PARTNER(battlerDef))
             + IsBattlerAlive(BATTLE_PARTNER(battlerAtk));
    case MOVE_TARGET_OPPONENTS_FIELD:
        return 1;
    case MOVE_TARGET_DEPENDS:
    case MOVE_TARGET_SELECTED:
    case MOVE_TARGET_RANDOM:
    case MOVE_TARGET_USER_OR_SELECTED:
        return IsBattlerAlive(battlerDef);
    case MOVE_TARGET_USER:
        return IsBattlerAlive(battlerAtk);
    default:
        return 0;
    }
}

static void MulModifier(u16 *modifier, u16 val)
{
    *modifier = UQ_4_12_TO_INT((*modifier * val) + UQ_4_12_ROUND);
}

static u32 ApplyModifier(u16 modifier, u32 val)
{
    return UQ_4_12_TO_INT((modifier * val) + UQ_4_12_ROUND);
}

static const u8 sFlailHpScaleToPowerTable[] =
{
    1, 200,
    4, 150,
    9, 100,
    16, 80,
    32, 40,
    48, 20
};

// format: min. weight (hectograms), base power
static const u16 sWeightToDamageTable[] =
{
    100, 20,
    250, 40,
    500, 60,
    1000, 80,
    2000, 100,
    0xFFFF, 0xFFFF
};

static const u8 sSpeedDiffPowerTable[] = {40, 60, 80, 120, 150};
static const u8 sHeatCrashPowerTable[] = {40, 40, 60, 80, 100, 120};
static const u8 sTrumpCardPowerTable[] = {200, 80, 60, 50, 40};

const struct TypePower gNaturalGiftTable[] =
{
    [ITEM_TO_BERRY(ITEM_CHERI_BERRY)] = {TYPE_FIRE, 80},
    [ITEM_TO_BERRY(ITEM_CHESTO_BERRY)] = {TYPE_WATER, 80},
    [ITEM_TO_BERRY(ITEM_PECHA_BERRY)] = {TYPE_ELECTRIC, 80},
    [ITEM_TO_BERRY(ITEM_RAWST_BERRY)] = {TYPE_GRASS, 80},
    [ITEM_TO_BERRY(ITEM_ASPEAR_BERRY)] = {TYPE_ICE, 80},
    [ITEM_TO_BERRY(ITEM_LEPPA_BERRY)] = {TYPE_FIGHTING, 80},
    [ITEM_TO_BERRY(ITEM_ORAN_BERRY)] = {TYPE_POISON, 80},
    [ITEM_TO_BERRY(ITEM_PERSIM_BERRY)] = {TYPE_GROUND, 80},
    [ITEM_TO_BERRY(ITEM_LUM_BERRY)] = {TYPE_FLYING, 80},
    [ITEM_TO_BERRY(ITEM_SITRUS_BERRY)] = {TYPE_PSYCHIC, 80},
    [ITEM_TO_BERRY(ITEM_FIGY_BERRY)] = {TYPE_BUG, 80},
    [ITEM_TO_BERRY(ITEM_WIKI_BERRY)] = {TYPE_ROCK, 80},
    [ITEM_TO_BERRY(ITEM_MAGO_BERRY)] = {TYPE_GHOST, 80},
    [ITEM_TO_BERRY(ITEM_AGUAV_BERRY)] = {TYPE_DRAGON, 80},
    [ITEM_TO_BERRY(ITEM_IAPAPA_BERRY)] = {TYPE_DARK, 80},
    [ITEM_TO_BERRY(ITEM_RAZZ_BERRY)] = {TYPE_STEEL, 80},
    [ITEM_TO_BERRY(ITEM_OCCA_BERRY)] = {TYPE_FIRE, 80},
    [ITEM_TO_BERRY(ITEM_PASSHO_BERRY)] = {TYPE_WATER, 80},
    [ITEM_TO_BERRY(ITEM_WACAN_BERRY)] = {TYPE_ELECTRIC, 80},
    [ITEM_TO_BERRY(ITEM_RINDO_BERRY)] = {TYPE_GRASS, 80},
    [ITEM_TO_BERRY(ITEM_YACHE_BERRY)] = {TYPE_ICE, 80},
    [ITEM_TO_BERRY(ITEM_CHOPLE_BERRY)] = {TYPE_FIGHTING, 80},
    [ITEM_TO_BERRY(ITEM_KEBIA_BERRY)] = {TYPE_POISON, 80},
    [ITEM_TO_BERRY(ITEM_SHUCA_BERRY)] = {TYPE_GROUND, 80},
    [ITEM_TO_BERRY(ITEM_COBA_BERRY)] = {TYPE_FLYING, 80},
    [ITEM_TO_BERRY(ITEM_PAYAPA_BERRY)] = {TYPE_PSYCHIC, 80},
    [ITEM_TO_BERRY(ITEM_TANGA_BERRY)] = {TYPE_BUG, 80},
    [ITEM_TO_BERRY(ITEM_CHARTI_BERRY)] = {TYPE_ROCK, 80},
    [ITEM_TO_BERRY(ITEM_KASIB_BERRY)] = {TYPE_GHOST, 80},
    [ITEM_TO_BERRY(ITEM_HABAN_BERRY)] = {TYPE_DRAGON, 80},
    [ITEM_TO_BERRY(ITEM_COLBUR_BERRY)] = {TYPE_DARK, 80},
    [ITEM_TO_BERRY(ITEM_BABIRI_BERRY)] = {TYPE_STEEL, 80},
    [ITEM_TO_BERRY(ITEM_CHILAN_BERRY)] = {TYPE_NORMAL, 80},
    [ITEM_TO_BERRY(ITEM_ROSELI_BERRY)] = {TYPE_FAIRY, 80},
    [ITEM_TO_BERRY(ITEM_BLUK_BERRY)] = {TYPE_FIRE, 90},
    [ITEM_TO_BERRY(ITEM_NANAB_BERRY)] = {TYPE_WATER, 90},
    [ITEM_TO_BERRY(ITEM_WEPEAR_BERRY)] = {TYPE_ELECTRIC, 90},
    [ITEM_TO_BERRY(ITEM_PINAP_BERRY)] = {TYPE_GRASS, 90},
    [ITEM_TO_BERRY(ITEM_POMEG_BERRY)] = {TYPE_ICE, 90},
    [ITEM_TO_BERRY(ITEM_KELPSY_BERRY)] = {TYPE_FIGHTING, 90},
    [ITEM_TO_BERRY(ITEM_QUALOT_BERRY)] = {TYPE_POISON, 90},
    [ITEM_TO_BERRY(ITEM_HONDEW_BERRY)] = {TYPE_GROUND, 90},
    [ITEM_TO_BERRY(ITEM_GREPA_BERRY)] = {TYPE_FLYING, 90},
    [ITEM_TO_BERRY(ITEM_TAMATO_BERRY)] = {TYPE_PSYCHIC, 90},
    [ITEM_TO_BERRY(ITEM_CORNN_BERRY)] = {TYPE_BUG, 90},
    [ITEM_TO_BERRY(ITEM_MAGOST_BERRY)] = {TYPE_ROCK, 90},
    [ITEM_TO_BERRY(ITEM_RABUTA_BERRY)] = {TYPE_GHOST, 90},
    [ITEM_TO_BERRY(ITEM_NOMEL_BERRY)] = {TYPE_DRAGON, 90},
    [ITEM_TO_BERRY(ITEM_SPELON_BERRY)] = {TYPE_DARK, 90},
    [ITEM_TO_BERRY(ITEM_PAMTRE_BERRY)] = {TYPE_STEEL, 90},
    [ITEM_TO_BERRY(ITEM_WATMEL_BERRY)] = {TYPE_FIRE, 100},
    [ITEM_TO_BERRY(ITEM_DURIN_BERRY)] = {TYPE_WATER, 100},
    [ITEM_TO_BERRY(ITEM_BELUE_BERRY)] = {TYPE_ELECTRIC, 100},
    [ITEM_TO_BERRY(ITEM_LIECHI_BERRY)] = {TYPE_GRASS, 100},
    [ITEM_TO_BERRY(ITEM_GANLON_BERRY)] = {TYPE_ICE, 100},
    [ITEM_TO_BERRY(ITEM_SALAC_BERRY)] = {TYPE_FIGHTING, 100},
    [ITEM_TO_BERRY(ITEM_PETAYA_BERRY)] = {TYPE_POISON, 100},
    [ITEM_TO_BERRY(ITEM_APICOT_BERRY)] = {TYPE_GROUND, 100},
    [ITEM_TO_BERRY(ITEM_LANSAT_BERRY)] = {TYPE_FLYING, 100},
    [ITEM_TO_BERRY(ITEM_STARF_BERRY)] = {TYPE_PSYCHIC, 100},
    [ITEM_TO_BERRY(ITEM_ENIGMA_BERRY)] = {TYPE_BUG, 100},
    [ITEM_TO_BERRY(ITEM_MICLE_BERRY)] = {TYPE_ROCK, 100},
    [ITEM_TO_BERRY(ITEM_CUSTAP_BERRY)] = {TYPE_GHOST, 100},
    [ITEM_TO_BERRY(ITEM_JABOCA_BERRY)] = {TYPE_DRAGON, 100},
    [ITEM_TO_BERRY(ITEM_ROWAP_BERRY)] = {TYPE_DARK, 100},
    [ITEM_TO_BERRY(ITEM_KEE_BERRY)] = {TYPE_FAIRY, 100},
    [ITEM_TO_BERRY(ITEM_MARANGA_BERRY)] = {TYPE_DARK, 100},
};

static u16 CalcMoveBasePower(u16 move, u8 battlerAtk, u8 battlerDef)
{
    u32 i;
    u16 basePower = gBattleMoves[move].power;
    u32 weight, hpFraction, speed;
    
    if (gBattleStruct->zmove.active)
        return gBattleMoves[gBattleStruct->zmove.baseMoves[battlerAtk]].zMovePower;

    switch (gBattleMoves[move].effect)
    {
    case EFFECT_PLEDGE:
        // todo
        break;
    case EFFECT_FLING:
        basePower = ItemId_GetFlingPower(gBattleMons[battlerAtk].item);
        break;
    case EFFECT_ERUPTION:
        basePower = gBattleMons[battlerAtk].hp * basePower / gBattleMons[battlerAtk].maxHP;
        break;
    case EFFECT_FLAIL:
        hpFraction = GetScaledHPFraction(gBattleMons[battlerAtk].hp, gBattleMons[battlerAtk].maxHP, 48);
        for (i = 0; i < sizeof(sFlailHpScaleToPowerTable); i += 2)
        {
            if (hpFraction <= sFlailHpScaleToPowerTable[i])
                break;
        }
        basePower = sFlailHpScaleToPowerTable[i + 1];
        break;
    case EFFECT_RETURN:
        basePower = 10 * (gBattleMons[battlerAtk].friendship) / 25;
        break;
    case EFFECT_FRUSTRATION:
        basePower = 10 * (255 - gBattleMons[battlerAtk].friendship) / 25;
        break;
    case EFFECT_FURY_CUTTER:
        for (i = 1; i < gDisableStructs[battlerAtk].furyCutterCounter; i++)
            basePower *= 2;
        break;
    case EFFECT_ROLLOUT:
        for (i = 1; i < (5 - gDisableStructs[battlerAtk].rolloutTimer); i++)
            basePower *= 2;
        if (gBattleMons[battlerAtk].status2 & STATUS2_DEFENSE_CURL)
            basePower *= 2;
        break;
    case EFFECT_MAGNITUDE:
        basePower = gBattleStruct->magnitudeBasePower;
        break;
    case EFFECT_PRESENT:
        basePower = gBattleStruct->presentBasePower;
        break;
    case EFFECT_TRIPLE_KICK:
        basePower += gBattleScripting.tripleKickPower;
        break;
    case EFFECT_SPIT_UP:
        basePower = 100 * gDisableStructs[battlerAtk].stockpileCounter;
        break;
    case EFFECT_REVENGE:
        if ((gProtectStructs[battlerAtk].physicalDmg
                && gProtectStructs[battlerAtk].physicalBattlerId == battlerDef)
            || (gProtectStructs[battlerAtk].specialDmg
                && gProtectStructs[battlerAtk].specialBattlerId == battlerDef))
            basePower *= 2;
        break;
    case EFFECT_WEATHER_BALL:
        if (gBattleWeather & B_WEATHER_ANY && WEATHER_HAS_EFFECT)
            basePower *= 2;
        break;
    case EFFECT_PURSUIT:
        if (gActionsByTurnOrder[GetBattlerTurnOrderNum(gBattlerTarget)] == B_ACTION_SWITCH)
            basePower *= 2;
        break;
    case EFFECT_NATURAL_GIFT:
        basePower = gNaturalGiftTable[ITEM_TO_BERRY(gBattleMons[battlerAtk].item)].power;
        break;
    case EFFECT_WAKE_UP_SLAP:
        if (gBattleMons[battlerDef].status1 & STATUS1_SLEEP || GetBattlerAbility(battlerDef) == ABILITY_COMATOSE)
            basePower *= 2;
        break;
    case EFFECT_SMELLINGSALT:
        if (gBattleMons[battlerDef].status1 & STATUS1_PARALYSIS)
            basePower *= 2;
        break;
    case EFFECT_WRING_OUT:
        basePower = 120 * gBattleMons[battlerDef].hp / gBattleMons[battlerDef].maxHP;
        break;
    case EFFECT_HEX:
        if (gBattleMons[battlerDef].status1 & STATUS1_ANY || GetBattlerAbility(battlerDef) == ABILITY_COMATOSE)
            basePower *= 2;
        break;
    case EFFECT_ASSURANCE:
        if (gProtectStructs[battlerDef].physicalDmg != 0 || gProtectStructs[battlerDef].specialDmg != 0 || gProtectStructs[battlerDef].confusionSelfDmg)
            basePower *= 2;
        break;
    case EFFECT_TRUMP_CARD:
        i = GetBattleMonMoveSlot(&gBattleMons[battlerAtk], move);
        if (i != 4)
        {
            if (gBattleMons[battlerAtk].pp[i] >= ARRAY_COUNT(sTrumpCardPowerTable))
                basePower = sTrumpCardPowerTable[ARRAY_COUNT(sTrumpCardPowerTable) - 1];
            else
                basePower = sTrumpCardPowerTable[gBattleMons[battlerAtk].pp[i]];
        }
        break;
    case EFFECT_ACROBATICS:
        if (gBattleMons[battlerAtk].item == ITEM_NONE
            // Edge case, because removal of items happens after damage calculation.
            || (gSpecialStatuses[battlerAtk].gemBoost && GetBattlerHoldEffect(battlerAtk, FALSE) == HOLD_EFFECT_GEMS))
            basePower *= 2;
        break;
    case EFFECT_LOW_KICK:
        weight = GetBattlerWeight(battlerDef);
        for (i = 0; sWeightToDamageTable[i] != 0xFFFF; i += 2)
        {
            if (sWeightToDamageTable[i] > weight)
                break;
        }
        if (sWeightToDamageTable[i] != 0xFFFF)
            basePower = sWeightToDamageTable[i + 1];
        else
            basePower = 120;
        break;
    case EFFECT_HEAT_CRASH:
        weight = GetBattlerWeight(battlerAtk) / GetBattlerWeight(battlerDef);
        if (weight >= ARRAY_COUNT(sHeatCrashPowerTable))
            basePower = sHeatCrashPowerTable[ARRAY_COUNT(sHeatCrashPowerTable) - 1];
        else
            basePower = sHeatCrashPowerTable[weight];
        break;
    case EFFECT_PUNISHMENT:
        basePower = 60 + (CountBattlerStatIncreases(battlerDef, FALSE) * 20);
        if (basePower > 200)
            basePower = 200;
        break;
    case EFFECT_STORED_POWER:
        basePower += (CountBattlerStatIncreases(battlerAtk, TRUE) * 20);
        break;
    case EFFECT_ELECTRO_BALL:
        speed = GetBattlerTotalSpeedStat(battlerAtk) / GetBattlerTotalSpeedStat(battlerDef);
        if (speed >= ARRAY_COUNT(sSpeedDiffPowerTable))
            speed = ARRAY_COUNT(sSpeedDiffPowerTable) - 1;
        basePower = sSpeedDiffPowerTable[speed];
        break;
    case EFFECT_GYRO_BALL:
        basePower = ((25 * GetBattlerTotalSpeedStat(battlerDef)) / GetBattlerTotalSpeedStat(battlerAtk)) + 1;
        if (basePower > 150)
            basePower = 150;
        break;
    case EFFECT_ECHOED_VOICE:
        // gBattleStruct->sameMoveTurns incremented in ppreduce
        if (gBattleStruct->sameMoveTurns[battlerAtk] != 0)
        {
            basePower += (basePower * gBattleStruct->sameMoveTurns[battlerAtk]);
            if (basePower > 200)
                basePower = 200;
        }
        break;
    case EFFECT_PAYBACK:
        if (GetBattlerTurnOrderNum(battlerAtk) > GetBattlerTurnOrderNum(battlerDef)
            && (gDisableStructs[battlerDef].isFirstTurn != 2 || B_PAYBACK_SWITCH_BOOST < GEN_5))
            basePower *= 2;
        break;
    case EFFECT_BOLT_BEAK:
        if (GetBattlerTurnOrderNum(battlerAtk) < GetBattlerTurnOrderNum(battlerDef)
            || gDisableStructs[battlerDef].isFirstTurn == 2)
            basePower *= 2;
        break;
    case EFFECT_ROUND:
        if (gChosenMoveByBattler[BATTLE_PARTNER(battlerAtk)] == MOVE_ROUND && !(gAbsentBattlerFlags & gBitTable[BATTLE_PARTNER(battlerAtk)]))
            basePower *= 2;
        break;
    case EFFECT_FUSION_COMBO:
        if (gBattleMoves[gLastUsedMove].effect == EFFECT_FUSION_COMBO && move != gLastUsedMove)
            basePower *= 2;
        break;
    case EFFECT_LASH_OUT:
        if (gProtectStructs[battlerAtk].statFell)
            basePower *= 2;
        break;
    case EFFECT_EXPLOSION:
        if (move == MOVE_MISTY_EXPLOSION && gFieldStatuses & STATUS_FIELD_MISTY_TERRAIN && IsBattlerGrounded(battlerAtk))
            MulModifier(&basePower, UQ_4_12(1.5));
        break;
    case EFFECT_DYNAMAX_DOUBLE_DMG:
        #ifdef B_DYNAMAX
        if (IsDynamaxed(battlerDef))
            basePower *= 2;
        #endif
        break;
    case EFFECT_HIDDEN_POWER:
    {
        #if B_HIDDEN_POWER_DMG < GEN_6
        u8 powerBits;

        powerBits = ((gBattleMons[gBattlerAttacker].hpIV & 2) >> 1)
                | ((gBattleMons[gBattlerAttacker].attackIV & 2) << 0)
                | ((gBattleMons[gBattlerAttacker].defenseIV & 2) << 1)
                | ((gBattleMons[gBattlerAttacker].speedIV & 2) << 2)
                | ((gBattleMons[gBattlerAttacker].spAttackIV & 2) << 3)
                | ((gBattleMons[gBattlerAttacker].spDefenseIV & 2) << 4);

        basePower = (40 * powerBits) / 63 + 30;
        #endif
        break;
    }
    case EFFECT_GRAV_APPLE:
        if (gFieldStatuses & STATUS_FIELD_GRAVITY)
            MulModifier(&basePower, UQ_4_12(1.5));
        break;
    case EFFECT_TERRAIN_PULSE:
        if ((gFieldStatuses & STATUS_FIELD_TERRAIN_ANY)
            && IsBattlerGrounded(gBattlerAttacker))
            basePower *= 2;
        break;
    case EFFECT_EXPANDING_FORCE:
        if (IsBattlerTerrainAffected(gBattlerAttacker, STATUS_FIELD_PSYCHIC_TERRAIN))
            MulModifier(&basePower, UQ_4_12(1.5));
        break;
    case EFFECT_RISING_VOLTAGE:
        if (IsBattlerTerrainAffected(gBattlerTarget, STATUS_FIELD_ELECTRIC_TERRAIN))
            basePower *= 2;
        break;
    }

    // Move-specific base power changes
    switch (move)
    {
    case MOVE_WATER_SHURIKEN:
        if (gBattleMons[battlerAtk].species == SPECIES_GRENINJA_ASH)
            basePower = 20;
        break;
    }

    if (basePower == 0)
        basePower = 1;
    return basePower;
}

static u32 CalcMoveBasePowerAfterModifiers(u16 move, u8 battlerAtk, u8 battlerDef, u8 moveType, bool32 updateFlags)
{
    u32 i, ability;
    u32 holdEffectAtk, holdEffectParamAtk;
    u16 basePower = CalcMoveBasePower(move, battlerAtk, battlerDef);
    u16 holdEffectModifier;
    u16 modifier = UQ_4_12(1.0);
    u32 atkSide = GET_BATTLER_SIDE(battlerAtk);

    // attacker's abilities
    switch (GetBattlerAbility(battlerAtk))
    {
    case ABILITY_TECHNICIAN:
        if (basePower <= 60)
           MulModifier(&modifier, UQ_4_12(1.5));
        break;
    case ABILITY_FLARE_BOOST:
        if (gBattleMons[battlerAtk].status1 & STATUS1_BURN && IS_MOVE_SPECIAL(move))
           MulModifier(&modifier, UQ_4_12(1.5));
        break;
    case ABILITY_TOXIC_BOOST:
        if (gBattleMons[battlerAtk].status1 & STATUS1_PSN_ANY && IS_MOVE_PHYSICAL(move))
           MulModifier(&modifier, UQ_4_12(1.5));
        break;
    case ABILITY_RECKLESS:
        if (gBattleMoves[move].flags & FLAG_RECKLESS_BOOST)
           MulModifier(&modifier, UQ_4_12(1.2));
        break;
    case ABILITY_IRON_FIST:
        if (gBattleMoves[move].flags & FLAG_IRON_FIST_BOOST)
           MulModifier(&modifier, UQ_4_12(1.2));
        break;
    case ABILITY_SHEER_FORCE:
        if (gBattleMoves[move].flags & FLAG_SHEER_FORCE_BOOST)
           MulModifier(&modifier, UQ_4_12(1.3));
        break;
    case ABILITY_SAND_FORCE:
        if ((moveType == TYPE_STEEL || moveType == TYPE_ROCK || moveType == TYPE_GROUND)
            && gBattleWeather & B_WEATHER_SANDSTORM && WEATHER_HAS_EFFECT)
           MulModifier(&modifier, UQ_4_12(1.3));
        break;
    case ABILITY_RIVALRY:
        if (GetGenderFromSpeciesAndPersonality(gBattleMons[battlerAtk].species, gBattleMons[battlerAtk].personality) != MON_GENDERLESS
            && GetGenderFromSpeciesAndPersonality(gBattleMons[battlerDef].species, gBattleMons[battlerDef].personality) != MON_GENDERLESS)
        {
            if (GetGenderFromSpeciesAndPersonality(gBattleMons[battlerAtk].species, gBattleMons[battlerAtk].personality)
             == GetGenderFromSpeciesAndPersonality(gBattleMons[battlerDef].species, gBattleMons[battlerDef].personality))
               MulModifier(&modifier, UQ_4_12(1.25));
            else
               MulModifier(&modifier, UQ_4_12(0.75));
        }
        break;
    case ABILITY_ANALYTIC:
        if (GetBattlerTurnOrderNum(battlerAtk) == gBattlersCount - 1 && move != MOVE_FUTURE_SIGHT && move != MOVE_DOOM_DESIRE)
           MulModifier(&modifier, UQ_4_12(1.3));
        break;
    case ABILITY_TOUGH_CLAWS:
        if (IsMoveMakingContact(move, battlerAtk))
           MulModifier(&modifier, UQ_4_12(1.3));
        break;
    case ABILITY_STRONG_JAW:
        if (gBattleMoves[move].flags & FLAG_STRONG_JAW_BOOST)
           MulModifier(&modifier, UQ_4_12(1.5));
        break;
    case ABILITY_MEGA_LAUNCHER:
        if (gBattleMoves[move].flags & FLAG_MEGA_LAUNCHER_BOOST)
           MulModifier(&modifier, UQ_4_12(1.5));
        break;
    case ABILITY_WATER_BUBBLE:
        if (moveType == TYPE_WATER)
           MulModifier(&modifier, UQ_4_12(2.0));
        break;
    case ABILITY_STEELWORKER:
        if (moveType == TYPE_STEEL)
           MulModifier(&modifier, UQ_4_12(1.5));
        break;
    case ABILITY_PIXILATE:
        if (moveType == TYPE_FAIRY && gBattleStruct->ateBoost[battlerAtk])
            MulModifier(&modifier, UQ_4_12(1.2));
        break;
    case ABILITY_GALVANIZE:
        if (moveType == TYPE_ELECTRIC && gBattleStruct->ateBoost[battlerAtk])
            MulModifier(&modifier, UQ_4_12(1.2));
        break;
    case ABILITY_REFRIGERATE:
        if (moveType == TYPE_ICE && gBattleStruct->ateBoost[battlerAtk])
            MulModifier(&modifier, UQ_4_12(1.2));
        break;
    case ABILITY_AERILATE:
        if (moveType == TYPE_FLYING && gBattleStruct->ateBoost[battlerAtk])
            MulModifier(&modifier, UQ_4_12(1.2));
        break;
    case ABILITY_NORMALIZE:
        if (moveType == TYPE_NORMAL && gBattleStruct->ateBoost[battlerAtk])
            MulModifier(&modifier, UQ_4_12(1.2));
        break;
    case ABILITY_PUNK_ROCK:
        if (gBattleMoves[move].flags & FLAG_SOUND)
            MulModifier(&modifier, UQ_4_12(1.3));
        break;
    case ABILITY_STEELY_SPIRIT:
        if (moveType == TYPE_STEEL)
            MulModifier(&modifier, UQ_4_12(1.5));
        break;
    case ABILITY_TRANSISTOR:
        if (moveType == TYPE_ELECTRIC)
            MulModifier(&modifier, UQ_4_12(1.5));
        break;
    case ABILITY_DRAGONS_MAW:
        if (moveType == TYPE_DRAGON)
            MulModifier(&modifier, UQ_4_12(1.5));
        break;
    case ABILITY_GORILLA_TACTICS:
        if (IS_MOVE_PHYSICAL(move))
            MulModifier(&modifier, UQ_4_12(1.5));
        break;
    }

    // field abilities
    if ((IsAbilityOnField(ABILITY_DARK_AURA) && moveType == TYPE_DARK)
        || (IsAbilityOnField(ABILITY_FAIRY_AURA) && moveType == TYPE_FAIRY))
    {
        if (IsAbilityOnField(ABILITY_AURA_BREAK))
            MulModifier(&modifier, UQ_4_12(0.75));
        else
            MulModifier(&modifier, UQ_4_12(1.33));
    }

    // attacker partner's abilities
    if (IsBattlerAlive(BATTLE_PARTNER(battlerAtk)))
    {
        switch (GetBattlerAbility(BATTLE_PARTNER(battlerAtk)))
        {
        case ABILITY_BATTERY:
            if (IS_MOVE_SPECIAL(move))
                MulModifier(&modifier, UQ_4_12(1.3));
            break;
        case ABILITY_POWER_SPOT:
            MulModifier(&modifier, UQ_4_12(1.3));
            break;
        case ABILITY_STEELY_SPIRIT:
            if (moveType == TYPE_STEEL)
                MulModifier(&modifier, UQ_4_12(1.5));
            break;
        }
    }

    // target's abilities
    ability = GetBattlerAbility(battlerDef);
    switch (ability)
    {
    case ABILITY_HEATPROOF:
    case ABILITY_WATER_BUBBLE:
        if (moveType == TYPE_FIRE)
        {
            MulModifier(&modifier, UQ_4_12(0.5));
            if (updateFlags)
                RecordAbilityBattle(battlerDef, ability);
        }
        break;
    case ABILITY_DRY_SKIN:
        if (moveType == TYPE_FIRE)
            MulModifier(&modifier, UQ_4_12(1.25));
        break;
    case ABILITY_FLUFFY:
        if (IsMoveMakingContact(move, battlerAtk))
        {
            MulModifier(&modifier, UQ_4_12(0.5));
            if (updateFlags)
                RecordAbilityBattle(battlerDef, ability);
        }
        if (moveType == TYPE_FIRE)
            MulModifier(&modifier, UQ_4_12(2.0));
        break;
    }

    holdEffectAtk = GetBattlerHoldEffect(battlerAtk, TRUE);
    holdEffectParamAtk = GetBattlerHoldEffectParam(battlerAtk);
    if (holdEffectParamAtk > 100)
        holdEffectParamAtk = 100;

    holdEffectModifier = UQ_4_12(1.0) + sPercentToModifier[holdEffectParamAtk];

    // attacker's hold effect
    switch (holdEffectAtk)
    {
    case HOLD_EFFECT_MUSCLE_BAND:
        if (IS_MOVE_PHYSICAL(move))
            MulModifier(&modifier, holdEffectModifier);
        break;
    case HOLD_EFFECT_WISE_GLASSES:
        if (IS_MOVE_SPECIAL(move))
            MulModifier(&modifier, holdEffectModifier);
        break;
    case HOLD_EFFECT_LUSTROUS_ORB:
        if (gBattleMons[battlerAtk].species == SPECIES_PALKIA && (moveType == TYPE_WATER || moveType == TYPE_DRAGON))
            MulModifier(&modifier, holdEffectModifier);
        break;
    case HOLD_EFFECT_ADAMANT_ORB:
        if (gBattleMons[battlerAtk].species == SPECIES_DIALGA && (moveType == TYPE_STEEL || moveType == TYPE_DRAGON))
            MulModifier(&modifier, holdEffectModifier);
        break;
    case HOLD_EFFECT_GRISEOUS_ORB:
        if (gBattleMons[battlerAtk].species == SPECIES_GIRATINA && (moveType == TYPE_GHOST || moveType == TYPE_DRAGON))
            MulModifier(&modifier, holdEffectModifier);
        break;
    case HOLD_EFFECT_SOUL_DEW:
        #if B_SOUL_DEW_BOOST >= GEN_7
        if ((gBattleMons[battlerAtk].species == SPECIES_LATIAS || gBattleMons[battlerAtk].species == SPECIES_LATIOS) && (moveType == TYPE_PSYCHIC || moveType == TYPE_DRAGON))
        #else
        if ((gBattleMons[battlerAtk].species == SPECIES_LATIAS || gBattleMons[battlerAtk].species == SPECIES_LATIOS) && !(gBattleTypeFlags & BATTLE_TYPE_FRONTIER) && IS_MOVE_SPECIAL(move))
        #endif
            MulModifier(&modifier, holdEffectModifier);
        break;
    case HOLD_EFFECT_GEMS:
        if (gSpecialStatuses[battlerAtk].gemBoost && gBattleMons[battlerAtk].item)
            MulModifier(&modifier, UQ_4_12(1.0) + sPercentToModifier[gSpecialStatuses[battlerAtk].gemParam]);
        break;
    case HOLD_EFFECT_BUG_POWER:
    case HOLD_EFFECT_STEEL_POWER:
    case HOLD_EFFECT_GROUND_POWER:
    case HOLD_EFFECT_ROCK_POWER:
    case HOLD_EFFECT_GRASS_POWER:
    case HOLD_EFFECT_DARK_POWER:
    case HOLD_EFFECT_FIGHTING_POWER:
    case HOLD_EFFECT_ELECTRIC_POWER:
    case HOLD_EFFECT_WATER_POWER:
    case HOLD_EFFECT_FLYING_POWER:
    case HOLD_EFFECT_POISON_POWER:
    case HOLD_EFFECT_ICE_POWER:
    case HOLD_EFFECT_GHOST_POWER:
    case HOLD_EFFECT_PSYCHIC_POWER:
    case HOLD_EFFECT_FIRE_POWER:
    case HOLD_EFFECT_DRAGON_POWER:
    case HOLD_EFFECT_NORMAL_POWER:
    case HOLD_EFFECT_FAIRY_POWER:
        for (i = 0; i < ARRAY_COUNT(sHoldEffectToType); i++)
        {
            if (holdEffectAtk == sHoldEffectToType[i][0])
            {
                if (moveType == sHoldEffectToType[i][1])
                    MulModifier(&modifier, holdEffectModifier);
                break;
            }
        }
        break;
    case HOLD_EFFECT_PLATE:
        if (moveType == ItemId_GetSecondaryId(gBattleMons[battlerAtk].item))
            MulModifier(&modifier, holdEffectModifier);
        break;
    }

    // move effect
    switch (gBattleMoves[move].effect)
    {
    case EFFECT_FACADE:
        if (gBattleMons[battlerAtk].status1 & (STATUS1_BURN | STATUS1_PSN_ANY | STATUS1_PARALYSIS))
            MulModifier(&modifier, UQ_4_12(2.0));
        break;
    case EFFECT_BRINE:
        if (gBattleMons[battlerDef].hp <= (gBattleMons[battlerDef].maxHP / 2))
            MulModifier(&modifier, UQ_4_12(2.0));
        break;
    case EFFECT_VENOSHOCK:
        if (gBattleMons[battlerDef].status1 & STATUS1_PSN_ANY)
            MulModifier(&modifier, UQ_4_12(2.0));
        break;
    case EFFECT_RETALIATE:
        if (gSideTimers[atkSide].retaliateTimer == 1)
            MulModifier(&modifier, UQ_4_12(2.0));
        break;
    case EFFECT_SOLAR_BEAM:
        if (IsBattlerWeatherAffected(battlerAtk, (B_WEATHER_HAIL | B_WEATHER_SANDSTORM | B_WEATHER_RAIN)))
            MulModifier(&modifier, UQ_4_12(0.5));
        break;
    case EFFECT_STOMPING_TANTRUM:
        if (gBattleStruct->lastMoveFailed & gBitTable[battlerAtk])
            MulModifier(&modifier, UQ_4_12(2.0));
        break;
    case EFFECT_BULLDOZE:
    case EFFECT_MAGNITUDE:
    case EFFECT_EARTHQUAKE:
        if (gFieldStatuses & STATUS_FIELD_GRASSY_TERRAIN && !(gStatuses3[battlerDef] & STATUS3_SEMI_INVULNERABLE))
            MulModifier(&modifier, UQ_4_12(0.5));
        break;
    case EFFECT_KNOCK_OFF:
        #if B_KNOCK_OFF_DMG >= GEN_6
        if (gBattleMons[battlerDef].item != ITEM_NONE
            && CanBattlerGetOrLoseItem(battlerDef, gBattleMons[battlerDef].item))
            MulModifier(&modifier, UQ_4_12(1.5));
        #endif
        break;
    }

    // various effecs
    if (gProtectStructs[battlerAtk].helpingHand)
        MulModifier(&modifier, UQ_4_12(1.5));
    if (gStatuses3[battlerAtk] & STATUS3_CHARGED_UP && moveType == TYPE_ELECTRIC)
        MulModifier(&modifier, UQ_4_12(2.0));
    if (gStatuses3[battlerAtk] & STATUS3_ME_FIRST)
        MulModifier(&modifier, UQ_4_12(1.5));
    if (gFieldStatuses & STATUS_FIELD_GRASSY_TERRAIN && moveType == TYPE_GRASS && IsBattlerGrounded(battlerAtk) && !(gStatuses3[battlerAtk] & STATUS3_SEMI_INVULNERABLE))
        MulModifier(&modifier, (B_TERRAIN_TYPE_BOOST >= GEN_8) ? UQ_4_12(1.3) : UQ_4_12(1.5));
    if (gFieldStatuses & STATUS_FIELD_MISTY_TERRAIN && moveType == TYPE_DRAGON && IsBattlerGrounded(battlerDef) && !(gStatuses3[battlerDef] & STATUS3_SEMI_INVULNERABLE))
        MulModifier(&modifier, UQ_4_12(0.5));
    if (gFieldStatuses & STATUS_FIELD_ELECTRIC_TERRAIN && moveType == TYPE_ELECTRIC && IsBattlerGrounded(battlerAtk) && !(gStatuses3[battlerAtk] & STATUS3_SEMI_INVULNERABLE))
        MulModifier(&modifier, (B_TERRAIN_TYPE_BOOST >= GEN_8) ? UQ_4_12(1.3) : UQ_4_12(1.5));
    if (gFieldStatuses & STATUS_FIELD_PSYCHIC_TERRAIN && moveType == TYPE_PSYCHIC && IsBattlerGrounded(battlerAtk) && !(gStatuses3[battlerAtk] & STATUS3_SEMI_INVULNERABLE))
        MulModifier(&modifier, (B_TERRAIN_TYPE_BOOST >= GEN_8) ? UQ_4_12(1.3) : UQ_4_12(1.5));
    #if B_SPORT_TURNS >= GEN_6
        if ((gFieldStatuses & STATUS_FIELD_MUDSPORT && moveType == TYPE_ELECTRIC)
         || (gFieldStatuses & STATUS_FIELD_WATERSPORT && moveType == TYPE_FIRE))
            MulModifier(&modifier, (B_SPORT_DMG_REDUCTION >= GEN_5) ? UQ_4_12(0.23) : UQ_4_12(0.5));
    #else
        if ((moveType == TYPE_ELECTRIC && AbilityBattleEffects(ABILITYEFFECT_FIELD_SPORT, 0, 0, ABILITYEFFECT_MUD_SPORT, 0))
          || (moveType == TYPE_FIRE && AbilityBattleEffects(ABILITYEFFECT_FIELD_SPORT, 0, 0, ABILITYEFFECT_WATER_SPORT, 0)))
            MulModifier(&modifier, (B_SPORT_DMG_REDUCTION >= GEN_5) ? UQ_4_12(0.23) : UQ_4_12(0.5));
    #endif
    return ApplyModifier(modifier, basePower);
}

static u32 CalcAttackStat(u16 move, u8 battlerAtk, u8 battlerDef, u8 moveType, bool32 isCrit, bool32 updateFlags)
{
    u8 atkStage;
    u32 atkStat;
    u16 modifier;
    u16 atkBaseSpeciesId;

    atkBaseSpeciesId = GET_BASE_SPECIES_ID(gBattleMons[battlerAtk].species);

    if (gBattleMoves[move].effect == EFFECT_FOUL_PLAY)
    {
        if (IS_MOVE_PHYSICAL(move))
        {
            atkStat = gBattleMons[battlerDef].attack;
            atkStage = gBattleMons[battlerDef].statStages[STAT_ATK];
        }
        else
        {
            atkStat = gBattleMons[battlerDef].spAttack;
            atkStage = gBattleMons[battlerDef].statStages[STAT_SPATK];
        }
    }
    else if (gBattleMoves[move].effect == EFFECT_BODY_PRESS)
    {
        atkStat = gBattleMons[battlerAtk].defense;
        atkStage = gBattleMons[battlerAtk].statStages[STAT_DEF];
    }
    else
    {
        if (IS_MOVE_PHYSICAL(move))
        {
            atkStat = gBattleMons[battlerAtk].attack;
            atkStage = gBattleMons[battlerAtk].statStages[STAT_ATK];
        }
        else
        {
            atkStat = gBattleMons[battlerAtk].spAttack;
            atkStage = gBattleMons[battlerAtk].statStages[STAT_SPATK];
        }
    }

    // critical hits ignore attack stat's stage drops
    if (isCrit && atkStage < DEFAULT_STAT_STAGE)
        atkStage = DEFAULT_STAT_STAGE;
    // pokemon with unaware ignore attack stat changes while taking damage
    if (GetBattlerAbility(battlerDef) == ABILITY_UNAWARE)
        atkStage = DEFAULT_STAT_STAGE;

    atkStat *= gStatStageRatios[atkStage][0];
    atkStat /= gStatStageRatios[atkStage][1];

    // apply attack stat modifiers
    modifier = UQ_4_12(1.0);

    // attacker's abilities
    switch (GetBattlerAbility(battlerAtk))
    {
    case ABILITY_HUGE_POWER:
    case ABILITY_PURE_POWER:
        if (IS_MOVE_PHYSICAL(move))
            MulModifier(&modifier, UQ_4_12(2.0));
        break;
    case ABILITY_SLOW_START:
        if (gDisableStructs[battlerAtk].slowStartTimer != 0)
            MulModifier(&modifier, UQ_4_12(0.5));
        break;
    case ABILITY_SOLAR_POWER:
        if (IS_MOVE_SPECIAL(move) && IsBattlerWeatherAffected(battlerAtk, B_WEATHER_SUN))
            MulModifier(&modifier, UQ_4_12(1.5));
        break;
    case ABILITY_DEFEATIST:
        if (gBattleMons[battlerAtk].hp <= (gBattleMons[battlerAtk].maxHP / 2))
            MulModifier(&modifier, UQ_4_12(0.5));
        break;
    case ABILITY_FLASH_FIRE:
        if (moveType == TYPE_FIRE && gBattleResources->flags->flags[battlerAtk] & RESOURCE_FLAG_FLASH_FIRE)
            MulModifier(&modifier, UQ_4_12(1.5));
        break;
    case ABILITY_SWARM:
        if (moveType == TYPE_BUG && gBattleMons[battlerAtk].hp <= (gBattleMons[battlerAtk].maxHP / 3))
            MulModifier(&modifier, UQ_4_12(1.5));
        break;
    case ABILITY_TORRENT:
        if (moveType == TYPE_WATER && gBattleMons[battlerAtk].hp <= (gBattleMons[battlerAtk].maxHP / 3))
            MulModifier(&modifier, UQ_4_12(1.5));
        break;
    case ABILITY_BLAZE:
        if (moveType == TYPE_FIRE && gBattleMons[battlerAtk].hp <= (gBattleMons[battlerAtk].maxHP / 3))
            MulModifier(&modifier, UQ_4_12(1.5));
        break;
    case ABILITY_OVERGROW:
        if (moveType == TYPE_GRASS && gBattleMons[battlerAtk].hp <= (gBattleMons[battlerAtk].maxHP / 3))
            MulModifier(&modifier, UQ_4_12(1.5));
        break;
    #if B_PLUS_MINUS_INTERACTION >= GEN_5
    case ABILITY_PLUS:
    case ABILITY_MINUS:
        if (IsBattlerAlive(BATTLE_PARTNER(battlerAtk)))
        {
            u32 partnerAbility = GetBattlerAbility(BATTLE_PARTNER(battlerAtk));
            if (partnerAbility == ABILITY_PLUS || partnerAbility == ABILITY_MINUS)
                MulModifier(&modifier, UQ_4_12(1.5));
        }
        break;
    #else
    case ABILITY_PLUS:
        if (IsBattlerAlive(BATTLE_PARTNER(battlerAtk)) && GetBattlerAbility(BATTLE_PARTNER(battlerAtk)) == ABILITY_MINUS)
            MulModifier(&modifier, UQ_4_12(1.5));
        break;
    case ABILITY_MINUS:
        if (IsBattlerAlive(BATTLE_PARTNER(battlerAtk)) && GetBattlerAbility(BATTLE_PARTNER(battlerAtk)) == ABILITY_PLUS)
            MulModifier(&modifier, UQ_4_12(1.5));
        break;
    #endif
    case ABILITY_FLOWER_GIFT:
        if (gBattleMons[battlerAtk].species == SPECIES_CHERRIM && IsBattlerWeatherAffected(battlerAtk, B_WEATHER_SUN) && IS_MOVE_PHYSICAL(move))
            MulModifier(&modifier, UQ_4_12(1.5));
        break;
    case ABILITY_HUSTLE:
        if (IS_MOVE_PHYSICAL(move))
            MulModifier(&modifier, UQ_4_12(1.5));
        break;
    case ABILITY_STAKEOUT:
        if (gDisableStructs[battlerDef].isFirstTurn == 2) // just switched in
            MulModifier(&modifier, UQ_4_12(2.0));
        break;
    case ABILITY_GUTS:
        if (gBattleMons[battlerAtk].status1 & STATUS1_ANY && IS_MOVE_PHYSICAL(move))
            MulModifier(&modifier, UQ_4_12(1.5));
        break;
    }

    // target's abilities
    switch (GetBattlerAbility(battlerDef))
    {
    case ABILITY_THICK_FAT:
        if (moveType == TYPE_FIRE || moveType == TYPE_ICE)
        {
            MulModifier(&modifier, UQ_4_12(0.5));
            if (updateFlags)
                RecordAbilityBattle(battlerDef, ABILITY_THICK_FAT);
        }
        break;
    case ABILITY_ICE_SCALES:
        if (IS_MOVE_SPECIAL(move))
            MulModifier(&modifier, UQ_4_12(0.5));
        break;
    }

    // ally's abilities
    if (IsBattlerAlive(BATTLE_PARTNER(battlerAtk)))
    {
        switch (GetBattlerAbility(BATTLE_PARTNER(battlerAtk)))
        {
        case ABILITY_FLOWER_GIFT:
            if (gBattleMons[BATTLE_PARTNER(battlerAtk)].species == SPECIES_CHERRIM && IsBattlerWeatherAffected(BATTLE_PARTNER(battlerAtk), B_WEATHER_SUN) && IS_MOVE_PHYSICAL(move))
                MulModifier(&modifier, UQ_4_12(1.5));
            break;
        }
    }

    // attacker's hold effect
    switch (GetBattlerHoldEffect(battlerAtk, TRUE))
    {
    case HOLD_EFFECT_THICK_CLUB:
        if ((atkBaseSpeciesId == SPECIES_CUBONE || atkBaseSpeciesId == SPECIES_MAROWAK) && IS_MOVE_PHYSICAL(move))
            MulModifier(&modifier, UQ_4_12(2.0));
        break;
    case HOLD_EFFECT_DEEP_SEA_TOOTH:
        if (gBattleMons[battlerAtk].species == SPECIES_CLAMPERL && IS_MOVE_SPECIAL(move))
            MulModifier(&modifier, UQ_4_12(2.0));
        break;
    case HOLD_EFFECT_LIGHT_BALL:
        if (atkBaseSpeciesId == SPECIES_PIKACHU)
            MulModifier(&modifier, UQ_4_12(2.0));
        break;
    case HOLD_EFFECT_CHOICE_BAND:
        if (IS_MOVE_PHYSICAL(move))
            MulModifier(&modifier, UQ_4_12(1.5));
        break;
    case HOLD_EFFECT_CHOICE_SPECS:
        if (IS_MOVE_SPECIAL(move))
            MulModifier(&modifier, UQ_4_12(1.5));
        break;
    }

    // The offensive stats of a Player's Pokémon are boosted by x1.1 (+10%) if they have the 1st badge and 7th badges.
    // Having the 1st badge boosts physical attack while having the 7th badge boosts special attack.
    if (ShouldGetStatBadgeBoost(FLAG_BADGE01_GET, battlerAtk) && IS_MOVE_PHYSICAL(move))
        MulModifier(&modifier, UQ_4_12(1.1));
    if (ShouldGetStatBadgeBoost(FLAG_BADGE07_GET, battlerAtk) && IS_MOVE_SPECIAL(move))
        MulModifier(&modifier, UQ_4_12(1.1));

    return ApplyModifier(modifier, atkStat);
}

static bool32 CanEvolve(u32 species)
{
    u32 i;

    for (i = 0; i < EVOS_PER_MON; i++)
    {
        if (gEvolutionTable[species][i].method
         && gEvolutionTable[species][i].method != EVO_MEGA_EVOLUTION
         && gEvolutionTable[species][i].method != EVO_MOVE_MEGA_EVOLUTION
         && gEvolutionTable[species][i].method != EVO_PRIMAL_REVERSION)
            return TRUE;
    }
    return FALSE;
}

static u32 CalcDefenseStat(u16 move, u8 battlerAtk, u8 battlerDef, u8 moveType, bool32 isCrit, bool32 updateFlags)
{
    bool32 usesDefStat;
    u8 defStage;
    u32 defStat, def, spDef;
    u16 modifier;

    if (gFieldStatuses & STATUS_FIELD_WONDER_ROOM) // the defense stats are swapped
    {
        def = gBattleMons[battlerDef].spDefense;
        spDef = gBattleMons[battlerDef].defense;
    }
    else
    {
        def = gBattleMons[battlerDef].defense;
        spDef = gBattleMons[battlerDef].spDefense;
    }

    if (gBattleMoves[move].effect == EFFECT_PSYSHOCK || IS_MOVE_PHYSICAL(move)) // uses defense stat instead of sp.def
    {
        defStat = def;
        defStage = gBattleMons[battlerDef].statStages[STAT_DEF];
        usesDefStat = TRUE;
    }
    else // is special
    {
        defStat = spDef;
        defStage = gBattleMons[battlerDef].statStages[STAT_SPDEF];
        usesDefStat = FALSE;
    }

    #if B_EXPLOSION_DEFENSE <= GEN_4
    // Self-destruct / Explosion cut defense in half
    if (gBattleMoves[gCurrentMove].effect == EFFECT_EXPLOSION)
        defStat /= 2;
    #endif

    // critical hits ignore positive stat changes
    if (isCrit && defStage > DEFAULT_STAT_STAGE)
        defStage = DEFAULT_STAT_STAGE;
    // pokemon with unaware ignore defense stat changes while dealing damage
    if (GetBattlerAbility(battlerAtk) == ABILITY_UNAWARE)
        defStage = DEFAULT_STAT_STAGE;
    // certain moves also ignore stat changes
    if (gBattleMoves[move].flags & FLAG_STAT_STAGES_IGNORED)
        defStage = DEFAULT_STAT_STAGE;

    defStat *= gStatStageRatios[defStage][0];
    defStat /= gStatStageRatios[defStage][1];

    // apply defense stat modifiers
    modifier = UQ_4_12(1.0);

    // target's abilities
    switch (GetBattlerAbility(battlerDef))
    {
    case ABILITY_MARVEL_SCALE:
        if (gBattleMons[battlerDef].status1 & STATUS1_ANY && usesDefStat)
        {
            MulModifier(&modifier, UQ_4_12(1.5));
            if (updateFlags)
                RecordAbilityBattle(battlerDef, ABILITY_MARVEL_SCALE);
        }
        break;
    case ABILITY_FUR_COAT:
        if (usesDefStat)
        {
            MulModifier(&modifier, UQ_4_12(2.0));
            if (updateFlags)
                RecordAbilityBattle(battlerDef, ABILITY_FUR_COAT);
        }
        break;
    case ABILITY_GRASS_PELT:
        if (gFieldStatuses & STATUS_FIELD_GRASSY_TERRAIN && usesDefStat)
        {
            MulModifier(&modifier, UQ_4_12(1.5));
            if (updateFlags)
                RecordAbilityBattle(battlerDef, ABILITY_GRASS_PELT);
        }
        break;
    case ABILITY_FLOWER_GIFT:
        if (gBattleMons[battlerDef].species == SPECIES_CHERRIM && IsBattlerWeatherAffected(battlerDef, B_WEATHER_SUN) && !usesDefStat)
            MulModifier(&modifier, UQ_4_12(1.5));
        break;
    case ABILITY_PUNK_ROCK:
        if (gBattleMoves[move].flags & FLAG_SOUND)
            MulModifier(&modifier, UQ_4_12(2.0));
        break;
    }

    // ally's abilities
    if (IsBattlerAlive(BATTLE_PARTNER(battlerDef)))
    {
        switch (GetBattlerAbility(BATTLE_PARTNER(battlerDef)))
        {
        case ABILITY_FLOWER_GIFT:
            if (gBattleMons[BATTLE_PARTNER(battlerDef)].species == SPECIES_CHERRIM && IsBattlerWeatherAffected(BATTLE_PARTNER(battlerDef), B_WEATHER_SUN) && !usesDefStat)
                MulModifier(&modifier, UQ_4_12(1.5));
            break;
        }
    }

    // target's hold effects
    switch (GetBattlerHoldEffect(battlerDef, TRUE))
    {
    case HOLD_EFFECT_DEEP_SEA_SCALE:
        if (gBattleMons[battlerDef].species == SPECIES_CLAMPERL && !usesDefStat)
            MulModifier(&modifier, UQ_4_12(2.0));
        break;
    case HOLD_EFFECT_METAL_POWDER:
        if (gBattleMons[battlerDef].species == SPECIES_DITTO && usesDefStat && !(gBattleMons[battlerDef].status2 & STATUS2_TRANSFORMED))
            MulModifier(&modifier, UQ_4_12(2.0));
        break;
    case HOLD_EFFECT_EVIOLITE:
        if (CanEvolve(gBattleMons[battlerDef].species))
            MulModifier(&modifier, UQ_4_12(1.5));
        break;
    case HOLD_EFFECT_ASSAULT_VEST:
        if (!usesDefStat)
            MulModifier(&modifier, UQ_4_12(1.5));
        break;
#if B_SOUL_DEW_BOOST <= GEN_6
    case HOLD_EFFECT_SOUL_DEW:
        if ((gBattleMons[battlerDef].species == SPECIES_LATIAS || gBattleMons[battlerDef].species == SPECIES_LATIOS)
         && !(gBattleTypeFlags & BATTLE_TYPE_FRONTIER)
         && !usesDefStat)
            MulModifier(&modifier, UQ_4_12(1.5));
        break;
#endif
    }

    // sandstorm sp.def boost for rock types
    if (IS_BATTLER_OF_TYPE(battlerDef, TYPE_ROCK) && gBattleWeather & B_WEATHER_SANDSTORM && WEATHER_HAS_EFFECT && !usesDefStat)
        MulModifier(&modifier, UQ_4_12(1.5));

    // The defensive stats of a Player's Pokémon are boosted by x1.1 (+10%) if they have the 5th badge and 7th badges.
    // Having the 5th badge boosts physical defense while having the 7th badge boosts special defense.
    if (ShouldGetStatBadgeBoost(FLAG_BADGE05_GET, battlerDef) && IS_MOVE_PHYSICAL(move))
        MulModifier(&modifier, UQ_4_12(1.1));
    if (ShouldGetStatBadgeBoost(FLAG_BADGE07_GET, battlerDef) && IS_MOVE_SPECIAL(move))
        MulModifier(&modifier, UQ_4_12(1.1));

    return ApplyModifier(modifier, defStat);
}

static u32 CalcFinalDmg(u32 dmg, u16 move, u8 battlerAtk, u8 battlerDef, u8 moveType, u16 typeEffectivenessModifier, bool32 isCrit, bool32 updateFlags)
{
    u32 percentBoost;
    u32 abilityAtk = GetBattlerAbility(battlerAtk);
    u32 abilityDef = GetBattlerAbility(battlerDef);
    u32 defSide = GET_BATTLER_SIDE(battlerDef);
    u16 finalModifier = UQ_4_12(1.0);
    u16 itemDef = gBattleMons[battlerDef].item;

    // check multiple targets in double battle
    if (GetMoveTargetCount(move, battlerAtk, battlerDef) >= 2)
        MulModifier(&finalModifier, UQ_4_12(0.75));

    // take type effectiveness
    MulModifier(&finalModifier, typeEffectivenessModifier);

    // check crit
    if (isCrit)
        dmg = ApplyModifier((B_CRIT_MULTIPLIER >= GEN_6 ? UQ_4_12(1.5) : UQ_4_12(2.0)), dmg);

    // check burn
    if (gBattleMons[battlerAtk].status1 & STATUS1_BURN && IS_MOVE_PHYSICAL(move)
        && (gBattleMoves[move].effect != EFFECT_FACADE || B_BURN_FACADE_DMG < GEN_6)
        && abilityAtk != ABILITY_GUTS)
        dmg = ApplyModifier(UQ_4_12(0.5), dmg);

    // check sunny/rain weather
    if (IsBattlerWeatherAffected(battlerAtk, B_WEATHER_RAIN))
    {
        if (moveType == TYPE_FIRE)
            dmg = ApplyModifier(UQ_4_12(0.5), dmg);
        else if (moveType == TYPE_WATER)
            dmg = ApplyModifier(UQ_4_12(1.5), dmg);
    }
    else if (IsBattlerWeatherAffected(battlerAtk, B_WEATHER_SUN))
    {
        if (moveType == TYPE_FIRE)
            dmg = ApplyModifier(UQ_4_12(1.5), dmg);
        else if (moveType == TYPE_WATER)
            dmg = ApplyModifier(UQ_4_12(0.5), dmg);
    }

    // check stab
    if (IS_BATTLER_OF_TYPE(battlerAtk, moveType) && move != MOVE_STRUGGLE && move != MOVE_NONE)
    {
        if (abilityAtk == ABILITY_ADAPTABILITY)
            MulModifier(&finalModifier, UQ_4_12(2.0));
        else
            MulModifier(&finalModifier, UQ_4_12(1.5));
    }

    // reflect, light screen, aurora veil
    if (((gSideStatuses[defSide] & SIDE_STATUS_REFLECT && IS_MOVE_PHYSICAL(move))
            || (gSideStatuses[defSide] & SIDE_STATUS_LIGHTSCREEN && IS_MOVE_SPECIAL(move))
            || (gSideStatuses[defSide] & SIDE_STATUS_AURORA_VEIL))
        && abilityAtk != ABILITY_INFILTRATOR
        && !(isCrit)
        && !gProtectStructs[gBattlerAttacker].confusionSelfDmg)
    {
        if (gBattleTypeFlags & BATTLE_TYPE_DOUBLE)
            MulModifier(&finalModifier, UQ_4_12(0.66));
        else
            MulModifier(&finalModifier, UQ_4_12(0.5));
    }

    // attacker's abilities
    switch (abilityAtk)
    {
    case ABILITY_TINTED_LENS:
        if (typeEffectivenessModifier <= UQ_4_12(0.5))
            MulModifier(&finalModifier, UQ_4_12(2.0));
        break;
    case ABILITY_SNIPER:
        if (isCrit)
            MulModifier(&finalModifier, UQ_4_12(1.5));
        break;
    case ABILITY_NEUROFORCE:
        if (typeEffectivenessModifier >= UQ_4_12(2.0))
            MulModifier(&finalModifier, UQ_4_12(1.25));
        break;
    }

    // target's abilities
    switch (abilityDef)
    {
    case ABILITY_MULTISCALE:
    case ABILITY_SHADOW_SHIELD:
        if (BATTLER_MAX_HP(battlerDef))
            MulModifier(&finalModifier, UQ_4_12(0.5));
        break;
    case ABILITY_FILTER:
    case ABILITY_SOLID_ROCK:
    case ABILITY_PRISM_ARMOR:
        if (typeEffectivenessModifier >= UQ_4_12(2.0))
            MulModifier(&finalModifier, UQ_4_12(0.75));
        break;
    }

    // target's ally's abilities
    if (IsBattlerAlive(BATTLE_PARTNER(battlerDef)))
    {
        switch (GetBattlerAbility(BATTLE_PARTNER(battlerDef)))
        {
        case ABILITY_FRIEND_GUARD:
            MulModifier(&finalModifier, UQ_4_12(0.75));
            break;
        }
    }

    // attacker's hold effect
    switch (GetBattlerHoldEffect(battlerAtk, TRUE))
    {
    case HOLD_EFFECT_METRONOME:
        percentBoost = min((gBattleStruct->sameMoveTurns[battlerAtk] * GetBattlerHoldEffectParam(battlerAtk)), 100);
        MulModifier(&finalModifier, UQ_4_12(1.0) + sPercentToModifier[percentBoost]);
        break;
    case HOLD_EFFECT_EXPERT_BELT:
        if (typeEffectivenessModifier >= UQ_4_12(2.0))
            MulModifier(&finalModifier, UQ_4_12(1.2));
        break;
    case HOLD_EFFECT_LIFE_ORB:
        MulModifier(&finalModifier, UQ_4_12(1.3));
        break;
    }

    // target's hold effect
    switch (GetBattlerHoldEffect(battlerDef, TRUE))
    {
    // berries reducing dmg
    case HOLD_EFFECT_RESIST_BERRY:
        if (moveType == GetBattlerHoldEffectParam(battlerDef)
            && (moveType == TYPE_NORMAL || typeEffectivenessModifier >= UQ_4_12(2.0))
            && !UnnerveOn(battlerDef, itemDef))
        {
            if (abilityDef == ABILITY_RIPEN)
                MulModifier(&finalModifier, UQ_4_12(0.25));
            else
                MulModifier(&finalModifier, UQ_4_12(0.5));
            if (updateFlags)
                gSpecialStatuses[battlerDef].berryReduced = TRUE;
        }
        break;
    }

    if (gBattleMoves[move].flags & FLAG_DMG_MINIMIZE    && gStatuses3[battlerDef] & STATUS3_MINIMIZED)
        MulModifier(&finalModifier, UQ_4_12(2.0));
    if (gBattleMoves[move].flags & FLAG_DMG_UNDERGROUND && gStatuses3[battlerDef] & STATUS3_UNDERGROUND)
        MulModifier(&finalModifier, UQ_4_12(2.0));
    if (gBattleMoves[move].flags & FLAG_DMG_UNDERWATER  && gStatuses3[battlerDef] & STATUS3_UNDERWATER)
        MulModifier(&finalModifier, UQ_4_12(2.0));
    if (gBattleMoves[move].flags & FLAG_DMG_2X_IN_AIR   && gStatuses3[battlerDef] & STATUS3_ON_AIR)
        MulModifier(&finalModifier, UQ_4_12(2.0));

    dmg = ApplyModifier(finalModifier, dmg);
    if (dmg == 0)
        dmg = 1;

    return dmg;
}

static s32 DoMoveDamageCalc(u16 move, u8 battlerAtk, u8 battlerDef, u8 moveType, s32 fixedBasePower,
                            bool32 isCrit, bool32 randomFactor, bool32 updateFlags, u16 typeEffectivenessModifier)
{
    s32 dmg;
    
    // Don't calculate damage if the move has no effect on target.
    if (typeEffectivenessModifier == UQ_4_12(0))
        return 0;

    if (fixedBasePower)
        gBattleMovePower = fixedBasePower;
    else
        gBattleMovePower = CalcMoveBasePowerAfterModifiers(move, battlerAtk, battlerDef, moveType, updateFlags);

    // long dmg basic formula
    dmg = ((gBattleMons[battlerAtk].level * 2) / 5) + 2;
    dmg *= gBattleMovePower;
    dmg *= CalcAttackStat(move, battlerAtk, battlerDef, moveType, isCrit, updateFlags);
    dmg /= CalcDefenseStat(move, battlerAtk, battlerDef, moveType, isCrit, updateFlags);
    dmg = (dmg / 50) + 2;

    // Calculate final modifiers.
    dmg = CalcFinalDmg(dmg, move, battlerAtk, battlerDef, moveType, typeEffectivenessModifier, isCrit, updateFlags);

    // Add a random factor.
    if (randomFactor)
    {
        dmg *= 100 - (Random() % 16);
        dmg /= 100;
    }

    if (dmg == 0)
        dmg = 1;

    return dmg;
}

s32 CalculateMoveDamage(u16 move, u8 battlerAtk, u8 battlerDef, u8 moveType, s32 fixedBasePower, bool32 isCrit, bool32 randomFactor, bool32 updateFlags)
{
    return DoMoveDamageCalc(move, battlerAtk, battlerDef, moveType, fixedBasePower, isCrit, randomFactor,
                            updateFlags, CalcTypeEffectivenessMultiplier(move, moveType, battlerAtk, battlerDef, updateFlags));
}

// for AI - get move damage and effectiveness with one function call
s32 CalculateMoveDamageAndEffectiveness(u16 move, u8 battlerAtk, u8 battlerDef, u8 moveType, u16 *typeEffectivenessModifier)
{
    *typeEffectivenessModifier = CalcTypeEffectivenessMultiplier(move, moveType, battlerAtk, battlerDef, FALSE);
    return DoMoveDamageCalc(move, battlerAtk, battlerDef, moveType, 0, FALSE, FALSE, FALSE, *typeEffectivenessModifier);
}

static void MulByTypeEffectiveness(u16 *modifier, u16 move, u8 moveType, u8 battlerDef, u8 defType, u8 battlerAtk, bool32 recordAbilities)
{
    u16 mod = GetTypeModifier(moveType, defType);

    if (mod == UQ_4_12(0.0) && GetBattlerHoldEffect(battlerDef, TRUE) == HOLD_EFFECT_RING_TARGET)
    {
        mod = UQ_4_12(1.0);
        if (recordAbilities)
            RecordItemEffectBattle(battlerDef, HOLD_EFFECT_RING_TARGET);
    }
    else if ((moveType == TYPE_FIGHTING || moveType == TYPE_NORMAL) && defType == TYPE_GHOST && gBattleMons[battlerDef].status2 & STATUS2_FORESIGHT && mod == UQ_4_12(0.0))
    {
        mod = UQ_4_12(1.0);
    }
    else if ((moveType == TYPE_FIGHTING || moveType == TYPE_NORMAL) && defType == TYPE_GHOST && GetBattlerAbility(battlerAtk) == ABILITY_SCRAPPY && mod == UQ_4_12(0.0))
    {
        mod = UQ_4_12(1.0);
        if (recordAbilities)
            RecordAbilityBattle(battlerAtk, ABILITY_SCRAPPY);
    }

    if (moveType == TYPE_PSYCHIC && defType == TYPE_DARK && gStatuses3[battlerDef] & STATUS3_MIRACLE_EYED && mod == UQ_4_12(0.0))
        mod = UQ_4_12(1.0);
    if (gBattleMoves[move].effect == EFFECT_FREEZE_DRY && defType == TYPE_WATER)
        mod = UQ_4_12(2.0);
    if (moveType == TYPE_GROUND && defType == TYPE_FLYING && IsBattlerGrounded(battlerDef) && mod == UQ_4_12(0.0))
        mod = UQ_4_12(1.0);
    if (moveType == TYPE_FIRE && gDisableStructs[battlerDef].tarShot)
        mod = UQ_4_12(2.0);

    // B_WEATHER_STRONG_WINDS weakens Super Effective moves against Flying-type Pokémon
    if (gBattleWeather & B_WEATHER_STRONG_WINDS && WEATHER_HAS_EFFECT)
    {
        if (defType == TYPE_FLYING && mod >= UQ_4_12(2.0))
            mod = UQ_4_12(1.0);
    }

    MulModifier(modifier, mod);
}

static void UpdateMoveResultFlags(u16 modifier)
{
    if (modifier == UQ_4_12(0.0))
    {
        gMoveResultFlags |= MOVE_RESULT_DOESNT_AFFECT_FOE;
        gMoveResultFlags &= ~(MOVE_RESULT_NOT_VERY_EFFECTIVE | MOVE_RESULT_SUPER_EFFECTIVE);
    }
    else if (modifier == UQ_4_12(1.0))
    {
        gMoveResultFlags &= ~(MOVE_RESULT_NOT_VERY_EFFECTIVE | MOVE_RESULT_SUPER_EFFECTIVE | MOVE_RESULT_DOESNT_AFFECT_FOE);
    }
    else if (modifier > UQ_4_12(1.0))
    {
        gMoveResultFlags |= MOVE_RESULT_SUPER_EFFECTIVE;
        gMoveResultFlags &= ~(MOVE_RESULT_NOT_VERY_EFFECTIVE | MOVE_RESULT_DOESNT_AFFECT_FOE);
    }
    else //if (modifier < UQ_4_12(1.0))
    {
        gMoveResultFlags |= MOVE_RESULT_NOT_VERY_EFFECTIVE;
        gMoveResultFlags &= ~(MOVE_RESULT_SUPER_EFFECTIVE | MOVE_RESULT_DOESNT_AFFECT_FOE);
    }
}

static u16 CalcTypeEffectivenessMultiplierInternal(u16 move, u8 moveType, u8 battlerAtk, u8 battlerDef, bool32 recordAbilities, u16 modifier)
{
    u16 defAbility = GetBattlerAbility(battlerDef);

    MulByTypeEffectiveness(&modifier, move, moveType, battlerDef, gBattleMons[battlerDef].type1, battlerAtk, recordAbilities);
    if (gBattleMons[battlerDef].type2 != gBattleMons[battlerDef].type1)
        MulByTypeEffectiveness(&modifier, move, moveType, battlerDef, gBattleMons[battlerDef].type2, battlerAtk, recordAbilities);
    if (gBattleMons[battlerDef].type3 != TYPE_MYSTERY && gBattleMons[battlerDef].type3 != gBattleMons[battlerDef].type2
        && gBattleMons[battlerDef].type3 != gBattleMons[battlerDef].type1)
        MulByTypeEffectiveness(&modifier, move, moveType, battlerDef, gBattleMons[battlerDef].type3, battlerAtk, recordAbilities);

    if (moveType == TYPE_GROUND && !IsBattlerGrounded2(battlerDef, TRUE) && !(gBattleMoves[move].flags & FLAG_DMG_UNGROUNDED_IGNORE_TYPE_IF_FLYING))
    {
        modifier = UQ_4_12(0.0);
        if (recordAbilities && defAbility == ABILITY_LEVITATE)
        {
            gLastUsedAbility = ABILITY_LEVITATE;
            gMoveResultFlags |= (MOVE_RESULT_MISSED | MOVE_RESULT_DOESNT_AFFECT_FOE);
            gLastLandedMoves[battlerDef] = 0;
            gBattleCommunication[MISS_TYPE] = B_MSG_GROUND_MISS;
            RecordAbilityBattle(battlerDef, ABILITY_LEVITATE);
        }
    }
    else if (B_SHEER_COLD_IMMUNITY >= GEN_7 && move == MOVE_SHEER_COLD && IS_BATTLER_OF_TYPE(battlerDef, TYPE_ICE))
    {
        modifier = UQ_4_12(0.0);
    }
    else if (B_GLARE_GHOST >= GEN_4 && move == MOVE_GLARE && IS_BATTLER_OF_TYPE(battlerDef, TYPE_GHOST))
    {
        modifier = UQ_4_12(1.0);
    }

    // Thousand Arrows ignores type modifiers for flying mons
    if (!IsBattlerGrounded(battlerDef) && (gBattleMoves[move].flags & FLAG_DMG_UNGROUNDED_IGNORE_TYPE_IF_FLYING)
        && (gBattleMons[battlerDef].type1 == TYPE_FLYING || gBattleMons[battlerDef].type2 == TYPE_FLYING || gBattleMons[battlerDef].type3 == TYPE_FLYING))
    {
        modifier = UQ_4_12(1.0);
    }

    if (((defAbility == ABILITY_WONDER_GUARD && modifier <= UQ_4_12(1.0))
        || (defAbility == ABILITY_TELEPATHY && battlerDef == BATTLE_PARTNER(battlerAtk)))
        && gBattleMoves[move].power)
    {
        modifier = UQ_4_12(0.0);
        if (recordAbilities)
        {
            gLastUsedAbility = gBattleMons[battlerDef].ability;
            gMoveResultFlags |= MOVE_RESULT_MISSED;
            gLastLandedMoves[battlerDef] = 0;
            gBattleCommunication[MISS_TYPE] = B_MSG_AVOIDED_DMG;
            RecordAbilityBattle(battlerDef, gBattleMons[battlerDef].ability);
        }
    }

    return modifier;
}

u16 CalcTypeEffectivenessMultiplier(u16 move, u8 moveType, u8 battlerAtk, u8 battlerDef, bool32 recordAbilities)
{
    u16 modifier = UQ_4_12(1.0);

    if (move != MOVE_STRUGGLE && moveType != TYPE_MYSTERY)
    {
        modifier = CalcTypeEffectivenessMultiplierInternal(move, moveType, battlerAtk, battlerDef, recordAbilities, modifier);
        if (gBattleMoves[move].effect == EFFECT_TWO_TYPED_MOVE)
            modifier = CalcTypeEffectivenessMultiplierInternal(move, gBattleMoves[move].argument, battlerAtk, battlerDef, recordAbilities, modifier);
    }

    if (recordAbilities)
        UpdateMoveResultFlags(modifier);
    return modifier;
}

u16 CalcPartyMonTypeEffectivenessMultiplier(u16 move, u16 speciesDef, u16 abilityDef)
{
    u16 modifier = UQ_4_12(1.0);
    u8 moveType = gBattleMoves[move].type;

    if (move != MOVE_STRUGGLE && moveType != TYPE_MYSTERY)
    {
        MulByTypeEffectiveness(&modifier, move, moveType, 0, gBaseStats[speciesDef].type1, 0, FALSE);
        if (gBaseStats[speciesDef].type2 != gBaseStats[speciesDef].type1)
            MulByTypeEffectiveness(&modifier, move, moveType, 0, gBaseStats[speciesDef].type2, 0, FALSE);

        if (moveType == TYPE_GROUND && abilityDef == ABILITY_LEVITATE && !(gFieldStatuses & STATUS_FIELD_GRAVITY))
            modifier = UQ_4_12(0.0);
        if (abilityDef == ABILITY_WONDER_GUARD && modifier <= UQ_4_12(1.0) && gBattleMoves[move].power)
            modifier = UQ_4_12(0.0);
    }

    UpdateMoveResultFlags(modifier);
    return modifier;
}

u16 GetTypeModifier(u8 atkType, u8 defType)
{
    if (B_FLAG_INVERSE_BATTLE != 0 && FlagGet(B_FLAG_INVERSE_BATTLE))
        return sInverseTypeEffectivenessTable[atkType][defType];
    else
        return sTypeEffectivenessTable[atkType][defType];
}

s32 GetStealthHazardDamage(u8 hazardType, u8 battlerId)
{
    u8 type1 = gBattleMons[battlerId].type1;
    u8 type2 = gBattleMons[battlerId].type2;
    u32 maxHp = gBattleMons[battlerId].maxHP;
    s32 dmg = 0;
    u16 modifier = UQ_4_12(1.0);

    MulModifier(&modifier, GetTypeModifier(hazardType, type1));
    if (type2 != type1)
        MulModifier(&modifier, GetTypeModifier(hazardType, type2));

    switch (modifier)
    {
    case UQ_4_12(0.0):
        dmg = 0;
        break;
    case UQ_4_12(0.25):
        dmg = maxHp / 32;
        if (dmg == 0)
            dmg = 1;
        break;
    case UQ_4_12(0.5):
        dmg = maxHp / 16;
        if (dmg == 0)
            dmg = 1;
        break;
    case UQ_4_12(1.0):
        dmg = maxHp / 8;
        if (dmg == 0)
            dmg = 1;
        break;
    case UQ_4_12(2.0):
        dmg = maxHp / 4;
        if (dmg == 0)
            dmg = 1;
        break;
    case UQ_4_12(4.0):
        dmg = maxHp / 2;
        if (dmg == 0)
            dmg = 1;
        break;
    }

    return dmg;
}

bool32 IsPartnerMonFromSameTrainer(u8 battlerId)
{
    if (GetBattlerSide(battlerId) == B_SIDE_OPPONENT && gBattleTypeFlags & BATTLE_TYPE_TWO_OPPONENTS)
        return FALSE;
    else if (GetBattlerSide(battlerId) == B_SIDE_PLAYER && gBattleTypeFlags & BATTLE_TYPE_INGAME_PARTNER)
        return FALSE;
    else if (gBattleTypeFlags & BATTLE_TYPE_MULTI)
        return FALSE;
    else
        return TRUE;
}

u16 GetMegaEvolutionSpecies(u16 preEvoSpecies, u16 heldItemId)
{
    u32 i;

    for (i = 0; i < EVOS_PER_MON; i++)
    {
        if (gEvolutionTable[preEvoSpecies][i].method == EVO_MEGA_EVOLUTION
         && gEvolutionTable[preEvoSpecies][i].param == heldItemId)
            return gEvolutionTable[preEvoSpecies][i].targetSpecies;
    }
    return SPECIES_NONE;
}

u16 GetPrimalReversionSpecies(u16 preEvoSpecies, u16 heldItemId)
{
    u32 i;

    for (i = 0; i < EVOS_PER_MON; i++)
    {
        if (gEvolutionTable[preEvoSpecies][i].method == EVO_PRIMAL_REVERSION
         && gEvolutionTable[preEvoSpecies][i].param == heldItemId)
            return gEvolutionTable[preEvoSpecies][i].targetSpecies;
    }
    return SPECIES_NONE;
}

u16 GetWishMegaEvolutionSpecies(u16 preEvoSpecies, u16 moveId1, u16 moveId2, u16 moveId3, u16 moveId4)
{
    u32 i, par;

    for (i = 0; i < EVOS_PER_MON; i++)
    {
        if (gEvolutionTable[preEvoSpecies][i].method == EVO_MOVE_MEGA_EVOLUTION)
        {
            par = gEvolutionTable[preEvoSpecies][i].param;
            if (par == moveId1 || par == moveId2 || par == moveId3 || par == moveId4)
                return gEvolutionTable[preEvoSpecies][i].targetSpecies;
        }
    }
    return SPECIES_NONE;
}

bool32 CanMegaEvolve(u8 battlerId)
{
    u32 itemId, holdEffect, species;
    struct Pokemon *mon;
    u8 battlerPosition = GetBattlerPosition(battlerId);
    u8 partnerPosition = GetBattlerPosition(BATTLE_PARTNER(battlerId));
    struct MegaEvolutionData *mega = &(((struct ChooseMoveStruct*)(&gBattleResources->bufferA[gActiveBattler][4]))->mega);

    // Check if Player has a Mega Ring
    if ((GetBattlerPosition(battlerId) == B_POSITION_PLAYER_LEFT || (!(gBattleTypeFlags & BATTLE_TYPE_MULTI) && GetBattlerPosition(battlerId) == B_POSITION_PLAYER_RIGHT))
     && !CheckBagHasItem(ITEM_MEGA_RING, 1))
        return FALSE;

    // Check if trainer already mega evolved a pokemon.
    if (mega->alreadyEvolved[battlerPosition])
        return FALSE;

    // Cannot use z move and mega evolve on same turn
    if (gBattleStruct->zmove.toBeUsed[battlerId])
        return FALSE;
    
    if (gBattleTypeFlags & BATTLE_TYPE_DOUBLE
     && IsPartnerMonFromSameTrainer(battlerId)
     && (mega->alreadyEvolved[partnerPosition] || (mega->toEvolve & gBitTable[BATTLE_PARTNER(battlerId)])))
        return FALSE;

    // Check if mon is currently held by Sky Drop
    if (gStatuses3[battlerId] & STATUS3_SKY_DROPPED)
        return FALSE;

    // Gets mon data.
    if (GetBattlerSide(battlerId) == B_SIDE_OPPONENT)
        mon = &gEnemyParty[gBattlerPartyIndexes[battlerId]];
    else
        mon = &gPlayerParty[gBattlerPartyIndexes[battlerId]];

    species = GetMonData(mon, MON_DATA_SPECIES);
    itemId = GetMonData(mon, MON_DATA_HELD_ITEM);

    // Check if there is an entry in the evolution table for regular Mega Evolution.
    if (GetMegaEvolutionSpecies(species, itemId) != SPECIES_NONE)
    {
        if (B_ENABLE_DEBUG && gBattleStruct->debugHoldEffects[battlerId])
            holdEffect = gBattleStruct->debugHoldEffects[battlerId];
        else if (itemId == ITEM_ENIGMA_BERRY_E_READER)
            holdEffect = gEnigmaBerries[battlerId].holdEffect;
        else
            holdEffect = ItemId_GetHoldEffect(itemId);

        // Can Mega Evolve via Mega Stone.
        if (holdEffect == HOLD_EFFECT_MEGA_STONE)
        {
            gBattleStruct->mega.isWishMegaEvo = FALSE;
            return TRUE;
        }
    }

    // Check if there is an entry in the evolution table for Wish Mega Evolution.
    if (GetWishMegaEvolutionSpecies(species, GetMonData(mon, MON_DATA_MOVE1), GetMonData(mon, MON_DATA_MOVE2), GetMonData(mon, MON_DATA_MOVE3), GetMonData(mon, MON_DATA_MOVE4)))
    {
        gBattleStruct->mega.isWishMegaEvo = TRUE;
        return TRUE;
    }

    // No checks passed, the mon CAN'T mega evolve.
    return FALSE;
}

void UndoMegaEvolution(u32 monId)
{
    u16 baseSpecies = GET_BASE_SPECIES_ID(GetMonData(&gPlayerParty[monId], MON_DATA_SPECIES));

    if (gBattleStruct->mega.evolvedPartyIds[B_SIDE_PLAYER] & gBitTable[monId])
    {
        gBattleStruct->mega.evolvedPartyIds[B_SIDE_PLAYER] &= ~(gBitTable[monId]);
        SetMonData(&gPlayerParty[monId], MON_DATA_SPECIES, &gBattleStruct->mega.playerEvolvedSpecies);
        CalculateMonStats(&gPlayerParty[monId]);
    }
    else if (gBattleStruct->mega.primalRevertedPartyIds[B_SIDE_PLAYER] & gBitTable[monId])
    {
        gBattleStruct->mega.primalRevertedPartyIds[B_SIDE_PLAYER] &= ~(gBitTable[monId]);
        SetMonData(&gPlayerParty[monId], MON_DATA_SPECIES, &baseSpecies);
        CalculateMonStats(&gPlayerParty[monId]);
    }
    // While not exactly a mega evolution, Zygarde follows the same rules.
    else if (GetMonData(&gPlayerParty[monId], MON_DATA_SPECIES, NULL) == SPECIES_ZYGARDE_COMPLETE)
    {
        SetMonData(&gPlayerParty[monId], MON_DATA_SPECIES, &gBattleStruct->changedSpecies[monId]);
        gBattleStruct->changedSpecies[monId] = 0;
        CalculateMonStats(&gPlayerParty[monId]);
    }
}

void UndoFormChange(u32 monId, u32 side, bool32 isSwitchingOut)
{
    u32 i, currSpecies;
    struct Pokemon *party = (side == B_SIDE_PLAYER) ? gPlayerParty : gEnemyParty;
    static const u16 species[][3] =
    {
        // Changed Form ID                      Default Form ID               Should change on switch
        {SPECIES_MIMIKYU_BUSTED,                SPECIES_MIMIKYU,              FALSE},
        {SPECIES_GRENINJA_ASH,                  SPECIES_GRENINJA_BATTLE_BOND, FALSE},
        {SPECIES_MELOETTA_PIROUETTE,            SPECIES_MELOETTA,             FALSE},
        {SPECIES_AEGISLASH_BLADE,               SPECIES_AEGISLASH,            TRUE},
        {SPECIES_DARMANITAN_ZEN_MODE,           SPECIES_DARMANITAN,           TRUE},
        {SPECIES_MINIOR,                        SPECIES_MINIOR_CORE_RED,      TRUE},
        {SPECIES_MINIOR_METEOR_BLUE,            SPECIES_MINIOR_CORE_BLUE,     TRUE},
        {SPECIES_MINIOR_METEOR_GREEN,           SPECIES_MINIOR_CORE_GREEN,    TRUE},
        {SPECIES_MINIOR_METEOR_INDIGO,          SPECIES_MINIOR_CORE_INDIGO,   TRUE},
        {SPECIES_MINIOR_METEOR_ORANGE,          SPECIES_MINIOR_CORE_ORANGE,   TRUE},
        {SPECIES_MINIOR_METEOR_VIOLET,          SPECIES_MINIOR_CORE_VIOLET,   TRUE},
        {SPECIES_MINIOR_METEOR_YELLOW,          SPECIES_MINIOR_CORE_YELLOW,   TRUE},
        {SPECIES_WISHIWASHI_SCHOOL,             SPECIES_WISHIWASHI,           TRUE},
        {SPECIES_CRAMORANT_GORGING,             SPECIES_CRAMORANT,            TRUE},
        {SPECIES_CRAMORANT_GULPING,             SPECIES_CRAMORANT,            TRUE},
        {SPECIES_MORPEKO_HANGRY,                SPECIES_MORPEKO,              TRUE},
        {SPECIES_DARMANITAN_ZEN_MODE_GALARIAN,  SPECIES_DARMANITAN_GALARIAN,  TRUE},
    };

    currSpecies = GetMonData(&party[monId], MON_DATA_SPECIES, NULL);
    for (i = 0; i < ARRAY_COUNT(species); i++)
    {
        if (currSpecies == species[i][0] && (!isSwitchingOut || species[i][2] == TRUE))
        {
            SetMonData(&party[monId], MON_DATA_SPECIES, &species[i][1]);
            CalculateMonStats(&party[monId]);
            break;
        }
    }
}

bool32 DoBattlersShareType(u32 battler1, u32 battler2)
{
    s32 i;
    u8 types1[3] = {gBattleMons[battler1].type1, gBattleMons[battler1].type2, gBattleMons[battler1].type3};
    u8 types2[3] = {gBattleMons[battler2].type1, gBattleMons[battler2].type2, gBattleMons[battler2].type3};

    if (types1[2] == TYPE_MYSTERY)
        types1[2] = types1[0];
    if (types2[2] == TYPE_MYSTERY)
        types2[2] = types2[0];

    for (i = 0; i < 3; i++)
    {
        if (types1[i] == types2[0] || types1[i] == types2[1] || types1[i] == types2[2])
            return TRUE;
    }

    return FALSE;
}

bool32 CanBattlerGetOrLoseItem(u8 battlerId, u16 itemId)
{
    u16 species = gBattleMons[battlerId].species;
    u16 holdEffect = ItemId_GetHoldEffect(itemId);

    // Mail can be stolen now
    if (itemId == ITEM_ENIGMA_BERRY_E_READER)
        return FALSE;
    // Primal Reversion inducing items cannot be lost if pokemon's base species can undergo primal reversion with it.
    else if (holdEffect == HOLD_EFFECT_PRIMAL_ORB && (GetPrimalReversionSpecies(GET_BASE_SPECIES_ID(species), itemId) != SPECIES_NONE))
        return FALSE;
    // Mega stone cannot be lost if pokemon's base species can mega evolve with it.
    else if (holdEffect == HOLD_EFFECT_MEGA_STONE && (GetMegaEvolutionSpecies(GET_BASE_SPECIES_ID(species), itemId) != SPECIES_NONE))
        return FALSE;
    else if (GET_BASE_SPECIES_ID(species) == SPECIES_GIRATINA && itemId == ITEM_GRISEOUS_ORB)
        return FALSE;
    else if (GET_BASE_SPECIES_ID(species) == SPECIES_GENESECT && holdEffect == HOLD_EFFECT_DRIVE)
        return FALSE;
    else if (GET_BASE_SPECIES_ID(species) == SPECIES_SILVALLY && holdEffect == HOLD_EFFECT_MEMORY)
        return FALSE;
    else if (GET_BASE_SPECIES_ID(species) == SPECIES_ARCEUS && holdEffect == HOLD_EFFECT_PLATE)
        return FALSE;
#ifdef HOLD_EFFECT_Z_CRYSTAL
    else if (holdEffect == HOLD_EFFECT_Z_CRYSTAL)
        return FALSE;
#endif
    else
        return TRUE;
}

struct Pokemon *GetIllusionMonPtr(u32 battlerId)
{
    if (gBattleStruct->illusion[battlerId].broken)
        return NULL;
    if (!gBattleStruct->illusion[battlerId].set)
    {
        if (GetBattlerSide(battlerId) == B_SIDE_PLAYER)
            SetIllusionMon(&gPlayerParty[gBattlerPartyIndexes[battlerId]], battlerId);
        else
            SetIllusionMon(&gEnemyParty[gBattlerPartyIndexes[battlerId]], battlerId);
    }
    if (!gBattleStruct->illusion[battlerId].on)
        return NULL;

    return gBattleStruct->illusion[battlerId].mon;
}

void ClearIllusionMon(u32 battlerId)
{
    memset(&gBattleStruct->illusion[battlerId], 0, sizeof(gBattleStruct->illusion[battlerId]));
}

bool32 SetIllusionMon(struct Pokemon *mon, u32 battlerId)
{
    struct Pokemon *party, *partnerMon;
    s32 i, id;

    gBattleStruct->illusion[battlerId].set = 1;
    if (GetMonAbility(mon) != ABILITY_ILLUSION)
        return FALSE;

    if (GetBattlerSide(battlerId) == B_SIDE_PLAYER)
        party = gPlayerParty;
    else
        party = gEnemyParty;

    if (IsBattlerAlive(BATTLE_PARTNER(battlerId)))
        partnerMon = &party[gBattlerPartyIndexes[BATTLE_PARTNER(battlerId)]];
    else
        partnerMon = mon;

    // Find last alive non-egg pokemon.
    for (i = PARTY_SIZE - 1; i >= 0; i--)
    {
        id = i;
        if (GetMonData(&party[id], MON_DATA_SANITY_HAS_SPECIES)
            && GetMonData(&party[id], MON_DATA_HP)
            && !GetMonData(&party[id], MON_DATA_IS_EGG)
            && &party[id] != mon
            && &party[id] != partnerMon)
        {
            gBattleStruct->illusion[battlerId].on = 1;
            gBattleStruct->illusion[battlerId].broken = 0;
            gBattleStruct->illusion[battlerId].partyId = id;
            gBattleStruct->illusion[battlerId].mon = &party[id];
            return TRUE;
        }
    }

    return FALSE;
}

bool8 ShouldGetStatBadgeBoost(u16 badgeFlag, u8 battlerId)
{
    if (B_BADGE_BOOST != GEN_3)
        return FALSE;
    else if (gBattleTypeFlags & (BATTLE_TYPE_LINK | BATTLE_TYPE_EREADER_TRAINER | BATTLE_TYPE_RECORDED_LINK | BATTLE_TYPE_FRONTIER))
        return FALSE;
    else if (GetBattlerSide(battlerId) != B_SIDE_PLAYER)
        return FALSE;
    else if (gBattleTypeFlags & BATTLE_TYPE_TRAINER && gTrainerBattleOpponent_A == TRAINER_SECRET_BASE)
        return FALSE;
    else if (FlagGet(badgeFlag))
        return TRUE;
    else
        return FALSE;
}

u8 GetBattleMoveSplit(u32 moveId)
{
    if (gBattleStruct != NULL && gBattleStruct->zmove.active && !IS_MOVE_STATUS(moveId))
        return gBattleStruct->zmove.activeSplit;
    if (gBattleStruct != NULL && gBattleStruct->swapDamageCategory) // Photon Geyser, Shell Side Arm, Light That Burns the Sky
        return SPLIT_PHYSICAL;
    else if (IS_MOVE_STATUS(moveId) || B_PHYSICAL_SPECIAL_SPLIT >= GEN_4)
        return gBattleMoves[moveId].split;
    else if (gBattleMoves[moveId].type < TYPE_MYSTERY)
        return SPLIT_PHYSICAL;
    else
        return SPLIT_SPECIAL;
}

static bool32 TryRemoveScreens(u8 battler)
{
    bool32 removed = FALSE;
    u8 battlerSide = GetBattlerSide(battler);
    u8 enemySide = GetBattlerSide(BATTLE_OPPOSITE(battler));

    // try to remove from battler's side
    if (gSideStatuses[battlerSide] & (SIDE_STATUS_REFLECT | SIDE_STATUS_LIGHTSCREEN | SIDE_STATUS_AURORA_VEIL))
    {
        gSideStatuses[battlerSide] &= ~(SIDE_STATUS_REFLECT | SIDE_STATUS_LIGHTSCREEN | SIDE_STATUS_AURORA_VEIL);
        gSideTimers[battlerSide].reflectTimer = 0;
        gSideTimers[battlerSide].lightscreenTimer = 0;
        gSideTimers[battlerSide].auroraVeilTimer = 0;
        removed = TRUE;
    }

    // try to remove from battler opponent's side
    if (gSideStatuses[enemySide] & (SIDE_STATUS_REFLECT | SIDE_STATUS_LIGHTSCREEN | SIDE_STATUS_AURORA_VEIL))
    {
        gSideStatuses[enemySide] &= ~(SIDE_STATUS_REFLECT | SIDE_STATUS_LIGHTSCREEN | SIDE_STATUS_AURORA_VEIL);
        gSideTimers[enemySide].reflectTimer = 0;
        gSideTimers[enemySide].lightscreenTimer = 0;
        gSideTimers[enemySide].auroraVeilTimer = 0;
        removed = TRUE;
    }

    return removed;
}

static bool32 IsUnnerveAbilityOnOpposingSide(u8 battlerId)
{
    if (IsAbilityOnOpposingSide(battlerId, ABILITY_UNNERVE)
      || IsAbilityOnOpposingSide(battlerId, ABILITY_AS_ONE_ICE_RIDER)
      || IsAbilityOnOpposingSide(battlerId, ABILITY_AS_ONE_SHADOW_RIDER))
        return TRUE;
    return FALSE;
}

// Photon geyser & light that burns the sky
u8 GetSplitBasedOnStats(u8 battlerId)
{
    u32 attack = gBattleMons[battlerId].attack;
    u32 spAttack = gBattleMons[battlerId].spAttack;

    attack = attack * gStatStageRatios[gBattleMons[battlerId].statStages[STAT_ATK]][0];
    attack = attack / gStatStageRatios[gBattleMons[battlerId].statStages[STAT_ATK]][1];

    spAttack = spAttack * gStatStageRatios[gBattleMons[battlerId].statStages[STAT_SPATK]][0];
    spAttack = spAttack / gStatStageRatios[gBattleMons[battlerId].statStages[STAT_SPATK]][1];

    if (spAttack >= attack)
        return SPLIT_SPECIAL;
    else
        return SPLIT_PHYSICAL;
}

bool32 TestMoveFlags(u16 move, u32 flag)
{
    if (gBattleMoves[move].flags & flag)
        return TRUE;
    return FALSE;
}

struct Pokemon *GetBattlerPartyData(u8 battlerId)
{
    struct Pokemon *mon;
    if (GetBattlerSide(battlerId) == B_SIDE_PLAYER)
        mon = &gPlayerParty[gBattlerPartyIndexes[battlerId]];
    else
        mon = &gEnemyParty[gBattlerPartyIndexes[battlerId]];

    return mon;
}

// Make sure the input bank is any bank on the specific mon's side
bool32 CanFling(u8 battlerId)
{
    u16 item = gBattleMons[battlerId].item;
    u16 itemEffect = ItemId_GetHoldEffect(item);

    if (item == ITEM_NONE
      #if B_KLUTZ_FLING_INTERACTION >= GEN_5
      || GetBattlerAbility(battlerId) == ABILITY_KLUTZ
      #endif
      || gFieldStatuses & STATUS_FIELD_MAGIC_ROOM
      || gDisableStructs[battlerId].embargoTimer != 0
      || ItemId_GetFlingPower(item) != 0
      || !CanBattlerGetOrLoseItem(battlerId, item))
        return FALSE;

    return TRUE;
}

// Ability checks
bool32 IsRolePlayBannedAbilityAtk(u16 ability)
{
    u32 i;
    for (i = 0; i < ARRAY_COUNT(sRolePlayBannedAttackerAbilities); i++)
    {
        if (ability == sRolePlayBannedAttackerAbilities[i])
            return TRUE;
    }
    return FALSE;
}

bool32 IsRolePlayBannedAbility(u16 ability)
{
    u32 i;
    for (i = 0; i < ARRAY_COUNT(sRolePlayBannedAbilities); i++)
    {
        if (ability == sRolePlayBannedAbilities[i])
            return TRUE;
    }
    return FALSE;
}

bool32 IsSkillSwapBannedAbility(u16 ability)
{
    u32 i;
    for (i = 0; i < ARRAY_COUNT(sSkillSwapBannedAbilities); i++)
    {
        if (ability == sSkillSwapBannedAbilities[i])
            return TRUE;
    }
    return FALSE;
}

bool32 IsWorrySeedBannedAbility(u16 ability)
{
    u32 i;
    for (i = 0; i < ARRAY_COUNT(sWorrySeedBannedAbilities); i++)
    {
        if (ability == sWorrySeedBannedAbilities[i])
            return TRUE;
    }
    return FALSE;
}

bool32 IsGastroAcidBannedAbility(u16 ability)
{
    u32 i;
    for (i = 0; i < ARRAY_COUNT(sGastroAcidBannedAbilities); i++)
    {
        if (ability == sGastroAcidBannedAbilities[i])
            return TRUE;
    }
    return FALSE;
}

bool32 IsEntrainmentBannedAbilityAttacker(u16 ability)
{
    u32 i;
    for (i = 0; i < ARRAY_COUNT(sEntrainmentBannedAttackerAbilities); i++)
    {
        if (ability == sEntrainmentBannedAttackerAbilities[i])
            return TRUE;
    }
    return FALSE;
}

bool32 IsEntrainmentTargetOrSimpleBeamBannedAbility(u16 ability)
{
    u32 i;
    for (i = 0; i < ARRAY_COUNT(sEntrainmentTargetSimpleBeamBannedAbilities); i++)
    {
        if (ability == sEntrainmentTargetSimpleBeamBannedAbilities[i])
            return TRUE;
    }
    return FALSE;
}

// Sort an array of battlers by speed
// Useful for effects like pickpocket, eject button, red card, dancer
void SortBattlersBySpeed(u8 *battlers, bool8 slowToFast)
{
    int i, j, currSpeed, currBattler;
    u16 speeds[4] = {0};

    for (i = 0; i < gBattlersCount; i++)
        speeds[i] = GetBattlerTotalSpeedStat(battlers[i]);

    for (i = 1; i < gBattlersCount; i++)
    {
        currBattler = battlers[i];
        currSpeed = speeds[i];
        j = i - 1;

        if (slowToFast)
        {
            while (j >= 0 && speeds[j] > currSpeed)
            {
                battlers[j + 1] = battlers[j];
                speeds[j + 1] = speeds[j];
                j = j - 1;
            }
        }
        else
        {
            while (j >= 0 && speeds[j] < currSpeed)
            {
                battlers[j + 1] = battlers[j];
                speeds[j + 1] = speeds[j];
                j = j - 1;
            }
        }

        battlers[j + 1] = currBattler;
        speeds[j + 1] = currSpeed;
    }
}

void TryRestoreStolenItems(void)
{
    u32 i;
    u16 stolenItem = ITEM_NONE;

    for (i = 0; i < PARTY_SIZE; i++)
    {
        if (gBattleStruct->itemStolen[i].stolen)
        {
            stolenItem = gBattleStruct->itemStolen[i].originalItem;
            if (stolenItem != ITEM_NONE && ItemId_GetPocket(stolenItem) != POCKET_BERRIES)
                SetMonData(&gPlayerParty[i], MON_DATA_HELD_ITEM, &stolenItem);  // Restore stolen non-berry items
        }
    }
}

bool32 CanStealItem(u8 battlerStealing, u8 battlerItem, u16 item)
{
    u8 stealerSide = GetBattlerSide(battlerStealing);

    if (gBattleTypeFlags & BATTLE_TYPE_TRAINER_HILL)
        return FALSE;

    // Check if the battler trying to steal should be able to
    if (stealerSide == B_SIDE_OPPONENT
        && !(gBattleTypeFlags &
             (BATTLE_TYPE_EREADER_TRAINER
              | BATTLE_TYPE_FRONTIER
              | BATTLE_TYPE_LINK
              | BATTLE_TYPE_RECORDED_LINK
              | BATTLE_TYPE_SECRET_BASE
              #if B_TRAINERS_KNOCK_OFF_ITEMS
              | BATTLE_TYPE_TRAINER
              #endif
              )))
    {
        return FALSE;
    }
    else if (!(gBattleTypeFlags &
          (BATTLE_TYPE_EREADER_TRAINER
           | BATTLE_TYPE_FRONTIER
           | BATTLE_TYPE_LINK
           | BATTLE_TYPE_RECORDED_LINK
           | BATTLE_TYPE_SECRET_BASE))
        && (gWishFutureKnock.knockedOffMons[stealerSide] & gBitTable[gBattlerPartyIndexes[battlerStealing]]))
    {
        return FALSE;
    }

    if (!CanBattlerGetOrLoseItem(battlerItem, item)      // Battler with item cannot have it stolen
      ||!CanBattlerGetOrLoseItem(battlerStealing, item)) // Stealer cannot take the item
        return FALSE;

    return TRUE;
}

void TrySaveExchangedItem(u8 battlerId, u16 stolenItem)
{
    // Because BtlController_EmitSetMonData does SetMonData, we need to save the stolen item only if it matches the battler's original
    // So, if the player steals an item during battle and has it stolen from it, it will not end the battle with it (naturally)
    #if B_TRAINERS_KNOCK_OFF_ITEMS == TRUE
    // If regular trainer battle and mon's original item matches what is being stolen, save it to be restored at end of battle
    if (gBattleTypeFlags & BATTLE_TYPE_TRAINER
      && !(gBattleTypeFlags & BATTLE_TYPE_FRONTIER)
      && GetBattlerSide(battlerId) == B_SIDE_PLAYER
      && stolenItem == gBattleStruct->itemStolen[gBattlerPartyIndexes[battlerId]].originalItem)
        gBattleStruct->itemStolen[gBattlerPartyIndexes[battlerId]].stolen = TRUE;
    #endif
}

bool32 IsBattlerAffectedByHazards(u8 battlerId, bool32 toxicSpikes)
{
    bool32 ret = TRUE;
    u32 holdEffect = GetBattlerHoldEffect(gActiveBattler, TRUE);
    if (toxicSpikes && holdEffect == HOLD_EFFECT_HEAVY_DUTY_BOOTS && !IS_BATTLER_OF_TYPE(battlerId, TYPE_POISON))
    {
        ret = FALSE;
        RecordItemEffectBattle(battlerId, holdEffect);
    }
    else if (holdEffect == HOLD_EFFECT_HEAVY_DUTY_BOOTS)
    {
        ret = FALSE;
        RecordItemEffectBattle(battlerId, holdEffect);
    }
    return ret;
}

bool32 TestSheerForceFlag(u8 battler, u16 move)
{
    if (GetBattlerAbility(battler) == ABILITY_SHEER_FORCE && gBattleMoves[move].flags & FLAG_SHEER_FORCE_BOOST)
        return TRUE;
    else
        return FALSE;
}

// This function is the body of "jumpifstat", but can be used dynamically in a function
bool32 CompareStat(u8 battlerId, u8 statId, u8 cmpTo, u8 cmpKind)
{
    bool8 ret = FALSE;
    u8 statValue = gBattleMons[battlerId].statStages[statId];

    // Because this command is used as a way of checking if a stat can be lowered/raised,
    // we need to do some modification at run-time.
    if (GetBattlerAbility(battlerId) == ABILITY_CONTRARY)
    {
        if (cmpKind == CMP_GREATER_THAN)
            cmpKind = CMP_LESS_THAN;
        else if (cmpKind == CMP_LESS_THAN)
            cmpKind = CMP_GREATER_THAN;

        if (cmpTo == MIN_STAT_STAGE)
            cmpTo = MAX_STAT_STAGE;
        else if (cmpTo == MAX_STAT_STAGE)
            cmpTo = MIN_STAT_STAGE;
    }

    switch (cmpKind)
    {
    case CMP_EQUAL:
        if (statValue == cmpTo)
            ret = TRUE;
        break;
    case CMP_NOT_EQUAL:
        if (statValue != cmpTo)
            ret = TRUE;
        break;
    case CMP_GREATER_THAN:
        if (statValue > cmpTo)
            ret = TRUE;
        break;
    case CMP_LESS_THAN:
        if (statValue < cmpTo)
            ret = TRUE;
        break;
    case CMP_COMMON_BITS:
        if (statValue & cmpTo)
            ret = TRUE;
        break;
    case CMP_NO_COMMON_BITS:
        if (!(statValue & cmpTo))
            ret = TRUE;
        break;
    }

    return ret;
}

void BufferStatChange(u8 battlerId, u8 statId, u8 stringId)
{
    bool8 hasContrary = (GetBattlerAbility(battlerId) == ABILITY_CONTRARY);

    PREPARE_STAT_BUFFER(gBattleTextBuff1, statId);
    if (stringId == STRINGID_STATFELL)
    {
        if (hasContrary)
            PREPARE_STRING_BUFFER(gBattleTextBuff2, STRINGID_STATROSE)
        else
            PREPARE_STRING_BUFFER(gBattleTextBuff2, STRINGID_STATFELL)
    }
    else if (stringId == STRINGID_STATROSE)
    {
        if (hasContrary)
            PREPARE_STRING_BUFFER(gBattleTextBuff2, STRINGID_STATFELL)
        else
            PREPARE_STRING_BUFFER(gBattleTextBuff2, STRINGID_STATROSE)
    }
    else
    {
        PREPARE_STRING_BUFFER(gBattleTextBuff2, stringId)
    }
}

bool32 TryRoomService(u8 battlerId)
{
    if (gFieldStatuses & STATUS_FIELD_TRICK_ROOM && CompareStat(battlerId, STAT_SPEED, MIN_STAT_STAGE, CMP_GREATER_THAN))
    {
        BufferStatChange(battlerId, STAT_SPEED, STRINGID_STATFELL);
        gEffectBattler = gBattleScripting.battler = battlerId;
        SET_STATCHANGER(STAT_SPEED, 1, TRUE);
        gBattleScripting.animArg1 = 14 + STAT_SPEED;
        gBattleScripting.animArg2 = 0;
        gLastUsedItem = gBattleMons[battlerId].item;
        return TRUE;
    }
    else
    {
        return FALSE;
    }
}

void DoBurmyFormChange(u32 monId)
{
    u16 newSpecies, currSpecies;
    struct Pokemon *party = gPlayerParty;

    currSpecies = GetMonData(&party[monId], MON_DATA_SPECIES, NULL);

    if ((GET_BASE_SPECIES_ID(currSpecies) == SPECIES_BURMY) 
        && (gBattleStruct->appearedInBattle & gBitTable[monId]) // Burmy appeared in battle
        && GetMonData(&party[monId], MON_DATA_HP, NULL) != 0) // Burmy isn't fainted
    {
        switch (gBattleTerrain)
        {
            case BATTLE_TERRAIN_GRASS:
            case BATTLE_TERRAIN_LONG_GRASS:
            case BATTLE_TERRAIN_POND:
            case BATTLE_TERRAIN_MOUNTAIN:
            case BATTLE_TERRAIN_PLAIN:
                newSpecies = SPECIES_BURMY;
                break;
            case BATTLE_TERRAIN_CAVE:
            case BATTLE_TERRAIN_SAND:
                newSpecies = SPECIES_BURMY_SANDY_CLOAK;
                break;
            case BATTLE_TERRAIN_BUILDING:
                newSpecies = SPECIES_BURMY_TRASH_CLOAK;
                break;
            default: // Don't change form if last battle was water-related
                newSpecies = SPECIES_NONE;
                break;
        }

        if (newSpecies != SPECIES_NONE)
        {
            SetMonData(&party[monId], MON_DATA_SPECIES, &newSpecies);
            CalculateMonStats(&party[monId]);
        }
    }
}

bool32 BlocksPrankster(u16 move, u8 battlerPrankster, u8 battlerDef, bool32 checkTarget)
{
    #if B_PRANKSTER_DARK_TYPES >= GEN_7
    if (!gProtectStructs[battlerPrankster].pranksterElevated)
        return FALSE;
    if (GetBattlerSide(battlerPrankster) == GetBattlerSide(battlerDef))
        return FALSE;
    if (checkTarget && (GetBattlerMoveTargetType(battlerPrankster, move) & (MOVE_TARGET_OPPONENTS_FIELD | MOVE_TARGET_DEPENDS)))
        return FALSE;
    if (!IS_BATTLER_OF_TYPE(battlerDef, TYPE_DARK))
        return FALSE;
    if (gStatuses3[battlerDef] & STATUS3_SEMI_INVULNERABLE)
        return FALSE;

    return TRUE;
    #endif
    return FALSE;
}

u16 GetUsedHeldItem(u8 battler)
{
    return gBattleStruct->usedHeldItems[gBattlerPartyIndexes[battler]][GetBattlerSide(battler)];
}

bool32 IsBattlerWeatherAffected(u8 battlerId, u32 weatherFlags)
{
    if (gBattleWeather & weatherFlags && WEATHER_HAS_EFFECT)
    {
        // given weather is active -> check if its sun, rain against utility umbrella ( since only 1 weather can be active at once)
        if (gBattleWeather & (B_WEATHER_SUN | B_WEATHER_RAIN) && GetBattlerHoldEffect(battlerId, TRUE) == HOLD_EFFECT_UTILITY_UMBRELLA)
            return FALSE; // utility umbrella blocks sun, rain effects

        return TRUE;
    }
    return FALSE;
}

// Gets move target before redirection effects etc. are applied
// Possible return values are defined in battle.h following MOVE_TARGET_SELECTED
u32 GetBattlerMoveTargetType(u8 battlerId, u16 move)
{
    u32 target;

    if (gBattleMoves[move].effect == EFFECT_EXPANDING_FORCE
        && IsBattlerTerrainAffected(battlerId, STATUS_FIELD_PSYCHIC_TERRAIN))
        return MOVE_TARGET_BOTH;
    else
        return gBattleMoves[move].target;
}

bool32 CanTargetBattler(u8 battlerAtk, u8 battlerDef, u16 move)
{
    if (gBattleMoves[move].effect == EFFECT_HIT_ENEMY_HEAL_ALLY
      && GetBattlerSide(battlerAtk) == GetBattlerSide(battlerDef)
      && gStatuses3[battlerAtk] & STATUS3_HEAL_BLOCK)
        return FALSE;   // Pokémon affected by Heal Block cannot target allies with Pollen Puff
    return TRUE;
}<|MERGE_RESOLUTION|>--- conflicted
+++ resolved
@@ -250,12 +250,8 @@
     gBattleStruct->atkCancellerTracker = 0;
     gMoveResultFlags = 0;
     gMultiHitCounter = 0;
-<<<<<<< HEAD
-    gBattleCommunication[6] = 0;
+    gBattleCommunication[MISS_TYPE] = 0;
     gBattleScripting.savedMoveEffect = 0;
-=======
-    gBattleCommunication[MISS_TYPE] = 0;
->>>>>>> 898ec580
     gCurrMovePos = gChosenMovePos = *(gBattleStruct->chosenMovePositions + gBattlerAttacker);
 
     // choose move
@@ -1731,16 +1727,10 @@
 
 u8 TrySetCantSelectMoveBattleScript(void)
 {
-<<<<<<< HEAD
     u32 limitations = 0;
     u8 moveId = gBattleResources->bufferB[gActiveBattler][2] & ~RET_MEGA_EVOLUTION;
     u32 move = gBattleMons[gActiveBattler].moves[moveId];
     u32 holdEffect = GetBattlerHoldEffect(gActiveBattler, TRUE);
-=======
-    u8 limitations = 0;
-    u16 move = gBattleMons[gActiveBattler].moves[gBattleBufferB[gActiveBattler][2]];
-    u8 holdEffect;
->>>>>>> 898ec580
     u16 *choicedMove = &gBattleStruct->choicedMove[gActiveBattler];
 
     if (gDisableStructs[gActiveBattler].disabledMove == move && move != MOVE_NONE)
@@ -2157,17 +2147,8 @@
                 }
             }
 
-<<<<<<< HEAD
             gBattleStruct->turnCountersTracker++;
             gBattleStruct->turnSideTracker = 0;
-=======
-            // It's stupid, but won't match without it
-            {
-                u8 *var = &gBattleStruct->turnCountersTracker;
-                (*var)++;
-                gBattleStruct->turnSideTracker = 0;
-            }
->>>>>>> 898ec580
             // fall through
         case ENDTURN_REFLECT:
             while (gBattleStruct->turnSideTracker < 2)
@@ -2237,7 +2218,7 @@
                     }
                 }
                 gBattleStruct->turnSideTracker++;
-                if (effect)
+                if (effect != 0)
                     break;
             }
             if (!effect)
@@ -2308,7 +2289,7 @@
                     }
                 }
                 gBattleStruct->turnSideTracker++;
-                if (effect)
+                if (effect != 0)
                     break;
             }
             if (!effect)
@@ -2332,7 +2313,7 @@
                     }
                 }
                 gBattleStruct->turnSideTracker++;
-                if (effect)
+                if (effect != 0)
                     break;
             }
             if (!effect)
@@ -2943,7 +2924,6 @@
                 else if (!(gBattleMons[gActiveBattler].status2 & STATUS2_LOCK_CONFUSE)
                  && (gBattleMons[gActiveBattler].status2 & STATUS2_MULTIPLETURNS))
                 {
-<<<<<<< HEAD
                     gBattleMons[gActiveBattler].status2 &= ~STATUS2_MULTIPLETURNS;
                     if (!(gBattleMons[gActiveBattler].status2 & STATUS2_CONFUSION))
                     {
@@ -2951,23 +2931,6 @@
                         SetMoveEffect(TRUE, 0);
                         if (gBattleMons[gActiveBattler].status2 & STATUS2_CONFUSION)
                             BattleScriptExecute(BattleScript_ThrashConfuses);
-=======
-                    s32 i;
-                    for (i = 0; i < MAX_MON_MOVES; i++)
-                    {
-                        if (gDisableStructs[gActiveBattler].disabledMove == gBattleMons[gActiveBattler].moves[i])
-                            break;
-                    }
-                    if (i == MAX_MON_MOVES)  // pokemon does not have the disabled move anymore
-                    {
-                        gDisableStructs[gActiveBattler].disabledMove = MOVE_NONE;
-                        gDisableStructs[gActiveBattler].disableTimer = 0;
-                    }
-                    else if (--gDisableStructs[gActiveBattler].disableTimer == 0)  // disable ends
-                    {
-                        gDisableStructs[gActiveBattler].disabledMove = MOVE_NONE;
-                        BattleScriptExecute(BattleScript_DisabledNoMore);
->>>>>>> 898ec580
                         effect++;
                     }
                 }
@@ -3052,25 +3015,13 @@
                     gEffectBattler = gActiveBattler;
                     if (IsBattlerTerrainAffected(gActiveBattler, STATUS_FIELD_ELECTRIC_TERRAIN))
                     {
-<<<<<<< HEAD
                         gBattleCommunication[MULTISTRING_CHOOSER] = B_MSG_TERRAINPREVENTS_ELECTRIC;
                         BattleScriptExecute(BattleScript_TerrainPreventsEnd2);
-=======
-                        gDisableStructs[gActiveBattler].encoredMove = MOVE_NONE;
-                        gDisableStructs[gActiveBattler].encoreTimer = 0;
->>>>>>> 898ec580
                     }
                     else if (IsBattlerTerrainAffected(gActiveBattler, STATUS_FIELD_MISTY_TERRAIN))
                     {
-<<<<<<< HEAD
                         gBattleCommunication[MULTISTRING_CHOOSER] = B_MSG_TERRAINPREVENTS_MISTY;
                         BattleScriptExecute(BattleScript_TerrainPreventsEnd2);
-=======
-                        gDisableStructs[gActiveBattler].encoredMove = MOVE_NONE;
-                        gDisableStructs[gActiveBattler].encoreTimer = 0;
-                        BattleScriptExecute(BattleScript_EncoredNoMore);
-                        effect++;
->>>>>>> 898ec580
                     }
                     else
                     {
@@ -3648,13 +3599,8 @@
         case CANCELLER_PARALYSED: // paralysis
             if ((gBattleMons[gBattlerAttacker].status1 & STATUS1_PARALYSIS) && (Random() % 4) == 0)
             {
-<<<<<<< HEAD
                 gProtectStructs[gBattlerAttacker].prlzImmobility = TRUE;
-                // This is removed in Emerald for some reason
-=======
-                gProtectStructs[gBattlerAttacker].prlzImmobility = 1;
                 // This is removed in FRLG and Emerald for some reason
->>>>>>> 898ec580
                 //CancelMultiTurnMoves(gBattlerAttacker);
                 gBattlescriptCurrInstr = BattleScript_MoveUsedIsParalyzed;
                 gHitMarker |= HITMARKER_UNABLE_TO_USE_MOVE;
@@ -3726,7 +3672,6 @@
             }
             gBattleStruct->atkCancellerTracker++;
             break;
-<<<<<<< HEAD
         case CANCELLER_POWDER_MOVE:
             if ((gBattleMoves[gCurrentMove].flags & FLAG_POWDER) && (gBattlerAttacker != gBattlerTarget))
             {
@@ -3742,33 +3687,8 @@
                     gLastUsedItem = gBattleMons[gBattlerTarget].item;
                     effect = 1;
                 }
-=======
-        case CANCELLER_END:
-            break;
-        }
-
-    } while (gBattleStruct->atkCancellerTracker != CANCELLER_END && effect == 0);
-
-    if (effect == 2)
-    {
-        gActiveBattler = gBattlerAttacker;
-        BtlController_EmitSetMonData(BUFFER_A, REQUEST_STATUS_BATTLE, 0, 4, &gBattleMons[gActiveBattler].status1);
-        MarkBattlerForControllerExec(gActiveBattler);
-    }
-    return effect;
-}
-
-bool8 HasNoMonsToSwitch(u8 battler, u8 partyIdBattlerOn1, u8 partyIdBattlerOn2)
-{
-    u8 playerId, flankId;
-    struct Pokemon *party;
-    s32 i;
-
-    if (!(gBattleTypeFlags & BATTLE_TYPE_DOUBLE))
-        return FALSE;
->>>>>>> 898ec580
-
-                if (effect)
+
+                if (effect != 0)
                     gBattlescriptCurrInstr = BattleScript_PowderMoveNoEffect;
             }
             gBattleStruct->atkCancellerTracker++;
@@ -3876,8 +3796,8 @@
 
 bool8 HasNoMonsToSwitch(u8 battler, u8 partyIdBattlerOn1, u8 partyIdBattlerOn2)
 {
+    u8 playerId, flankId;
     struct Pokemon *party;
-    u8 id1, id2;
     s32 i;
 
     if (!(gBattleTypeFlags & BATTLE_TYPE_DOUBLE))
@@ -3885,14 +3805,14 @@
 
     if (BATTLE_TWO_VS_ONE_OPPONENT && GetBattlerSide(battler) == B_SIDE_OPPONENT)
     {
-        id2 = GetBattlerAtPosition(B_POSITION_OPPONENT_LEFT);
-        id1 = GetBattlerAtPosition(B_POSITION_OPPONENT_RIGHT);
+        flankId = GetBattlerAtPosition(B_POSITION_OPPONENT_LEFT);
+        playerId = GetBattlerAtPosition(B_POSITION_OPPONENT_RIGHT);
         party = gEnemyParty;
 
         if (partyIdBattlerOn1 == PARTY_SIZE)
-            partyIdBattlerOn1 = gBattlerPartyIndexes[id2];
+            partyIdBattlerOn1 = gBattlerPartyIndexes[flankId];
         if (partyIdBattlerOn2 == PARTY_SIZE)
-            partyIdBattlerOn2 = gBattlerPartyIndexes[id1];
+            partyIdBattlerOn2 = gBattlerPartyIndexes[playerId];
 
         for (i = 0; i < PARTY_SIZE; i++)
         {
@@ -3900,7 +3820,7 @@
              && GetMonData(&party[i], MON_DATA_SPECIES2) != SPECIES_NONE
              && GetMonData(&party[i], MON_DATA_SPECIES2) != SPECIES_EGG
              && i != partyIdBattlerOn1 && i != partyIdBattlerOn2
-             && i != *(gBattleStruct->monToSwitchIntoId + id2) && i != id1[gBattleStruct->monToSwitchIntoId])
+             && i != *(gBattleStruct->monToSwitchIntoId + flankId) && i != playerId[gBattleStruct->monToSwitchIntoId])
                 break;
         }
         return (i == PARTY_SIZE);
@@ -4273,7 +4193,6 @@
         case ABILITYEFFECT_SWITCH_IN_TERRAIN:
             if (VarGet(VAR_TERRAIN) & STATUS_FIELD_TERRAIN_ANY)
             {
-<<<<<<< HEAD
                 u16 terrainFlags = VarGet(VAR_TERRAIN) & STATUS_FIELD_TERRAIN_ANY;    // only works for status flag (1 << 15)
                 gFieldStatuses = terrainFlags | STATUS_FIELD_TERRAIN_PERMANENT; // terrain is permanent
                 switch (VarGet(VAR_TERRAIN) & STATUS_FIELD_TERRAIN_ANY)
@@ -4290,115 +4209,6 @@
                 case STATUS_FIELD_PSYCHIC_TERRAIN:
                     gBattleCommunication[MULTISTRING_CHOOSER] = 3;
                     break;
-=======
-            case ABILITYEFFECT_SWITCH_IN_WEATHER:
-                if (!(gBattleTypeFlags & BATTLE_TYPE_RECORDED))
-                {
-                    switch (GetCurrentWeather())
-                    {
-                    case WEATHER_RAIN:
-                    case WEATHER_RAIN_THUNDERSTORM:
-                    case WEATHER_DOWNPOUR:
-                        if (!(gBattleWeather & B_WEATHER_RAIN))
-                        {
-                            gBattleWeather = (B_WEATHER_RAIN_TEMPORARY | B_WEATHER_RAIN_PERMANENT);
-                            gBattleScripting.animArg1 = B_ANIM_RAIN_CONTINUES;
-                            gBattleScripting.battler = battler;
-                            effect++;
-                        }
-                        break;
-                    case WEATHER_SANDSTORM:
-                        if (!(gBattleWeather & B_WEATHER_SANDSTORM))
-                        {
-                            gBattleWeather = B_WEATHER_SANDSTORM;
-                            gBattleScripting.animArg1 = B_ANIM_SANDSTORM_CONTINUES;
-                            gBattleScripting.battler = battler;
-                            effect++;
-                        }
-                        break;
-                    case WEATHER_DROUGHT:
-                        if (!(gBattleWeather & B_WEATHER_SUN))
-                        {
-                            gBattleWeather = B_WEATHER_SUN;
-                            gBattleScripting.animArg1 = B_ANIM_SUN_CONTINUES;
-                            gBattleScripting.battler = battler;
-                            effect++;
-                        }
-                        break;
-                    }
-                }
-                if (effect != 0)
-                {
-                    gBattleCommunication[MULTISTRING_CHOOSER] = GetCurrentWeather();
-                    BattleScriptPushCursorAndCallback(BattleScript_OverworldWeatherStarts);
-                }
-                break;
-            case ABILITY_DRIZZLE:
-                if (!(gBattleWeather & B_WEATHER_RAIN_PERMANENT))
-                {
-                    gBattleWeather = (B_WEATHER_RAIN_PERMANENT | B_WEATHER_RAIN_TEMPORARY);
-                    BattleScriptPushCursorAndCallback(BattleScript_DrizzleActivates);
-                    gBattleScripting.battler = battler;
-                    effect++;
-                }
-                break;
-            case ABILITY_SAND_STREAM:
-                if (!(gBattleWeather & B_WEATHER_SANDSTORM_PERMANENT))
-                {
-                    gBattleWeather = B_WEATHER_SANDSTORM;
-                    BattleScriptPushCursorAndCallback(BattleScript_SandstreamActivates);
-                    gBattleScripting.battler = battler;
-                    effect++;
-                }
-                break;
-            case ABILITY_DROUGHT:
-                if (!(gBattleWeather & B_WEATHER_SUN_PERMANENT))
-                {
-                    gBattleWeather = B_WEATHER_SUN;
-                    BattleScriptPushCursorAndCallback(BattleScript_DroughtActivates);
-                    gBattleScripting.battler = battler;
-                    effect++;
-                }
-                break;
-            case ABILITY_INTIMIDATE:
-                if (!(gSpecialStatuses[battler].intimidatedMon))
-                {
-                    gStatuses3[battler] |= STATUS3_INTIMIDATE_POKES;
-                    gSpecialStatuses[battler].intimidatedMon = 1;
-                }
-                break;
-            case ABILITY_FORECAST:
-                effect = CastformDataTypeChange(battler);
-                if (effect != 0)
-                {
-                    BattleScriptPushCursorAndCallback(BattleScript_CastformChange);
-                    gBattleScripting.battler = battler;
-                    *(&gBattleStruct->formToChangeInto) = effect - 1;
-                }
-                break;
-            case ABILITY_TRACE:
-                if (!(gSpecialStatuses[battler].traced))
-                {
-                    gStatuses3[battler] |= STATUS3_TRACE;
-                    gSpecialStatuses[battler].traced = 1;
-                }
-                break;
-            case ABILITY_CLOUD_NINE:
-            case ABILITY_AIR_LOCK:
-                {
-                    // that's a weird choice for a variable, why not use i or battler?
-                    for (target1 = 0; target1 < gBattlersCount; target1++)
-                    {
-                        effect = CastformDataTypeChange(target1);
-                        if (effect != 0)
-                        {
-                            BattleScriptPushCursorAndCallback(BattleScript_CastformChange);
-                            gBattleScripting.battler = target1;
-                            *(&gBattleStruct->formToChangeInto) = effect - 1;
-                            break;
-                        }
-                    }
->>>>>>> 898ec580
                 }
 
                 BattleScriptPushCursorAndCallback(BattleScript_OverworldTerrain);
@@ -4448,7 +4258,7 @@
                     break;
                 }
             }
-            if (effect)
+            if (effect != 0)
             {
                 gBattleCommunication[MULTISTRING_CHOOSER] = GetCurrentWeather();
                 BattleScriptPushCursorAndCallback(BattleScript_OverworldWeatherStarts);
@@ -4488,114 +4298,20 @@
         case ABILITY_TURBOBLAZE:
             if (!gSpecialStatuses[battler].switchInAbilityDone)
             {
-<<<<<<< HEAD
                 gBattleCommunication[MULTISTRING_CHOOSER] = B_MSG_SWITCHIN_TURBOBLAZE;
                 gSpecialStatuses[battler].switchInAbilityDone = TRUE;
                 BattleScriptPushCursorAndCallback(BattleScript_SwitchInAbilityMsg);
                 effect++;
-=======
-                switch (gBattleMons[battler].ability)
-                {
-                case ABILITY_IMMUNITY:
-                    if (gBattleMons[battler].status1 & (STATUS1_POISON | STATUS1_TOXIC_POISON | STATUS1_TOXIC_COUNTER))
-                    {
-                        StringCopy(gBattleTextBuff1, gStatusConditionString_PoisonJpn);
-                        effect = 1;
-                    }
-                    break;
-                case ABILITY_OWN_TEMPO:
-                    if (gBattleMons[battler].status2 & STATUS2_CONFUSION)
-                    {
-                        StringCopy(gBattleTextBuff1, gStatusConditionString_ConfusionJpn);
-                        effect = 2;
-                    }
-                    break;
-                case ABILITY_LIMBER:
-                    if (gBattleMons[battler].status1 & STATUS1_PARALYSIS)
-                    {
-                        StringCopy(gBattleTextBuff1, gStatusConditionString_ParalysisJpn);
-                        effect = 1;
-                    }
-                    break;
-                case ABILITY_INSOMNIA:
-                case ABILITY_VITAL_SPIRIT:
-                    if (gBattleMons[battler].status1 & STATUS1_SLEEP)
-                    {
-                        gBattleMons[battler].status2 &= ~STATUS2_NIGHTMARE;
-                        StringCopy(gBattleTextBuff1, gStatusConditionString_SleepJpn);
-                        effect = 1;
-                    }
-                    break;
-                case ABILITY_WATER_VEIL:
-                    if (gBattleMons[battler].status1 & STATUS1_BURN)
-                    {
-                        StringCopy(gBattleTextBuff1, gStatusConditionString_BurnJpn);
-                        effect = 1;
-                    }
-                    break;
-                case ABILITY_MAGMA_ARMOR:
-                    if (gBattleMons[battler].status1 & STATUS1_FREEZE)
-                    {
-                        StringCopy(gBattleTextBuff1, gStatusConditionString_IceJpn);
-                        effect = 1;
-                    }
-                    break;
-                case ABILITY_OBLIVIOUS:
-                    if (gBattleMons[battler].status2 & STATUS2_INFATUATION)
-                    {
-                        StringCopy(gBattleTextBuff1, gStatusConditionString_LoveJpn);
-                        effect = 3;
-                    }
-                    break;
-                }
-                if (effect != 0)
-                {
-                    switch (effect)
-                    {
-                    case 1: // status cleared
-                        gBattleMons[battler].status1 = 0;
-                        break;
-                    case 2: // get rid of confusion
-                        gBattleMons[battler].status2 &= ~STATUS2_CONFUSION;
-                        break;
-                    case 3: // get rid of infatuation
-                        gBattleMons[battler].status2 &= ~STATUS2_INFATUATION;
-                        break;
-                    }
-
-                    BattleScriptPushCursor();
-                    gBattlescriptCurrInstr = BattleScript_AbilityCuredStatus;
-                    gBattleScripting.battler = battler;
-                    gActiveBattler = battler;
-                    BtlController_EmitSetMonData(BUFFER_A, REQUEST_STATUS_BATTLE, 0, 4, &gBattleMons[gActiveBattler].status1);
-                    MarkBattlerForControllerExec(gActiveBattler);
-                    return effect;
-                }
->>>>>>> 898ec580
             }
             break;
         case ABILITY_SLOW_START:
             if (!gSpecialStatuses[battler].switchInAbilityDone)
             {
-<<<<<<< HEAD
                 gDisableStructs[battler].slowStartTimer = 5;
                 gBattleCommunication[MULTISTRING_CHOOSER] = B_MSG_SWITCHIN_SLOWSTART;
                 gSpecialStatuses[battler].switchInAbilityDone = TRUE;
                 BattleScriptPushCursorAndCallback(BattleScript_SwitchInAbilityMsg);
                 effect++;
-=======
-                if (gBattleMons[battler].ability == ABILITY_FORECAST)
-                {
-                    effect = CastformDataTypeChange(battler);
-                    if (effect != 0)
-                    {
-                        BattleScriptPushCursorAndCallback(BattleScript_CastformChange);
-                        gBattleScripting.battler = battler;
-                        *(&gBattleStruct->formToChangeInto) = effect - 1;
-                        return effect;
-                    }
-                }
->>>>>>> 898ec580
             }
             break;
         case ABILITY_UNNERVE:
@@ -4659,17 +4375,9 @@
                             }
                         }
                     }
-<<<<<<< HEAD
-                }
-=======
-                    if (effect != 0)
-                    {
-                        BattleScriptPushCursorAndCallback(BattleScript_TraceActivates);
-                        gStatuses3[i] &= ~STATUS3_TRACE;
-                        gBattleScripting.battler = i;
->>>>>>> 898ec580
-
-                if (effect)
+                }
+
+                if (effect != 0)
                 {
                     gBattleCommunication[MULTISTRING_CHOOSER] = B_MSG_SWITCHIN_ANTICIPATION;
                     gSpecialStatuses[battler].switchInAbilityDone = TRUE;
@@ -4825,7 +4533,6 @@
                 BattleScriptPushCursorAndCallback(BattleScript_BlockedByPrimalWeatherEnd3);
                 effect++;
             }
-<<<<<<< HEAD
             break;
         case ABILITY_SNOW_WARNING:
             if (TryChangeBattleWeather(battler, ENUM_WEATHER_HAIL, TRUE))
@@ -4878,10 +4585,7 @@
         case ABILITY_FORECAST:
         case ABILITY_FLOWER_GIFT:
             effect = TryWeatherFormChange(battler);
-            if (effect)
-=======
             if (effect != 0)
->>>>>>> 898ec580
             {
                 BattleScriptPushCursorAndCallback(BattleScript_CastformChange);
                 *(&gBattleStruct->formToChangeInto) = effect - 1;
@@ -4995,22 +4699,9 @@
                     effect++;
                 }
                 break;
-<<<<<<< HEAD
             case ABILITY_HYDRATION:
                 if (IsBattlerWeatherAffected(battler, B_WEATHER_RAIN)
                  && gBattleMons[battler].status1 & STATUS1_ANY)
-=======
-            case HOLD_EFFECT_RESTORE_STATS:
-                for (i = 0; i < NUM_BATTLE_STATS; i++)
-                {
-                    if (gBattleMons[battlerId].statStages[i] < DEFAULT_STAT_STAGE)
-                    {
-                        gBattleMons[battlerId].statStages[i] = DEFAULT_STAT_STAGE;
-                        effect = ITEM_STATS_CHANGE;
-                    }
-                }
-                if (effect != 0)
->>>>>>> 898ec580
                 {
                     goto ABILITY_HEAL_MON_STATUS;
                 }
@@ -5294,11 +4985,7 @@
                     gBattleMoveDamage *= -1;
                 }
             }
-<<<<<<< HEAD
             else if (effect == 2) // Boost Stat ability;
-=======
-            if (effect != 0)
->>>>>>> 898ec580
             {
                 if (!CompareStat(battler, statId, MAX_STAT_STAGE, CMP_LESS_THAN))
                 {
@@ -5908,13 +5595,9 @@
                     StringCopy(gBattleTextBuff1, gStatusConditionString_ConfusionJpn);
                     effect = 2;
                 }
-<<<<<<< HEAD
                 break;
             case ABILITY_LIMBER:
                 if (gBattleMons[battler].status1 & STATUS1_PARALYSIS)
-=======
-                if (effect != 0)
->>>>>>> 898ec580
                 {
                     StringCopy(gBattleTextBuff1, gStatusConditionString_ParalysisJpn);
                     effect = 1;
@@ -5991,7 +5674,7 @@
             if (battlerAbility == ABILITY_FORECAST || battlerAbility == ABILITY_FLOWER_GIFT)
             {
                 effect = TryWeatherFormChange(battler);
-                if (effect)
+                if (effect != 0)
                 {
                     BattleScriptPushCursorAndCallback(BattleScript_CastformChange);
                     gBattleScripting.battler = battler;
@@ -6095,7 +5778,7 @@
                         gActiveBattler = target1, effect++;
                 }
 
-                if (effect)
+                if (effect != 0)
                 {
                     if (caseID == ABILITYEFFECT_TRACE1)
                     {
@@ -6130,7 +5813,7 @@
                 effect++;
             }
 
-            if (effect)
+            if (effect != 0)
                 break;
         }
         break;
@@ -6787,7 +6470,7 @@
                         effect = ITEM_STATS_CHANGE;
                     }
                 }
-                if (effect)
+                if (effect != 0)
                 {
                     gBattleScripting.battler = battlerId;
                     gPotentialItemEffectBattler = battlerId;
@@ -6991,8 +6674,7 @@
                 }
                 break;
             }
-
-            if (effect)
+            if (effect != 0)
             {
                 gSpecialStatuses[battlerId].switchInItemDone = TRUE;
                 gActiveBattler = gBattlerAttacker = gPotentialItemEffectBattler = gBattleScripting.battler = battlerId;
@@ -7072,7 +6754,7 @@
                         effect = ITEM_STATS_CHANGE;
                     }
                 }
-                if (effect)
+                if (effect != 0)
                 {
                     gBattleScripting.battler = battlerId;
                     gPotentialItemEffectBattler = battlerId;
@@ -7275,7 +6957,7 @@
                 break;
             }
 
-            if (effect)
+            if (effect != 0)
             {
                 gActiveBattler = gBattlerAttacker = gPotentialItemEffectBattler = gBattleScripting.battler = battlerId;
                 switch (effect)
@@ -7464,7 +7146,7 @@
                         effect = ITEM_STATS_CHANGE;
                     }
                 }
-                if (effect)
+                if (effect != 0)
                 {
                     gBattleScripting.battler = battlerId;
                     gPotentialItemEffectBattler = battlerId;
@@ -7474,8 +7156,7 @@
                 }
                 break;
             }
-
-            if (effect)
+            if (effect != 0)
             {
                 gActiveBattler = gPotentialItemEffectBattler = gBattleScripting.battler = battlerId;
                 if (effect == ITEM_STATUS_CHANGE)
@@ -9759,7 +9440,7 @@
     struct Pokemon *mon;
     u8 battlerPosition = GetBattlerPosition(battlerId);
     u8 partnerPosition = GetBattlerPosition(BATTLE_PARTNER(battlerId));
-    struct MegaEvolutionData *mega = &(((struct ChooseMoveStruct*)(&gBattleResources->bufferA[gActiveBattler][4]))->mega);
+    struct MegaEvolutionData *mega = &(((struct ChooseMoveStruct *)(&gBattleResources->bufferA[gActiveBattler][4]))->mega);
 
     // Check if Player has a Mega Ring
     if ((GetBattlerPosition(battlerId) == B_POSITION_PLAYER_LEFT || (!(gBattleTypeFlags & BATTLE_TYPE_MULTI) && GetBattlerPosition(battlerId) == B_POSITION_PLAYER_RIGHT))
