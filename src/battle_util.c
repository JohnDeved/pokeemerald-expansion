--- conflicted
+++ resolved
@@ -1,16 +1,13 @@
 #include "global.h"
 #include "battle.h"
 #include "battle_anim.h"
-<<<<<<< HEAD
+#include "battle_arena.h"
+#include "battle_pyramid.h"
+#include "battle_util.h"
 #include "battle_controllers.h"
 #include "battle_interface.h"
 #include "battle_setup.h"
 #include "party_menu.h"
-=======
-#include "battle_arena.h"
-#include "battle_pyramid.h"
-#include "battle_util.h"
->>>>>>> 8b1c2c94
 #include "pokemon.h"
 #include "international_string_util.h"
 #include "item.h"
@@ -36,10 +33,7 @@
 #include "field_weather.h"
 #include "constants/abilities.h"
 #include "constants/battle_anim.h"
-<<<<<<< HEAD
 #include "constants/battle_config.h"
-=======
->>>>>>> 8b1c2c94
 #include "constants/battle_move_effects.h"
 #include "constants/battle_script_commands.h"
 #include "constants/battle_string_ids.h"
@@ -48,10 +42,8 @@
 #include "constants/items.h"
 #include "constants/moves.h"
 #include "constants/songs.h"
-<<<<<<< HEAD
+#include "constants/species.h"
 #include "constants/trainers.h"
-=======
-#include "constants/species.h"
 #include "constants/weather.h"
 
 /*
@@ -60,7 +52,6 @@
 match the ROM; this is also why sSoundMovesTable's declaration is in the middle of
 functions instead of at the top of the file with the other declarations.
 */
->>>>>>> 8b1c2c94
 
 extern const u8 *const gBattleScriptsForMoveEffects[];
 extern const u8 *const gBattlescriptsForBallThrow[];
@@ -355,12 +346,8 @@
     gBattle_BG0_X = 0;
     gBattle_BG0_Y = 0;
     ClearFuryCutterDestinyBondGrudge(gBattlerAttacker);
-<<<<<<< HEAD
 
     gLastUsedItem = gBattleResources->bufferB[gBattlerAttacker][1] | (gBattleResources->bufferB[gBattlerAttacker][2] << 8);
-=======
-    gLastUsedItem = gBattleBufferB[gBattlerAttacker][1] | (gBattleBufferB[gBattlerAttacker][2] << 8);
->>>>>>> 8b1c2c94
 
     if (gLastUsedItem <= LAST_BALL) // is ball
     {
