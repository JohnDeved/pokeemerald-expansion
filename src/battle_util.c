#include "global.h"
#include "battle.h"
#include "battle_anim.h"
#include "battle_arena.h"
#include "battle_pyramid.h"
#include "battle_util.h"
#include "battle_controllers.h"
#include "battle_interface.h"
#include "battle_setup.h"
#include "party_menu.h"
#include "pokemon.h"
#include "international_string_util.h"
#include "item.h"
#include "util.h"
#include "battle_scripts.h"
#include "random.h"
#include "text.h"
#include "safari_zone.h"
#include "sound.h"
#include "sprite.h"
#include "string_util.h"
#include "task.h"
#include "trig.h"
#include "window.h"
#include "battle_message.h"
#include "battle_ai_main.h"
#include "battle_ai_util.h"
#include "event_data.h"
#include "link.h"
#include "malloc.h"
#include "berry.h"
#include "pokedex.h"
#include "mail.h"
#include "field_weather.h"
#include "constants/abilities.h"
#include "constants/battle_anim.h"
#include "constants/battle_config.h"
#include "constants/battle_move_effects.h"
#include "constants/battle_script_commands.h"
#include "constants/battle_string_ids.h"
#include "constants/hold_effects.h"
#include "constants/items.h"
#include "constants/moves.h"
#include "constants/songs.h"
#include "constants/species.h"
#include "constants/trainers.h"
#include "constants/weather.h"

extern struct Evolution gEvolutionTable[][EVOS_PER_MON];

/*
NOTE: The data and functions in this file up until (but not including) sSoundMovesTable
are actually part of battle_main.c. They needed to be moved to this file in order to
match the ROM; this is also why sSoundMovesTable's declaration is in the middle of
functions instead of at the top of the file with the other declarations.
*/

static bool32 TryRemoveScreens(u8 battler);
static bool32 IsUnnerveAbilityOnOpposingSide(u8 battlerId);

extern const u8 *const gBattleScriptsForMoveEffects[];
extern const u8 *const gBattlescriptsForBallThrow[];
extern const u8 *const gBattlescriptsForRunningByItem[];
extern const u8 *const gBattlescriptsForUsingItem[];
extern const u8 *const gBattlescriptsForSafariActions[];

static const u8 sPkblToEscapeFactor[][3] = {
    {
        [B_MSG_MON_CURIOUS]    = 0,
        [B_MSG_MON_ENTHRALLED] = 0,
        [B_MSG_MON_IGNORED]    = 0
    },{
        [B_MSG_MON_CURIOUS]    = 3,
        [B_MSG_MON_ENTHRALLED] = 5,
        [B_MSG_MON_IGNORED]    = 0
    },{
        [B_MSG_MON_CURIOUS]    = 2,
        [B_MSG_MON_ENTHRALLED] = 3,
        [B_MSG_MON_IGNORED]    = 0
    },{
        [B_MSG_MON_CURIOUS]    = 1,
        [B_MSG_MON_ENTHRALLED] = 2,
        [B_MSG_MON_IGNORED]    = 0
    },{
        [B_MSG_MON_CURIOUS]    = 1,
        [B_MSG_MON_ENTHRALLED] = 1,
        [B_MSG_MON_IGNORED]    = 0
    }
};
static const u8 sGoNearCounterToCatchFactor[] = {4, 3, 2, 1};
static const u8 sGoNearCounterToEscapeFactor[] = {4, 4, 4, 4};

static const u16 sSkillSwapBannedAbilities[] =
{
    ABILITY_WONDER_GUARD,
    ABILITY_MULTITYPE,
    ABILITY_ILLUSION,
    ABILITY_STANCE_CHANGE,
    ABILITY_SCHOOLING,
    ABILITY_COMATOSE,
    ABILITY_SHIELDS_DOWN,
    ABILITY_DISGUISE,
    ABILITY_RKS_SYSTEM,
    ABILITY_BATTLE_BOND,
    ABILITY_POWER_CONSTRUCT,
    ABILITY_NEUTRALIZING_GAS,
    ABILITY_ICE_FACE,
    ABILITY_HUNGER_SWITCH,
    ABILITY_GULP_MISSILE,
};

static const u16 sRolePlayBannedAbilities[] =
{
    ABILITY_TRACE,
    ABILITY_WONDER_GUARD,
    ABILITY_FORECAST,
    ABILITY_FLOWER_GIFT,
    ABILITY_MULTITYPE,
    ABILITY_ILLUSION,
    ABILITY_ZEN_MODE,
    ABILITY_IMPOSTER,
    ABILITY_STANCE_CHANGE,
    ABILITY_POWER_OF_ALCHEMY,
    ABILITY_RECEIVER,
    ABILITY_SCHOOLING,
    ABILITY_COMATOSE,
    ABILITY_SHIELDS_DOWN,
    ABILITY_DISGUISE,
    ABILITY_RKS_SYSTEM,
    ABILITY_BATTLE_BOND,
    ABILITY_POWER_CONSTRUCT,
    ABILITY_ICE_FACE,
    ABILITY_HUNGER_SWITCH,
    ABILITY_GULP_MISSILE,
};

static const u16 sRolePlayBannedAttackerAbilities[] =
{
    ABILITY_MULTITYPE,
    ABILITY_ZEN_MODE,
    ABILITY_STANCE_CHANGE,
    ABILITY_SCHOOLING,
    ABILITY_COMATOSE,
    ABILITY_SHIELDS_DOWN,
    ABILITY_DISGUISE,
    ABILITY_RKS_SYSTEM,
    ABILITY_BATTLE_BOND,
    ABILITY_POWER_CONSTRUCT,
    ABILITY_ICE_FACE,
    ABILITY_GULP_MISSILE,
};

static const u16 sWorrySeedBannedAbilities[] =
{
    ABILITY_MULTITYPE,
    ABILITY_STANCE_CHANGE,
    ABILITY_SCHOOLING,
    ABILITY_COMATOSE,
    ABILITY_SHIELDS_DOWN,
    ABILITY_DISGUISE,
    ABILITY_RKS_SYSTEM,
    ABILITY_BATTLE_BOND,
    ABILITY_POWER_CONSTRUCT,
    ABILITY_TRUANT,
    ABILITY_ICE_FACE,
    ABILITY_GULP_MISSILE,
};

static const u16 sGastroAcidBannedAbilities[] =
{
    ABILITY_AS_ONE_ICE_RIDER,
    ABILITY_AS_ONE_SHADOW_RIDER,
    ABILITY_BATTLE_BOND,
    ABILITY_COMATOSE,
    ABILITY_DISGUISE,
    ABILITY_GULP_MISSILE,
    ABILITY_ICE_FACE,
    ABILITY_MULTITYPE,
    ABILITY_POWER_CONSTRUCT,
    ABILITY_RKS_SYSTEM,
    ABILITY_SCHOOLING,
    ABILITY_SHIELDS_DOWN,
    ABILITY_STANCE_CHANGE,
    ABILITY_ZEN_MODE,
};

static const u16 sEntrainmentBannedAttackerAbilities[] =
{
    ABILITY_TRACE,
    ABILITY_FORECAST,
    ABILITY_FLOWER_GIFT,
    ABILITY_ZEN_MODE,
    ABILITY_ILLUSION,
    ABILITY_IMPOSTER,
    ABILITY_POWER_OF_ALCHEMY,
    ABILITY_RECEIVER,
    ABILITY_DISGUISE,
    ABILITY_POWER_CONSTRUCT,
    ABILITY_NEUTRALIZING_GAS,
    ABILITY_ICE_FACE,
    ABILITY_HUNGER_SWITCH,
    ABILITY_GULP_MISSILE,
};

static const u16 sEntrainmentTargetSimpleBeamBannedAbilities[] =
{
    ABILITY_TRUANT,
    ABILITY_MULTITYPE,
    ABILITY_STANCE_CHANGE,
    ABILITY_SCHOOLING,
    ABILITY_COMATOSE,
    ABILITY_SHIELDS_DOWN,
    ABILITY_DISGUISE,
    ABILITY_RKS_SYSTEM,
    ABILITY_BATTLE_BOND,
    ABILITY_ICE_FACE,
    ABILITY_GULP_MISSILE,
};

bool32 IsAffectedByFollowMe(u32 battlerAtk, u32 defSide)
{
    u32 ability = GetBattlerAbility(battlerAtk);

    if (gSideTimers[defSide].followmeTimer == 0
        || gBattleMons[gSideTimers[defSide].followmeTarget].hp == 0
        || ability == ABILITY_PROPELLER_TAIL || ability == ABILITY_STALWART)
        return FALSE;

    if (gSideTimers[defSide].followmePowder && !IsAffectedByPowder(battlerAtk, ability, GetBattlerHoldEffect(battlerAtk, TRUE)))
        return FALSE;

    return TRUE;
}

// Functions
void HandleAction_UseMove(void)
{
    u32 i, side, moveType, var = 4;

    gBattlerAttacker = gBattlerByTurnOrder[gCurrentTurnActionNumber];
    if (gBattleStruct->field_91 & gBitTable[gBattlerAttacker] || !IsBattlerAlive(gBattlerAttacker))
    {
        gCurrentActionFuncId = B_ACTION_FINISHED;
        return;
    }

    gIsCriticalHit = FALSE;
    gBattleStruct->atkCancellerTracker = 0;
    gMoveResultFlags = 0;
    gMultiHitCounter = 0;
    gBattleCommunication[6] = 0;
    gBattleScripting.savedMoveEffect = 0;
    gCurrMovePos = gChosenMovePos = *(gBattleStruct->chosenMovePositions + gBattlerAttacker);

    // choose move
    if (gProtectStructs[gBattlerAttacker].noValidMoves)
    {
        gProtectStructs[gBattlerAttacker].noValidMoves = 0;
        gCurrentMove = gChosenMove = MOVE_STRUGGLE;
        gHitMarker |= HITMARKER_NO_PPDEDUCT;
        *(gBattleStruct->moveTarget + gBattlerAttacker) = GetMoveTarget(MOVE_STRUGGLE, 0);
    }
    else if (gBattleMons[gBattlerAttacker].status2 & STATUS2_MULTIPLETURNS || gBattleMons[gBattlerAttacker].status2 & STATUS2_RECHARGE)
    {
        gCurrentMove = gChosenMove = gLockedMoves[gBattlerAttacker];
    }
    // encore forces you to use the same move
    else if (gDisableStructs[gBattlerAttacker].encoredMove != MOVE_NONE
          && gDisableStructs[gBattlerAttacker].encoredMove == gBattleMons[gBattlerAttacker].moves[gDisableStructs[gBattlerAttacker].encoredMovePos])
    {
        gCurrentMove = gChosenMove = gDisableStructs[gBattlerAttacker].encoredMove;
        gCurrMovePos = gChosenMovePos = gDisableStructs[gBattlerAttacker].encoredMovePos;
        *(gBattleStruct->moveTarget + gBattlerAttacker) = GetMoveTarget(gCurrentMove, 0);
    }
    // check if the encored move wasn't overwritten
    else if (gDisableStructs[gBattlerAttacker].encoredMove != MOVE_NONE
          && gDisableStructs[gBattlerAttacker].encoredMove != gBattleMons[gBattlerAttacker].moves[gDisableStructs[gBattlerAttacker].encoredMovePos])
    {
        gCurrMovePos = gChosenMovePos = gDisableStructs[gBattlerAttacker].encoredMovePos;
        gCurrentMove = gChosenMove = gBattleMons[gBattlerAttacker].moves[gCurrMovePos];
        gDisableStructs[gBattlerAttacker].encoredMove = MOVE_NONE;
        gDisableStructs[gBattlerAttacker].encoredMovePos = 0;
        gDisableStructs[gBattlerAttacker].encoreTimer = 0;
        *(gBattleStruct->moveTarget + gBattlerAttacker) = GetMoveTarget(gCurrentMove, 0);
    }
    else if (gBattleMons[gBattlerAttacker].moves[gCurrMovePos] != gChosenMoveByBattler[gBattlerAttacker])
    {
        gCurrentMove = gChosenMove = gBattleMons[gBattlerAttacker].moves[gCurrMovePos];
        *(gBattleStruct->moveTarget + gBattlerAttacker) = GetMoveTarget(gCurrentMove, 0);
    }
    else
    {
        gCurrentMove = gChosenMove = gBattleMons[gBattlerAttacker].moves[gCurrMovePos];
    }

    if (gBattleMons[gBattlerAttacker].hp != 0)
    {
        if (GetBattlerSide(gBattlerAttacker) == B_SIDE_PLAYER)
            gBattleResults.lastUsedMovePlayer = gCurrentMove;
        else
            gBattleResults.lastUsedMoveOpponent = gCurrentMove;
    }

    // Set dynamic move type.
    SetTypeBeforeUsingMove(gChosenMove, gBattlerAttacker);
    GET_MOVE_TYPE(gChosenMove, moveType);

    // choose target
    side = GetBattlerSide(gBattlerAttacker) ^ BIT_SIDE;
    if (IsAffectedByFollowMe(gBattlerAttacker, side)
        && gBattleMoves[gCurrentMove].target == MOVE_TARGET_SELECTED
        && GetBattlerSide(gBattlerAttacker) != GetBattlerSide(gSideTimers[side].followmeTarget))
    {
        gBattlerTarget = gSideTimers[side].followmeTarget;
    }
    else if ((gBattleTypeFlags & BATTLE_TYPE_DOUBLE)
           && gSideTimers[side].followmeTimer == 0
           && (gBattleMoves[gCurrentMove].power != 0 || gBattleMoves[gCurrentMove].target != MOVE_TARGET_USER)
           && ((gBattleMons[*(gBattleStruct->moveTarget + gBattlerAttacker)].ability != ABILITY_LIGHTNING_ROD && moveType == TYPE_ELECTRIC)
            || (gBattleMons[*(gBattleStruct->moveTarget + gBattlerAttacker)].ability != ABILITY_STORM_DRAIN && moveType == TYPE_WATER)))
    {
        side = GetBattlerSide(gBattlerAttacker);
        for (gActiveBattler = 0; gActiveBattler < gBattlersCount; gActiveBattler++)
        {
            if (side != GetBattlerSide(gActiveBattler)
                && *(gBattleStruct->moveTarget + gBattlerAttacker) != gActiveBattler
                && ((GetBattlerAbility(gActiveBattler) == ABILITY_LIGHTNING_ROD && moveType == TYPE_ELECTRIC)
                 || (GetBattlerAbility(gActiveBattler) == ABILITY_STORM_DRAIN && moveType == TYPE_WATER))
                && GetBattlerTurnOrderNum(gActiveBattler) < var
                && (GetBattlerAbility(gBattlerAttacker) != ABILITY_PROPELLER_TAIL
                 || GetBattlerAbility(gBattlerAttacker) != ABILITY_STALWART))
            {
                var = GetBattlerTurnOrderNum(gActiveBattler);
            }
        }
        if (var == 4)
        {
            if (gBattleMoves[gChosenMove].target & MOVE_TARGET_RANDOM)
            {
                if (GetBattlerSide(gBattlerAttacker) == B_SIDE_PLAYER)
                {
                    if (Random() & 1)
                        gBattlerTarget = GetBattlerAtPosition(B_POSITION_OPPONENT_LEFT);
                    else
                        gBattlerTarget = GetBattlerAtPosition(B_POSITION_OPPONENT_RIGHT);
                }
                else
                {
                    if (Random() & 1)
                        gBattlerTarget = GetBattlerAtPosition(B_POSITION_PLAYER_LEFT);
                    else
                        gBattlerTarget = GetBattlerAtPosition(B_POSITION_PLAYER_RIGHT);
                }
            }
            else if (gBattleMoves[gChosenMove].target & MOVE_TARGET_FOES_AND_ALLY)
            {
                for (gBattlerTarget = 0; gBattlerTarget < gBattlersCount; gBattlerTarget++)
                {
                    if (gBattlerTarget == gBattlerAttacker)
                        continue;
                    if (IsBattlerAlive(gBattlerTarget))
                        break;
                }
            }
            else
            {
                gBattlerTarget = *(gBattleStruct->moveTarget + gBattlerAttacker);
            }

            if (!IsBattlerAlive(gBattlerTarget))
            {
                if (GetBattlerSide(gBattlerAttacker) != GetBattlerSide(gBattlerTarget))
                {
                    gBattlerTarget = GetBattlerAtPosition(GetBattlerPosition(gBattlerTarget) ^ BIT_FLANK);
                }
                else
                {
                    gBattlerTarget = GetBattlerAtPosition(GetBattlerPosition(gBattlerAttacker) ^ BIT_SIDE);
                    if (!IsBattlerAlive(gBattlerTarget))
                        gBattlerTarget = GetBattlerAtPosition(GetBattlerPosition(gBattlerTarget) ^ BIT_FLANK);
                }
            }
        }
        else
        {
            gActiveBattler = gBattlerByTurnOrder[var];
            RecordAbilityBattle(gActiveBattler, gBattleMons[gActiveBattler].ability);
            if (gBattleMons[gActiveBattler].ability == ABILITY_LIGHTNING_ROD)
                gSpecialStatuses[gActiveBattler].lightningRodRedirected = 1;
            else if (gBattleMons[gActiveBattler].ability == ABILITY_STORM_DRAIN)
                gSpecialStatuses[gActiveBattler].stormDrainRedirected = 1;
            gBattlerTarget = gActiveBattler;
        }
    }
    else if (gBattleTypeFlags & BATTLE_TYPE_DOUBLE
          && gBattleMoves[gChosenMove].target & MOVE_TARGET_RANDOM)
    {
        if (GetBattlerSide(gBattlerAttacker) == B_SIDE_PLAYER)
        {
            if (Random() & 1)
                gBattlerTarget = GetBattlerAtPosition(B_POSITION_OPPONENT_LEFT);
            else
                gBattlerTarget = GetBattlerAtPosition(B_POSITION_OPPONENT_RIGHT);
        }
        else
        {
            if (Random() & 1)
                gBattlerTarget = GetBattlerAtPosition(B_POSITION_PLAYER_LEFT);
            else
                gBattlerTarget = GetBattlerAtPosition(B_POSITION_PLAYER_RIGHT);
        }

        if (gAbsentBattlerFlags & gBitTable[gBattlerTarget]
            && GetBattlerSide(gBattlerAttacker) != GetBattlerSide(gBattlerTarget))
        {
            gBattlerTarget = GetBattlerAtPosition(GetBattlerPosition(gBattlerTarget) ^ BIT_FLANK);
        }
    }
    else if (gBattleMoves[gChosenMove].target == MOVE_TARGET_ALLY)
    {
        if (IsBattlerAlive(BATTLE_PARTNER(gBattlerAttacker)))
            gBattlerTarget = BATTLE_PARTNER(gBattlerAttacker);
        else
            gBattlerTarget = gBattlerAttacker;
    }
    else if (gBattleTypeFlags & BATTLE_TYPE_DOUBLE
          && gBattleMoves[gChosenMove].target == MOVE_TARGET_FOES_AND_ALLY)
    {
        for (gBattlerTarget = 0; gBattlerTarget < gBattlersCount; gBattlerTarget++)
        {
            if (gBattlerTarget == gBattlerAttacker)
                continue;
            if (IsBattlerAlive(gBattlerTarget))
                break;
        }
    }
    else
    {
        gBattlerTarget = *(gBattleStruct->moveTarget + gBattlerAttacker);
        if (!IsBattlerAlive(gBattlerTarget))
        {
            if (GetBattlerSide(gBattlerAttacker) != GetBattlerSide(gBattlerTarget))
            {
                gBattlerTarget = GetBattlerAtPosition(GetBattlerPosition(gBattlerTarget) ^ BIT_FLANK);
            }
            else
            {
                gBattlerTarget = GetBattlerAtPosition(GetBattlerPosition(gBattlerAttacker) ^ BIT_SIDE);
                if (!IsBattlerAlive(gBattlerTarget))
                    gBattlerTarget = GetBattlerAtPosition(GetBattlerPosition(gBattlerTarget) ^ BIT_FLANK);
            }
        }
    }

    if (gBattleTypeFlags & BATTLE_TYPE_PALACE && gProtectStructs[gBattlerAttacker].palaceUnableToUseMove)
    {
        // Battle Palace, select battle script for failure to use move
        if (gBattleMons[gBattlerAttacker].hp == 0)
        {
            gCurrentActionFuncId = B_ACTION_FINISHED;
            return;
        }
        else if (gPalaceSelectionBattleScripts[gBattlerAttacker] != NULL)
        {
            gBattleCommunication[MULTISTRING_CHOOSER] = B_MSG_INCAPABLE_OF_POWER;
            gBattlescriptCurrInstr = gPalaceSelectionBattleScripts[gBattlerAttacker];
            gPalaceSelectionBattleScripts[gBattlerAttacker] = NULL;
        }
        else
        {
            gBattleCommunication[MULTISTRING_CHOOSER] = B_MSG_INCAPABLE_OF_POWER;
            gBattlescriptCurrInstr = BattleScript_MoveUsedLoafingAround;
        }
    }
    else
    {
        gBattlescriptCurrInstr = gBattleScriptsForMoveEffects[gBattleMoves[gCurrentMove].effect];
    }

    if (gBattleTypeFlags & BATTLE_TYPE_ARENA)
        BattleArena_AddMindPoints(gBattlerAttacker);

    // Record HP of each battler
    for (i = 0; i < MAX_BATTLERS_COUNT; i++)
        gBattleStruct->hpBefore[i] = gBattleMons[i].hp;

    gCurrentActionFuncId = B_ACTION_EXEC_SCRIPT;
}

void HandleAction_Switch(void)
{
    gBattlerAttacker = gBattlerByTurnOrder[gCurrentTurnActionNumber];
    gBattle_BG0_X = 0;
    gBattle_BG0_Y = 0;
    gActionSelectionCursor[gBattlerAttacker] = 0;
    gMoveSelectionCursor[gBattlerAttacker] = 0;

    PREPARE_MON_NICK_BUFFER(gBattleTextBuff1, gBattlerAttacker, *(gBattleStruct->field_58 + gBattlerAttacker))

    gBattleScripting.battler = gBattlerAttacker;
    gBattlescriptCurrInstr = BattleScript_ActionSwitch;
    gCurrentActionFuncId = B_ACTION_EXEC_SCRIPT;

    if (gBattleResults.playerSwitchesCounter < 255)
        gBattleResults.playerSwitchesCounter++;

    UndoFormChange(gBattlerPartyIndexes[gBattlerAttacker], GetBattlerSide(gBattlerAttacker), TRUE);
}

void HandleAction_UseItem(void)
{
    gBattlerAttacker = gBattlerTarget = gBattlerByTurnOrder[gCurrentTurnActionNumber];
    gBattle_BG0_X = 0;
    gBattle_BG0_Y = 0;
    ClearFuryCutterDestinyBondGrudge(gBattlerAttacker);

    gLastUsedItem = gBattleResources->bufferB[gBattlerAttacker][1] | (gBattleResources->bufferB[gBattlerAttacker][2] << 8);

    if (gLastUsedItem <= LAST_BALL) // is ball
    {
        gBattlescriptCurrInstr = gBattlescriptsForBallThrow[gLastUsedItem];
    }
    else if (gLastUsedItem == ITEM_POKE_DOLL || gLastUsedItem == ITEM_FLUFFY_TAIL)
    {
        gBattlescriptCurrInstr = gBattlescriptsForRunningByItem[0];
    }
    else if (GetBattlerSide(gBattlerAttacker) == B_SIDE_PLAYER)
    {
        gBattlescriptCurrInstr = gBattlescriptsForUsingItem[0];
    }
    else
    {
        gBattleScripting.battler = gBattlerAttacker;

        switch (*(gBattleStruct->AI_itemType + (gBattlerAttacker >> 1)))
        {
        case AI_ITEM_FULL_RESTORE:
        case AI_ITEM_HEAL_HP:
            break;
        case AI_ITEM_CURE_CONDITION:
            gBattleCommunication[MULTISTRING_CHOOSER] = AI_HEAL_CONFUSION;
            if (*(gBattleStruct->AI_itemFlags + gBattlerAttacker / 2) & (1 << AI_HEAL_CONFUSION))
            {
                if (*(gBattleStruct->AI_itemFlags + gBattlerAttacker / 2) & 0x3E)
                    gBattleCommunication[MULTISTRING_CHOOSER] = AI_HEAL_SLEEP;
            }
            else
            {
                // Check for other statuses, stopping at first (shouldn't be more than one)
                while (!(*(gBattleStruct->AI_itemFlags + gBattlerAttacker / 2) & 1))
                {
                    *(gBattleStruct->AI_itemFlags + gBattlerAttacker / 2) >>= 1;
                    gBattleCommunication[MULTISTRING_CHOOSER]++;
                    // MULTISTRING_CHOOSER will be either AI_HEAL_PARALYSIS, AI_HEAL_FREEZE,
                    // AI_HEAL_BURN, AI_HEAL_POISON, or AI_HEAL_SLEEP
                }
            }
            break;
        case AI_ITEM_X_STAT:
            gBattleCommunication[MULTISTRING_CHOOSER] = B_MSG_STAT_ROSE_ITEM;
            if (*(gBattleStruct->AI_itemFlags + (gBattlerAttacker >> 1)) & (1 << AI_DIRE_HIT))
            {
                gBattleCommunication[MULTISTRING_CHOOSER] = B_MSG_USED_DIRE_HIT;
            }
            else
            {
                PREPARE_STAT_BUFFER(gBattleTextBuff1, STAT_ATK)
                PREPARE_STRING_BUFFER(gBattleTextBuff2, CHAR_X)

                while (!((*(gBattleStruct->AI_itemFlags + (gBattlerAttacker >> 1))) & 1))
                {
                    *(gBattleStruct->AI_itemFlags + gBattlerAttacker / 2) >>= 1;
                    gBattleTextBuff1[2]++;
                }

                gBattleScripting.animArg1 = gBattleTextBuff1[2] + 14;
                gBattleScripting.animArg2 = 0;
            }
            break;
        case AI_ITEM_GUARD_SPEC:
            // It seems probable that at some point there was a special message for
            // an AI trainer using Guard Spec in a double battle.
            // There isn't now however, and the assignment to 2 below goes out of
            // bounds for gMistUsedStringIds and instead prints "{mon} is getting pumped"
            // from the next table, gFocusEnergyUsedStringIds.
            // In any case this isn't an issue in the retail version, as no trainers
            // are ever given any Guard Spec to use.
#ifndef UBFIX
            if (gBattleTypeFlags & BATTLE_TYPE_DOUBLE)
                gBattleCommunication[MULTISTRING_CHOOSER] = 2;
            else
#endif
                gBattleCommunication[MULTISTRING_CHOOSER] = B_MSG_SET_MIST;
            break;
        }

        gBattlescriptCurrInstr = gBattlescriptsForUsingItem[*(gBattleStruct->AI_itemType + gBattlerAttacker / 2)];
    }
    gCurrentActionFuncId = B_ACTION_EXEC_SCRIPT;
}

bool8 TryRunFromBattle(u8 battler)
{
    bool8 effect = FALSE;
    u8 holdEffect;
    u8 pyramidMultiplier;
    u8 speedVar;

    if (gBattleMons[battler].item == ITEM_ENIGMA_BERRY)
        holdEffect = gEnigmaBerries[battler].holdEffect;
    else
        holdEffect = ItemId_GetHoldEffect(gBattleMons[battler].item);

    gPotentialItemEffectBattler = battler;

    if (holdEffect == HOLD_EFFECT_CAN_ALWAYS_RUN)
    {
        gLastUsedItem = gBattleMons[battler].item;
        gProtectStructs[battler].fleeFlag = 1;
        effect++;
    }
    else if (gBattleMons[battler].ability == ABILITY_RUN_AWAY)
    {
        if (InBattlePyramid())
        {
            gBattleStruct->runTries++;
            pyramidMultiplier = GetPyramidRunMultiplier();
            speedVar = (gBattleMons[battler].speed * pyramidMultiplier) / (gBattleMons[BATTLE_OPPOSITE(battler)].speed) + (gBattleStruct->runTries * 30);
            if (speedVar > (Random() & 0xFF))
            {
                gLastUsedAbility = ABILITY_RUN_AWAY;
                gProtectStructs[battler].fleeFlag = 2;
                effect++;
            }
        }
        else
        {
            gLastUsedAbility = ABILITY_RUN_AWAY;
            gProtectStructs[battler].fleeFlag = 2;
            effect++;
        }
    }
    else if (gBattleTypeFlags & (BATTLE_TYPE_FRONTIER | BATTLE_TYPE_TRAINER_HILL) && gBattleTypeFlags & BATTLE_TYPE_TRAINER)
    {
        effect++;
    }
    else
    {
        u8 runningFromBattler = BATTLE_OPPOSITE(battler);
        if (!IsBattlerAlive(runningFromBattler))
            runningFromBattler |= BIT_FLANK;

        if (InBattlePyramid())
        {
            pyramidMultiplier = GetPyramidRunMultiplier();
            speedVar = (gBattleMons[battler].speed * pyramidMultiplier) / (gBattleMons[runningFromBattler].speed) + (gBattleStruct->runTries * 30);
            if (speedVar > (Random() & 0xFF))
                effect++;
        }
        else if (gBattleMons[battler].speed < gBattleMons[runningFromBattler].speed)
        {
            speedVar = (gBattleMons[battler].speed * 128) / (gBattleMons[runningFromBattler].speed) + (gBattleStruct->runTries * 30);
            if (speedVar > (Random() & 0xFF))
                effect++;
        }
        else // same speed or faster
        {
            effect++;
        }

        gBattleStruct->runTries++;
    }

    if (effect)
    {
        gCurrentTurnActionNumber = gBattlersCount;
        gBattleOutcome = B_OUTCOME_RAN;
    }

    return effect;
}

void HandleAction_Run(void)
{
    gBattlerAttacker = gBattlerByTurnOrder[gCurrentTurnActionNumber];

    if (gBattleTypeFlags & (BATTLE_TYPE_LINK | BATTLE_TYPE_RECORDED_LINK))
    {
        gCurrentTurnActionNumber = gBattlersCount;

        for (gActiveBattler = 0; gActiveBattler < gBattlersCount; gActiveBattler++)
        {
            if (GetBattlerSide(gActiveBattler) == B_SIDE_PLAYER)
            {
                if (gChosenActionByBattler[gActiveBattler] == B_ACTION_RUN)
                    gBattleOutcome |= B_OUTCOME_LOST;
            }
            else
            {
                if (gChosenActionByBattler[gActiveBattler] == B_ACTION_RUN)
                    gBattleOutcome |= B_OUTCOME_WON;
            }
        }

        gBattleOutcome |= B_OUTCOME_LINK_BATTLE_RAN;
        gSaveBlock2Ptr->frontier.disableRecordBattle = TRUE;
    }
    else
    {
        if (GetBattlerSide(gBattlerAttacker) == B_SIDE_PLAYER)
        {
            if (!TryRunFromBattle(gBattlerAttacker)) // failed to run away
            {
                ClearFuryCutterDestinyBondGrudge(gBattlerAttacker);
                gBattleCommunication[MULTISTRING_CHOOSER] = B_MSG_CANT_ESCAPE_2;
                gBattlescriptCurrInstr = BattleScript_PrintFailedToRunString;
                gCurrentActionFuncId = B_ACTION_EXEC_SCRIPT;
            }
        }
        else
        {
            if (!CanBattlerEscape(gBattlerAttacker))
            {
                gBattleCommunication[MULTISTRING_CHOOSER] = B_MSG_ATTACKER_CANT_ESCAPE;
                gBattlescriptCurrInstr = BattleScript_PrintFailedToRunString;
                gCurrentActionFuncId = B_ACTION_EXEC_SCRIPT;
            }
            else
            {
                gCurrentTurnActionNumber = gBattlersCount;
                gBattleOutcome = B_OUTCOME_MON_FLED;
            }
        }
    }
}

void HandleAction_WatchesCarefully(void)
{
    gBattlerAttacker = gBattlerByTurnOrder[gCurrentTurnActionNumber];
    gBattle_BG0_X = 0;
    gBattle_BG0_Y = 0;
    gBattlescriptCurrInstr = gBattlescriptsForSafariActions[0];
    gCurrentActionFuncId = B_ACTION_EXEC_SCRIPT;
}

void HandleAction_SafariZoneBallThrow(void)
{
    gBattlerAttacker = gBattlerByTurnOrder[gCurrentTurnActionNumber];
    gBattle_BG0_X = 0;
    gBattle_BG0_Y = 0;
    gNumSafariBalls--;
    gLastUsedItem = ITEM_SAFARI_BALL;
    gBattlescriptCurrInstr = gBattlescriptsForBallThrow[ITEM_SAFARI_BALL];
    gCurrentActionFuncId = B_ACTION_EXEC_SCRIPT;
}

void HandleAction_ThrowPokeblock(void)
{
    gBattlerAttacker = gBattlerByTurnOrder[gCurrentTurnActionNumber];
    gBattle_BG0_X = 0;
    gBattle_BG0_Y = 0;
    gBattleCommunication[MULTISTRING_CHOOSER] = gBattleResources->bufferB[gBattlerAttacker][1] - 1;
    gLastUsedItem = gBattleResources->bufferB[gBattlerAttacker][2];

    if (gBattleResults.pokeblockThrows < 0xFF)
        gBattleResults.pokeblockThrows++;
    if (gBattleStruct->safariPkblThrowCounter < 3)
        gBattleStruct->safariPkblThrowCounter++;
    if (gBattleStruct->safariEscapeFactor > 1)
    {
        // BUG: safariEscapeFactor can become 0 below. This causes the pokeblock throw glitch.
        #ifdef BUGFIX
        if (gBattleStruct->safariEscapeFactor <= sPkblToEscapeFactor[gBattleStruct->safariPkblThrowCounter][gBattleCommunication[MULTISTRING_CHOOSER]])
        #else
        if (gBattleStruct->safariEscapeFactor < sPkblToEscapeFactor[gBattleStruct->safariPkblThrowCounter][gBattleCommunication[MULTISTRING_CHOOSER]])
        #endif
            gBattleStruct->safariEscapeFactor = 1;
        else
            gBattleStruct->safariEscapeFactor -= sPkblToEscapeFactor[gBattleStruct->safariPkblThrowCounter][gBattleCommunication[MULTISTRING_CHOOSER]];
    }

    gBattlescriptCurrInstr = gBattlescriptsForSafariActions[2];
    gCurrentActionFuncId = B_ACTION_EXEC_SCRIPT;
}

void HandleAction_GoNear(void)
{
    gBattlerAttacker = gBattlerByTurnOrder[gCurrentTurnActionNumber];
    gBattle_BG0_X = 0;
    gBattle_BG0_Y = 0;

    gBattleStruct->safariCatchFactor += sGoNearCounterToCatchFactor[gBattleStruct->safariGoNearCounter];
    if (gBattleStruct->safariCatchFactor > 20)
        gBattleStruct->safariCatchFactor = 20;

    gBattleStruct->safariEscapeFactor += sGoNearCounterToEscapeFactor[gBattleStruct->safariGoNearCounter];
    if (gBattleStruct->safariEscapeFactor > 20)
        gBattleStruct->safariEscapeFactor = 20;

    if (gBattleStruct->safariGoNearCounter < 3)
    {
        gBattleStruct->safariGoNearCounter++;
        gBattleCommunication[MULTISTRING_CHOOSER] = B_MSG_CREPT_CLOSER;
    }
    else
    {
        gBattleCommunication[MULTISTRING_CHOOSER] = B_MSG_CANT_GET_CLOSER;
    }
    gBattlescriptCurrInstr = gBattlescriptsForSafariActions[1];
    gCurrentActionFuncId = B_ACTION_EXEC_SCRIPT;
}

void HandleAction_SafariZoneRun(void)
{
    gBattlerAttacker = gBattlerByTurnOrder[gCurrentTurnActionNumber];
    PlaySE(SE_FLEE);
    gCurrentTurnActionNumber = gBattlersCount;
    gBattleOutcome = B_OUTCOME_RAN;
}

void HandleAction_WallyBallThrow(void)
{
    gBattlerAttacker = gBattlerByTurnOrder[gCurrentTurnActionNumber];
    gBattle_BG0_X = 0;
    gBattle_BG0_Y = 0;

    PREPARE_MON_NICK_BUFFER(gBattleTextBuff1, gBattlerAttacker, gBattlerPartyIndexes[gBattlerAttacker])

    gBattlescriptCurrInstr = gBattlescriptsForSafariActions[3];
    gCurrentActionFuncId = B_ACTION_EXEC_SCRIPT;
    gActionsByTurnOrder[1] = B_ACTION_FINISHED;
}

void HandleAction_TryFinish(void)
{
    if (!HandleFaintedMonActions())
    {
        gBattleStruct->faintedActionsState = 0;
        gCurrentActionFuncId = B_ACTION_FINISHED;
    }
}

void HandleAction_NothingIsFainted(void)
{
    gCurrentTurnActionNumber++;
    gCurrentActionFuncId = gActionsByTurnOrder[gCurrentTurnActionNumber];
    gHitMarker &= ~(HITMARKER_DESTINYBOND | HITMARKER_IGNORE_SUBSTITUTE | HITMARKER_ATTACKSTRING_PRINTED
                    | HITMARKER_NO_PPDEDUCT | HITMARKER_IGNORE_SAFEGUARD | HITMARKER_x100000
                    | HITMARKER_OBEYS | HITMARKER_x10 | HITMARKER_SYNCHRONISE_EFFECT
                    | HITMARKER_CHARGING | HITMARKER_x4000000);
}

void HandleAction_ActionFinished(void)
{
    *(gBattleStruct->monToSwitchIntoId + gBattlerByTurnOrder[gCurrentTurnActionNumber]) = 6;
    gCurrentTurnActionNumber++;
    gCurrentActionFuncId = gActionsByTurnOrder[gCurrentTurnActionNumber];
    SpecialStatusesClear();
    gHitMarker &= ~(HITMARKER_DESTINYBOND | HITMARKER_IGNORE_SUBSTITUTE | HITMARKER_ATTACKSTRING_PRINTED
                    | HITMARKER_NO_PPDEDUCT | HITMARKER_IGNORE_SAFEGUARD | HITMARKER_x100000
                    | HITMARKER_OBEYS | HITMARKER_x10 | HITMARKER_SYNCHRONISE_EFFECT
                    | HITMARKER_CHARGING | HITMARKER_x4000000);

    gCurrentMove = 0;
    gBattleMoveDamage = 0;
    gMoveResultFlags = 0;
    gBattleScripting.animTurn = 0;
    gBattleScripting.animTargetsHit = 0;
    gLastLandedMoves[gBattlerAttacker] = 0;
    gLastHitByType[gBattlerAttacker] = 0;
    gBattleStruct->dynamicMoveType = 0;
    gBattleScripting.moveendState = 0;
    gBattleScripting.moveendState = 0;
    gBattleCommunication[3] = 0;
    gBattleCommunication[4] = 0;
    gBattleScripting.multihitMoveEffect = 0;
    gBattleResources->battleScriptsStack->size = 0;
}

// rom const data

static const u8 sMovesNotAffectedByStench[] =
{
    [MOVE_AIR_SLASH] = 1,
    [MOVE_ASTONISH] = 1,
    [MOVE_BITE] = 1,
    [MOVE_BONE_CLUB] = 1,
    [MOVE_DARK_PULSE] = 1,
    [MOVE_DOUBLE_IRON_BASH] = 1,
    [MOVE_DRAGON_RUSH] = 1,
    [MOVE_EXTRASENSORY] = 1,
    [MOVE_FAKE_OUT] = 1,
    [MOVE_FIERY_WRATH] = 1,
    [MOVE_FIRE_FANG] = 1,
    [MOVE_FLING] = 1,
    [MOVE_FLOATY_FALL] = 1,
    [MOVE_HEADBUTT] = 1,
    [MOVE_HEART_STAMP] = 1,
    [MOVE_HYPER_FANG] = 1,
    [MOVE_ICE_FANG] = 1,
    [MOVE_ICICLE_CRASH] = 1,
    [MOVE_IRON_HEAD] = 1,
    [MOVE_NEEDLE_ARM] = 1,
    [MOVE_NONE] = 1,
    [MOVE_ROCK_SLIDE] = 1,
    [MOVE_ROLLING_KICK] = 1,
    [MOVE_SECRET_POWER] = 1,
    [MOVE_SKY_ATTACK] = 1,
    [MOVE_SNORE] = 1,
    [MOVE_STEAMROLLER] = 1,
    [MOVE_STOMP] = 1,
    [MOVE_THUNDER_FANG] = 1,
    [MOVE_TWISTER] = 1,
    [MOVE_WATERFALL] = 1,
    [MOVE_ZEN_HEADBUTT] = 1,
    [MOVE_ZING_ZAP] = 1,
};

static const u8 sAbilitiesAffectedByMoldBreaker[] =
{
    [ABILITY_BATTLE_ARMOR] = 1,
    [ABILITY_CLEAR_BODY] = 1,
    [ABILITY_DAMP] = 1,
    [ABILITY_DRY_SKIN] = 1,
    [ABILITY_FILTER] = 1,
    [ABILITY_FLASH_FIRE] = 1,
    [ABILITY_FLOWER_GIFT] = 1,
    [ABILITY_HEATPROOF] = 1,
    [ABILITY_HYPER_CUTTER] = 1,
    [ABILITY_IMMUNITY] = 1,
    [ABILITY_INNER_FOCUS] = 1,
    [ABILITY_INSOMNIA] = 1,
    [ABILITY_KEEN_EYE] = 1,
    [ABILITY_LEAF_GUARD] = 1,
    [ABILITY_LEVITATE] = 1,
    [ABILITY_LIGHTNING_ROD] = 1,
    [ABILITY_LIMBER] = 1,
    [ABILITY_MAGMA_ARMOR] = 1,
    [ABILITY_MARVEL_SCALE] = 1,
    [ABILITY_MOTOR_DRIVE] = 1,
    [ABILITY_OBLIVIOUS] = 1,
    [ABILITY_OWN_TEMPO] = 1,
    [ABILITY_SAND_VEIL] = 1,
    [ABILITY_SHELL_ARMOR] = 1,
    [ABILITY_SHIELD_DUST] = 1,
    [ABILITY_SIMPLE] = 1,
    [ABILITY_SNOW_CLOAK] = 1,
    [ABILITY_SOLID_ROCK] = 1,
    [ABILITY_SOUNDPROOF] = 1,
    [ABILITY_STICKY_HOLD] = 1,
    [ABILITY_STORM_DRAIN] = 1,
    [ABILITY_STURDY] = 1,
    [ABILITY_SUCTION_CUPS] = 1,
    [ABILITY_TANGLED_FEET] = 1,
    [ABILITY_THICK_FAT] = 1,
    [ABILITY_UNAWARE] = 1,
    [ABILITY_VITAL_SPIRIT] = 1,
    [ABILITY_VOLT_ABSORB] = 1,
    [ABILITY_WATER_ABSORB] = 1,
    [ABILITY_WATER_VEIL] = 1,
    [ABILITY_WHITE_SMOKE] = 1,
    [ABILITY_WONDER_GUARD] = 1,
    [ABILITY_BIG_PECKS] = 1,
    [ABILITY_CONTRARY] = 1,
    [ABILITY_FRIEND_GUARD] = 1,
    [ABILITY_HEAVY_METAL] = 1,
    [ABILITY_LIGHT_METAL] = 1,
    [ABILITY_MAGIC_BOUNCE] = 1,
    [ABILITY_MULTISCALE] = 1,
    [ABILITY_SAP_SIPPER] = 1,
    [ABILITY_TELEPATHY] = 1,
    [ABILITY_WONDER_SKIN] = 1,
    [ABILITY_AROMA_VEIL] = 1,
    [ABILITY_BULLETPROOF] = 1,
    [ABILITY_FLOWER_VEIL] = 1,
    [ABILITY_FUR_COAT] = 1,
    [ABILITY_OVERCOAT] = 1,
    [ABILITY_SWEET_VEIL] = 1,
    [ABILITY_DAZZLING] = 1,
    [ABILITY_DISGUISE] = 1,
    [ABILITY_FLUFFY] = 1,
    [ABILITY_QUEENLY_MAJESTY] = 1,
    [ABILITY_WATER_BUBBLE] = 1,
};

static const u8 sAbilitiesNotTraced[ABILITIES_COUNT] =
{
    [ABILITY_AS_ONE_ICE_RIDER] = 1,
    [ABILITY_AS_ONE_SHADOW_RIDER] = 1,
    [ABILITY_BATTLE_BOND] = 1,
    [ABILITY_COMATOSE] = 1,
    [ABILITY_DISGUISE] = 1,
    [ABILITY_FLOWER_GIFT] = 1,
    [ABILITY_FORECAST] = 1,
    [ABILITY_GULP_MISSILE] = 1,
    [ABILITY_HUNGER_SWITCH] = 1,
    [ABILITY_ICE_FACE] = 1,
    [ABILITY_ILLUSION] = 1,
    [ABILITY_IMPOSTER] = 1,
    [ABILITY_MULTITYPE] = 1,
    [ABILITY_NEUTRALIZING_GAS] = 1,
    [ABILITY_NONE] = 1,
    [ABILITY_POWER_CONSTRUCT] = 1,
    [ABILITY_POWER_OF_ALCHEMY] = 1,
    [ABILITY_RECEIVER] = 1,
    [ABILITY_RKS_SYSTEM] = 1,
    [ABILITY_SCHOOLING] = 1,
    [ABILITY_SHIELDS_DOWN] = 1,
    [ABILITY_STANCE_CHANGE] = 1,
    [ABILITY_TRACE] = 1,
    [ABILITY_ZEN_MODE] = 1,
};

static const u8 sHoldEffectToType[][2] =
{
    {HOLD_EFFECT_BUG_POWER, TYPE_BUG},
    {HOLD_EFFECT_STEEL_POWER, TYPE_STEEL},
    {HOLD_EFFECT_GROUND_POWER, TYPE_GROUND},
    {HOLD_EFFECT_ROCK_POWER, TYPE_ROCK},
    {HOLD_EFFECT_GRASS_POWER, TYPE_GRASS},
    {HOLD_EFFECT_DARK_POWER, TYPE_DARK},
    {HOLD_EFFECT_FIGHTING_POWER, TYPE_FIGHTING},
    {HOLD_EFFECT_ELECTRIC_POWER, TYPE_ELECTRIC},
    {HOLD_EFFECT_WATER_POWER, TYPE_WATER},
    {HOLD_EFFECT_FLYING_POWER, TYPE_FLYING},
    {HOLD_EFFECT_POISON_POWER, TYPE_POISON},
    {HOLD_EFFECT_ICE_POWER, TYPE_ICE},
    {HOLD_EFFECT_GHOST_POWER, TYPE_GHOST},
    {HOLD_EFFECT_PSYCHIC_POWER, TYPE_PSYCHIC},
    {HOLD_EFFECT_FIRE_POWER, TYPE_FIRE},
    {HOLD_EFFECT_DRAGON_POWER, TYPE_DRAGON},
    {HOLD_EFFECT_NORMAL_POWER, TYPE_NORMAL},
    {HOLD_EFFECT_FAIRY_POWER, TYPE_FAIRY},
};

// percent in UQ_4_12 format
static const u16 sPercentToModifier[] =
{
    UQ_4_12(0.00), // 0
    UQ_4_12(0.01), // 1
    UQ_4_12(0.02), // 2
    UQ_4_12(0.03), // 3
    UQ_4_12(0.04), // 4
    UQ_4_12(0.05), // 5
    UQ_4_12(0.06), // 6
    UQ_4_12(0.07), // 7
    UQ_4_12(0.08), // 8
    UQ_4_12(0.09), // 9
    UQ_4_12(0.10), // 10
    UQ_4_12(0.11), // 11
    UQ_4_12(0.12), // 12
    UQ_4_12(0.13), // 13
    UQ_4_12(0.14), // 14
    UQ_4_12(0.15), // 15
    UQ_4_12(0.16), // 16
    UQ_4_12(0.17), // 17
    UQ_4_12(0.18), // 18
    UQ_4_12(0.19), // 19
    UQ_4_12(0.20), // 20
    UQ_4_12(0.21), // 21
    UQ_4_12(0.22), // 22
    UQ_4_12(0.23), // 23
    UQ_4_12(0.24), // 24
    UQ_4_12(0.25), // 25
    UQ_4_12(0.26), // 26
    UQ_4_12(0.27), // 27
    UQ_4_12(0.28), // 28
    UQ_4_12(0.29), // 29
    UQ_4_12(0.30), // 30
    UQ_4_12(0.31), // 31
    UQ_4_12(0.32), // 32
    UQ_4_12(0.33), // 33
    UQ_4_12(0.34), // 34
    UQ_4_12(0.35), // 35
    UQ_4_12(0.36), // 36
    UQ_4_12(0.37), // 37
    UQ_4_12(0.38), // 38
    UQ_4_12(0.39), // 39
    UQ_4_12(0.40), // 40
    UQ_4_12(0.41), // 41
    UQ_4_12(0.42), // 42
    UQ_4_12(0.43), // 43
    UQ_4_12(0.44), // 44
    UQ_4_12(0.45), // 45
    UQ_4_12(0.46), // 46
    UQ_4_12(0.47), // 47
    UQ_4_12(0.48), // 48
    UQ_4_12(0.49), // 49
    UQ_4_12(0.50), // 50
    UQ_4_12(0.51), // 51
    UQ_4_12(0.52), // 52
    UQ_4_12(0.53), // 53
    UQ_4_12(0.54), // 54
    UQ_4_12(0.55), // 55
    UQ_4_12(0.56), // 56
    UQ_4_12(0.57), // 57
    UQ_4_12(0.58), // 58
    UQ_4_12(0.59), // 59
    UQ_4_12(0.60), // 60
    UQ_4_12(0.61), // 61
    UQ_4_12(0.62), // 62
    UQ_4_12(0.63), // 63
    UQ_4_12(0.64), // 64
    UQ_4_12(0.65), // 65
    UQ_4_12(0.66), // 66
    UQ_4_12(0.67), // 67
    UQ_4_12(0.68), // 68
    UQ_4_12(0.69), // 69
    UQ_4_12(0.70), // 70
    UQ_4_12(0.71), // 71
    UQ_4_12(0.72), // 72
    UQ_4_12(0.73), // 73
    UQ_4_12(0.74), // 74
    UQ_4_12(0.75), // 75
    UQ_4_12(0.76), // 76
    UQ_4_12(0.77), // 77
    UQ_4_12(0.78), // 78
    UQ_4_12(0.79), // 79
    UQ_4_12(0.80), // 80
    UQ_4_12(0.81), // 81
    UQ_4_12(0.82), // 82
    UQ_4_12(0.83), // 83
    UQ_4_12(0.84), // 84
    UQ_4_12(0.85), // 85
    UQ_4_12(0.86), // 86
    UQ_4_12(0.87), // 87
    UQ_4_12(0.88), // 88
    UQ_4_12(0.89), // 89
    UQ_4_12(0.90), // 90
    UQ_4_12(0.91), // 91
    UQ_4_12(0.92), // 92
    UQ_4_12(0.93), // 93
    UQ_4_12(0.94), // 94
    UQ_4_12(0.95), // 95
    UQ_4_12(0.96), // 96
    UQ_4_12(0.97), // 97
    UQ_4_12(0.98), // 98
    UQ_4_12(0.99), // 99
    UQ_4_12(1.00), // 100
};

#define X UQ_4_12

static const u16 sTypeEffectivenessTable[NUMBER_OF_MON_TYPES][NUMBER_OF_MON_TYPES] =
{
//   normal  fight   flying  poison  ground  rock    bug     ghost   steel   mystery fire    water   grass  electric psychic ice     dragon  dark    fairy
    {X(1.0), X(1.0), X(1.0), X(1.0), X(1.0), X(0.5), X(1.0), X(0.0), X(0.5), X(1.0), X(1.0), X(1.0), X(1.0), X(1.0), X(1.0), X(1.0), X(1.0), X(1.0), X(1.0)}, // normal
    {X(2.0), X(1.0), X(0.5), X(0.5), X(1.0), X(2.0), X(0.5), X(0.0), X(2.0), X(1.0), X(1.0), X(1.0), X(1.0), X(1.0), X(0.5), X(2.0), X(1.0), X(2.0), X(0.5)}, // fight
    {X(1.0), X(2.0), X(1.0), X(1.0), X(1.0), X(0.5), X(2.0), X(1.0), X(0.5), X(1.0), X(1.0), X(1.0), X(2.0), X(0.5), X(1.0), X(1.0), X(1.0), X(1.0), X(1.0)}, // flying
    {X(1.0), X(1.0), X(1.0), X(0.5), X(0.5), X(0.5), X(1.0), X(0.5), X(0.0), X(1.0), X(1.0), X(1.0), X(2.0), X(1.0), X(1.0), X(1.0), X(1.0), X(1.0), X(2.0)}, // poison
    {X(1.0), X(1.0), X(0.0), X(2.0), X(1.0), X(2.0), X(0.5), X(1.0), X(2.0), X(1.0), X(2.0), X(1.0), X(0.5), X(2.0), X(1.0), X(1.0), X(1.0), X(1.0), X(1.0)}, // ground
    {X(1.0), X(0.5), X(2.0), X(1.0), X(0.5), X(1.0), X(2.0), X(1.0), X(0.5), X(1.0), X(2.0), X(1.0), X(1.0), X(1.0), X(1.0), X(2.0), X(1.0), X(1.0), X(1.0)}, // rock
    {X(1.0), X(0.5), X(0.5), X(0.5), X(1.0), X(1.0), X(1.0), X(0.5), X(0.5), X(1.0), X(0.5), X(1.0), X(2.0), X(1.0), X(2.0), X(1.0), X(1.0), X(2.0), X(0.5)}, // bug
    #if B_STEEL_RESISTANCES >= GEN_6
    {X(0.0), X(1.0), X(1.0), X(1.0), X(1.0), X(1.0), X(1.0), X(2.0), X(1.0), X(1.0), X(1.0), X(1.0), X(1.0), X(1.0), X(2.0), X(1.0), X(1.0), X(0.5), X(1.0)}, // ghost
    #else
    {X(0.0), X(1.0), X(1.0), X(1.0), X(1.0), X(1.0), X(1.0), X(2.0), X(0.5), X(1.0), X(1.0), X(1.0), X(1.0), X(1.0), X(2.0), X(1.0), X(1.0), X(0.5), X(1.0)}, // ghost
    #endif
    {X(1.0), X(1.0), X(1.0), X(1.0), X(1.0), X(2.0), X(1.0), X(1.0), X(0.5), X(1.0), X(0.5), X(0.5), X(1.0), X(0.5), X(1.0), X(2.0), X(1.0), X(1.0), X(2.0)}, // steel
    {X(1.0), X(1.0), X(1.0), X(1.0), X(1.0), X(1.0), X(1.0), X(1.0), X(1.0), X(1.0), X(1.0), X(1.0), X(1.0), X(1.0), X(1.0), X(1.0), X(1.0), X(1.0), X(1.0)}, // mystery
    {X(1.0), X(1.0), X(1.0), X(1.0), X(1.0), X(0.5), X(2.0), X(1.0), X(2.0), X(1.0), X(0.5), X(0.5), X(2.0), X(1.0), X(1.0), X(2.0), X(0.5), X(1.0), X(1.0)}, // fire
    {X(1.0), X(1.0), X(1.0), X(1.0), X(2.0), X(2.0), X(1.0), X(1.0), X(1.0), X(1.0), X(2.0), X(0.5), X(0.5), X(1.0), X(1.0), X(1.0), X(0.5), X(1.0), X(1.0)}, // water
    {X(1.0), X(1.0), X(0.5), X(0.5), X(2.0), X(2.0), X(0.5), X(1.0), X(0.5), X(1.0), X(0.5), X(2.0), X(0.5), X(1.0), X(1.0), X(1.0), X(0.5), X(1.0), X(1.0)}, // grass
    {X(1.0), X(1.0), X(2.0), X(1.0), X(0.0), X(1.0), X(1.0), X(1.0), X(1.0), X(1.0), X(1.0), X(2.0), X(0.5), X(0.5), X(1.0), X(1.0), X(0.5), X(1.0), X(1.0)}, // electric
    {X(1.0), X(2.0), X(1.0), X(2.0), X(1.0), X(1.0), X(1.0), X(1.0), X(0.5), X(1.0), X(1.0), X(1.0), X(1.0), X(1.0), X(0.5), X(1.0), X(1.0), X(0.0), X(1.0)}, // psychic
    {X(1.0), X(1.0), X(2.0), X(1.0), X(2.0), X(1.0), X(1.0), X(1.0), X(0.5), X(1.0), X(0.5), X(0.5), X(2.0), X(1.0), X(1.0), X(0.5), X(2.0), X(1.0), X(1.0)}, // ice
    {X(1.0), X(1.0), X(1.0), X(1.0), X(1.0), X(1.0), X(1.0), X(1.0), X(0.5), X(1.0), X(1.0), X(1.0), X(1.0), X(1.0), X(1.0), X(1.0), X(2.0), X(1.0), X(0.0)}, // dragon
    #if B_STEEL_RESISTANCES >= GEN_6
    {X(1.0), X(0.5), X(1.0), X(1.0), X(1.0), X(1.0), X(1.0), X(2.0), X(1.0), X(1.0), X(1.0), X(1.0), X(1.0), X(1.0), X(2.0), X(1.0), X(1.0), X(0.5), X(0.5)}, // dark
    #else
    {X(1.0), X(0.5), X(1.0), X(1.0), X(1.0), X(1.0), X(1.0), X(2.0), X(0.5), X(1.0), X(1.0), X(1.0), X(1.0), X(1.0), X(2.0), X(1.0), X(1.0), X(0.5), X(0.5)}, // dark
    #endif
    {X(1.0), X(2.0), X(1.0), X(0.5), X(1.0), X(1.0), X(1.0), X(1.0), X(0.5), X(1.0), X(0.5), X(1.0), X(1.0), X(1.0), X(1.0), X(1.0), X(2.0), X(2.0), X(1.0)}, // fairy
};

static const u16 sInverseTypeEffectivenessTable[NUMBER_OF_MON_TYPES][NUMBER_OF_MON_TYPES] =
{
//   normal  fight   flying  poison  ground  rock    bug     ghost   steel   mystery fire    water   grass  electric psychic ice     dragon  dark    fairy
    {X(1.0), X(1.0), X(1.0), X(1.0), X(1.0), X(2.0), X(1.0), X(2.0), X(2.0), X(1.0), X(1.0), X(1.0), X(1.0), X(1.0), X(1.0), X(1.0), X(1.0), X(1.0), X(1.0)}, // normal
    {X(0.5), X(1.0), X(2.0), X(2.0), X(1.0), X(0.5), X(2.0), X(2.0), X(0.5), X(1.0), X(1.0), X(1.0), X(1.0), X(1.0), X(2.0), X(0.5), X(1.0), X(0.5), X(2.0)}, // fight
    {X(1.0), X(0.5), X(1.0), X(1.0), X(1.0), X(2.0), X(0.5), X(1.0), X(2.0), X(1.0), X(1.0), X(1.0), X(0.5), X(2.0), X(1.0), X(1.0), X(1.0), X(1.0), X(1.0)}, // flying
    {X(1.0), X(1.0), X(1.0), X(2.0), X(2.0), X(2.0), X(1.0), X(2.0), X(2.0), X(1.0), X(1.0), X(1.0), X(0.5), X(1.0), X(1.0), X(1.0), X(1.0), X(1.0), X(0.5)}, // poison
    {X(1.0), X(1.0), X(2.0), X(0.5), X(1.0), X(0.5), X(2.0), X(1.0), X(0.5), X(1.0), X(0.5), X(1.0), X(2.0), X(0.5), X(1.0), X(1.0), X(1.0), X(1.0), X(1.0)}, // ground
    {X(1.0), X(2.0), X(0.5), X(1.0), X(2.0), X(1.0), X(0.5), X(1.0), X(2.0), X(1.0), X(0.5), X(1.0), X(1.0), X(1.0), X(1.0), X(0.5), X(1.0), X(1.0), X(1.0)}, // rock
    {X(1.0), X(2.0), X(2.0), X(2.0), X(1.0), X(1.0), X(1.0), X(2.0), X(2.0), X(1.0), X(2.0), X(1.0), X(0.5), X(1.0), X(0.5), X(1.0), X(1.0), X(0.5), X(2.0)}, // bug
    #if B_STEEL_RESISTANCES >= GEN_6
    {X(2.0), X(1.0), X(1.0), X(1.0), X(1.0), X(1.0), X(1.0), X(0.5), X(1.0), X(1.0), X(1.0), X(1.0), X(1.0), X(1.0), X(0.5), X(1.0), X(1.0), X(2.0), X(1.0)}, // ghost
    #else
    {X(2.0), X(1.0), X(1.0), X(1.0), X(1.0), X(1.0), X(1.0), X(0.5), X(2.0), X(1.0), X(1.0), X(1.0), X(1.0), X(1.0), X(0.5), X(1.0), X(1.0), X(2.0), X(1.0)}, // ghost
    #endif
    {X(1.0), X(1.0), X(1.0), X(1.0), X(1.0), X(0.5), X(1.0), X(1.0), X(2.0), X(1.0), X(2.0), X(2.0), X(1.0), X(2.0), X(1.0), X(0.5), X(1.0), X(1.0), X(0.5)}, // steel
    {X(1.0), X(1.0), X(1.0), X(1.0), X(1.0), X(1.0), X(1.0), X(1.0), X(1.0), X(1.0), X(1.0), X(1.0), X(1.0), X(1.0), X(1.0), X(1.0), X(1.0), X(1.0), X(1.0)}, // mystery
    {X(1.0), X(1.0), X(1.0), X(1.0), X(1.0), X(2.0), X(0.5), X(1.0), X(0.5), X(1.0), X(2.0), X(2.0), X(0.5), X(1.0), X(1.0), X(0.5), X(2.0), X(1.0), X(1.0)}, // fire
    {X(1.0), X(1.0), X(1.0), X(1.0), X(0.5), X(0.5), X(1.0), X(1.0), X(1.0), X(1.0), X(0.5), X(2.0), X(2.0), X(1.0), X(1.0), X(1.0), X(2.0), X(1.0), X(1.0)}, // water
    {X(1.0), X(1.0), X(2.0), X(2.0), X(0.5), X(0.5), X(2.0), X(1.0), X(2.0), X(1.0), X(2.0), X(0.5), X(2.0), X(1.0), X(1.0), X(1.0), X(2.0), X(1.0), X(1.0)}, // grass
    {X(1.0), X(1.0), X(0.5), X(1.0), X(2.0), X(1.0), X(1.0), X(1.0), X(1.0), X(1.0), X(1.0), X(0.5), X(2.0), X(2.0), X(1.0), X(1.0), X(2.0), X(1.0), X(1.0)}, // electric
    {X(1.0), X(0.5), X(1.0), X(0.5), X(1.0), X(1.0), X(1.0), X(1.0), X(2.0), X(1.0), X(1.0), X(1.0), X(1.0), X(1.0), X(2.0), X(1.0), X(1.0), X(2.0), X(1.0)}, // psychic
    {X(1.0), X(1.0), X(0.5), X(1.0), X(0.5), X(1.0), X(1.0), X(1.0), X(2.0), X(1.0), X(2.0), X(2.0), X(0.5), X(1.0), X(1.0), X(2.0), X(0.5), X(1.0), X(1.0)}, // ice
    {X(1.0), X(1.0), X(1.0), X(1.0), X(1.0), X(1.0), X(1.0), X(1.0), X(2.0), X(1.0), X(1.0), X(1.0), X(1.0), X(1.0), X(1.0), X(1.0), X(0.5), X(1.0), X(2.0)}, // dragon
    #if B_STEEL_RESISTANCES >= GEN_6
    {X(1.0), X(2.0), X(1.0), X(1.0), X(1.0), X(1.0), X(1.0), X(0.5), X(1.0), X(1.0), X(1.0), X(1.0), X(1.0), X(1.0), X(0.5), X(1.0), X(1.0), X(2.0), X(2.0)}, // dark
    #else
    {X(1.0), X(2.0), X(1.0), X(1.0), X(1.0), X(1.0), X(1.0), X(0.5), X(2.0), X(1.0), X(1.0), X(1.0), X(1.0), X(1.0), X(0.5), X(1.0), X(1.0), X(2.0), X(2.0)}, // dark
    #endif
    {X(1.0), X(0.5), X(1.0), X(2.0), X(1.0), X(1.0), X(1.0), X(1.0), X(2.0), X(1.0), X(2.0), X(1.0), X(1.0), X(1.0), X(1.0), X(1.0), X(0.5), X(0.5), X(1.0)}, // fairy
};

#undef X

// code
u8 GetBattlerForBattleScript(u8 caseId)
{
    u8 ret = 0;
    switch (caseId)
    {
    case BS_TARGET:
        ret = gBattlerTarget;
        break;
    case BS_ATTACKER:
        ret = gBattlerAttacker;
        break;
    case BS_EFFECT_BATTLER:
        ret = gEffectBattler;
        break;
    case BS_BATTLER_0:
        ret = 0;
        break;
    case BS_SCRIPTING:
        ret = gBattleScripting.battler;
        break;
    case BS_FAINTED:
        ret = gBattlerFainted;
        break;
    case 5:
        ret = gBattlerFainted;
        break;
    case 4:
    case 6:
    case 8:
    case 9:
    case BS_PLAYER1:
        ret = GetBattlerAtPosition(B_POSITION_PLAYER_LEFT);
        break;
    case BS_OPPONENT1:
        ret = GetBattlerAtPosition(B_POSITION_OPPONENT_LEFT);
        break;
    case BS_PLAYER2:
        ret = GetBattlerAtPosition(B_POSITION_PLAYER_RIGHT);
        break;
    case BS_OPPONENT2:
        ret = GetBattlerAtPosition(B_POSITION_OPPONENT_RIGHT);
        break;
    case BS_ABILITY_BATTLER:
        ret = gBattlerAbility;
        break;
    }
    return ret;
}

void PressurePPLose(u8 target, u8 attacker, u16 move)
{
    int moveIndex;

    if (gBattleMons[target].ability != ABILITY_PRESSURE)
        return;

    for (moveIndex = 0; moveIndex < MAX_MON_MOVES; moveIndex++)
    {
        if (gBattleMons[attacker].moves[moveIndex] == move)
            break;
    }

    if (moveIndex == MAX_MON_MOVES)
        return;

    if (gBattleMons[attacker].pp[moveIndex] != 0)
        gBattleMons[attacker].pp[moveIndex]--;

    if (!(gBattleMons[attacker].status2 & STATUS2_TRANSFORMED)
        && !(gDisableStructs[attacker].mimickedMoves & gBitTable[moveIndex]))
    {
        gActiveBattler = attacker;
        BtlController_EmitSetMonData(0, REQUEST_PPMOVE1_BATTLE + moveIndex, 0, 1, &gBattleMons[gActiveBattler].pp[moveIndex]);
        MarkBattlerForControllerExec(gActiveBattler);
    }
}

void PressurePPLoseOnUsingImprison(u8 attacker)
{
    int i, j;
    int imprisonPos = 4;
    u8 atkSide = GetBattlerSide(attacker);

    for (i = 0; i < gBattlersCount; i++)
    {
        if (atkSide != GetBattlerSide(i) && gBattleMons[i].ability == ABILITY_PRESSURE)
        {
            for (j = 0; j < MAX_MON_MOVES; j++)
            {
                if (gBattleMons[attacker].moves[j] == MOVE_IMPRISON)
                    break;
            }
            if (j != MAX_MON_MOVES)
            {
                imprisonPos = j;
                if (gBattleMons[attacker].pp[j] != 0)
                    gBattleMons[attacker].pp[j]--;
            }
        }
    }

    if (imprisonPos != 4
        && !(gBattleMons[attacker].status2 & STATUS2_TRANSFORMED)
        && !(gDisableStructs[attacker].mimickedMoves & gBitTable[imprisonPos]))
    {
        gActiveBattler = attacker;
        BtlController_EmitSetMonData(0, REQUEST_PPMOVE1_BATTLE + imprisonPos, 0, 1, &gBattleMons[gActiveBattler].pp[imprisonPos]);
        MarkBattlerForControllerExec(gActiveBattler);
    }
}

void PressurePPLoseOnUsingPerishSong(u8 attacker)
{
    int i, j;
    int perishSongPos = 4;

    for (i = 0; i < gBattlersCount; i++)
    {
        if (gBattleMons[i].ability == ABILITY_PRESSURE && i != attacker)
        {
            for (j = 0; j < MAX_MON_MOVES; j++)
            {
                if (gBattleMons[attacker].moves[j] == MOVE_PERISH_SONG)
                    break;
            }
            if (j != MAX_MON_MOVES)
            {
                perishSongPos = j;
                if (gBattleMons[attacker].pp[j] != 0)
                    gBattleMons[attacker].pp[j]--;
            }
        }
    }

    if (perishSongPos != MAX_MON_MOVES
        && !(gBattleMons[attacker].status2 & STATUS2_TRANSFORMED)
        && !(gDisableStructs[attacker].mimickedMoves & gBitTable[perishSongPos]))
    {
        gActiveBattler = attacker;
        BtlController_EmitSetMonData(0, REQUEST_PPMOVE1_BATTLE + perishSongPos, 0, 1, &gBattleMons[gActiveBattler].pp[perishSongPos]);
        MarkBattlerForControllerExec(gActiveBattler);
    }
}

void MarkAllBattlersForControllerExec(void) // unused
{
    int i;

    if (gBattleTypeFlags & BATTLE_TYPE_LINK)
    {
        for (i = 0; i < gBattlersCount; i++)
            gBattleControllerExecFlags |= gBitTable[i] << (32 - MAX_BATTLERS_COUNT);
    }
    else
    {
        for (i = 0; i < gBattlersCount; i++)
            gBattleControllerExecFlags |= gBitTable[i];
    }
}

bool32 IsBattlerMarkedForControllerExec(u8 battlerId)
{
    if (gBattleTypeFlags & BATTLE_TYPE_LINK)
        return (gBattleControllerExecFlags & (gBitTable[battlerId] << 0x1C)) != 0;
    else
        return (gBattleControllerExecFlags & (gBitTable[battlerId])) != 0;
}

void MarkBattlerForControllerExec(u8 battlerId)
{
    if (gBattleTypeFlags & BATTLE_TYPE_LINK)
        gBattleControllerExecFlags |= gBitTable[battlerId] << (32 - MAX_BATTLERS_COUNT);
    else
        gBattleControllerExecFlags |= gBitTable[battlerId];
}

void MarkBattlerReceivedLinkData(u8 battlerId)
{
    s32 i;

    for (i = 0; i < GetLinkPlayerCount(); i++)
        gBattleControllerExecFlags |= gBitTable[battlerId] << (i << 2);

    gBattleControllerExecFlags &= ~(0x10000000 << battlerId);
}

void CancelMultiTurnMoves(u8 battler)
{
    gBattleMons[battler].status2 &= ~(STATUS2_MULTIPLETURNS);
    gBattleMons[battler].status2 &= ~(STATUS2_LOCK_CONFUSE);
    gBattleMons[battler].status2 &= ~(STATUS2_UPROAR);
    gBattleMons[battler].status2 &= ~(STATUS2_BIDE);

    gStatuses3[battler] &= ~(STATUS3_SEMI_INVULNERABLE);

    gDisableStructs[battler].rolloutTimer = 0;
    gDisableStructs[battler].furyCutterCounter = 0;
}

bool8 WasUnableToUseMove(u8 battler)
{
    if (gProtectStructs[battler].prlzImmobility
        || gProtectStructs[battler].targetNotAffected
        || gProtectStructs[battler].usedImprisonedMove
        || gProtectStructs[battler].loveImmobility
        || gProtectStructs[battler].usedDisabledMove
        || gProtectStructs[battler].usedTauntedMove
        || gProtectStructs[battler].usedGravityPreventedMove
        || gProtectStructs[battler].usedHealBlockedMove
        || gProtectStructs[battler].flag2Unknown
        || gProtectStructs[battler].flinchImmobility
        || gProtectStructs[battler].confusionSelfDmg
        || gProtectStructs[battler].powderSelfDmg
        || gProtectStructs[battler].usedThroatChopPreventedMove)
        return TRUE;
    else
        return FALSE;
}

void PrepareStringBattle(u16 stringId, u8 battler)
{
    // Support for Contrary ability.
    // If a move attempted to raise stat - print "won't increase".
    // If a move attempted to lower stat - print "won't decrease".
    if (stringId == STRINGID_STATSWONTDECREASE && !(gBattleScripting.statChanger & STAT_BUFF_NEGATIVE))
        stringId = STRINGID_STATSWONTINCREASE;
    else if (stringId == STRINGID_STATSWONTINCREASE && gBattleScripting.statChanger & STAT_BUFF_NEGATIVE)
        stringId = STRINGID_STATSWONTDECREASE;

    else if (stringId == STRINGID_STATSWONTDECREASE2 && GetBattlerAbility(battler) == ABILITY_CONTRARY)
        stringId = STRINGID_STATSWONTINCREASE2;
    else if (stringId == STRINGID_STATSWONTINCREASE2 && GetBattlerAbility(battler) == ABILITY_CONTRARY)
        stringId = STRINGID_STATSWONTDECREASE2;

    // Check Defiant and Competitive stat raise whenever a stat is lowered.
    else if ((stringId == STRINGID_DEFENDERSSTATFELL || stringId == STRINGID_PKMNCUTSATTACKWITH)
              && ((GetBattlerAbility(gBattlerTarget) == ABILITY_DEFIANT && gBattleMons[gBattlerTarget].statStages[STAT_ATK] != MAX_STAT_STAGE)
                 || (GetBattlerAbility(gBattlerTarget) == ABILITY_COMPETITIVE && gBattleMons[gBattlerTarget].statStages[STAT_SPATK] != MAX_STAT_STAGE))
              && gSpecialStatuses[gBattlerTarget].changedStatsBattlerId != BATTLE_PARTNER(gBattlerTarget)
              && gSpecialStatuses[gBattlerTarget].changedStatsBattlerId != gBattlerTarget)
    {
        gBattlerAbility = gBattlerTarget;
        BattleScriptPushCursor();
        gBattlescriptCurrInstr = BattleScript_DefiantActivates;
        if (GetBattlerAbility(gBattlerTarget) == ABILITY_DEFIANT)
            SET_STATCHANGER(STAT_ATK, 2, FALSE);
        else
            SET_STATCHANGER(STAT_SPATK, 2, FALSE);
    }

    gActiveBattler = battler;
    BtlController_EmitPrintString(0, stringId);
    MarkBattlerForControllerExec(gActiveBattler);
}

void ResetSentPokesToOpponentValue(void)
{
    s32 i;
    u32 bits = 0;

    gSentPokesToOpponent[0] = 0;
    gSentPokesToOpponent[1] = 0;

    for (i = 0; i < gBattlersCount; i += 2)
        bits |= gBitTable[gBattlerPartyIndexes[i]];

    for (i = 1; i < gBattlersCount; i += 2)
        gSentPokesToOpponent[(i & BIT_FLANK) >> 1] = bits;
}

void OpponentSwitchInResetSentPokesToOpponentValue(u8 battler)
{
    s32 i = 0;
    u32 bits = 0;

    if (GetBattlerSide(battler) == B_SIDE_OPPONENT)
    {
        u8 flank = ((battler & BIT_FLANK) >> 1);
        gSentPokesToOpponent[flank] = 0;

        for (i = 0; i < gBattlersCount; i += 2)
        {
            if (!(gAbsentBattlerFlags & gBitTable[i]))
                bits |= gBitTable[gBattlerPartyIndexes[i]];
        }

        gSentPokesToOpponent[flank] = bits;
    }
}

void UpdateSentPokesToOpponentValue(u8 battler)
{
    if (GetBattlerSide(battler) == B_SIDE_OPPONENT)
    {
        OpponentSwitchInResetSentPokesToOpponentValue(battler);
    }
    else
    {
        s32 i;
        for (i = 1; i < gBattlersCount; i++)
            gSentPokesToOpponent[(i & BIT_FLANK) >> 1] |= gBitTable[gBattlerPartyIndexes[battler]];
    }
}

void BattleScriptPush(const u8 *bsPtr)
{
    gBattleResources->battleScriptsStack->ptr[gBattleResources->battleScriptsStack->size++] = bsPtr;
}

void BattleScriptPushCursor(void)
{
    gBattleResources->battleScriptsStack->ptr[gBattleResources->battleScriptsStack->size++] = gBattlescriptCurrInstr;
}

void BattleScriptPop(void)
{
    gBattlescriptCurrInstr = gBattleResources->battleScriptsStack->ptr[--gBattleResources->battleScriptsStack->size];
}

static bool32 IsGravityPreventingMove(u32 move)
{
    if (!(gFieldStatuses & STATUS_FIELD_GRAVITY))
        return FALSE;

    switch (move)
    {
    case MOVE_BOUNCE:
    case MOVE_FLY:
    case MOVE_FLYING_PRESS:
    case MOVE_HIGH_JUMP_KICK:
    case MOVE_JUMP_KICK:
    case MOVE_MAGNET_RISE:
    case MOVE_SKY_DROP:
    case MOVE_SPLASH:
    case MOVE_TELEKINESIS:
    case MOVE_FLOATY_FALL:
        return TRUE;
    default:
        return FALSE;
    }
}

bool32 IsHealBlockPreventingMove(u32 battler, u32 move)
{
    if (!(gStatuses3[battler] & STATUS3_HEAL_BLOCK))
        return FALSE;

    switch (gBattleMoves[move].effect)
    {
    case EFFECT_ABSORB:
    case EFFECT_MORNING_SUN:
    case EFFECT_MOONLIGHT:
    case EFFECT_RESTORE_HP:
    case EFFECT_REST:
    case EFFECT_ROOST:
    case EFFECT_HEALING_WISH:
    case EFFECT_WISH:
    case EFFECT_DREAM_EATER:
        return TRUE;
    default:
        return FALSE;
    }
}

static bool32 IsBelchPreventingMove(u32 battler, u32 move)
{
    if (gBattleMoves[move].effect != EFFECT_BELCH)
        return FALSE;

    return !(gBattleStruct->ateBerry[battler & BIT_SIDE] & gBitTable[gBattlerPartyIndexes[battler]]);
}

u8 TrySetCantSelectMoveBattleScript(void)
{
    u32 limitations = 0;
    u8 moveId = gBattleResources->bufferB[gActiveBattler][2] & ~(RET_MEGA_EVOLUTION);
    u32 move = gBattleMons[gActiveBattler].moves[moveId];
    u32 holdEffect = GetBattlerHoldEffect(gActiveBattler, TRUE);
    u16 *choicedMove = &gBattleStruct->choicedMove[gActiveBattler];

    if (gDisableStructs[gActiveBattler].disabledMove == move && move != MOVE_NONE)
    {
        gBattleScripting.battler = gActiveBattler;
        gCurrentMove = move;
        if (gBattleTypeFlags & BATTLE_TYPE_PALACE)
        {
            gPalaceSelectionBattleScripts[gActiveBattler] = BattleScript_SelectingDisabledMoveInPalace;
            gProtectStructs[gActiveBattler].palaceUnableToUseMove = 1;
        }
        else
        {
            gSelectionBattleScripts[gActiveBattler] = BattleScript_SelectingDisabledMove;
            limitations++;
        }
    }

    if (move == gLastMoves[gActiveBattler] && move != MOVE_STRUGGLE && (gBattleMons[gActiveBattler].status2 & STATUS2_TORMENT))
    {
        CancelMultiTurnMoves(gActiveBattler);
        if (gBattleTypeFlags & BATTLE_TYPE_PALACE)
        {
            gPalaceSelectionBattleScripts[gActiveBattler] = BattleScript_SelectingTormentedMoveInPalace;
            gProtectStructs[gActiveBattler].palaceUnableToUseMove = 1;
        }
        else
        {
            gSelectionBattleScripts[gActiveBattler] = BattleScript_SelectingTormentedMove;
            limitations++;
        }
    }

    if (gDisableStructs[gActiveBattler].tauntTimer != 0 && gBattleMoves[move].power == 0)
    {
        gCurrentMove = move;
        if (gBattleTypeFlags & BATTLE_TYPE_PALACE)
        {
            gPalaceSelectionBattleScripts[gActiveBattler] = BattleScript_SelectingNotAllowedMoveTauntInPalace;
            gProtectStructs[gActiveBattler].palaceUnableToUseMove = 1;
        }
        else
        {
            gSelectionBattleScripts[gActiveBattler] = BattleScript_SelectingNotAllowedMoveTaunt;
            limitations++;
        }
    }

    if (gDisableStructs[gActiveBattler].throatChopTimer != 0 && gBattleMoves[move].flags & FLAG_SOUND)
    {
        gCurrentMove = move;
        if (gBattleTypeFlags & BATTLE_TYPE_PALACE)
        {
            gPalaceSelectionBattleScripts[gActiveBattler] = BattleScript_SelectingNotAllowedMoveThroatChopInPalace;
            gProtectStructs[gActiveBattler].palaceUnableToUseMove = 1;
        }
        else
        {
            gSelectionBattleScripts[gActiveBattler] = BattleScript_SelectingNotAllowedMoveThroatChop;
            limitations++;
        }
    }

    if (GetImprisonedMovesCount(gActiveBattler, move))
    {
        gCurrentMove = move;
        if (gBattleTypeFlags & BATTLE_TYPE_PALACE)
        {
            gPalaceSelectionBattleScripts[gActiveBattler] = BattleScript_SelectingImprisonedMoveInPalace;
            gProtectStructs[gActiveBattler].palaceUnableToUseMove = 1;
        }
        else
        {
            gSelectionBattleScripts[gActiveBattler] = BattleScript_SelectingImprisonedMove;
            limitations++;
        }
    }

    if (IsGravityPreventingMove(move))
    {
        gCurrentMove = move;
        if (gBattleTypeFlags & BATTLE_TYPE_PALACE)
        {
            gPalaceSelectionBattleScripts[gActiveBattler] = BattleScript_SelectingNotAllowedMoveGravityInPalace;
            gProtectStructs[gActiveBattler].palaceUnableToUseMove = 1;
        }
        else
        {
            gSelectionBattleScripts[gActiveBattler] = BattleScript_SelectingNotAllowedMoveGravity;
            limitations++;
        }
    }

    if (IsHealBlockPreventingMove(gActiveBattler, move))
    {
        gCurrentMove = move;
        if (gBattleTypeFlags & BATTLE_TYPE_PALACE)
        {
            gPalaceSelectionBattleScripts[gActiveBattler] = BattleScript_SelectingNotAllowedMoveHealBlockInPalace;
            gProtectStructs[gActiveBattler].palaceUnableToUseMove = 1;
        }
        else
        {
            gSelectionBattleScripts[gActiveBattler] = BattleScript_SelectingNotAllowedMoveHealBlock;
            limitations++;
        }
    }

    if (IsBelchPreventingMove(gActiveBattler, move))
    {
        gCurrentMove = move;
        if (gBattleTypeFlags & BATTLE_TYPE_PALACE)
        {
            gPalaceSelectionBattleScripts[gActiveBattler] = BattleScript_SelectingNotAllowedBelchInPalace;
            gProtectStructs[gActiveBattler].palaceUnableToUseMove = 1;
        }
        else
        {
            gSelectionBattleScripts[gActiveBattler] = BattleScript_SelectingNotAllowedBelch;
            limitations++;
        }
    }

    gPotentialItemEffectBattler = gActiveBattler;
    if (HOLD_EFFECT_CHOICE(holdEffect) && *choicedMove != 0 && *choicedMove != 0xFFFF && *choicedMove != move)
    {
        gCurrentMove = *choicedMove;
        gLastUsedItem = gBattleMons[gActiveBattler].item;
        if (gBattleTypeFlags & BATTLE_TYPE_PALACE)
        {
            gProtectStructs[gActiveBattler].palaceUnableToUseMove = 1;
        }
        else
        {
            gSelectionBattleScripts[gActiveBattler] = BattleScript_SelectingNotAllowedMoveChoiceItem;
            limitations++;
        }
    }
    else if (holdEffect == HOLD_EFFECT_ASSAULT_VEST && gBattleMoves[move].power == 0)
    {
        gCurrentMove = move;
        gLastUsedItem = gBattleMons[gActiveBattler].item;
        if (gBattleTypeFlags & BATTLE_TYPE_PALACE)
        {
            gProtectStructs[gActiveBattler].palaceUnableToUseMove = 1;
        }
        else
        {
            gSelectionBattleScripts[gActiveBattler] = BattleScript_SelectingNotAllowedMoveAssaultVest;
            limitations++;
        }
    }

    if (gBattleMons[gActiveBattler].pp[moveId] == 0)
    {
        if (gBattleTypeFlags & BATTLE_TYPE_PALACE)
        {
            gProtectStructs[gActiveBattler].palaceUnableToUseMove = 1;
        }
        else
        {
            gSelectionBattleScripts[gActiveBattler] = BattleScript_SelectingMoveWithNoPP;
            limitations++;
        }
    }

    return limitations;
}

u8 CheckMoveLimitations(u8 battlerId, u8 unusableMoves, u8 check)
{
    u8 holdEffect = GetBattlerHoldEffect(battlerId, TRUE);
    u16 *choicedMove = &gBattleStruct->choicedMove[battlerId];
    s32 i;

    gPotentialItemEffectBattler = battlerId;

    for (i = 0; i < MAX_MON_MOVES; i++)
    {
        if (gBattleMons[battlerId].moves[i] == 0 && check & MOVE_LIMITATION_ZEROMOVE)
            unusableMoves |= gBitTable[i];
        else if (gBattleMons[battlerId].pp[i] == 0 && check & MOVE_LIMITATION_PP)
            unusableMoves |= gBitTable[i];
        else if (gBattleMons[battlerId].moves[i] == gDisableStructs[battlerId].disabledMove && check & MOVE_LIMITATION_DISABLED)
            unusableMoves |= gBitTable[i];
        else if (gBattleMons[battlerId].moves[i] == gLastMoves[battlerId] && check & MOVE_LIMITATION_TORMENTED && gBattleMons[battlerId].status2 & STATUS2_TORMENT)
            unusableMoves |= gBitTable[i];
        else if (gDisableStructs[battlerId].tauntTimer && check & MOVE_LIMITATION_TAUNT && gBattleMoves[gBattleMons[battlerId].moves[i]].power == 0)
            unusableMoves |= gBitTable[i];
        else if (GetImprisonedMovesCount(battlerId, gBattleMons[battlerId].moves[i]) && check & MOVE_LIMITATION_IMPRISON)
            unusableMoves |= gBitTable[i];
        else if (gDisableStructs[battlerId].encoreTimer && gDisableStructs[battlerId].encoredMove != gBattleMons[battlerId].moves[i])
            unusableMoves |= gBitTable[i];
        else if (HOLD_EFFECT_CHOICE(holdEffect) && *choicedMove != 0 && *choicedMove != 0xFFFF && *choicedMove != gBattleMons[battlerId].moves[i])
            unusableMoves |= gBitTable[i];
        else if (holdEffect == HOLD_EFFECT_ASSAULT_VEST && gBattleMoves[gBattleMons[battlerId].moves[i]].power == 0)
            unusableMoves |= gBitTable[i];
        else if (IsGravityPreventingMove(gBattleMons[battlerId].moves[i]))
            unusableMoves |= gBitTable[i];
        else if (IsHealBlockPreventingMove(battlerId, gBattleMons[battlerId].moves[i]))
            unusableMoves |= gBitTable[i];
        else if (IsBelchPreventingMove(battlerId, gBattleMons[battlerId].moves[i]))
            unusableMoves |= gBitTable[i];
        else if (gDisableStructs[battlerId].throatChopTimer && gBattleMoves[gBattleMons[battlerId].moves[i]].flags & FLAG_SOUND)
            unusableMoves |= gBitTable[i];
    }
    return unusableMoves;
}

bool8 AreAllMovesUnusable(void)
{
    u8 unusable;
    unusable = CheckMoveLimitations(gActiveBattler, 0, 0xFF);

    if (unusable == 0xF) // All moves are unusable.
    {
        gProtectStructs[gActiveBattler].noValidMoves = 1;
        gSelectionBattleScripts[gActiveBattler] = BattleScript_NoMovesLeft;
    }
    else
    {
        gProtectStructs[gActiveBattler].noValidMoves = 0;
    }

    return (unusable == 0xF);
}

u8 GetImprisonedMovesCount(u8 battlerId, u16 move)
{
    s32 i;
    u8 imprisonedMoves = 0;
    u8 battlerSide = GetBattlerSide(battlerId);

    for (i = 0; i < gBattlersCount; i++)
    {
        if (battlerSide != GetBattlerSide(i) && gStatuses3[i] & STATUS3_IMPRISONED_OTHERS)
        {
            s32 j;
            for (j = 0; j < MAX_MON_MOVES; j++)
            {
                if (move == gBattleMons[i].moves[j])
                    break;
            }
            if (j < MAX_MON_MOVES)
                imprisonedMoves++;
        }
    }

    return imprisonedMoves;
}

enum
{
    ENDTURN_ORDER,
    ENDTURN_REFLECT,
    ENDTURN_LIGHT_SCREEN,
    ENDTURN_AURORA_VEIL,
    ENDTURN_MIST,
    ENDTURN_LUCKY_CHANT,
    ENDTURN_SAFEGUARD,
    ENDTURN_TAILWIND,
    ENDTURN_WISH,
    ENDTURN_RAIN,
    ENDTURN_SANDSTORM,
    ENDTURN_SUN,
    ENDTURN_HAIL,
    ENDTURN_GRAVITY,
    ENDTURN_WATER_SPORT,
    ENDTURN_MUD_SPORT,
    ENDTURN_TRICK_ROOM,
    ENDTURN_WONDER_ROOM,
    ENDTURN_MAGIC_ROOM,
    ENDTURN_ELECTRIC_TERRAIN,
    ENDTURN_MISTY_TERRAIN,
    ENDTURN_GRASSY_TERRAIN,
    ENDTURN_PSYCHIC_TERRAIN,
    ENDTURN_ION_DELUGE,
    ENDTURN_FAIRY_LOCK,
    ENDTURN_FIELD_COUNT,
};

u8 DoFieldEndTurnEffects(void)
{
    u8 effect = 0;

    for (gBattlerAttacker = 0; gBattlerAttacker < gBattlersCount && gAbsentBattlerFlags & gBitTable[gBattlerAttacker]; gBattlerAttacker++)
    {
    }
    for (gBattlerTarget = 0; gBattlerTarget < gBattlersCount && gAbsentBattlerFlags & gBitTable[gBattlerTarget]; gBattlerTarget++)
    {
    }

    do
    {
        s32 i;
        u8 side;

        switch (gBattleStruct->turnCountersTracker)
        {
        case ENDTURN_ORDER:
            for (i = 0; i < gBattlersCount; i++)
            {
                gBattlerByTurnOrder[i] = i;
            }
            for (i = 0; i < gBattlersCount - 1; i++)
            {
                s32 j;
                for (j = i + 1; j < gBattlersCount; j++)
                {
                    if (GetWhoStrikesFirst(gBattlerByTurnOrder[i], gBattlerByTurnOrder[j], 0))
                        SwapTurnOrder(i, j);
                }
            }

            gBattleStruct->turnCountersTracker++;
            gBattleStruct->turnSideTracker = 0;
            // fall through
        case ENDTURN_REFLECT:
            while (gBattleStruct->turnSideTracker < 2)
            {
                side = gBattleStruct->turnSideTracker;
                gActiveBattler = gBattlerAttacker = gSideTimers[side].reflectBattlerId;
                if (gSideStatuses[side] & SIDE_STATUS_REFLECT)
                {
                    if (--gSideTimers[side].reflectTimer == 0)
                    {
                        gSideStatuses[side] &= ~SIDE_STATUS_REFLECT;
                        BattleScriptExecute(BattleScript_SideStatusWoreOff);
                        PREPARE_MOVE_BUFFER(gBattleTextBuff1, MOVE_REFLECT);
                        effect++;
                    }
                }
                gBattleStruct->turnSideTracker++;
                if (effect)
                    break;
            }
            if (!effect)
            {
                gBattleStruct->turnCountersTracker++;
                gBattleStruct->turnSideTracker = 0;
            }
            break;
        case ENDTURN_LIGHT_SCREEN:
            while (gBattleStruct->turnSideTracker < 2)
            {
                side = gBattleStruct->turnSideTracker;
                gActiveBattler = gBattlerAttacker = gSideTimers[side].lightscreenBattlerId;
                if (gSideStatuses[side] & SIDE_STATUS_LIGHTSCREEN)
                {
                    if (--gSideTimers[side].lightscreenTimer == 0)
                    {
                        gSideStatuses[side] &= ~SIDE_STATUS_LIGHTSCREEN;
                        BattleScriptExecute(BattleScript_SideStatusWoreOff);
                        gBattleCommunication[MULTISTRING_CHOOSER] = side;
                        PREPARE_MOVE_BUFFER(gBattleTextBuff1, MOVE_LIGHT_SCREEN);
                        effect++;
                    }
                }
                gBattleStruct->turnSideTracker++;
                if (effect)
                    break;
            }
            if (!effect)
            {
                gBattleStruct->turnCountersTracker++;
                gBattleStruct->turnSideTracker = 0;
            }
            break;
        case ENDTURN_AURORA_VEIL:
            while (gBattleStruct->turnSideTracker < 2)
            {
                side = gBattleStruct->turnSideTracker;
                gActiveBattler = gBattlerAttacker = gSideTimers[side].auroraVeilBattlerId;
                if (gSideStatuses[side] & SIDE_STATUS_AURORA_VEIL)
                {
                    if (--gSideTimers[side].auroraVeilTimer == 0)
                    {
                        gSideStatuses[side] &= ~SIDE_STATUS_AURORA_VEIL;
                        BattleScriptExecute(BattleScript_SideStatusWoreOff);
                        gBattleCommunication[MULTISTRING_CHOOSER] = side;
                        PREPARE_MOVE_BUFFER(gBattleTextBuff1, MOVE_AURORA_VEIL);
                        effect++;
                    }
                }
                gBattleStruct->turnSideTracker++;
                if (effect)
                    break;
            }
            if (!effect)
            {
                gBattleStruct->turnCountersTracker++;
                gBattleStruct->turnSideTracker = 0;
            }
            break;
        case ENDTURN_MIST:
            while (gBattleStruct->turnSideTracker < 2)
            {
                side = gBattleStruct->turnSideTracker;
                gActiveBattler = gBattlerAttacker = gSideTimers[side].mistBattlerId;
                if (gSideTimers[side].mistTimer != 0
                 && --gSideTimers[side].mistTimer == 0)
                {
                    gSideStatuses[side] &= ~SIDE_STATUS_MIST;
                    BattleScriptExecute(BattleScript_SideStatusWoreOff);
                    gBattleCommunication[MULTISTRING_CHOOSER] = side;
                    PREPARE_MOVE_BUFFER(gBattleTextBuff1, MOVE_MIST);
                    effect++;
                }
                gBattleStruct->turnSideTracker++;
                if (effect)
                    break;
            }
            if (!effect)
            {
                gBattleStruct->turnCountersTracker++;
                gBattleStruct->turnSideTracker = 0;
            }
            break;
        case ENDTURN_SAFEGUARD:
            while (gBattleStruct->turnSideTracker < 2)
            {
                side = gBattleStruct->turnSideTracker;
                gActiveBattler = gBattlerAttacker = gSideTimers[side].safeguardBattlerId;
                if (gSideStatuses[side] & SIDE_STATUS_SAFEGUARD)
                {
                    if (--gSideTimers[side].safeguardTimer == 0)
                    {
                        gSideStatuses[side] &= ~SIDE_STATUS_SAFEGUARD;
                        BattleScriptExecute(BattleScript_SafeguardEnds);
                        effect++;
                    }
                }
                gBattleStruct->turnSideTracker++;
                if (effect)
                    break;
            }
            if (!effect)
            {
                gBattleStruct->turnCountersTracker++;
                gBattleStruct->turnSideTracker = 0;
            }
            break;
        case ENDTURN_LUCKY_CHANT:
            while (gBattleStruct->turnSideTracker < 2)
            {
                side = gBattleStruct->turnSideTracker;
                gActiveBattler = gBattlerAttacker = gSideTimers[side].luckyChantBattlerId;
                if (gSideStatuses[side] & SIDE_STATUS_LUCKY_CHANT)
                {
                    if (--gSideTimers[side].luckyChantTimer == 0)
                    {
                        gSideStatuses[side] &= ~SIDE_STATUS_LUCKY_CHANT;
                        BattleScriptExecute(BattleScript_LuckyChantEnds);
                        effect++;
                    }
                }
                gBattleStruct->turnSideTracker++;
                if (effect)
                    break;
            }
            if (!effect)
            {
                gBattleStruct->turnCountersTracker++;
                gBattleStruct->turnSideTracker = 0;
            }
            break;
        case ENDTURN_TAILWIND:
            while (gBattleStruct->turnSideTracker < 2)
            {
                side = gBattleStruct->turnSideTracker;
                gActiveBattler = gBattlerAttacker = gSideTimers[side].tailwindBattlerId;
                if (gSideStatuses[side] & SIDE_STATUS_TAILWIND)
                {
                    if (--gSideTimers[side].tailwindTimer == 0)
                    {
                        gSideStatuses[side] &= ~SIDE_STATUS_TAILWIND;
                        BattleScriptExecute(BattleScript_TailwindEnds);
                        effect++;
                    }
                }
                gBattleStruct->turnSideTracker++;
                if (effect)
                    break;
            }
            if (!effect)
            {
                gBattleStruct->turnCountersTracker++;
                gBattleStruct->turnSideTracker = 0;
            }
            break;
        case ENDTURN_WISH:
            while (gBattleStruct->turnSideTracker < gBattlersCount)
            {
                gActiveBattler = gBattlerByTurnOrder[gBattleStruct->turnSideTracker];
                if (gWishFutureKnock.wishCounter[gActiveBattler] != 0
                 && --gWishFutureKnock.wishCounter[gActiveBattler] == 0
                 && gBattleMons[gActiveBattler].hp != 0)
                {
                    gBattlerTarget = gActiveBattler;
                    BattleScriptExecute(BattleScript_WishComesTrue);
                    effect++;
                }
                gBattleStruct->turnSideTracker++;
                if (effect)
                    break;
            }
            if (!effect)
            {
                gBattleStruct->turnCountersTracker++;
            }
            break;
        case ENDTURN_RAIN:
            if (gBattleWeather & WEATHER_RAIN_ANY)
            {
                if (!(gBattleWeather & WEATHER_RAIN_PERMANENT))
                {
                    if (--gWishFutureKnock.weatherDuration == 0)
                    {
                        gBattleWeather &= ~WEATHER_RAIN_TEMPORARY;
                        gBattleWeather &= ~WEATHER_RAIN_DOWNPOUR;
                        gBattleCommunication[MULTISTRING_CHOOSER] = B_MSG_RAIN_STOPPED;
                    }
                    else if (gBattleWeather & WEATHER_RAIN_DOWNPOUR)
                        gBattleCommunication[MULTISTRING_CHOOSER] = B_MSG_DOWNPOUR_CONTINUES;
                    else
                        gBattleCommunication[MULTISTRING_CHOOSER] = B_MSG_RAIN_CONTINUES;
                }
                else if (gBattleWeather & WEATHER_RAIN_DOWNPOUR)
                {
                    gBattleCommunication[MULTISTRING_CHOOSER] = B_MSG_DOWNPOUR_CONTINUES;
                }
                else
                {
                    gBattleCommunication[MULTISTRING_CHOOSER] = B_MSG_RAIN_CONTINUES;
                }

                BattleScriptExecute(BattleScript_RainContinuesOrEnds);
                effect++;
            }
            gBattleStruct->turnCountersTracker++;
            break;
        case ENDTURN_SANDSTORM:
            if (gBattleWeather & WEATHER_SANDSTORM_ANY)
            {
                if (!(gBattleWeather & WEATHER_SANDSTORM_PERMANENT) && --gWishFutureKnock.weatherDuration == 0)
                {
                    gBattleWeather &= ~WEATHER_SANDSTORM_TEMPORARY;
                    gBattlescriptCurrInstr = BattleScript_SandStormHailEnds;
                }
                else
                {
                    gBattlescriptCurrInstr = BattleScript_DamagingWeatherContinues;
                }

                gBattleScripting.animArg1 = B_ANIM_SANDSTORM_CONTINUES;
                gBattleCommunication[MULTISTRING_CHOOSER] = B_MSG_SANDSTORM;
                BattleScriptExecute(gBattlescriptCurrInstr);
                effect++;
            }
            gBattleStruct->turnCountersTracker++;
            break;
        case ENDTURN_SUN:
            if (gBattleWeather & WEATHER_SUN_ANY)
            {
                if (!(gBattleWeather & WEATHER_SUN_PERMANENT) && --gWishFutureKnock.weatherDuration == 0)
                {
                    gBattleWeather &= ~WEATHER_SUN_TEMPORARY;
                    gBattlescriptCurrInstr = BattleScript_SunlightFaded;
                }
                else
                {
                    gBattlescriptCurrInstr = BattleScript_SunlightContinues;
                }

                BattleScriptExecute(gBattlescriptCurrInstr);
                effect++;
            }
            gBattleStruct->turnCountersTracker++;
            break;
        case ENDTURN_HAIL:
            if (gBattleWeather & WEATHER_HAIL_ANY)
            {
                if (!(gBattleWeather & WEATHER_HAIL_PERMANENT) && --gWishFutureKnock.weatherDuration == 0)
                {
                    gBattleWeather &= ~WEATHER_HAIL_TEMPORARY;
                    gBattlescriptCurrInstr = BattleScript_SandStormHailEnds;
                }
                else
                {
                    gBattlescriptCurrInstr = BattleScript_DamagingWeatherContinues;
                }

                gBattleScripting.animArg1 = B_ANIM_HAIL_CONTINUES;
                gBattleCommunication[MULTISTRING_CHOOSER] = B_MSG_HAIL;
                BattleScriptExecute(gBattlescriptCurrInstr);
                effect++;
            }
            gBattleStruct->turnCountersTracker++;
            break;
        case ENDTURN_TRICK_ROOM:
            if (gFieldStatuses & STATUS_FIELD_TRICK_ROOM && --gFieldTimers.trickRoomTimer == 0)
            {
                gFieldStatuses &= ~(STATUS_FIELD_TRICK_ROOM);
                BattleScriptExecute(BattleScript_TrickRoomEnds);
                effect++;
            }
            gBattleStruct->turnCountersTracker++;
            break;
        case ENDTURN_WONDER_ROOM:
            if (gFieldStatuses & STATUS_FIELD_WONDER_ROOM && --gFieldTimers.wonderRoomTimer == 0)
            {
                gFieldStatuses &= ~(STATUS_FIELD_WONDER_ROOM);
                BattleScriptExecute(BattleScript_WonderRoomEnds);
                effect++;
            }
            gBattleStruct->turnCountersTracker++;
            break;
        case ENDTURN_MAGIC_ROOM:
            if (gFieldStatuses & STATUS_FIELD_MAGIC_ROOM && --gFieldTimers.magicRoomTimer == 0)
            {
                gFieldStatuses &= ~(STATUS_FIELD_MAGIC_ROOM);
                BattleScriptExecute(BattleScript_MagicRoomEnds);
                effect++;
            }
            gBattleStruct->turnCountersTracker++;
            break;
        case ENDTURN_ELECTRIC_TERRAIN:
            if (gFieldStatuses & STATUS_FIELD_ELECTRIC_TERRAIN
              && ((!gFieldStatuses & STATUS_FIELD_TERRAIN_PERMANENT) && --gFieldTimers.electricTerrainTimer == 0))
            {
                gFieldStatuses &= ~(STATUS_FIELD_ELECTRIC_TERRAIN | STATUS_FIELD_TERRAIN_PERMANENT);
                BattleScriptExecute(BattleScript_ElectricTerrainEnds);
                effect++;
            }
            gBattleStruct->turnCountersTracker++;
            break;
        case ENDTURN_MISTY_TERRAIN:
            if (gFieldStatuses & STATUS_FIELD_MISTY_TERRAIN
              && ((!gFieldStatuses & STATUS_FIELD_TERRAIN_PERMANENT) && --gFieldTimers.mistyTerrainTimer == 0))
            {
                gFieldStatuses &= ~(STATUS_FIELD_MISTY_TERRAIN);
                BattleScriptExecute(BattleScript_MistyTerrainEnds);
                effect++;
            }
            gBattleStruct->turnCountersTracker++;
            break;
        case ENDTURN_GRASSY_TERRAIN:
            if (gFieldStatuses & STATUS_FIELD_GRASSY_TERRAIN)
            {
                if (!(gFieldStatuses & STATUS_FIELD_TERRAIN_PERMANENT)
                  && (gFieldTimers.grassyTerrainTimer == 0 || --gFieldTimers.grassyTerrainTimer == 0))
                    gFieldStatuses &= ~(STATUS_FIELD_GRASSY_TERRAIN);

                BattleScriptExecute(BattleScript_GrassyTerrainHeals);
                effect++;
            }
            gBattleStruct->turnCountersTracker++;
            break;
        case ENDTURN_PSYCHIC_TERRAIN:
            if (gFieldStatuses & STATUS_FIELD_PSYCHIC_TERRAIN
              && ((!gFieldStatuses & STATUS_FIELD_TERRAIN_PERMANENT) && --gFieldTimers.psychicTerrainTimer == 0))
            {
                gFieldStatuses &= ~(STATUS_FIELD_PSYCHIC_TERRAIN);
                BattleScriptExecute(BattleScript_PsychicTerrainEnds);
                effect++;
            }
            gBattleStruct->turnCountersTracker++;
            break;
        case ENDTURN_WATER_SPORT:
            if (gFieldStatuses & STATUS_FIELD_WATERSPORT && --gFieldTimers.waterSportTimer == 0)
            {
                gFieldStatuses &= ~(STATUS_FIELD_WATERSPORT);
                BattleScriptExecute(BattleScript_WaterSportEnds);
                effect++;
            }
            gBattleStruct->turnCountersTracker++;
            break;
        case ENDTURN_MUD_SPORT:
            if (gFieldStatuses & STATUS_FIELD_MUDSPORT && --gFieldTimers.mudSportTimer == 0)
            {
                gFieldStatuses &= ~(STATUS_FIELD_MUDSPORT);
                BattleScriptExecute(BattleScript_MudSportEnds);
                effect++;
            }
            gBattleStruct->turnCountersTracker++;
            break;
        case ENDTURN_GRAVITY:
            if (gFieldStatuses & STATUS_FIELD_GRAVITY && --gFieldTimers.gravityTimer == 0)
            {
                gFieldStatuses &= ~(STATUS_FIELD_GRAVITY);
                BattleScriptExecute(BattleScript_GravityEnds);
                effect++;
            }
            gBattleStruct->turnCountersTracker++;
            break;
        case ENDTURN_ION_DELUGE:
            gFieldStatuses &= ~(STATUS_FIELD_ION_DELUGE);
            gBattleStruct->turnCountersTracker++;
            break;
        case ENDTURN_FAIRY_LOCK:
            if (gFieldStatuses & STATUS_FIELD_FAIRY_LOCK && --gFieldTimers.fairyLockTimer == 0)
            {
                gFieldStatuses &= ~(STATUS_FIELD_FAIRY_LOCK);
            }
            gBattleStruct->turnCountersTracker++;
            break;
        case ENDTURN_FIELD_COUNT:
            effect++;
            break;
        }
    } while (effect == 0);

    return (gBattleMainFunc != BattleTurnPassed);
}

enum
{
    ENDTURN_INGRAIN,
    ENDTURN_AQUA_RING,
    ENDTURN_ABILITIES,
    ENDTURN_ITEMS1,
    ENDTURN_LEECH_SEED,
    ENDTURN_POISON,
    ENDTURN_BAD_POISON,
    ENDTURN_BURN,
    ENDTURN_NIGHTMARES,
    ENDTURN_CURSE,
    ENDTURN_WRAP,
    ENDTURN_UPROAR,
    ENDTURN_THRASH,
    ENDTURN_FLINCH,
    ENDTURN_DISABLE,
    ENDTURN_ENCORE,
    ENDTURN_MAGNET_RISE,
    ENDTURN_TELEKINESIS,
    ENDTURN_HEALBLOCK,
    ENDTURN_EMBARGO,
    ENDTURN_LOCK_ON,
    ENDTURN_CHARGE,
    ENDTURN_LASER_FOCUS,
    ENDTURN_TAUNT,
    ENDTURN_YAWN,
    ENDTURN_ITEMS2,
    ENDTURN_ORBS,
    ENDTURN_ROOST,
    ENDTURN_ELECTRIFY,
    ENDTURN_POWDER,
    ENDTURN_THROAT_CHOP,
    ENDTURN_SLOW_START,
    ENDTURN_BATTLER_COUNT
};

// Ingrain, Leech Seed, Strength Sap and Aqua Ring
s32 GetDrainedBigRootHp(u32 battler, s32 hp)
{
    if (GetBattlerHoldEffect(battler, TRUE) == HOLD_EFFECT_BIG_ROOT)
        hp = (hp * 1300) / 1000;
    if (hp == 0)
        hp = 1;

    return hp * -1;
}

#define MAGIC_GUARD_CHECK \
if (ability == ABILITY_MAGIC_GUARD) \
{\
    RecordAbilityBattle(gActiveBattler, ability);\
    gBattleStruct->turnEffectsTracker++;\
            break;\
}


u8 DoBattlerEndTurnEffects(void)
{
    u32 ability, i, effect = 0;

    gHitMarker |= (HITMARKER_GRUDGE | HITMARKER_x20);
    while (gBattleStruct->turnEffectsBattlerId < gBattlersCount && gBattleStruct->turnEffectsTracker <= ENDTURN_BATTLER_COUNT)
    {
        gActiveBattler = gBattlerAttacker = gBattlerByTurnOrder[gBattleStruct->turnEffectsBattlerId];
        if (gAbsentBattlerFlags & gBitTable[gActiveBattler])
        {
            gBattleStruct->turnEffectsBattlerId++;
            continue;
        }

        ability = GetBattlerAbility(gActiveBattler);
        switch (gBattleStruct->turnEffectsTracker)
        {
        case ENDTURN_INGRAIN:  // ingrain
            if ((gStatuses3[gActiveBattler] & STATUS3_ROOTED)
             && !BATTLER_MAX_HP(gActiveBattler)
             && !(gStatuses3[gActiveBattler] & STATUS3_HEAL_BLOCK)
             && gBattleMons[gActiveBattler].hp != 0)
            {
                gBattleMoveDamage = GetDrainedBigRootHp(gActiveBattler, gBattleMons[gActiveBattler].maxHP / 16);
                BattleScriptExecute(BattleScript_IngrainTurnHeal);
                effect++;
            }
            gBattleStruct->turnEffectsTracker++;
            break;
        case ENDTURN_AQUA_RING:  // aqua ring
            if ((gStatuses3[gActiveBattler] & STATUS3_AQUA_RING)
             && !BATTLER_MAX_HP(gActiveBattler)
             && !(gStatuses3[gActiveBattler] & STATUS3_HEAL_BLOCK)
             && gBattleMons[gActiveBattler].hp != 0)
            {
                gBattleMoveDamage = GetDrainedBigRootHp(gActiveBattler, gBattleMons[gActiveBattler].maxHP / 16);
                BattleScriptExecute(BattleScript_AquaRingHeal);
                effect++;
            }
            gBattleStruct->turnEffectsTracker++;
            break;
        case ENDTURN_ABILITIES:  // end turn abilities
            if (AbilityBattleEffects(ABILITYEFFECT_ENDTURN, gActiveBattler, 0, 0, 0))
                effect++;
            gBattleStruct->turnEffectsTracker++;
            break;
        case ENDTURN_ITEMS1:  // item effects
            if (ItemBattleEffects(1, gActiveBattler, FALSE))
                effect++;
            gBattleStruct->turnEffectsTracker++;
            break;
        case ENDTURN_ITEMS2:  // item effects again
            if (ItemBattleEffects(1, gActiveBattler, TRUE))
                effect++;
            gBattleStruct->turnEffectsTracker++;
            break;
        case ENDTURN_ORBS:
            if (ItemBattleEffects(ITEMEFFECT_ORBS, gActiveBattler, FALSE))
                effect++;
            gBattleStruct->turnEffectsTracker++;
            break;
        case ENDTURN_LEECH_SEED:  // leech seed
            if ((gStatuses3[gActiveBattler] & STATUS3_LEECHSEED)
             && gBattleMons[gStatuses3[gActiveBattler] & STATUS3_LEECHSEED_BATTLER].hp != 0
             && gBattleMons[gActiveBattler].hp != 0)
            {
                MAGIC_GUARD_CHECK;

                gBattlerTarget = gStatuses3[gActiveBattler] & STATUS3_LEECHSEED_BATTLER; // Notice gBattlerTarget is actually the HP receiver.
                gBattleMoveDamage = gBattleMons[gActiveBattler].maxHP / 8;
                if (gBattleMoveDamage == 0)
                    gBattleMoveDamage = 1;
                gBattleScripting.animArg1 = gBattlerTarget;
                gBattleScripting.animArg2 = gBattlerAttacker;
                BattleScriptExecute(BattleScript_LeechSeedTurnDrain);
                effect++;
            }
            gBattleStruct->turnEffectsTracker++;
            break;
        case ENDTURN_POISON:  // poison
            if ((gBattleMons[gActiveBattler].status1 & STATUS1_POISON)
                && gBattleMons[gActiveBattler].hp != 0)
            {
                MAGIC_GUARD_CHECK;

                if (ability == ABILITY_POISON_HEAL)
                {
                    if (!BATTLER_MAX_HP(gActiveBattler) && !(gStatuses3[gActiveBattler] & STATUS3_HEAL_BLOCK))
                    {
                        gBattleMoveDamage = gBattleMons[gActiveBattler].maxHP / 8;
                        if (gBattleMoveDamage == 0)
                            gBattleMoveDamage = 1;
                        gBattleMoveDamage *= -1;
                        BattleScriptExecute(BattleScript_PoisonHealActivates);
                        effect++;
                    }
                }
                else
                {
                    gBattleMoveDamage = gBattleMons[gActiveBattler].maxHP / 8;
                    if (gBattleMoveDamage == 0)
                        gBattleMoveDamage = 1;
                    BattleScriptExecute(BattleScript_PoisonTurnDmg);
                    effect++;
                }
            }
            gBattleStruct->turnEffectsTracker++;
            break;
        case ENDTURN_BAD_POISON:  // toxic poison
            if ((gBattleMons[gActiveBattler].status1 & STATUS1_TOXIC_POISON)
                && gBattleMons[gActiveBattler].hp != 0)
            {
                MAGIC_GUARD_CHECK;

                if (ability == ABILITY_POISON_HEAL)
                {
                    if (!BATTLER_MAX_HP(gActiveBattler) && !(gStatuses3[gActiveBattler] & STATUS3_HEAL_BLOCK))
                    {
                        gBattleMoveDamage = gBattleMons[gActiveBattler].maxHP / 8;
                        if (gBattleMoveDamage == 0)
                            gBattleMoveDamage = 1;
                        gBattleMoveDamage *= -1;
                        BattleScriptExecute(BattleScript_PoisonHealActivates);
                        effect++;
                    }
                }
                else
                {
                    gBattleMoveDamage = gBattleMons[gActiveBattler].maxHP / 16;
                    if (gBattleMoveDamage == 0)
                        gBattleMoveDamage = 1;
                    if ((gBattleMons[gActiveBattler].status1 & STATUS1_TOXIC_COUNTER) != STATUS1_TOXIC_TURN(15)) // not 16 turns
                        gBattleMons[gActiveBattler].status1 += STATUS1_TOXIC_TURN(1);
                    gBattleMoveDamage *= (gBattleMons[gActiveBattler].status1 & STATUS1_TOXIC_COUNTER) >> 8;
                    BattleScriptExecute(BattleScript_PoisonTurnDmg);
                    effect++;
                }
            }
            gBattleStruct->turnEffectsTracker++;
            break;
        case ENDTURN_BURN:  // burn
            if ((gBattleMons[gActiveBattler].status1 & STATUS1_BURN)
                && gBattleMons[gActiveBattler].hp != 0)
            {
                MAGIC_GUARD_CHECK;

                gBattleMoveDamage = gBattleMons[gActiveBattler].maxHP / (B_BURN_DAMAGE >= GEN_7 ? 16 : 8);
                if (ability == ABILITY_HEATPROOF)
                {
                    if (gBattleMoveDamage > (gBattleMoveDamage / 2) + 1) // Record ability if the burn takes less damage than it normally would.
                        RecordAbilityBattle(gActiveBattler, ABILITY_HEATPROOF);
                    gBattleMoveDamage /= 2;
                }
                if (gBattleMoveDamage == 0)
                    gBattleMoveDamage = 1;
                BattleScriptExecute(BattleScript_BurnTurnDmg);
                effect++;
            }
            gBattleStruct->turnEffectsTracker++;
            break;
        case ENDTURN_NIGHTMARES:  // spooky nightmares
            if ((gBattleMons[gActiveBattler].status2 & STATUS2_NIGHTMARE)
                && gBattleMons[gActiveBattler].hp != 0)
            {
                MAGIC_GUARD_CHECK;
                // R/S does not perform this sleep check, which causes the nightmare effect to
                // persist even after the affected Pokemon has been awakened by Shed Skin.
                if (gBattleMons[gActiveBattler].status1 & STATUS1_SLEEP)
                {
                    gBattleMoveDamage = gBattleMons[gActiveBattler].maxHP / 4;
                    if (gBattleMoveDamage == 0)
                        gBattleMoveDamage = 1;
                    BattleScriptExecute(BattleScript_NightmareTurnDmg);
                    effect++;
                }
                else
                {
                    gBattleMons[gActiveBattler].status2 &= ~STATUS2_NIGHTMARE;
                }
            }
            gBattleStruct->turnEffectsTracker++;
            break;
        case ENDTURN_CURSE:  // curse
            if ((gBattleMons[gActiveBattler].status2 & STATUS2_CURSED)
                && gBattleMons[gActiveBattler].hp != 0)
            {
                MAGIC_GUARD_CHECK;
                gBattleMoveDamage = gBattleMons[gActiveBattler].maxHP / 4;
                if (gBattleMoveDamage == 0)
                    gBattleMoveDamage = 1;
                BattleScriptExecute(BattleScript_CurseTurnDmg);
                effect++;
            }
            gBattleStruct->turnEffectsTracker++;
            break;
        case ENDTURN_WRAP:  // wrap
            if ((gBattleMons[gActiveBattler].status2 & STATUS2_WRAPPED) && gBattleMons[gActiveBattler].hp != 0)
            {
                if (--gDisableStructs[gActiveBattler].wrapTurns != 0)  // damaged by wrap
                {
                    MAGIC_GUARD_CHECK;

                    gBattleScripting.animArg1 = gBattleStruct->wrappedMove[gActiveBattler];
                    gBattleScripting.animArg2 = gBattleStruct->wrappedMove[gActiveBattler] >> 8;
                    PREPARE_MOVE_BUFFER(gBattleTextBuff1, gBattleStruct->wrappedMove[gActiveBattler]);
                    gBattlescriptCurrInstr = BattleScript_WrapTurnDmg;
                    if (GetBattlerHoldEffect(gBattleStruct->wrappedBy[gActiveBattler], TRUE) == HOLD_EFFECT_BINDING_BAND)
                        gBattleMoveDamage = gBattleMons[gActiveBattler].maxHP / ((B_BINDING_DAMAGE >= GEN_6) ? 6 : 8);
                    else
                        gBattleMoveDamage = gBattleMons[gActiveBattler].maxHP / ((B_BINDING_DAMAGE >= GEN_6) ? 8 : 16);

                    if (gBattleMoveDamage == 0)
                        gBattleMoveDamage = 1;
                }
                else  // broke free
                {
                    gBattleMons[gActiveBattler].status2 &= ~(STATUS2_WRAPPED);
                    PREPARE_MOVE_BUFFER(gBattleTextBuff1, gBattleStruct->wrappedMove[gActiveBattler]);
                    gBattlescriptCurrInstr = BattleScript_WrapEnds;
                }
                BattleScriptExecute(gBattlescriptCurrInstr);
                effect++;
            }
            gBattleStruct->turnEffectsTracker++;
            break;
        case ENDTURN_UPROAR:  // uproar
            if (gBattleMons[gActiveBattler].status2 & STATUS2_UPROAR)
            {
                for (gBattlerAttacker = 0; gBattlerAttacker < gBattlersCount; gBattlerAttacker++)
                {
                    if ((gBattleMons[gBattlerAttacker].status1 & STATUS1_SLEEP)
                     && gBattleMons[gBattlerAttacker].ability != ABILITY_SOUNDPROOF)
                    {
                        gBattleMons[gBattlerAttacker].status1 &= ~(STATUS1_SLEEP);
                        gBattleMons[gBattlerAttacker].status2 &= ~(STATUS2_NIGHTMARE);
                        gBattleCommunication[MULTISTRING_CHOOSER] = 1;
                        BattleScriptExecute(BattleScript_MonWokeUpInUproar);
                        gActiveBattler = gBattlerAttacker;
                        BtlController_EmitSetMonData(0, REQUEST_STATUS_BATTLE, 0, 4, &gBattleMons[gActiveBattler].status1);
                        MarkBattlerForControllerExec(gActiveBattler);
                        break;
                    }
                }
                if (gBattlerAttacker != gBattlersCount)
                {
                    effect = 2;  // a pokemon was awaken
                    break;
                }
                else
                {
                    gBattlerAttacker = gActiveBattler;
                    gBattleMons[gActiveBattler].status2 -= STATUS2_UPROAR_TURN(1);  // uproar timer goes down
                    if (WasUnableToUseMove(gActiveBattler))
                    {
                        CancelMultiTurnMoves(gActiveBattler);
                        gBattleCommunication[MULTISTRING_CHOOSER] = B_MSG_UPROAR_ENDS;
                    }
                    else if (gBattleMons[gActiveBattler].status2 & STATUS2_UPROAR)
                    {
                        gBattleCommunication[MULTISTRING_CHOOSER] = B_MSG_UPROAR_CONTINUES;
                        gBattleMons[gActiveBattler].status2 |= STATUS2_MULTIPLETURNS;
                    }
                    else
                    {
                        gBattleCommunication[MULTISTRING_CHOOSER] = B_MSG_UPROAR_ENDS;
                        CancelMultiTurnMoves(gActiveBattler);
                    }
                    BattleScriptExecute(BattleScript_PrintUproarOverTurns);
                    effect = 1;
                }
            }
            if (effect != 2)
                gBattleStruct->turnEffectsTracker++;
            break;
        case ENDTURN_THRASH:  // thrash
            if (gBattleMons[gActiveBattler].status2 & STATUS2_LOCK_CONFUSE)
            {
                gBattleMons[gActiveBattler].status2 -= STATUS2_LOCK_CONFUSE_TURN(1);
                if (WasUnableToUseMove(gActiveBattler))
                    CancelMultiTurnMoves(gActiveBattler);
                else if (!(gBattleMons[gActiveBattler].status2 & STATUS2_LOCK_CONFUSE)
                 && (gBattleMons[gActiveBattler].status2 & STATUS2_MULTIPLETURNS))
                {
                    gBattleMons[gActiveBattler].status2 &= ~(STATUS2_MULTIPLETURNS);
                    if (!(gBattleMons[gActiveBattler].status2 & STATUS2_CONFUSION))
                    {
                        gBattleScripting.moveEffect = MOVE_EFFECT_CONFUSION | MOVE_EFFECT_AFFECTS_USER;
                        SetMoveEffect(TRUE, 0);
                        if (gBattleMons[gActiveBattler].status2 & STATUS2_CONFUSION)
                            BattleScriptExecute(BattleScript_ThrashConfuses);
                        effect++;
                    }
                }
            }
            gBattleStruct->turnEffectsTracker++;
            break;
        case ENDTURN_FLINCH:  // reset flinch
            gBattleMons[gActiveBattler].status2 &= ~(STATUS2_FLINCHED);
            gBattleStruct->turnEffectsTracker++;
        case ENDTURN_DISABLE:  // disable
            if (gDisableStructs[gActiveBattler].disableTimer != 0)
            {
                for (i = 0; i < MAX_MON_MOVES; i++)
                {
                    if (gDisableStructs[gActiveBattler].disabledMove == gBattleMons[gActiveBattler].moves[i])
                        break;
                }
                if (i == MAX_MON_MOVES)  // pokemon does not have the disabled move anymore
                {
                    gDisableStructs[gActiveBattler].disabledMove = 0;
                    gDisableStructs[gActiveBattler].disableTimer = 0;
                }
                else if (--gDisableStructs[gActiveBattler].disableTimer == 0)  // disable ends
                {
                    gDisableStructs[gActiveBattler].disabledMove = 0;
                    BattleScriptExecute(BattleScript_DisabledNoMore);
                    effect++;
                }
            }
            gBattleStruct->turnEffectsTracker++;
            break;
        case ENDTURN_ENCORE:  // encore
            if (gDisableStructs[gActiveBattler].encoreTimer != 0)
            {
                if (gBattleMons[gActiveBattler].moves[gDisableStructs[gActiveBattler].encoredMovePos] != gDisableStructs[gActiveBattler].encoredMove)  // pokemon does not have the encored move anymore
                {
                    gDisableStructs[gActiveBattler].encoredMove = 0;
                    gDisableStructs[gActiveBattler].encoreTimer = 0;
                }
                else if (--gDisableStructs[gActiveBattler].encoreTimer == 0
                 || gBattleMons[gActiveBattler].pp[gDisableStructs[gActiveBattler].encoredMovePos] == 0)
                {
                    gDisableStructs[gActiveBattler].encoredMove = 0;
                    gDisableStructs[gActiveBattler].encoreTimer = 0;
                    BattleScriptExecute(BattleScript_EncoredNoMore);
                    effect++;
                }
            }
            gBattleStruct->turnEffectsTracker++;
            break;
        case ENDTURN_LOCK_ON:  // lock-on decrement
            if (gStatuses3[gActiveBattler] & STATUS3_ALWAYS_HITS)
                gStatuses3[gActiveBattler] -= STATUS3_ALWAYS_HITS_TURN(1);
            gBattleStruct->turnEffectsTracker++;
            break;
        case ENDTURN_CHARGE:  // charge
            if (gDisableStructs[gActiveBattler].chargeTimer && --gDisableStructs[gActiveBattler].chargeTimer == 0)
                gStatuses3[gActiveBattler] &= ~STATUS3_CHARGED_UP;
            gBattleStruct->turnEffectsTracker++;
            break;
        case ENDTURN_TAUNT:  // taunt
            if (gDisableStructs[gActiveBattler].tauntTimer && --gDisableStructs[gActiveBattler].tauntTimer == 0)
            {
                BattleScriptExecute(BattleScript_BufferEndTurn);
                PREPARE_MOVE_BUFFER(gBattleTextBuff1, MOVE_TAUNT);
                effect++;
            }
            gBattleStruct->turnEffectsTracker++;
            break;
        case ENDTURN_YAWN:  // yawn
            if (gStatuses3[gActiveBattler] & STATUS3_YAWN)
            {
                gStatuses3[gActiveBattler] -= STATUS3_YAWN_TURN(1);
                if (!(gStatuses3[gActiveBattler] & STATUS3_YAWN) && !(gBattleMons[gActiveBattler].status1 & STATUS1_ANY)
                 && gBattleMons[gActiveBattler].ability != ABILITY_VITAL_SPIRIT
                 && gBattleMons[gActiveBattler].ability != ABILITY_INSOMNIA && !UproarWakeUpCheck(gActiveBattler)
                 && !IsLeafGuardProtected(gActiveBattler))
                {
                    CancelMultiTurnMoves(gActiveBattler);
                    gBattleMons[gActiveBattler].status1 |= (Random() & 3) + 2;
                    BtlController_EmitSetMonData(0, REQUEST_STATUS_BATTLE, 0, 4, &gBattleMons[gActiveBattler].status1);
                    MarkBattlerForControllerExec(gActiveBattler);
                    gEffectBattler = gActiveBattler;
                    BattleScriptExecute(BattleScript_YawnMakesAsleep);
                    effect++;
                }
            }
            gBattleStruct->turnEffectsTracker++;
            break;
        case ENDTURN_LASER_FOCUS:
            if (gStatuses3[gActiveBattler] & STATUS3_LASER_FOCUS)
            {
                if (gDisableStructs[gActiveBattler].laserFocusTimer == 0 || --gDisableStructs[gActiveBattler].laserFocusTimer == 0)
                    gStatuses3[gActiveBattler] &= ~(STATUS3_LASER_FOCUS);
            }
            gBattleStruct->turnEffectsTracker++;
            break;
        case ENDTURN_EMBARGO:
            if (gStatuses3[gActiveBattler] & STATUS3_EMBARGO)
            {
                if (gDisableStructs[gActiveBattler].embargoTimer == 0 || --gDisableStructs[gActiveBattler].embargoTimer == 0)
                {
                    gStatuses3[gActiveBattler] &= ~(STATUS3_EMBARGO);
                    BattleScriptExecute(BattleScript_EmbargoEndTurn);
                    effect++;
                }
            }
            gBattleStruct->turnEffectsTracker++;
            break;
        case ENDTURN_MAGNET_RISE:
            if (gStatuses3[gActiveBattler] & STATUS3_MAGNET_RISE)
            {
                if (gDisableStructs[gActiveBattler].magnetRiseTimer == 0 || --gDisableStructs[gActiveBattler].magnetRiseTimer == 0)
                {
                    gStatuses3[gActiveBattler] &= ~(STATUS3_MAGNET_RISE);
                    BattleScriptExecute(BattleScript_BufferEndTurn);
                    PREPARE_STRING_BUFFER(gBattleTextBuff1, STRINGID_ELECTROMAGNETISM);
                    effect++;
                }
            }
            gBattleStruct->turnEffectsTracker++;
            break;
        case ENDTURN_TELEKINESIS:
            if (gStatuses3[gActiveBattler] & STATUS3_TELEKINESIS)
            {
                if (gDisableStructs[gActiveBattler].telekinesisTimer == 0 || --gDisableStructs[gActiveBattler].telekinesisTimer == 0)
                {
                    gStatuses3[gActiveBattler] &= ~(STATUS3_TELEKINESIS);
                    BattleScriptExecute(BattleScript_TelekinesisEndTurn);
                    effect++;
                }
            }
            gBattleStruct->turnEffectsTracker++;
            break;
        case ENDTURN_HEALBLOCK:
            if (gStatuses3[gActiveBattler] & STATUS3_HEAL_BLOCK)
            {
                if (gDisableStructs[gActiveBattler].healBlockTimer == 0 || --gDisableStructs[gActiveBattler].healBlockTimer == 0)
                {
                    gStatuses3[gActiveBattler] &= ~(STATUS3_HEAL_BLOCK);
                    BattleScriptExecute(BattleScript_BufferEndTurn);
                    PREPARE_MOVE_BUFFER(gBattleTextBuff1, MOVE_HEAL_BLOCK);
                    effect++;
                }
            }
            gBattleStruct->turnEffectsTracker++;
            break;
        case ENDTURN_ROOST: // Return flying type.
            if (gBattleResources->flags->flags[gActiveBattler] & RESOURCE_FLAG_ROOST)
            {
                gBattleResources->flags->flags[gActiveBattler] &= ~(RESOURCE_FLAG_ROOST);
                gBattleMons[gActiveBattler].type1 = gBattleStruct->roostTypes[gActiveBattler][0];
                gBattleMons[gActiveBattler].type2 = gBattleStruct->roostTypes[gActiveBattler][1];
            }
            gBattleStruct->turnEffectsTracker++;
            break;
        case ENDTURN_ELECTRIFY:
            gStatuses3[gActiveBattler] &= ~(STATUS3_ELECTRIFIED);
            gBattleStruct->turnEffectsTracker++;
        case ENDTURN_POWDER:
            gBattleMons[gActiveBattler].status2 &= ~(STATUS2_POWDER);
            gBattleStruct->turnEffectsTracker++;
        case ENDTURN_THROAT_CHOP:
            if (gDisableStructs[gActiveBattler].throatChopTimer && --gDisableStructs[gActiveBattler].throatChopTimer == 0)
            {
                BattleScriptExecute(BattleScript_ThroatChopEndTurn);
                effect++;
            }
            gBattleStruct->turnEffectsTracker++;
            break;
        case ENDTURN_SLOW_START:
            if (gDisableStructs[gActiveBattler].slowStartTimer
                && --gDisableStructs[gActiveBattler].slowStartTimer == 0
                && ability == ABILITY_SLOW_START)
            {
                BattleScriptExecute(BattleScript_SlowStartEnds);
                effect++;
            }
            gBattleStruct->turnEffectsTracker++;
            break;
        case ENDTURN_BATTLER_COUNT:  // done
            gBattleStruct->turnEffectsTracker = 0;
            gBattleStruct->turnEffectsBattlerId++;
            break;
        }

        if (effect != 0)
            return effect;

    }
    gHitMarker &= ~(HITMARKER_GRUDGE | HITMARKER_x20);
    return 0;
}

bool8 HandleWishPerishSongOnTurnEnd(void)
{
    gHitMarker |= (HITMARKER_GRUDGE | HITMARKER_x20);

    switch (gBattleStruct->wishPerishSongState)
    {
    case 0:
        while (gBattleStruct->wishPerishSongBattlerId < gBattlersCount)
        {
            gActiveBattler = gBattleStruct->wishPerishSongBattlerId;
            if (gAbsentBattlerFlags & gBitTable[gActiveBattler])
            {
                gBattleStruct->wishPerishSongBattlerId++;
                continue;
            }

            gBattleStruct->wishPerishSongBattlerId++;
            if (gWishFutureKnock.futureSightCounter[gActiveBattler] != 0
             && --gWishFutureKnock.futureSightCounter[gActiveBattler] == 0
             && gBattleMons[gActiveBattler].hp != 0)
            {
                if (gWishFutureKnock.futureSightMove[gActiveBattler] == MOVE_FUTURE_SIGHT)
                    gBattleCommunication[MULTISTRING_CHOOSER] = B_MSG_FUTURE_SIGHT;
                else
                    gBattleCommunication[MULTISTRING_CHOOSER] = B_MSG_DOOM_DESIRE;

                PREPARE_MOVE_BUFFER(gBattleTextBuff1, gWishFutureKnock.futureSightMove[gActiveBattler]);

                gBattlerTarget = gActiveBattler;
                gBattlerAttacker = gWishFutureKnock.futureSightAttacker[gActiveBattler];
                gSpecialStatuses[gBattlerTarget].dmg = 0xFFFF;
                gCurrentMove = gWishFutureKnock.futureSightMove[gActiveBattler];
                SetTypeBeforeUsingMove(gCurrentMove, gActiveBattler);
                BattleScriptExecute(BattleScript_MonTookFutureAttack);

                if (gWishFutureKnock.futureSightCounter[gActiveBattler] == 0
                 && gWishFutureKnock.futureSightCounter[gActiveBattler ^ BIT_FLANK] == 0)
                {
                    gSideStatuses[GET_BATTLER_SIDE(gBattlerTarget)] &= ~(SIDE_STATUS_FUTUREATTACK);
                }
                return TRUE;
            }
        }
        gBattleStruct->wishPerishSongState = 1;
        gBattleStruct->wishPerishSongBattlerId = 0;
        // fall through
    case 1:
        while (gBattleStruct->wishPerishSongBattlerId < gBattlersCount)
        {
            gActiveBattler = gBattlerAttacker = gBattlerByTurnOrder[gBattleStruct->wishPerishSongBattlerId];
            if (gAbsentBattlerFlags & gBitTable[gActiveBattler])
            {
                gBattleStruct->wishPerishSongBattlerId++;
                continue;
            }
            gBattleStruct->wishPerishSongBattlerId++;
            if (gStatuses3[gActiveBattler] & STATUS3_PERISH_SONG)
            {
                PREPARE_BYTE_NUMBER_BUFFER(gBattleTextBuff1, 1, gDisableStructs[gActiveBattler].perishSongTimer);
                if (gDisableStructs[gActiveBattler].perishSongTimer == 0)
                {
                    gStatuses3[gActiveBattler] &= ~STATUS3_PERISH_SONG;
                    gBattleMoveDamage = gBattleMons[gActiveBattler].hp;
                    gBattlescriptCurrInstr = BattleScript_PerishSongTakesLife;
                }
                else
                {
                    gDisableStructs[gActiveBattler].perishSongTimer--;
                    gBattlescriptCurrInstr = BattleScript_PerishSongCountGoesDown;
                }
                BattleScriptExecute(gBattlescriptCurrInstr);
                return TRUE;
            }
        }
        // Hm...
        {
            u8 *state = &gBattleStruct->wishPerishSongState;
            *state = 2;
            gBattleStruct->wishPerishSongBattlerId = 0;
        }
        // fall through
    case 2:
        if ((gBattleTypeFlags & BATTLE_TYPE_ARENA)
         && gBattleStruct->arenaTurnCounter == 2
         && gBattleMons[0].hp != 0 && gBattleMons[1].hp != 0)
        {
            s32 i;

            for (i = 0; i < 2; i++)
                CancelMultiTurnMoves(i);

            gBattlescriptCurrInstr = BattleScript_ArenaDoJudgment;
            BattleScriptExecute(BattleScript_ArenaDoJudgment);
            gBattleStruct->wishPerishSongState++;
            return TRUE;
        }
        break;
    }

    gHitMarker &= ~(HITMARKER_GRUDGE | HITMARKER_x20);

    return FALSE;
}

#define FAINTED_ACTIONS_MAX_CASE 7

bool8 HandleFaintedMonActions(void)
{
    if (gBattleTypeFlags & BATTLE_TYPE_SAFARI)
        return FALSE;
    do
    {
        s32 i;
        switch (gBattleStruct->faintedActionsState)
        {
        case 0:
            gBattleStruct->faintedActionsBattlerId = 0;
            gBattleStruct->faintedActionsState++;
            for (i = 0; i < gBattlersCount; i++)
            {
                if (gAbsentBattlerFlags & gBitTable[i] && !HasNoMonsToSwitch(i, PARTY_SIZE, PARTY_SIZE))
                    gAbsentBattlerFlags &= ~(gBitTable[i]);
            }
            // fall through
        case 1:
            do
            {
                gBattlerFainted = gBattlerTarget = gBattleStruct->faintedActionsBattlerId;
                if (gBattleMons[gBattleStruct->faintedActionsBattlerId].hp == 0
                 && !(gBattleStruct->givenExpMons & gBitTable[gBattlerPartyIndexes[gBattleStruct->faintedActionsBattlerId]])
                 && !(gAbsentBattlerFlags & gBitTable[gBattleStruct->faintedActionsBattlerId]))
                {
                    BattleScriptExecute(BattleScript_GiveExp);
                    gBattleStruct->faintedActionsState = 2;
                    return TRUE;
                }
            } while (++gBattleStruct->faintedActionsBattlerId != gBattlersCount);
            gBattleStruct->faintedActionsState = 3;
            break;
        case 2:
            OpponentSwitchInResetSentPokesToOpponentValue(gBattlerFainted);
            if (++gBattleStruct->faintedActionsBattlerId == gBattlersCount)
                gBattleStruct->faintedActionsState = 3;
            else
                gBattleStruct->faintedActionsState = 1;

            // Don't switch mons until all pokemon performed their actions or the battle's over.
            if (gBattleOutcome == 0
                && !NoAliveMonsForEitherParty()
                && gCurrentTurnActionNumber != gBattlersCount)
            {
                gAbsentBattlerFlags |= gBitTable[gBattlerFainted];
                return FALSE;
            }
            break;
        case 3:
            // Don't switch mons until all pokemon performed their actions or the battle's over.
            if (gBattleOutcome == 0
                && !NoAliveMonsForEitherParty()
                && gCurrentTurnActionNumber != gBattlersCount)
            {
                return FALSE;
            }
            gBattleStruct->faintedActionsBattlerId = 0;
            gBattleStruct->faintedActionsState++;
            // fall through
        case 4:
            do
            {
                gBattlerFainted = gBattlerTarget = gBattleStruct->faintedActionsBattlerId;
                if (gBattleMons[gBattleStruct->faintedActionsBattlerId].hp == 0
                 && !(gAbsentBattlerFlags & gBitTable[gBattleStruct->faintedActionsBattlerId]))
                {
                    BattleScriptExecute(BattleScript_HandleFaintedMon);
                    gBattleStruct->faintedActionsState = 5;
                    return TRUE;
                }
            } while (++gBattleStruct->faintedActionsBattlerId != gBattlersCount);
            gBattleStruct->faintedActionsState = 6;
            break;
        case 5:
            if (++gBattleStruct->faintedActionsBattlerId == gBattlersCount)
                gBattleStruct->faintedActionsState = 6;
            else
                gBattleStruct->faintedActionsState = 4;
            break;
        case 6:
            if (ItemBattleEffects(1, 0, TRUE))
                return TRUE;
            gBattleStruct->faintedActionsState++;
            break;
        case FAINTED_ACTIONS_MAX_CASE:
            break;
        }
    } while (gBattleStruct->faintedActionsState != FAINTED_ACTIONS_MAX_CASE);
    return FALSE;
}

void TryClearRageAndFuryCutter(void)
{
    s32 i;
    for (i = 0; i < gBattlersCount; i++)
    {
        if ((gBattleMons[i].status2 & STATUS2_RAGE) && gChosenMoveByBattler[i] != MOVE_RAGE)
            gBattleMons[i].status2 &= ~(STATUS2_RAGE);
        if (gDisableStructs[i].furyCutterCounter != 0 && gChosenMoveByBattler[i] != MOVE_FURY_CUTTER)
            gDisableStructs[i].furyCutterCounter = 0;
    }
}

enum
{
    CANCELLER_FLAGS,
    CANCELLER_ASLEEP,
    CANCELLER_FROZEN,
    CANCELLER_TRUANT,
    CANCELLER_RECHARGE,
    CANCELLER_FLINCH,
    CANCELLER_DISABLED,
    CANCELLER_GRAVITY,
    CANCELLER_HEAL_BLOCKED,
    CANCELLER_TAUNTED,
    CANCELLER_IMPRISONED,
    CANCELLER_CONFUSED,
    CANCELLER_PARALYSED,
    CANCELLER_IN_LOVE,
    CANCELLER_BIDE,
    CANCELLER_THAW,
    CANCELLER_POWDER_MOVE,
    CANCELLER_POWDER_STATUS,
    CANCELLER_THROAT_CHOP,
    CANCELLER_END,
    CANCELLER_PSYCHIC_TERRAIN,
    CANCELLER_END2,
};

u8 AtkCanceller_UnableToUseMove(void)
{
    u8 effect = 0;
    s32 *bideDmg = &gBattleScripting.bideDmg;
    do
    {
        switch (gBattleStruct->atkCancellerTracker)
        {
        case CANCELLER_FLAGS: // flags clear
            gBattleMons[gBattlerAttacker].status2 &= ~(STATUS2_DESTINY_BOND);
            gStatuses3[gBattlerAttacker] &= ~(STATUS3_GRUDGE);
            gBattleStruct->atkCancellerTracker++;
            break;
        case CANCELLER_ASLEEP: // check being asleep
            if (gBattleMons[gBattlerAttacker].status1 & STATUS1_SLEEP)
            {
                if (UproarWakeUpCheck(gBattlerAttacker))
                {
                    gBattleMons[gBattlerAttacker].status1 &= ~(STATUS1_SLEEP);
                    gBattleMons[gBattlerAttacker].status2 &= ~(STATUS2_NIGHTMARE);
                    BattleScriptPushCursor();
                    gBattleCommunication[MULTISTRING_CHOOSER] = B_MSG_WOKE_UP_UPROAR;
                    gBattlescriptCurrInstr = BattleScript_MoveUsedWokeUp;
                    effect = 2;
                }
                else
                {
                    u8 toSub;
                    if (gBattleMons[gBattlerAttacker].ability == ABILITY_EARLY_BIRD)
                        toSub = 2;
                    else
                        toSub = 1;
                    if ((gBattleMons[gBattlerAttacker].status1 & STATUS1_SLEEP) < toSub)
                        gBattleMons[gBattlerAttacker].status1 &= ~(STATUS1_SLEEP);
                    else
                        gBattleMons[gBattlerAttacker].status1 -= toSub;
                    if (gBattleMons[gBattlerAttacker].status1 & STATUS1_SLEEP)
                    {
                        if (gCurrentMove != MOVE_SNORE && gCurrentMove != MOVE_SLEEP_TALK)
                        {
                            gBattlescriptCurrInstr = BattleScript_MoveUsedIsAsleep;
                            gHitMarker |= HITMARKER_UNABLE_TO_USE_MOVE;
                            effect = 2;
                        }
                    }
                    else
                    {
                        gBattleMons[gBattlerAttacker].status2 &= ~(STATUS2_NIGHTMARE);
                        BattleScriptPushCursor();
                        gBattleCommunication[MULTISTRING_CHOOSER] = B_MSG_WOKE_UP;
                        gBattlescriptCurrInstr = BattleScript_MoveUsedWokeUp;
                        effect = 2;
                    }
                }
            }
            gBattleStruct->atkCancellerTracker++;
            break;
        case CANCELLER_FROZEN: // check being frozen
            if (gBattleMons[gBattlerAttacker].status1 & STATUS1_FREEZE && !(gBattleMoves[gCurrentMove].flags & FLAG_THAW_USER))
            {
                if (Random() % 5)
                {
                    gBattlescriptCurrInstr = BattleScript_MoveUsedIsFrozen;
                    gHitMarker |= HITMARKER_NO_ATTACKSTRING;
                }
                else // unfreeze
                {
                    gBattleMons[gBattlerAttacker].status1 &= ~(STATUS1_FREEZE);
                    BattleScriptPushCursor();
                    gBattlescriptCurrInstr = BattleScript_MoveUsedUnfroze;
                    gBattleCommunication[MULTISTRING_CHOOSER] = B_MSG_DEFROSTED;
                }
                effect = 2;
            }
            gBattleStruct->atkCancellerTracker++;
            break;
        case CANCELLER_TRUANT: // truant
            if (gBattleMons[gBattlerAttacker].ability == ABILITY_TRUANT && gDisableStructs[gBattlerAttacker].truantCounter)
            {
                CancelMultiTurnMoves(gBattlerAttacker);
                gHitMarker |= HITMARKER_UNABLE_TO_USE_MOVE;
                gBattleCommunication[MULTISTRING_CHOOSER] = B_MSG_LOAFING;
                gBattlerAbility = gBattlerAttacker;
                gBattlescriptCurrInstr = BattleScript_TruantLoafingAround;
                gMoveResultFlags |= MOVE_RESULT_MISSED;
                effect = 1;
            }
            gBattleStruct->atkCancellerTracker++;
            break;
        case CANCELLER_RECHARGE: // recharge
            if (gBattleMons[gBattlerAttacker].status2 & STATUS2_RECHARGE)
            {
                gBattleMons[gBattlerAttacker].status2 &= ~(STATUS2_RECHARGE);
                gDisableStructs[gBattlerAttacker].rechargeTimer = 0;
                CancelMultiTurnMoves(gBattlerAttacker);
                gBattlescriptCurrInstr = BattleScript_MoveUsedMustRecharge;
                gHitMarker |= HITMARKER_UNABLE_TO_USE_MOVE;
                effect = 1;
            }
            gBattleStruct->atkCancellerTracker++;
            break;
        case CANCELLER_FLINCH: // flinch
            if (gBattleMons[gBattlerAttacker].status2 & STATUS2_FLINCHED)
            {
                gProtectStructs[gBattlerAttacker].flinchImmobility = 1;
                CancelMultiTurnMoves(gBattlerAttacker);
                gBattlescriptCurrInstr = BattleScript_MoveUsedFlinched;
                gHitMarker |= HITMARKER_UNABLE_TO_USE_MOVE;
                effect = 1;
            }
            gBattleStruct->atkCancellerTracker++;
            break;
        case CANCELLER_DISABLED: // disabled move
            if (gDisableStructs[gBattlerAttacker].disabledMove == gCurrentMove && gDisableStructs[gBattlerAttacker].disabledMove != 0)
            {
                gProtectStructs[gBattlerAttacker].usedDisabledMove = 1;
                gBattleScripting.battler = gBattlerAttacker;
                CancelMultiTurnMoves(gBattlerAttacker);
                gBattlescriptCurrInstr = BattleScript_MoveUsedIsDisabled;
                gHitMarker |= HITMARKER_UNABLE_TO_USE_MOVE;
                effect = 1;
            }
            gBattleStruct->atkCancellerTracker++;
            break;
        case CANCELLER_HEAL_BLOCKED:
            if (gStatuses3[gBattlerAttacker] & STATUS3_HEAL_BLOCK && IsHealBlockPreventingMove(gBattlerAttacker, gCurrentMove))
            {
                gProtectStructs[gBattlerAttacker].usedHealBlockedMove = 1;
                gBattleScripting.battler = gBattlerAttacker;
                CancelMultiTurnMoves(gBattlerAttacker);
                gBattlescriptCurrInstr = BattleScript_MoveUsedHealBlockPrevents;
                gHitMarker |= HITMARKER_UNABLE_TO_USE_MOVE;
                effect = 1;
            }
            gBattleStruct->atkCancellerTracker++;
            break;
        case CANCELLER_GRAVITY:
            if (gFieldStatuses & STATUS_FIELD_GRAVITY && IsGravityPreventingMove(gCurrentMove))
            {
                gProtectStructs[gBattlerAttacker].usedGravityPreventedMove = 1;
                gBattleScripting.battler = gBattlerAttacker;
                CancelMultiTurnMoves(gBattlerAttacker);
                gBattlescriptCurrInstr = BattleScript_MoveUsedGravityPrevents;
                gHitMarker |= HITMARKER_UNABLE_TO_USE_MOVE;
                effect = 1;
            }
            gBattleStruct->atkCancellerTracker++;
            break;
        case CANCELLER_TAUNTED: // taunt
            if (gDisableStructs[gBattlerAttacker].tauntTimer && gBattleMoves[gCurrentMove].power == 0)
            {
                gProtectStructs[gBattlerAttacker].usedTauntedMove = 1;
                CancelMultiTurnMoves(gBattlerAttacker);
                gBattlescriptCurrInstr = BattleScript_MoveUsedIsTaunted;
                gHitMarker |= HITMARKER_UNABLE_TO_USE_MOVE;
                effect = 1;
            }
            gBattleStruct->atkCancellerTracker++;
            break;
        case CANCELLER_IMPRISONED: // imprisoned
            if (GetImprisonedMovesCount(gBattlerAttacker, gCurrentMove))
            {
                gProtectStructs[gBattlerAttacker].usedImprisonedMove = 1;
                CancelMultiTurnMoves(gBattlerAttacker);
                gBattlescriptCurrInstr = BattleScript_MoveUsedIsImprisoned;
                gHitMarker |= HITMARKER_UNABLE_TO_USE_MOVE;
                effect = 1;
            }
            gBattleStruct->atkCancellerTracker++;
            break;
        case CANCELLER_CONFUSED: // confusion
            if (gBattleMons[gBattlerAttacker].status2 & STATUS2_CONFUSION)
            {
                gBattleMons[gBattlerAttacker].status2 -= STATUS2_CONFUSION_TURN(1);
                if (gBattleMons[gBattlerAttacker].status2 & STATUS2_CONFUSION)
                {
                    if (Random() % ((B_CONFUSION_SELF_DMG_CHANCE >= GEN_7) ? 3 : 2) == 0) // confusion dmg
                    {
                        gBattleCommunication[MULTISTRING_CHOOSER] = TRUE;
                        gBattlerTarget = gBattlerAttacker;
                        gBattleMoveDamage = CalculateMoveDamage(MOVE_NONE, gBattlerAttacker, gBattlerAttacker, TYPE_MYSTERY, 40, FALSE, FALSE, TRUE);
                        gProtectStructs[gBattlerAttacker].confusionSelfDmg = 1;
                        gHitMarker |= HITMARKER_UNABLE_TO_USE_MOVE;
                    }
                    else
                    {
                        gBattleCommunication[MULTISTRING_CHOOSER] = FALSE;
                        BattleScriptPushCursor();
                    }
                    gBattlescriptCurrInstr = BattleScript_MoveUsedIsConfused;
                }
                else // snapped out of confusion
                {
                    BattleScriptPushCursor();
                    gBattlescriptCurrInstr = BattleScript_MoveUsedIsConfusedNoMore;
                }
                effect = 1;
            }
            gBattleStruct->atkCancellerTracker++;
            break;
        case CANCELLER_PARALYSED: // paralysis
            if ((gBattleMons[gBattlerAttacker].status1 & STATUS1_PARALYSIS) && (Random() % 4) == 0)
            {
                gProtectStructs[gBattlerAttacker].prlzImmobility = 1;
                // This is removed in Emerald for some reason
                //CancelMultiTurnMoves(gBattlerAttacker);
                gBattlescriptCurrInstr = BattleScript_MoveUsedIsParalyzed;
                gHitMarker |= HITMARKER_UNABLE_TO_USE_MOVE;
                effect = 1;
            }
            gBattleStruct->atkCancellerTracker++;
            break;
        case CANCELLER_IN_LOVE: // infatuation
            if (gBattleMons[gBattlerAttacker].status2 & STATUS2_INFATUATION)
            {
                gBattleScripting.battler = CountTrailingZeroBits((gBattleMons[gBattlerAttacker].status2 & STATUS2_INFATUATION) >> 0x10);
                if (Random() & 1)
                {
                    BattleScriptPushCursor();
                }
                else
                {
                    BattleScriptPush(BattleScript_MoveUsedIsInLoveCantAttack);
                    gHitMarker |= HITMARKER_UNABLE_TO_USE_MOVE;
                    gProtectStructs[gBattlerAttacker].loveImmobility = 1;
                    CancelMultiTurnMoves(gBattlerAttacker);
                }
                gBattlescriptCurrInstr = BattleScript_MoveUsedIsInLove;
                effect = 1;
            }
            gBattleStruct->atkCancellerTracker++;
            break;
        case CANCELLER_BIDE: // bide
            if (gBattleMons[gBattlerAttacker].status2 & STATUS2_BIDE)
            {
                gBattleMons[gBattlerAttacker].status2 -= STATUS2_BIDE_TURN(1);
                if (gBattleMons[gBattlerAttacker].status2 & STATUS2_BIDE)
                {
                    gBattlescriptCurrInstr = BattleScript_BideStoringEnergy;
                }
                else
                {
                    // This is removed in Emerald for some reason
                    //gBattleMons[gBattlerAttacker].status2 &= ~(STATUS2_MULTIPLETURNS);
                    if (gTakenDmg[gBattlerAttacker])
                    {
                        gCurrentMove = MOVE_BIDE;
                        *bideDmg = gTakenDmg[gBattlerAttacker] * 2;
                        gBattlerTarget = gTakenDmgByBattler[gBattlerAttacker];
                        if (gAbsentBattlerFlags & gBitTable[gBattlerTarget])
                            gBattlerTarget = GetMoveTarget(MOVE_BIDE, 1);
                        gBattlescriptCurrInstr = BattleScript_BideAttack;
                    }
                    else
                    {
                        gBattlescriptCurrInstr = BattleScript_BideNoEnergyToAttack;
                    }
                }
                effect = 1;
            }
            gBattleStruct->atkCancellerTracker++;
            break;
        case CANCELLER_THAW: // move thawing
            if (gBattleMons[gBattlerAttacker].status1 & STATUS1_FREEZE)
            {
                if (!(gBattleMoves[gCurrentMove].effect == EFFECT_BURN_UP && !IS_BATTLER_OF_TYPE(gBattlerAttacker, TYPE_FIRE)))
                {
                    gBattleMons[gBattlerAttacker].status1 &= ~(STATUS1_FREEZE);
                    BattleScriptPushCursor();
                    gBattlescriptCurrInstr = BattleScript_MoveUsedUnfroze;
                    gBattleCommunication[MULTISTRING_CHOOSER] = B_MSG_DEFROSTED_BY_MOVE;
                }
                effect = 2;
            }
            gBattleStruct->atkCancellerTracker++;
            break;
        case CANCELLER_POWDER_MOVE:
            if ((gBattleMoves[gCurrentMove].flags & FLAG_POWDER) && (gBattlerAttacker != gBattlerTarget))
            {
                if ((B_POWDER_GRASS >= GEN_6 && IS_BATTLER_OF_TYPE(gBattlerTarget, TYPE_GRASS))
                    || GetBattlerAbility(gBattlerTarget) == ABILITY_OVERCOAT)
                {
                    gBattlerAbility = gBattlerTarget;
                    effect = 1;
                }
                else if (GetBattlerHoldEffect(gBattlerTarget, TRUE) == HOLD_EFFECT_SAFETY_GOOGLES)
                {
                    RecordItemEffectBattle(gBattlerTarget, HOLD_EFFECT_SAFETY_GOOGLES);
                    effect = 1;
                }

                if (effect)
                    gBattlescriptCurrInstr = BattleScript_PowderMoveNoEffect;
            }
            gBattleStruct->atkCancellerTracker++;
            break;
        case CANCELLER_POWDER_STATUS:
            if (gBattleMons[gBattlerAttacker].status2 & STATUS2_POWDER)
            {
                u32 moveType;
                GET_MOVE_TYPE(gCurrentMove, moveType);
                if (moveType == TYPE_FIRE)
                {
                    gProtectStructs[gBattlerAttacker].powderSelfDmg = 1;
                    gBattleMoveDamage = gBattleMons[gBattlerAttacker].maxHP / 4;
                    gBattlescriptCurrInstr = BattleScript_MoveUsedPowder;
                    effect = 1;
                }
            }
            gBattleStruct->atkCancellerTracker++;
            break;
        case CANCELLER_THROAT_CHOP:
            if (gDisableStructs[gBattlerAttacker].throatChopTimer && gBattleMoves[gCurrentMove].flags & FLAG_SOUND)
            {
                gProtectStructs[gBattlerAttacker].usedThroatChopPreventedMove = 1;
                CancelMultiTurnMoves(gBattlerAttacker);
                gBattlescriptCurrInstr = BattleScript_MoveUsedIsThroatChopPrevented;
                gHitMarker |= HITMARKER_UNABLE_TO_USE_MOVE;
                effect = 1;
            }
            gBattleStruct->atkCancellerTracker++;
            break;
        case CANCELLER_END:
            break;
        }

    } while (gBattleStruct->atkCancellerTracker != CANCELLER_END && gBattleStruct->atkCancellerTracker != CANCELLER_END2 && effect == 0);

    if (effect == 2)
    {
        gActiveBattler = gBattlerAttacker;
        BtlController_EmitSetMonData(0, REQUEST_STATUS_BATTLE, 0, 4, &gBattleMons[gActiveBattler].status1);
        MarkBattlerForControllerExec(gActiveBattler);
    }
    return effect;
}

// After Protean Activation.
u8 AtkCanceller_UnableToUseMove2(void)
{
    u8 effect = 0;

    do
    {
        switch (gBattleStruct->atkCancellerTracker)
        {
        case CANCELLER_END:
            gBattleStruct->atkCancellerTracker++;
        case CANCELLER_PSYCHIC_TERRAIN:
            if (gFieldStatuses & STATUS_FIELD_PSYCHIC_TERRAIN
                && IsBattlerGrounded(gBattlerTarget)
                && GetChosenMovePriority(gBattlerAttacker) > 0
                && GetBattlerSide(gBattlerAttacker) != GetBattlerSide(gBattlerTarget))
            {
                CancelMultiTurnMoves(gBattlerAttacker);
                gBattlescriptCurrInstr = BattleScript_MoveUsedPsychicTerrainPrevents;
                gHitMarker |= HITMARKER_UNABLE_TO_USE_MOVE;
                effect = 1;
            }
            gBattleStruct->atkCancellerTracker++;
            break;
        case CANCELLER_END2:
            break;
        }

    } while (gBattleStruct->atkCancellerTracker != CANCELLER_END2 && effect == 0);

    return effect;
}

bool8 HasNoMonsToSwitch(u8 battler, u8 partyIdBattlerOn1, u8 partyIdBattlerOn2)
{
    struct Pokemon *party;
    u8 id1, id2;
    s32 i;

    if (!(gBattleTypeFlags & BATTLE_TYPE_DOUBLE))
        return FALSE;

    if (BATTLE_TWO_VS_ONE_OPPONENT && GetBattlerSide(battler) == B_SIDE_OPPONENT)
    {
        id2 = GetBattlerAtPosition(B_POSITION_OPPONENT_LEFT);
        id1 = GetBattlerAtPosition(B_POSITION_OPPONENT_RIGHT);
        party = gEnemyParty;

        if (partyIdBattlerOn1 == PARTY_SIZE)
            partyIdBattlerOn1 = gBattlerPartyIndexes[id2];
        if (partyIdBattlerOn2 == PARTY_SIZE)
            partyIdBattlerOn2 = gBattlerPartyIndexes[id1];

        for (i = 0; i < PARTY_SIZE; i++)
        {
            if (GetMonData(&party[i], MON_DATA_HP) != 0
             && GetMonData(&party[i], MON_DATA_SPECIES2) != SPECIES_NONE
             && GetMonData(&party[i], MON_DATA_SPECIES2) != SPECIES_EGG
             && i != partyIdBattlerOn1 && i != partyIdBattlerOn2
             && i != *(gBattleStruct->monToSwitchIntoId + id2) && i != id1[gBattleStruct->monToSwitchIntoId])
                break;
        }
        return (i == PARTY_SIZE);
    }
    else if (gBattleTypeFlags & BATTLE_TYPE_INGAME_PARTNER)
    {
        if (GetBattlerSide(battler) == B_SIDE_PLAYER)
            party = gPlayerParty;
        else
            party = gEnemyParty;

        id1 = ((battler & BIT_FLANK) / 2);
        for (i = id1 * 3; i < id1 * 3 + 3; i++)
        {
            if (GetMonData(&party[i], MON_DATA_HP) != 0
             && GetMonData(&party[i], MON_DATA_SPECIES2) != SPECIES_NONE
             && GetMonData(&party[i], MON_DATA_SPECIES2) != SPECIES_EGG)
                break;
        }
        return (i == id1 * 3 + 3);
    }
    else if (gBattleTypeFlags & BATTLE_TYPE_MULTI)
    {
        if (gBattleTypeFlags & BATTLE_TYPE_TOWER_LINK_MULTI)
        {
            if (GetBattlerSide(battler) == B_SIDE_PLAYER)
            {
                party = gPlayerParty;
                id2 = GetBattlerMultiplayerId(battler);
                id1 = GetLinkTrainerFlankId(id2);
            }
            else
            {
                party = gEnemyParty;
                if (battler == 1)
                    id1 = 0;
                else
                    id1 = 1;
            }
        }
        else
        {
            id2 = GetBattlerMultiplayerId(battler);

            if (GetBattlerSide(battler) == B_SIDE_PLAYER)
                party = gPlayerParty;
            else
                party = gEnemyParty;

            id1 = GetLinkTrainerFlankId(id2);
        }

        for (i = id1 * 3; i < id1 * 3 + 3; i++)
        {
            if (GetMonData(&party[i], MON_DATA_HP) != 0
             && GetMonData(&party[i], MON_DATA_SPECIES2) != SPECIES_NONE
             && GetMonData(&party[i], MON_DATA_SPECIES2) != SPECIES_EGG)
                break;
        }
        return (i == id1 * 3 + 3);
    }
    else if ((gBattleTypeFlags & BATTLE_TYPE_TWO_OPPONENTS) && GetBattlerSide(battler) == B_SIDE_OPPONENT)
    {
        party = gEnemyParty;

        if (battler == 1)
            id1 = 0;
        else
            id1 = 3;

        for (i = id1; i < id1 + 3; i++)
        {
            if (GetMonData(&party[i], MON_DATA_HP) != 0
             && GetMonData(&party[i], MON_DATA_SPECIES2) != SPECIES_NONE
             && GetMonData(&party[i], MON_DATA_SPECIES2) != SPECIES_EGG)
                break;
        }
        return (i == id1 + 3);
    }
    else
    {
        if (GetBattlerSide(battler) == B_SIDE_OPPONENT)
        {
            id2 = GetBattlerAtPosition(B_POSITION_OPPONENT_LEFT);
            id1 = GetBattlerAtPosition(B_POSITION_OPPONENT_RIGHT);
            party = gEnemyParty;
        }
        else
        {
            id2 = GetBattlerAtPosition(B_POSITION_PLAYER_LEFT);
            id1 = GetBattlerAtPosition(B_POSITION_PLAYER_RIGHT);
            party = gPlayerParty;
        }

        if (partyIdBattlerOn1 == PARTY_SIZE)
            partyIdBattlerOn1 = gBattlerPartyIndexes[id2];
        if (partyIdBattlerOn2 == PARTY_SIZE)
            partyIdBattlerOn2 = gBattlerPartyIndexes[id1];

        for (i = 0; i < PARTY_SIZE; i++)
        {
            if (GetMonData(&party[i], MON_DATA_HP) != 0
             && GetMonData(&party[i], MON_DATA_SPECIES2) != SPECIES_NONE
             && GetMonData(&party[i], MON_DATA_SPECIES2) != SPECIES_EGG
             && i != partyIdBattlerOn1 && i != partyIdBattlerOn2
             && i != *(gBattleStruct->monToSwitchIntoId + id2) && i != id1[gBattleStruct->monToSwitchIntoId])
                break;
        }
        return (i == PARTY_SIZE);
    }
}

u8 TryWeatherFormChange(u8 battler)
{
    u8 ret = 0;
    bool32 weatherEffect = WEATHER_HAS_EFFECT;

    if (gBattleMons[battler].species == SPECIES_CASTFORM)
    {
        if (gBattleMons[battler].ability != ABILITY_FORECAST || gBattleMons[battler].hp == 0)
        {
            ret = 0;
        }
        else if (!weatherEffect && !IS_BATTLER_OF_TYPE(battler, TYPE_NORMAL))
        {
            SET_BATTLER_TYPE(battler, TYPE_NORMAL);
            ret = 1;
        }
        else if (!weatherEffect)
        {
            ret = 0;
        }
        else if (!(gBattleWeather & (WEATHER_RAIN_ANY | WEATHER_SUN_ANY | WEATHER_HAIL_ANY)) && !IS_BATTLER_OF_TYPE(battler, TYPE_NORMAL))
        {
            SET_BATTLER_TYPE(battler, TYPE_NORMAL);
            ret = 1;
        }
        else if (gBattleWeather & WEATHER_SUN_ANY && !IS_BATTLER_OF_TYPE(battler, TYPE_FIRE))
        {
            SET_BATTLER_TYPE(battler, TYPE_FIRE);
            ret = 2;
        }
        else if (gBattleWeather & WEATHER_RAIN_ANY && !IS_BATTLER_OF_TYPE(battler, TYPE_WATER))
        {
            SET_BATTLER_TYPE(battler, TYPE_WATER);
            ret = 3;
        }
        else if (gBattleWeather & WEATHER_HAIL_ANY && !IS_BATTLER_OF_TYPE(battler, TYPE_ICE))
        {
            SET_BATTLER_TYPE(battler, TYPE_ICE);
            ret = 4;
        }
    }
    else if (gBattleMons[battler].species == SPECIES_CHERRIM)
    {
        if (gBattleMons[battler].ability != ABILITY_FLOWER_GIFT || gBattleMons[battler].hp == 0)
            ret = 0;
        else if (gBattleMonForms[battler] == 0 && weatherEffect && gBattleWeather & WEATHER_SUN_ANY)
            ret = 2;
        else if (gBattleMonForms[battler] != 0 && (!weatherEffect || !(gBattleWeather & WEATHER_SUN_ANY)))
            ret = 1;
    }

    return ret;
}
static const u16 sWeatherFlagsInfo[][3] =
{
    [ENUM_WEATHER_RAIN] = {WEATHER_RAIN_TEMPORARY, WEATHER_RAIN_PERMANENT, HOLD_EFFECT_DAMP_ROCK},
    [ENUM_WEATHER_SUN] = {WEATHER_SUN_TEMPORARY, WEATHER_SUN_PERMANENT, HOLD_EFFECT_HEAT_ROCK},
    [ENUM_WEATHER_SANDSTORM] = {WEATHER_SANDSTORM_TEMPORARY, WEATHER_SANDSTORM_PERMANENT, HOLD_EFFECT_SMOOTH_ROCK},
    [ENUM_WEATHER_HAIL] = {WEATHER_HAIL_TEMPORARY, WEATHER_HAIL_PERMANENT, HOLD_EFFECT_ICY_ROCK},
};

bool32 TryChangeBattleWeather(u8 battler, u32 weatherEnumId, bool32 viaAbility)
{
    if (viaAbility && B_ABILITY_WEATHER <= GEN_5
        && !(gBattleWeather & sWeatherFlagsInfo[weatherEnumId][1]))
    {
        gBattleWeather = (sWeatherFlagsInfo[weatherEnumId][0] | sWeatherFlagsInfo[weatherEnumId][1]);
        return TRUE;
    }
    else if (!(gBattleWeather & (sWeatherFlagsInfo[weatherEnumId][0] | sWeatherFlagsInfo[weatherEnumId][1])))
    {
        gBattleWeather = (sWeatherFlagsInfo[weatherEnumId][0]);
        if (GetBattlerHoldEffect(battler, TRUE) == sWeatherFlagsInfo[weatherEnumId][2])
            gWishFutureKnock.weatherDuration = 8;
        else
            gWishFutureKnock.weatherDuration = 5;

        return TRUE;
    }

    return FALSE;
}

static bool32 TryChangeBattleTerrain(u32 battler, u32 statusFlag, u8 *timer)
{
    if (!(gFieldStatuses & statusFlag))
    {
        gFieldStatuses &= ~(STATUS_FIELD_MISTY_TERRAIN | STATUS_FIELD_GRASSY_TERRAIN | EFFECT_ELECTRIC_TERRAIN | EFFECT_PSYCHIC_TERRAIN);
        gFieldStatuses |= statusFlag;

        if (GetBattlerHoldEffect(battler, TRUE) == HOLD_EFFECT_TERRAIN_EXTENDER)
            *timer = 8;
        else
            *timer = 5;

        gBattlerAttacker = gBattleScripting.battler = battler;
        return TRUE;
    }

    return FALSE;
}

static bool32 ShouldChangeFormHpBased(u32 battler)
{
    // Ability,     form >, form <=, hp divided
    static const u16 forms[][4] =
    {
        {ABILITY_ZEN_MODE, SPECIES_DARMANITAN, SPECIES_DARMANITAN_ZEN_MODE, 2},
        {ABILITY_SHIELDS_DOWN, SPECIES_MINIOR, SPECIES_MINIOR_CORE_RED, 2},
        {ABILITY_SHIELDS_DOWN, SPECIES_MINIOR_METEOR_BLUE, SPECIES_MINIOR_CORE_BLUE, 2},
        {ABILITY_SHIELDS_DOWN, SPECIES_MINIOR_METEOR_GREEN, SPECIES_MINIOR_CORE_GREEN, 2},
        {ABILITY_SHIELDS_DOWN, SPECIES_MINIOR_METEOR_INDIGO, SPECIES_MINIOR_CORE_INDIGO, 2},
        {ABILITY_SHIELDS_DOWN, SPECIES_MINIOR_METEOR_ORANGE, SPECIES_MINIOR_CORE_ORANGE, 2},
        {ABILITY_SHIELDS_DOWN, SPECIES_MINIOR_METEOR_VIOLET, SPECIES_MINIOR_CORE_VIOLET, 2},
        {ABILITY_SHIELDS_DOWN, SPECIES_MINIOR_METEOR_YELLOW, SPECIES_MINIOR_CORE_YELLOW, 2},
        {ABILITY_SCHOOLING, SPECIES_WISHIWASHI_SCHOOL, SPECIES_WISHIWASHI, 4},
        {ABILITY_GULP_MISSILE, SPECIES_CRAMORANT, SPECIES_CRAMORANT_GORGING, 2},
        {ABILITY_GULP_MISSILE, SPECIES_CRAMORANT, SPECIES_CRAMORANT_GULPING, 1},
    };
    u32 i;

    for (i = 0; i < ARRAY_COUNT(forms); i++)
    {
        if (gBattleMons[battler].ability == forms[i][0])
        {
            if (gBattleMons[battler].species == forms[i][2]
                && gBattleMons[battler].hp > gBattleMons[battler].maxHP / forms[i][3])
            {
                gBattleMons[battler].species = forms[i][1];
                return TRUE;
            }
            if (gBattleMons[battler].species == forms[i][1]
                && gBattleMons[battler].hp <= gBattleMons[battler].maxHP / forms[i][3])
            {
                gBattleMons[battler].species = forms[i][2];
                return TRUE;
            }
        }
    }
    return FALSE;
}

static u8 ForewarnChooseMove(u32 battler)
{
    struct Forewarn {
        u8 battlerId;
        u8 power;
        u16 moveId;
    };
    u32 i, j, bestId, count;
    struct Forewarn *data = malloc(sizeof(struct Forewarn) * MAX_BATTLERS_COUNT * MAX_MON_MOVES);

    // Put all moves
    for (count = 0, i = 0; i < MAX_BATTLERS_COUNT; i++)
    {
        if (IsBattlerAlive(i) && GetBattlerSide(i) != GetBattlerSide(battler))
        {
            for (j = 0; j < MAX_MON_MOVES; j++)
            {
                if (gBattleMons[i].moves[j] == MOVE_NONE)
                    continue;
                data[count].moveId = gBattleMons[i].moves[j];
                data[count].battlerId = i;
                switch (gBattleMoves[data[count].moveId].effect)
                {
                case EFFECT_OHKO:
                    data[count].power = 150;
                    break;
                case EFFECT_COUNTER:
                case EFFECT_MIRROR_COAT:
                case EFFECT_METAL_BURST:
                    data[count].power = 120;
                    break;
                default:
                    if (gBattleMoves[data[count].moveId].power == 1)
                        data[count].power = 80;
                    else
                        data[count].power = gBattleMoves[data[count].moveId].power;
                    break;
                }
                count++;
            }
        }
    }

    for (bestId = 0, i = 1; i < count; i++)
    {
        if (data[i].power > data[bestId].power)
            bestId = i;
        else if (data[i].power == data[bestId].power && Random() & 1)
            bestId = i;
    }

    gBattlerTarget = data[bestId].battlerId;
    PREPARE_MOVE_BUFFER(gBattleTextBuff1, data[bestId].moveId)
    RecordKnownMove(gBattlerTarget, data[bestId].moveId);

    free(data);
}

u8 AbilityBattleEffects(u8 caseID, u8 battler, u16 ability, u8 special, u16 moveArg)
{
    u8 effect = 0;
    u32 speciesAtk, speciesDef;
    u32 pidAtk, pidDef;
    u32 moveType, move;
    u32 i, j;

    if (gBattleTypeFlags & BATTLE_TYPE_SAFARI)
        return 0;

    if (gBattlerAttacker >= gBattlersCount)
        gBattlerAttacker = battler;

    speciesAtk = gBattleMons[gBattlerAttacker].species;
    pidAtk = gBattleMons[gBattlerAttacker].personality;

    speciesDef = gBattleMons[gBattlerTarget].species;
    pidDef = gBattleMons[gBattlerTarget].personality;

    if (special)
        gLastUsedAbility = special;
    else
        gLastUsedAbility = GetBattlerAbility(battler);

    if (moveArg)
        move = moveArg;
    else
        move = gCurrentMove;

    GET_MOVE_TYPE(move, moveType);

    switch (caseID)
    {
    case ABILITYEFFECT_ON_SWITCHIN: // 0
        gBattleScripting.battler = battler;
        switch (gLastUsedAbility)
        {
        case ABILITYEFFECT_SWITCH_IN_TERRAIN:
            if (VarGet(VAR_TERRAIN) & STATUS_TERRAIN_ANY)
            {
                u16 terrainFlags = VarGet(VAR_TERRAIN) & STATUS_TERRAIN_ANY;    // only works for status flag (1 << 15)
                gFieldStatuses = terrainFlags | STATUS_FIELD_TERRAIN_PERMANENT; // terrain is permanent
                switch (VarGet(VAR_TERRAIN) & STATUS_TERRAIN_ANY)
                {
                case STATUS_FIELD_ELECTRIC_TERRAIN:
                    gBattleCommunication[MULTISTRING_CHOOSER] = 2;
                    break;
                case STATUS_FIELD_MISTY_TERRAIN:
                    gBattleCommunication[MULTISTRING_CHOOSER] = 0;
                    break;
                case STATUS_FIELD_GRASSY_TERRAIN:
                    gBattleCommunication[MULTISTRING_CHOOSER] = 1;
                    break;
                case STATUS_FIELD_PSYCHIC_TERRAIN:
                    gBattleCommunication[MULTISTRING_CHOOSER] = 3;
                    break;
                }

                BattleScriptPushCursorAndCallback(BattleScript_OverworldTerrain);
                effect++;
            }
            #if B_THUNDERSTORM_TERRAIN == TRUE
            else if (GetCurrentWeather() == WEATHER_RAIN_THUNDERSTORM && !(gFieldStatuses & STATUS_FIELD_ELECTRIC_TERRAIN))
            {
                // overworld weather started rain, so just do electric terrain anim
                gFieldStatuses = (STATUS_FIELD_ELECTRIC_TERRAIN | STATUS_FIELD_TERRAIN_PERMANENT);
                gBattleCommunication[MULTISTRING_CHOOSER] = 2;
                BattleScriptPushCursorAndCallback(BattleScript_OverworldTerrain);
                effect++;
            }
            #endif
            break;
        case ABILITYEFFECT_SWITCH_IN_WEATHER:
            if (!(gBattleTypeFlags & BATTLE_TYPE_RECORDED))
            {
                switch (GetCurrentWeather())
                {
                case WEATHER_RAIN:
                case WEATHER_RAIN_THUNDERSTORM:
                case WEATHER_DOWNPOUR:
                    if (!(gBattleWeather & WEATHER_RAIN_ANY))
                    {
                        gBattleWeather = (WEATHER_RAIN_TEMPORARY | WEATHER_RAIN_PERMANENT);
                        gBattleScripting.animArg1 = B_ANIM_RAIN_CONTINUES;
                        effect++;
                    }
                    break;
                case WEATHER_SANDSTORM:
                    if (!(gBattleWeather & WEATHER_SANDSTORM_ANY))
                    {
                        gBattleWeather = (WEATHER_SANDSTORM_PERMANENT | WEATHER_SANDSTORM_TEMPORARY);
                        gBattleScripting.animArg1 = B_ANIM_SANDSTORM_CONTINUES;
                        effect++;
                    }
                    break;
                case WEATHER_DROUGHT:
                    if (!(gBattleWeather & WEATHER_SUN_ANY))
                    {
                        gBattleWeather = (WEATHER_SUN_PERMANENT | WEATHER_SUN_TEMPORARY);
                        gBattleScripting.animArg1 = B_ANIM_SUN_CONTINUES;
                        effect++;
                    }
                    break;
                }
            }
            if (effect)
            {
                gBattleCommunication[MULTISTRING_CHOOSER] = GetCurrentWeather();
                BattleScriptPushCursorAndCallback(BattleScript_OverworldWeatherStarts);
            }
            break;
        case ABILITY_IMPOSTER:
            if (IsBattlerAlive(BATTLE_OPPOSITE(battler))
                && !(gBattleMons[BATTLE_OPPOSITE(battler)].status2 & (STATUS2_TRANSFORMED | STATUS2_SUBSTITUTE))
                && !(gBattleMons[battler].status2 & STATUS2_TRANSFORMED)
                && !(gBattleStruct->illusion[BATTLE_OPPOSITE(battler)].on)
                && !(gStatuses3[BATTLE_OPPOSITE(battler)] & STATUS3_SEMI_INVULNERABLE))
            {
                gBattlerAttacker = battler;
                gBattlerTarget = BATTLE_OPPOSITE(battler);
                BattleScriptPushCursorAndCallback(BattleScript_ImposterActivates);
                effect++;
            }
            break;
        case ABILITY_MOLD_BREAKER:
            if (!gSpecialStatuses[battler].switchInAbilityDone)
            {
                gBattleCommunication[MULTISTRING_CHOOSER] = B_MSG_SWITCHIN_MOLDBREAKER;
                gSpecialStatuses[battler].switchInAbilityDone = 1;
                BattleScriptPushCursorAndCallback(BattleScript_SwitchInAbilityMsg);
                effect++;
            }
            break;
        case ABILITY_TERAVOLT:
            if (!gSpecialStatuses[battler].switchInAbilityDone)
            {
                gBattleCommunication[MULTISTRING_CHOOSER] = B_MSG_SWITCHIN_TERAVOLT;
                gSpecialStatuses[battler].switchInAbilityDone = 1;
                BattleScriptPushCursorAndCallback(BattleScript_SwitchInAbilityMsg);
                effect++;
            }
            break;
        case ABILITY_TURBOBLAZE:
            if (!gSpecialStatuses[battler].switchInAbilityDone)
            {
                gBattleCommunication[MULTISTRING_CHOOSER] = B_MSG_SWITCHIN_TURBOBLAZE;
                gSpecialStatuses[battler].switchInAbilityDone = 1;
                BattleScriptPushCursorAndCallback(BattleScript_SwitchInAbilityMsg);
                effect++;
            }
            break;
        case ABILITY_SLOW_START:
            if (!gSpecialStatuses[battler].switchInAbilityDone)
            {
                gDisableStructs[battler].slowStartTimer = 5;
                gBattleCommunication[MULTISTRING_CHOOSER] = B_MSG_SWITCHIN_SLOWSTART;
                gSpecialStatuses[battler].switchInAbilityDone = 1;
                BattleScriptPushCursorAndCallback(BattleScript_SwitchInAbilityMsg);
                effect++;
            }
            break;
        case ABILITY_UNNERVE:
            if (!gSpecialStatuses[battler].switchInAbilityDone)
            {
                gBattleCommunication[MULTISTRING_CHOOSER] = B_MSG_SWITCHIN_UNNERVE;
                gSpecialStatuses[battler].switchInAbilityDone = 1;
                BattleScriptPushCursorAndCallback(BattleScript_SwitchInAbilityMsg);
                effect++;
            }
            break;
        case ABILITY_AS_ONE_ICE_RIDER:
        case ABILITY_AS_ONE_SHADOW_RIDER:
            if (!gSpecialStatuses[battler].switchInAbilityDone)
            {
                gBattleCommunication[MULTISTRING_CHOOSER] = B_MSG_SWITCHIN_ASONE;
                gSpecialStatuses[battler].switchInAbilityDone = 1;
                BattleScriptPushCursorAndCallback(BattleScript_ActivateAsOne);
                effect++;
            }
            break;
        case ABILITY_CURIOUS_MEDICINE:
            if (!gSpecialStatuses[battler].switchInAbilityDone && IsDoubleBattle()
              && IsBattlerAlive(BATTLE_PARTNER(battler)) && TryResetBattlerStatChanges(BATTLE_PARTNER(battler)))
            {
                u32 i;
                gEffectBattler = BATTLE_PARTNER(battler);
                gBattleCommunication[MULTISTRING_CHOOSER] = B_MSG_SWITCHIN_CURIOUS_MEDICINE;
                gSpecialStatuses[battler].switchInAbilityDone = 1;
                BattleScriptPushCursorAndCallback(BattleScript_SwitchInAbilityMsg);
                effect++;
            }
            break;
        case ABILITY_ANTICIPATION:
            if (!gSpecialStatuses[battler].switchInAbilityDone)
            {
                u32 side = GetBattlerSide(battler);

                for (i = 0; i < MAX_BATTLERS_COUNT; i++)
                {
                    if (IsBattlerAlive(i) && side != GetBattlerSide(i))
                    {
                        for (j = 0; j < MAX_MON_MOVES; j++)
                        {
                            move = gBattleMons[i].moves[j];
                            GET_MOVE_TYPE(move, moveType);
                            if (CalcTypeEffectivenessMultiplier(move, moveType, i, battler, FALSE) >= UQ_4_12(2.0))
                            {
                                effect++;
                                break;
                            }
                        }
                    }
                }

                if (effect)
                {
                    gBattleCommunication[MULTISTRING_CHOOSER] = B_MSG_SWITCHIN_ANTICIPATION;
                    gSpecialStatuses[battler].switchInAbilityDone = 1;
                    BattleScriptPushCursorAndCallback(BattleScript_SwitchInAbilityMsg);
                }
            }
            break;
        case ABILITY_FRISK:
            if (!gSpecialStatuses[battler].switchInAbilityDone)
            {
                gSpecialStatuses[battler].switchInAbilityDone = 1;
                BattleScriptPushCursorAndCallback(BattleScript_FriskActivates); // Try activate
                effect++;
            }
            return effect; // Note: It returns effect as to not record the ability if Frisk does not activate.
        case ABILITY_FOREWARN:
            if (!gSpecialStatuses[battler].switchInAbilityDone)
            {
                ForewarnChooseMove(battler);
                gBattleCommunication[MULTISTRING_CHOOSER] = B_MSG_SWITCHIN_FOREWARN;
                gSpecialStatuses[battler].switchInAbilityDone = 1;
                BattleScriptPushCursorAndCallback(BattleScript_SwitchInAbilityMsg);
                effect++;
            }
            break;
        case ABILITY_DOWNLOAD:
            if (!gSpecialStatuses[battler].switchInAbilityDone)
            {
                u32 statId, opposingBattler;
                u32 opposingDef = 0, opposingSpDef = 0;

                opposingBattler = BATTLE_OPPOSITE(battler);
                for (i = 0; i < 2; opposingBattler ^= BIT_SIDE, i++)
                {
                    if (IsBattlerAlive(opposingBattler))
                    {
                        opposingDef += gBattleMons[opposingBattler].defense
                                    * gStatStageRatios[gBattleMons[opposingBattler].statStages[STAT_DEF]][0]
                                    / gStatStageRatios[gBattleMons[opposingBattler].statStages[STAT_DEF]][1];
                        opposingSpDef += gBattleMons[opposingBattler].spDefense
                                      * gStatStageRatios[gBattleMons[opposingBattler].statStages[STAT_SPDEF]][0]
                                      / gStatStageRatios[gBattleMons[opposingBattler].statStages[STAT_SPDEF]][1];
                    }
                }

                if (opposingDef < opposingSpDef)
                    statId = STAT_ATK;
                else
                    statId = STAT_SPATK;

                gSpecialStatuses[battler].switchInAbilityDone = 1;

                if (gBattleMons[battler].statStages[statId] != MAX_STAT_STAGE)
                {
                    gBattleMons[battler].statStages[statId]++;
                    SET_STATCHANGER(statId, 1, FALSE);
                    PREPARE_STAT_BUFFER(gBattleTextBuff1, statId);
                    BattleScriptPushCursorAndCallback(BattleScript_AttackerAbilityStatRaiseEnd3);
                    effect++;
                }
            }
            break;
        case ABILITY_PRESSURE:
            if (!gSpecialStatuses[battler].switchInAbilityDone)
            {
                gBattleCommunication[MULTISTRING_CHOOSER] = B_MSG_SWITCHIN_PRESSURE;
                gSpecialStatuses[battler].switchInAbilityDone = 1;
                BattleScriptPushCursorAndCallback(BattleScript_SwitchInAbilityMsg);
                effect++;
            }
            break;
        case ABILITY_DARK_AURA:
            if (!gSpecialStatuses[battler].switchInAbilityDone)
            {
                gBattleCommunication[MULTISTRING_CHOOSER] = B_MSG_SWITCHIN_DARKAURA;
                gSpecialStatuses[battler].switchInAbilityDone = 1;
                BattleScriptPushCursorAndCallback(BattleScript_SwitchInAbilityMsg);
                effect++;
            }
            break;
        case ABILITY_FAIRY_AURA:
            if (!gSpecialStatuses[battler].switchInAbilityDone)
            {
                gBattleCommunication[MULTISTRING_CHOOSER] = B_MSG_SWITCHIN_FAIRYAURA;
                gSpecialStatuses[battler].switchInAbilityDone = 1;
                BattleScriptPushCursorAndCallback(BattleScript_SwitchInAbilityMsg);
                effect++;
            }
            break;
        case ABILITY_AURA_BREAK:
            if (!gSpecialStatuses[battler].switchInAbilityDone)
            {
                gBattleCommunication[MULTISTRING_CHOOSER] = B_MSG_SWITCHIN_AURABREAK;
                gSpecialStatuses[battler].switchInAbilityDone = 1;
                BattleScriptPushCursorAndCallback(BattleScript_SwitchInAbilityMsg);
                effect++;
            }
            break;
        case ABILITY_COMATOSE:
            if (!gSpecialStatuses[battler].switchInAbilityDone)
            {
                gBattleCommunication[MULTISTRING_CHOOSER] = B_MSG_SWITCHIN_COMATOSE;
                gSpecialStatuses[battler].switchInAbilityDone = 1;
                BattleScriptPushCursorAndCallback(BattleScript_SwitchInAbilityMsg);
                effect++;
            }
            break;
        case ABILITY_SCREEN_CLEANER:
            if (!gSpecialStatuses[battler].switchInAbilityDone && TryRemoveScreens(battler))
            {
                gBattleCommunication[MULTISTRING_CHOOSER] = B_MSG_SWITCHIN_SCREENCLEANER;
                gSpecialStatuses[battler].switchInAbilityDone = 1;
                BattleScriptPushCursorAndCallback(BattleScript_SwitchInAbilityMsg);
                effect++;
            }
            break;
        case ABILITY_DRIZZLE:
            if (TryChangeBattleWeather(battler, ENUM_WEATHER_RAIN, TRUE))
            {
                BattleScriptPushCursorAndCallback(BattleScript_DrizzleActivates);
                effect++;
            }
            break;
        case ABILITY_SAND_STREAM:
            if (TryChangeBattleWeather(battler, ENUM_WEATHER_SANDSTORM, TRUE))
            {
                BattleScriptPushCursorAndCallback(BattleScript_SandstreamActivates);
                effect++;
            }
            break;
        case ABILITY_DROUGHT:
            if (TryChangeBattleWeather(battler, ENUM_WEATHER_SUN, TRUE))
            {
                BattleScriptPushCursorAndCallback(BattleScript_DroughtActivates);
                effect++;
            }
            break;
        case ABILITY_SNOW_WARNING:
            if (TryChangeBattleWeather(battler, ENUM_WEATHER_HAIL, TRUE))
            {
                BattleScriptPushCursorAndCallback(BattleScript_SnowWarningActivates);
                effect++;
            }
            break;
        case ABILITY_ELECTRIC_SURGE:
            if (TryChangeBattleTerrain(battler, STATUS_FIELD_ELECTRIC_TERRAIN, &gFieldTimers.electricTerrainTimer))
            {
                BattleScriptPushCursorAndCallback(BattleScript_ElectricSurgeActivates);
                effect++;
            }
            break;
        case ABILITY_GRASSY_SURGE:
            if (TryChangeBattleTerrain(battler, STATUS_FIELD_GRASSY_TERRAIN, &gFieldTimers.grassyTerrainTimer))
            {
                BattleScriptPushCursorAndCallback(BattleScript_GrassySurgeActivates);
                effect++;
            }
            break;
        case ABILITY_MISTY_SURGE:
            if (TryChangeBattleTerrain(battler, STATUS_FIELD_MISTY_TERRAIN, &gFieldTimers.mistyTerrainTimer))
            {
                BattleScriptPushCursorAndCallback(BattleScript_MistySurgeActivates);
                effect++;
            }
            break;
        case ABILITY_PSYCHIC_SURGE:
            if (TryChangeBattleTerrain(battler, STATUS_FIELD_PSYCHIC_TERRAIN, &gFieldTimers.psychicTerrainTimer))
            {
                BattleScriptPushCursorAndCallback(BattleScript_PsychicSurgeActivates);
                effect++;
            }
            break;
        case ABILITY_INTIMIDATE:
            if (!(gSpecialStatuses[battler].intimidatedMon))
            {
                gBattleResources->flags->flags[battler] |= RESOURCE_FLAG_INTIMIDATED;
                gSpecialStatuses[battler].intimidatedMon = 1;
            }
            break;
        case ABILITY_FORECAST:
        case ABILITY_FLOWER_GIFT:
            effect = TryWeatherFormChange(battler);
            if (effect != 0)
            {
                BattleScriptPushCursorAndCallback(BattleScript_CastformChange);
                *(&gBattleStruct->formToChangeInto) = effect - 1;
            }
            break;
        case ABILITY_TRACE:
            if (!(gSpecialStatuses[battler].traced))
            {
                gBattleResources->flags->flags[battler] |= RESOURCE_FLAG_TRACED;
                gSpecialStatuses[battler].traced = 1;
            }
            break;
        case ABILITY_CLOUD_NINE:
        case ABILITY_AIR_LOCK:
            if (!gSpecialStatuses[battler].switchInAbilityDone)
            {
                gSpecialStatuses[battler].switchInAbilityDone = 1;
                BattleScriptPushCursorAndCallback(BattleScript_AnnounceAirLockCloudNine);
                effect++;
            }
            break;
        case ABILITY_SCHOOLING:
            if (gBattleMons[battler].level < 20)
                break;
        case ABILITY_SHIELDS_DOWN:
            if (ShouldChangeFormHpBased(battler))
            {
                BattleScriptPushCursorAndCallback(BattleScript_AttackerFormChangeEnd3);
                effect++;
            }
            break;
        case ABILITY_INTREPID_SWORD:
            if (!gSpecialStatuses[battler].switchInAbilityDone)
            {
                gSpecialStatuses[battler].switchInAbilityDone = 1;
                SET_STATCHANGER(STAT_ATK, 1, FALSE);
                BattleScriptPushCursorAndCallback(BattleScript_BattlerAbilityStatRaiseOnSwitchIn);
                effect++;
            }
            break;
        case ABILITY_DAUNTLESS_SHIELD:
            if (!gSpecialStatuses[battler].switchInAbilityDone)
            {
                gSpecialStatuses[battler].switchInAbilityDone = 1;
                SET_STATCHANGER(STAT_DEF, 1, FALSE);
                BattleScriptPushCursorAndCallback(BattleScript_BattlerAbilityStatRaiseOnSwitchIn);
                effect++;
            }
            break;
        }
        break;
    case ABILITYEFFECT_ENDTURN: // 1
        if (gBattleMons[battler].hp != 0)
        {
            gBattlerAttacker = battler;
            switch (gLastUsedAbility)
            {
            case ABILITY_HARVEST:
                if (((WEATHER_HAS_EFFECT && gBattleWeather & WEATHER_SUN_ANY) || Random() % 2 == 0)
                 && gBattleMons[battler].item == ITEM_NONE
                 && gBattleStruct->changedItems[battler] == ITEM_NONE
                 && ItemId_GetPocket(gBattleStruct->usedHeldItems[battler]) == POCKET_BERRIES)
                {
                    gLastUsedItem = gBattleStruct->changedItems[battler] = gBattleStruct->usedHeldItems[battler];
                    gBattleStruct->usedHeldItems[battler] = ITEM_NONE;
                    BattleScriptPushCursorAndCallback(BattleScript_HarvestActivates);
                    effect++;
                }
                break;
            case ABILITY_DRY_SKIN:
                if (gBattleWeather & WEATHER_SUN_ANY)
                    goto SOLAR_POWER_HP_DROP;
            // Dry Skin works similarly to Rain Dish in Rain
            case ABILITY_RAIN_DISH:
                if (WEATHER_HAS_EFFECT
                 && (gBattleWeather & WEATHER_RAIN_ANY)
                 && !BATTLER_MAX_HP(battler)
                 && !(gStatuses3[battler] & STATUS3_HEAL_BLOCK))
                {
                    BattleScriptPushCursorAndCallback(BattleScript_RainDishActivates);
                    gBattleMoveDamage = gBattleMons[battler].maxHP / (gLastUsedAbility == ABILITY_RAIN_DISH ? 16 : 8);
                    if (gBattleMoveDamage == 0)
                        gBattleMoveDamage = 1;
                    gBattleMoveDamage *= -1;
                    effect++;
                }
                break;
            case ABILITY_HYDRATION:
                if (WEATHER_HAS_EFFECT
                 && (gBattleWeather & WEATHER_RAIN_ANY)
                 && gBattleMons[battler].status1 & STATUS1_ANY)
                {
                    goto ABILITY_HEAL_MON_STATUS;
                }
                break;
            case ABILITY_SHED_SKIN:
                if ((gBattleMons[battler].status1 & STATUS1_ANY) && (Random() % 3) == 0)
                {
                ABILITY_HEAL_MON_STATUS:
                    if (gBattleMons[battler].status1 & (STATUS1_POISON | STATUS1_TOXIC_POISON))
                        StringCopy(gBattleTextBuff1, gStatusConditionString_PoisonJpn);
                    if (gBattleMons[battler].status1 & STATUS1_SLEEP)
                        StringCopy(gBattleTextBuff1, gStatusConditionString_SleepJpn);
                    if (gBattleMons[battler].status1 & STATUS1_PARALYSIS)
                        StringCopy(gBattleTextBuff1, gStatusConditionString_ParalysisJpn);
                    if (gBattleMons[battler].status1 & STATUS1_BURN)
                        StringCopy(gBattleTextBuff1, gStatusConditionString_BurnJpn);
                    if (gBattleMons[battler].status1 & STATUS1_FREEZE)
                        StringCopy(gBattleTextBuff1, gStatusConditionString_IceJpn);

                    gBattleMons[battler].status1 = 0;
                    gBattleMons[battler].status2 &= ~(STATUS2_NIGHTMARE);
                    gBattleScripting.battler = gActiveBattler = battler;
                    BattleScriptPushCursorAndCallback(BattleScript_ShedSkinActivates);
                    BtlController_EmitSetMonData(0, REQUEST_STATUS_BATTLE, 0, 4, &gBattleMons[battler].status1);
                    MarkBattlerForControllerExec(gActiveBattler);
                    effect++;
                }
                break;
            case ABILITY_SPEED_BOOST:
                if (gBattleMons[battler].statStages[STAT_SPEED] < MAX_STAT_STAGE && gDisableStructs[battler].isFirstTurn != 2)
                {
                    gBattleMons[battler].statStages[STAT_SPEED]++;
                    gBattleScripting.animArg1 = 14 + STAT_SPEED;
                    gBattleScripting.animArg2 = 0;
                    BattleScriptPushCursorAndCallback(BattleScript_SpeedBoostActivates);
                    gBattleScripting.battler = battler;
                    effect++;
                }
                break;
            case ABILITY_MOODY:
                if (gDisableStructs[battler].isFirstTurn != 2)
                {
                    u32 validToRaise = 0, validToLower = 0;
                    u32 statsNum = (B_MOODY_ACC_EVASION != GEN_8) ? NUM_BATTLE_STATS : NUM_STATS;

                    for (i = STAT_ATK; i < statsNum; i++)
                    {
                        if (gBattleMons[battler].statStages[i] != MIN_STAT_STAGE)
                            validToLower |= gBitTable[i];
                        if (gBattleMons[battler].statStages[i] != MAX_STAT_STAGE)
                            validToRaise |= gBitTable[i];
                    }

                    if (validToLower != 0 || validToRaise != 0) // Can lower one stat, or can raise one stat
                    {
                        gBattleScripting.statChanger = gBattleScripting.savedStatChanger = 0; // for raising and lowering stat respectively
                        if (validToRaise != 0) // Find stat to raise
                        {
                            do
                            {
                                i = (Random() % statsNum) + STAT_ATK;
                            } while (!(validToRaise & gBitTable[i]));
                            SET_STATCHANGER(i, 2, FALSE);
                            validToLower &= ~(gBitTable[i]); // Can't lower the same stat as raising.
                        }
                        if (validToLower != 0) // Find stat to lower
                        {
                            do
                            {
                                i = (Random() % statsNum) + STAT_ATK;
                            } while (!(validToLower & gBitTable[i]));
                            SET_STATCHANGER2(gBattleScripting.savedStatChanger, i, 1, TRUE);
                        }
                        BattleScriptPushCursorAndCallback(BattleScript_MoodyActivates);
                        effect++;
                    }
                }
                break;
            case ABILITY_TRUANT:
                gDisableStructs[gBattlerAttacker].truantCounter ^= 1;
                break;
            case ABILITY_BAD_DREAMS:
                if (gBattleMons[battler].status1 & STATUS1_SLEEP
                    || gBattleMons[BATTLE_OPPOSITE(battler)].status1 & STATUS1_SLEEP
                    || GetBattlerAbility(battler) == ABILITY_COMATOSE
                    || GetBattlerAbility(BATTLE_OPPOSITE(battler)) == ABILITY_COMATOSE)
                {
                    BattleScriptPushCursorAndCallback(BattleScript_BadDreamsActivates);
                    effect++;
                }
                break;
            SOLAR_POWER_HP_DROP:
            case ABILITY_SOLAR_POWER:
                if (WEATHER_HAS_EFFECT && gBattleWeather & WEATHER_SUN_ANY)
                {
                    BattleScriptPushCursorAndCallback(BattleScript_SolarPowerActivates);
                    gBattleMoveDamage = gBattleMons[battler].maxHP / 8;
                    if (gBattleMoveDamage == 0)
                        gBattleMoveDamage = 1;
                    effect++;
                }
                break;
            case ABILITY_HEALER:
                gBattleScripting.battler = BATTLE_PARTNER(battler);
                if (IsBattlerAlive(gBattleScripting.battler)
                    && gBattleMons[gBattleScripting.battler].status1 & STATUS1_ANY
                    && (Random() % 100) < 30)
                {
                    BattleScriptPushCursorAndCallback(BattleScript_HealerActivates);
                    effect++;
                }
                break;
            case ABILITY_SCHOOLING:
                if (gBattleMons[battler].level < 20)
                    break;
            case ABILITY_ZEN_MODE:
            case ABILITY_SHIELDS_DOWN:
                if ((effect = ShouldChangeFormHpBased(battler)))
                    BattleScriptPushCursorAndCallback(BattleScript_AttackerFormChangeEnd3);
                break;
            case ABILITY_POWER_CONSTRUCT:
                if ((gBattleMons[battler].species == SPECIES_ZYGARDE || gBattleMons[battler].species == SPECIES_ZYGARDE_10)
                    && gBattleMons[battler].hp <= gBattleMons[battler].maxHP / 2)
                {
                    gBattleStruct->changedSpecies[gBattlerPartyIndexes[battler]] = gBattleMons[battler].species;
                    gBattleMons[battler].species = SPECIES_ZYGARDE_COMPLETE;
                    BattleScriptPushCursorAndCallback(BattleScript_AttackerFormChangeEnd3);
                    effect++;
                }
                break;
            case ABILITY_BALL_FETCH:
                if (gBattleMons[battler].item == ITEM_NONE
                    && gBattleResults.catchAttempts[gLastUsedBall - ITEM_ULTRA_BALL] >= 1
                    && !gHasFetchedBall)
                {
                    gBattleScripting.battler = battler;
                    BtlController_EmitSetMonData(0, REQUEST_HELDITEM_BATTLE, 0, 2, &gLastUsedBall);
                    MarkBattlerForControllerExec(battler);
                    gHasFetchedBall = TRUE;
                    gLastUsedItem = gLastUsedBall;
                    BattleScriptPushCursorAndCallback(BattleScript_BallFetch);
                    effect++;
                }
                break;
            }
        }
        break;
    case ABILITYEFFECT_MOVES_BLOCK: // 2
        if ((gLastUsedAbility == ABILITY_SOUNDPROOF && gBattleMoves[move].flags & FLAG_SOUND)
            || (gLastUsedAbility == ABILITY_BULLETPROOF && gBattleMoves[move].flags & FLAG_BALLISTIC))
        {
            if (gBattleMons[gBattlerAttacker].status2 & STATUS2_MULTIPLETURNS)
                gHitMarker |= HITMARKER_NO_PPDEDUCT;
            gBattlescriptCurrInstr = BattleScript_SoundproofProtected;
            effect = 1;
        }
        else if ((((gLastUsedAbility == ABILITY_DAZZLING || gLastUsedAbility == ABILITY_QUEENLY_MAJESTY
                   || (IsBattlerAlive(battler ^= BIT_FLANK)
                       && ((GetBattlerAbility(battler) == ABILITY_DAZZLING) || GetBattlerAbility(battler) == ABILITY_QUEENLY_MAJESTY)))
                   ))
                 && GetChosenMovePriority(gBattlerAttacker) > 0
                 && GetBattlerSide(gBattlerAttacker) != GetBattlerSide(battler))
        {
            if (gBattleMons[gBattlerAttacker].status2 & STATUS2_MULTIPLETURNS)
                gHitMarker |= HITMARKER_NO_PPDEDUCT;
            gBattlescriptCurrInstr = BattleScript_DazzlingProtected;
            effect = 1;
        }
        break;
    case ABILITYEFFECT_ABSORBING: // 3
        if (move != MOVE_NONE)
        {
            u8 statId;
            switch (gLastUsedAbility)
            {
            case ABILITY_VOLT_ABSORB:
                if (moveType == TYPE_ELECTRIC)
                    effect = 1;
                break;
            case ABILITY_WATER_ABSORB:
            case ABILITY_DRY_SKIN:
                if (moveType == TYPE_WATER)
                    effect = 1;
                break;
            case ABILITY_MOTOR_DRIVE:
                if (moveType == TYPE_ELECTRIC)
                    effect = 2, statId = STAT_SPEED;
                break;
            case ABILITY_LIGHTNING_ROD:
                if (moveType == TYPE_ELECTRIC)
                    effect = 2, statId = STAT_SPATK;
                break;
            case ABILITY_STORM_DRAIN:
                if (moveType == TYPE_WATER)
                    effect = 2, statId = STAT_SPATK;
                break;
            case ABILITY_SAP_SIPPER:
                if (moveType == TYPE_GRASS)
                    effect = 2, statId = STAT_ATK;
                break;
            case ABILITY_FLASH_FIRE:
                if (moveType == TYPE_FIRE && !((gBattleMons[battler].status1 & STATUS1_FREEZE) && B_FLASH_FIRE_FROZEN <= GEN_4))
                {
                    if (!(gBattleResources->flags->flags[battler] & RESOURCE_FLAG_FLASH_FIRE))
                    {
                        gBattleCommunication[MULTISTRING_CHOOSER] = B_MSG_FLASH_FIRE_BOOST;
                        if (gProtectStructs[gBattlerAttacker].notFirstStrike)
                            gBattlescriptCurrInstr = BattleScript_FlashFireBoost;
                        else
                            gBattlescriptCurrInstr = BattleScript_FlashFireBoost_PPLoss;

                        gBattleResources->flags->flags[battler] |= RESOURCE_FLAG_FLASH_FIRE;
                        effect = 3;
                    }
                    else
                    {
                        gBattleCommunication[MULTISTRING_CHOOSER] = B_MSG_FLASH_FIRE_NO_BOOST;
                        if (gProtectStructs[gBattlerAttacker].notFirstStrike)
                            gBattlescriptCurrInstr = BattleScript_FlashFireBoost;
                        else
                            gBattlescriptCurrInstr = BattleScript_FlashFireBoost_PPLoss;

                        effect = 3;
                    }
                }
                break;
            }

            if (effect == 1) // Drain Hp ability.
            {
                if (BATTLER_MAX_HP(battler) || gStatuses3[battler] & STATUS3_HEAL_BLOCK)
                {
                    if ((gProtectStructs[gBattlerAttacker].notFirstStrike))
                        gBattlescriptCurrInstr = BattleScript_MonMadeMoveUseless;
                    else
                        gBattlescriptCurrInstr = BattleScript_MonMadeMoveUseless_PPLoss;
                }
                else
                {
                    if (gProtectStructs[gBattlerAttacker].notFirstStrike)
                        gBattlescriptCurrInstr = BattleScript_MoveHPDrain;
                    else
                        gBattlescriptCurrInstr = BattleScript_MoveHPDrain_PPLoss;

                    gBattleMoveDamage = gBattleMons[battler].maxHP / 4;
                    if (gBattleMoveDamage == 0)
                        gBattleMoveDamage = 1;
                    gBattleMoveDamage *= -1;
                }
            }
            else if (effect == 2) // Boost Stat ability;
            {
                if (gBattleMons[battler].statStages[statId] == MAX_STAT_STAGE)
                {
                    if ((gProtectStructs[gBattlerAttacker].notFirstStrike))
                        gBattlescriptCurrInstr = BattleScript_MonMadeMoveUseless;
                    else
                        gBattlescriptCurrInstr = BattleScript_MonMadeMoveUseless_PPLoss;
                }
                else
                {
                    if (gProtectStructs[gBattlerAttacker].notFirstStrike)
                        gBattlescriptCurrInstr = BattleScript_MoveStatDrain;
                    else
                        gBattlescriptCurrInstr = BattleScript_MoveStatDrain_PPLoss;

                    SET_STATCHANGER(statId, 1, FALSE);
                    gBattleMons[battler].statStages[statId]++;
                    PREPARE_STAT_BUFFER(gBattleTextBuff1, statId);
                }
            }
        }
        break;
    case ABILITYEFFECT_MOVE_END: // Think contact abilities.
        switch (gLastUsedAbility)
        {
        case ABILITY_JUSTIFIED:
            if (!(gMoveResultFlags & MOVE_RESULT_NO_EFFECT)
             && TARGET_TURN_DAMAGED
             && IsBattlerAlive(battler)
             && moveType == TYPE_DARK
             && gBattleMons[battler].statStages[STAT_ATK] != MAX_STAT_STAGE)
            {
                SET_STATCHANGER(STAT_ATK, 1, FALSE);
                BattleScriptPushCursor();
                gBattlescriptCurrInstr = BattleScript_TargetAbilityStatRaiseOnMoveEnd;
                effect++;
            }
            break;
        case ABILITY_RATTLED:
            if (!(gMoveResultFlags & MOVE_RESULT_NO_EFFECT)
             && TARGET_TURN_DAMAGED
             && IsBattlerAlive(battler)
             && (moveType == TYPE_DARK || moveType == TYPE_BUG || moveType == TYPE_GHOST)
             && gBattleMons[battler].statStages[STAT_SPEED] != MAX_STAT_STAGE)
            {
                SET_STATCHANGER(STAT_SPEED, 1, FALSE);
                BattleScriptPushCursor();
                gBattlescriptCurrInstr = BattleScript_TargetAbilityStatRaiseOnMoveEnd;
                effect++;
            }
            break;
        case ABILITY_WATER_COMPACTION:
            if (!(gMoveResultFlags & MOVE_RESULT_NO_EFFECT)
             && TARGET_TURN_DAMAGED
             && IsBattlerAlive(battler)
             && moveType == TYPE_WATER
             && gBattleMons[battler].statStages[STAT_DEF] != MAX_STAT_STAGE)
            {
                SET_STATCHANGER(STAT_DEF, 2, FALSE);
                BattleScriptPushCursor();
                gBattlescriptCurrInstr = BattleScript_TargetAbilityStatRaiseOnMoveEnd;
                effect++;
            }
            break;
        case ABILITY_STAMINA:
            if (!(gMoveResultFlags & MOVE_RESULT_NO_EFFECT)
             && TARGET_TURN_DAMAGED
             && IsBattlerAlive(battler)
             && gBattleMons[battler].statStages[STAT_DEF] != MAX_STAT_STAGE)
            {
                SET_STATCHANGER(STAT_DEF, 1, FALSE);
                BattleScriptPushCursor();
                gBattlescriptCurrInstr = BattleScript_TargetAbilityStatRaiseOnMoveEnd;
                effect++;
            }
            break;
        case ABILITY_BERSERK:
            if (!(gMoveResultFlags & MOVE_RESULT_NO_EFFECT)
             && TARGET_TURN_DAMAGED
             && IsBattlerAlive(battler)
            // Had more than half of hp before, now has less
             && gBattleStruct->hpBefore[battler] > gBattleMons[battler].maxHP / 2
             && gBattleMons[battler].hp < gBattleMons[battler].maxHP / 2
             && (gMultiHitCounter == 0 || gMultiHitCounter == 1)
             && !(GetBattlerAbility(gBattlerAttacker) == ABILITY_SHEER_FORCE && gBattleMoves[gCurrentMove].flags & FLAG_SHEER_FORCE_BOOST)
             && gBattleMons[battler].statStages[STAT_SPATK] != MAX_STAT_STAGE)
            {
                SET_STATCHANGER(STAT_SPATK, 1, FALSE);
                BattleScriptPushCursor();
                gBattlescriptCurrInstr = BattleScript_TargetAbilityStatRaiseOnMoveEnd;
                effect++;
            }
            break;
        case ABILITY_EMERGENCY_EXIT:
        case ABILITY_WIMP_OUT:
            if (!(gMoveResultFlags & MOVE_RESULT_NO_EFFECT)
             && TARGET_TURN_DAMAGED
             && IsBattlerAlive(battler)
            // Had more than half of hp before, now has less
             && gBattleStruct->hpBefore[battler] > gBattleMons[battler].maxHP / 2
             && gBattleMons[battler].hp < gBattleMons[battler].maxHP / 2
             && (gMultiHitCounter == 0 || gMultiHitCounter == 1)
             && !(GetBattlerAbility(gBattlerAttacker) == ABILITY_SHEER_FORCE && gBattleMoves[gCurrentMove].flags & FLAG_SHEER_FORCE_BOOST)
             && (CanBattlerSwitch(battler) || !(gBattleTypeFlags & BATTLE_TYPE_TRAINER))
             && !(gBattleTypeFlags & BATTLE_TYPE_ARENA)
             && CountUsablePartyMons(battler) > 0)
            {
                gBattleResources->flags->flags[battler] |= RESOURCE_FLAG_EMERGENCY_EXIT;
                effect++;
            }
            break;
        case ABILITY_WEAK_ARMOR:
            if (!(gMoveResultFlags & MOVE_RESULT_NO_EFFECT)
             && TARGET_TURN_DAMAGED
             && IsBattlerAlive(battler)
             && IS_MOVE_PHYSICAL(gCurrentMove)
             && (gBattleMons[battler].statStages[STAT_SPEED] != MAX_STAT_STAGE || gBattleMons[battler].statStages[STAT_DEF] != MIN_STAT_STAGE))
            {
                BattleScriptPushCursor();
                gBattlescriptCurrInstr = BattleScript_WeakArmorActivates;
                effect++;
            }
            break;
        case ABILITY_CURSED_BODY:
            if (!(gMoveResultFlags & MOVE_RESULT_NO_EFFECT)
             && TARGET_TURN_DAMAGED
             && gDisableStructs[gBattlerAttacker].disabledMove == MOVE_NONE
             && IsBattlerAlive(gBattlerAttacker)
             && !IsAbilityOnSide(gBattlerAttacker, ABILITY_AROMA_VEIL)
             && gBattleMons[gBattlerAttacker].pp[gChosenMovePos] != 0
             && (Random() % 3) == 0)
            {
                gDisableStructs[gBattlerAttacker].disabledMove = gChosenMove;
                gDisableStructs[gBattlerAttacker].disableTimer = 4;
                PREPARE_MOVE_BUFFER(gBattleTextBuff1, gChosenMove);
                BattleScriptPushCursor();
                gBattlescriptCurrInstr = BattleScript_CursedBodyActivates;
                effect++;
            }
            break;
        case ABILITY_MUMMY:
            if (!(gMoveResultFlags & MOVE_RESULT_NO_EFFECT)
             && IsBattlerAlive(gBattlerAttacker)
             && TARGET_TURN_DAMAGED
             && (gBattleMoves[move].flags & FLAG_MAKES_CONTACT))
            {
                switch (gBattleMons[gBattlerAttacker].ability)
                {
                case ABILITY_MUMMY:
                case ABILITY_BATTLE_BOND:
                case ABILITY_COMATOSE:
                case ABILITY_DISGUISE:
                case ABILITY_MULTITYPE:
                case ABILITY_POWER_CONSTRUCT:
                case ABILITY_RKS_SYSTEM:
                case ABILITY_SCHOOLING:
                case ABILITY_SHIELDS_DOWN:
                case ABILITY_STANCE_CHANGE:
                    break;
                default:
                    gLastUsedAbility = gBattleMons[gBattlerAttacker].ability = ABILITY_MUMMY;
                    BattleScriptPushCursor();
                    gBattlescriptCurrInstr = BattleScript_MummyActivates;
                    effect++;
                    break;
                }
            }
            break;
        case ABILITY_ANGER_POINT:
            if (!(gMoveResultFlags & MOVE_RESULT_NO_EFFECT)
             && gIsCriticalHit
             && TARGET_TURN_DAMAGED
             && IsBattlerAlive(battler)
             && gBattleMons[battler].statStages[STAT_ATK] != MAX_STAT_STAGE)
            {
                SET_STATCHANGER(STAT_ATK, MAX_STAT_STAGE - gBattleMons[battler].statStages[STAT_ATK], FALSE);
                BattleScriptPushCursor();
                gBattlescriptCurrInstr = BattleScript_TargetsStatWasMaxedOut;
                effect++;
            }
            break;
        case ABILITY_COLOR_CHANGE:
            if (!(gMoveResultFlags & MOVE_RESULT_NO_EFFECT)
             && move != MOVE_STRUGGLE
             && gBattleMoves[move].power != 0
             && TARGET_TURN_DAMAGED
             && !IS_BATTLER_OF_TYPE(battler, moveType)
             && gBattleMons[battler].hp != 0)
            {
                SET_BATTLER_TYPE(battler, moveType);
                PREPARE_TYPE_BUFFER(gBattleTextBuff1, moveType);
                BattleScriptPushCursor();
                gBattlescriptCurrInstr = BattleScript_ColorChangeActivates;
                effect++;
            }
            break;
        case ABILITY_GOOEY:
        case ABILITY_TANGLING_HAIR:
            if (!(gMoveResultFlags & MOVE_RESULT_NO_EFFECT)
             && gBattleMons[gBattlerAttacker].hp != 0
             && gBattleMons[gBattlerAttacker].statStages[STAT_SPEED] != MIN_STAT_STAGE
             && !gProtectStructs[gBattlerAttacker].confusionSelfDmg
             && TARGET_TURN_DAMAGED
             && IsMoveMakingContact(move, gBattlerAttacker))
            {
                gBattleScripting.moveEffect = MOVE_EFFECT_AFFECTS_USER | MOVE_EFFECT_SPD_MINUS_1;
                PREPARE_ABILITY_BUFFER(gBattleTextBuff1, gLastUsedAbility);
                BattleScriptPushCursor();
                gBattlescriptCurrInstr = BattleScript_AbilityStatusEffect;
                gHitMarker |= HITMARKER_IGNORE_SAFEGUARD;
                effect++;
            }
            break;
        case ABILITY_ROUGH_SKIN:
        case ABILITY_IRON_BARBS:
            if (!(gMoveResultFlags & MOVE_RESULT_NO_EFFECT)
             && gBattleMons[gBattlerAttacker].hp != 0
             && !gProtectStructs[gBattlerAttacker].confusionSelfDmg
             && TARGET_TURN_DAMAGED
             && IsMoveMakingContact(move, gBattlerAttacker))
            {
                gBattleMoveDamage = gBattleMons[gBattlerAttacker].maxHP / 8;
                if (gBattleMoveDamage == 0)
                    gBattleMoveDamage = 1;
                PREPARE_ABILITY_BUFFER(gBattleTextBuff1, gLastUsedAbility);
                BattleScriptPushCursor();
                gBattlescriptCurrInstr = BattleScript_RoughSkinActivates;
                effect++;
            }
            break;
        case ABILITY_AFTERMATH:
            if (!IsAbilityOnField(ABILITY_DAMP)
             && !(gMoveResultFlags & MOVE_RESULT_NO_EFFECT)
             && gBattleMons[gBattlerTarget].hp == 0
             && IsBattlerAlive(gBattlerAttacker)
             && IsMoveMakingContact(move, gBattlerAttacker))
            {
                gBattleMoveDamage = gBattleMons[gBattlerAttacker].maxHP / 4;
                if (gBattleMoveDamage == 0)
                    gBattleMoveDamage = 1;
                BattleScriptPushCursor();
                gBattlescriptCurrInstr = BattleScript_AftermathDmg;
                effect++;
            }
            break;
        case ABILITY_INNARDS_OUT:
            if (!(gMoveResultFlags & MOVE_RESULT_NO_EFFECT)
             && gBattleMons[gBattlerTarget].hp == 0
             && IsBattlerAlive(gBattlerAttacker))
            {
                gBattleMoveDamage = gSpecialStatuses[gBattlerTarget].dmg;
                BattleScriptPushCursor();
                gBattlescriptCurrInstr = BattleScript_AftermathDmg;
                effect++;
            }
            break;
        case ABILITY_EFFECT_SPORE:
            if (!IS_BATTLER_OF_TYPE(gBattlerAttacker, TYPE_GRASS)
             && GetBattlerAbility(gBattlerAttacker) != ABILITY_OVERCOAT
             && GetBattlerHoldEffect(gBattlerAttacker, TRUE) != HOLD_EFFECT_SAFETY_GOOGLES)
            {
                i = Random() % 3;
                if (i == 0)
                    goto POISON_POINT;
                if (i == 1)
                    goto STATIC;
                // Sleep
                if (!(gMoveResultFlags & MOVE_RESULT_NO_EFFECT)
                 && gBattleMons[gBattlerAttacker].hp != 0
                 && !gProtectStructs[gBattlerAttacker].confusionSelfDmg
                 && TARGET_TURN_DAMAGED
                 && GetBattlerAbility(gBattlerAttacker) != ABILITY_INSOMNIA
                 && GetBattlerAbility(gBattlerAttacker) != ABILITY_VITAL_SPIRIT
                 && !(gBattleMons[gBattlerAttacker].status1 & STATUS1_ANY)
                 && !IsAbilityStatusProtected(gBattlerAttacker)
                 && IsMoveMakingContact(move, gBattlerAttacker)
                 && (Random() % 3) == 0)
                {
                    gBattleScripting.moveEffect = MOVE_EFFECT_AFFECTS_USER | MOVE_EFFECT_SLEEP;
                    PREPARE_ABILITY_BUFFER(gBattleTextBuff1, gLastUsedAbility);
                    BattleScriptPushCursor();
                    gBattlescriptCurrInstr = BattleScript_AbilityStatusEffect;
                    gHitMarker |= HITMARKER_IGNORE_SAFEGUARD;
                    effect++;
                }
            }
            break;
        POISON_POINT:
        case ABILITY_POISON_POINT:
            if (!(gMoveResultFlags & MOVE_RESULT_NO_EFFECT)
             && gBattleMons[gBattlerAttacker].hp != 0
             && !gProtectStructs[gBattlerAttacker].confusionSelfDmg
             && TARGET_TURN_DAMAGED
             && !IS_BATTLER_OF_TYPE(gBattlerAttacker, TYPE_POISON)
             && !IS_BATTLER_OF_TYPE(gBattlerAttacker, TYPE_STEEL)
             && GetBattlerAbility(gBattlerAttacker) != ABILITY_IMMUNITY
             && !(gBattleMons[gBattlerAttacker].status1 & STATUS1_ANY)
             && !IsAbilityStatusProtected(gBattlerAttacker)
             && IsMoveMakingContact(move, gBattlerAttacker)
             && (Random() % 3) == 0)
            {
                gBattleScripting.moveEffect = MOVE_EFFECT_AFFECTS_USER | MOVE_EFFECT_POISON;
                PREPARE_ABILITY_BUFFER(gBattleTextBuff1, gLastUsedAbility);
                BattleScriptPushCursor();
                gBattlescriptCurrInstr = BattleScript_AbilityStatusEffect;
                gHitMarker |= HITMARKER_IGNORE_SAFEGUARD;
                effect++;
            }
            break;
        STATIC:
        case ABILITY_STATIC:
            if (!(gMoveResultFlags & MOVE_RESULT_NO_EFFECT)
             && gBattleMons[gBattlerAttacker].hp != 0
             && !gProtectStructs[gBattlerAttacker].confusionSelfDmg
             && TARGET_TURN_DAMAGED
             && CanParalyzeType(gBattlerTarget, gBattlerAttacker)
             && GetBattlerAbility(gBattlerAttacker) != ABILITY_LIMBER
             && !(gBattleMons[gBattlerAttacker].status1 & STATUS1_ANY)
             && !IsAbilityStatusProtected(gBattlerAttacker)
             && IsMoveMakingContact(move, gBattlerAttacker)
             && (Random() % 3) == 0)
            {
                gBattleScripting.moveEffect = MOVE_EFFECT_AFFECTS_USER | MOVE_EFFECT_PARALYSIS;
                BattleScriptPushCursor();
                gBattlescriptCurrInstr = BattleScript_AbilityStatusEffect;
                gHitMarker |= HITMARKER_IGNORE_SAFEGUARD;
                effect++;
            }
            break;
        case ABILITY_FLAME_BODY:
            if (!(gMoveResultFlags & MOVE_RESULT_NO_EFFECT)
             && gBattleMons[gBattlerAttacker].hp != 0
             && !gProtectStructs[gBattlerAttacker].confusionSelfDmg
             && (gBattleMoves[move].flags & FLAG_MAKES_CONTACT)
             && TARGET_TURN_DAMAGED
             && !IS_BATTLER_OF_TYPE(gBattlerAttacker, TYPE_FIRE)
             && GetBattlerAbility(gBattlerAttacker) != ABILITY_WATER_VEIL
             && !(gBattleMons[gBattlerAttacker].status1 & STATUS1_ANY)
             && !IsAbilityStatusProtected(gBattlerAttacker)
             && (Random() % 3) == 0)
            {
                gBattleScripting.moveEffect = MOVE_EFFECT_AFFECTS_USER | MOVE_EFFECT_BURN;
                BattleScriptPushCursor();
                gBattlescriptCurrInstr = BattleScript_AbilityStatusEffect;
                gHitMarker |= HITMARKER_IGNORE_SAFEGUARD;
                effect++;
            }
            break;
        case ABILITY_CUTE_CHARM:
            if (!(gMoveResultFlags & MOVE_RESULT_NO_EFFECT)
             && gBattleMons[gBattlerAttacker].hp != 0
             && !gProtectStructs[gBattlerAttacker].confusionSelfDmg
             && (gBattleMoves[move].flags & FLAG_MAKES_CONTACT)
             && TARGET_TURN_DAMAGED
             && gBattleMons[gBattlerTarget].hp != 0
             && (Random() % 3) == 0
             && GetBattlerAbility(gBattlerAttacker) != ABILITY_OBLIVIOUS
             && !IsAbilityOnSide(gBattlerAttacker, ABILITY_AROMA_VEIL)
             && GetGenderFromSpeciesAndPersonality(speciesAtk, pidAtk) != GetGenderFromSpeciesAndPersonality(speciesDef, pidDef)
             && !(gBattleMons[gBattlerAttacker].status2 & STATUS2_INFATUATION)
             && GetGenderFromSpeciesAndPersonality(speciesAtk, pidAtk) != MON_GENDERLESS
             && GetGenderFromSpeciesAndPersonality(speciesDef, pidDef) != MON_GENDERLESS)
            {
                gBattleMons[gBattlerAttacker].status2 |= STATUS2_INFATUATED_WITH(gBattlerTarget);
                BattleScriptPushCursor();
                gBattlescriptCurrInstr = BattleScript_CuteCharmActivates;
                effect++;
            }
            break;
        case ABILITY_ILLUSION:
            if (gBattleStruct->illusion[gBattlerTarget].on && !gBattleStruct->illusion[gBattlerTarget].broken && TARGET_TURN_DAMAGED)
            {
                BattleScriptPushCursor();
                gBattlescriptCurrInstr = BattleScript_IllusionOff;
                effect++;
            }
            break;
        case ABILITY_COTTON_DOWN:
            if (!(gMoveResultFlags & MOVE_RESULT_NO_EFFECT)
             && gBattleMons[gBattlerAttacker].hp != 0
             && !gProtectStructs[gBattlerAttacker].confusionSelfDmg
             && TARGET_TURN_DAMAGED)
            {
                gEffectBattler = gBattlerTarget;
                BattleScriptPushCursor();
                gBattlescriptCurrInstr = BattleScript_CottonDownActivates;
                effect++;
            }
            break;
        case ABILITY_STEAM_ENGINE:
            if (!(gMoveResultFlags & MOVE_RESULT_NO_EFFECT)
             && TARGET_TURN_DAMAGED
             && IsBattlerAlive(battler)
             && gBattleMons[battler].statStages[STAT_SPEED] != MAX_STAT_STAGE
             && (moveType == TYPE_FIRE || moveType == TYPE_WATER))
            {
                SET_STATCHANGER(STAT_SPEED, 6, FALSE);
                BattleScriptPushCursor();
                gBattlescriptCurrInstr = BattleScript_TargetAbilityStatRaiseOnMoveEnd;
                effect++;
            }
            break;
        case ABILITY_SAND_SPIT:
            if (!(gMoveResultFlags & MOVE_RESULT_NO_EFFECT)
             && !gProtectStructs[gBattlerAttacker].confusionSelfDmg
             && TARGET_TURN_DAMAGED
             && !(WEATHER_HAS_EFFECT && gBattleWeather & WEATHER_SANDSTORM_ANY)
             && TryChangeBattleWeather(battler, ENUM_WEATHER_SANDSTORM, TRUE))
            {
                gBattleScripting.battler = gActiveBattler = battler;
                BattleScriptPushCursor();
                gBattlescriptCurrInstr = BattleScript_SandSpitActivates;
                effect++;
            }
            break;
        case ABILITY_PERISH_BODY:
            if (!(gMoveResultFlags & MOVE_RESULT_NO_EFFECT)
             && !gProtectStructs[gBattlerAttacker].confusionSelfDmg
             && TARGET_TURN_DAMAGED
             && IsBattlerAlive(battler)
             && (gBattleMoves[move].flags & FLAG_MAKES_CONTACT)
             && !(gStatuses3[gBattlerAttacker] & STATUS3_PERISH_SONG))
            {
                if (!(gStatuses3[battler] & STATUS3_PERISH_SONG))
                {
                    gStatuses3[battler] |= STATUS3_PERISH_SONG;
                    gDisableStructs[battler].perishSongTimer = 3;
                    gDisableStructs[battler].perishSongTimerStartValue = 3;
                }
                gStatuses3[gBattlerAttacker] |= STATUS3_PERISH_SONG;
                gDisableStructs[gBattlerAttacker].perishSongTimer = 3;
                gDisableStructs[gBattlerAttacker].perishSongTimerStartValue = 3;
                BattleScriptPushCursor();
                gBattlescriptCurrInstr = BattleScript_PerishBodyActivates;
                effect++;
            }
            break;
        case ABILITY_GULP_MISSILE:
            if (!(gMoveResultFlags & MOVE_RESULT_NO_EFFECT)
             && !gProtectStructs[gBattlerAttacker].confusionSelfDmg
             && TARGET_TURN_DAMAGED
             && IsBattlerAlive(battler)
             && gBattleMons[battler].species == SPECIES_CRAMORANT_GORGING)
            {
                gBattleStruct->changedSpecies[gBattlerPartyIndexes[battler]] = gBattleMons[battler].species;
                gBattleMons[battler].species = SPECIES_CRAMORANT;
                gBattleMoveDamage = gBattleMons[gBattlerAttacker].maxHP / 4;
                if (gBattleMoveDamage == 0)
                    gBattleMoveDamage = 1;
                BattleScriptPushCursor();
                gBattlescriptCurrInstr = BattleScript_GulpMissileGorging;
                effect++;
            }
            else if (!(gMoveResultFlags & MOVE_RESULT_NO_EFFECT)
             && !gProtectStructs[gBattlerAttacker].confusionSelfDmg
             && TARGET_TURN_DAMAGED
             && IsBattlerAlive(battler)
             && gBattleMons[battler].species == SPECIES_CRAMORANT_GULPING)
            {
                gBattleStruct->changedSpecies[gBattlerPartyIndexes[battler]] = gBattleMons[battler].species;
                gBattleMons[battler].species = SPECIES_CRAMORANT;
                gBattleMoveDamage = gBattleMons[gBattlerAttacker].maxHP / 4;
                if (gBattleMoveDamage == 0)
                    gBattleMoveDamage = 1;
                SET_STATCHANGER(STAT_DEF, 1, TRUE);
                BattleScriptPushCursor();
                gBattlescriptCurrInstr = BattleScript_GulpMissileGulping;
                effect++;
            }
            break;
        }
        break;
    case ABILITYEFFECT_MOVE_END_ATTACKER: // Same as above, but for attacker
        switch (gLastUsedAbility)
        {
        case ABILITY_POISON_TOUCH:
            if (!(gMoveResultFlags & MOVE_RESULT_NO_EFFECT)
             && gBattleMons[gBattlerTarget].hp != 0
             && !gProtectStructs[gBattlerTarget].confusionSelfDmg
             && !IS_BATTLER_OF_TYPE(gBattlerTarget, TYPE_POISON)
             && !IS_BATTLER_OF_TYPE(gBattlerTarget, TYPE_STEEL)
             && GetBattlerAbility(gBattlerTarget) != ABILITY_IMMUNITY
             && !(gBattleMons[gBattlerTarget].status1 & STATUS1_ANY)
             && !IsAbilityStatusProtected(gBattlerTarget)
             && IsMoveMakingContact(move, gBattlerAttacker)
             && (Random() % 3) == 0)
            {
                gBattleScripting.moveEffect = MOVE_EFFECT_POISON;
                PREPARE_ABILITY_BUFFER(gBattleTextBuff1, gLastUsedAbility);
                BattleScriptPushCursor();
                gBattlescriptCurrInstr = BattleScript_AbilityStatusEffect;
                gHitMarker |= HITMARKER_IGNORE_SAFEGUARD;
                effect++;
            }
            break;
<<<<<<< HEAD
        case ABILITY_GULP_MISSILE:
            if ((effect = ShouldChangeFormHpBased(battler))
             && (gCurrentMove == MOVE_SURF
             || gStatuses3[battler] & STATUS3_UNDERWATER))
            {
                BattleScriptPushCursor();
                gBattlescriptCurrInstr = BattleScript_AttackerFormChange;
=======
        case ABILITY_STENCH:
            if (!(gMoveResultFlags & MOVE_RESULT_NO_EFFECT)
             && gBattleMons[gBattlerTarget].hp != 0
             && !gProtectStructs[gBattlerAttacker].confusionSelfDmg
             && (Random() % 10) == 0
             && !IS_MOVE_STATUS(move)
             && !sMovesNotAffectedByStench[gCurrentMove])
            {
                gBattleScripting.moveEffect = MOVE_EFFECT_FLINCH;
                BattleScriptPushCursor();
                SetMoveEffect(FALSE, 0);
                BattleScriptPop();
>>>>>>> e6a2d222
                effect++;
            }
            break;
        }
        break;
    case ABILITYEFFECT_MOVE_END_OTHER: // Abilities that activate on *another* battler's moveend: Dancer, Soul-Heart, Receiver, Symbiosis
        switch (GetBattlerAbility(battler))
        {
        case ABILITY_DANCER:
            if (IsBattlerAlive(battler)
             && (gBattleMoves[gCurrentMove].flags & FLAG_DANCE)
             && !gSpecialStatuses[battler].dancerUsedMove
             && gBattlerAttacker != battler)
            {
                // Set bit and save Dancer mon's original target
                gSpecialStatuses[battler].dancerUsedMove = 1;
                gSpecialStatuses[battler].dancerOriginalTarget = *(gBattleStruct->moveTarget + battler) | 0x4;
                gBattleStruct->atkCancellerTracker = 0;
                gBattlerAttacker = gBattlerAbility = battler;
                gCalledMove = gCurrentMove;

                // Set the target to the original target of the mon that first used a Dance move
                gBattlerTarget = gBattleScripting.savedBattler & 0x3;

                // Make sure that the target isn't an ally - if it is, target the original user
                if (GetBattlerSide(gBattlerTarget) == GetBattlerSide(gBattlerAttacker))
                    gBattlerTarget = (gBattleScripting.savedBattler & 0xF0) >> 4;
                gHitMarker &= ~(HITMARKER_ATTACKSTRING_PRINTED);
                BattleScriptExecute(BattleScript_DancerActivates);
                effect++;
            }
            break;
        }
        break;
    case ABILITYEFFECT_IMMUNITY: // 5
        for (battler = 0; battler < gBattlersCount; battler++)
        {
            switch (gBattleMons[battler].ability)
            {
            case ABILITY_IMMUNITY:
                if (gBattleMons[battler].status1 & (STATUS1_POISON | STATUS1_TOXIC_POISON | STATUS1_TOXIC_COUNTER))
                {
                    StringCopy(gBattleTextBuff1, gStatusConditionString_PoisonJpn);
                    effect = 1;
                }
                break;
            case ABILITY_OWN_TEMPO:
                if (gBattleMons[battler].status2 & STATUS2_CONFUSION)
                {
                    StringCopy(gBattleTextBuff1, gStatusConditionString_ConfusionJpn);
                    effect = 2;
                }
                break;
            case ABILITY_LIMBER:
                if (gBattleMons[battler].status1 & STATUS1_PARALYSIS)
                {
                    StringCopy(gBattleTextBuff1, gStatusConditionString_ParalysisJpn);
                    effect = 1;
                }
                break;
            case ABILITY_INSOMNIA:
            case ABILITY_VITAL_SPIRIT:
                if (gBattleMons[battler].status1 & STATUS1_SLEEP)
                {
                    gBattleMons[battler].status2 &= ~(STATUS2_NIGHTMARE);
                    StringCopy(gBattleTextBuff1, gStatusConditionString_SleepJpn);
                    effect = 1;
                }
                break;
            case ABILITY_WATER_VEIL:
                if (gBattleMons[battler].status1 & STATUS1_BURN)
                {
                    StringCopy(gBattleTextBuff1, gStatusConditionString_BurnJpn);
                    effect = 1;
                }
                break;
            case ABILITY_MAGMA_ARMOR:
                if (gBattleMons[battler].status1 & STATUS1_FREEZE)
                {
                    StringCopy(gBattleTextBuff1, gStatusConditionString_IceJpn);
                    effect = 1;
                }
                break;
            case ABILITY_OBLIVIOUS:
                if (gBattleMons[battler].status2 & STATUS2_INFATUATION)
                    effect = 3;
                else if (gDisableStructs[battler].tauntTimer != 0)
                    effect = 4;
                break;
            }
            if (effect)
            {
                switch (effect)
                {
                case 1: // status cleared
                    gBattleMons[battler].status1 = 0;
                    BattleScriptPushCursor();
                    gBattlescriptCurrInstr = BattleScript_AbilityCuredStatus;
                    break;
                case 2: // get rid of confusion
                    gBattleMons[battler].status2 &= ~(STATUS2_CONFUSION);
                    BattleScriptPushCursor();
                    gBattlescriptCurrInstr = BattleScript_AbilityCuredStatus;
                    break;
                case 3: // get rid of infatuation
                    gBattleMons[battler].status2 &= ~(STATUS2_INFATUATION);
                    BattleScriptPushCursor();
                    gBattlescriptCurrInstr = BattleScript_BattlerGotOverItsInfatuation;
                    break;
                case 4: // get rid of taunt
                    gDisableStructs[battler].tauntTimer = 0;
                    BattleScriptPushCursor();
                    gBattlescriptCurrInstr = BattleScript_BattlerShookOffTaunt;
                    break;
                }

                gBattleScripting.battler = gActiveBattler = gBattlerAbility = battler;
                BtlController_EmitSetMonData(0, REQUEST_STATUS_BATTLE, 0, 4, &gBattleMons[gActiveBattler].status1);
                MarkBattlerForControllerExec(gActiveBattler);
                return effect;
            }
        }
        break;
    case ABILITYEFFECT_FORECAST: // 6
        for (battler = 0; battler < gBattlersCount; battler++)
        {
            if (gBattleMons[battler].ability == ABILITY_FORECAST || gBattleMons[battler].ability == ABILITY_FLOWER_GIFT)
            {
                effect = TryWeatherFormChange(battler);
                if (effect)
                {
                    BattleScriptPushCursorAndCallback(BattleScript_CastformChange);
                    gBattleScripting.battler = battler;
                    gBattleStruct->formToChangeInto = effect - 1;
                    return effect;
                }
            }
        }
        break;
    case ABILITYEFFECT_SYNCHRONIZE:
        if (gLastUsedAbility == ABILITY_SYNCHRONIZE && (gHitMarker & HITMARKER_SYNCHRONISE_EFFECT))
        {
            gHitMarker &= ~(HITMARKER_SYNCHRONISE_EFFECT);

            if (!(gBattleMons[gBattlerAttacker].status1 & STATUS1_ANY))
            {
                gBattleStruct->synchronizeMoveEffect &= ~(MOVE_EFFECT_AFFECTS_USER | MOVE_EFFECT_CERTAIN);
                if (gBattleStruct->synchronizeMoveEffect == MOVE_EFFECT_TOXIC)
                    gBattleStruct->synchronizeMoveEffect = MOVE_EFFECT_POISON;

                gBattleScripting.moveEffect = gBattleStruct->synchronizeMoveEffect + MOVE_EFFECT_AFFECTS_USER;
                gBattleScripting.battler = gBattlerAbility = gBattlerTarget;
                PREPARE_ABILITY_BUFFER(gBattleTextBuff1, ABILITY_SYNCHRONIZE);
                BattleScriptPushCursor();
                gBattlescriptCurrInstr = BattleScript_SynchronizeActivates;
                gHitMarker |= HITMARKER_IGNORE_SAFEGUARD;
                effect++;
            }
        }
        break;
    case ABILITYEFFECT_ATK_SYNCHRONIZE: // 8
        if (gLastUsedAbility == ABILITY_SYNCHRONIZE && (gHitMarker & HITMARKER_SYNCHRONISE_EFFECT))
        {
            gHitMarker &= ~(HITMARKER_SYNCHRONISE_EFFECT);

            if (!(gBattleMons[gBattlerTarget].status1 & STATUS1_ANY))
            {
                gBattleStruct->synchronizeMoveEffect &= ~(MOVE_EFFECT_AFFECTS_USER | MOVE_EFFECT_CERTAIN);
                if (gBattleStruct->synchronizeMoveEffect == MOVE_EFFECT_TOXIC)
                    gBattleStruct->synchronizeMoveEffect = MOVE_EFFECT_POISON;

                gBattleScripting.moveEffect = gBattleStruct->synchronizeMoveEffect;
                gBattleScripting.battler = gBattlerAbility = gBattlerAttacker;
                PREPARE_ABILITY_BUFFER(gBattleTextBuff1, ABILITY_SYNCHRONIZE);
                BattleScriptPushCursor();
                gBattlescriptCurrInstr = BattleScript_SynchronizeActivates;
                gHitMarker |= HITMARKER_IGNORE_SAFEGUARD;
                effect++;
            }
        }
        break;
    case ABILITYEFFECT_INTIMIDATE1:
    case ABILITYEFFECT_INTIMIDATE2:
        for (i = 0; i < gBattlersCount; i++)
        {
            if (gBattleMons[i].ability == ABILITY_INTIMIDATE && gBattleResources->flags->flags[i] & RESOURCE_FLAG_INTIMIDATED)
            {
                gLastUsedAbility = ABILITY_INTIMIDATE;
                gBattleResources->flags->flags[i] &= ~(RESOURCE_FLAG_INTIMIDATED);
                if (caseID == ABILITYEFFECT_INTIMIDATE1)
                {
                    BattleScriptPushCursorAndCallback(BattleScript_IntimidateActivatesEnd3);
                }
                else
                {
                    BattleScriptPushCursor();
                    gBattlescriptCurrInstr = BattleScript_IntimidateActivates;
                }
                battler = gBattlerAbility = gBattleStruct->intimidateBattler = i;
                effect++;
                break;
            }
        }
        break;
    case ABILITYEFFECT_TRACE1:
    case ABILITYEFFECT_TRACE2:
        for (i = 0; i < gBattlersCount; i++)
        {
            if (gBattleMons[i].ability == ABILITY_TRACE && (gBattleResources->flags->flags[i] & RESOURCE_FLAG_TRACED))
            {
                u8 side = (GetBattlerPosition(i) ^ BIT_SIDE) & BIT_SIDE; // side of the opposing pokemon
                u8 target1 = GetBattlerAtPosition(side);
                u8 target2 = GetBattlerAtPosition(side + BIT_FLANK);

                if (gBattleTypeFlags & BATTLE_TYPE_DOUBLE)
                {
                    if (!sAbilitiesNotTraced[gBattleMons[target1].ability] && gBattleMons[target1].hp != 0
                     && !sAbilitiesNotTraced[gBattleMons[target2].ability] && gBattleMons[target2].hp != 0)
                        gActiveBattler = GetBattlerAtPosition(((Random() & 1) * 2) | side), effect++;
                    else if (!sAbilitiesNotTraced[gBattleMons[target1].ability] && gBattleMons[target1].hp != 0)
                        gActiveBattler = target1, effect++;
                    else if (!sAbilitiesNotTraced[gBattleMons[target2].ability] && gBattleMons[target2].hp != 0)
                        gActiveBattler = target2, effect++;
                }
                else
                {
                    if (!sAbilitiesNotTraced[gBattleMons[target1].ability] && gBattleMons[target1].hp != 0)
                        gActiveBattler = target1, effect++;
                }

                if (effect)
                {
                    if (caseID == ABILITYEFFECT_TRACE1)
                    {
                        BattleScriptPushCursorAndCallback(BattleScript_TraceActivatesEnd3);
                    }
                    else
                    {
                        BattleScriptPushCursor();
                        gBattlescriptCurrInstr = BattleScript_TraceActivates;
                    }
                    gBattleResources->flags->flags[i] &= ~(RESOURCE_FLAG_TRACED);
                    gBattleStruct->tracedAbility[i] = gLastUsedAbility = gBattleMons[gActiveBattler].ability;
                    battler = gBattlerAbility = gBattleScripting.battler = i;

                    PREPARE_MON_NICK_WITH_PREFIX_BUFFER(gBattleTextBuff1, gActiveBattler, gBattlerPartyIndexes[gActiveBattler])
                    PREPARE_ABILITY_BUFFER(gBattleTextBuff2, gLastUsedAbility)
                    break;
                }
            }
        }
        break;
    }

    if (effect && gLastUsedAbility != 0xFF)
        RecordAbilityBattle(battler, gLastUsedAbility);
    if (effect && caseID <= ABILITYEFFECT_MOVE_END)
        gBattlerAbility = battler;

    return effect;
}

u32 GetBattlerAbility(u8 battlerId)
{
    if (gStatuses3[battlerId] & STATUS3_GASTRO_ACID)
        return ABILITY_NONE;
    else if ((((gBattleMons[gBattlerAttacker].ability == ABILITY_MOLD_BREAKER
            || gBattleMons[gBattlerAttacker].ability == ABILITY_TERAVOLT
            || gBattleMons[gBattlerAttacker].ability == ABILITY_TURBOBLAZE)
            && !(gStatuses3[gBattlerAttacker] & STATUS3_GASTRO_ACID))
            || gBattleMoves[gCurrentMove].flags & FLAG_TARGET_ABILITY_IGNORED)
            && sAbilitiesAffectedByMoldBreaker[gBattleMons[battlerId].ability]
            && gBattlerByTurnOrder[gCurrentTurnActionNumber] == gBattlerAttacker
            && gActionsByTurnOrder[gBattlerByTurnOrder[gBattlerAttacker]] == B_ACTION_USE_MOVE
            && gCurrentTurnActionNumber < gBattlersCount)
        return ABILITY_NONE;
    else
        return gBattleMons[battlerId].ability;
}

u32 IsAbilityOnSide(u32 battlerId, u32 ability)
{
    if (IsBattlerAlive(battlerId) && GetBattlerAbility(battlerId) == ability)
        return battlerId + 1;
    else if (IsBattlerAlive(BATTLE_PARTNER(battlerId)) && GetBattlerAbility(BATTLE_PARTNER(battlerId)) == ability)
        return BATTLE_PARTNER(battlerId) + 1;
    else
        return 0;
}

u32 IsAbilityOnOpposingSide(u32 battlerId, u32 ability)
{
    return IsAbilityOnSide(BATTLE_OPPOSITE(battlerId), ability);
}

u32 IsAbilityOnField(u32 ability)
{
    u32 i;

    for (i = 0; i < gBattlersCount; i++)
    {
        if (IsBattlerAlive(i) && GetBattlerAbility(i) == ability)
            return i + 1;
    }

    return 0;
}

u32 IsAbilityOnFieldExcept(u32 battlerId, u32 ability)
{
    u32 i;

    for (i = 0; i < gBattlersCount; i++)
    {
        if (i != battlerId && IsBattlerAlive(i) && GetBattlerAbility(i) == ability)
            return i + 1;
    }

    return 0;
}

u32 IsAbilityPreventingEscape(u32 battlerId)
{
    u32 id;

    if (B_GHOSTS_ESCAPE >= GEN_6 && IS_BATTLER_OF_TYPE(battlerId, TYPE_GHOST))
        return 0;

    if ((id = IsAbilityOnOpposingSide(battlerId, ABILITY_SHADOW_TAG)) && gBattleMons[battlerId].ability != ABILITY_SHADOW_TAG)
        return id;
    if ((id = IsAbilityOnOpposingSide(battlerId, ABILITY_ARENA_TRAP)) && IsBattlerGrounded(battlerId))
        return id;
    if ((id = IsAbilityOnOpposingSide(battlerId, ABILITY_MAGNET_PULL)) && IS_BATTLER_OF_TYPE(battlerId, TYPE_STEEL))
        return id;

    return 0;
}

bool32 CanBattlerEscape(u32 battlerId) // no ability check
{
    if (GetBattlerHoldEffect(battlerId, TRUE) == HOLD_EFFECT_SHED_SHELL)
        return TRUE;
    else if ((B_GHOSTS_ESCAPE >= GEN_6 && !IS_BATTLER_OF_TYPE(battlerId, TYPE_GHOST)) && gBattleMons[battlerId].status2 & (STATUS2_ESCAPE_PREVENTION | STATUS2_WRAPPED))
        return FALSE;
    else if (gStatuses3[battlerId] & STATUS3_ROOTED)
        return FALSE;
    else if (gFieldStatuses & STATUS_FIELD_FAIRY_LOCK)
        return FALSE;
    else
        return TRUE;
}

void BattleScriptExecute(const u8 *BS_ptr)
{
    gBattlescriptCurrInstr = BS_ptr;
    gBattleResources->battleCallbackStack->function[gBattleResources->battleCallbackStack->size++] = gBattleMainFunc;
    gBattleMainFunc = RunBattleScriptCommands_PopCallbacksStack;
    gCurrentActionFuncId = 0;
}

void BattleScriptPushCursorAndCallback(const u8 *BS_ptr)
{
    BattleScriptPushCursor();
    gBattlescriptCurrInstr = BS_ptr;
    gBattleResources->battleCallbackStack->function[gBattleResources->battleCallbackStack->size++] = gBattleMainFunc;
    gBattleMainFunc = RunBattleScriptCommands;
}

enum
{
    ITEM_NO_EFFECT, // 0
    ITEM_STATUS_CHANGE, // 1
    ITEM_EFFECT_OTHER, // 2
    ITEM_PP_CHANGE, // 3
    ITEM_HP_CHANGE, // 4
    ITEM_STATS_CHANGE, // 5
};

// second argument is 1/X of current hp compared to max hp
bool32 HasEnoughHpToEatBerry(u32 battlerId, u32 hpFraction, u32 itemId)
{
    bool32 isBerry = (ItemId_GetPocket(itemId) == POCKET_BERRIES);

    if (gBattleMons[battlerId].hp == 0)
        return FALSE;
    // Unnerve prevents consumption of opponents' berries.
    if (isBerry && IsUnnerveAbilityOnOpposingSide(battlerId))
        return FALSE;
    if (gBattleMons[battlerId].hp <= gBattleMons[battlerId].maxHP / hpFraction)
        return TRUE;

    if (hpFraction <= 4 && GetBattlerAbility(battlerId) == ABILITY_GLUTTONY && isBerry
         && gBattleMons[battlerId].hp <= gBattleMons[battlerId].maxHP / 2)
    {
        RecordAbilityBattle(battlerId, ABILITY_GLUTTONY);
        return TRUE;
    }

    return FALSE;
}

static u8 HealConfuseBerry(u32 battlerId, u32 itemId, u8 flavorId, bool32 end2)
{
    if (HasEnoughHpToEatBerry(battlerId, 2, itemId))
    {
        PREPARE_FLAVOR_BUFFER(gBattleTextBuff1, flavorId);

        gBattleMoveDamage = gBattleMons[battlerId].maxHP / GetBattlerHoldEffectParam(battlerId);
        if (gBattleMoveDamage == 0)
            gBattleMoveDamage = 1;
        gBattleMoveDamage *= -1;

        if (GetBattlerAbility(battlerId) == ABILITY_RIPEN)
        {
            gBattleMoveDamage *= 2;
            gBattlerAbility = battlerId;
        }

        if (end2)
        {
            if (GetFlavorRelationByPersonality(gBattleMons[battlerId].personality, flavorId) < 0)
                BattleScriptExecute(BattleScript_BerryConfuseHealEnd2);
            else
                BattleScriptExecute(BattleScript_ItemHealHP_RemoveItemEnd2);
        }
        else
        {
            BattleScriptPushCursor();
            if (GetFlavorRelationByPersonality(gBattleMons[battlerId].personality, flavorId) < 0)
                gBattlescriptCurrInstr = BattleScript_BerryConfuseHealRet;
            else
                gBattlescriptCurrInstr = BattleScript_ItemHealHP_RemoveItemRet;
        }

        return ITEM_HP_CHANGE;
    }
    return 0;
}

static u8 StatRaiseBerry(u32 battlerId, u32 itemId, u32 statId, bool32 end2)
{
    if (gBattleMons[battlerId].statStages[statId] < MAX_STAT_STAGE && HasEnoughHpToEatBerry(battlerId, GetBattlerHoldEffectParam(battlerId), itemId))
    {
        PREPARE_STAT_BUFFER(gBattleTextBuff1, statId);
        PREPARE_STRING_BUFFER(gBattleTextBuff2, STRINGID_STATROSE);

        gEffectBattler = battlerId;
        if (GetBattlerAbility(battlerId) == ABILITY_RIPEN)
            SET_STATCHANGER(statId, 2, FALSE);
        else
            SET_STATCHANGER(statId, 1, FALSE);

        gBattleScripting.animArg1 = 14 + statId;
        gBattleScripting.animArg2 = 0;

        if (end2)
        {
            BattleScriptExecute(BattleScript_BerryStatRaiseEnd2);
        }
        else
        {
            BattleScriptPushCursor();
            gBattlescriptCurrInstr = BattleScript_BerryStatRaiseRet;
        }
        return ITEM_STATS_CHANGE;
    }
    return 0;
}

static u8 RandomStatRaiseBerry(u32 battlerId, u32 itemId, bool32 end2)
{
    s32 i;

    for (i = 0; i < 5; i++)
    {
        if (gBattleMons[battlerId].statStages[STAT_ATK + i] < MAX_STAT_STAGE)
            break;
    }
    if (i != 5 && HasEnoughHpToEatBerry(battlerId, GetBattlerHoldEffectParam(battlerId), itemId))
    {
        do
        {
            i = Random() % 5;
        } while (gBattleMons[battlerId].statStages[STAT_ATK + i] == MAX_STAT_STAGE);

        PREPARE_STAT_BUFFER(gBattleTextBuff1, i + 1);

        gBattleTextBuff2[0] = B_BUFF_PLACEHOLDER_BEGIN;
        gBattleTextBuff2[1] = B_BUFF_STRING;
        gBattleTextBuff2[2] = STRINGID_STATSHARPLY;
        gBattleTextBuff2[3] = STRINGID_STATSHARPLY >> 8;
        gBattleTextBuff2[4] = B_BUFF_STRING;
        gBattleTextBuff2[5] = STRINGID_STATROSE;
        gBattleTextBuff2[6] = STRINGID_STATROSE >> 8;
        gBattleTextBuff2[7] = EOS;

        gEffectBattler = battlerId;

        if (GetBattlerAbility(battlerId) == ABILITY_RIPEN)
            SET_STATCHANGER(i + 1, 4, FALSE);
        else
            SET_STATCHANGER(i + 1, 2, FALSE);

        gBattleScripting.animArg1 = 0x21 + i + 6;
        gBattleScripting.animArg2 = 0;

        if (end2)
        {
            BattleScriptExecute(BattleScript_BerryStatRaiseEnd2);
        }
        else
        {
            BattleScriptPushCursor();
            gBattlescriptCurrInstr = BattleScript_BerryStatRaiseRet;
        }
        return ITEM_STATS_CHANGE;
    }
    return 0;
}

static u8 TrySetMicleBerry(u32 battlerId, u32 itemId, bool32 end2)
{
    if (HasEnoughHpToEatBerry(battlerId, 4, itemId))
    {
        gProtectStructs[battlerId].micle = TRUE;  // battler's next attack has increased accuracy

        if (end2)
        {
            BattleScriptExecute(BattleScript_MicleBerryActivateEnd2);
        }
        else
        {
            BattleScriptPushCursor();
            gBattlescriptCurrInstr = BattleScript_MicleBerryActivateRet;
        }
        return ITEM_EFFECT_OTHER;
    }
    return 0;
}

static u8 DamagedStatBoostBerryEffect(u8 battlerId, u8 statId, u8 split)
{
    if (IsBattlerAlive(battlerId)
     && TARGET_TURN_DAMAGED
     && gBattleMons[battlerId].statStages[statId] < MAX_STAT_STAGE
     && !DoesSubstituteBlockMove(gBattlerAttacker, battlerId, gCurrentMove)
     && GetBattleMoveSplit(gCurrentMove) == split)
    {

        PREPARE_STAT_BUFFER(gBattleTextBuff1, statId);
        PREPARE_STRING_BUFFER(gBattleTextBuff2, STRINGID_STATROSE);

        gEffectBattler = battlerId;
        if (GetBattlerAbility(battlerId) == ABILITY_RIPEN)
            SET_STATCHANGER(statId, 2, FALSE);
        else
            SET_STATCHANGER(statId, 1, FALSE);

        gBattleScripting.animArg1 = 14 + statId;
        gBattleScripting.animArg2 = 0;
        BattleScriptPushCursor();
        gBattlescriptCurrInstr = BattleScript_BerryStatRaiseRet;
        return ITEM_STATS_CHANGE;
    }
    return 0;
}

static u8 ItemHealHp(u32 battlerId, u32 itemId, bool32 end2, bool32 percentHeal)
{
    if (HasEnoughHpToEatBerry(battlerId, 2, itemId))
    {
        if (percentHeal)
            gBattleMoveDamage = (gBattleMons[battlerId].maxHP * GetBattlerHoldEffectParam(battlerId) / 100) * -1;
        else
            gBattleMoveDamage = GetBattlerHoldEffectParam(battlerId) * -1;

        // check ripen
        if (ItemId_GetPocket(itemId) == POCKET_BERRIES && GetBattlerAbility(battlerId) == ABILITY_RIPEN)
            gBattleMoveDamage *= 2;

        gBattlerAbility = battlerId;    // in SWSH, berry juice shows ability pop up but has no effect. This is mimicked here
        if (end2)
        {
            BattleScriptExecute(BattleScript_ItemHealHP_RemoveItemEnd2);
        }
        else
        {
            BattleScriptPushCursor();
            gBattlescriptCurrInstr = BattleScript_ItemHealHP_RemoveItemRet;
        }
        return ITEM_HP_CHANGE;
    }
    return 0;
}

static bool32 UnnerveOn(u32 battlerId, u32 itemId)
{
    if (ItemId_GetPocket(itemId) == POCKET_BERRIES && IsUnnerveAbilityOnOpposingSide(battlerId))
        return TRUE;
    return FALSE;
}

u8 ItemBattleEffects(u8 caseID, u8 battlerId, bool8 moveTurn)
{
    int i = 0, moveType;
    u8 effect = ITEM_NO_EFFECT;
    u8 changedPP = 0;
    u8 battlerHoldEffect, atkHoldEffect;
    u8 atkHoldEffectParam;
    u16 atkItem;

    gLastUsedItem = gBattleMons[battlerId].item;
    battlerHoldEffect = GetBattlerHoldEffect(battlerId, TRUE);

    atkItem = gBattleMons[gBattlerAttacker].item;
    atkHoldEffect = GetBattlerHoldEffect(gBattlerAttacker, TRUE);
    atkHoldEffectParam = GetBattlerHoldEffectParam(gBattlerAttacker);

    switch (caseID)
    {
    case ITEMEFFECT_ON_SWITCH_IN:
        if (!gSpecialStatuses[battlerId].switchInItemDone)
        {
            switch (battlerHoldEffect)
            {
            case HOLD_EFFECT_DOUBLE_PRIZE:
                if (GetBattlerSide(battlerId) == B_SIDE_PLAYER)
                    gBattleStruct->moneyMultiplier *= 2;
                break;
            case HOLD_EFFECT_RESTORE_STATS:
                for (i = 0; i < NUM_BATTLE_STATS; i++)
                {
                    if (gBattleMons[battlerId].statStages[i] < DEFAULT_STAT_STAGE)
                    {
                        gBattleMons[battlerId].statStages[i] = DEFAULT_STAT_STAGE;
                        effect = ITEM_STATS_CHANGE;
                    }
                }
                if (effect)
                {
                    gBattleScripting.battler = battlerId;
                    gPotentialItemEffectBattler = battlerId;
                    gActiveBattler = gBattlerAttacker = battlerId;
                    BattleScriptExecute(BattleScript_WhiteHerbEnd2);
                }
                break;
            case HOLD_EFFECT_CONFUSE_SPICY:
                if (B_BERRIES_INSTANT >= GEN_4)
                    effect = HealConfuseBerry(battlerId, gLastUsedItem, FLAVOR_SPICY, TRUE);
                break;
            case HOLD_EFFECT_CONFUSE_DRY:
                if (B_BERRIES_INSTANT >= GEN_4)
                    effect = HealConfuseBerry(battlerId, gLastUsedItem, FLAVOR_DRY, TRUE);
                break;
            case HOLD_EFFECT_CONFUSE_SWEET:
                if (B_BERRIES_INSTANT >= GEN_4)
                    effect = HealConfuseBerry(battlerId, gLastUsedItem, FLAVOR_SWEET, TRUE);
                break;
            case HOLD_EFFECT_CONFUSE_BITTER:
                if (B_BERRIES_INSTANT >= GEN_4)
                    effect = HealConfuseBerry(battlerId, gLastUsedItem, FLAVOR_BITTER, TRUE);
                break;
            case HOLD_EFFECT_CONFUSE_SOUR:
                if (B_BERRIES_INSTANT >= GEN_4)
                    effect = HealConfuseBerry(battlerId, gLastUsedItem, FLAVOR_SOUR, TRUE);
                break;
            case HOLD_EFFECT_ATTACK_UP:
                if (B_BERRIES_INSTANT >= GEN_4)
                    effect = StatRaiseBerry(battlerId, gLastUsedItem, STAT_ATK, TRUE);
                break;
            case HOLD_EFFECT_DEFENSE_UP:
                if (B_BERRIES_INSTANT >= GEN_4)
                    effect = StatRaiseBerry(battlerId, gLastUsedItem, STAT_DEF, TRUE);
                break;
            case HOLD_EFFECT_SPEED_UP:
                if (B_BERRIES_INSTANT >= GEN_4)
                    effect = StatRaiseBerry(battlerId, gLastUsedItem, STAT_SPEED, TRUE);
                break;
            case HOLD_EFFECT_SP_ATTACK_UP:
                if (B_BERRIES_INSTANT >= GEN_4)
                    effect = StatRaiseBerry(battlerId, gLastUsedItem, STAT_SPATK, TRUE);
                break;
            case HOLD_EFFECT_SP_DEFENSE_UP:
                if (B_BERRIES_INSTANT >= GEN_4)
                    effect = StatRaiseBerry(battlerId, gLastUsedItem, STAT_SPDEF, TRUE);
                break;
            case HOLD_EFFECT_CRITICAL_UP:
                if (B_BERRIES_INSTANT >= GEN_4 && !(gBattleMons[battlerId].status2 & STATUS2_FOCUS_ENERGY) && HasEnoughHpToEatBerry(battlerId, GetBattlerHoldEffectParam(battlerId), gLastUsedItem))
                {
                    gBattleMons[battlerId].status2 |= STATUS2_FOCUS_ENERGY;
                    BattleScriptExecute(BattleScript_BerryFocusEnergyEnd2);
                    effect = ITEM_EFFECT_OTHER;
                }
                break;
            case HOLD_EFFECT_RANDOM_STAT_UP:
                if (B_BERRIES_INSTANT >= GEN_4)
                    effect = RandomStatRaiseBerry(battlerId, gLastUsedItem, TRUE);
                break;
            case HOLD_EFFECT_CURE_PAR:
                if (B_BERRIES_INSTANT >= GEN_4 && gBattleMons[battlerId].status1 & STATUS1_PARALYSIS && !UnnerveOn(battlerId, gLastUsedItem))
                {
                    gBattleMons[battlerId].status1 &= ~(STATUS1_PARALYSIS);
                    BattleScriptExecute(BattleScript_BerryCurePrlzEnd2);
                    effect = ITEM_STATUS_CHANGE;
                }
                break;
            case HOLD_EFFECT_CURE_PSN:
                if (B_BERRIES_INSTANT >= GEN_4 && gBattleMons[battlerId].status1 & STATUS1_PSN_ANY && !UnnerveOn(battlerId, gLastUsedItem))
                {
                    gBattleMons[battlerId].status1 &= ~(STATUS1_PSN_ANY | STATUS1_TOXIC_COUNTER);
                    BattleScriptExecute(BattleScript_BerryCurePsnEnd2);
                    effect = ITEM_STATUS_CHANGE;
                }
                break;
            case HOLD_EFFECT_CURE_BRN:
                if (B_BERRIES_INSTANT >= GEN_4 && gBattleMons[battlerId].status1 & STATUS1_BURN && !UnnerveOn(battlerId, gLastUsedItem))
                {
                    gBattleMons[battlerId].status1 &= ~(STATUS1_BURN);
                    BattleScriptExecute(BattleScript_BerryCureBrnEnd2);
                    effect = ITEM_STATUS_CHANGE;
                }
                break;
            case HOLD_EFFECT_CURE_FRZ:
                if (B_BERRIES_INSTANT >= GEN_4 && gBattleMons[battlerId].status1 & STATUS1_FREEZE && !UnnerveOn(battlerId, gLastUsedItem))
                {
                    gBattleMons[battlerId].status1 &= ~(STATUS1_FREEZE);
                    BattleScriptExecute(BattleScript_BerryCureFrzEnd2);
                    effect = ITEM_STATUS_CHANGE;
                }
                break;
            case HOLD_EFFECT_CURE_SLP:
                if (B_BERRIES_INSTANT >= GEN_4 && gBattleMons[battlerId].status1 & STATUS1_SLEEP && !UnnerveOn(battlerId, gLastUsedItem))
                {
                    gBattleMons[battlerId].status1 &= ~(STATUS1_SLEEP);
                    gBattleMons[battlerId].status2 &= ~(STATUS2_NIGHTMARE);
                    BattleScriptExecute(BattleScript_BerryCureSlpEnd2);
                    effect = ITEM_STATUS_CHANGE;
                }
                break;
            case HOLD_EFFECT_CURE_STATUS:
                if (B_BERRIES_INSTANT >= GEN_4 && (gBattleMons[battlerId].status1 & STATUS1_ANY || gBattleMons[battlerId].status2 & STATUS2_CONFUSION) && !UnnerveOn(battlerId, gLastUsedItem))
                {
                    i = 0;
                    if (gBattleMons[battlerId].status1 & STATUS1_PSN_ANY)
                    {
                        StringCopy(gBattleTextBuff1, gStatusConditionString_PoisonJpn);
                        i++;
                    }
                    if (gBattleMons[battlerId].status1 & STATUS1_SLEEP)
                    {
                        gBattleMons[battlerId].status2 &= ~(STATUS2_NIGHTMARE);
                        StringCopy(gBattleTextBuff1, gStatusConditionString_SleepJpn);
                        i++;
                    }
                    if (gBattleMons[battlerId].status1 & STATUS1_PARALYSIS)
                    {
                        StringCopy(gBattleTextBuff1, gStatusConditionString_ParalysisJpn);
                        i++;
                    }
                    if (gBattleMons[battlerId].status1 & STATUS1_BURN)
                    {
                        StringCopy(gBattleTextBuff1, gStatusConditionString_BurnJpn);
                        i++;
                    }
                    if (gBattleMons[battlerId].status1 & STATUS1_FREEZE)
                    {
                        StringCopy(gBattleTextBuff1, gStatusConditionString_IceJpn);
                        i++;
                    }
                    if (gBattleMons[battlerId].status2 & STATUS2_CONFUSION)
                    {
                        StringCopy(gBattleTextBuff1, gStatusConditionString_ConfusionJpn);
                        i++;
                    }
                    if (!(i > 1))
                        gBattleCommunication[MULTISTRING_CHOOSER] = B_MSG_CURED_PROBLEM;
                    else
                        gBattleCommunication[MULTISTRING_CHOOSER] = B_MSG_NORMALIZED_STATUS;
                    gBattleMons[battlerId].status1 = 0;
                    gBattleMons[battlerId].status2 &= ~(STATUS2_CONFUSION);
                    BattleScriptExecute(BattleScript_BerryCureChosenStatusEnd2);
                    effect = ITEM_STATUS_CHANGE;
                }
                break;
            case HOLD_EFFECT_RESTORE_HP:
                if (B_BERRIES_INSTANT >= GEN_4)
                    effect = ItemHealHp(battlerId, gLastUsedItem, TRUE, FALSE);
                break;
            case HOLD_EFFECT_RESTORE_PCT_HP:
                if (B_BERRIES_INSTANT >= GEN_4)
                    effect = ItemHealHp(battlerId, gLastUsedItem, TRUE, TRUE);
                break;
            case HOLD_EFFECT_AIR_BALLOON:
                effect = ITEM_EFFECT_OTHER;
                gBattleScripting.battler = battlerId;
                BattleScriptPushCursorAndCallback(BattleScript_AirBaloonMsgIn);
                RecordItemEffectBattle(battlerId, HOLD_EFFECT_AIR_BALLOON);
                break;
            }

            if (effect)
            {
                gSpecialStatuses[battlerId].switchInItemDone = 1;
                gActiveBattler = gBattlerAttacker = gPotentialItemEffectBattler = gBattleScripting.battler = battlerId;
                switch (effect)
                {
                case ITEM_STATUS_CHANGE:
                    BtlController_EmitSetMonData(0, REQUEST_STATUS_BATTLE, 0, 4, &gBattleMons[battlerId].status1);
                    MarkBattlerForControllerExec(gActiveBattler);
                    break;
                case ITEM_PP_CHANGE:
                    if (!(gBattleMons[battlerId].status2 & STATUS2_TRANSFORMED) && !(gDisableStructs[battlerId].mimickedMoves & gBitTable[i]))
                        gBattleMons[battlerId].pp[i] = changedPP;
                    break;
                }
            }
        }
        break;
    case 1:
        if (gBattleMons[battlerId].hp)
        {
            switch (battlerHoldEffect)
            {
            case HOLD_EFFECT_RESTORE_HP:
                if (!moveTurn)
                    effect = ItemHealHp(battlerId, gLastUsedItem, TRUE, FALSE);
                break;
            case HOLD_EFFECT_RESTORE_PCT_HP:
                if (!moveTurn)
                    effect = ItemHealHp(battlerId, gLastUsedItem, TRUE, TRUE);
                break;
            case HOLD_EFFECT_RESTORE_PP:
                if (!moveTurn)
                {
                    struct Pokemon *mon;
                    u8 ppBonuses;
                    u16 move;

                    mon = GetBattlerPartyData(battlerId);
                    for (i = 0; i < MAX_MON_MOVES; i++)
                    {
                        move = GetMonData(mon, MON_DATA_MOVE1 + i);
                        changedPP = GetMonData(mon, MON_DATA_PP1 + i);
                        ppBonuses = GetMonData(mon, MON_DATA_PP_BONUSES);
                        if (move && changedPP == 0)
                            break;
                    }
                    if (i != MAX_MON_MOVES)
                    {
                        u8 maxPP = CalculatePPWithBonus(move, ppBonuses, i);
                        u8 ppRestored = GetBattlerHoldEffectParam(battlerId);

                        if (GetBattlerAbility(battlerId) == ABILITY_RIPEN)
                        {
                            ppRestored *= 2;
                            gBattlerAbility = battlerId;
                        }
                        if (changedPP + ppRestored > maxPP)
                            changedPP = maxPP;
                        else
                            changedPP = changedPP + ppRestored;

                        PREPARE_MOVE_BUFFER(gBattleTextBuff1, move);

                        BattleScriptExecute(BattleScript_BerryPPHealEnd2);
                        BtlController_EmitSetMonData(0, i + REQUEST_PPMOVE1_BATTLE, 0, 1, &changedPP);
                        MarkBattlerForControllerExec(gActiveBattler);
                        effect = ITEM_PP_CHANGE;
                    }
                }
                break;
            case HOLD_EFFECT_RESTORE_STATS:
                for (i = 0; i < NUM_BATTLE_STATS; i++)
                {
                    if (gBattleMons[battlerId].statStages[i] < DEFAULT_STAT_STAGE)
                    {
                        gBattleMons[battlerId].statStages[i] = DEFAULT_STAT_STAGE;
                        effect = ITEM_STATS_CHANGE;
                    }
                }
                if (effect)
                {
                    gBattleScripting.battler = battlerId;
                    gPotentialItemEffectBattler = battlerId;
                    gActiveBattler = gBattlerAttacker = battlerId;
                    BattleScriptExecute(BattleScript_WhiteHerbEnd2);
                }
                break;
            case HOLD_EFFECT_BLACK_SLUDGE:
                if (IS_BATTLER_OF_TYPE(battlerId, TYPE_POISON))
                    goto LEFTOVERS;
            case HOLD_EFFECT_STICKY_BARB:
                if (!moveTurn)
                {
                    gBattleMoveDamage = gBattleMons[battlerId].maxHP / 8;
                    if (gBattleMoveDamage == 0)
                        gBattleMoveDamage = 1;
                    BattleScriptExecute(BattleScript_ItemHurtEnd2);
                    effect = ITEM_HP_CHANGE;
                    RecordItemEffectBattle(battlerId, battlerHoldEffect);
                    PREPARE_ITEM_BUFFER(gBattleTextBuff1, gLastUsedItem);
                }
                break;
            case HOLD_EFFECT_LEFTOVERS:
            LEFTOVERS:
                if (gBattleMons[battlerId].hp < gBattleMons[battlerId].maxHP && !moveTurn)
                {
                    gBattleMoveDamage = gBattleMons[battlerId].maxHP / 16;
                    if (gBattleMoveDamage == 0)
                        gBattleMoveDamage = 1;
                    gBattleMoveDamage *= -1;
                    BattleScriptExecute(BattleScript_ItemHealHP_End2);
                    effect = ITEM_HP_CHANGE;
                    RecordItemEffectBattle(battlerId, battlerHoldEffect);
                }
                break;
            case HOLD_EFFECT_CONFUSE_SPICY:
                if (!moveTurn)
                    effect = HealConfuseBerry(battlerId, gLastUsedItem, FLAVOR_SPICY, TRUE);
                break;
            case HOLD_EFFECT_CONFUSE_DRY:
                if (!moveTurn)
                    effect = HealConfuseBerry(battlerId, gLastUsedItem, FLAVOR_DRY, TRUE);
                break;
            case HOLD_EFFECT_CONFUSE_SWEET:
                if (!moveTurn)
                    effect = HealConfuseBerry(battlerId, gLastUsedItem, FLAVOR_SWEET, TRUE);
                break;
            case HOLD_EFFECT_CONFUSE_BITTER:
                if (!moveTurn)
                    effect = HealConfuseBerry(battlerId, gLastUsedItem, FLAVOR_BITTER, TRUE);
                break;
            case HOLD_EFFECT_CONFUSE_SOUR:
                if (!moveTurn)
                    effect = HealConfuseBerry(battlerId, gLastUsedItem, FLAVOR_SOUR, TRUE);
                break;
            case HOLD_EFFECT_ATTACK_UP:
                if (!moveTurn)
                    effect = StatRaiseBerry(battlerId, gLastUsedItem, STAT_ATK, TRUE);
                break;
            case HOLD_EFFECT_DEFENSE_UP:
                if (!moveTurn)
                    effect = StatRaiseBerry(battlerId, gLastUsedItem, STAT_DEF, TRUE);
                break;
            case HOLD_EFFECT_SPEED_UP:
                if (!moveTurn)
                    effect = StatRaiseBerry(battlerId, gLastUsedItem, STAT_SPEED, TRUE);
                break;
            case HOLD_EFFECT_SP_ATTACK_UP:
                if (!moveTurn)
                    effect = StatRaiseBerry(battlerId, gLastUsedItem, STAT_SPATK, TRUE);
                break;
            case HOLD_EFFECT_SP_DEFENSE_UP:
                if (!moveTurn)
                    effect = StatRaiseBerry(battlerId, gLastUsedItem, STAT_SPDEF, TRUE);
                break;
            case HOLD_EFFECT_CRITICAL_UP:
                if (!moveTurn && !(gBattleMons[battlerId].status2 & STATUS2_FOCUS_ENERGY) && HasEnoughHpToEatBerry(battlerId, GetBattlerHoldEffectParam(battlerId), gLastUsedItem))
                {
                    gBattleMons[battlerId].status2 |= STATUS2_FOCUS_ENERGY;
                    BattleScriptExecute(BattleScript_BerryFocusEnergyEnd2);
                    effect = ITEM_EFFECT_OTHER;
                }
                break;
            case HOLD_EFFECT_RANDOM_STAT_UP:
                if (!moveTurn)
                    effect = RandomStatRaiseBerry(battlerId, gLastUsedItem, TRUE);
                break;
            case HOLD_EFFECT_CURE_PAR:
                if (gBattleMons[battlerId].status1 & STATUS1_PARALYSIS && !UnnerveOn(battlerId, gLastUsedItem))
                {
                    gBattleMons[battlerId].status1 &= ~(STATUS1_PARALYSIS);
                    BattleScriptExecute(BattleScript_BerryCurePrlzEnd2);
                    effect = ITEM_STATUS_CHANGE;
                }
                break;
            case HOLD_EFFECT_CURE_PSN:
                if (gBattleMons[battlerId].status1 & STATUS1_PSN_ANY && !UnnerveOn(battlerId, gLastUsedItem))
                {
                    gBattleMons[battlerId].status1 &= ~(STATUS1_PSN_ANY | STATUS1_TOXIC_COUNTER);
                    BattleScriptExecute(BattleScript_BerryCurePsnEnd2);
                    effect = ITEM_STATUS_CHANGE;
                }
                break;
            case HOLD_EFFECT_CURE_BRN:
                if (gBattleMons[battlerId].status1 & STATUS1_BURN && !UnnerveOn(battlerId, gLastUsedItem))
                {
                    gBattleMons[battlerId].status1 &= ~(STATUS1_BURN);
                    BattleScriptExecute(BattleScript_BerryCureBrnEnd2);
                    effect = ITEM_STATUS_CHANGE;
                }
                break;
            case HOLD_EFFECT_CURE_FRZ:
                if (gBattleMons[battlerId].status1 & STATUS1_FREEZE && !UnnerveOn(battlerId, gLastUsedItem))
                {
                    gBattleMons[battlerId].status1 &= ~(STATUS1_FREEZE);
                    BattleScriptExecute(BattleScript_BerryCureFrzEnd2);
                    effect = ITEM_STATUS_CHANGE;
                }
                break;
            case HOLD_EFFECT_CURE_SLP:
                if (gBattleMons[battlerId].status1 & STATUS1_SLEEP && !UnnerveOn(battlerId, gLastUsedItem))
                {
                    gBattleMons[battlerId].status1 &= ~(STATUS1_SLEEP);
                    gBattleMons[battlerId].status2 &= ~(STATUS2_NIGHTMARE);
                    BattleScriptExecute(BattleScript_BerryCureSlpEnd2);
                    effect = ITEM_STATUS_CHANGE;
                }
                break;
            case HOLD_EFFECT_CURE_CONFUSION:
                if (gBattleMons[battlerId].status2 & STATUS2_CONFUSION && !UnnerveOn(battlerId, gLastUsedItem))
                {
                    gBattleMons[battlerId].status2 &= ~(STATUS2_CONFUSION);
                    BattleScriptExecute(BattleScript_BerryCureConfusionEnd2);
                    effect = ITEM_EFFECT_OTHER;
                }
                break;
            case HOLD_EFFECT_CURE_STATUS:
                if ((gBattleMons[battlerId].status1 & STATUS1_ANY || gBattleMons[battlerId].status2 & STATUS2_CONFUSION) && !UnnerveOn(battlerId, gLastUsedItem))
                {
                    i = 0;
                    if (gBattleMons[battlerId].status1 & STATUS1_PSN_ANY)
                    {
                        StringCopy(gBattleTextBuff1, gStatusConditionString_PoisonJpn);
                        i++;
                    }
                    if (gBattleMons[battlerId].status1 & STATUS1_SLEEP)
                    {
                        gBattleMons[battlerId].status2 &= ~(STATUS2_NIGHTMARE);
                        StringCopy(gBattleTextBuff1, gStatusConditionString_SleepJpn);
                        i++;
                    }
                    if (gBattleMons[battlerId].status1 & STATUS1_PARALYSIS)
                    {
                        StringCopy(gBattleTextBuff1, gStatusConditionString_ParalysisJpn);
                        i++;
                    }
                    if (gBattleMons[battlerId].status1 & STATUS1_BURN)
                    {
                        StringCopy(gBattleTextBuff1, gStatusConditionString_BurnJpn);
                        i++;
                    }
                    if (gBattleMons[battlerId].status1 & STATUS1_FREEZE)
                    {
                        StringCopy(gBattleTextBuff1, gStatusConditionString_IceJpn);
                        i++;
                    }
                    if (gBattleMons[battlerId].status2 & STATUS2_CONFUSION)
                    {
                        StringCopy(gBattleTextBuff1, gStatusConditionString_ConfusionJpn);
                        i++;
                    }
                    if (!(i > 1))
                        gBattleCommunication[MULTISTRING_CHOOSER] = B_MSG_CURED_PROBLEM;
                    else
                        gBattleCommunication[MULTISTRING_CHOOSER] = B_MSG_NORMALIZED_STATUS;
                    gBattleMons[battlerId].status1 = 0;
                    gBattleMons[battlerId].status2 &= ~(STATUS2_CONFUSION);
                    BattleScriptExecute(BattleScript_BerryCureChosenStatusEnd2);
                    effect = ITEM_STATUS_CHANGE;
                }
                break;
            case HOLD_EFFECT_CURE_ATTRACT:
                if (gBattleMons[battlerId].status2 & STATUS2_INFATUATION)
                {
                    gBattleMons[battlerId].status2 &= ~(STATUS2_INFATUATION);
                    StringCopy(gBattleTextBuff1, gStatusConditionString_LoveJpn);
                    BattleScriptExecute(BattleScript_BerryCureChosenStatusEnd2);
                    gBattleCommunication[MULTISTRING_CHOOSER] = B_MSG_CURED_PROBLEM;
                    effect = ITEM_EFFECT_OTHER;
                }
                break;
            case HOLD_EFFECT_MICLE_BERRY:
                if (!moveTurn)
                    effect = TrySetMicleBerry(battlerId, gLastUsedItem, TRUE);
                break;
            }

            if (effect)
            {
                gActiveBattler = gBattlerAttacker = gPotentialItemEffectBattler = gBattleScripting.battler = battlerId;
                switch (effect)
                {
                case ITEM_STATUS_CHANGE:
                    BtlController_EmitSetMonData(0, REQUEST_STATUS_BATTLE, 0, 4, &gBattleMons[battlerId].status1);
                    MarkBattlerForControllerExec(gActiveBattler);
                    break;
                case ITEM_PP_CHANGE:
                    if (!(gBattleMons[battlerId].status2 & STATUS2_TRANSFORMED) && !(gDisableStructs[battlerId].mimickedMoves & gBitTable[i]))
                        gBattleMons[battlerId].pp[i] = changedPP;
                    break;
                }
            }
        }
        break;
    case ITEMEFFECT_MOVE_END:
        for (battlerId = 0; battlerId < gBattlersCount; battlerId++)
        {
            gLastUsedItem = gBattleMons[battlerId].item;
            battlerHoldEffect = GetBattlerHoldEffect(battlerId, TRUE);
            switch (battlerHoldEffect)
            {
            case HOLD_EFFECT_MICLE_BERRY:
                if (B_HP_BERRIES >= GEN_4)
                    effect = TrySetMicleBerry(battlerId, gLastUsedItem, FALSE);
                break;
            case HOLD_EFFECT_RESTORE_HP:
                if (B_HP_BERRIES >= GEN_4)
                    effect = ItemHealHp(battlerId, gLastUsedItem, FALSE, FALSE);
                break;
            case HOLD_EFFECT_RESTORE_PCT_HP:
                if (B_BERRIES_INSTANT >= GEN_4)
                    effect = ItemHealHp(battlerId, gLastUsedItem, FALSE, TRUE);
                break;
            case HOLD_EFFECT_CONFUSE_SPICY:
                if (B_BERRIES_INSTANT >= GEN_4)
                    effect = HealConfuseBerry(battlerId, gLastUsedItem, FLAVOR_SPICY, FALSE);
                break;
            case HOLD_EFFECT_CONFUSE_DRY:
                if (B_BERRIES_INSTANT >= GEN_4)
                    effect = HealConfuseBerry(battlerId, gLastUsedItem, FLAVOR_DRY, FALSE);
                break;
            case HOLD_EFFECT_CONFUSE_SWEET:
                if (B_BERRIES_INSTANT >= GEN_4)
                    effect = HealConfuseBerry(battlerId, gLastUsedItem, FLAVOR_SWEET, FALSE);
                break;
            case HOLD_EFFECT_CONFUSE_BITTER:
                if (B_BERRIES_INSTANT >= GEN_4)
                    effect = HealConfuseBerry(battlerId, gLastUsedItem, FLAVOR_BITTER, FALSE);
                break;
            case HOLD_EFFECT_CONFUSE_SOUR:
                if (B_BERRIES_INSTANT >= GEN_4)
                    effect = HealConfuseBerry(battlerId, gLastUsedItem, FLAVOR_SOUR, FALSE);
                break;
            case HOLD_EFFECT_ATTACK_UP:
                if (B_BERRIES_INSTANT >= GEN_4)
                    effect = StatRaiseBerry(battlerId, gLastUsedItem, STAT_ATK, FALSE);
                break;
            case HOLD_EFFECT_DEFENSE_UP:
                if (B_BERRIES_INSTANT >= GEN_4)
                    effect = StatRaiseBerry(battlerId, gLastUsedItem, STAT_DEF, FALSE);
                break;
            case HOLD_EFFECT_SPEED_UP:
                if (B_BERRIES_INSTANT >= GEN_4)
                    effect = StatRaiseBerry(battlerId, gLastUsedItem, STAT_SPEED, FALSE);
                break;
            case HOLD_EFFECT_SP_ATTACK_UP:
                if (B_BERRIES_INSTANT >= GEN_4)
                    effect = StatRaiseBerry(battlerId, gLastUsedItem, STAT_SPATK, FALSE);
                break;
            case HOLD_EFFECT_SP_DEFENSE_UP:
                if (B_BERRIES_INSTANT >= GEN_4)
                    effect = StatRaiseBerry(battlerId, gLastUsedItem, STAT_SPDEF, FALSE);
                break;
            case HOLD_EFFECT_RANDOM_STAT_UP:
                if (B_BERRIES_INSTANT >= GEN_4)
                    effect = RandomStatRaiseBerry(battlerId, gLastUsedItem, FALSE);
                break;
            case HOLD_EFFECT_CURE_PAR:
                if (gBattleMons[battlerId].status1 & STATUS1_PARALYSIS && !UnnerveOn(battlerId, gLastUsedItem))
                {
                    gBattleMons[battlerId].status1 &= ~(STATUS1_PARALYSIS);
                    BattleScriptPushCursor();
                    gBattlescriptCurrInstr = BattleScript_BerryCureParRet;
                    effect = ITEM_STATUS_CHANGE;
                }
                break;
            case HOLD_EFFECT_CURE_PSN:
                if (gBattleMons[battlerId].status1 & STATUS1_PSN_ANY && !UnnerveOn(battlerId, gLastUsedItem))
                {
                    gBattleMons[battlerId].status1 &= ~(STATUS1_PSN_ANY | STATUS1_TOXIC_COUNTER);
                    BattleScriptPushCursor();
                    gBattlescriptCurrInstr = BattleScript_BerryCurePsnRet;
                    effect = ITEM_STATUS_CHANGE;
                }
                break;
            case HOLD_EFFECT_CURE_BRN:
                if (gBattleMons[battlerId].status1 & STATUS1_BURN && !UnnerveOn(battlerId, gLastUsedItem))
                {
                    gBattleMons[battlerId].status1 &= ~(STATUS1_BURN);
                    BattleScriptPushCursor();
                    gBattlescriptCurrInstr = BattleScript_BerryCureBrnRet;
                    effect = ITEM_STATUS_CHANGE;
                }
                break;
            case HOLD_EFFECT_CURE_FRZ:
                if (gBattleMons[battlerId].status1 & STATUS1_FREEZE && !UnnerveOn(battlerId, gLastUsedItem))
                {
                    gBattleMons[battlerId].status1 &= ~(STATUS1_FREEZE);
                    BattleScriptPushCursor();
                    gBattlescriptCurrInstr = BattleScript_BerryCureFrzRet;
                    effect = ITEM_STATUS_CHANGE;
                }
                break;
            case HOLD_EFFECT_CURE_SLP:
                if (gBattleMons[battlerId].status1 & STATUS1_SLEEP && !UnnerveOn(battlerId, gLastUsedItem))
                {
                    gBattleMons[battlerId].status1 &= ~(STATUS1_SLEEP);
                    gBattleMons[battlerId].status2 &= ~(STATUS2_NIGHTMARE);
                    BattleScriptPushCursor();
                    gBattlescriptCurrInstr = BattleScript_BerryCureSlpRet;
                    effect = ITEM_STATUS_CHANGE;
                }
                break;
            case HOLD_EFFECT_CURE_CONFUSION:
                if (gBattleMons[battlerId].status2 & STATUS2_CONFUSION && !UnnerveOn(battlerId, gLastUsedItem))
                {
                    gBattleMons[battlerId].status2 &= ~(STATUS2_CONFUSION);
                    BattleScriptPushCursor();
                    gBattlescriptCurrInstr = BattleScript_BerryCureConfusionRet;
                    effect = ITEM_EFFECT_OTHER;
                }
                break;
            case HOLD_EFFECT_CURE_ATTRACT:
                if (gBattleMons[battlerId].status2 & STATUS2_INFATUATION)
                {
                    gBattleMons[battlerId].status2 &= ~(STATUS2_INFATUATION);
                    StringCopy(gBattleTextBuff1, gStatusConditionString_LoveJpn);
                    BattleScriptPushCursor();
                    gBattleCommunication[MULTISTRING_CHOOSER] = B_MSG_CURED_PROBLEM;
                    gBattlescriptCurrInstr = BattleScript_BerryCureChosenStatusRet;
                    effect = ITEM_EFFECT_OTHER;
                }
                break;
            case HOLD_EFFECT_CURE_STATUS:
                if ((gBattleMons[battlerId].status1 & STATUS1_ANY || gBattleMons[battlerId].status2 & STATUS2_CONFUSION) && !UnnerveOn(battlerId, gLastUsedItem))
                {
                    if (gBattleMons[battlerId].status1 & STATUS1_PSN_ANY)
                    {
                        StringCopy(gBattleTextBuff1, gStatusConditionString_PoisonJpn);
                    }
                    if (gBattleMons[battlerId].status1 & STATUS1_SLEEP)
                    {
                        gBattleMons[battlerId].status2 &= ~(STATUS2_NIGHTMARE);
                        StringCopy(gBattleTextBuff1, gStatusConditionString_SleepJpn);
                    }
                    if (gBattleMons[battlerId].status1 & STATUS1_PARALYSIS)
                    {
                        StringCopy(gBattleTextBuff1, gStatusConditionString_ParalysisJpn);
                    }
                    if (gBattleMons[battlerId].status1 & STATUS1_BURN)
                    {
                        StringCopy(gBattleTextBuff1, gStatusConditionString_BurnJpn);
                    }
                    if (gBattleMons[battlerId].status1 & STATUS1_FREEZE)
                    {
                        StringCopy(gBattleTextBuff1, gStatusConditionString_IceJpn);
                    }
                    if (gBattleMons[battlerId].status2 & STATUS2_CONFUSION)
                    {
                        StringCopy(gBattleTextBuff1, gStatusConditionString_ConfusionJpn);
                    }
                    gBattleMons[battlerId].status1 = 0;
                    gBattleMons[battlerId].status2 &= ~(STATUS2_CONFUSION);
                    BattleScriptPushCursor();
                    gBattleCommunication[MULTISTRING_CHOOSER] = B_MSG_CURED_PROBLEM;
                    gBattlescriptCurrInstr = BattleScript_BerryCureChosenStatusRet;
                    effect = ITEM_STATUS_CHANGE;
                }
                break;
            case HOLD_EFFECT_RESTORE_STATS:
                for (i = 0; i < NUM_BATTLE_STATS; i++)
                {
                    if (gBattleMons[battlerId].statStages[i] < DEFAULT_STAT_STAGE)
                    {
                        gBattleMons[battlerId].statStages[i] = DEFAULT_STAT_STAGE;
                        effect = ITEM_STATS_CHANGE;
                    }
                }
                if (effect)
                {
                    gBattleScripting.battler = battlerId;
                    gPotentialItemEffectBattler = battlerId;
                    BattleScriptPushCursor();
                    gBattlescriptCurrInstr = BattleScript_WhiteHerbRet;
                    return effect;
                }
                break;
            }

            if (effect)
            {
                gActiveBattler = gPotentialItemEffectBattler = gBattleScripting.battler = battlerId;
                if (effect == ITEM_STATUS_CHANGE)
                {
                    BtlController_EmitSetMonData(0, REQUEST_STATUS_BATTLE, 0, 4, &gBattleMons[gActiveBattler].status1);
                    MarkBattlerForControllerExec(gActiveBattler);
                }
                break;
            }
        }
        break;
    case ITEMEFFECT_KINGSROCK_SHELLBELL:
        if (gBattleMoveDamage)
        {
            switch (atkHoldEffect)
            {
            case HOLD_EFFECT_FLINCH:
                if (!(gMoveResultFlags & MOVE_RESULT_NO_EFFECT)
                    && TARGET_TURN_DAMAGED
                    && (Random() % 100) < atkHoldEffectParam
                    && gBattleMoves[gCurrentMove].flags & FLAG_KINGS_ROCK_AFFECTED
                    && gBattleMons[gBattlerTarget].hp)
                {
                    gBattleScripting.moveEffect = MOVE_EFFECT_FLINCH;
                    BattleScriptPushCursor();
                    SetMoveEffect(FALSE, 0);
                    BattleScriptPop();
                }
                break;
            case HOLD_EFFECT_SHELL_BELL:
                if (!(gMoveResultFlags & MOVE_RESULT_NO_EFFECT)
                    && gSpecialStatuses[gBattlerTarget].dmg != 0
                    && gSpecialStatuses[gBattlerTarget].dmg != 0xFFFF
                    && gBattlerAttacker != gBattlerTarget
                    && gBattleMons[gBattlerAttacker].hp != gBattleMons[gBattlerAttacker].maxHP
                    && gBattleMons[gBattlerAttacker].hp != 0)
                {
                    gLastUsedItem = atkItem;
                    gPotentialItemEffectBattler = gBattlerAttacker;
                    gBattleScripting.battler = gBattlerAttacker;
                    gBattleMoveDamage = (gSpecialStatuses[gBattlerTarget].dmg / atkHoldEffectParam) * -1;
                    if (gBattleMoveDamage == 0)
                        gBattleMoveDamage = -1;
                    gSpecialStatuses[gBattlerTarget].dmg = 0;
                    BattleScriptPushCursor();
                    gBattlescriptCurrInstr = BattleScript_ItemHealHP_Ret;
                    effect++;
                }
                break;
            }
        }
        break;
    case ITEMEFFECT_TARGET:
        if (!(gMoveResultFlags & MOVE_RESULT_NO_EFFECT))
        {
            GET_MOVE_TYPE(gCurrentMove, moveType);
            switch (battlerHoldEffect)
            {
            case HOLD_EFFECT_AIR_BALLOON:
                if (TARGET_TURN_DAMAGED)
                {
                    effect = ITEM_EFFECT_OTHER;
                    BattleScriptPushCursor();
                    gBattlescriptCurrInstr = BattleScript_AirBaloonMsgPop;
                }
                break;
            case HOLD_EFFECT_ROCKY_HELMET:
                if (TARGET_TURN_DAMAGED
                    && IsMoveMakingContact(gCurrentMove, gBattlerAttacker)
                    && IsBattlerAlive(gBattlerAttacker)
                    && GetBattlerAbility(gBattlerAttacker) != ABILITY_MAGIC_GUARD)
                {
                    gBattleMoveDamage = gBattleMons[gBattlerAttacker].maxHP / 6;
                    if (gBattleMoveDamage == 0)
                        gBattleMoveDamage = 1;
                    effect = ITEM_HP_CHANGE;
                    BattleScriptPushCursor();
                    gBattlescriptCurrInstr = BattleScript_RockyHelmetActivates;
                    PREPARE_ITEM_BUFFER(gBattleTextBuff1, gLastUsedItem);
                    RecordItemEffectBattle(battlerId, HOLD_EFFECT_ROCKY_HELMET);
                }
                break;
            case HOLD_EFFECT_WEAKNESS_POLICY:
                if (IsBattlerAlive(battlerId)
                    && TARGET_TURN_DAMAGED
                    && gMoveResultFlags & MOVE_RESULT_SUPER_EFFECTIVE)
                {
                    effect = ITEM_STATS_CHANGE;
                    BattleScriptPushCursor();
                    gBattlescriptCurrInstr = BattleScript_WeaknessPolicy;
                }
                break;
            case HOLD_EFFECT_SNOWBALL:
                if (IsBattlerAlive(battlerId)
                    && TARGET_TURN_DAMAGED
                    && moveType == TYPE_ICE)
                {
                    effect = ITEM_STATS_CHANGE;
                    BattleScriptPushCursor();
                    gBattlescriptCurrInstr = BattleScript_TargetItemStatRaise;
                    gBattleScripting.statChanger = SET_STATCHANGER(STAT_ATK, 1, FALSE);
                }
                break;
            case HOLD_EFFECT_LUMINOUS_MOSS:
                if (IsBattlerAlive(battlerId)
                    && TARGET_TURN_DAMAGED
                    && moveType == TYPE_WATER)
                {
                    effect = ITEM_STATS_CHANGE;
                    BattleScriptPushCursor();
                    gBattlescriptCurrInstr = BattleScript_TargetItemStatRaise;
                    gBattleScripting.statChanger = SET_STATCHANGER(STAT_SPDEF, 1, FALSE);
                }
                break;
            case HOLD_EFFECT_CELL_BATTERY:
                if (IsBattlerAlive(battlerId)
                    && TARGET_TURN_DAMAGED
                    && moveType == TYPE_ELECTRIC)
                {
                    effect = ITEM_STATS_CHANGE;
                    BattleScriptPushCursor();
                    gBattlescriptCurrInstr = BattleScript_TargetItemStatRaise;
                    gBattleScripting.statChanger = SET_STATCHANGER(STAT_ATK, 1, FALSE);
                }
                break;
            case HOLD_EFFECT_ABSORB_BULB:
                if (IsBattlerAlive(battlerId)
                    && TARGET_TURN_DAMAGED
                    && moveType == TYPE_WATER)
                {
                    effect = ITEM_STATS_CHANGE;
                    BattleScriptPushCursor();
                    gBattlescriptCurrInstr = BattleScript_TargetItemStatRaise;
                    gBattleScripting.statChanger = SET_STATCHANGER(STAT_SPATK, 1, FALSE);
                }
                break;
            case HOLD_EFFECT_JABOCA_BERRY:  // consume and damage attacker if used physical move
                if (IsBattlerAlive(battlerId)
                 && TARGET_TURN_DAMAGED
                 && !DoesSubstituteBlockMove(gBattlerAttacker, battlerId, gCurrentMove)
                 && IS_MOVE_PHYSICAL(gCurrentMove)
                 && GetBattlerAbility(gBattlerAttacker) != ABILITY_MAGIC_GUARD)
                {
                    gBattleMoveDamage = gBattleMons[gBattlerAttacker].maxHP / 8;
                    if (gBattleMoveDamage == 0)
                        gBattleMoveDamage = 1;
                    if (GetBattlerAbility(battlerId) == ABILITY_RIPEN)
                        gBattleMoveDamage *= 2;

                    effect = ITEM_HP_CHANGE;
                    BattleScriptPushCursor();
                    gBattlescriptCurrInstr = BattleScript_JabocaRowapBerryActivates;
                    PREPARE_ITEM_BUFFER(gBattleTextBuff1, gLastUsedItem);
                    RecordItemEffectBattle(battlerId, HOLD_EFFECT_ROCKY_HELMET);
                }
                break;
            case HOLD_EFFECT_ROWAP_BERRY:  // consume and damage attacker if used special move
                if (IsBattlerAlive(battlerId)
                 && TARGET_TURN_DAMAGED
                 && !DoesSubstituteBlockMove(gBattlerAttacker, battlerId, gCurrentMove)
                 && IS_MOVE_SPECIAL(gCurrentMove)
                 && GetBattlerAbility(gBattlerAttacker) != ABILITY_MAGIC_GUARD)
                {
                    gBattleMoveDamage = gBattleMons[gBattlerAttacker].maxHP / 8;
                    if (gBattleMoveDamage == 0)
                        gBattleMoveDamage = 1;
                    if (GetBattlerAbility(battlerId) == ABILITY_RIPEN)
                        gBattleMoveDamage *= 2;

                    effect = ITEM_HP_CHANGE;
                    BattleScriptPushCursor();
                    gBattlescriptCurrInstr = BattleScript_JabocaRowapBerryActivates;
                    PREPARE_ITEM_BUFFER(gBattleTextBuff1, gLastUsedItem);
                    RecordItemEffectBattle(battlerId, HOLD_EFFECT_ROCKY_HELMET);
                }
                break;
            case HOLD_EFFECT_KEE_BERRY:  // consume and boost defense if used physical move
                effect = DamagedStatBoostBerryEffect(battlerId, STAT_DEF, SPLIT_PHYSICAL);
                break;
            case HOLD_EFFECT_MARANGA_BERRY:  // consume and boost sp. defense if used special move
                effect = DamagedStatBoostBerryEffect(battlerId, STAT_SPDEF, SPLIT_SPECIAL);
                break;
            }
        }
        break;
    case ITEMEFFECT_ORBS:
        switch (battlerHoldEffect)
        {
        case HOLD_EFFECT_TOXIC_ORB:
            if (!gBattleMons[battlerId].status1
                && CanPoisonType(battlerId, battlerId)
                && GetBattlerAbility(battlerId) != ABILITY_IMMUNITY
                && GetBattlerAbility(battlerId) != ABILITY_COMATOSE
                && IsBattlerAlive)
            {
                effect = ITEM_STATUS_CHANGE;
                gBattleMons[battlerId].status1 = STATUS1_TOXIC_POISON;
                BattleScriptExecute(BattleScript_ToxicOrb);
                RecordItemEffectBattle(battlerId, battlerHoldEffect);
            }
            break;
        case HOLD_EFFECT_FLAME_ORB:
            if (!gBattleMons[battlerId].status1
                && !IS_BATTLER_OF_TYPE(battlerId, TYPE_FIRE)
                && GetBattlerAbility(battlerId) != ABILITY_WATER_VEIL
                && GetBattlerAbility(battlerId) != ABILITY_WATER_BUBBLE
                && GetBattlerAbility(battlerId) != ABILITY_COMATOSE
                && IsBattlerAlive)
            {
                effect = ITEM_STATUS_CHANGE;
                gBattleMons[battlerId].status1 = STATUS1_BURN;
                BattleScriptExecute(BattleScript_FlameOrb);
                RecordItemEffectBattle(battlerId, battlerHoldEffect);
            }
            break;
        }

        if (effect == ITEM_STATUS_CHANGE)
        {
            gActiveBattler = battlerId;
            BtlController_EmitSetMonData(0, REQUEST_STATUS_BATTLE, 0, 4, &gBattleMons[battlerId].status1);
            MarkBattlerForControllerExec(gActiveBattler);
        }
        break;
    }

    // Berry was successfully used on a Pokemon.
    if (effect && (gLastUsedItem >= FIRST_BERRY_INDEX && gLastUsedItem <= LAST_BERRY_INDEX))
        gBattleStruct->ateBerry[battlerId & BIT_SIDE] |= gBitTable[gBattlerPartyIndexes[battlerId]];

    return effect;
}

void ClearFuryCutterDestinyBondGrudge(u8 battlerId)
{
    gDisableStructs[battlerId].furyCutterCounter = 0;
    gBattleMons[battlerId].status2 &= ~(STATUS2_DESTINY_BOND);
    gStatuses3[battlerId] &= ~(STATUS3_GRUDGE);
}

void HandleAction_RunBattleScript(void) // identical to RunBattleScriptCommands
{
    if (gBattleControllerExecFlags == 0)
        gBattleScriptingCommandsTable[*gBattlescriptCurrInstr]();
}

u32 SetRandomTarget(u32 battlerId)
{
    u32 target;
    static const u8 targets[2][2] =
    {
        [B_SIDE_PLAYER] = {B_POSITION_OPPONENT_LEFT, B_POSITION_OPPONENT_RIGHT},
        [B_SIDE_OPPONENT] = {B_POSITION_PLAYER_LEFT, B_POSITION_PLAYER_RIGHT},
    };

    if (gBattleTypeFlags & BATTLE_TYPE_DOUBLE)
    {
        target = GetBattlerAtPosition(targets[GetBattlerSide(battlerId)][Random() % 2]);
        if (!IsBattlerAlive(target))
            target ^= BIT_FLANK;
    }
    else
    {
        target = GetBattlerAtPosition(targets[GetBattlerSide(battlerId)][0]);
    }

    return target;
}

u8 GetMoveTarget(u16 move, u8 setTarget)
{
    u8 targetBattler = 0;
    u32 i, moveTarget, side;

    if (setTarget)
        moveTarget = setTarget - 1;
    else
        moveTarget = gBattleMoves[move].target;

    switch (moveTarget)
    {
    case MOVE_TARGET_SELECTED:
        side = GetBattlerSide(gBattlerAttacker) ^ BIT_SIDE;
        if (IsAffectedByFollowMe(gBattlerAttacker, side))
        {
            targetBattler = gSideTimers[side].followmeTarget;
        }
        else
        {
            targetBattler = SetRandomTarget(gBattlerAttacker);
            if (gBattleMoves[move].type == TYPE_ELECTRIC
                && IsAbilityOnOpposingSide(gBattlerAttacker, ABILITY_LIGHTNING_ROD)
                && gBattleMons[targetBattler].ability != ABILITY_LIGHTNING_ROD)
            {
                targetBattler ^= BIT_FLANK;
                RecordAbilityBattle(targetBattler, gBattleMons[targetBattler].ability);
                gSpecialStatuses[targetBattler].lightningRodRedirected = 1;
            }
            else if (gBattleMoves[move].type == TYPE_WATER
                && IsAbilityOnOpposingSide(gBattlerAttacker, ABILITY_STORM_DRAIN)
                && gBattleMons[targetBattler].ability != ABILITY_STORM_DRAIN)
            {
                targetBattler ^= BIT_FLANK;
                RecordAbilityBattle(targetBattler, gBattleMons[targetBattler].ability);
                gSpecialStatuses[targetBattler].stormDrainRedirected = 1;
            }
        }
        break;
    case MOVE_TARGET_DEPENDS:
    case MOVE_TARGET_BOTH:
    case MOVE_TARGET_FOES_AND_ALLY:
    case MOVE_TARGET_OPPONENTS_FIELD:
        targetBattler = GetBattlerAtPosition((GetBattlerPosition(gBattlerAttacker) & BIT_SIDE) ^ BIT_SIDE);
        if (!IsBattlerAlive(targetBattler))
            targetBattler ^= BIT_FLANK;
        break;
    case MOVE_TARGET_RANDOM:
        side = GetBattlerSide(gBattlerAttacker) ^ BIT_SIDE;
        if (IsAffectedByFollowMe(gBattlerAttacker, side))
            targetBattler = gSideTimers[side].followmeTarget;
        else if (gBattleTypeFlags & BATTLE_TYPE_DOUBLE && moveTarget & MOVE_TARGET_RANDOM)
            targetBattler = SetRandomTarget(gBattlerAttacker);
        else
            targetBattler = GetBattlerAtPosition((GetBattlerPosition(gBattlerAttacker) & BIT_SIDE) ^ BIT_SIDE);
        break;
    case MOVE_TARGET_USER_OR_SELECTED:
    case MOVE_TARGET_USER:
    default:
        targetBattler = gBattlerAttacker;
        break;
    case MOVE_TARGET_ALLY:
        if (IsBattlerAlive(BATTLE_PARTNER(gBattlerAttacker)))
            targetBattler = BATTLE_PARTNER(gBattlerAttacker);
        else
            targetBattler = gBattlerAttacker;
        break;
    }

    *(gBattleStruct->moveTarget + gBattlerAttacker) = targetBattler;

    return targetBattler;
}

static bool32 IsMonEventLegal(u8 battlerId)
{
    if (GetBattlerSide(battlerId) == B_SIDE_OPPONENT)
        return TRUE;
    if (GetMonData(&gPlayerParty[gBattlerPartyIndexes[battlerId]], MON_DATA_SPECIES, NULL) != SPECIES_DEOXYS
        && GetMonData(&gPlayerParty[gBattlerPartyIndexes[battlerId]], MON_DATA_SPECIES, NULL) != SPECIES_MEW)
            return TRUE;
    return GetMonData(&gPlayerParty[gBattlerPartyIndexes[battlerId]], MON_DATA_EVENT_LEGAL, NULL);
}

u8 IsMonDisobedient(void)
{
    s32 rnd;
    s32 calc;
    u8 obedienceLevel = 0;

    if (gBattleTypeFlags & (BATTLE_TYPE_LINK | BATTLE_TYPE_RECORDED_LINK))
        return 0;
    if (GetBattlerSide(gBattlerAttacker) == B_SIDE_OPPONENT)
        return 0;

    if (IsMonEventLegal(gBattlerAttacker)) // only false if illegal Mew or Deoxys
    {
        if (gBattleTypeFlags & BATTLE_TYPE_INGAME_PARTNER && GetBattlerPosition(gBattlerAttacker) == 2)
            return 0;
        if (gBattleTypeFlags & BATTLE_TYPE_FRONTIER)
            return 0;
        if (gBattleTypeFlags & BATTLE_TYPE_RECORDED)
            return 0;
        if (!IsOtherTrainer(gBattleMons[gBattlerAttacker].otId, gBattleMons[gBattlerAttacker].otName))
            return 0;
        if (FlagGet(FLAG_BADGE08_GET))
            return 0;

        obedienceLevel = 10;

        if (FlagGet(FLAG_BADGE02_GET))
            obedienceLevel = 30;
        if (FlagGet(FLAG_BADGE04_GET))
            obedienceLevel = 50;
        if (FlagGet(FLAG_BADGE06_GET))
            obedienceLevel = 70;
    }

    if (gBattleMons[gBattlerAttacker].level <= obedienceLevel)
        return 0;
    rnd = (Random() & 255);
    calc = (gBattleMons[gBattlerAttacker].level + obedienceLevel) * rnd >> 8;
    if (calc < obedienceLevel)
        return 0;

    // is not obedient
    if (gCurrentMove == MOVE_RAGE)
        gBattleMons[gBattlerAttacker].status2 &= ~(STATUS2_RAGE);
    if (gBattleMons[gBattlerAttacker].status1 & STATUS1_SLEEP && (gCurrentMove == MOVE_SNORE || gCurrentMove == MOVE_SLEEP_TALK))
    {
        gBattlescriptCurrInstr = BattleScript_IgnoresWhileAsleep;
        return 1;
    }

    rnd = (Random() & 255);
    calc = (gBattleMons[gBattlerAttacker].level + obedienceLevel) * rnd >> 8;
    if (calc < obedienceLevel)
    {
        calc = CheckMoveLimitations(gBattlerAttacker, gBitTable[gCurrMovePos], 0xFF);
        if (calc == 0xF) // all moves cannot be used
        {
            // Randomly select, then print a disobedient string
            // B_MSG_LOAFING, B_MSG_WONT_OBEY, B_MSG_TURNED_AWAY, or B_MSG_PRETEND_NOT_NOTICE
            gBattleCommunication[MULTISTRING_CHOOSER] = Random() & (NUM_LOAF_STRINGS - 1);
            gBattlescriptCurrInstr = BattleScript_MoveUsedLoafingAround;
            return 1;
        }
        else // use a random move
        {
            do
            {
                gCurrMovePos = gChosenMovePos = Random() & (MAX_MON_MOVES - 1);
            } while (gBitTable[gCurrMovePos] & calc);

            gCalledMove = gBattleMons[gBattlerAttacker].moves[gCurrMovePos];
            gBattlescriptCurrInstr = BattleScript_IgnoresAndUsesRandomMove;
            gBattlerTarget = GetMoveTarget(gCalledMove, 0);
            gHitMarker |= HITMARKER_x200000;
            return 2;
        }
    }
    else
    {
        obedienceLevel = gBattleMons[gBattlerAttacker].level - obedienceLevel;

        calc = (Random() & 255);
        if (calc < obedienceLevel && !(gBattleMons[gBattlerAttacker].status1 & STATUS1_ANY) && gBattleMons[gBattlerAttacker].ability != ABILITY_VITAL_SPIRIT && gBattleMons[gBattlerAttacker].ability != ABILITY_INSOMNIA)
        {
            // try putting asleep
            int i;
            for (i = 0; i < gBattlersCount; i++)
            {
                if (gBattleMons[i].status2 & STATUS2_UPROAR)
                    break;
            }
            if (i == gBattlersCount)
            {
                gBattlescriptCurrInstr = BattleScript_IgnoresAndFallsAsleep;
                return 1;
            }
        }
        calc -= obedienceLevel;
        if (calc < obedienceLevel)
        {
            gBattleMoveDamage = CalculateMoveDamage(MOVE_NONE, gBattlerAttacker, gBattlerAttacker, TYPE_MYSTERY, 40, FALSE, FALSE, TRUE);
            gBattlerTarget = gBattlerAttacker;
            gBattlescriptCurrInstr = BattleScript_IgnoresAndHitsItself;
            gHitMarker |= HITMARKER_UNABLE_TO_USE_MOVE;
            return 2;
        }
        else
        {
            // Randomly select, then print a disobedient string
            // B_MSG_LOAFING, B_MSG_WONT_OBEY, B_MSG_TURNED_AWAY, or B_MSG_PRETEND_NOT_NOTICE
            gBattleCommunication[MULTISTRING_CHOOSER] = Random() & (NUM_LOAF_STRINGS - 1);
            gBattlescriptCurrInstr = BattleScript_MoveUsedLoafingAround;
            return 1;
        }
    }
}

u32 GetBattlerHoldEffect(u8 battlerId, bool32 checkNegating)
{
    if (checkNegating)
    {
        if (gStatuses3[battlerId] & STATUS3_EMBARGO)
            return HOLD_EFFECT_NONE;
        if (gFieldStatuses & STATUS_FIELD_MAGIC_ROOM)
            return HOLD_EFFECT_NONE;
        if (gBattleMons[battlerId].ability == ABILITY_KLUTZ && !(gStatuses3[battlerId] & STATUS3_GASTRO_ACID))
            return HOLD_EFFECT_NONE;
    }

    gPotentialItemEffectBattler = battlerId;

    if (B_ENABLE_DEBUG && gBattleStruct->debugHoldEffects[battlerId] != 0 && gBattleMons[battlerId].item)
        return gBattleStruct->debugHoldEffects[battlerId];
    else if (gBattleMons[battlerId].item == ITEM_ENIGMA_BERRY)
        return gEnigmaBerries[battlerId].holdEffect;
    else
        return ItemId_GetHoldEffect(gBattleMons[battlerId].item);
}

u32 GetBattlerHoldEffectParam(u8 battlerId)
{
    if (gBattleMons[battlerId].item == ITEM_ENIGMA_BERRY)
        return gEnigmaBerries[battlerId].holdEffectParam;
    else
        return ItemId_GetHoldEffectParam(gBattleMons[battlerId].item);
}

bool32 IsMoveMakingContact(u16 move, u8 battlerAtk)
{
    if (!(gBattleMoves[move].flags & FLAG_MAKES_CONTACT))
        return FALSE;
    else if (GetBattlerAbility(battlerAtk) == ABILITY_LONG_REACH)
        return FALSE;
    else if (GetBattlerHoldEffect(battlerAtk, TRUE) == HOLD_EFFECT_PROTECTIVE_PADS)
        return FALSE;
    else
        return TRUE;
}

bool32 IsBattlerGrounded(u8 battlerId)
{
    if (GetBattlerHoldEffect(battlerId, TRUE) == HOLD_EFFECT_IRON_BALL)
        return TRUE;
    else if (gFieldStatuses & STATUS_FIELD_GRAVITY)
        return TRUE;
    else if (gStatuses3[battlerId] & STATUS3_ROOTED)
        return TRUE;
    else if (gStatuses3[battlerId] & STATUS3_SMACKED_DOWN)
        return TRUE;

    else if (gStatuses3[battlerId] & STATUS3_TELEKINESIS)
        return FALSE;
    else if (gStatuses3[battlerId] & STATUS3_MAGNET_RISE)
        return FALSE;
    else if (GetBattlerHoldEffect(battlerId, TRUE) == HOLD_EFFECT_AIR_BALLOON)
        return FALSE;
    else if (GetBattlerAbility(battlerId) == ABILITY_LEVITATE)
        return FALSE;
    else if (IS_BATTLER_OF_TYPE(battlerId, TYPE_FLYING))
        return FALSE;

    else
        return TRUE;
}

bool32 IsBattlerAlive(u8 battlerId)
{
    if (gBattleMons[battlerId].hp == 0)
        return FALSE;
    else if (battlerId >= gBattlersCount)
        return FALSE;
    else if (gAbsentBattlerFlags & gBitTable[battlerId])
        return FALSE;
    else
        return TRUE;
}

u8 GetBattleMonMoveSlot(struct BattlePokemon *battleMon, u16 move)
{
    u8 i;

    for (i = 0; i < 4; i++)
    {
        if (battleMon->moves[i] == move)
            break;
    }
    return i;
}

u32 GetBattlerWeight(u8 battlerId)
{
    u32 i;
    u32 weight = GetPokedexHeightWeight(SpeciesToNationalPokedexNum(gBattleMons[battlerId].species), 1);
    u32 ability = GetBattlerAbility(battlerId);
    u32 holdEffect = GetBattlerHoldEffect(battlerId, TRUE);

    if (ability == ABILITY_HEAVY_METAL)
        weight *= 2;
    else if (ability == ABILITY_LIGHT_METAL)
        weight /= 2;

    if (holdEffect == HOLD_EFFECT_FLOAT_STONE)
        weight /= 2;

    for (i = 0; i < gDisableStructs[battlerId].autotomizeCount; i++)
    {
        if (weight > 1000)
        {
            weight -= 1000;
        }
        else if (weight <= 1000)
        {
            weight = 1;
            break;
        }
    }

    if (weight == 0)
        weight = 1;

    return weight;
}

u32 CountBattlerStatIncreases(u8 battlerId, bool32 countEvasionAcc)
{
    u32 i;
    u32 count = 0;

    for (i = 0; i < NUM_BATTLE_STATS; i++)
    {
        if ((i == STAT_ACC || i == STAT_EVASION) && !countEvasionAcc)
            continue;
        if (gBattleMons[battlerId].statStages[i] > DEFAULT_STAT_STAGE) // Stat is increased.
            count += gBattleMons[battlerId].statStages[i] - DEFAULT_STAT_STAGE;
    }

    return count;
}

u32 GetMoveTargetCount(u16 move, u8 battlerAtk, u8 battlerDef)
{
    switch (gBattleMoves[move].target)
    {
    case MOVE_TARGET_BOTH:
        return IsBattlerAlive(battlerDef)
             + IsBattlerAlive(BATTLE_PARTNER(battlerDef));
    case MOVE_TARGET_FOES_AND_ALLY:
        return IsBattlerAlive(battlerDef)
             + IsBattlerAlive(BATTLE_PARTNER(battlerDef))
             + IsBattlerAlive(BATTLE_PARTNER(battlerAtk));
    case MOVE_TARGET_OPPONENTS_FIELD:
        return 1;
    case MOVE_TARGET_DEPENDS:
    case MOVE_TARGET_SELECTED:
    case MOVE_TARGET_RANDOM:
    case MOVE_TARGET_USER_OR_SELECTED:
        return IsBattlerAlive(battlerDef);
    case MOVE_TARGET_USER:
        return IsBattlerAlive(battlerAtk);
    default:
        return 0;
    }
}

static void MulModifier(u16 *modifier, u16 val)
{
    *modifier = UQ_4_12_TO_INT((*modifier * val) + UQ_4_12_ROUND);
}

static u32 ApplyModifier(u16 modifier, u32 val)
{
    return UQ_4_12_TO_INT((modifier * val) + UQ_4_12_ROUND);
}

static const u8 sFlailHpScaleToPowerTable[] =
{
    1, 200,
    4, 150,
    9, 100,
    16, 80,
    32, 40,
    48, 20
};

// format: min. weight (hectograms), base power
static const u16 sWeightToDamageTable[] =
{
    100, 20,
    250, 40,
    500, 60,
    1000, 80,
    2000, 100,
    0xFFFF, 0xFFFF
};

static const u8 sSpeedDiffPowerTable[] = {40, 60, 80, 120, 150};
static const u8 sHeatCrushPowerTable[] = {40, 40, 60, 80, 100, 120};
static const u8 sTrumpCardPowerTable[] = {200, 80, 60, 50, 40};

const struct TypePower gNaturalGiftTable[] =
{
    [ITEM_TO_BERRY(ITEM_CHERI_BERRY)] = {TYPE_FIRE, 80},
    [ITEM_TO_BERRY(ITEM_CHESTO_BERRY)] = {TYPE_WATER, 80},
    [ITEM_TO_BERRY(ITEM_PECHA_BERRY)] = {TYPE_ELECTRIC, 80},
    [ITEM_TO_BERRY(ITEM_RAWST_BERRY)] = {TYPE_GRASS, 80},
    [ITEM_TO_BERRY(ITEM_ASPEAR_BERRY)] = {TYPE_ICE, 80},
    [ITEM_TO_BERRY(ITEM_LEPPA_BERRY)] = {TYPE_FIGHTING, 80},
    [ITEM_TO_BERRY(ITEM_ORAN_BERRY)] = {TYPE_POISON, 80},
    [ITEM_TO_BERRY(ITEM_PERSIM_BERRY)] = {TYPE_GROUND, 80},
    [ITEM_TO_BERRY(ITEM_LUM_BERRY)] = {TYPE_FLYING, 80},
    [ITEM_TO_BERRY(ITEM_SITRUS_BERRY)] = {TYPE_PSYCHIC, 80},
    [ITEM_TO_BERRY(ITEM_FIGY_BERRY)] = {TYPE_BUG, 80},
    [ITEM_TO_BERRY(ITEM_WIKI_BERRY)] = {TYPE_ROCK, 80},
    [ITEM_TO_BERRY(ITEM_MAGO_BERRY)] = {TYPE_GHOST, 80},
    [ITEM_TO_BERRY(ITEM_AGUAV_BERRY)] = {TYPE_DRAGON, 80},
    [ITEM_TO_BERRY(ITEM_IAPAPA_BERRY)] = {TYPE_DARK, 80},
    [ITEM_TO_BERRY(ITEM_RAZZ_BERRY)] = {TYPE_STEEL, 80},
    [ITEM_TO_BERRY(ITEM_OCCA_BERRY)] = {TYPE_FIRE, 80},
    [ITEM_TO_BERRY(ITEM_PASSHO_BERRY)] = {TYPE_WATER, 80},
    [ITEM_TO_BERRY(ITEM_WACAN_BERRY)] = {TYPE_ELECTRIC, 80},
    [ITEM_TO_BERRY(ITEM_RINDO_BERRY)] = {TYPE_GRASS, 80},
    [ITEM_TO_BERRY(ITEM_YACHE_BERRY)] = {TYPE_ICE, 80},
    [ITEM_TO_BERRY(ITEM_CHOPLE_BERRY)] = {TYPE_FIGHTING, 80},
    [ITEM_TO_BERRY(ITEM_KEBIA_BERRY)] = {TYPE_POISON, 80},
    [ITEM_TO_BERRY(ITEM_SHUCA_BERRY)] = {TYPE_GROUND, 80},
    [ITEM_TO_BERRY(ITEM_COBA_BERRY)] = {TYPE_FLYING, 80},
    [ITEM_TO_BERRY(ITEM_PAYAPA_BERRY)] = {TYPE_PSYCHIC, 80},
    [ITEM_TO_BERRY(ITEM_TANGA_BERRY)] = {TYPE_BUG, 80},
    [ITEM_TO_BERRY(ITEM_CHARTI_BERRY)] = {TYPE_ROCK, 80},
    [ITEM_TO_BERRY(ITEM_KASIB_BERRY)] = {TYPE_GHOST, 80},
    [ITEM_TO_BERRY(ITEM_HABAN_BERRY)] = {TYPE_DRAGON, 80},
    [ITEM_TO_BERRY(ITEM_COLBUR_BERRY)] = {TYPE_DARK, 80},
    [ITEM_TO_BERRY(ITEM_BABIRI_BERRY)] = {TYPE_STEEL, 80},
    [ITEM_TO_BERRY(ITEM_CHILAN_BERRY)] = {TYPE_NORMAL, 80},
    [ITEM_TO_BERRY(ITEM_ROSELI_BERRY)] = {TYPE_FAIRY, 80},
    [ITEM_TO_BERRY(ITEM_BLUK_BERRY)] = {TYPE_FIRE, 90},
    [ITEM_TO_BERRY(ITEM_NANAB_BERRY)] = {TYPE_WATER, 90},
    [ITEM_TO_BERRY(ITEM_WEPEAR_BERRY)] = {TYPE_ELECTRIC, 90},
    [ITEM_TO_BERRY(ITEM_PINAP_BERRY)] = {TYPE_GRASS, 90},
    [ITEM_TO_BERRY(ITEM_POMEG_BERRY)] = {TYPE_ICE, 90},
    [ITEM_TO_BERRY(ITEM_KELPSY_BERRY)] = {TYPE_FIGHTING, 90},
    [ITEM_TO_BERRY(ITEM_QUALOT_BERRY)] = {TYPE_POISON, 90},
    [ITEM_TO_BERRY(ITEM_HONDEW_BERRY)] = {TYPE_GROUND, 90},
    [ITEM_TO_BERRY(ITEM_GREPA_BERRY)] = {TYPE_FLYING, 90},
    [ITEM_TO_BERRY(ITEM_TAMATO_BERRY)] = {TYPE_PSYCHIC, 90},
    [ITEM_TO_BERRY(ITEM_CORNN_BERRY)] = {TYPE_BUG, 90},
    [ITEM_TO_BERRY(ITEM_MAGOST_BERRY)] = {TYPE_ROCK, 90},
    [ITEM_TO_BERRY(ITEM_RABUTA_BERRY)] = {TYPE_GHOST, 90},
    [ITEM_TO_BERRY(ITEM_NOMEL_BERRY)] = {TYPE_DRAGON, 90},
    [ITEM_TO_BERRY(ITEM_SPELON_BERRY)] = {TYPE_DARK, 90},
    [ITEM_TO_BERRY(ITEM_PAMTRE_BERRY)] = {TYPE_STEEL, 90},
    [ITEM_TO_BERRY(ITEM_WATMEL_BERRY)] = {TYPE_FIRE, 100},
    [ITEM_TO_BERRY(ITEM_DURIN_BERRY)] = {TYPE_WATER, 100},
    [ITEM_TO_BERRY(ITEM_BELUE_BERRY)] = {TYPE_ELECTRIC, 100},
    [ITEM_TO_BERRY(ITEM_LIECHI_BERRY)] = {TYPE_GRASS, 100},
    [ITEM_TO_BERRY(ITEM_GANLON_BERRY)] = {TYPE_ICE, 100},
    [ITEM_TO_BERRY(ITEM_SALAC_BERRY)] = {TYPE_FIGHTING, 100},
    [ITEM_TO_BERRY(ITEM_PETAYA_BERRY)] = {TYPE_POISON, 100},
    [ITEM_TO_BERRY(ITEM_APICOT_BERRY)] = {TYPE_GROUND, 100},
    [ITEM_TO_BERRY(ITEM_LANSAT_BERRY)] = {TYPE_FLYING, 100},
    [ITEM_TO_BERRY(ITEM_STARF_BERRY)] = {TYPE_PSYCHIC, 100},
    [ITEM_TO_BERRY(ITEM_ENIGMA_BERRY)] = {TYPE_BUG, 100},
    [ITEM_TO_BERRY(ITEM_MICLE_BERRY)] = {TYPE_ROCK, 100},
    [ITEM_TO_BERRY(ITEM_CUSTAP_BERRY)] = {TYPE_GHOST, 100},
    [ITEM_TO_BERRY(ITEM_JABOCA_BERRY)] = {TYPE_DRAGON, 100},
    [ITEM_TO_BERRY(ITEM_ROWAP_BERRY)] = {TYPE_DARK, 100},
    [ITEM_TO_BERRY(ITEM_KEE_BERRY)] = {TYPE_FAIRY, 100},
    [ITEM_TO_BERRY(ITEM_MARANGA_BERRY)] = {TYPE_DARK, 100},
};

static u16 CalcMoveBasePower(u16 move, u8 battlerAtk, u8 battlerDef)
{
    u32 i;
    u16 basePower = gBattleMoves[move].power;
    u32 weight, hpFraction, speed;

    switch (gBattleMoves[move].effect)
    {
    case EFFECT_PLEDGE:
        // todo
        break;
    case EFFECT_FLING:
        // todo: program Fling + Unburden interaction
        break;
    case EFFECT_ERUPTION:
        basePower = gBattleMons[battlerAtk].hp * basePower / gBattleMons[battlerAtk].maxHP;
        break;
    case EFFECT_FLAIL:
        hpFraction = GetScaledHPFraction(gBattleMons[battlerAtk].hp, gBattleMons[battlerAtk].maxHP, 48);
        for (i = 0; i < sizeof(sFlailHpScaleToPowerTable); i += 2)
        {
            if (hpFraction <= sFlailHpScaleToPowerTable[i])
                break;
        }
        basePower = sFlailHpScaleToPowerTable[i + 1];
        break;
    case EFFECT_RETURN:
        basePower = 10 * (gBattleMons[battlerAtk].friendship) / 25;
        break;
    case EFFECT_FRUSTRATION:
        basePower = 10 * (255 - gBattleMons[battlerAtk].friendship) / 25;
        break;
    case EFFECT_FURY_CUTTER:
        for (i = 1; i < gDisableStructs[battlerAtk].furyCutterCounter; i++)
            basePower *= 2;
        break;
    case EFFECT_ROLLOUT:
        for (i = 1; i < (5 - gDisableStructs[battlerAtk].rolloutTimer); i++)
            basePower *= 2;
        if (gBattleMons[battlerAtk].status2 & STATUS2_DEFENSE_CURL)
            basePower *= 2;
        break;
    case EFFECT_MAGNITUDE:
        basePower = gBattleStruct->magnitudeBasePower;
        break;
    case EFFECT_PRESENT:
        basePower = gBattleStruct->presentBasePower;
        break;
    case EFFECT_TRIPLE_KICK:
        basePower += gBattleScripting.tripleKickPower;
        break;
    case EFFECT_SPIT_UP:
        basePower = 100 * gDisableStructs[battlerAtk].stockpileCounter;
        break;
    case EFFECT_REVENGE:
        if ((gProtectStructs[battlerAtk].physicalDmg
                && gProtectStructs[battlerAtk].physicalBattlerId == battlerDef)
            || (gProtectStructs[battlerAtk].specialDmg
                && gProtectStructs[battlerAtk].specialBattlerId == battlerDef))
            basePower *= 2;
        break;
    case EFFECT_WEATHER_BALL:
        if (WEATHER_HAS_EFFECT && gBattleWeather & WEATHER_ANY)
            basePower *= 2;
        break;
    case EFFECT_PURSUIT:
        if (gActionsByTurnOrder[GetBattlerTurnOrderNum(gBattlerTarget)] == B_ACTION_SWITCH)
            basePower *= 2;
        break;
    case EFFECT_NATURAL_GIFT:
        basePower = gNaturalGiftTable[ITEM_TO_BERRY(gBattleMons[battlerAtk].item)].power;
        break;
    case EFFECT_WAKE_UP_SLAP:
        if (gBattleMons[battlerDef].status1 & STATUS1_SLEEP || GetBattlerAbility(battlerDef) == ABILITY_COMATOSE)
            basePower *= 2;
        break;
    case EFFECT_SMELLINGSALT:
        if (gBattleMons[battlerDef].status1 & STATUS1_PARALYSIS)
            basePower *= 2;
        break;
    case EFFECT_WRING_OUT:
        basePower = 120 * gBattleMons[battlerDef].hp / gBattleMons[battlerDef].maxHP;
        break;
    case EFFECT_HEX:
        if (gBattleMons[battlerDef].status1 & STATUS1_ANY || GetBattlerAbility(battlerDef) == ABILITY_COMATOSE)
            basePower *= 2;
        break;
    case EFFECT_ASSURANCE:
        if (gProtectStructs[battlerDef].physicalDmg != 0 || gProtectStructs[battlerDef].specialDmg != 0 || gProtectStructs[battlerDef].confusionSelfDmg != 0)
            basePower *= 2;
        break;
    case EFFECT_TRUMP_CARD:
        i = GetBattleMonMoveSlot(&gBattleMons[battlerAtk], move);
        if (i != 4)
        {
            if (gBattleMons[battlerAtk].pp[i] >= ARRAY_COUNT(sTrumpCardPowerTable))
                basePower = sTrumpCardPowerTable[ARRAY_COUNT(sTrumpCardPowerTable) - 1];
            else
                basePower = sTrumpCardPowerTable[i];
        }
        break;
    case EFFECT_ACROBATICS:
        if (gBattleMons[battlerAtk].item == ITEM_NONE
            // Edge case, because removal of items happens after damage calculation.
            || (gSpecialStatuses[battlerAtk].gemBoost && GetBattlerHoldEffect(battlerAtk, FALSE) == HOLD_EFFECT_GEMS))
            basePower *= 2;
        break;
    case EFFECT_LOW_KICK:
        weight = GetBattlerWeight(battlerDef);
        for (i = 0; sWeightToDamageTable[i] != 0xFFFF; i += 2)
        {
            if (sWeightToDamageTable[i] > weight)
                break;
        }
        if (sWeightToDamageTable[i] != 0xFFFF)
            basePower = sWeightToDamageTable[i + 1];
        else
            basePower = 120;
        break;
    case EFFECT_HEAT_CRASH:
        weight = GetBattlerWeight(battlerAtk) / GetBattlerWeight(battlerDef);
        if (weight >= ARRAY_COUNT(sHeatCrushPowerTable))
            basePower = sHeatCrushPowerTable[ARRAY_COUNT(sHeatCrushPowerTable) - 1];
        else
            basePower = sHeatCrushPowerTable[i];
        break;
    case EFFECT_PUNISHMENT:
        basePower = 60 + (CountBattlerStatIncreases(battlerDef, FALSE) * 20);
        if (basePower > 200)
            basePower = 200;
        break;
    case EFFECT_STORED_POWER:
        basePower += (CountBattlerStatIncreases(battlerAtk, TRUE) * 20);
        break;
    case EFFECT_ELECTRO_BALL:
        speed = GetBattlerTotalSpeedStat(battlerAtk) / GetBattlerTotalSpeedStat(battlerDef);
        if (speed >= ARRAY_COUNT(sSpeedDiffPowerTable))
            speed = ARRAY_COUNT(sSpeedDiffPowerTable) - 1;
        basePower = sSpeedDiffPowerTable[speed];
        break;
    case EFFECT_GYRO_BALL:
        basePower = ((25 * GetBattlerTotalSpeedStat(battlerDef)) / GetBattlerTotalSpeedStat(battlerAtk)) + 1;
        if (basePower > 150)
            basePower = 150;
        break;
    case EFFECT_ECHOED_VOICE:
        if (gFieldTimers.echoVoiceCounter != 0)
        {
            if (gFieldTimers.echoVoiceCounter >= 5)
                basePower *= 5;
            else
                basePower *= gFieldTimers.echoVoiceCounter;
        }
        break;
    case EFFECT_PAYBACK:
        if (GetBattlerTurnOrderNum(battlerAtk) > GetBattlerTurnOrderNum(battlerDef)
            && (gDisableStructs[battlerDef].isFirstTurn != 2 || B_PAYBACK_SWITCH_BOOST < GEN_5))
            basePower *= 2;
        break;
    case EFFECT_ROUND:
        if (gChosenMoveByBattler[BATTLE_PARTNER(battlerAtk)] == MOVE_ROUND && !(gAbsentBattlerFlags & gBitTable[BATTLE_PARTNER(battlerAtk)]))
            basePower *= 2;
        break;
    case EFFECT_FUSION_COMBO:
        if (gBattleMoves[gLastUsedMove].effect == EFFECT_FUSION_COMBO && move != gLastUsedMove)
            basePower *= 2;
        break;
    }

    if (basePower == 0)
        basePower = 1;
    return basePower;
}

static u32 CalcMoveBasePowerAfterModifiers(u16 move, u8 battlerAtk, u8 battlerDef, u8 moveType, bool32 updateFlags)
{
    u32 i, ability;
    u32 holdEffectAtk, holdEffectParamAtk;
    u16 basePower = CalcMoveBasePower(move, battlerAtk, battlerDef);
    u16 holdEffectModifier;
    u16 modifier = UQ_4_12(1.0);

    // attacker's abilities
    switch (GetBattlerAbility(battlerAtk))
    {
    case ABILITY_TECHNICIAN:
        if (basePower <= 60)
           MulModifier(&modifier, UQ_4_12(1.5));
        break;
    case ABILITY_FLARE_BOOST:
        if (gBattleMons[battlerAtk].status1 & STATUS1_BURN && IS_MOVE_SPECIAL(move))
           MulModifier(&modifier, UQ_4_12(1.5));
        break;
    case ABILITY_TOXIC_BOOST:
        if (gBattleMons[battlerAtk].status1 & STATUS1_PSN_ANY && IS_MOVE_PHYSICAL(move))
           MulModifier(&modifier, UQ_4_12(1.5));
        break;
    case ABILITY_RECKLESS:
        if (gBattleMoves[move].flags & FLAG_RECKLESS_BOOST)
           MulModifier(&modifier, UQ_4_12(1.2));
        break;
    case ABILITY_IRON_FIST:
        if (gBattleMoves[move].flags & FLAG_IRON_FIST_BOOST)
           MulModifier(&modifier, UQ_4_12(1.2));
        break;
    case ABILITY_SHEER_FORCE:
        if (gBattleMoves[move].flags & FLAG_SHEER_FORCE_BOOST)
           MulModifier(&modifier, UQ_4_12(1.3));
        break;
    case ABILITY_SAND_FORCE:
        if ((moveType == TYPE_STEEL || moveType == TYPE_ROCK || moveType == TYPE_GROUND)
            && WEATHER_HAS_EFFECT && gBattleWeather & WEATHER_SANDSTORM_ANY)
           MulModifier(&modifier, UQ_4_12(1.3));
        break;
    case ABILITY_RIVALRY:
        if (GetGenderFromSpeciesAndPersonality(gBattleMons[battlerAtk].species, gBattleMons[battlerAtk].personality) != MON_GENDERLESS
            && GetGenderFromSpeciesAndPersonality(gBattleMons[battlerDef].species, gBattleMons[battlerDef].personality) != MON_GENDERLESS)
        {
            if (GetGenderFromSpeciesAndPersonality(gBattleMons[battlerAtk].species, gBattleMons[battlerAtk].personality)
             == GetGenderFromSpeciesAndPersonality(gBattleMons[battlerDef].species, gBattleMons[battlerDef].personality))
               MulModifier(&modifier, UQ_4_12(1.25));
            else
               MulModifier(&modifier, UQ_4_12(0.75));
        }
        break;
    case ABILITY_ANALYTIC:
        if (GetBattlerTurnOrderNum(battlerAtk) == gBattlersCount - 1 && move != MOVE_FUTURE_SIGHT && move != MOVE_DOOM_DESIRE)
           MulModifier(&modifier, UQ_4_12(1.3));
        break;
    case ABILITY_TOUGH_CLAWS:
        if (gBattleMoves[move].flags & FLAG_MAKES_CONTACT)
           MulModifier(&modifier, UQ_4_12(1.3));
        break;
    case ABILITY_STRONG_JAW:
        if (gBattleMoves[move].flags & FLAG_STRONG_JAW_BOOST)
           MulModifier(&modifier, UQ_4_12(1.5));
        break;
    case ABILITY_MEGA_LAUNCHER:
        if (gBattleMoves[move].flags & FLAG_MEGA_LAUNCHER_BOOST)
           MulModifier(&modifier, UQ_4_12(1.5));
        break;
    case ABILITY_WATER_BUBBLE:
        if (moveType == TYPE_WATER)
           MulModifier(&modifier, UQ_4_12(2.0));
        break;
    case ABILITY_STEELWORKER:
        if (moveType == TYPE_STEEL)
           MulModifier(&modifier, UQ_4_12(1.5));
        break;
    case ABILITY_PIXILATE:
        if (moveType == TYPE_FAIRY && gBattleStruct->ateBoost[battlerAtk])
            MulModifier(&modifier, UQ_4_12(1.2));
        break;
    case ABILITY_GALVANIZE:
        if (moveType == TYPE_ELECTRIC && gBattleStruct->ateBoost[battlerAtk])
            MulModifier(&modifier, UQ_4_12(1.2));
        break;
    case ABILITY_REFRIGERATE:
        if (moveType == TYPE_ICE && gBattleStruct->ateBoost[battlerAtk])
            MulModifier(&modifier, UQ_4_12(1.2));
        break;
    case ABILITY_AERILATE:
        if (moveType == TYPE_FLYING && gBattleStruct->ateBoost[battlerAtk])
            MulModifier(&modifier, UQ_4_12(1.2));
        break;
    case ABILITY_NORMALIZE:
        if (moveType == TYPE_NORMAL && gBattleStruct->ateBoost[battlerAtk])
            MulModifier(&modifier, UQ_4_12(1.2));
        break;
    case ABILITY_PUNK_ROCK:
        if (gBattleMoves[move].flags & FLAG_SOUND)
            MulModifier(&modifier, UQ_4_12(1.3));
        break;
    case ABILITY_STEELY_SPIRIT:
        if (moveType == TYPE_STEEL)
            MulModifier(&modifier, UQ_4_12(1.5));
        break;
    case ABILITY_TRANSISTOR:
        if (moveType == TYPE_ELECTRIC)
            MulModifier(&modifier, UQ_4_12(1.5));
        break;
    case ABILITY_DRAGONS_MAW:
        if (moveType == TYPE_DRAGON)
            MulModifier(&modifier, UQ_4_12(1.5));
        break;
    }

    // field abilities
    if ((IsAbilityOnField(ABILITY_DARK_AURA) && moveType == TYPE_DARK)
        || (IsAbilityOnField(ABILITY_FAIRY_AURA) && moveType == TYPE_FAIRY))
    {
        if (IsAbilityOnField(ABILITY_AURA_BREAK))
            MulModifier(&modifier, UQ_4_12(0.75));
        else
            MulModifier(&modifier, UQ_4_12(1.25));
    }

    // attacker partner's abilities
    if (IsBattlerAlive(BATTLE_PARTNER(battlerAtk)))
    {
        switch (GetBattlerAbility(BATTLE_PARTNER(battlerAtk)))
        {
        case ABILITY_BATTERY:
            if (IS_MOVE_SPECIAL(move))
                MulModifier(&modifier, UQ_4_12(1.3));
            break;
        case ABILITY_POWER_SPOT:
            MulModifier(&modifier, UQ_4_12(1.3));
            break;
        case ABILITY_STEELY_SPIRIT:
            if (moveType == TYPE_STEEL)
                MulModifier(&modifier, UQ_4_12(1.5));
            break;
        }
    }

    // target's abilities
    ability = GetBattlerAbility(battlerDef);
    switch (ability)
    {
    case ABILITY_HEATPROOF:
    case ABILITY_WATER_BUBBLE:
        if (moveType == TYPE_FIRE)
        {
            MulModifier(&modifier, UQ_4_12(0.5));
            if (updateFlags)
                RecordAbilityBattle(battlerDef, ability);
        }
        break;
    case ABILITY_DRY_SKIN:
        if (moveType == TYPE_FIRE)
            MulModifier(&modifier, UQ_4_12(1.25));
        break;
    case ABILITY_FLUFFY:
        if (IsMoveMakingContact(move, battlerAtk))
        {
            MulModifier(&modifier, UQ_4_12(0.5));
            if (updateFlags)
                RecordAbilityBattle(battlerDef, ability);
        }
        if (moveType == TYPE_FIRE)
            MulModifier(&modifier, UQ_4_12(2.0));
        break;
    }

    holdEffectAtk = GetBattlerHoldEffect(battlerAtk, TRUE);
    holdEffectParamAtk = GetBattlerHoldEffectParam(battlerAtk);
    if (holdEffectParamAtk > 100)
        holdEffectParamAtk = 100;

    holdEffectModifier = UQ_4_12(1.0) + sPercentToModifier[holdEffectParamAtk];

    // attacker's hold effect
    switch (holdEffectAtk)
    {
    case HOLD_EFFECT_MUSCLE_BAND:
        if (IS_MOVE_PHYSICAL(move))
            MulModifier(&modifier, holdEffectModifier);
        break;
    case HOLD_EFFECT_WISE_GLASSES:
        if (IS_MOVE_SPECIAL(move))
            MulModifier(&modifier, holdEffectModifier);
        break;
    case HOLD_EFFECT_LUSTROUS_ORB:
        if (gBattleMons[battlerAtk].species == SPECIES_PALKIA && (moveType == TYPE_WATER || moveType == TYPE_DRAGON))
            MulModifier(&modifier, holdEffectModifier);
        break;
    case HOLD_EFFECT_ADAMANT_ORB:
        if (gBattleMons[battlerAtk].species == SPECIES_DIALGA && (moveType == TYPE_STEEL || moveType == TYPE_DRAGON))
            MulModifier(&modifier, holdEffectModifier);
        break;
    case HOLD_EFFECT_GRISEOUS_ORB:
        if (gBattleMons[battlerAtk].species == SPECIES_GIRATINA && (moveType == TYPE_GHOST || moveType == TYPE_DRAGON))
            MulModifier(&modifier, holdEffectModifier);
        break;
    case HOLD_EFFECT_SOUL_DEW:
        if ((gBattleMons[battlerAtk].species == SPECIES_LATIAS || gBattleMons[battlerAtk].species == SPECIES_LATIOS) && !(gBattleTypeFlags & BATTLE_TYPE_FRONTIER))
            MulModifier(&modifier, holdEffectModifier);
        break;
    case HOLD_EFFECT_GEMS:
        if (gSpecialStatuses[battlerAtk].gemBoost && gBattleMons[battlerAtk].item)
            MulModifier(&modifier, UQ_4_12(1.0) + sPercentToModifier[gSpecialStatuses[battlerAtk].gemParam]);
        break;
    case HOLD_EFFECT_BUG_POWER:
    case HOLD_EFFECT_STEEL_POWER:
    case HOLD_EFFECT_GROUND_POWER:
    case HOLD_EFFECT_ROCK_POWER:
    case HOLD_EFFECT_GRASS_POWER:
    case HOLD_EFFECT_DARK_POWER:
    case HOLD_EFFECT_FIGHTING_POWER:
    case HOLD_EFFECT_ELECTRIC_POWER:
    case HOLD_EFFECT_WATER_POWER:
    case HOLD_EFFECT_FLYING_POWER:
    case HOLD_EFFECT_POISON_POWER:
    case HOLD_EFFECT_ICE_POWER:
    case HOLD_EFFECT_GHOST_POWER:
    case HOLD_EFFECT_PSYCHIC_POWER:
    case HOLD_EFFECT_FIRE_POWER:
    case HOLD_EFFECT_DRAGON_POWER:
    case HOLD_EFFECT_NORMAL_POWER:
    case HOLD_EFFECT_FAIRY_POWER:
        for (i = 0; i < ARRAY_COUNT(sHoldEffectToType); i++)
        {
            if (holdEffectAtk == sHoldEffectToType[i][0])
            {
                if (moveType == sHoldEffectToType[i][1])
                    MulModifier(&modifier, holdEffectModifier);
                break;
            }
        }
        break;
    case HOLD_EFFECT_PLATE:
        if (moveType == ItemId_GetSecondaryId(gBattleMons[battlerAtk].item))
            MulModifier(&modifier, holdEffectModifier);
        break;
    }

    // move effect
    switch (gBattleMoves[move].effect)
    {
    case EFFECT_FACADE:
        if (gBattleMons[battlerAtk].status1 & (STATUS1_BURN | STATUS1_PSN_ANY | STATUS1_PARALYSIS))
            MulModifier(&modifier, UQ_4_12(2.0));
        break;
    case EFFECT_BRINE:
        if (gBattleMons[battlerDef].hp <= (gBattleMons[battlerDef].maxHP / 2))
            MulModifier(&modifier, UQ_4_12(2.0));
        break;
    case EFFECT_VENOSHOCK:
        if (gBattleMons[battlerAtk].status1 & STATUS1_PSN_ANY)
            MulModifier(&modifier, UQ_4_12(2.0));
        break;
    case EFFECT_RETALITATE:
        // todo
        break;
    case EFFECT_SOLARBEAM:
        if (WEATHER_HAS_EFFECT && gBattleWeather & (WEATHER_HAIL_ANY | WEATHER_SANDSTORM_ANY | WEATHER_RAIN_ANY))
            MulModifier(&modifier, UQ_4_12(0.5));
        break;
    case EFFECT_STOMPING_TANTRUM:
        if (gBattleStruct->lastMoveFailed & gBitTable[battlerAtk])
            MulModifier(&modifier, UQ_4_12(2.0));
        break;
    case EFFECT_BULLDOZE:
    case EFFECT_MAGNITUDE:
    case EFFECT_EARTHQUAKE:
        if (gFieldStatuses & STATUS_FIELD_GRASSY_TERRAIN && !(gStatuses3[battlerDef] & STATUS3_SEMI_INVULNERABLE))
            MulModifier(&modifier, UQ_4_12(0.5));
        break;
    case EFFECT_KNOCK_OFF:
        if (gBattleMons[battlerDef].item != ITEM_NONE && GetBattlerAbility(battlerDef) != ABILITY_STICKY_HOLD)
            MulModifier(&modifier, UQ_4_12(1.5));
        break;
    }

    // various effecs
    if (gProtectStructs[battlerAtk].helpingHand)
        MulModifier(&modifier, UQ_4_12(1.5));
    if (gStatuses3[battlerAtk] & STATUS3_CHARGED_UP && moveType == TYPE_ELECTRIC)
        MulModifier(&modifier, UQ_4_12(2.0));
    if (gStatuses3[battlerAtk] & STATUS3_ME_FIRST)
        MulModifier(&modifier, UQ_4_12(1.5));
    if (gFieldStatuses & STATUS_FIELD_GRASSY_TERRAIN && moveType == TYPE_GRASS && IsBattlerGrounded(battlerAtk) && !(gStatuses3[battlerAtk] & STATUS3_SEMI_INVULNERABLE))
        MulModifier(&modifier, (B_TERRAIN_TYPE_BOOST >= GEN_8) ? UQ_4_12(1.3) : UQ_4_12(1.5));
    if (gFieldStatuses & STATUS_FIELD_MISTY_TERRAIN && moveType == TYPE_DRAGON && IsBattlerGrounded(battlerDef) && !(gStatuses3[battlerDef] & STATUS3_SEMI_INVULNERABLE))
        MulModifier(&modifier, UQ_4_12(0.5));
    if (gFieldStatuses & STATUS_FIELD_ELECTRIC_TERRAIN && moveType == TYPE_ELECTRIC && IsBattlerGrounded(battlerAtk) && !(gStatuses3[battlerAtk] & STATUS3_SEMI_INVULNERABLE))
        MulModifier(&modifier, (B_TERRAIN_TYPE_BOOST >= GEN_8) ? UQ_4_12(1.3) : UQ_4_12(1.5));
    if (gFieldStatuses & STATUS_FIELD_PSYCHIC_TERRAIN && moveType == TYPE_PSYCHIC && IsBattlerGrounded(battlerAtk) && !(gStatuses3[battlerAtk] & STATUS3_SEMI_INVULNERABLE))
        MulModifier(&modifier, (B_TERRAIN_TYPE_BOOST >= GEN_8) ? UQ_4_12(1.3) : UQ_4_12(1.5));

    return ApplyModifier(modifier, basePower);
}

static u32 CalcAttackStat(u16 move, u8 battlerAtk, u8 battlerDef, u8 moveType, bool32 isCrit, bool32 updateFlags)
{
    u8 atkStage;
    u32 atkStat;
    u16 modifier;

    if (gBattleMoves[move].effect == EFFECT_FOUL_PLAY)
    {
        if (IS_MOVE_PHYSICAL(move))
        {
            atkStat = gBattleMons[battlerDef].attack;
            atkStage = gBattleMons[battlerDef].statStages[STAT_ATK];
        }
        else
        {
            atkStat = gBattleMons[battlerDef].spAttack;
            atkStage = gBattleMons[battlerDef].statStages[STAT_SPATK];
        }
    }
    if (gBattleMoves[move].effect == EFFECT_BODY_PRESS)
    {
        atkStat = gBattleMons[battlerAtk].defense;
        atkStage = gBattleMons[battlerAtk].statStages[STAT_DEF];
    }
    else
    {
        if (IS_MOVE_PHYSICAL(move))
        {
            atkStat = gBattleMons[battlerAtk].attack;
            atkStage = gBattleMons[battlerAtk].statStages[STAT_ATK];
        }
        else
        {
            atkStat = gBattleMons[battlerAtk].spAttack;
            atkStage = gBattleMons[battlerAtk].statStages[STAT_SPATK];
        }
    }

    // critical hits ignore attack stat's stage drops
    if (isCrit && atkStage < DEFAULT_STAT_STAGE)
        atkStage = DEFAULT_STAT_STAGE;
    // pokemon with unaware ignore attack stat changes while taking damage
    if (GetBattlerAbility(battlerDef) == ABILITY_UNAWARE)
        atkStage = DEFAULT_STAT_STAGE;

    atkStat *= gStatStageRatios[atkStage][0];
    atkStat /= gStatStageRatios[atkStage][1];

    // apply attack stat modifiers
    modifier = UQ_4_12(1.0);

    // attacker's abilities
    switch (GetBattlerAbility(battlerAtk))
    {
    case ABILITY_HUGE_POWER:
    case ABILITY_PURE_POWER:
        if (IS_MOVE_PHYSICAL(move))
            MulModifier(&modifier, UQ_4_12(2.0));
        break;
    case ABILITY_SLOW_START:
        if (gDisableStructs[battlerAtk].slowStartTimer != 0)
            MulModifier(&modifier, UQ_4_12(0.5));
        break;
    case ABILITY_SOLAR_POWER:
        if (IS_MOVE_SPECIAL(move) && WEATHER_HAS_EFFECT && gBattleWeather & WEATHER_SUN_ANY)
            MulModifier(&modifier, UQ_4_12(1.5));
        break;
    case ABILITY_DEFEATIST:
        if (gBattleMons[battlerAtk].hp <= (gBattleMons[battlerAtk].maxHP / 2))
            MulModifier(&modifier, UQ_4_12(0.5));
        break;
    case ABILITY_FLASH_FIRE:
        if (moveType == TYPE_FIRE && gBattleResources->flags->flags[battlerAtk] & RESOURCE_FLAG_FLASH_FIRE)
            MulModifier(&modifier, UQ_4_12(1.5));
        break;
    case ABILITY_SWARM:
        if (moveType == TYPE_BUG && gBattleMons[battlerAtk].hp <= (gBattleMons[battlerAtk].maxHP / 3))
            MulModifier(&modifier, UQ_4_12(1.5));
        break;
    case ABILITY_TORRENT:
        if (moveType == TYPE_WATER && gBattleMons[battlerAtk].hp <= (gBattleMons[battlerAtk].maxHP / 3))
            MulModifier(&modifier, UQ_4_12(1.5));
        break;
    case ABILITY_BLAZE:
        if (moveType == TYPE_FIRE && gBattleMons[battlerAtk].hp <= (gBattleMons[battlerAtk].maxHP / 3))
            MulModifier(&modifier, UQ_4_12(1.5));
        break;
    case ABILITY_OVERGROW:
        if (moveType == TYPE_GRASS && gBattleMons[battlerAtk].hp <= (gBattleMons[battlerAtk].maxHP / 3))
            MulModifier(&modifier, UQ_4_12(1.5));
        break;
    case ABILITY_PLUS:
    case ABILITY_MINUS:
        if (IsBattlerAlive(BATTLE_PARTNER(battlerAtk)))
        {
            u32 partnerAbility = GetBattlerAbility(BATTLE_PARTNER(battlerAtk));
            if (partnerAbility == ABILITY_PLUS || partnerAbility == ABILITY_MINUS)
                MulModifier(&modifier, UQ_4_12(1.5));
        }
        break;
    case ABILITY_FLOWER_GIFT:
        if (gBattleMons[battlerAtk].species == SPECIES_CHERRIM && WEATHER_HAS_EFFECT && (gBattleWeather & WEATHER_SUN_ANY) && IS_MOVE_PHYSICAL(move))
            MulModifier(&modifier, UQ_4_12(1.5));
        break;
    case ABILITY_HUSTLE:
        if (IS_MOVE_PHYSICAL(move))
            MulModifier(&modifier, UQ_4_12(1.5));
        break;
    case ABILITY_STAKEOUT:
        if (gDisableStructs[battlerDef].isFirstTurn == 2) // just switched in
            MulModifier(&modifier, UQ_4_12(2.0));
        break;
    case ABILITY_GUTS:
        if (gBattleMons[battlerAtk].status1 & STATUS1_ANY && IS_MOVE_PHYSICAL(move))
            MulModifier(&modifier, UQ_4_12(1.5));
        break;
    }

    // target's abilities
    switch (GetBattlerAbility(battlerDef))
    {
    case ABILITY_THICK_FAT:
        if (moveType == TYPE_FIRE || moveType == TYPE_ICE)
        {
            MulModifier(&modifier, UQ_4_12(0.5));
            if (updateFlags)
                RecordAbilityBattle(battlerDef, ABILITY_THICK_FAT);
        }
        break;
    case ABILITY_ICE_SCALES:
        if (IS_MOVE_SPECIAL(move))
            MulModifier(&modifier, UQ_4_12(0.5));
        break;
    }

    // ally's abilities
    if (IsBattlerAlive(BATTLE_PARTNER(battlerAtk)))
    {
        switch (GetBattlerAbility(BATTLE_PARTNER(battlerAtk)))
        {
        case ABILITY_FLOWER_GIFT:
            if (gBattleMons[BATTLE_PARTNER(battlerAtk)].species == SPECIES_CHERRIM && WEATHER_HAS_EFFECT && (gBattleWeather & WEATHER_SUN_ANY) && IS_MOVE_PHYSICAL(move))
                MulModifier(&modifier, UQ_4_12(1.5));
            break;
        }
    }

    // attacker's hold effect
    switch (GetBattlerHoldEffect(battlerAtk, TRUE))
    {
    case HOLD_EFFECT_THICK_CLUB:
        if ((GET_BASE_SPECIES_ID(gBattleMons[battlerAtk].species) == SPECIES_CUBONE
         || GET_BASE_SPECIES_ID(gBattleMons[battlerAtk].species) == SPECIES_MAROWAK)
         && IS_MOVE_PHYSICAL(move))
            MulModifier(&modifier, UQ_4_12(2.0));
        break;
    case HOLD_EFFECT_DEEP_SEA_TOOTH:
        if (gBattleMons[battlerAtk].species == SPECIES_CLAMPERL && IS_MOVE_SPECIAL(move))
            MulModifier(&modifier, UQ_4_12(2.0));
        break;
    case HOLD_EFFECT_LIGHT_BALL:
        if (gBattleMons[battlerAtk].species == SPECIES_PIKACHU)
            MulModifier(&modifier, UQ_4_12(2.0));
        break;
    case HOLD_EFFECT_CHOICE_BAND:
        if (IS_MOVE_PHYSICAL(move))
            MulModifier(&modifier, UQ_4_12(1.5));
        break;
    case HOLD_EFFECT_CHOICE_SPECS:
        if (IS_MOVE_SPECIAL(move))
            MulModifier(&modifier, UQ_4_12(1.5));
        break;
    }

    // The offensive stats of a Player's Pokémon are boosted by x1.1 (+10%) if they have the 1st badge and 7th badges.
    // Having the 1st badge boosts physical attack while having the 7th badge boosts special attack.
    if (ShouldGetStatBadgeBoost(FLAG_BADGE01_GET, battlerAtk) && IS_MOVE_PHYSICAL(move))
        MulModifier(&modifier, UQ_4_12(1.1));
    if (ShouldGetStatBadgeBoost(FLAG_BADGE07_GET, battlerAtk) && IS_MOVE_SPECIAL(move))
        MulModifier(&modifier, UQ_4_12(1.1));

    return ApplyModifier(modifier, atkStat);
}

static bool32 CanEvolve(u32 species)
{
    u32 i;

    for (i = 0; i < EVOS_PER_MON; i++)
    {
        if (gEvolutionTable[species][i].method && gEvolutionTable[species][i].method != EVO_MEGA_EVOLUTION)
            return TRUE;
    }
    return FALSE;
}

static u32 CalcDefenseStat(u16 move, u8 battlerAtk, u8 battlerDef, u8 moveType, bool32 isCrit, bool32 updateFlags)
{
    bool32 usesDefStat;
    u8 defStage;
    u32 defStat, def, spDef;
    u16 modifier;

    if (gFieldStatuses & STATUS_FIELD_WONDER_ROOM) // the defense stats are swapped
    {
        def = gBattleMons[battlerDef].spDefense;
        spDef = gBattleMons[battlerDef].defense;
    }
    else
    {
        def = gBattleMons[battlerDef].defense;
        spDef = gBattleMons[battlerDef].spDefense;
    }

    if (gBattleMoves[move].effect == EFFECT_PSYSHOCK || IS_MOVE_PHYSICAL(move)) // uses defense stat instead of sp.def
    {
        defStat = def;
        defStage = gBattleMons[battlerDef].statStages[STAT_DEF];
        usesDefStat = TRUE;
    }
    else // is special
    {
        defStat = spDef;
        defStage = gBattleMons[battlerDef].statStages[STAT_SPDEF];
        usesDefStat = FALSE;
    }

    // critical hits ignore positive stat changes
    if (isCrit && defStage > DEFAULT_STAT_STAGE)
        defStage = DEFAULT_STAT_STAGE;
    // pokemon with unaware ignore defense stat changes while dealing damage
    if (GetBattlerAbility(battlerAtk) == ABILITY_UNAWARE)
        defStage = DEFAULT_STAT_STAGE;
    // certain moves also ignore stat changes
    if (gBattleMoves[move].flags & FLAG_STAT_STAGES_IGNORED)
        defStage = DEFAULT_STAT_STAGE;

    defStat *= gStatStageRatios[defStage][0];
    defStat /= gStatStageRatios[defStage][1];

    // apply defense stat modifiers
    modifier = UQ_4_12(1.0);

    // target's abilities
    switch (GetBattlerAbility(battlerDef))
    {
    case ABILITY_MARVEL_SCALE:
        if (gBattleMons[battlerDef].status1 & STATUS1_ANY && usesDefStat)
        {
            MulModifier(&modifier, UQ_4_12(1.5));
            if (updateFlags)
                RecordAbilityBattle(battlerDef, ABILITY_MARVEL_SCALE);
        }
        break;
    case ABILITY_FUR_COAT:
        if (usesDefStat)
        {
            MulModifier(&modifier, UQ_4_12(2.0));
            if (updateFlags)
                RecordAbilityBattle(battlerDef, ABILITY_FUR_COAT);
        }
        break;
    case ABILITY_GRASS_PELT:
        if (gFieldStatuses & STATUS_FIELD_GRASSY_TERRAIN && usesDefStat)
        {
            MulModifier(&modifier, UQ_4_12(1.5));
            if (updateFlags)
                RecordAbilityBattle(battlerDef, ABILITY_GRASS_PELT);
        }
        break;
    case ABILITY_FLOWER_GIFT:
        if (gBattleMons[battlerDef].species == SPECIES_CHERRIM && WEATHER_HAS_EFFECT && gBattleWeather & WEATHER_SUN_ANY && !usesDefStat)
            MulModifier(&modifier, UQ_4_12(1.5));
        break;
    case ABILITY_PUNK_ROCK:
        if (gBattleMoves[move].flags & FLAG_SOUND)
            MulModifier(&modifier, UQ_4_12(2.0));
        break;
    }

    // ally's abilities
    if (IsBattlerAlive(BATTLE_PARTNER(battlerDef)))
    {
        switch (GetBattlerAbility(BATTLE_PARTNER(battlerDef)))
        {
        case ABILITY_FLOWER_GIFT:
            if (gBattleMons[BATTLE_PARTNER(battlerDef)].species == SPECIES_CHERRIM && WEATHER_HAS_EFFECT && gBattleWeather & WEATHER_SUN_ANY && !usesDefStat)
                MulModifier(&modifier, UQ_4_12(1.5));
            break;
        }
    }

    // target's hold effects
    switch (GetBattlerHoldEffect(battlerDef, TRUE))
    {
    case HOLD_EFFECT_DEEP_SEA_SCALE:
        if (gBattleMons[battlerDef].species == SPECIES_CLAMPERL && !usesDefStat)
            MulModifier(&modifier, UQ_4_12(2.0));
        break;
    case HOLD_EFFECT_METAL_POWDER:
        if (gBattleMons[battlerDef].species == SPECIES_DITTO && usesDefStat && !(gBattleMons[battlerDef].status2 & STATUS2_TRANSFORMED))
            MulModifier(&modifier, UQ_4_12(2.0));
        break;
    case HOLD_EFFECT_EVIOLITE:
        if (CanEvolve(gBattleMons[battlerDef].species))
            MulModifier(&modifier, UQ_4_12(1.5));
        break;
    case HOLD_EFFECT_ASSAULT_VEST:
        if (!usesDefStat)
            MulModifier(&modifier, UQ_4_12(1.5));
        break;
    }

    // sandstorm sp.def boost for rock types
    if (IS_BATTLER_OF_TYPE(battlerDef, TYPE_ROCK) && WEATHER_HAS_EFFECT && gBattleWeather & WEATHER_SANDSTORM_ANY && !usesDefStat)
        MulModifier(&modifier, UQ_4_12(1.5));

    // The defensive stats of a Player's Pokémon are boosted by x1.1 (+10%) if they have the 5th badge and 7th badges.
    // Having the 5th badge boosts physical defense while having the 7th badge boosts special defense.
    if (ShouldGetStatBadgeBoost(FLAG_BADGE05_GET, battlerDef) && IS_MOVE_PHYSICAL(move))
        MulModifier(&modifier, UQ_4_12(1.1));
    if (ShouldGetStatBadgeBoost(FLAG_BADGE07_GET, battlerDef) && IS_MOVE_SPECIAL(move))
        MulModifier(&modifier, UQ_4_12(1.1));

    return ApplyModifier(modifier, defStat);
}

static u32 CalcFinalDmg(u32 dmg, u16 move, u8 battlerAtk, u8 battlerDef, u8 moveType, u16 typeEffectivenessModifier, bool32 isCrit, bool32 updateFlags)
{
    u32 percentBoost;
    u32 abilityAtk = GetBattlerAbility(battlerAtk);
    u32 abilityDef = GetBattlerAbility(battlerDef);
    u32 defSide = GET_BATTLER_SIDE(battlerDef);
    u16 finalModifier = UQ_4_12(1.0);

    // check multiple targets in double battle
    if (GetMoveTargetCount(move, battlerAtk, battlerDef) >= 2)
        MulModifier(&finalModifier, UQ_4_12(0.75));

    // take type effectiveness
    MulModifier(&finalModifier, typeEffectivenessModifier);

    // check crit
    if (isCrit)
        dmg = ApplyModifier((B_CRIT_MULTIPLIER >= GEN_6 ? UQ_4_12(1.5) : UQ_4_12(2.0)), dmg);

    // check burn
    if (gBattleMons[battlerAtk].status1 & STATUS1_BURN && IS_MOVE_PHYSICAL(move)
        && gBattleMoves[move].effect != EFFECT_FACADE && abilityAtk != ABILITY_GUTS)
        dmg = ApplyModifier(UQ_4_12(0.5), dmg);

    // check sunny/rain weather
    if (WEATHER_HAS_EFFECT && gBattleWeather & WEATHER_RAIN_ANY)
    {
        if (moveType == TYPE_FIRE)
            dmg = ApplyModifier(UQ_4_12(0.5), dmg);
        else if (moveType == TYPE_WATER)
            dmg = ApplyModifier(UQ_4_12(1.5), dmg);
    }
    else if (WEATHER_HAS_EFFECT && gBattleWeather & WEATHER_SUN_ANY)
    {
        if (moveType == TYPE_FIRE)
            dmg = ApplyModifier(UQ_4_12(1.5), dmg);
        else if (moveType == TYPE_WATER)
            dmg = ApplyModifier(UQ_4_12(0.5), dmg);
    }

    // check stab
    if (IS_BATTLER_OF_TYPE(battlerAtk, moveType) && move != MOVE_STRUGGLE)
    {
        if (abilityAtk == ABILITY_ADAPTABILITY)
            MulModifier(&finalModifier, UQ_4_12(2.0));
        else
            MulModifier(&finalModifier, UQ_4_12(1.5));
    }

    // reflect, light screen, aurora veil
    if (((gSideStatuses[defSide] & SIDE_STATUS_REFLECT && IS_MOVE_PHYSICAL(move))
            || (gSideStatuses[defSide] & SIDE_STATUS_LIGHTSCREEN && IS_MOVE_SPECIAL(move))
            || (gSideStatuses[defSide] & SIDE_STATUS_AURORA_VEIL))
        && abilityAtk != ABILITY_INFILTRATOR)
    {
        if (gBattleTypeFlags & BATTLE_TYPE_DOUBLE)
            MulModifier(&finalModifier, UQ_4_12(0.66));
        else
            MulModifier(&finalModifier, UQ_4_12(0.5));
    }

    // attacker's abilities
    switch (abilityAtk)
    {
    case ABILITY_TINTED_LENS:
        if (typeEffectivenessModifier <= UQ_4_12(0.5))
            MulModifier(&finalModifier, UQ_4_12(2.0));
        break;
    case ABILITY_SNIPER:
        if (isCrit)
            MulModifier(&finalModifier, UQ_4_12(1.5));
        break;
    case ABILITY_NEUROFORCE:
        if (typeEffectivenessModifier >= UQ_4_12(2.0))
            MulModifier(&finalModifier, UQ_4_12(1.25));
        break;
    }

    // target's abilities
    switch (abilityDef)
    {
    case ABILITY_MULTISCALE:
    case ABILITY_SHADOW_SHIELD:
        if (BATTLER_MAX_HP(battlerDef))
            MulModifier(&finalModifier, UQ_4_12(0.5));
        break;
    case ABILITY_FILTER:
    case ABILITY_SOLID_ROCK:
    case ABILITY_PRISM_ARMOR:
        if (typeEffectivenessModifier >= UQ_4_12(2.0))
            MulModifier(&finalModifier, UQ_4_12(0.75));
        break;
    }

    // target's ally's abilities
    if (IsBattlerAlive(BATTLE_PARTNER(battlerDef)))
    {
        switch (GetBattlerAbility(BATTLE_PARTNER(battlerDef)))
        {
        case ABILITY_FRIEND_GUARD:
            MulModifier(&finalModifier, UQ_4_12(0.75));
            break;
        }
    }

    // attacker's hold effect
    switch (GetBattlerHoldEffect(battlerAtk, TRUE))
    {
    case HOLD_EFFECT_METRONOME:
        percentBoost = min((gBattleStruct->sameMoveTurns[battlerAtk] * GetBattlerHoldEffectParam(battlerAtk)), 100);
        MulModifier(&finalModifier, UQ_4_12(1.0) + sPercentToModifier[percentBoost]);
        break;
    case HOLD_EFFECT_EXPERT_BELT:
        if (typeEffectivenessModifier >= UQ_4_12(2.0))
            MulModifier(&finalModifier, UQ_4_12(1.2));
        break;
    case HOLD_EFFECT_LIFE_ORB:
        MulModifier(&finalModifier, UQ_4_12(1.3));
        break;
    }

    // target's hold effect
    switch (GetBattlerHoldEffect(battlerDef, TRUE))
    {
    // berries reducing dmg
    case HOLD_EFFECT_RESIST_BERRY:
        if (moveType == GetBattlerHoldEffectParam(battlerDef)
            && (moveType == TYPE_NORMAL || typeEffectivenessModifier >= UQ_4_12(2.0)))
        {
            if (abilityDef == ABILITY_RIPEN)
                MulModifier(&finalModifier, UQ_4_12(0.25));
            else
                MulModifier(&finalModifier, UQ_4_12(0.5));
            if (updateFlags)
                gSpecialStatuses[battlerDef].berryReduced = 1;
        }
        break;
    }

    if (gBattleMoves[move].flags & FLAG_DMG_MINIMIZE    && gStatuses3[battlerDef] & STATUS3_MINIMIZED)
        MulModifier(&finalModifier, UQ_4_12(2.0));
    if (gBattleMoves[move].flags & FLAG_DMG_UNDERGROUND && gStatuses3[battlerDef] & STATUS3_UNDERGROUND)
        MulModifier(&finalModifier, UQ_4_12(2.0));
    if (gBattleMoves[move].flags & FLAG_DMG_UNDERWATER  && gStatuses3[battlerDef] & STATUS3_UNDERWATER)
        MulModifier(&finalModifier, UQ_4_12(2.0));
    if (gBattleMoves[move].flags & FLAG_DMG_2X_IN_AIR   && gStatuses3[battlerDef] & STATUS3_ON_AIR)
        MulModifier(&finalModifier, UQ_4_12(2.0));

    dmg = ApplyModifier(finalModifier, dmg);
    if (dmg == 0)
        dmg = 1;

    return dmg;
}

s32 CalculateMoveDamage(u16 move, u8 battlerAtk, u8 battlerDef, u8 moveType, s32 fixedBasePower, bool32 isCrit, bool32 randomFactor, bool32 updateFlags)
{
    s32 dmg;
    u16 typeEffectivenessModifier;

    typeEffectivenessModifier = CalcTypeEffectivenessMultiplier(move, moveType, battlerAtk, battlerDef, updateFlags);

    // Don't calculate damage if the move has no effect on target.
    if (typeEffectivenessModifier == UQ_4_12(0))
        return 0;

    if (fixedBasePower)
        gBattleMovePower = fixedBasePower;
    else
        gBattleMovePower = CalcMoveBasePowerAfterModifiers(move, battlerAtk, battlerDef, moveType, updateFlags);

    // long dmg basic formula
    dmg = ((gBattleMons[battlerAtk].level * 2) / 5) + 2;
    dmg *= gBattleMovePower;
    dmg *= CalcAttackStat(move, battlerAtk, battlerDef, moveType, isCrit, updateFlags);
    dmg /= CalcDefenseStat(move, battlerAtk, battlerDef, moveType, isCrit, updateFlags);
    dmg = (dmg / 50) + 2;

    // Calculate final modifiers.
    dmg = CalcFinalDmg(dmg, move, battlerAtk, battlerDef, moveType, typeEffectivenessModifier, isCrit, updateFlags);

    // Add a random factor.
    if (randomFactor)
    {
        dmg *= 100 - (Random() % 16);
        dmg /= 100;
    }

    if (dmg == 0)
        dmg = 1;

    return dmg;
}

static void MulByTypeEffectiveness(u16 *modifier, u16 move, u8 moveType, u8 battlerDef, u8 defType, u8 battlerAtk, bool32 recordAbilities)
{
    u16 mod = GetTypeModifier(moveType, defType);

    if (mod == UQ_4_12(0.0) && GetBattlerHoldEffect(battlerDef, TRUE) == HOLD_EFFECT_RING_TARGET)
    {
        mod = UQ_4_12(1.0);
        if (recordAbilities)
            RecordItemEffectBattle(battlerDef, HOLD_EFFECT_RING_TARGET);
    }
    else if ((moveType == TYPE_FIGHTING || moveType == TYPE_NORMAL) && defType == TYPE_GHOST && gBattleMons[battlerDef].status2 & STATUS2_FORESIGHT && mod == UQ_4_12(0.0))
    {
        mod = UQ_4_12(1.0);
    }
    else if ((moveType == TYPE_FIGHTING || moveType == TYPE_NORMAL) && defType == TYPE_GHOST && GetBattlerAbility(battlerAtk) == ABILITY_SCRAPPY && mod == UQ_4_12(0.0))
    {
        mod = UQ_4_12(1.0);
        if (recordAbilities)
            RecordAbilityBattle(battlerAtk, ABILITY_SCRAPPY);
    }

    if (moveType == TYPE_PSYCHIC && defType == TYPE_DARK && gStatuses3[battlerDef] & STATUS3_MIRACLE_EYED && mod == UQ_4_12(0.0))
        mod = UQ_4_12(1.0);
    if (gBattleMoves[move].effect == EFFECT_FREEZE_DRY && defType == TYPE_WATER)
        mod = UQ_4_12(2.0);
    if (moveType == TYPE_GROUND && defType == TYPE_FLYING && IsBattlerGrounded(battlerDef) && mod == UQ_4_12(0.0))
        mod = UQ_4_12(1.0);

    if (gProtectStructs[battlerDef].kingsShielded && gBattleMoves[move].effect != EFFECT_FEINT)
        mod = UQ_4_12(1.0);

    MulModifier(modifier, mod);
}

static void UpdateMoveResultFlags(u16 modifier)
{
    if (modifier == UQ_4_12(0.0))
    {
        gMoveResultFlags |= MOVE_RESULT_DOESNT_AFFECT_FOE;
        gMoveResultFlags &= ~(MOVE_RESULT_NOT_VERY_EFFECTIVE | MOVE_RESULT_SUPER_EFFECTIVE);
    }
    else if (modifier == UQ_4_12(1.0))
    {
        gMoveResultFlags &= ~(MOVE_RESULT_NOT_VERY_EFFECTIVE | MOVE_RESULT_SUPER_EFFECTIVE | MOVE_RESULT_DOESNT_AFFECT_FOE);
    }
    else if (modifier > UQ_4_12(1.0))
    {
        gMoveResultFlags |= MOVE_RESULT_SUPER_EFFECTIVE;
        gMoveResultFlags &= ~(MOVE_RESULT_NOT_VERY_EFFECTIVE | MOVE_RESULT_DOESNT_AFFECT_FOE);
    }
    else //if (modifier < UQ_4_12(1.0))
    {
        gMoveResultFlags |= MOVE_RESULT_NOT_VERY_EFFECTIVE;
        gMoveResultFlags &= ~(MOVE_RESULT_SUPER_EFFECTIVE | MOVE_RESULT_DOESNT_AFFECT_FOE);
    }
}

static u16 CalcTypeEffectivenessMultiplierInternal(u16 move, u8 moveType, u8 battlerAtk, u8 battlerDef, bool32 recordAbilities, u16 modifier)
{
    MulByTypeEffectiveness(&modifier, move, moveType, battlerDef, gBattleMons[battlerDef].type1, battlerAtk, recordAbilities);
    if (gBattleMons[battlerDef].type2 != gBattleMons[battlerDef].type1)
        MulByTypeEffectiveness(&modifier, move, moveType, battlerDef, gBattleMons[battlerDef].type2, battlerAtk, recordAbilities);
    if (gBattleMons[battlerDef].type3 != TYPE_MYSTERY && gBattleMons[battlerDef].type3 != gBattleMons[battlerDef].type2
        && gBattleMons[battlerDef].type3 != gBattleMons[battlerDef].type1)
        MulByTypeEffectiveness(&modifier, move, moveType, battlerDef, gBattleMons[battlerDef].type3, battlerAtk, recordAbilities);

    if (moveType == TYPE_GROUND && !IsBattlerGrounded(battlerDef) && !(gBattleMoves[move].flags & FLAG_DMG_UNGROUNDED_IGNORE_TYPE_IF_FLYING))
    {
        modifier = UQ_4_12(0.0);
        if (recordAbilities && GetBattlerAbility(battlerDef) == ABILITY_LEVITATE)
        {
            gLastUsedAbility = ABILITY_LEVITATE;
            gMoveResultFlags |= (MOVE_RESULT_MISSED | MOVE_RESULT_DOESNT_AFFECT_FOE);
            gLastLandedMoves[battlerDef] = 0;
            gBattleCommunication[MISS_TYPE] = B_MSG_GROUND_MISS;
            RecordAbilityBattle(battlerDef, ABILITY_LEVITATE);
        }
    }

    // Thousand Arrows ignores type modifiers for flying mons
    if (!IsBattlerGrounded(battlerDef) && (gBattleMoves[move].flags & FLAG_DMG_UNGROUNDED_IGNORE_TYPE_IF_FLYING)
        && (gBattleMons[battlerDef].type1 == TYPE_FLYING || gBattleMons[battlerDef].type2 == TYPE_FLYING || gBattleMons[battlerDef].type3 == TYPE_FLYING))
    {
        modifier = UQ_4_12(1.0);
    }

    if (GetBattlerAbility(battlerDef) == ABILITY_WONDER_GUARD && modifier <= UQ_4_12(1.0) && gBattleMoves[move].power)
    {
        modifier = UQ_4_12(0.0);
        if (recordAbilities)
        {
            gLastUsedAbility = ABILITY_WONDER_GUARD;
            gMoveResultFlags |= MOVE_RESULT_MISSED;
            gLastLandedMoves[battlerDef] = 0;
            gBattleCommunication[MISS_TYPE] = B_MSG_AVOIDED_DMG;
            RecordAbilityBattle(battlerDef, ABILITY_WONDER_GUARD);
        }
    }

    return modifier;
}

u16 CalcTypeEffectivenessMultiplier(u16 move, u8 moveType, u8 battlerAtk, u8 battlerDef, bool32 recordAbilities)
{
    u16 modifier = UQ_4_12(1.0);

    if (move != MOVE_STRUGGLE && moveType != TYPE_MYSTERY)
    {
        modifier = CalcTypeEffectivenessMultiplierInternal(move, moveType, battlerAtk, battlerDef, recordAbilities, modifier);
        if (gBattleMoves[move].effect == EFFECT_TWO_TYPED_MOVE)
            modifier = CalcTypeEffectivenessMultiplierInternal(move, gBattleMoves[move].argument, battlerAtk, battlerDef, recordAbilities, modifier);
    }

    if (recordAbilities)
        UpdateMoveResultFlags(modifier);
    return modifier;
}

u16 CalcPartyMonTypeEffectivenessMultiplier(u16 move, u16 speciesDef, u16 abilityDef)
{
    u16 modifier = UQ_4_12(1.0);
    u8 moveType = gBattleMoves[move].type;

    if (move != MOVE_STRUGGLE && moveType != TYPE_MYSTERY)
    {
        MulByTypeEffectiveness(&modifier, move, moveType, 0, gBaseStats[speciesDef].type1, 0, FALSE);
        if (gBaseStats[speciesDef].type2 != gBaseStats[speciesDef].type1)
            MulByTypeEffectiveness(&modifier, move, moveType, 0, gBaseStats[speciesDef].type2, 0, FALSE);

        if (moveType == TYPE_GROUND && abilityDef == ABILITY_LEVITATE && !(gFieldStatuses & STATUS_FIELD_GRAVITY))
            modifier = UQ_4_12(0.0);
        if (abilityDef == ABILITY_WONDER_GUARD && modifier <= UQ_4_12(1.0) && gBattleMoves[move].power)
            modifier = UQ_4_12(0.0);
    }

    UpdateMoveResultFlags(modifier);
    return modifier;
}

u16 GetTypeModifier(u8 atkType, u8 defType)
{
    if (B_FLAG_INVERSE_BATTLE != 0 && FlagGet(B_FLAG_INVERSE_BATTLE))
        return sInverseTypeEffectivenessTable[atkType][defType];
    else
        return sTypeEffectivenessTable[atkType][defType];
}

s32 GetStealthHazardDamage(u8 hazardType, u8 battlerId)
{
    u8 type1 = gBattleMons[battlerId].type1;
    u8 type2 = gBattleMons[battlerId].type2;
    u32 maxHp = gBattleMons[battlerId].maxHP;
    s32 dmg = 0;
    u16 modifier = UQ_4_12(1.0);

    MulModifier(&modifier, GetTypeModifier(hazardType, type1));
    if (type2 != type1)
        MulModifier(&modifier, GetTypeModifier(hazardType, type2));

    switch (modifier)
    {
    case UQ_4_12(0.0):
        dmg = 0;
        break;
    case UQ_4_12(0.25):
        dmg = maxHp / 32;
        if (dmg == 0)
            dmg = 1;
        break;
    case UQ_4_12(0.5):
        dmg = maxHp / 16;
        if (dmg == 0)
            dmg = 1;
        break;
    case UQ_4_12(1.0):
        dmg = maxHp / 8;
        if (dmg == 0)
            dmg = 1;
        break;
    case UQ_4_12(2.0):
        dmg = maxHp / 4;
        if (dmg == 0)
            dmg = 1;
        break;
    case UQ_4_12(4.0):
        dmg = maxHp / 2;
        if (dmg == 0)
            dmg = 1;
        break;
    }

    return dmg;
}

static bool32 IsPartnerMonFromSameTrainer(u8 battlerId)
{
    if (GetBattlerSide(battlerId) == B_SIDE_OPPONENT && gBattleTypeFlags & BATTLE_TYPE_TWO_OPPONENTS)
        return FALSE;
    else if (GetBattlerSide(battlerId) == B_SIDE_PLAYER && gBattleTypeFlags & BATTLE_TYPE_INGAME_PARTNER)
        return FALSE;
    else if (gBattleTypeFlags & BATTLE_TYPE_MULTI)
        return FALSE;
    else
        return TRUE;
}

u16 GetMegaEvolutionSpecies(u16 preEvoSpecies, u16 heldItemId)
{
    u32 i;

    for (i = 0; i < EVOS_PER_MON; i++)
    {
        if (gEvolutionTable[preEvoSpecies][i].method == EVO_MEGA_EVOLUTION
            && gEvolutionTable[preEvoSpecies][i].param == heldItemId)
                return gEvolutionTable[preEvoSpecies][i].targetSpecies;
    }
    return SPECIES_NONE;
}

u16 GetWishMegaEvolutionSpecies(u16 preEvoSpecies, u16 moveId1, u16 moveId2, u16 moveId3, u16 moveId4)
{
    u32 i, par;

    for (i = 0; i < EVOS_PER_MON; i++)
    {
        if (gEvolutionTable[preEvoSpecies][i].method == EVO_MOVE_MEGA_EVOLUTION)
        {
            par = gEvolutionTable[preEvoSpecies][i].param;
            if (par == moveId1 || par == moveId2 || par == moveId3 || par == moveId4)
                return gEvolutionTable[preEvoSpecies][i].targetSpecies;
        }
    }
    return SPECIES_NONE;
}

bool32 CanMegaEvolve(u8 battlerId)
{
    u32 itemId, holdEffect, species;
    struct Pokemon *mon;
    u8 battlerPosition = GetBattlerPosition(battlerId);
    u8 partnerPosition = GetBattlerPosition(BATTLE_PARTNER(battlerId));
    struct MegaEvolutionData *mega = &(((struct ChooseMoveStruct*)(&gBattleResources->bufferA[gActiveBattler][4]))->mega);

#ifdef ITEM_EXPANSION
    // Check if Player has a Mega Bracelet
    if ((GetBattlerPosition(battlerId) == B_POSITION_PLAYER_LEFT || (!(gBattleTypeFlags & BATTLE_TYPE_MULTI) && GetBattlerPosition(battlerId) == B_POSITION_PLAYER_RIGHT))
     && !CheckBagHasItem(ITEM_MEGA_BRACELET, 1))
        return FALSE;
#endif

    // Check if trainer already mega evolved a pokemon.
    if (mega->alreadyEvolved[battlerPosition])
        return FALSE;
    if (gBattleTypeFlags & BATTLE_TYPE_DOUBLE)
    {
        if (IsPartnerMonFromSameTrainer(battlerId)
            && (mega->alreadyEvolved[partnerPosition] || (mega->toEvolve & gBitTable[BATTLE_PARTNER(battlerId)])))
            return FALSE;
    }

    // Gets mon data.
    if (GetBattlerSide(battlerId) == B_SIDE_OPPONENT)
        mon = &gEnemyParty[gBattlerPartyIndexes[battlerId]];
    else
        mon = &gPlayerParty[gBattlerPartyIndexes[battlerId]];

    species = GetMonData(mon, MON_DATA_SPECIES);
    itemId = GetMonData(mon, MON_DATA_HELD_ITEM);

    // Check if there is an entry in the evolution table for regular Mega Evolution.
    if (GetMegaEvolutionSpecies(species, itemId) != SPECIES_NONE)
    {
        if (B_ENABLE_DEBUG && gBattleStruct->debugHoldEffects[battlerId])
            holdEffect = gBattleStruct->debugHoldEffects[battlerId];
        else if (itemId == ITEM_ENIGMA_BERRY)
            holdEffect = gEnigmaBerries[battlerId].holdEffect;
        else
            holdEffect = ItemId_GetHoldEffect(itemId);

        // Can Mega Evolve via Item.
        if (holdEffect == HOLD_EFFECT_MEGA_STONE)
        {
            gBattleStruct->mega.isWishMegaEvo = FALSE;
            return TRUE;
        }
    }

    // Check if there is an entry in the evolution table for Wish Mega Evolution.
    if (GetWishMegaEvolutionSpecies(species, GetMonData(mon, MON_DATA_MOVE1), GetMonData(mon, MON_DATA_MOVE2), GetMonData(mon, MON_DATA_MOVE3), GetMonData(mon, MON_DATA_MOVE4)))
    {
        gBattleStruct->mega.isWishMegaEvo = TRUE;
        return TRUE;
    }

    // No checks passed, the mon CAN'T mega evolve.
    return FALSE;
}

void UndoMegaEvolution(u32 monId)
{
    if (gBattleStruct->mega.evolvedPartyIds[B_SIDE_PLAYER] & gBitTable[monId])
    {
        gBattleStruct->mega.evolvedPartyIds[B_SIDE_PLAYER] &= ~(gBitTable[monId]);
        SetMonData(&gPlayerParty[monId], MON_DATA_SPECIES, &gBattleStruct->mega.playerEvolvedSpecies);
        CalculateMonStats(&gPlayerParty[monId]);
    }
    // While not exactly a mega evolution, Zygarde follows the same rules.
    else if (GetMonData(&gPlayerParty[monId], MON_DATA_SPECIES, NULL) == SPECIES_ZYGARDE_COMPLETE)
    {
        SetMonData(&gPlayerParty[monId], MON_DATA_SPECIES, &gBattleStruct->changedSpecies[monId]);
        gBattleStruct->changedSpecies[monId] = 0;
        CalculateMonStats(&gPlayerParty[monId]);
    }
}

void UndoFormChange(u32 monId, u32 side, bool32 isSwitchingOut)
{
    u32 i, currSpecies;
    struct Pokemon *party = (side == B_SIDE_PLAYER) ? gPlayerParty : gEnemyParty;
    static const u16 species[][2] = // changed form id, default form id
    {
        {SPECIES_MIMIKYU_BUSTED, SPECIES_MIMIKYU},
        {SPECIES_AEGISLASH_BLADE, SPECIES_AEGISLASH},
        {SPECIES_DARMANITAN_ZEN_MODE, SPECIES_DARMANITAN},
        {SPECIES_MINIOR, SPECIES_MINIOR_CORE_RED},
        {SPECIES_MINIOR_METEOR_BLUE, SPECIES_MINIOR_CORE_BLUE},
        {SPECIES_MINIOR_METEOR_GREEN, SPECIES_MINIOR_CORE_GREEN},
        {SPECIES_MINIOR_METEOR_INDIGO, SPECIES_MINIOR_CORE_INDIGO},
        {SPECIES_MINIOR_METEOR_ORANGE, SPECIES_MINIOR_CORE_ORANGE},
        {SPECIES_MINIOR_METEOR_VIOLET, SPECIES_MINIOR_CORE_VIOLET},
        {SPECIES_MINIOR_METEOR_YELLOW, SPECIES_MINIOR_CORE_YELLOW},
        {SPECIES_WISHIWASHI_SCHOOL, SPECIES_WISHIWASHI},
        {SPECIES_CRAMORANT_GORGING, SPECIES_CRAMORANT},
        {SPECIES_CRAMORANT_GULPING, SPECIES_CRAMORANT},
    };

    if (isSwitchingOut) // Don't revert Mimikyu Busted when switching out
        i = 1;
    else
        i = 0;

    currSpecies = GetMonData(&party[monId], MON_DATA_SPECIES, NULL);
    for (; i < ARRAY_COUNT(species); i++)
    {
        if (currSpecies == species[i][0])
        {
            SetMonData(&party[monId], MON_DATA_SPECIES, &species[i][1]);
            CalculateMonStats(&party[monId]);
            break;
        }
    }
}

bool32 DoBattlersShareType(u32 battler1, u32 battler2)
{
    s32 i;
    u8 types1[3] = {gBattleMons[battler1].type1, gBattleMons[battler1].type2, gBattleMons[battler1].type3};
    u8 types2[3] = {gBattleMons[battler2].type1, gBattleMons[battler2].type2, gBattleMons[battler2].type3};

    if (types1[2] == TYPE_MYSTERY)
        types1[2] = types1[0];
    if (types2[2] == TYPE_MYSTERY)
        types2[2] = types2[0];

    for (i = 0; i < 3; i++)
    {
        if (types1[i] == types2[0] || types1[i] == types2[1] || types1[i] == types2[2])
            return TRUE;
    }

    return FALSE;
}

bool32 CanBattlerGetOrLoseItem(u8 battlerId, u16 itemId)
{
    u16 species = gBattleMons[battlerId].species;

    if (IS_ITEM_MAIL(itemId))
        return FALSE;
    else if (itemId == ITEM_ENIGMA_BERRY)
        return FALSE;
    else if (species == SPECIES_KYOGRE && itemId == ITEM_BLUE_ORB)
        return FALSE;
    else if (species == SPECIES_GROUDON && itemId == ITEM_RED_ORB)
        return FALSE;
    // Mega stone cannot be lost if pokemon can mega evolve with it or is already mega evolved.
    else if (ItemId_GetHoldEffect(itemId) == HOLD_EFFECT_MEGA_STONE
             && ((GetMegaEvolutionSpecies(species, itemId) != SPECIES_NONE) || gBattleStruct->mega.evolvedPartyIds[GetBattlerSide(battlerId)] & gBitTable[gBattlerPartyIndexes[battlerId]]))
        return FALSE;
    else if (species == SPECIES_GIRATINA && itemId == ITEM_GRISEOUS_ORB)
        return FALSE;
    else if (species == SPECIES_GENESECT && GetBattlerHoldEffect(battlerId, FALSE) == HOLD_EFFECT_DRIVE)
        return FALSE;
    else if (species == SPECIES_SILVALLY && GetBattlerHoldEffect(battlerId, FALSE) == HOLD_EFFECT_MEMORY)
        return FALSE;
    else
        return TRUE;
}

struct Pokemon *GetIllusionMonPtr(u32 battlerId)
{
    if (gBattleStruct->illusion[battlerId].broken)
        return NULL;
    if (!gBattleStruct->illusion[battlerId].set)
    {
        if (GetBattlerSide(battlerId) == B_SIDE_PLAYER)
            SetIllusionMon(&gPlayerParty[gBattlerPartyIndexes[battlerId]], battlerId);
        else
            SetIllusionMon(&gEnemyParty[gBattlerPartyIndexes[battlerId]], battlerId);
    }
    if (!gBattleStruct->illusion[battlerId].on)
        return NULL;

    return gBattleStruct->illusion[battlerId].mon;
}

void ClearIllusionMon(u32 battlerId)
{
    memset(&gBattleStruct->illusion[battlerId], 0, sizeof(gBattleStruct->illusion[battlerId]));
}

bool32 SetIllusionMon(struct Pokemon *mon, u32 battlerId)
{
    struct Pokemon *party, *partnerMon;
    s32 i, id;

    gBattleStruct->illusion[battlerId].set = 1;
    if (GetMonAbility(mon) != ABILITY_ILLUSION)
        return FALSE;

    if (GetBattlerSide(battlerId) == B_SIDE_PLAYER)
        party = gPlayerParty;
    else
        party = gEnemyParty;

    if (IsBattlerAlive(BATTLE_PARTNER(battlerId)))
        partnerMon = &party[gBattlerPartyIndexes[BATTLE_PARTNER(battlerId)]];
    else
        partnerMon = mon;

    // Find last alive non-egg pokemon.
    for (i = PARTY_SIZE - 1; i >= 0; i--)
    {
        id = i;
        if (GetMonData(&party[id], MON_DATA_SANITY_HAS_SPECIES)
            && GetMonData(&party[id], MON_DATA_HP)
            && &party[id] != mon
            && &party[id] != partnerMon)
        {
            gBattleStruct->illusion[battlerId].on = 1;
            gBattleStruct->illusion[battlerId].broken = 0;
            gBattleStruct->illusion[battlerId].partyId = id;
            gBattleStruct->illusion[battlerId].mon = &party[id];
            return TRUE;
        }
    }

    return FALSE;
}

bool8 ShouldGetStatBadgeBoost(u16 badgeFlag, u8 battlerId)
{
    if (B_BADGE_BOOST != GEN_3)
        return FALSE;
    else if (gBattleTypeFlags & (BATTLE_TYPE_LINK | BATTLE_TYPE_EREADER_TRAINER | BATTLE_TYPE_RECORDED_LINK | BATTLE_TYPE_FRONTIER))
        return FALSE;
    else if (GetBattlerSide(battlerId) != B_SIDE_PLAYER)
        return FALSE;
    else if (gBattleTypeFlags & BATTLE_TYPE_TRAINER && gTrainerBattleOpponent_A == TRAINER_SECRET_BASE)
        return FALSE;
    else if (FlagGet(badgeFlag))
        return TRUE;
    else
        return FALSE;
}

u8 GetBattleMoveSplit(u32 moveId)
{
    if (IS_MOVE_STATUS(moveId) || B_PHYSICAL_SPECIAL_SPLIT >= GEN_4)
        return gBattleMoves[moveId].split;
    else if (gBattleMoves[moveId].type < TYPE_MYSTERY)
        return SPLIT_PHYSICAL;
    else
        return SPLIT_SPECIAL;
}

static bool32 TryRemoveScreens(u8 battler)
{
    bool32 removed = FALSE;
    u8 battlerSide = GetBattlerSide(battler);
    u8 enemySide = GetBattlerSide(BATTLE_OPPOSITE(battler));

    // try to remove from battler's side
    if (gSideStatuses[battlerSide] & (SIDE_STATUS_REFLECT | SIDE_STATUS_LIGHTSCREEN | SIDE_STATUS_AURORA_VEIL))
    {
        gSideStatuses[battlerSide] &= ~(SIDE_STATUS_REFLECT | SIDE_STATUS_LIGHTSCREEN | SIDE_STATUS_AURORA_VEIL);
        gSideTimers[battlerSide].reflectTimer = 0;
        gSideTimers[battlerSide].lightscreenTimer = 0;
        gSideTimers[battlerSide].auroraVeilTimer = 0;
        removed = TRUE;
    }

    // try to remove from battler opponent's side
    if (gSideStatuses[enemySide] & (SIDE_STATUS_REFLECT | SIDE_STATUS_LIGHTSCREEN | SIDE_STATUS_AURORA_VEIL))
    {
        gSideStatuses[enemySide] &= ~(SIDE_STATUS_REFLECT | SIDE_STATUS_LIGHTSCREEN | SIDE_STATUS_AURORA_VEIL);
        gSideTimers[enemySide].reflectTimer = 0;
        gSideTimers[enemySide].lightscreenTimer = 0;
        gSideTimers[enemySide].auroraVeilTimer = 0;
        removed = TRUE;
    }

    return removed;
}

static bool32 IsUnnerveAbilityOnOpposingSide(u8 battlerId)
{
    if (IsAbilityOnOpposingSide(battlerId, ABILITY_UNNERVE)
      || IsAbilityOnOpposingSide(battlerId, ABILITY_AS_ONE_ICE_RIDER)
      || IsAbilityOnOpposingSide(battlerId, ABILITY_AS_ONE_SHADOW_RIDER))
        return TRUE;
    return FALSE;
}

bool32 TestMoveFlags(u16 move, u32 flag)
{
    if (gBattleMoves[move].flags & flag)
        return TRUE;
    return FALSE;
}

struct Pokemon *GetBattlerPartyData(u8 battlerId)
{
    struct Pokemon *mon;
    if (GetBattlerSide(battlerId) == B_SIDE_PLAYER)
        mon = &gPlayerParty[gBattlerPartyIndexes[battlerId]];
    else
        mon = &gEnemyParty[gBattlerPartyIndexes[battlerId]];

    return mon;
}

//Make sure the input bank is any bank on the specific mon's side
bool32 CanFling(u8 battlerId)
{
    u16 item = gBattleMons[battlerId].item;
    u16 itemEffect = ItemId_GetHoldEffect(item);

    if (item == ITEM_NONE
      || GetBattlerAbility(battlerId) == ABILITY_KLUTZ
      || gFieldStatuses & STATUS_FIELD_MAGIC_ROOM
      || gDisableStructs[battlerId].embargoTimer != 0
      || !CanBattlerGetOrLoseItem(battlerId, item)
      //|| itemEffect == HOLD_EFFECT_PRIMAL_ORB
      || itemEffect == HOLD_EFFECT_GEMS
      #ifdef ITEM_ABILITY_CAPSULE
      || item == ITEM_ABILITY_CAPSULE
      #endif
      || (ItemId_GetPocket(item) == POCKET_BERRIES && IsAbilityOnSide(battlerId, ABILITY_UNNERVE))
      || GetPocketByItemId(item) == POCKET_POKE_BALLS)
        return FALSE;

    return TRUE;
}

// ability checks
bool32 IsRolePlayBannedAbilityAtk(u16 ability)
{
    u32 i;
    for (i = 0; i < ARRAY_COUNT(sRolePlayBannedAttackerAbilities); i++)
    {
        if (ability == sRolePlayBannedAttackerAbilities[i])
            return TRUE;
    }
    return FALSE;
}

bool32 IsRolePlayBannedAbility(u16 ability)
{
    u32 i;
    for (i = 0; i < ARRAY_COUNT(sRolePlayBannedAbilities); i++)
    {
        if (ability == sRolePlayBannedAbilities[i])
            return TRUE;
    }
    return FALSE;
}

bool32 IsSkillSwapBannedAbility(u16 ability)
{
    u32 i;
    for (i = 0; i < ARRAY_COUNT(sSkillSwapBannedAbilities); i++)
    {
        if (ability == sSkillSwapBannedAbilities[i])
            return TRUE;
    }
    return FALSE;
}

bool32 IsWorrySeedBannedAbility(u16 ability)
{
    u32 i;
    for (i = 0; i < ARRAY_COUNT(sWorrySeedBannedAbilities); i++)
    {
        if (ability == sWorrySeedBannedAbilities[i])
            return TRUE;
    }
    return FALSE;
}

bool32 IsGastroAcidBannedAbility(u16 ability)
{
    u32 i;
    for (i = 0; i < ARRAY_COUNT(sGastroAcidBannedAbilities); i++)
    {
        if (ability == sGastroAcidBannedAbilities[i])
            return TRUE;
    }
    return FALSE;
}

bool32 IsEntrainmentBannedAbilityAttacker(u16 ability)
{
    u32 i;
    for (i = 0; i < ARRAY_COUNT(sEntrainmentBannedAttackerAbilities); i++)
    {
        if (ability == sEntrainmentBannedAttackerAbilities[i])
            return TRUE;
    }
    return FALSE;
}

bool32 IsEntrainmentTargetOrSimpleBeamBannedAbility(u16 ability)
{
    u32 i;
    for (i = 0; i < ARRAY_COUNT(sEntrainmentTargetSimpleBeamBannedAbilities); i++)
    {
        if (ability == sEntrainmentTargetSimpleBeamBannedAbilities[i])
            return TRUE;
    }
    return FALSE;
}<|MERGE_RESOLUTION|>--- conflicted
+++ resolved
@@ -5023,15 +5023,6 @@
                 effect++;
             }
             break;
-<<<<<<< HEAD
-        case ABILITY_GULP_MISSILE:
-            if ((effect = ShouldChangeFormHpBased(battler))
-             && (gCurrentMove == MOVE_SURF
-             || gStatuses3[battler] & STATUS3_UNDERWATER))
-            {
-                BattleScriptPushCursor();
-                gBattlescriptCurrInstr = BattleScript_AttackerFormChange;
-=======
         case ABILITY_STENCH:
             if (!(gMoveResultFlags & MOVE_RESULT_NO_EFFECT)
              && gBattleMons[gBattlerTarget].hp != 0
@@ -5044,7 +5035,16 @@
                 BattleScriptPushCursor();
                 SetMoveEffect(FALSE, 0);
                 BattleScriptPop();
->>>>>>> e6a2d222
+                effect++;
+            }
+            break;
+        case ABILITY_GULP_MISSILE:
+            if ((effect = ShouldChangeFormHpBased(battler))
+             && (gCurrentMove == MOVE_SURF
+             || gStatuses3[battler] & STATUS3_UNDERWATER))
+            {
+                BattleScriptPushCursor();
+                gBattlescriptCurrInstr = BattleScript_AttackerFormChange;
                 effect++;
             }
             break;
