--- conflicted
+++ resolved
@@ -6933,11 +6933,7 @@
 {
     if (IsBattlerAlive(battler)
      && !DoesSubstituteBlockMove(gBattlerAttacker, battler, gCurrentMove)
-<<<<<<< HEAD
-     && ((TARGET_TURN_DAMAGED && gBattleStruct->moveResultFlags[battler] & MOVE_RESULT_SUPER_EFFECTIVE) || gBattleScripting.overrideBerryRequirements)
-=======
-     && ((BATTLER_TURN_DAMAGED(battler) && gMoveResultFlags & MOVE_RESULT_SUPER_EFFECTIVE) || gBattleScripting.overrideBerryRequirements)
->>>>>>> 953f2292
+     && ((BATTLER_TURN_DAMAGED(battler) && gBattleStruct->moveResultFlags[battler] & MOVE_RESULT_SUPER_EFFECTIVE) || gBattleScripting.overrideBerryRequirements)
      && !(gBattleScripting.overrideBerryRequirements && gBattleMons[battler].hp == gBattleMons[battler].maxHP)
      && (B_HEAL_BLOCKING < GEN_5 || !(gStatuses3[battler] & STATUS3_HEAL_BLOCK)))
     {
@@ -10509,6 +10505,7 @@
     {
         gBattleStruct->moveResultFlags[battler] |= MOVE_RESULT_DOESNT_AFFECT_FOE;
         gBattleStruct->moveResultFlags[battler] &= ~(MOVE_RESULT_NOT_VERY_EFFECTIVE | MOVE_RESULT_SUPER_EFFECTIVE);
+        gBattleStruct->blunderPolicy = FALSE; // Don't activate if missed
     }
     else if (modifier == UQ_4_12(1.0))
     {
