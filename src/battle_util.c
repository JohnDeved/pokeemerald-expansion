--- conflicted
+++ resolved
@@ -7843,12 +7843,6 @@
             basePower *= 2;
         #endif
         break;
-<<<<<<< HEAD
-    case EFFECT_TERRAIN_PULSE:
-        if ((gFieldStatuses & STATUS_FIELD_TERRAIN_ANY)
-            && IsBattlerGrounded(gBattlerAttacker))
-            basePower *= 2;
-=======
     case EFFECT_HIDDEN_POWER:
     {
         #if B_HIDDEN_POWER_DMG < GEN_6
@@ -7868,7 +7862,11 @@
     case EFFECT_GRAV_APPLE:
         if (gFieldStatuses & STATUS_FIELD_GRAVITY)
             MulModifier(&basePower, UQ_4_12(1.5));
->>>>>>> 5acebe32
+        break;
+    case EFFECT_TERRAIN_PULSE:
+        if ((gFieldStatuses & STATUS_FIELD_TERRAIN_ANY)
+            && IsBattlerGrounded(gBattlerAttacker))
+            basePower *= 2;
         break;
     }
 
