#include "global.h"
#include "battle.h"
#include "battle_anim.h"
#include "battle_arena.h"
#include "battle_pyramid.h"
#include "battle_util.h"
#include "battle_controllers.h"
#include "battle_interface.h"
#include "battle_setup.h"
#include "battle_z_move.h"
#include "party_menu.h"
#include "pokemon.h"
#include "international_string_util.h"
#include "item.h"
#include "util.h"
#include "battle_scripts.h"
#include "random.h"
#include "text.h"
#include "safari_zone.h"
#include "sound.h"
#include "sprite.h"
#include "string_util.h"
#include "task.h"
#include "trig.h"
#include "window.h"
#include "battle_message.h"
#include "battle_ai_main.h"
#include "battle_ai_util.h"
#include "event_data.h"
#include "link.h"
#include "malloc.h"
#include "berry.h"
#include "pokedex.h"
#include "mail.h"
#include "field_weather.h"
#include "constants/abilities.h"
#include "constants/battle_anim.h"
#include "constants/battle_move_effects.h"
#include "constants/battle_script_commands.h"
#include "constants/battle_string_ids.h"
#include "constants/hold_effects.h"
#include "constants/items.h"
#include "constants/moves.h"
#include "constants/songs.h"
#include "constants/species.h"
#include "constants/trainers.h"
#include "constants/weather.h"
#include "constants/pokemon.h"

extern struct Evolution gEvolutionTable[][EVOS_PER_MON];

/*
NOTE: The data and functions in this file up until (but not including) sSoundMovesTable
are actually part of battle_main.c. They needed to be moved to this file in order to
match the ROM; this is also why sSoundMovesTable's declaration is in the middle of
functions instead of at the top of the file with the other declarations.
*/

static bool32 TryRemoveScreens(u8 battler);
static bool32 IsUnnerveAbilityOnOpposingSide(u8 battlerId);
static u8 GetFlingPowerFromItemId(u16 itemId);
static void SetRandomMultiHitCounter();
static u32 GetBattlerItemHoldEffectParam(u8 battlerId, u16 item);
static u16 GetInverseTypeMultiplier(u16 multiplier);
static u16 GetSupremeOverlordModifier(u8 battlerId);

extern const u8 *const gBattleScriptsForMoveEffects[];
extern const u8 *const gBattlescriptsForRunningByItem[];
extern const u8 *const gBattlescriptsForUsingItem[];
extern const u8 *const gBattlescriptsForSafariActions[];

static const u8 sPkblToEscapeFactor[][3] = {
    {
        [B_MSG_MON_CURIOUS]    = 0,
        [B_MSG_MON_ENTHRALLED] = 0,
        [B_MSG_MON_IGNORED]    = 0
    },{
        [B_MSG_MON_CURIOUS]    = 3,
        [B_MSG_MON_ENTHRALLED] = 5,
        [B_MSG_MON_IGNORED]    = 0
    },{
        [B_MSG_MON_CURIOUS]    = 2,
        [B_MSG_MON_ENTHRALLED] = 3,
        [B_MSG_MON_IGNORED]    = 0
    },{
        [B_MSG_MON_CURIOUS]    = 1,
        [B_MSG_MON_ENTHRALLED] = 2,
        [B_MSG_MON_IGNORED]    = 0
    },{
        [B_MSG_MON_CURIOUS]    = 1,
        [B_MSG_MON_ENTHRALLED] = 1,
        [B_MSG_MON_IGNORED]    = 0
    }
};
static const u8 sGoNearCounterToCatchFactor[] = {4, 3, 2, 1};
static const u8 sGoNearCounterToEscapeFactor[] = {4, 4, 4, 4};

static const u16 sSkillSwapBannedAbilities[] =
{
    ABILITY_WONDER_GUARD,
    ABILITY_MULTITYPE,
    ABILITY_ILLUSION,
    ABILITY_STANCE_CHANGE,
    ABILITY_SCHOOLING,
    ABILITY_COMATOSE,
    ABILITY_SHIELDS_DOWN,
    ABILITY_DISGUISE,
    ABILITY_RKS_SYSTEM,
    ABILITY_BATTLE_BOND,
    ABILITY_POWER_CONSTRUCT,
    ABILITY_NEUTRALIZING_GAS,
    ABILITY_ICE_FACE,
    ABILITY_HUNGER_SWITCH,
    ABILITY_GULP_MISSILE,
};

static const u16 sRolePlayBannedAbilities[] =
{
    ABILITY_TRACE,
    ABILITY_WONDER_GUARD,
    ABILITY_FORECAST,
    ABILITY_FLOWER_GIFT,
    ABILITY_MULTITYPE,
    ABILITY_ILLUSION,
    ABILITY_ZEN_MODE,
    ABILITY_IMPOSTER,
    ABILITY_STANCE_CHANGE,
    ABILITY_POWER_OF_ALCHEMY,
    ABILITY_RECEIVER,
    ABILITY_SCHOOLING,
    ABILITY_COMATOSE,
    ABILITY_SHIELDS_DOWN,
    ABILITY_DISGUISE,
    ABILITY_RKS_SYSTEM,
    ABILITY_BATTLE_BOND,
    ABILITY_POWER_CONSTRUCT,
    ABILITY_ICE_FACE,
    ABILITY_HUNGER_SWITCH,
    ABILITY_GULP_MISSILE,
};

static const u16 sRolePlayBannedAttackerAbilities[] =
{
    ABILITY_MULTITYPE,
    ABILITY_ZEN_MODE,
    ABILITY_STANCE_CHANGE,
    ABILITY_SCHOOLING,
    ABILITY_COMATOSE,
    ABILITY_SHIELDS_DOWN,
    ABILITY_DISGUISE,
    ABILITY_RKS_SYSTEM,
    ABILITY_BATTLE_BOND,
    ABILITY_POWER_CONSTRUCT,
    ABILITY_ICE_FACE,
    ABILITY_GULP_MISSILE,
};

static const u16 sWorrySeedBannedAbilities[] =
{
    ABILITY_MULTITYPE,
    ABILITY_STANCE_CHANGE,
    ABILITY_SCHOOLING,
    ABILITY_COMATOSE,
    ABILITY_SHIELDS_DOWN,
    ABILITY_DISGUISE,
    ABILITY_RKS_SYSTEM,
    ABILITY_BATTLE_BOND,
    ABILITY_POWER_CONSTRUCT,
    ABILITY_TRUANT,
    ABILITY_ICE_FACE,
    ABILITY_GULP_MISSILE,
};

static const u16 sGastroAcidBannedAbilities[] =
{
    ABILITY_AS_ONE_ICE_RIDER,
    ABILITY_AS_ONE_SHADOW_RIDER,
    ABILITY_BATTLE_BOND,
    ABILITY_COMATOSE,
    ABILITY_DISGUISE,
    ABILITY_GULP_MISSILE,
    ABILITY_ICE_FACE,
    ABILITY_MULTITYPE,
    ABILITY_POWER_CONSTRUCT,
    ABILITY_RKS_SYSTEM,
    ABILITY_SCHOOLING,
    ABILITY_SHIELDS_DOWN,
    ABILITY_STANCE_CHANGE,
    ABILITY_ZEN_MODE,
};

static const u16 sEntrainmentBannedAttackerAbilities[] =
{
    ABILITY_TRACE,
    ABILITY_FORECAST,
    ABILITY_FLOWER_GIFT,
    ABILITY_ZEN_MODE,
    ABILITY_ILLUSION,
    ABILITY_IMPOSTER,
    ABILITY_POWER_OF_ALCHEMY,
    ABILITY_RECEIVER,
    ABILITY_DISGUISE,
    ABILITY_POWER_CONSTRUCT,
    ABILITY_NEUTRALIZING_GAS,
    ABILITY_ICE_FACE,
    ABILITY_HUNGER_SWITCH,
    ABILITY_GULP_MISSILE,
};

static const u16 sEntrainmentTargetSimpleBeamBannedAbilities[] =
{
    ABILITY_TRUANT,
    ABILITY_MULTITYPE,
    ABILITY_STANCE_CHANGE,
    ABILITY_SCHOOLING,
    ABILITY_COMATOSE,
    ABILITY_SHIELDS_DOWN,
    ABILITY_DISGUISE,
    ABILITY_RKS_SYSTEM,
    ABILITY_BATTLE_BOND,
    ABILITY_ICE_FACE,
    ABILITY_GULP_MISSILE,
};

static u8 CalcBeatUpPower(void)
{
    struct Pokemon *party;
    u8 basePower;
    u16 species;

    if (GetBattlerSide(gBattlerAttacker) == B_SIDE_PLAYER)
        party = gPlayerParty;
    else
        party = gEnemyParty;

    // Party slot is incremented by the battle script for Beat Up after this damage calculation
    species = GetMonData(&party[gBattleStruct->beatUpSlot], MON_DATA_SPECIES);
    basePower = (gSpeciesInfo[species].baseAttack / 10) + 5;

    return basePower;
}

bool32 IsAffectedByFollowMe(u32 battlerAtk, u32 defSide, u32 move)
{
    u32 ability = GetBattlerAbility(battlerAtk);

    if (gSideTimers[defSide].followmeTimer == 0
        || gBattleMons[gSideTimers[defSide].followmeTarget].hp == 0
        || gBattleMoves[move].effect == EFFECT_SNIPE_SHOT
        || gBattleMoves[move].effect == EFFECT_SKY_DROP
        || ability == ABILITY_PROPELLER_TAIL || ability == ABILITY_STALWART)
        return FALSE;

    if (gSideTimers[defSide].followmePowder && !IsAffectedByPowder(battlerAtk, ability, GetBattlerHoldEffect(battlerAtk, TRUE)))
        return FALSE;

    return TRUE;
}

// Functions
void HandleAction_UseMove(void)
{
    u32 i, side, moveType, var = 4;
    u16 moveTarget;

    gBattlerAttacker = gBattlerByTurnOrder[gCurrentTurnActionNumber];
    if (gBattleStruct->absentBattlerFlags & gBitTable[gBattlerAttacker] || !IsBattlerAlive(gBattlerAttacker))
    {
        gCurrentActionFuncId = B_ACTION_FINISHED;
        return;
    }

    gIsCriticalHit = FALSE;
    gBattleStruct->atkCancellerTracker = 0;
    gMoveResultFlags = 0;
    gMultiHitCounter = 0;
    gBattleScripting.savedDmg = 0;
    gBattleCommunication[MISS_TYPE] = 0;
    gBattleScripting.savedMoveEffect = 0;
    gCurrMovePos = gChosenMovePos = *(gBattleStruct->chosenMovePositions + gBattlerAttacker);

    // choose move
    if (gProtectStructs[gBattlerAttacker].noValidMoves)
    {
        gProtectStructs[gBattlerAttacker].noValidMoves = FALSE;
        gCurrentMove = gChosenMove = MOVE_STRUGGLE;
        gHitMarker |= HITMARKER_NO_PPDEDUCT;
        *(gBattleStruct->moveTarget + gBattlerAttacker) = GetMoveTarget(MOVE_STRUGGLE, NO_TARGET_OVERRIDE);
    }
    else if (gBattleMons[gBattlerAttacker].status2 & STATUS2_MULTIPLETURNS || gBattleMons[gBattlerAttacker].status2 & STATUS2_RECHARGE)
    {
        gCurrentMove = gChosenMove = gLockedMoves[gBattlerAttacker];
    }
    // encore forces you to use the same move
    else if (!gBattleStruct->zmove.active && gDisableStructs[gBattlerAttacker].encoredMove != MOVE_NONE
             && gDisableStructs[gBattlerAttacker].encoredMove == gBattleMons[gBattlerAttacker].moves[gDisableStructs[gBattlerAttacker].encoredMovePos])
    {
        gCurrentMove = gChosenMove = gDisableStructs[gBattlerAttacker].encoredMove;
        gCurrMovePos = gChosenMovePos = gDisableStructs[gBattlerAttacker].encoredMovePos;
        *(gBattleStruct->moveTarget + gBattlerAttacker) = GetMoveTarget(gCurrentMove, NO_TARGET_OVERRIDE);
    }
    // check if the encored move wasn't overwritten
    else if (!gBattleStruct->zmove.active && gDisableStructs[gBattlerAttacker].encoredMove != MOVE_NONE
          && gDisableStructs[gBattlerAttacker].encoredMove != gBattleMons[gBattlerAttacker].moves[gDisableStructs[gBattlerAttacker].encoredMovePos])
    {
        gCurrMovePos = gChosenMovePos = gDisableStructs[gBattlerAttacker].encoredMovePos;
        gCurrentMove = gChosenMove = gBattleMons[gBattlerAttacker].moves[gCurrMovePos];
        gDisableStructs[gBattlerAttacker].encoredMove = MOVE_NONE;
        gDisableStructs[gBattlerAttacker].encoredMovePos = 0;
        gDisableStructs[gBattlerAttacker].encoreTimer = 0;
        *(gBattleStruct->moveTarget + gBattlerAttacker) = GetMoveTarget(gCurrentMove, NO_TARGET_OVERRIDE);
    }
    else if (gBattleMons[gBattlerAttacker].moves[gCurrMovePos] != gChosenMoveByBattler[gBattlerAttacker])
    {
        gCurrentMove = gChosenMove = gBattleMons[gBattlerAttacker].moves[gCurrMovePos];
        *(gBattleStruct->moveTarget + gBattlerAttacker) = GetMoveTarget(gCurrentMove, NO_TARGET_OVERRIDE);
    }
    else
    {
        gCurrentMove = gChosenMove = gBattleMons[gBattlerAttacker].moves[gCurrMovePos];
    }

    // check z move used
    if (gBattleStruct->zmove.toBeUsed[gBattlerAttacker] != MOVE_NONE && !IS_MOVE_STATUS(gCurrentMove))
    {
        gCurrentMove = gBattleStruct->zmove.toBeUsed[gBattlerAttacker];
    }

    moveTarget = GetBattlerMoveTargetType(gBattlerAttacker, gCurrentMove);

    if (gBattleMons[gBattlerAttacker].hp != 0)
    {
        if (GetBattlerSide(gBattlerAttacker) == B_SIDE_PLAYER)
            gBattleResults.lastUsedMovePlayer = gCurrentMove;
        else
            gBattleResults.lastUsedMoveOpponent = gCurrentMove;
    }

    // Set dynamic move type.
    SetTypeBeforeUsingMove(gChosenMove, gBattlerAttacker);
    GET_MOVE_TYPE(gChosenMove, moveType);

    // check max move used
    if (gBattleStruct->dynamax.usingMaxMove[gBattlerAttacker])
    {
        gCurrentMove = gChosenMove = GetMaxMove(gBattlerAttacker, gCurrentMove);
        gBattleStruct->dynamax.activeSplit = gBattleStruct->dynamax.splits[gBattlerAttacker];
    }

    // choose target
    side = BATTLE_OPPOSITE(GetBattlerSide(gBattlerAttacker));
    if (IsAffectedByFollowMe(gBattlerAttacker, side, gCurrentMove)
        && moveTarget == MOVE_TARGET_SELECTED
        && GetBattlerSide(gBattlerAttacker) != GetBattlerSide(gSideTimers[side].followmeTarget))
    {
        gBattleStruct->moveTarget[gBattlerAttacker] = gBattlerTarget = gSideTimers[side].followmeTarget; // follow me moxie fix
    }
    else if ((gBattleTypeFlags & BATTLE_TYPE_DOUBLE)
           && gSideTimers[side].followmeTimer == 0
           && (gBattleMoves[gCurrentMove].power != 0 || (moveTarget != MOVE_TARGET_USER && moveTarget != MOVE_TARGET_ALL_BATTLERS))
           && ((GetBattlerAbility(*(gBattleStruct->moveTarget + gBattlerAttacker)) != ABILITY_LIGHTNING_ROD && moveType == TYPE_ELECTRIC)
            || (GetBattlerAbility(*(gBattleStruct->moveTarget + gBattlerAttacker)) != ABILITY_STORM_DRAIN && moveType == TYPE_WATER)))
    {
        side = GetBattlerSide(gBattlerAttacker);
        for (gActiveBattler = 0; gActiveBattler < gBattlersCount; gActiveBattler++)
        {
            if (side != GetBattlerSide(gActiveBattler)
                && *(gBattleStruct->moveTarget + gBattlerAttacker) != gActiveBattler
                && ((GetBattlerAbility(gActiveBattler) == ABILITY_LIGHTNING_ROD && moveType == TYPE_ELECTRIC)
                 || (GetBattlerAbility(gActiveBattler) == ABILITY_STORM_DRAIN && moveType == TYPE_WATER))
                && GetBattlerTurnOrderNum(gActiveBattler) < var
                && gBattleMoves[gCurrentMove].effect != EFFECT_SNIPE_SHOT
                && (GetBattlerAbility(gBattlerAttacker) != ABILITY_PROPELLER_TAIL
                 || GetBattlerAbility(gBattlerAttacker) != ABILITY_STALWART))
            {
                var = GetBattlerTurnOrderNum(gActiveBattler);
            }
        }
        if (var == 4)
        {
            if (moveTarget & MOVE_TARGET_RANDOM)
            {
                if (GetBattlerSide(gBattlerAttacker) == B_SIDE_PLAYER)
                {
                    if (Random() & 1)
                        gBattlerTarget = GetBattlerAtPosition(B_POSITION_OPPONENT_LEFT);
                    else
                        gBattlerTarget = GetBattlerAtPosition(B_POSITION_OPPONENT_RIGHT);
                }
                else
                {
                    if (Random() & 1)
                        gBattlerTarget = GetBattlerAtPosition(B_POSITION_PLAYER_LEFT);
                    else
                        gBattlerTarget = GetBattlerAtPosition(B_POSITION_PLAYER_RIGHT);
                }
            }
            else if (moveTarget & MOVE_TARGET_FOES_AND_ALLY)
            {
                for (gBattlerTarget = 0; gBattlerTarget < gBattlersCount; gBattlerTarget++)
                {
                    if (gBattlerTarget == gBattlerAttacker)
                        continue;
                    if (IsBattlerAlive(gBattlerTarget))
                        break;
                }
            }
            else
            {
                gBattlerTarget = *(gBattleStruct->moveTarget + gBattlerAttacker);
            }

            if (!IsBattlerAlive(gBattlerTarget))
            {
                if (GetBattlerSide(gBattlerAttacker) != GetBattlerSide(gBattlerTarget))
                {
                    gBattlerTarget = GetBattlerAtPosition(BATTLE_PARTNER(GetBattlerPosition(gBattlerTarget)));
                }
                else
                {
                    gBattlerTarget = GetBattlerAtPosition(BATTLE_OPPOSITE(GetBattlerPosition(gBattlerAttacker)));
                    if (!IsBattlerAlive(gBattlerTarget))
                        gBattlerTarget = GetBattlerAtPosition(BATTLE_PARTNER(GetBattlerPosition(gBattlerTarget)));
                }
            }
        }
        else
        {
            u16 battlerAbility;
            gActiveBattler = gBattlerByTurnOrder[var];
            battlerAbility = GetBattlerAbility(gActiveBattler);

            RecordAbilityBattle(gActiveBattler, gBattleMons[gActiveBattler].ability);
            if (battlerAbility == ABILITY_LIGHTNING_ROD && gCurrentMove != MOVE_TEATIME)
                gSpecialStatuses[gActiveBattler].lightningRodRedirected = TRUE;
            else if (battlerAbility == ABILITY_STORM_DRAIN)
                gSpecialStatuses[gActiveBattler].stormDrainRedirected = TRUE;
            gBattlerTarget = gActiveBattler;
        }
    }
    else if (gBattleTypeFlags & BATTLE_TYPE_DOUBLE
          && moveTarget & MOVE_TARGET_RANDOM)
    {
        if (GetBattlerSide(gBattlerAttacker) == B_SIDE_PLAYER)
        {
            if (Random() & 1)
                gBattlerTarget = GetBattlerAtPosition(B_POSITION_OPPONENT_LEFT);
            else
                gBattlerTarget = GetBattlerAtPosition(B_POSITION_OPPONENT_RIGHT);
        }
        else
        {
            if (Random() & 1)
                gBattlerTarget = GetBattlerAtPosition(B_POSITION_PLAYER_LEFT);
            else
                gBattlerTarget = GetBattlerAtPosition(B_POSITION_PLAYER_RIGHT);
        }

        if (gAbsentBattlerFlags & gBitTable[gBattlerTarget]
            && GetBattlerSide(gBattlerAttacker) != GetBattlerSide(gBattlerTarget))
        {
            gBattlerTarget = GetBattlerAtPosition(BATTLE_PARTNER(GetBattlerPosition(gBattlerTarget)));
        }
    }
    else if (moveTarget == MOVE_TARGET_ALLY)
    {
        if (IsBattlerAlive(BATTLE_PARTNER(gBattlerAttacker)))
            gBattlerTarget = BATTLE_PARTNER(gBattlerAttacker);
        else
            gBattlerTarget = gBattlerAttacker;
    }
    else if (gBattleTypeFlags & BATTLE_TYPE_DOUBLE
          && moveTarget == MOVE_TARGET_FOES_AND_ALLY)
    {
        for (gBattlerTarget = 0; gBattlerTarget < gBattlersCount; gBattlerTarget++)
        {
            if (gBattlerTarget == gBattlerAttacker)
                continue;
            if (IsBattlerAlive(gBattlerTarget))
                break;
        }
    }
    else
    {
        gBattlerTarget = *(gBattleStruct->moveTarget + gBattlerAttacker);
        if (!IsBattlerAlive(gBattlerTarget))
        {
            if (GetBattlerSide(gBattlerAttacker) != GetBattlerSide(gBattlerTarget))
            {
                gBattlerTarget = GetBattlerAtPosition(BATTLE_PARTNER(GetBattlerPosition(gBattlerTarget)));
            }
            else
            {
                gBattlerTarget = GetBattlerAtPosition(BATTLE_OPPOSITE(GetBattlerPosition(gBattlerAttacker)));
                if (!IsBattlerAlive(gBattlerTarget))
                    gBattlerTarget = GetBattlerAtPosition(BATTLE_PARTNER(GetBattlerPosition(gBattlerTarget)));
            }
        }
    }

    if (gBattleTypeFlags & BATTLE_TYPE_PALACE && gProtectStructs[gBattlerAttacker].palaceUnableToUseMove)
    {
        // Battle Palace, select battle script for failure to use move
        if (gBattleMons[gBattlerAttacker].hp == 0)
        {
            gCurrentActionFuncId = B_ACTION_FINISHED;
            return;
        }
        else if (gPalaceSelectionBattleScripts[gBattlerAttacker] != NULL)
        {
            gBattleCommunication[MULTISTRING_CHOOSER] = B_MSG_INCAPABLE_OF_POWER;
            gBattlescriptCurrInstr = gPalaceSelectionBattleScripts[gBattlerAttacker];
            gPalaceSelectionBattleScripts[gBattlerAttacker] = NULL;
        }
        else
        {
            gBattleCommunication[MULTISTRING_CHOOSER] = B_MSG_INCAPABLE_OF_POWER;
            gBattlescriptCurrInstr = BattleScript_MoveUsedLoafingAround;
        }
    }
    else
    {
        gBattlescriptCurrInstr = gBattleScriptsForMoveEffects[gBattleMoves[gCurrentMove].effect];
    }

    if (gBattleTypeFlags & BATTLE_TYPE_ARENA)
        BattleArena_AddMindPoints(gBattlerAttacker);

    for (i = 0; i < MAX_BATTLERS_COUNT; i++)
    {
        gBattleStruct->hpBefore[i] = gBattleMons[i].hp;
        gSpecialStatuses[i].emergencyExited = FALSE;
    }

    gCurrentActionFuncId = B_ACTION_EXEC_SCRIPT;
}

void HandleAction_Switch(void)
{
    gBattlerAttacker = gBattlerByTurnOrder[gCurrentTurnActionNumber];
    gBattle_BG0_X = 0;
    gBattle_BG0_Y = 0;
    gActionSelectionCursor[gBattlerAttacker] = 0;
    gMoveSelectionCursor[gBattlerAttacker] = 0;

    PREPARE_MON_NICK_BUFFER(gBattleTextBuff1, gBattlerAttacker, *(gBattleStruct->battlerPartyIndexes + gBattlerAttacker))

    gBattleScripting.battler = gBattlerAttacker;
    gBattlescriptCurrInstr = BattleScript_ActionSwitch;
    gCurrentActionFuncId = B_ACTION_EXEC_SCRIPT;

    if (gBattleResults.playerSwitchesCounter < 255)
        gBattleResults.playerSwitchesCounter++;

    UndoFormChange(gBattlerPartyIndexes[gBattlerAttacker], GetBattlerSide(gBattlerAttacker), TRUE);
}

void HandleAction_UseItem(void)
{
    gBattlerAttacker = gBattlerTarget = gBattlerByTurnOrder[gCurrentTurnActionNumber];
    gBattle_BG0_X = 0;
    gBattle_BG0_Y = 0;
    ClearFuryCutterDestinyBondGrudge(gBattlerAttacker);

    gLastUsedItem = gBattleResources->bufferB[gBattlerAttacker][1] | (gBattleResources->bufferB[gBattlerAttacker][2] << 8);

    if (gLastUsedItem <= LAST_BALL) // is ball
    {
        gBattlescriptCurrInstr = BattleScript_BallThrow;
    }
    else if (gLastUsedItem == ITEM_POKE_DOLL || gLastUsedItem == ITEM_FLUFFY_TAIL)
    {
        gBattlescriptCurrInstr = gBattlescriptsForRunningByItem[0]; // BattleScript_RunByUsingItem
    }
    else if (GetBattlerSide(gBattlerAttacker) == B_SIDE_PLAYER)
    {
        gBattlescriptCurrInstr = gBattlescriptsForUsingItem[0]; // BattleScript_PlayerUsesItem
    }
    else
    {
        gBattleScripting.battler = gBattlerAttacker;

        switch (*(gBattleStruct->AI_itemType + (gBattlerAttacker >> 1)))
        {
        case AI_ITEM_FULL_RESTORE:
        case AI_ITEM_HEAL_HP:
            break;
        case AI_ITEM_CURE_CONDITION:
            gBattleCommunication[MULTISTRING_CHOOSER] = AI_HEAL_CONFUSION;
            if (*(gBattleStruct->AI_itemFlags + gBattlerAttacker / 2) & (1 << AI_HEAL_CONFUSION))
            {
                if (*(gBattleStruct->AI_itemFlags + gBattlerAttacker / 2) & 0x3E)
                    gBattleCommunication[MULTISTRING_CHOOSER] = AI_HEAL_SLEEP;
            }
            else
            {
                // Check for other statuses, stopping at first (shouldn't be more than one)
                while (!(*(gBattleStruct->AI_itemFlags + gBattlerAttacker / 2) & 1))
                {
                    *(gBattleStruct->AI_itemFlags + gBattlerAttacker / 2) >>= 1;
                    gBattleCommunication[MULTISTRING_CHOOSER]++;
                    // MULTISTRING_CHOOSER will be either AI_HEAL_PARALYSIS, AI_HEAL_FREEZE,
                    // AI_HEAL_BURN, AI_HEAL_POISON, or AI_HEAL_SLEEP
                }
            }
            break;
        case AI_ITEM_X_STAT:
            gBattleCommunication[MULTISTRING_CHOOSER] = B_MSG_STAT_ROSE_ITEM;
            if (*(gBattleStruct->AI_itemFlags + (gBattlerAttacker >> 1)) & (1 << AI_DIRE_HIT))
            {
                gBattleCommunication[MULTISTRING_CHOOSER] = B_MSG_USED_DIRE_HIT;
            }
            else
            {
                PREPARE_STAT_BUFFER(gBattleTextBuff1, STAT_ATK)
                PREPARE_STRING_BUFFER(gBattleTextBuff2, CHAR_X)

                while (!((*(gBattleStruct->AI_itemFlags + (gBattlerAttacker >> 1))) & 1))
                {
                    *(gBattleStruct->AI_itemFlags + gBattlerAttacker / 2) >>= 1;
                    gBattleTextBuff1[2]++;
                }

                gBattleScripting.animArg1 = gBattleTextBuff1[2] + 14;
                gBattleScripting.animArg2 = 0;
            }
            break;
        case AI_ITEM_GUARD_SPEC:
            // It seems probable that at some point there was a special message for
            // an AI trainer using Guard Spec in a double battle.
            // There isn't now however, and the assignment to 2 below goes out of
            // bounds for gMistUsedStringIds and instead prints "{mon} is getting pumped"
            // from the next table, gFocusEnergyUsedStringIds.
            // In any case this isn't an issue in the retail version, as no trainers
            // are ever given any Guard Spec to use.
#ifndef UBFIX
            if (gBattleTypeFlags & BATTLE_TYPE_DOUBLE)
                gBattleCommunication[MULTISTRING_CHOOSER] = 2;
            else
#endif
                gBattleCommunication[MULTISTRING_CHOOSER] = B_MSG_SET_MIST;
            break;
        }

        gBattlescriptCurrInstr = gBattlescriptsForUsingItem[*(gBattleStruct->AI_itemType + gBattlerAttacker / 2)];
    }
    gCurrentActionFuncId = B_ACTION_EXEC_SCRIPT;
}

bool8 TryRunFromBattle(u8 battler)
{
    bool8 effect = FALSE;
    u8 holdEffect;
    u8 pyramidMultiplier;
    u8 speedVar;

    if (gBattleMons[battler].item == ITEM_ENIGMA_BERRY_E_READER)
        holdEffect = gEnigmaBerries[battler].holdEffect;
    else
        holdEffect = ItemId_GetHoldEffect(gBattleMons[battler].item);

    gPotentialItemEffectBattler = battler;

    if (holdEffect == HOLD_EFFECT_CAN_ALWAYS_RUN)
    {
        gLastUsedItem = gBattleMons[battler].item;
        gProtectStructs[battler].fleeType = FLEE_ITEM;
        effect++;
    }
    #if B_GHOSTS_ESCAPE >= GEN_6
    else if (IS_BATTLER_OF_TYPE(battler, TYPE_GHOST))
    {
        effect++;
    }
    #endif
    else if (GetBattlerAbility(battler) == ABILITY_RUN_AWAY)
    {
        if (InBattlePyramid())
        {
            gBattleStruct->runTries++;
            pyramidMultiplier = GetPyramidRunMultiplier();
            speedVar = (gBattleMons[battler].speed * pyramidMultiplier) / (gBattleMons[BATTLE_OPPOSITE(battler)].speed) + (gBattleStruct->runTries * 30);
            if (speedVar > (Random() & 0xFF))
            {
                gLastUsedAbility = ABILITY_RUN_AWAY;
                gProtectStructs[battler].fleeType = FLEE_ABILITY;
                effect++;
            }
        }
        else
        {
            gLastUsedAbility = ABILITY_RUN_AWAY;
            gProtectStructs[battler].fleeType = FLEE_ABILITY;
            effect++;
        }
    }
    else if (gBattleTypeFlags & (BATTLE_TYPE_FRONTIER | BATTLE_TYPE_TRAINER_HILL) && gBattleTypeFlags & BATTLE_TYPE_TRAINER)
    {
        effect++;
    }
    else
    {
        u8 runningFromBattler = BATTLE_OPPOSITE(battler);
        if (!IsBattlerAlive(runningFromBattler))
            runningFromBattler |= BIT_FLANK;

        if (InBattlePyramid())
        {
            pyramidMultiplier = GetPyramidRunMultiplier();
            speedVar = (gBattleMons[battler].speed * pyramidMultiplier) / (gBattleMons[runningFromBattler].speed) + (gBattleStruct->runTries * 30);
            if (speedVar > (Random() & 0xFF))
                effect++;
        }
        else if (gBattleMons[battler].speed < gBattleMons[runningFromBattler].speed)
        {
            speedVar = (gBattleMons[battler].speed * 128) / (gBattleMons[runningFromBattler].speed) + (gBattleStruct->runTries * 30);
            if (speedVar > (Random() & 0xFF))
                effect++;
        }
        else // same speed or faster
        {
            effect++;
        }

        gBattleStruct->runTries++;
    }

    if (effect != 0)
    {
        gCurrentTurnActionNumber = gBattlersCount;
        gBattleOutcome = B_OUTCOME_RAN;
    }

    return effect;
}

void HandleAction_Run(void)
{
    gBattlerAttacker = gBattlerByTurnOrder[gCurrentTurnActionNumber];

    if (gBattleTypeFlags & (BATTLE_TYPE_LINK | BATTLE_TYPE_RECORDED_LINK))
    {
        gCurrentTurnActionNumber = gBattlersCount;

        for (gActiveBattler = 0; gActiveBattler < gBattlersCount; gActiveBattler++)
        {
            if (GetBattlerSide(gActiveBattler) == B_SIDE_PLAYER)
            {
                if (gChosenActionByBattler[gActiveBattler] == B_ACTION_RUN)
                    gBattleOutcome |= B_OUTCOME_LOST;
            }
            else
            {
                if (gChosenActionByBattler[gActiveBattler] == B_ACTION_RUN)
                    gBattleOutcome |= B_OUTCOME_WON;
            }
        }

        gBattleOutcome |= B_OUTCOME_LINK_BATTLE_RAN;
        gSaveBlock2Ptr->frontier.disableRecordBattle = TRUE;
    }
    else
    {
        if (GetBattlerSide(gBattlerAttacker) == B_SIDE_PLAYER)
        {
            if (!TryRunFromBattle(gBattlerAttacker)) // failed to run away
            {
                ClearFuryCutterDestinyBondGrudge(gBattlerAttacker);
                gBattleCommunication[MULTISTRING_CHOOSER] = B_MSG_CANT_ESCAPE_2;
                gBattlescriptCurrInstr = BattleScript_PrintFailedToRunString;
                gCurrentActionFuncId = B_ACTION_EXEC_SCRIPT;
            }
        }
        else
        {
            if (!CanBattlerEscape(gBattlerAttacker))
            {
                gBattleCommunication[MULTISTRING_CHOOSER] = B_MSG_ATTACKER_CANT_ESCAPE;
                gBattlescriptCurrInstr = BattleScript_PrintFailedToRunString;
                gCurrentActionFuncId = B_ACTION_EXEC_SCRIPT;
            }
            else
            {
                gCurrentTurnActionNumber = gBattlersCount;
                gBattleOutcome = B_OUTCOME_MON_FLED;
            }
        }
    }
}

void HandleAction_WatchesCarefully(void)
{
    gBattlerAttacker = gBattlerByTurnOrder[gCurrentTurnActionNumber];
    gBattle_BG0_X = 0;
    gBattle_BG0_Y = 0;
    gBattlescriptCurrInstr = gBattlescriptsForSafariActions[0];
    gCurrentActionFuncId = B_ACTION_EXEC_SCRIPT;
}

void HandleAction_SafariZoneBallThrow(void)
{
    gBattlerAttacker = gBattlerByTurnOrder[gCurrentTurnActionNumber];
    gBattle_BG0_X = 0;
    gBattle_BG0_Y = 0;
    gNumSafariBalls--;
    gLastUsedItem = ITEM_SAFARI_BALL;
    gBattlescriptCurrInstr = BattleScript_SafariBallThrow;
    gCurrentActionFuncId = B_ACTION_EXEC_SCRIPT;
}

void HandleAction_ThrowBall(void)
{
    gBattlerAttacker = gBattlerByTurnOrder[gCurrentTurnActionNumber];
    gBattle_BG0_X = 0;
    gBattle_BG0_Y = 0;
    gLastUsedItem = gLastThrownBall;
    RemoveBagItem(gLastUsedItem, 1);
    gBattlescriptCurrInstr = BattleScript_BallThrow;
    gCurrentActionFuncId = B_ACTION_EXEC_SCRIPT;
}

void HandleAction_ThrowPokeblock(void)
{
    gBattlerAttacker = gBattlerByTurnOrder[gCurrentTurnActionNumber];
    gBattle_BG0_X = 0;
    gBattle_BG0_Y = 0;
    gBattleCommunication[MULTISTRING_CHOOSER] = gBattleResources->bufferB[gBattlerAttacker][1] - 1;
    gLastUsedItem = gBattleResources->bufferB[gBattlerAttacker][2];

    if (gBattleResults.pokeblockThrows < 255)
        gBattleResults.pokeblockThrows++;
    if (gBattleStruct->safariPkblThrowCounter < 3)
        gBattleStruct->safariPkblThrowCounter++;
    if (gBattleStruct->safariEscapeFactor > 1)
    {
        // BUG: safariEscapeFactor can become 0 below. This causes the pokeblock throw glitch.
        #ifdef BUGFIX
        if (gBattleStruct->safariEscapeFactor <= sPkblToEscapeFactor[gBattleStruct->safariPkblThrowCounter][gBattleCommunication[MULTISTRING_CHOOSER]])
        #else
        if (gBattleStruct->safariEscapeFactor < sPkblToEscapeFactor[gBattleStruct->safariPkblThrowCounter][gBattleCommunication[MULTISTRING_CHOOSER]])
        #endif
            gBattleStruct->safariEscapeFactor = 1;
        else
            gBattleStruct->safariEscapeFactor -= sPkblToEscapeFactor[gBattleStruct->safariPkblThrowCounter][gBattleCommunication[MULTISTRING_CHOOSER]];
    }

    gBattlescriptCurrInstr = gBattlescriptsForSafariActions[2];
    gCurrentActionFuncId = B_ACTION_EXEC_SCRIPT;
}

void HandleAction_GoNear(void)
{
    gBattlerAttacker = gBattlerByTurnOrder[gCurrentTurnActionNumber];
    gBattle_BG0_X = 0;
    gBattle_BG0_Y = 0;

    gBattleStruct->safariCatchFactor += sGoNearCounterToCatchFactor[gBattleStruct->safariGoNearCounter];
    if (gBattleStruct->safariCatchFactor > 20)
        gBattleStruct->safariCatchFactor = 20;

    gBattleStruct->safariEscapeFactor += sGoNearCounterToEscapeFactor[gBattleStruct->safariGoNearCounter];
    if (gBattleStruct->safariEscapeFactor > 20)
        gBattleStruct->safariEscapeFactor = 20;

    if (gBattleStruct->safariGoNearCounter < 3)
    {
        gBattleStruct->safariGoNearCounter++;
        gBattleCommunication[MULTISTRING_CHOOSER] = B_MSG_CREPT_CLOSER;
    }
    else
    {
        gBattleCommunication[MULTISTRING_CHOOSER] = B_MSG_CANT_GET_CLOSER;
    }
    gBattlescriptCurrInstr = gBattlescriptsForSafariActions[1];
    gCurrentActionFuncId = B_ACTION_EXEC_SCRIPT;
}

void HandleAction_SafariZoneRun(void)
{
    gBattlerAttacker = gBattlerByTurnOrder[gCurrentTurnActionNumber];
    PlaySE(SE_FLEE);
    gCurrentTurnActionNumber = gBattlersCount;
    gBattleOutcome = B_OUTCOME_RAN;
}

void HandleAction_WallyBallThrow(void)
{
    gBattlerAttacker = gBattlerByTurnOrder[gCurrentTurnActionNumber];
    gBattle_BG0_X = 0;
    gBattle_BG0_Y = 0;

    PREPARE_MON_NICK_BUFFER(gBattleTextBuff1, gBattlerAttacker, gBattlerPartyIndexes[gBattlerAttacker])

    gBattlescriptCurrInstr = gBattlescriptsForSafariActions[3];
    gCurrentActionFuncId = B_ACTION_EXEC_SCRIPT;
    gActionsByTurnOrder[1] = B_ACTION_FINISHED;
}

void HandleAction_TryFinish(void)
{
    if (!HandleFaintedMonActions())
    {
        gBattleStruct->faintedActionsState = 0;
        gCurrentActionFuncId = B_ACTION_FINISHED;
    }
}

void HandleAction_NothingIsFainted(void)
{
    gCurrentTurnActionNumber++;
    gCurrentActionFuncId = gActionsByTurnOrder[gCurrentTurnActionNumber];
    gHitMarker &= ~(HITMARKER_DESTINYBOND | HITMARKER_IGNORE_SUBSTITUTE | HITMARKER_ATTACKSTRING_PRINTED
                    | HITMARKER_NO_PPDEDUCT | HITMARKER_IGNORE_SAFEGUARD | HITMARKER_PASSIVE_DAMAGE
                    | HITMARKER_OBEYS | HITMARKER_WAKE_UP_CLEAR | HITMARKER_SYNCHRONISE_EFFECT
                    | HITMARKER_CHARGING | HITMARKER_NEVER_SET);
}

void HandleAction_ActionFinished(void)
{
    #if B_RECALC_TURN_AFTER_ACTIONS >= GEN_8
    u32 i, j;
    bool32 afterYouActive = gSpecialStatuses[gBattlerByTurnOrder[gCurrentTurnActionNumber + 1]].afterYou;
    #endif
    *(gBattleStruct->monToSwitchIntoId + gBattlerByTurnOrder[gCurrentTurnActionNumber]) = PARTY_SIZE;
    gCurrentTurnActionNumber++;
    gCurrentActionFuncId = gActionsByTurnOrder[gCurrentTurnActionNumber];
    SpecialStatusesClear();
    gHitMarker &= ~(HITMARKER_DESTINYBOND | HITMARKER_IGNORE_SUBSTITUTE | HITMARKER_ATTACKSTRING_PRINTED
                    | HITMARKER_NO_PPDEDUCT | HITMARKER_IGNORE_SAFEGUARD | HITMARKER_PASSIVE_DAMAGE
                    | HITMARKER_OBEYS | HITMARKER_WAKE_UP_CLEAR | HITMARKER_SYNCHRONISE_EFFECT
                    | HITMARKER_CHARGING | HITMARKER_NEVER_SET | HITMARKER_IGNORE_DISGUISE);

    gCurrentMove = 0;
    gBattleMoveDamage = 0;
    gMoveResultFlags = 0;
    gBattleScripting.animTurn = 0;
    gBattleScripting.animTargetsHit = 0;
    gLastLandedMoves[gBattlerAttacker] = 0;
    gLastHitByType[gBattlerAttacker] = 0;
    gBattleStruct->dynamicMoveType = 0;
    gBattleScripting.moveendState = 0;
    gBattleScripting.moveendState = 0;
    gBattleCommunication[3] = 0;
    gBattleCommunication[4] = 0;
    gBattleScripting.multihitMoveEffect = 0;
    gBattleResources->battleScriptsStack->size = 0;
    gBattleStruct->dynamax.usingMaxMove[gBattlerAttacker] = 0;

    #if B_RECALC_TURN_AFTER_ACTIONS >= GEN_8
    if (!afterYouActive)
    {
        // i starts at `gCurrentTurnActionNumber` because we don't want to recalculate turn order for mon that have already
        // taken action. It's been previously increased, which we want in order to not recalculate the turn of the mon that just finished its action
        for (i = gCurrentTurnActionNumber; i < gBattlersCount - 1; i++)
        {
            for (j = i + 1; j < gBattlersCount; j++)
            {
                u8 battler1 = gBattlerByTurnOrder[i];
                u8 battler2 = gBattlerByTurnOrder[j];

                if (gProtectStructs[battler1].quash || gProtectStructs[battler2].quash
                    || gProtectStructs[battler1].shellTrap || gProtectStructs[battler2].shellTrap)
                    continue;

                // We recalculate order only for action of the same priority. If any action other than switch/move has been taken, they should
                // have been executed before. The only recalculation needed is for moves/switch. Mega evolution is handled in src/battle_main.c/TryChangeOrder
                if((gActionsByTurnOrder[i] == B_ACTION_USE_MOVE && gActionsByTurnOrder[j] == B_ACTION_USE_MOVE))
                {
                    if (GetWhoStrikesFirst(battler1, battler2, FALSE))
                        SwapTurnOrder(i, j);
                }
                else if ((gActionsByTurnOrder[i] == B_ACTION_SWITCH && gActionsByTurnOrder[j] == B_ACTION_SWITCH))
                {
                    if (GetWhoStrikesFirst(battler1, battler2, TRUE)) // If the actions chosen are switching, we recalc order but ignoring the moves
                        SwapTurnOrder(i, j);
                }
            }
        }
    }
    #endif
}

static const u8 sMovesNotAffectedByStench[] =
{
    [MOVE_AIR_SLASH] = 1,
    [MOVE_ASTONISH] = 1,
    [MOVE_BITE] = 1,
    [MOVE_BONE_CLUB] = 1,
    [MOVE_DARK_PULSE] = 1,
    [MOVE_DOUBLE_IRON_BASH] = 1,
    [MOVE_DRAGON_RUSH] = 1,
    [MOVE_EXTRASENSORY] = 1,
    [MOVE_FAKE_OUT] = 1,
    [MOVE_FIERY_WRATH] = 1,
    [MOVE_FIRE_FANG] = 1,
    [MOVE_FLING] = 1,
    [MOVE_FLOATY_FALL] = 1,
    [MOVE_HEADBUTT] = 1,
    [MOVE_HEART_STAMP] = 1,
    [MOVE_HYPER_FANG] = 1,
    [MOVE_ICE_FANG] = 1,
    [MOVE_ICICLE_CRASH] = 1,
    [MOVE_IRON_HEAD] = 1,
    [MOVE_NEEDLE_ARM] = 1,
    [MOVE_NONE] = 1,
    [MOVE_ROCK_SLIDE] = 1,
    [MOVE_ROLLING_KICK] = 1,
    [MOVE_SECRET_POWER] = 1,
    [MOVE_SKY_ATTACK] = 1,
    [MOVE_SNORE] = 1,
    [MOVE_STEAMROLLER] = 1,
    [MOVE_STOMP] = 1,
    [MOVE_THUNDER_FANG] = 1,
    [MOVE_TWISTER] = 1,
    [MOVE_WATERFALL] = 1,
    [MOVE_ZEN_HEADBUTT] = 1,
    [MOVE_ZING_ZAP] = 1,
};

static const u8 sAbilitiesAffectedByMoldBreaker[] =
{
    [ABILITY_BATTLE_ARMOR] = 1,
    [ABILITY_CLEAR_BODY] = 1,
    [ABILITY_DAMP] = 1,
    [ABILITY_DRY_SKIN] = 1,
    [ABILITY_FILTER] = 1,
    [ABILITY_FLASH_FIRE] = 1,
    [ABILITY_FLOWER_GIFT] = 1,
    [ABILITY_HEATPROOF] = 1,
    [ABILITY_HYPER_CUTTER] = 1,
    [ABILITY_IMMUNITY] = 1,
    [ABILITY_INNER_FOCUS] = 1,
    [ABILITY_INSOMNIA] = 1,
    [ABILITY_KEEN_EYE] = 1,
    [ABILITY_LEAF_GUARD] = 1,
    [ABILITY_LEVITATE] = 1,
    [ABILITY_LIGHTNING_ROD] = 1,
    [ABILITY_LIMBER] = 1,
    [ABILITY_MAGMA_ARMOR] = 1,
    [ABILITY_MARVEL_SCALE] = 1,
    [ABILITY_MOTOR_DRIVE] = 1,
    [ABILITY_OBLIVIOUS] = 1,
    [ABILITY_OWN_TEMPO] = 1,
    [ABILITY_SAND_VEIL] = 1,
    [ABILITY_SHELL_ARMOR] = 1,
    [ABILITY_SHIELD_DUST] = 1,
    [ABILITY_SIMPLE] = 1,
    [ABILITY_SNOW_CLOAK] = 1,
    [ABILITY_SOLID_ROCK] = 1,
    [ABILITY_SOUNDPROOF] = 1,
    [ABILITY_STICKY_HOLD] = 1,
    [ABILITY_STORM_DRAIN] = 1,
    [ABILITY_STURDY] = 1,
    [ABILITY_SUCTION_CUPS] = 1,
    [ABILITY_TANGLED_FEET] = 1,
    [ABILITY_THICK_FAT] = 1,
    [ABILITY_UNAWARE] = 1,
    [ABILITY_VITAL_SPIRIT] = 1,
    [ABILITY_VOLT_ABSORB] = 1,
    [ABILITY_WATER_ABSORB] = 1,
    [ABILITY_WATER_VEIL] = 1,
    [ABILITY_WHITE_SMOKE] = 1,
    [ABILITY_WONDER_GUARD] = 1,
    [ABILITY_BIG_PECKS] = 1,
    [ABILITY_CONTRARY] = 1,
    [ABILITY_FRIEND_GUARD] = 1,
    [ABILITY_HEAVY_METAL] = 1,
    [ABILITY_LIGHT_METAL] = 1,
    [ABILITY_MAGIC_BOUNCE] = 1,
    [ABILITY_MULTISCALE] = 1,
    [ABILITY_SAP_SIPPER] = 1,
    [ABILITY_TELEPATHY] = 1,
    [ABILITY_WONDER_SKIN] = 1,
    [ABILITY_AROMA_VEIL] = 1,
    [ABILITY_BULLETPROOF] = 1,
    [ABILITY_FLOWER_VEIL] = 1,
    [ABILITY_FUR_COAT] = 1,
    [ABILITY_OVERCOAT] = 1,
    [ABILITY_SWEET_VEIL] = 1,
    [ABILITY_DAZZLING] = 1,
    [ABILITY_DISGUISE] = 1,
    [ABILITY_FLUFFY] = 1,
    [ABILITY_QUEENLY_MAJESTY] = 1,
    [ABILITY_WATER_BUBBLE] = 1,
    [ABILITY_MIRROR_ARMOR] = 1,
    [ABILITY_PUNK_ROCK] = 1,
    [ABILITY_ICE_SCALES] = 1,
    [ABILITY_ICE_FACE] = 1,
    [ABILITY_PASTEL_VEIL] = 1,
    [ABILITY_ARMOR_TAIL] = 1,
    [ABILITY_EARTH_EATER] = 1,
    [ABILITY_GOOD_AS_GOLD] = 1,
    [ABILITY_PURIFYING_SALT] = 1,
    [ABILITY_WELL_BAKED_BODY] = 1,
};

static const u8 sAbilitiesNotTraced[ABILITIES_COUNT] =
{
    [ABILITY_AS_ONE_ICE_RIDER] = 1,
    [ABILITY_AS_ONE_SHADOW_RIDER] = 1,
    [ABILITY_BATTLE_BOND] = 1,
    [ABILITY_COMATOSE] = 1,
    [ABILITY_DISGUISE] = 1,
    [ABILITY_FLOWER_GIFT] = 1,
    [ABILITY_FORECAST] = 1,
    [ABILITY_GULP_MISSILE] = 1,
    [ABILITY_HUNGER_SWITCH] = 1,
    [ABILITY_ICE_FACE] = 1,
    [ABILITY_ILLUSION] = 1,
    [ABILITY_IMPOSTER] = 1,
    [ABILITY_MULTITYPE] = 1,
    [ABILITY_NEUTRALIZING_GAS] = 1,
    [ABILITY_NONE] = 1,
    [ABILITY_POWER_CONSTRUCT] = 1,
    [ABILITY_POWER_OF_ALCHEMY] = 1,
    [ABILITY_RECEIVER] = 1,
    [ABILITY_RKS_SYSTEM] = 1,
    [ABILITY_SCHOOLING] = 1,
    [ABILITY_SHIELDS_DOWN] = 1,
    [ABILITY_STANCE_CHANGE] = 1,
    [ABILITY_TRACE] = 1,
    [ABILITY_ZEN_MODE] = 1,
};

static const u8 sHoldEffectToType[][2] =
{
    {HOLD_EFFECT_BUG_POWER, TYPE_BUG},
    {HOLD_EFFECT_STEEL_POWER, TYPE_STEEL},
    {HOLD_EFFECT_GROUND_POWER, TYPE_GROUND},
    {HOLD_EFFECT_ROCK_POWER, TYPE_ROCK},
    {HOLD_EFFECT_GRASS_POWER, TYPE_GRASS},
    {HOLD_EFFECT_DARK_POWER, TYPE_DARK},
    {HOLD_EFFECT_FIGHTING_POWER, TYPE_FIGHTING},
    {HOLD_EFFECT_ELECTRIC_POWER, TYPE_ELECTRIC},
    {HOLD_EFFECT_WATER_POWER, TYPE_WATER},
    {HOLD_EFFECT_FLYING_POWER, TYPE_FLYING},
    {HOLD_EFFECT_POISON_POWER, TYPE_POISON},
    {HOLD_EFFECT_ICE_POWER, TYPE_ICE},
    {HOLD_EFFECT_GHOST_POWER, TYPE_GHOST},
    {HOLD_EFFECT_PSYCHIC_POWER, TYPE_PSYCHIC},
    {HOLD_EFFECT_FIRE_POWER, TYPE_FIRE},
    {HOLD_EFFECT_DRAGON_POWER, TYPE_DRAGON},
    {HOLD_EFFECT_NORMAL_POWER, TYPE_NORMAL},
    {HOLD_EFFECT_FAIRY_POWER, TYPE_FAIRY},
};

// percent in UQ_4_12 format
static const u16 sPercentToModifier[] =
{
    UQ_4_12(0.00), // 0
    UQ_4_12(0.01), // 1
    UQ_4_12(0.02), // 2
    UQ_4_12(0.03), // 3
    UQ_4_12(0.04), // 4
    UQ_4_12(0.05), // 5
    UQ_4_12(0.06), // 6
    UQ_4_12(0.07), // 7
    UQ_4_12(0.08), // 8
    UQ_4_12(0.09), // 9
    UQ_4_12(0.10), // 10
    UQ_4_12(0.11), // 11
    UQ_4_12(0.12), // 12
    UQ_4_12(0.13), // 13
    UQ_4_12(0.14), // 14
    UQ_4_12(0.15), // 15
    UQ_4_12(0.16), // 16
    UQ_4_12(0.17), // 17
    UQ_4_12(0.18), // 18
    UQ_4_12(0.19), // 19
    UQ_4_12(0.20), // 20
    UQ_4_12(0.21), // 21
    UQ_4_12(0.22), // 22
    UQ_4_12(0.23), // 23
    UQ_4_12(0.24), // 24
    UQ_4_12(0.25), // 25
    UQ_4_12(0.26), // 26
    UQ_4_12(0.27), // 27
    UQ_4_12(0.28), // 28
    UQ_4_12(0.29), // 29
    UQ_4_12(0.30), // 30
    UQ_4_12(0.31), // 31
    UQ_4_12(0.32), // 32
    UQ_4_12(0.33), // 33
    UQ_4_12(0.34), // 34
    UQ_4_12(0.35), // 35
    UQ_4_12(0.36), // 36
    UQ_4_12(0.37), // 37
    UQ_4_12(0.38), // 38
    UQ_4_12(0.39), // 39
    UQ_4_12(0.40), // 40
    UQ_4_12(0.41), // 41
    UQ_4_12(0.42), // 42
    UQ_4_12(0.43), // 43
    UQ_4_12(0.44), // 44
    UQ_4_12(0.45), // 45
    UQ_4_12(0.46), // 46
    UQ_4_12(0.47), // 47
    UQ_4_12(0.48), // 48
    UQ_4_12(0.49), // 49
    UQ_4_12(0.50), // 50
    UQ_4_12(0.51), // 51
    UQ_4_12(0.52), // 52
    UQ_4_12(0.53), // 53
    UQ_4_12(0.54), // 54
    UQ_4_12(0.55), // 55
    UQ_4_12(0.56), // 56
    UQ_4_12(0.57), // 57
    UQ_4_12(0.58), // 58
    UQ_4_12(0.59), // 59
    UQ_4_12(0.60), // 60
    UQ_4_12(0.61), // 61
    UQ_4_12(0.62), // 62
    UQ_4_12(0.63), // 63
    UQ_4_12(0.64), // 64
    UQ_4_12(0.65), // 65
    UQ_4_12(0.66), // 66
    UQ_4_12(0.67), // 67
    UQ_4_12(0.68), // 68
    UQ_4_12(0.69), // 69
    UQ_4_12(0.70), // 70
    UQ_4_12(0.71), // 71
    UQ_4_12(0.72), // 72
    UQ_4_12(0.73), // 73
    UQ_4_12(0.74), // 74
    UQ_4_12(0.75), // 75
    UQ_4_12(0.76), // 76
    UQ_4_12(0.77), // 77
    UQ_4_12(0.78), // 78
    UQ_4_12(0.79), // 79
    UQ_4_12(0.80), // 80
    UQ_4_12(0.81), // 81
    UQ_4_12(0.82), // 82
    UQ_4_12(0.83), // 83
    UQ_4_12(0.84), // 84
    UQ_4_12(0.85), // 85
    UQ_4_12(0.86), // 86
    UQ_4_12(0.87), // 87
    UQ_4_12(0.88), // 88
    UQ_4_12(0.89), // 89
    UQ_4_12(0.90), // 90
    UQ_4_12(0.91), // 91
    UQ_4_12(0.92), // 92
    UQ_4_12(0.93), // 93
    UQ_4_12(0.94), // 94
    UQ_4_12(0.95), // 95
    UQ_4_12(0.96), // 96
    UQ_4_12(0.97), // 97
    UQ_4_12(0.98), // 98
    UQ_4_12(0.99), // 99
    UQ_4_12(1.00), // 100
};

#define X UQ_4_12

static const u16 sTypeEffectivenessTable[NUMBER_OF_MON_TYPES][NUMBER_OF_MON_TYPES] =
{
//   normal  fight   flying  poison  ground  rock    bug     ghost   steel   mystery fire    water   grass  electric psychic ice     dragon  dark    fairy
    {X(1.0), X(1.0), X(1.0), X(1.0), X(1.0), X(0.5), X(1.0), X(0.0), X(0.5), X(1.0), X(1.0), X(1.0), X(1.0), X(1.0), X(1.0), X(1.0), X(1.0), X(1.0), X(1.0)}, // normal
    {X(2.0), X(1.0), X(0.5), X(0.5), X(1.0), X(2.0), X(0.5), X(0.0), X(2.0), X(1.0), X(1.0), X(1.0), X(1.0), X(1.0), X(0.5), X(2.0), X(1.0), X(2.0), X(0.5)}, // fight
    {X(1.0), X(2.0), X(1.0), X(1.0), X(1.0), X(0.5), X(2.0), X(1.0), X(0.5), X(1.0), X(1.0), X(1.0), X(2.0), X(0.5), X(1.0), X(1.0), X(1.0), X(1.0), X(1.0)}, // flying
    {X(1.0), X(1.0), X(1.0), X(0.5), X(0.5), X(0.5), X(1.0), X(0.5), X(0.0), X(1.0), X(1.0), X(1.0), X(2.0), X(1.0), X(1.0), X(1.0), X(1.0), X(1.0), X(2.0)}, // poison
    {X(1.0), X(1.0), X(0.0), X(2.0), X(1.0), X(2.0), X(0.5), X(1.0), X(2.0), X(1.0), X(2.0), X(1.0), X(0.5), X(2.0), X(1.0), X(1.0), X(1.0), X(1.0), X(1.0)}, // ground
    {X(1.0), X(0.5), X(2.0), X(1.0), X(0.5), X(1.0), X(2.0), X(1.0), X(0.5), X(1.0), X(2.0), X(1.0), X(1.0), X(1.0), X(1.0), X(2.0), X(1.0), X(1.0), X(1.0)}, // rock
    {X(1.0), X(0.5), X(0.5), X(0.5), X(1.0), X(1.0), X(1.0), X(0.5), X(0.5), X(1.0), X(0.5), X(1.0), X(2.0), X(1.0), X(2.0), X(1.0), X(1.0), X(2.0), X(0.5)}, // bug
    #if B_STEEL_RESISTANCES >= GEN_6
    {X(0.0), X(1.0), X(1.0), X(1.0), X(1.0), X(1.0), X(1.0), X(2.0), X(1.0), X(1.0), X(1.0), X(1.0), X(1.0), X(1.0), X(2.0), X(1.0), X(1.0), X(0.5), X(1.0)}, // ghost
    #else
    {X(0.0), X(1.0), X(1.0), X(1.0), X(1.0), X(1.0), X(1.0), X(2.0), X(0.5), X(1.0), X(1.0), X(1.0), X(1.0), X(1.0), X(2.0), X(1.0), X(1.0), X(0.5), X(1.0)}, // ghost
    #endif
    {X(1.0), X(1.0), X(1.0), X(1.0), X(1.0), X(2.0), X(1.0), X(1.0), X(0.5), X(1.0), X(0.5), X(0.5), X(1.0), X(0.5), X(1.0), X(2.0), X(1.0), X(1.0), X(2.0)}, // steel
    {X(1.0), X(1.0), X(1.0), X(1.0), X(1.0), X(1.0), X(1.0), X(1.0), X(1.0), X(1.0), X(1.0), X(1.0), X(1.0), X(1.0), X(1.0), X(1.0), X(1.0), X(1.0), X(1.0)}, // mystery
    {X(1.0), X(1.0), X(1.0), X(1.0), X(1.0), X(0.5), X(2.0), X(1.0), X(2.0), X(1.0), X(0.5), X(0.5), X(2.0), X(1.0), X(1.0), X(2.0), X(0.5), X(1.0), X(1.0)}, // fire
    {X(1.0), X(1.0), X(1.0), X(1.0), X(2.0), X(2.0), X(1.0), X(1.0), X(1.0), X(1.0), X(2.0), X(0.5), X(0.5), X(1.0), X(1.0), X(1.0), X(0.5), X(1.0), X(1.0)}, // water
    {X(1.0), X(1.0), X(0.5), X(0.5), X(2.0), X(2.0), X(0.5), X(1.0), X(0.5), X(1.0), X(0.5), X(2.0), X(0.5), X(1.0), X(1.0), X(1.0), X(0.5), X(1.0), X(1.0)}, // grass
    {X(1.0), X(1.0), X(2.0), X(1.0), X(0.0), X(1.0), X(1.0), X(1.0), X(1.0), X(1.0), X(1.0), X(2.0), X(0.5), X(0.5), X(1.0), X(1.0), X(0.5), X(1.0), X(1.0)}, // electric
    {X(1.0), X(2.0), X(1.0), X(2.0), X(1.0), X(1.0), X(1.0), X(1.0), X(0.5), X(1.0), X(1.0), X(1.0), X(1.0), X(1.0), X(0.5), X(1.0), X(1.0), X(0.0), X(1.0)}, // psychic
    {X(1.0), X(1.0), X(2.0), X(1.0), X(2.0), X(1.0), X(1.0), X(1.0), X(0.5), X(1.0), X(0.5), X(0.5), X(2.0), X(1.0), X(1.0), X(0.5), X(2.0), X(1.0), X(1.0)}, // ice
    {X(1.0), X(1.0), X(1.0), X(1.0), X(1.0), X(1.0), X(1.0), X(1.0), X(0.5), X(1.0), X(1.0), X(1.0), X(1.0), X(1.0), X(1.0), X(1.0), X(2.0), X(1.0), X(0.0)}, // dragon
    #if B_STEEL_RESISTANCES >= GEN_6
    {X(1.0), X(0.5), X(1.0), X(1.0), X(1.0), X(1.0), X(1.0), X(2.0), X(1.0), X(1.0), X(1.0), X(1.0), X(1.0), X(1.0), X(2.0), X(1.0), X(1.0), X(0.5), X(0.5)}, // dark
    #else
    {X(1.0), X(0.5), X(1.0), X(1.0), X(1.0), X(1.0), X(1.0), X(2.0), X(0.5), X(1.0), X(1.0), X(1.0), X(1.0), X(1.0), X(2.0), X(1.0), X(1.0), X(0.5), X(0.5)}, // dark
    #endif
    {X(1.0), X(2.0), X(1.0), X(0.5), X(1.0), X(1.0), X(1.0), X(1.0), X(0.5), X(1.0), X(0.5), X(1.0), X(1.0), X(1.0), X(1.0), X(1.0), X(2.0), X(2.0), X(1.0)}, // fairy
};

#undef X

// code
u8 GetBattlerForBattleScript(u8 caseId)
{
    u8 ret = 0;
    switch (caseId)
    {
    case BS_TARGET:
        ret = gBattlerTarget;
        break;
    case BS_ATTACKER:
        ret = gBattlerAttacker;
        break;
    case BS_ATTACKER_PARTNER:
        ret = BATTLE_PARTNER(gBattlerAttacker);
        break;
    case BS_EFFECT_BATTLER:
        ret = gEffectBattler;
        break;
    case BS_BATTLER_0:
        ret = 0;
        break;
    case BS_SCRIPTING:
        ret = gBattleScripting.battler;
        break;
    case BS_FAINTED:
        ret = gBattlerFainted;
        break;
    case BS_FAINTED_LINK_MULTIPLE_1:
        ret = gBattlerFainted;
        break;
    case BS_ATTACKER_WITH_PARTNER:
    case BS_FAINTED_LINK_MULTIPLE_2:
    case BS_ATTACKER_SIDE:
    case BS_TARGET_SIDE:
    case BS_PLAYER1:
        ret = GetBattlerAtPosition(B_POSITION_PLAYER_LEFT);
        break;
    case BS_OPPONENT1:
        ret = GetBattlerAtPosition(B_POSITION_OPPONENT_LEFT);
        break;
    case BS_PLAYER2:
        ret = GetBattlerAtPosition(B_POSITION_PLAYER_RIGHT);
        break;
    case BS_OPPONENT2:
        ret = GetBattlerAtPosition(B_POSITION_OPPONENT_RIGHT);
        break;
    case BS_ABILITY_BATTLER:
        ret = gBattlerAbility;
        break;
    }
    return ret;
}

void PressurePPLose(u8 target, u8 attacker, u16 move)
{
    int moveIndex;

    if (GetBattlerAbility(target) != ABILITY_PRESSURE)
        return;

    for (moveIndex = 0; moveIndex < MAX_MON_MOVES; moveIndex++)
    {
        if (gBattleMons[attacker].moves[moveIndex] == move)
            break;
    }

    if (moveIndex == MAX_MON_MOVES)
        return;

    if (gBattleMons[attacker].pp[moveIndex] != 0)
        gBattleMons[attacker].pp[moveIndex]--;

    if (MOVE_IS_PERMANENT(attacker, moveIndex))
    {
        gActiveBattler = attacker;
        BtlController_EmitSetMonData(BUFFER_A, REQUEST_PPMOVE1_BATTLE + moveIndex, 0, 1, &gBattleMons[gActiveBattler].pp[moveIndex]);
        MarkBattlerForControllerExec(gActiveBattler);
    }
}

void PressurePPLoseOnUsingImprison(u8 attacker)
{
    int i, j;
    int imprisonPos = MAX_MON_MOVES;
    u8 atkSide = GetBattlerSide(attacker);

    for (i = 0; i < gBattlersCount; i++)
    {
        if (atkSide != GetBattlerSide(i) && GetBattlerAbility(i) == ABILITY_PRESSURE)
        {
            for (j = 0; j < MAX_MON_MOVES; j++)
            {
                if (gBattleMons[attacker].moves[j] == MOVE_IMPRISON)
                    break;
            }
            if (j != MAX_MON_MOVES)
            {
                imprisonPos = j;
                if (gBattleMons[attacker].pp[j] != 0)
                    gBattleMons[attacker].pp[j]--;
            }
        }
    }

    if (imprisonPos != MAX_MON_MOVES && MOVE_IS_PERMANENT(attacker, imprisonPos))
    {
        gActiveBattler = attacker;
        BtlController_EmitSetMonData(BUFFER_A, REQUEST_PPMOVE1_BATTLE + imprisonPos, 0, 1, &gBattleMons[gActiveBattler].pp[imprisonPos]);
        MarkBattlerForControllerExec(gActiveBattler);
    }
}

void PressurePPLoseOnUsingPerishSong(u8 attacker)
{
    int i, j;
    int perishSongPos = MAX_MON_MOVES;

    for (i = 0; i < gBattlersCount; i++)
    {
        if (GetBattlerAbility(i) == ABILITY_PRESSURE && i != attacker)
        {
            for (j = 0; j < MAX_MON_MOVES; j++)
            {
                if (gBattleMons[attacker].moves[j] == MOVE_PERISH_SONG)
                    break;
            }
            if (j != MAX_MON_MOVES)
            {
                perishSongPos = j;
                if (gBattleMons[attacker].pp[j] != 0)
                    gBattleMons[attacker].pp[j]--;
            }
        }
    }

    if (perishSongPos != MAX_MON_MOVES && MOVE_IS_PERMANENT(attacker, perishSongPos))
    {
        gActiveBattler = attacker;
        BtlController_EmitSetMonData(BUFFER_A, REQUEST_PPMOVE1_BATTLE + perishSongPos, 0, 1, &gBattleMons[gActiveBattler].pp[perishSongPos]);
        MarkBattlerForControllerExec(gActiveBattler);
    }
}

// Unused
static void MarkAllBattlersForControllerExec(void)
{
    int i;

    if (gBattleTypeFlags & BATTLE_TYPE_LINK)
    {
        for (i = 0; i < gBattlersCount; i++)
            gBattleControllerExecFlags |= gBitTable[i] << (32 - MAX_BATTLERS_COUNT);
    }
    else
    {
        for (i = 0; i < gBattlersCount; i++)
            gBattleControllerExecFlags |= gBitTable[i];
    }
}

bool32 IsBattlerMarkedForControllerExec(u8 battlerId)
{
    if (gBattleTypeFlags & BATTLE_TYPE_LINK)
        return (gBattleControllerExecFlags & (gBitTable[battlerId] << 0x1C)) != 0;
    else
        return (gBattleControllerExecFlags & (gBitTable[battlerId])) != 0;
}

void MarkBattlerForControllerExec(u8 battlerId)
{
    if (gBattleTypeFlags & BATTLE_TYPE_LINK)
        gBattleControllerExecFlags |= gBitTable[battlerId] << (32 - MAX_BATTLERS_COUNT);
    else
        gBattleControllerExecFlags |= gBitTable[battlerId];
}

void MarkBattlerReceivedLinkData(u8 battlerId)
{
    s32 i;

    for (i = 0; i < GetLinkPlayerCount(); i++)
        gBattleControllerExecFlags |= gBitTable[battlerId] << (i << 2);

    gBattleControllerExecFlags &= ~((1 << 28) << battlerId);
}

void CancelMultiTurnMoves(u8 battler)
{
    u8 i;
    gBattleMons[battler].status2 &= ~(STATUS2_MULTIPLETURNS);
    gBattleMons[battler].status2 &= ~(STATUS2_LOCK_CONFUSE);
    gBattleMons[battler].status2 &= ~(STATUS2_UPROAR);
    gBattleMons[battler].status2 &= ~(STATUS2_BIDE);

    // Clear battler's semi-invulnerable bits if they are not held by Sky Drop.
    if (!(gStatuses3[battler] & STATUS3_SKY_DROPPED))
        gStatuses3[battler] &= ~(STATUS3_SEMI_INVULNERABLE);

    // Check to see if this Pokemon was in the middle of using Sky Drop. If so, release the target.
    if (gBattleStruct->skyDropTargets[battler] != 0xFF && !(gStatuses3[battler] & STATUS3_SKY_DROPPED))
    {
        // Get the target's battler id
        u8 otherSkyDropper = gBattleStruct->skyDropTargets[battler];

        // Clears sky_dropped and on_air statuses
        gStatuses3[otherSkyDropper] &= ~(STATUS3_SKY_DROPPED | STATUS3_ON_AIR);

        // Makes both attacker and target's sprites visible
        gSprites[gBattlerSpriteIds[battler]].invisible = FALSE;
        gSprites[gBattlerSpriteIds[otherSkyDropper]].invisible = FALSE;

        // If target was sky dropped in the middle of Outrage/Thrash/Petal Dance,
        // confuse them upon release and display "confused by fatigue" message & animation.
        // Don't do this if this CancelMultiTurnMoves is caused by falling asleep via Yawn.
        if (gBattleMons[otherSkyDropper].status2 & STATUS2_LOCK_CONFUSE && gBattleStruct->turnEffectsTracker != 24)
        {
            gBattleMons[otherSkyDropper].status2 &= ~(STATUS2_LOCK_CONFUSE);

            // If the target can be confused, confuse them.
            // Don't use CanBeConfused, can cause issues in edge cases.
            if (!(GetBattlerAbility(otherSkyDropper) == ABILITY_OWN_TEMPO
                || gBattleMons[otherSkyDropper].status2 & STATUS2_CONFUSION
                || IsBattlerTerrainAffected(otherSkyDropper, STATUS_FIELD_MISTY_TERRAIN)))
            {
                // Set confused status
                gBattleMons[otherSkyDropper].status2 |= STATUS2_CONFUSION_TURN(((Random()) % 4) + 2);

                // If this CancelMultiTurnMoves is occuring due to attackcanceller
                if (gBattlescriptCurrInstr[0] == 0x0)
                {
                    gBattleStruct->skyDropTargets[battler] = 0xFE;
                }
                // If this CancelMultiTurnMoves is occuring due to VARIOUS_GRAVITY_ON_AIRBORNE_MONS
                // Reapplying STATUS3_SKY_DROPPED allows for avoiding unecessary messages when Gravity is applied to the target.
                else if (gBattlescriptCurrInstr[0] == 0x76 && gBattlescriptCurrInstr[2] == 76)
                {
                    gBattleStruct->skyDropTargets[battler] = 0xFE;
                    gStatuses3[otherSkyDropper] |= STATUS3_SKY_DROPPED;
                }
                // If this CancelMultiTurnMoves is occuring due to cancelmultiturnmoves script
                else if (gBattlescriptCurrInstr[0] == 0x76 && gBattlescriptCurrInstr[2] == 0)
                {
                    gBattlerAttacker = otherSkyDropper;
                    gBattlescriptCurrInstr = BattleScript_ThrashConfuses - 3;
                }
                // If this CancelMultiTurnMoves is occuring due to receiving Sleep/Freeze status
                else if (gBattleScripting.moveEffect <= PRIMARY_STATUS_MOVE_EFFECT)
                {
                    gBattlerAttacker = otherSkyDropper;
                    BattleScriptPush(gBattlescriptCurrInstr + 1);
                    gBattlescriptCurrInstr = BattleScript_ThrashConfuses - 1;
                }
            }
        }

        // Clear skyDropTargets data, unless this CancelMultiTurnMoves is caused by Yawn, attackcanceler, or VARIOUS_GRAVITY_ON_AIRBORNE_MONS
        if (!(gBattleMons[otherSkyDropper].status2 & STATUS2_LOCK_CONFUSE) && gBattleStruct->skyDropTargets[battler] < 4)
        {
            gBattleStruct->skyDropTargets[battler] = 0xFF;
            gBattleStruct->skyDropTargets[otherSkyDropper] = 0xFF;
        }
    }

    gDisableStructs[battler].rolloutTimer = 0;
    gDisableStructs[battler].furyCutterCounter = 0;
}

bool8 WasUnableToUseMove(u8 battler)
{
    if (gProtectStructs[battler].prlzImmobility
        || gProtectStructs[battler].usedImprisonedMove
        || gProtectStructs[battler].loveImmobility
        || gProtectStructs[battler].usedDisabledMove
        || gProtectStructs[battler].usedTauntedMove
        || gProtectStructs[battler].usedGravityPreventedMove
        || gProtectStructs[battler].usedHealBlockedMove
        || gProtectStructs[battler].flag2Unknown
        || gProtectStructs[battler].flinchImmobility
        || gProtectStructs[battler].confusionSelfDmg
        || gProtectStructs[battler].powderSelfDmg
        || gProtectStructs[battler].usedThroatChopPreventedMove)
        return TRUE;
    else
        return FALSE;
}

void PrepareStringBattle(u16 stringId, u8 battler)
{
    u32 targetSide = GetBattlerSide(gBattlerTarget);
    u16 battlerAbility = GetBattlerAbility(battler);
    u16 targetAbility = GetBattlerAbility(gBattlerTarget);
    // Support for Contrary ability.
    // If a move attempted to raise stat - print "won't increase".
    // If a move attempted to lower stat - print "won't decrease".
    if (stringId == STRINGID_STATSWONTDECREASE && !(gBattleScripting.statChanger & STAT_BUFF_NEGATIVE))
        stringId = STRINGID_STATSWONTINCREASE;
    else if (stringId == STRINGID_STATSWONTINCREASE && gBattleScripting.statChanger & STAT_BUFF_NEGATIVE)
        stringId = STRINGID_STATSWONTDECREASE;

    else if (stringId == STRINGID_STATSWONTDECREASE2 && battlerAbility == ABILITY_CONTRARY)
        stringId = STRINGID_STATSWONTINCREASE2;
    else if (stringId == STRINGID_STATSWONTINCREASE2 && battlerAbility == ABILITY_CONTRARY)
        stringId = STRINGID_STATSWONTDECREASE2;

    // Check Defiant and Competitive stat raise whenever a stat is lowered.
    else if ((stringId == STRINGID_DEFENDERSSTATFELL || stringId == STRINGID_PKMNCUTSATTACKWITH)
              && ((targetAbility == ABILITY_DEFIANT && CompareStat(gBattlerTarget, STAT_ATK, MAX_STAT_STAGE, CMP_LESS_THAN))
                 || (targetAbility == ABILITY_COMPETITIVE && CompareStat(gBattlerTarget, STAT_SPATK, MAX_STAT_STAGE, CMP_LESS_THAN)))
              && gSpecialStatuses[gBattlerTarget].changedStatsBattlerId != BATTLE_PARTNER(gBattlerTarget)
              && ((gSpecialStatuses[gBattlerTarget].changedStatsBattlerId != gBattlerTarget) || gBattleScripting.stickyWebStatDrop == 1)
              && !(gBattleScripting.stickyWebStatDrop == 1 && gSideTimers[targetSide].stickyWebBattlerSide == targetSide)) // Sticky Web must have been set by the foe
    {
        gBattleScripting.stickyWebStatDrop = 0;
        gBattlerAbility = gBattlerTarget;
        BattleScriptPushCursor();
        gBattlescriptCurrInstr = BattleScript_AbilityRaisesDefenderStat;
        if (targetAbility == ABILITY_DEFIANT)
            SET_STATCHANGER(STAT_ATK, 2, FALSE);
        else
            SET_STATCHANGER(STAT_SPATK, 2, FALSE);
    }
#if  B_UPDATED_INTIMIDATE >= GEN_8
    else if (stringId == STRINGID_PKMNCUTSATTACKWITH && targetAbility == ABILITY_RATTLED
            && CompareStat(gBattlerTarget, STAT_SPEED, MAX_STAT_STAGE, CMP_LESS_THAN))
    {
        gBattlerAbility = gBattlerTarget;
        BattleScriptPushCursor();
        gBattlescriptCurrInstr = BattleScript_AbilityRaisesDefenderStat;
        SET_STATCHANGER(STAT_SPEED, 1, FALSE);
    }
#endif

    gActiveBattler = battler;
    BtlController_EmitPrintString(BUFFER_A, stringId);
    MarkBattlerForControllerExec(gActiveBattler);
}

void ResetSentPokesToOpponentValue(void)
{
    s32 i;
    u32 bits = 0;

    gSentPokesToOpponent[0] = 0;
    gSentPokesToOpponent[1] = 0;

    for (i = 0; i < gBattlersCount; i += 2)
        bits |= gBitTable[gBattlerPartyIndexes[i]];

    for (i = 1; i < gBattlersCount; i += 2)
        gSentPokesToOpponent[(i & BIT_FLANK) >> 1] = bits;
}

void OpponentSwitchInResetSentPokesToOpponentValue(u8 battler)
{
    s32 i = 0;
    u32 bits = 0;

    if (GetBattlerSide(battler) == B_SIDE_OPPONENT)
    {
        u8 flank = ((battler & BIT_FLANK) >> 1);
        gSentPokesToOpponent[flank] = 0;

        for (i = 0; i < gBattlersCount; i += 2)
        {
            if (!(gAbsentBattlerFlags & gBitTable[i]))
                bits |= gBitTable[gBattlerPartyIndexes[i]];
        }
        gSentPokesToOpponent[flank] = bits;
    }
}

void UpdateSentPokesToOpponentValue(u8 battler)
{
    if (GetBattlerSide(battler) == B_SIDE_OPPONENT)
    {
        OpponentSwitchInResetSentPokesToOpponentValue(battler);
    }
    else
    {
        s32 i;
        for (i = 1; i < gBattlersCount; i++)
            gSentPokesToOpponent[(i & BIT_FLANK) >> 1] |= gBitTable[gBattlerPartyIndexes[battler]];
    }
}

void BattleScriptPush(const u8 *bsPtr)
{
    gBattleResources->battleScriptsStack->ptr[gBattleResources->battleScriptsStack->size++] = bsPtr;
}

void BattleScriptPushCursor(void)
{
    gBattleResources->battleScriptsStack->ptr[gBattleResources->battleScriptsStack->size++] = gBattlescriptCurrInstr;
}

void BattleScriptPop(void)
{
    gBattlescriptCurrInstr = gBattleResources->battleScriptsStack->ptr[--gBattleResources->battleScriptsStack->size];
}

static bool32 IsGravityPreventingMove(u32 move)
{
    if (!(gFieldStatuses & STATUS_FIELD_GRAVITY))
        return FALSE;

    switch (move)
    {
    case MOVE_BOUNCE:
    case MOVE_FLY:
    case MOVE_FLYING_PRESS:
    case MOVE_HIGH_JUMP_KICK:
    case MOVE_JUMP_KICK:
    case MOVE_MAGNET_RISE:
    case MOVE_SKY_DROP:
    case MOVE_SPLASH:
    case MOVE_TELEKINESIS:
    case MOVE_FLOATY_FALL:
        return TRUE;
    default:
        return FALSE;
    }
}

bool32 IsHealBlockPreventingMove(u32 battler, u32 move)
{
    if (!(gStatuses3[battler] & STATUS3_HEAL_BLOCK))
        return FALSE;

    switch (gBattleMoves[move].effect)
    {
#if B_HEAL_BLOCKING >= GEN_6
    case EFFECT_ABSORB:
    case EFFECT_STRENGTH_SAP:
    case EFFECT_DREAM_EATER:
#endif
    case EFFECT_MORNING_SUN:
    case EFFECT_SYNTHESIS:
    case EFFECT_MOONLIGHT:
    case EFFECT_RESTORE_HP:
    case EFFECT_REST:
    case EFFECT_ROOST:
    case EFFECT_HEALING_WISH:
    case EFFECT_WISH:
    case EFFECT_HEAL_PULSE:
    case EFFECT_JUNGLE_HEALING:
        return TRUE;
    default:
        return FALSE;
    }
}

static bool32 IsBelchPreventingMove(u32 battler, u32 move)
{
    if (gBattleMoves[move].effect != EFFECT_BELCH)
        return FALSE;

    return !(gBattleStruct->ateBerry[battler & BIT_SIDE] & gBitTable[gBattlerPartyIndexes[battler]]);
}

u8 TrySetCantSelectMoveBattleScript(void)
{
    u32 limitations = 0;
    u8 moveId = gBattleResources->bufferB[gActiveBattler][2] & ~RET_MEGA_EVOLUTION & ~RET_DYNAMAX;
    u32 move = gBattleMons[gActiveBattler].moves[moveId];
    u32 holdEffect = GetBattlerHoldEffect(gActiveBattler, TRUE);
    u16 *choicedMove = &gBattleStruct->choicedMove[gActiveBattler];

    if (gBattleStruct->zmove.toBeUsed[gBattlerAttacker] == MOVE_NONE && gDisableStructs[gActiveBattler].disabledMove == move && move != MOVE_NONE)
    {
        gBattleScripting.battler = gActiveBattler;
        gCurrentMove = move;
        if (gBattleTypeFlags & BATTLE_TYPE_PALACE)
        {
            gPalaceSelectionBattleScripts[gActiveBattler] = BattleScript_SelectingDisabledMoveInPalace;
            gProtectStructs[gActiveBattler].palaceUnableToUseMove = TRUE;
        }
        else
        {
            gSelectionBattleScripts[gActiveBattler] = BattleScript_SelectingDisabledMove;
            limitations++;
        }
    }

    if (gBattleStruct->zmove.toBeUsed[gBattlerAttacker] == MOVE_NONE && move == gLastMoves[gActiveBattler] && move != MOVE_STRUGGLE && (gBattleMons[gActiveBattler].status2 & STATUS2_TORMENT))
    {
        CancelMultiTurnMoves(gActiveBattler);
        if (gBattleTypeFlags & BATTLE_TYPE_PALACE)
        {
            gPalaceSelectionBattleScripts[gActiveBattler] = BattleScript_SelectingTormentedMoveInPalace;
            gProtectStructs[gActiveBattler].palaceUnableToUseMove = TRUE;
        }
        else
        {
            gSelectionBattleScripts[gActiveBattler] = BattleScript_SelectingTormentedMove;
            limitations++;
        }
    }

    if (gBattleStruct->zmove.toBeUsed[gBattlerAttacker] == MOVE_NONE && gDisableStructs[gActiveBattler].tauntTimer != 0 && IS_MOVE_STATUS(move))
    {
        gCurrentMove = move;
        if (gBattleTypeFlags & BATTLE_TYPE_PALACE)
        {
            gPalaceSelectionBattleScripts[gActiveBattler] = BattleScript_SelectingNotAllowedMoveTauntInPalace;
            gProtectStructs[gActiveBattler].palaceUnableToUseMove = TRUE;
        }
        else
        {
            gSelectionBattleScripts[gActiveBattler] = BattleScript_SelectingNotAllowedMoveTaunt;
            limitations++;
        }
    }

    if (gBattleStruct->zmove.toBeUsed[gBattlerAttacker] == MOVE_NONE && gDisableStructs[gActiveBattler].throatChopTimer != 0 && gBattleMoves[move].flags & FLAG_SOUND)
    {
        gCurrentMove = move;
        if (gBattleTypeFlags & BATTLE_TYPE_PALACE)
        {
            gPalaceSelectionBattleScripts[gActiveBattler] = BattleScript_SelectingNotAllowedMoveThroatChopInPalace;
            gProtectStructs[gActiveBattler].palaceUnableToUseMove = TRUE;
        }
        else
        {
            gSelectionBattleScripts[gActiveBattler] = BattleScript_SelectingNotAllowedMoveThroatChop;
            limitations++;
        }
    }

    if (gBattleStruct->zmove.toBeUsed[gBattlerAttacker] == MOVE_NONE && GetImprisonedMovesCount(gActiveBattler, move))
    {
        gCurrentMove = move;
        if (gBattleTypeFlags & BATTLE_TYPE_PALACE)
        {
            gPalaceSelectionBattleScripts[gActiveBattler] = BattleScript_SelectingImprisonedMoveInPalace;
            gProtectStructs[gActiveBattler].palaceUnableToUseMove = TRUE;
        }
        else
        {
            gSelectionBattleScripts[gActiveBattler] = BattleScript_SelectingImprisonedMove;
            limitations++;
        }
    }

    if (gBattleStruct->zmove.toBeUsed[gBattlerAttacker] == MOVE_NONE && IsGravityPreventingMove(move))
    {
        gCurrentMove = move;
        if (gBattleTypeFlags & BATTLE_TYPE_PALACE)
        {
            gPalaceSelectionBattleScripts[gActiveBattler] = BattleScript_SelectingNotAllowedMoveGravityInPalace;
            gProtectStructs[gActiveBattler].palaceUnableToUseMove = TRUE;
        }
        else
        {
            gSelectionBattleScripts[gActiveBattler] = BattleScript_SelectingNotAllowedMoveGravity;
            limitations++;
        }
    }

    if (gBattleStruct->zmove.toBeUsed[gBattlerAttacker] == MOVE_NONE && IsHealBlockPreventingMove(gActiveBattler, move))
    {
        gCurrentMove = move;
        if (gBattleTypeFlags & BATTLE_TYPE_PALACE)
        {
            gPalaceSelectionBattleScripts[gActiveBattler] = BattleScript_SelectingNotAllowedMoveHealBlockInPalace;
            gProtectStructs[gActiveBattler].palaceUnableToUseMove = TRUE;
        }
        else
        {
            gSelectionBattleScripts[gActiveBattler] = BattleScript_SelectingNotAllowedMoveHealBlock;
            limitations++;
        }
    }

    if (gBattleStruct->zmove.toBeUsed[gBattlerAttacker] == MOVE_NONE && IsBelchPreventingMove(gActiveBattler, move))
    {
        gCurrentMove = move;
        if (gBattleTypeFlags & BATTLE_TYPE_PALACE)
        {
            gPalaceSelectionBattleScripts[gActiveBattler] = BattleScript_SelectingNotAllowedBelchInPalace;
            gProtectStructs[gActiveBattler].palaceUnableToUseMove = TRUE;
        }
        else
        {
            gSelectionBattleScripts[gActiveBattler] = BattleScript_SelectingNotAllowedBelch;
            limitations++;
        }
    }

    if (move == MOVE_STUFF_CHEEKS && ItemId_GetPocket(gBattleMons[gActiveBattler].item) != POCKET_BERRIES)
    {
        gCurrentMove = move;
        if (gBattleTypeFlags & BATTLE_TYPE_PALACE)
        {
            gPalaceSelectionBattleScripts[gActiveBattler] = BattleScript_SelectingNotAllowedStuffCheeksInPalace;
            gProtectStructs[gActiveBattler].palaceUnableToUseMove = TRUE;
        }
        else
        {
            gSelectionBattleScripts[gActiveBattler] = BattleScript_SelectingNotAllowedStuffCheeks;
            limitations++;
        }
    }

    gPotentialItemEffectBattler = gActiveBattler;
    if (HOLD_EFFECT_CHOICE(holdEffect) && *choicedMove != MOVE_NONE && *choicedMove != MOVE_UNAVAILABLE && *choicedMove != move)
    {
        gCurrentMove = *choicedMove;
        gLastUsedItem = gBattleMons[gActiveBattler].item;
        if (gBattleTypeFlags & BATTLE_TYPE_PALACE)
        {
            gPalaceSelectionBattleScripts[gActiveBattler] = BattleScript_SelectingNotAllowedMoveChoiceItemInPalace;
            gProtectStructs[gActiveBattler].palaceUnableToUseMove = TRUE;
        }
        else
        {
            gSelectionBattleScripts[gActiveBattler] = BattleScript_SelectingNotAllowedMoveChoiceItem;
            limitations++;
        }
    }
    else if (holdEffect == HOLD_EFFECT_ASSAULT_VEST && IS_MOVE_STATUS(move) && move != MOVE_ME_FIRST)
    {
        gCurrentMove = move;
        gLastUsedItem = gBattleMons[gActiveBattler].item;
        if (gBattleTypeFlags & BATTLE_TYPE_PALACE)
        {
            gPalaceSelectionBattleScripts[gActiveBattler] = BattleScript_SelectingNotAllowedMoveAssaultVestInPalace;
            gProtectStructs[gActiveBattler].palaceUnableToUseMove = TRUE;
        }
        else
        {
            gSelectionBattleScripts[gActiveBattler] = BattleScript_SelectingNotAllowedMoveAssaultVest;
            limitations++;
        }
    }
    if ((GetBattlerAbility(gActiveBattler) == ABILITY_GORILLA_TACTICS) && *choicedMove != MOVE_NONE
              && *choicedMove != MOVE_UNAVAILABLE && *choicedMove != move)
    {
        gCurrentMove = *choicedMove;
        gLastUsedItem = gBattleMons[gActiveBattler].item;
        if (gBattleTypeFlags & BATTLE_TYPE_PALACE)
        {
            gPalaceSelectionBattleScripts[gActiveBattler] = BattleScript_SelectingNotAllowedMoveGorillaTacticsInPalace;
            gProtectStructs[gActiveBattler].palaceUnableToUseMove = TRUE;
        }
        else
        {
            gSelectionBattleScripts[gActiveBattler] = BattleScript_SelectingNotAllowedMoveGorillaTactics;
            limitations++;
        }
    }

    if (gBattleMons[gActiveBattler].pp[moveId] == 0)
    {
        if (gBattleTypeFlags & BATTLE_TYPE_PALACE)
        {
            gProtectStructs[gActiveBattler].palaceUnableToUseMove = TRUE;
        }
        else
        {
            gSelectionBattleScripts[gActiveBattler] = BattleScript_SelectingMoveWithNoPP;
            limitations++;
        }
    }

    if (gBattleMoves[move].effect == EFFECT_PLACEHOLDER)
    {
        if (gBattleTypeFlags & BATTLE_TYPE_PALACE)
        {
            gPalaceSelectionBattleScripts[gActiveBattler] = BattleScript_SelectingNotAllowedPlaceholderInPalace;
            gProtectStructs[gActiveBattler].palaceUnableToUseMove = TRUE;
        }
        else
        {
            gSelectionBattleScripts[gActiveBattler] = BattleScript_SelectingNotAllowedPlaceholder;
            limitations++;
        }
    }

    return limitations;
}

u8 CheckMoveLimitations(u8 battlerId, u8 unusableMoves, u16 check)
{
    u8 holdEffect = GetBattlerHoldEffect(battlerId, TRUE);
    u16 *choicedMove = &gBattleStruct->choicedMove[battlerId];
    s32 i;

    gPotentialItemEffectBattler = battlerId;

    for (i = 0; i < MAX_MON_MOVES; i++)
    {
        // No move
        if (check & MOVE_LIMITATION_ZEROMOVE && gBattleMons[battlerId].moves[i] == MOVE_NONE)
            unusableMoves |= gBitTable[i];
        // No PP
        else if (check & MOVE_LIMITATION_PP && gBattleMons[battlerId].pp[i] == 0)
            unusableMoves |= gBitTable[i];
        // Placeholder
        else if (check & MOVE_LIMITATION_PLACEHOLDER && gBattleMoves[gBattleMons[battlerId].moves[i]].effect == EFFECT_PLACEHOLDER)
            unusableMoves |= gBitTable[i];
        // Disable
        else if (check & MOVE_LIMITATION_DISABLED && gBattleMons[battlerId].moves[i] == gDisableStructs[battlerId].disabledMove)
            unusableMoves |= gBitTable[i];
        // Torment
        else if (check & MOVE_LIMITATION_TORMENTED && gBattleMons[battlerId].moves[i] == gLastMoves[battlerId] && gBattleMons[battlerId].status2 & STATUS2_TORMENT)
            unusableMoves |= gBitTable[i];
        // Taunt
        else if (check & MOVE_LIMITATION_TAUNT && gDisableStructs[battlerId].tauntTimer && IS_MOVE_STATUS(gBattleMons[battlerId].moves[i]))
            unusableMoves |= gBitTable[i];
        // Imprison
        else if (check & MOVE_LIMITATION_IMPRISON && GetImprisonedMovesCount(battlerId, gBattleMons[battlerId].moves[i]))
            unusableMoves |= gBitTable[i];
        // Encore
        else if (check & MOVE_LIMITATION_ENCORE && gDisableStructs[battlerId].encoreTimer && gDisableStructs[battlerId].encoredMove != gBattleMons[battlerId].moves[i])
            unusableMoves |= gBitTable[i];
        // Choice Items
        else if (check & MOVE_LIMITATION_CHOICE_ITEM && HOLD_EFFECT_CHOICE(holdEffect) && *choicedMove != MOVE_NONE && *choicedMove != MOVE_UNAVAILABLE && *choicedMove != gBattleMons[battlerId].moves[i])
            unusableMoves |= gBitTable[i];
        // Assault Vest
        else if (check & MOVE_LIMITATION_ASSAULT_VEST && holdEffect == HOLD_EFFECT_ASSAULT_VEST && IS_MOVE_STATUS(gBattleMons[battlerId].moves[i]) && gBattleMons[battlerId].moves[i] != MOVE_ME_FIRST)
            unusableMoves |= gBitTable[i];
        // Gravity
        else if (check & MOVE_LIMITATION_GRAVITY && IsGravityPreventingMove(gBattleMons[battlerId].moves[i]))
            unusableMoves |= gBitTable[i];
        // Heal Block
        else if (check & MOVE_LIMITATION_HEAL_BLOCK && IsHealBlockPreventingMove(battlerId, gBattleMons[battlerId].moves[i]))
            unusableMoves |= gBitTable[i];
        // Belch
        else if (check & MOVE_LIMITATION_BELCH && IsBelchPreventingMove(battlerId, gBattleMons[battlerId].moves[i]))
            unusableMoves |= gBitTable[i];
        // Throat Chop
        else if (check & MOVE_LIMITATION_THROAT_CHOP && gDisableStructs[battlerId].throatChopTimer && gBattleMoves[gBattleMons[battlerId].moves[i]].flags & FLAG_SOUND)
            unusableMoves |= gBitTable[i];
        // Stuff Cheeks
        else if (check & MOVE_LIMITATION_STUFF_CHEEKS && gBattleMons[battlerId].moves[i] == MOVE_STUFF_CHEEKS && ItemId_GetPocket(gBattleMons[gActiveBattler].item) != POCKET_BERRIES)
            unusableMoves |= gBitTable[i];
        // Gorilla Tactics
        else if (check & MOVE_LIMITATION_CHOICE_ITEM && GetBattlerAbility(battlerId) == ABILITY_GORILLA_TACTICS && *choicedMove != MOVE_NONE && *choicedMove != MOVE_UNAVAILABLE && *choicedMove != gBattleMons[battlerId].moves[i])
            unusableMoves |= gBitTable[i];
    }
    return unusableMoves;
}

#define ALL_MOVES_MASK ((1 << MAX_MON_MOVES) - 1)
bool8 AreAllMovesUnusable(void)
{
    u8 unusable = CheckMoveLimitations(gActiveBattler, 0, MOVE_LIMITATIONS_ALL);

    if (unusable == ALL_MOVES_MASK) // All moves are unusable.
    {
        gProtectStructs[gActiveBattler].noValidMoves = TRUE;
        gSelectionBattleScripts[gActiveBattler] = BattleScript_NoMovesLeft;
    }
    else
    {
        gProtectStructs[gActiveBattler].noValidMoves = FALSE;
    }

    return (unusable == ALL_MOVES_MASK);
}
#undef ALL_MOVES_MASK

u8 GetImprisonedMovesCount(u8 battlerId, u16 move)
{
    s32 i;
    u8 imprisonedMoves = 0;
    u8 battlerSide = GetBattlerSide(battlerId);

    for (i = 0; i < gBattlersCount; i++)
    {
        if (battlerSide != GetBattlerSide(i) && gStatuses3[i] & STATUS3_IMPRISONED_OTHERS)
        {
            s32 j;
            for (j = 0; j < MAX_MON_MOVES; j++)
            {
                if (move == gBattleMons[i].moves[j])
                    break;
            }
            if (j < MAX_MON_MOVES)
                imprisonedMoves++;
        }
    }

    return imprisonedMoves;
}

u32 GetBattlerFriendshipScore(u8 battlerId)
{
    u8 side = GetBattlerSide(battlerId);
    struct Pokemon *party = (side == B_SIDE_PLAYER) ? gPlayerParty : gEnemyParty;
    u16 species = GetMonData(&party[gBattlerPartyIndexes[battlerId]], MON_DATA_SPECIES);

    if (side != B_SIDE_PLAYER)
        return FRIENDSHIP_NONE;
    else if (gSpeciesInfo[species].flags & SPECIES_FLAG_MEGA_EVOLUTION
          || (gBattleTypeFlags & (BATTLE_TYPE_EREADER_TRAINER
                                | BATTLE_TYPE_FRONTIER
                                | BATTLE_TYPE_LINK
                                | BATTLE_TYPE_RECORDED_LINK
                                | BATTLE_TYPE_SECRET_BASE)))
        return FRIENDSHIP_NONE;

    return GetMonFriendshipScore(&party[gBattlerPartyIndexes[battlerId]]);
}

static void TryToRevertMimicry(void)
{
    u32 i;

    for (i = 0; i < gBattlersCount; i++)
    {
        if (GetBattlerAbility(i) == ABILITY_MIMICRY)
            RESTORE_BATTLER_TYPE(i);
    }
}

enum
{
    ENDTURN_ORDER,
    ENDTURN_REFLECT,
    ENDTURN_LIGHT_SCREEN,
    ENDTURN_AURORA_VEIL,
    ENDTURN_MIST,
    ENDTURN_LUCKY_CHANT,
    ENDTURN_SAFEGUARD,
    ENDTURN_TAILWIND,
    ENDTURN_WISH,
    ENDTURN_RAIN,
    ENDTURN_SANDSTORM,
    ENDTURN_SUN,
    ENDTURN_HAIL,
    ENDTURN_DAMAGE_NON_TYPES,
    ENDTURN_GRAVITY,
    ENDTURN_WATER_SPORT,
    ENDTURN_MUD_SPORT,
    ENDTURN_TRICK_ROOM,
    ENDTURN_WONDER_ROOM,
    ENDTURN_MAGIC_ROOM,
    ENDTURN_ELECTRIC_TERRAIN,
    ENDTURN_MISTY_TERRAIN,
    ENDTURN_GRASSY_TERRAIN,
    ENDTURN_PSYCHIC_TERRAIN,
    ENDTURN_ION_DELUGE,
    ENDTURN_FAIRY_LOCK,
    ENDTURN_RETALIATE,
    ENDTURN_WEATHER_FORM,
    ENDTURN_STATUS_HEAL,
    ENDTURN_FIELD_COUNT,
};

static bool32 TryEndTerrain(u32 terrainFlag, u32 stringTableId)
{
    if (gFieldStatuses & terrainFlag
      && (!(gFieldStatuses & STATUS_FIELD_TERRAIN_PERMANENT) && --gFieldTimers.terrainTimer == 0))
    {
        gFieldStatuses &= ~terrainFlag;
        TryToRevertMimicry();
        gBattleCommunication[MULTISTRING_CHOOSER] = stringTableId;
        BattleScriptExecute(BattleScript_TerrainEnds);
        return TRUE;
    }
    return FALSE;
}

u8 DoFieldEndTurnEffects(void)
{
    u8 effect = 0;

    for (gBattlerAttacker = 0; gBattlerAttacker < gBattlersCount && gAbsentBattlerFlags & gBitTable[gBattlerAttacker]; gBattlerAttacker++)
    {
    }
    for (gBattlerTarget = 0; gBattlerTarget < gBattlersCount && gAbsentBattlerFlags & gBitTable[gBattlerTarget]; gBattlerTarget++)
    {
    }

    do
    {
        s32 i;
        u8 side;

        switch (gBattleStruct->turnCountersTracker)
        {
        case ENDTURN_ORDER:
            for (i = 0; i < gBattlersCount; i++)
            {
                gBattlerByTurnOrder[i] = i;
            }
            for (i = 0; i < gBattlersCount - 1; i++)
            {
                s32 j;
                for (j = i + 1; j < gBattlersCount; j++)
                {
                    if (!gProtectStructs[i].quash
                            && !gProtectStructs[j].quash
                            && GetWhoStrikesFirst(gBattlerByTurnOrder[i], gBattlerByTurnOrder[j], FALSE))
                        SwapTurnOrder(i, j);
                }
            }

            gBattleStruct->turnCountersTracker++;
            gBattleStruct->turnSideTracker = 0;
            // fall through
        case ENDTURN_REFLECT:
            while (gBattleStruct->turnSideTracker < 2)
            {
                side = gBattleStruct->turnSideTracker;
                gActiveBattler = gBattlerAttacker = gSideTimers[side].reflectBattlerId;
                if (gSideStatuses[side] & SIDE_STATUS_REFLECT)
                {
                    if (--gSideTimers[side].reflectTimer == 0)
                    {
                        gSideStatuses[side] &= ~SIDE_STATUS_REFLECT;
                        BattleScriptExecute(BattleScript_SideStatusWoreOff);
                        PREPARE_MOVE_BUFFER(gBattleTextBuff1, MOVE_REFLECT);
                        effect++;
                    }
                }
                gBattleStruct->turnSideTracker++;
                if (effect != 0)
                    break;
            }
            if (effect == 0)
            {
                gBattleStruct->turnCountersTracker++;
                gBattleStruct->turnSideTracker = 0;
            }
            break;
        case ENDTURN_LIGHT_SCREEN:
            while (gBattleStruct->turnSideTracker < 2)
            {
                side = gBattleStruct->turnSideTracker;
                gActiveBattler = gBattlerAttacker = gSideTimers[side].lightscreenBattlerId;
                if (gSideStatuses[side] & SIDE_STATUS_LIGHTSCREEN)
                {
                    if (--gSideTimers[side].lightscreenTimer == 0)
                    {
                        gSideStatuses[side] &= ~SIDE_STATUS_LIGHTSCREEN;
                        BattleScriptExecute(BattleScript_SideStatusWoreOff);
                        gBattleCommunication[MULTISTRING_CHOOSER] = side;
                        PREPARE_MOVE_BUFFER(gBattleTextBuff1, MOVE_LIGHT_SCREEN);
                        effect++;
                    }
                }
                gBattleStruct->turnSideTracker++;
                if (effect != 0)
                    break;
            }
            if (effect == 0)
            {
                gBattleStruct->turnCountersTracker++;
                gBattleStruct->turnSideTracker = 0;
            }
            break;
        case ENDTURN_AURORA_VEIL:
            while (gBattleStruct->turnSideTracker < 2)
            {
                side = gBattleStruct->turnSideTracker;
                gActiveBattler = gBattlerAttacker = gSideTimers[side].auroraVeilBattlerId;
                if (gSideStatuses[side] & SIDE_STATUS_AURORA_VEIL)
                {
                    if (--gSideTimers[side].auroraVeilTimer == 0)
                    {
                        gSideStatuses[side] &= ~SIDE_STATUS_AURORA_VEIL;
                        BattleScriptExecute(BattleScript_SideStatusWoreOff);
                        gBattleCommunication[MULTISTRING_CHOOSER] = side;
                        PREPARE_MOVE_BUFFER(gBattleTextBuff1, MOVE_AURORA_VEIL);
                        effect++;
                    }
                }
                gBattleStruct->turnSideTracker++;
                if (effect != 0)
                    break;
            }
            if (!effect)
            {
                gBattleStruct->turnCountersTracker++;
                gBattleStruct->turnSideTracker = 0;
            }
            break;
        case ENDTURN_MIST:
            while (gBattleStruct->turnSideTracker < 2)
            {
                side = gBattleStruct->turnSideTracker;
                gActiveBattler = gBattlerAttacker = gSideTimers[side].mistBattlerId;
                if (gSideTimers[side].mistTimer != 0 && --gSideTimers[side].mistTimer == 0)
                {
                    gSideStatuses[side] &= ~SIDE_STATUS_MIST;
                    BattleScriptExecute(BattleScript_SideStatusWoreOff);
                    gBattleCommunication[MULTISTRING_CHOOSER] = side;
                    PREPARE_MOVE_BUFFER(gBattleTextBuff1, MOVE_MIST);
                    effect++;
                }
                gBattleStruct->turnSideTracker++;
                if (effect != 0)
                    break;
            }
            if (effect == 0)
            {
                gBattleStruct->turnCountersTracker++;
                gBattleStruct->turnSideTracker = 0;
            }
            break;
        case ENDTURN_SAFEGUARD:
            while (gBattleStruct->turnSideTracker < 2)
            {
                side = gBattleStruct->turnSideTracker;
                gActiveBattler = gBattlerAttacker = gSideTimers[side].safeguardBattlerId;
                if (gSideStatuses[side] & SIDE_STATUS_SAFEGUARD)
                {
                    if (--gSideTimers[side].safeguardTimer == 0)
                    {
                        gSideStatuses[side] &= ~SIDE_STATUS_SAFEGUARD;
                        BattleScriptExecute(BattleScript_SafeguardEnds);
                        effect++;
                    }
                }
                gBattleStruct->turnSideTracker++;
                if (effect != 0)
                    break;
            }
            if (effect == 0)
            {
                gBattleStruct->turnCountersTracker++;
                gBattleStruct->turnSideTracker = 0;
            }
            break;
        case ENDTURN_LUCKY_CHANT:
            while (gBattleStruct->turnSideTracker < 2)
            {
                side = gBattleStruct->turnSideTracker;
                gActiveBattler = gBattlerAttacker = gSideTimers[side].luckyChantBattlerId;
                if (gSideStatuses[side] & SIDE_STATUS_LUCKY_CHANT)
                {
                    if (--gSideTimers[side].luckyChantTimer == 0)
                    {
                        gSideStatuses[side] &= ~SIDE_STATUS_LUCKY_CHANT;
                        BattleScriptExecute(BattleScript_LuckyChantEnds);
                        effect++;
                    }
                }
                gBattleStruct->turnSideTracker++;
                if (effect != 0)
                    break;
            }
            if (!effect)
            {
                gBattleStruct->turnCountersTracker++;
                gBattleStruct->turnSideTracker = 0;
            }
            break;
        case ENDTURN_TAILWIND:
            while (gBattleStruct->turnSideTracker < 2)
            {
                side = gBattleStruct->turnSideTracker;
                gActiveBattler = gBattlerAttacker = gSideTimers[side].tailwindBattlerId;
                if (gSideStatuses[side] & SIDE_STATUS_TAILWIND)
                {
                    if (--gSideTimers[side].tailwindTimer == 0)
                    {
                        gSideStatuses[side] &= ~SIDE_STATUS_TAILWIND;
                        BattleScriptExecute(BattleScript_TailwindEnds);
                        effect++;
                    }
                }
                gBattleStruct->turnSideTracker++;
                if (effect != 0)
                    break;
            }
            if (!effect)
            {
                gBattleStruct->turnCountersTracker++;
                gBattleStruct->turnSideTracker = 0;
            }
            break;
        case ENDTURN_WISH:
            while (gBattleStruct->turnSideTracker < gBattlersCount)
            {
                gActiveBattler = gBattlerByTurnOrder[gBattleStruct->turnSideTracker];
                if (gWishFutureKnock.wishCounter[gActiveBattler] != 0
                 && --gWishFutureKnock.wishCounter[gActiveBattler] == 0
                 && gBattleMons[gActiveBattler].hp != 0)
                {
                    gBattlerTarget = gActiveBattler;
                    BattleScriptExecute(BattleScript_WishComesTrue);
                    effect++;
                }
                gBattleStruct->turnSideTracker++;
                if (effect != 0)
                    break;
            }
            if (effect == 0)
            {
                gBattleStruct->turnCountersTracker++;
                gBattleStruct->turnSideTracker = 0;
            }
            break;
        case ENDTURN_RAIN:
            if (gBattleWeather & B_WEATHER_RAIN)
            {
                if (!(gBattleWeather & B_WEATHER_RAIN_PERMANENT)
                 && !(gBattleWeather & B_WEATHER_RAIN_PRIMAL))
                {
                    if (--gWishFutureKnock.weatherDuration == 0)
                    {
                        gBattleWeather &= ~B_WEATHER_RAIN_TEMPORARY;
                        gBattleWeather &= ~B_WEATHER_RAIN_DOWNPOUR;
                        gBattleCommunication[MULTISTRING_CHOOSER] = B_MSG_RAIN_STOPPED;
                    }
                    else if (gBattleWeather & B_WEATHER_RAIN_DOWNPOUR)
                        gBattleCommunication[MULTISTRING_CHOOSER] = B_MSG_DOWNPOUR_CONTINUES;
                    else
                        gBattleCommunication[MULTISTRING_CHOOSER] = B_MSG_RAIN_CONTINUES;
                }
                else if (gBattleWeather & B_WEATHER_RAIN_DOWNPOUR)
                {
                    gBattleCommunication[MULTISTRING_CHOOSER] = B_MSG_DOWNPOUR_CONTINUES;
                }
                else
                {
                    gBattleCommunication[MULTISTRING_CHOOSER] = B_MSG_RAIN_CONTINUES;
                }

                BattleScriptExecute(BattleScript_RainContinuesOrEnds);
                effect++;
            }
            gBattleStruct->turnCountersTracker++;
            break;
        case ENDTURN_SANDSTORM:
            if (gBattleWeather & B_WEATHER_SANDSTORM)
            {
                if (!(gBattleWeather & B_WEATHER_SANDSTORM_PERMANENT) && --gWishFutureKnock.weatherDuration == 0)
                {
                    gBattleWeather &= ~B_WEATHER_SANDSTORM_TEMPORARY;
                    gBattlescriptCurrInstr = BattleScript_SandStormHailEnds;
                }
                else
                {
                    gBattlescriptCurrInstr = BattleScript_DamagingWeatherContinues;
                }

                gBattleScripting.animArg1 = B_ANIM_SANDSTORM_CONTINUES;
                gBattleCommunication[MULTISTRING_CHOOSER] = B_MSG_SANDSTORM;
                BattleScriptExecute(gBattlescriptCurrInstr);
                effect++;
            }
            gBattleStruct->turnCountersTracker++;
            break;
        case ENDTURN_SUN:
            if (gBattleWeather & B_WEATHER_SUN)
            {
                if (!(gBattleWeather & B_WEATHER_SUN_PERMANENT)
                 && !(gBattleWeather & B_WEATHER_SUN_PRIMAL)
                 && --gWishFutureKnock.weatherDuration == 0)
                {
                    gBattleWeather &= ~B_WEATHER_SUN_TEMPORARY;
                    gBattlescriptCurrInstr = BattleScript_SunlightFaded;
                }
                else
                {
                    gBattlescriptCurrInstr = BattleScript_SunlightContinues;
                }

                BattleScriptExecute(gBattlescriptCurrInstr);
                effect++;
            }
            gBattleStruct->turnCountersTracker++;
            break;
        case ENDTURN_HAIL:
            if (gBattleWeather & B_WEATHER_HAIL)
            {
                if (!(gBattleWeather & B_WEATHER_HAIL_PERMANENT) && --gWishFutureKnock.weatherDuration == 0)
                {
                    gBattleWeather &= ~B_WEATHER_HAIL_TEMPORARY;
                    gBattlescriptCurrInstr = BattleScript_SandStormHailEnds;
                }
                else
                {
                    gBattlescriptCurrInstr = BattleScript_DamagingWeatherContinues;
                }

                gBattleScripting.animArg1 = B_ANIM_HAIL_CONTINUES;
                gBattleCommunication[MULTISTRING_CHOOSER] = B_MSG_HAIL;
                BattleScriptExecute(gBattlescriptCurrInstr);
                effect++;
            }
            gBattleStruct->turnCountersTracker++;
            break;
        case ENDTURN_DAMAGE_NON_TYPES:
            while (gBattleStruct->turnSideTracker < 2)
            {
                side = gBattleStruct->turnSideTracker;
                if (gSideStatuses[side] & SIDE_STATUS_DAMAGE_NON_TYPES)
                {
                    if (--gSideTimers[side].damageNonTypesTimer == 0)
                    {
                        gSideStatuses[side] &= ~SIDE_STATUS_DAMAGE_NON_TYPES;
                        //gBattlescriptCurrInstr = BattleScript_DamageNonTypesEnds; TODO: no end message in-game?
                        effect++;
                    }
                    else
                    {
                        ChooseDamageNonTypesString(gSideTimers[side].damageNonTypesType);
                        BattleScriptExecute(BattleScript_DamageNonTypesContinues);
                    }
                }
                gBattleStruct->turnSideTracker++;
                if (effect != 0)
                    break;
            }
            if (!effect)
            {
                gBattleStruct->turnCountersTracker++;
                gBattleStruct->turnSideTracker = 0;
            }
            break;
        case ENDTURN_TRICK_ROOM:
            if (gFieldStatuses & STATUS_FIELD_TRICK_ROOM && --gFieldTimers.trickRoomTimer == 0)
            {
                gFieldStatuses &= ~STATUS_FIELD_TRICK_ROOM;
                BattleScriptExecute(BattleScript_TrickRoomEnds);
                effect++;
            }
            gBattleStruct->turnCountersTracker++;
            break;
        case ENDTURN_WONDER_ROOM:
            if (gFieldStatuses & STATUS_FIELD_WONDER_ROOM && --gFieldTimers.wonderRoomTimer == 0)
            {
                gFieldStatuses &= ~STATUS_FIELD_WONDER_ROOM;
                BattleScriptExecute(BattleScript_WonderRoomEnds);
                effect++;
            }
            gBattleStruct->turnCountersTracker++;
            break;
        case ENDTURN_MAGIC_ROOM:
            if (gFieldStatuses & STATUS_FIELD_MAGIC_ROOM && --gFieldTimers.magicRoomTimer == 0)
            {
                gFieldStatuses &= ~STATUS_FIELD_MAGIC_ROOM;
                BattleScriptExecute(BattleScript_MagicRoomEnds);
                effect++;
            }
            gBattleStruct->turnCountersTracker++;
            break;
        case ENDTURN_ELECTRIC_TERRAIN:
            effect = TryEndTerrain(STATUS_FIELD_ELECTRIC_TERRAIN, B_MSG_TERRAINENDS_ELECTRIC);
            gBattleStruct->turnCountersTracker++;
            break;
        case ENDTURN_MISTY_TERRAIN:
            effect = TryEndTerrain(STATUS_FIELD_MISTY_TERRAIN, B_MSG_TERRAINENDS_MISTY);
            gBattleStruct->turnCountersTracker++;
            break;
        case ENDTURN_GRASSY_TERRAIN:
            effect = TryEndTerrain(STATUS_FIELD_GRASSY_TERRAIN, B_MSG_TERRAINENDS_GRASS);
            gBattleStruct->turnCountersTracker++;
            break;
        case ENDTURN_PSYCHIC_TERRAIN:
            effect = TryEndTerrain(STATUS_FIELD_PSYCHIC_TERRAIN, B_MSG_TERRAINENDS_PSYCHIC);
            gBattleStruct->turnCountersTracker++;
            break;
        case ENDTURN_WATER_SPORT:
            #if B_SPORT_TURNS >= GEN_6
                if (gFieldStatuses & STATUS_FIELD_WATERSPORT && --gFieldTimers.waterSportTimer == 0)
                {
                    gFieldStatuses &= ~STATUS_FIELD_WATERSPORT;
                    BattleScriptExecute(BattleScript_WaterSportEnds);
                    effect++;
                }
            #endif
            gBattleStruct->turnCountersTracker++;
            break;
        case ENDTURN_MUD_SPORT:
            #if B_SPORT_TURNS >= GEN_6
                if (gFieldStatuses & STATUS_FIELD_MUDSPORT && --gFieldTimers.mudSportTimer == 0)
                {
                    gFieldStatuses &= ~STATUS_FIELD_MUDSPORT;
                    BattleScriptExecute(BattleScript_MudSportEnds);
                    effect++;
                }
            #endif
            gBattleStruct->turnCountersTracker++;
            break;
        case ENDTURN_GRAVITY:
            if (gFieldStatuses & STATUS_FIELD_GRAVITY && --gFieldTimers.gravityTimer == 0)
            {
                gFieldStatuses &= ~STATUS_FIELD_GRAVITY;
                BattleScriptExecute(BattleScript_GravityEnds);
                effect++;
            }
            gBattleStruct->turnCountersTracker++;
            break;
        case ENDTURN_ION_DELUGE:
            gFieldStatuses &= ~STATUS_FIELD_ION_DELUGE;
            gBattleStruct->turnCountersTracker++;
            break;
        case ENDTURN_FAIRY_LOCK:
            if (gFieldStatuses & STATUS_FIELD_FAIRY_LOCK && --gFieldTimers.fairyLockTimer == 0)
            {
                gFieldStatuses &= ~STATUS_FIELD_FAIRY_LOCK;
            }
            gBattleStruct->turnCountersTracker++;
            break;
        case ENDTURN_RETALIATE:
            if (gSideTimers[B_SIDE_PLAYER].retaliateTimer > 0)
                gSideTimers[B_SIDE_PLAYER].retaliateTimer--;
            if (gSideTimers[B_SIDE_OPPONENT].retaliateTimer > 0)
                gSideTimers[B_SIDE_OPPONENT].retaliateTimer--;
            gBattleStruct->turnCountersTracker++;
            break;
        case ENDTURN_WEATHER_FORM:
            AbilityBattleEffects(ABILITYEFFECT_ON_WEATHER, 0, 0, 0, 0);
            gBattleStruct->turnCountersTracker++;
            break;
        case ENDTURN_STATUS_HEAL:
            for (gBattlerAttacker = 0; gBattlerAttacker < gBattlersCount; gBattlerAttacker++)
            {
            #if B_AFFECTION_MECHANICS == TRUE
                if (GetBattlerSide(gBattlerAttacker) == B_SIDE_PLAYER
                 && GetBattlerFriendshipScore(gBattlerAttacker) >= FRIENDSHIP_150_TO_199
                 && (Random() % 100 < 20))
                {
                    gBattleCommunication[MULTISTRING_CHOOSER] = 1;
                    BattleScriptExecute(BattleScript_AffectionBasedStatusHeal);
                    break;
                }
            #endif
            }
            gBattleStruct->turnCountersTracker++;
            break;
        case ENDTURN_FIELD_COUNT:
            effect++;
            break;
        }
    } while (effect == 0);

    return (gBattleMainFunc != BattleTurnPassed);
}

enum
{
    ENDTURN_INGRAIN,
    ENDTURN_AQUA_RING,
    ENDTURN_ABILITIES,
    ENDTURN_ITEMS1,
    ENDTURN_LEECH_SEED,
    ENDTURN_POISON,
    ENDTURN_BAD_POISON,
    ENDTURN_BURN,
    ENDTURN_NIGHTMARES,
    ENDTURN_CURSE,
    ENDTURN_WRAP,
    ENDTURN_OCTOLOCK,
    ENDTURN_UPROAR,
    ENDTURN_THRASH,
    ENDTURN_FLINCH,
    ENDTURN_DISABLE,
    ENDTURN_ENCORE,
    ENDTURN_MAGNET_RISE,
    ENDTURN_TELEKINESIS,
    ENDTURN_HEALBLOCK,
    ENDTURN_EMBARGO,
    ENDTURN_LOCK_ON,
    ENDTURN_CHARGE,
    ENDTURN_LASER_FOCUS,
    ENDTURN_TAUNT,
    ENDTURN_YAWN,
    ENDTURN_ITEMS2,
    ENDTURN_ORBS,
    ENDTURN_ROOST,
    ENDTURN_ELECTRIFY,
    ENDTURN_POWDER,
    ENDTURN_THROAT_CHOP,
    ENDTURN_SLOW_START,
    ENDTURN_PLASMA_FISTS,
    ENDTURN_CUD_CHEW,
    ENDTURN_TORMENT, // supposedly this goes after Taunt, before Encore, but Encore is first right now?
    ENDTURN_DYNAMAX,
    ENDTURN_BATTLER_COUNT
};

// Ingrain, Leech Seed, Strength Sap and Aqua Ring
s32 GetDrainedBigRootHp(u32 battler, s32 hp)
{
    if (GetBattlerHoldEffect(battler, TRUE) == HOLD_EFFECT_BIG_ROOT)
        hp = (hp * 1300) / 1000;
    if (hp == 0)
        hp = 1;

    return hp * -1;
}

#define MAGIC_GUARD_CHECK \
if (ability == ABILITY_MAGIC_GUARD) \
{\
    RecordAbilityBattle(gActiveBattler, ability);\
    gBattleStruct->turnEffectsTracker++;\
            break;\
}


u8 DoBattlerEndTurnEffects(void)
{
    u32 ability, i, effect = 0;

    gHitMarker |= (HITMARKER_GRUDGE | HITMARKER_SKIP_DMG_TRACK);
    while (gBattleStruct->turnEffectsBattlerId < gBattlersCount && gBattleStruct->turnEffectsTracker <= ENDTURN_BATTLER_COUNT)
    {
        gActiveBattler = gBattlerAttacker = gBattlerByTurnOrder[gBattleStruct->turnEffectsBattlerId];
        if (gAbsentBattlerFlags & gBitTable[gActiveBattler])
        {
            gBattleStruct->turnEffectsBattlerId++;
            continue;
        }

        ability = GetBattlerAbility(gActiveBattler);
        switch (gBattleStruct->turnEffectsTracker)
        {
        case ENDTURN_INGRAIN:  // ingrain
            if ((gStatuses3[gActiveBattler] & STATUS3_ROOTED)
             && !BATTLER_MAX_HP(gActiveBattler)
             && !(gStatuses3[gActiveBattler] & STATUS3_HEAL_BLOCK)
             && gBattleMons[gActiveBattler].hp != 0)
            {
                gBattleMoveDamage = GetDrainedBigRootHp(gActiveBattler, gBattleMons[gActiveBattler].maxHP / 16);
                BattleScriptExecute(BattleScript_IngrainTurnHeal);
                effect++;
            }
            gBattleStruct->turnEffectsTracker++;
            break;
        case ENDTURN_AQUA_RING:  // aqua ring
            if ((gStatuses3[gActiveBattler] & STATUS3_AQUA_RING)
             && !BATTLER_MAX_HP(gActiveBattler)
             && !(gStatuses3[gActiveBattler] & STATUS3_HEAL_BLOCK)
             && gBattleMons[gActiveBattler].hp != 0)
            {
                gBattleMoveDamage = GetDrainedBigRootHp(gActiveBattler, gBattleMons[gActiveBattler].maxHP / 16);
                BattleScriptExecute(BattleScript_AquaRingHeal);
                effect++;
            }
            gBattleStruct->turnEffectsTracker++;
            break;
        case ENDTURN_ABILITIES:  // end turn abilities
            if (AbilityBattleEffects(ABILITYEFFECT_ENDTURN, gActiveBattler, 0, 0, 0))
                effect++;
            gBattleStruct->turnEffectsTracker++;
            break;
        case ENDTURN_ITEMS1:  // item effects
            if (ItemBattleEffects(ITEMEFFECT_NORMAL, gActiveBattler, FALSE))
                effect++;
            gBattleStruct->turnEffectsTracker++;
            break;
        case ENDTURN_ITEMS2:  // item effects again
            if (ItemBattleEffects(ITEMEFFECT_NORMAL, gActiveBattler, TRUE))
                effect++;
            gBattleStruct->turnEffectsTracker++;
            break;
        case ENDTURN_ORBS:
            if (IsBattlerAlive(gActiveBattler) && ItemBattleEffects(ITEMEFFECT_ORBS, gActiveBattler, FALSE))
                effect++;
            gBattleStruct->turnEffectsTracker++;
            break;
        case ENDTURN_LEECH_SEED:  // leech seed
            if ((gStatuses3[gActiveBattler] & STATUS3_LEECHSEED)
             && gBattleMons[gStatuses3[gActiveBattler] & STATUS3_LEECHSEED_BATTLER].hp != 0
             && gBattleMons[gActiveBattler].hp != 0)
            {
                MAGIC_GUARD_CHECK;

                gBattlerTarget = gStatuses3[gActiveBattler] & STATUS3_LEECHSEED_BATTLER; // Notice gBattlerTarget is actually the HP receiver.
                gBattleMoveDamage = gBattleMons[gActiveBattler].maxHP / 8;
                if (gBattleMoveDamage == 0)
                    gBattleMoveDamage = 1;
                gBattleScripting.animArg1 = gBattlerTarget;
                gBattleScripting.animArg2 = gBattlerAttacker;
                BattleScriptExecute(BattleScript_LeechSeedTurnDrain);
                effect++;
            }
            gBattleStruct->turnEffectsTracker++;
            break;
        case ENDTURN_POISON:  // poison
            if ((gBattleMons[gActiveBattler].status1 & STATUS1_POISON)
                && gBattleMons[gActiveBattler].hp != 0)
            {
                MAGIC_GUARD_CHECK;

                if (ability == ABILITY_POISON_HEAL)
                {
                    if (!BATTLER_MAX_HP(gActiveBattler) && !(gStatuses3[gActiveBattler] & STATUS3_HEAL_BLOCK))
                    {
                        gBattleMoveDamage = gBattleMons[gActiveBattler].maxHP / 8;
                        if (gBattleMoveDamage == 0)
                            gBattleMoveDamage = 1;
                        gBattleMoveDamage *= -1;
                        BattleScriptExecute(BattleScript_PoisonHealActivates);
                        effect++;
                    }
                }
                else
                {
                    gBattleMoveDamage = gBattleMons[gActiveBattler].maxHP / 8;
                    if (gBattleMoveDamage == 0)
                        gBattleMoveDamage = 1;
                    BattleScriptExecute(BattleScript_PoisonTurnDmg);
                    effect++;
                }
            }
            gBattleStruct->turnEffectsTracker++;
            break;
        case ENDTURN_BAD_POISON:  // toxic poison
            if ((gBattleMons[gActiveBattler].status1 & STATUS1_TOXIC_POISON)
                && gBattleMons[gActiveBattler].hp != 0)
            {
                MAGIC_GUARD_CHECK;

                if (ability == ABILITY_POISON_HEAL)
                {
                    if (!BATTLER_MAX_HP(gActiveBattler) && !(gStatuses3[gActiveBattler] & STATUS3_HEAL_BLOCK))
                    {
                        gBattleMoveDamage = gBattleMons[gActiveBattler].maxHP / 8;
                        if (gBattleMoveDamage == 0)
                            gBattleMoveDamage = 1;
                        gBattleMoveDamage *= -1;
                        BattleScriptExecute(BattleScript_PoisonHealActivates);
                        effect++;
                    }
                }
                else
                {
                    gBattleMoveDamage = gBattleMons[gActiveBattler].maxHP / 16;
                    if (gBattleMoveDamage == 0)
                        gBattleMoveDamage = 1;
                    if ((gBattleMons[gActiveBattler].status1 & STATUS1_TOXIC_COUNTER) != STATUS1_TOXIC_TURN(15)) // not 16 turns
                        gBattleMons[gActiveBattler].status1 += STATUS1_TOXIC_TURN(1);
                    gBattleMoveDamage *= (gBattleMons[gActiveBattler].status1 & STATUS1_TOXIC_COUNTER) >> 8;
                    BattleScriptExecute(BattleScript_PoisonTurnDmg);
                    effect++;
                }
            }
            gBattleStruct->turnEffectsTracker++;
            break;
        case ENDTURN_BURN:  // burn
            if ((gBattleMons[gActiveBattler].status1 & STATUS1_BURN)
                && gBattleMons[gActiveBattler].hp != 0)
            {
                MAGIC_GUARD_CHECK;
            #if B_BURN_DAMAGE >= GEN_7
                gBattleMoveDamage = gBattleMons[gActiveBattler].maxHP / 16;
            #else
                gBattleMoveDamage = gBattleMons[gActiveBattler].maxHP / 8;
            #endif
                if (ability == ABILITY_HEATPROOF)
                {
                    if (gBattleMoveDamage > (gBattleMoveDamage / 2) + 1) // Record ability if the burn takes less damage than it normally would.
                        RecordAbilityBattle(gActiveBattler, ABILITY_HEATPROOF);
                    gBattleMoveDamage /= 2;
                }
                if (gBattleMoveDamage == 0)
                    gBattleMoveDamage = 1;
                BattleScriptExecute(BattleScript_BurnTurnDmg);
                effect++;
            }
            gBattleStruct->turnEffectsTracker++;
            break;
        case ENDTURN_NIGHTMARES:  // spooky nightmares
            if ((gBattleMons[gActiveBattler].status2 & STATUS2_NIGHTMARE)
                && gBattleMons[gActiveBattler].hp != 0)
            {
                MAGIC_GUARD_CHECK;
                // R/S does not perform this sleep check, which causes the nightmare effect to
                // persist even after the affected Pokemon has been awakened by Shed Skin.
                if (gBattleMons[gActiveBattler].status1 & STATUS1_SLEEP)
                {
                    gBattleMoveDamage = gBattleMons[gActiveBattler].maxHP / 4;
                    if (gBattleMoveDamage == 0)
                        gBattleMoveDamage = 1;
                    BattleScriptExecute(BattleScript_NightmareTurnDmg);
                    effect++;
                }
                else
                {
                    gBattleMons[gActiveBattler].status2 &= ~STATUS2_NIGHTMARE;
                }
            }
            gBattleStruct->turnEffectsTracker++;
            break;
        case ENDTURN_CURSE:  // curse
            if ((gBattleMons[gActiveBattler].status2 & STATUS2_CURSED)
                && gBattleMons[gActiveBattler].hp != 0)
            {
                MAGIC_GUARD_CHECK;
                gBattleMoveDamage = gBattleMons[gActiveBattler].maxHP / 4;
                if (gBattleMoveDamage == 0)
                    gBattleMoveDamage = 1;
                BattleScriptExecute(BattleScript_CurseTurnDmg);
                effect++;
            }
            gBattleStruct->turnEffectsTracker++;
            break;
        case ENDTURN_WRAP:  // wrap
            if ((gBattleMons[gActiveBattler].status2 & STATUS2_WRAPPED) && gBattleMons[gActiveBattler].hp != 0)
            {
                if (--gDisableStructs[gActiveBattler].wrapTurns != 0)  // damaged by wrap
                {
                    MAGIC_GUARD_CHECK;

                    gBattleScripting.animArg1 = gBattleStruct->wrappedMove[gActiveBattler];
                    gBattleScripting.animArg2 = gBattleStruct->wrappedMove[gActiveBattler] >> 8;
                    PREPARE_MOVE_BUFFER(gBattleTextBuff1, gBattleStruct->wrappedMove[gActiveBattler]);
                    gBattlescriptCurrInstr = BattleScript_WrapTurnDmg;
                    if (GetBattlerHoldEffect(gBattleStruct->wrappedBy[gActiveBattler], TRUE) == HOLD_EFFECT_BINDING_BAND)
                #if B_BINDING_DAMAGE >= GEN_6
                        gBattleMoveDamage = gBattleMons[gActiveBattler].maxHP / 6;
                    else
                        gBattleMoveDamage = gBattleMons[gActiveBattler].maxHP / 8;
                #else
                        gBattleMoveDamage = gBattleMons[gActiveBattler].maxHP / 8;
                    else
                        gBattleMoveDamage = gBattleMons[gActiveBattler].maxHP / 16;
                #endif

                    if (gBattleMoveDamage == 0)
                        gBattleMoveDamage = 1;
                }
                else  // broke free
                {
                    gBattleMons[gActiveBattler].status2 &= ~STATUS2_WRAPPED;
                    PREPARE_MOVE_BUFFER(gBattleTextBuff1, gBattleStruct->wrappedMove[gActiveBattler]);
                    gBattlescriptCurrInstr = BattleScript_WrapEnds;
                }
                BattleScriptExecute(gBattlescriptCurrInstr);
                effect++;
            }
            gBattleStruct->turnEffectsTracker++;
            break;
        case ENDTURN_OCTOLOCK:
        {
            u16 battlerAbility = GetBattlerAbility(gActiveBattler);
            if (gDisableStructs[gActiveBattler].octolock
             && !(GetBattlerHoldEffect(gActiveBattler, TRUE) == HOLD_EFFECT_CLEAR_AMULET
                  || battlerAbility == ABILITY_CLEAR_BODY
                  || battlerAbility == ABILITY_FULL_METAL_BODY
                  || battlerAbility == ABILITY_WHITE_SMOKE))
            {
                gBattlerTarget = gActiveBattler;
                BattleScriptExecute(BattleScript_OctolockEndTurn);
                effect++;
            }
            gBattleStruct->turnEffectsTracker++;
        }
            break;
        case ENDTURN_UPROAR:  // uproar
            if (gBattleMons[gActiveBattler].status2 & STATUS2_UPROAR)
            {
                for (gBattlerAttacker = 0; gBattlerAttacker < gBattlersCount; gBattlerAttacker++)
                {
                    if ((gBattleMons[gBattlerAttacker].status1 & STATUS1_SLEEP)
                     && GetBattlerAbility(gBattlerAttacker) != ABILITY_SOUNDPROOF)
                    {
                        gBattleMons[gBattlerAttacker].status1 &= ~STATUS1_SLEEP;
                        gBattleMons[gBattlerAttacker].status2 &= ~STATUS2_NIGHTMARE;
                        gBattleCommunication[MULTISTRING_CHOOSER] = 1;
                        BattleScriptExecute(BattleScript_MonWokeUpInUproar);
                        gActiveBattler = gBattlerAttacker;
                        BtlController_EmitSetMonData(BUFFER_A, REQUEST_STATUS_BATTLE, 0, 4, &gBattleMons[gActiveBattler].status1);
                        MarkBattlerForControllerExec(gActiveBattler);
                        break;
                    }
                }
                if (gBattlerAttacker != gBattlersCount)
                {
                    effect = 2;  // a pokemon was awaken
                    break;
                }
                else
                {
                    gBattlerAttacker = gActiveBattler;
                    gBattleMons[gActiveBattler].status2 -= STATUS2_UPROAR_TURN(1);  // uproar timer goes down
                    if (WasUnableToUseMove(gActiveBattler))
                    {
                        CancelMultiTurnMoves(gActiveBattler);
                        gBattleCommunication[MULTISTRING_CHOOSER] = B_MSG_UPROAR_ENDS;
                    }
                    else if (gBattleMons[gActiveBattler].status2 & STATUS2_UPROAR)
                    {
                        gBattleCommunication[MULTISTRING_CHOOSER] = B_MSG_UPROAR_CONTINUES;
                        gBattleMons[gActiveBattler].status2 |= STATUS2_MULTIPLETURNS;
                    }
                    else
                    {
                        gBattleCommunication[MULTISTRING_CHOOSER] = B_MSG_UPROAR_ENDS;
                        CancelMultiTurnMoves(gActiveBattler);
                    }
                    BattleScriptExecute(BattleScript_PrintUproarOverTurns);
                    effect = 1;
                }
            }
            if (effect != 2)
                gBattleStruct->turnEffectsTracker++;
            break;
        case ENDTURN_THRASH:  // thrash
            // Don't decrement STATUS2_LOCK_CONFUSE if the target is held by Sky Drop
            if (gBattleMons[gActiveBattler].status2 & STATUS2_LOCK_CONFUSE && !(gStatuses3[gActiveBattler] & STATUS3_SKY_DROPPED))
            {
                gBattleMons[gActiveBattler].status2 -= STATUS2_LOCK_CONFUSE_TURN(1);
                if (WasUnableToUseMove(gActiveBattler))
                    CancelMultiTurnMoves(gActiveBattler);
                else if (!(gBattleMons[gActiveBattler].status2 & STATUS2_LOCK_CONFUSE)
                 && (gBattleMons[gActiveBattler].status2 & STATUS2_MULTIPLETURNS))
                {
                    gBattleMons[gActiveBattler].status2 &= ~STATUS2_MULTIPLETURNS;
                    if (!(gBattleMons[gActiveBattler].status2 & STATUS2_CONFUSION))
                    {
                        gBattleScripting.moveEffect = MOVE_EFFECT_CONFUSION | MOVE_EFFECT_AFFECTS_USER;
                        SetMoveEffect(TRUE, 0);
                        if (gBattleMons[gActiveBattler].status2 & STATUS2_CONFUSION)
                            BattleScriptExecute(BattleScript_ThrashConfuses);
                        effect++;
                    }
                }
            }
            gBattleStruct->turnEffectsTracker++;
            break;
        case ENDTURN_FLINCH:  // reset flinch
            gBattleMons[gActiveBattler].status2 &= ~STATUS2_FLINCHED;
            gBattleStruct->turnEffectsTracker++;
            break;
        case ENDTURN_DISABLE:  // disable
            if (gDisableStructs[gActiveBattler].disableTimer != 0)
            {
                for (i = 0; i < MAX_MON_MOVES; i++)
                {
                    if (gDisableStructs[gActiveBattler].disabledMove == gBattleMons[gActiveBattler].moves[i])
                        break;
                }
                if (i == MAX_MON_MOVES)  // pokemon does not have the disabled move anymore
                {
                    gDisableStructs[gActiveBattler].disabledMove = 0;
                    gDisableStructs[gActiveBattler].disableTimer = 0;
                }
                else if (--gDisableStructs[gActiveBattler].disableTimer == 0)  // disable ends
                {
                    gDisableStructs[gActiveBattler].disabledMove = 0;
                    BattleScriptExecute(BattleScript_DisabledNoMore);
                    effect++;
                }
            }
            gBattleStruct->turnEffectsTracker++;
            break;
        case ENDTURN_ENCORE:  // encore
            if (gDisableStructs[gActiveBattler].encoreTimer != 0)
            {
                if (gBattleMons[gActiveBattler].moves[gDisableStructs[gActiveBattler].encoredMovePos] != gDisableStructs[gActiveBattler].encoredMove)  // pokemon does not have the encored move anymore
                {
                    gDisableStructs[gActiveBattler].encoredMove = 0;
                    gDisableStructs[gActiveBattler].encoreTimer = 0;
                }
                else if (--gDisableStructs[gActiveBattler].encoreTimer == 0
                 || gBattleMons[gActiveBattler].pp[gDisableStructs[gActiveBattler].encoredMovePos] == 0)
                {
                    gDisableStructs[gActiveBattler].encoredMove = 0;
                    gDisableStructs[gActiveBattler].encoreTimer = 0;
                    BattleScriptExecute(BattleScript_EncoredNoMore);
                    effect++;
                }
            }
            gBattleStruct->turnEffectsTracker++;
            break;
        case ENDTURN_LOCK_ON:  // lock-on decrement
            if (gStatuses3[gActiveBattler] & STATUS3_ALWAYS_HITS)
                gStatuses3[gActiveBattler] -= STATUS3_ALWAYS_HITS_TURN(1);
            gBattleStruct->turnEffectsTracker++;
            break;
        case ENDTURN_CHARGE:  // charge
            if (gDisableStructs[gActiveBattler].chargeTimer && --gDisableStructs[gActiveBattler].chargeTimer == 0)
                gStatuses3[gActiveBattler] &= ~STATUS3_CHARGED_UP;
            gBattleStruct->turnEffectsTracker++;
            break;
        case ENDTURN_TAUNT:  // taunt
            if (gDisableStructs[gActiveBattler].tauntTimer && --gDisableStructs[gActiveBattler].tauntTimer == 0)
            {
                BattleScriptExecute(BattleScript_BufferEndTurn);
                PREPARE_MOVE_BUFFER(gBattleTextBuff1, MOVE_TAUNT);
                effect++;
            }
            gBattleStruct->turnEffectsTracker++;
            break;
        case ENDTURN_YAWN:  // yawn
            if (gStatuses3[gActiveBattler] & STATUS3_YAWN)
            {
                u16 battlerAbility = GetBattlerAbility(gActiveBattler);
                gStatuses3[gActiveBattler] -= STATUS3_YAWN_TURN(1);
                if (!(gStatuses3[gActiveBattler] & STATUS3_YAWN) && !(gBattleMons[gActiveBattler].status1 & STATUS1_ANY)
                 && battlerAbility != ABILITY_VITAL_SPIRIT
                 && battlerAbility != ABILITY_INSOMNIA && !UproarWakeUpCheck(gActiveBattler)
                 && !IsLeafGuardProtected(gActiveBattler))
                {
                    CancelMultiTurnMoves(gActiveBattler);
                    gEffectBattler = gActiveBattler;
                    if (IsBattlerTerrainAffected(gActiveBattler, STATUS_FIELD_ELECTRIC_TERRAIN))
                    {
                        gBattleCommunication[MULTISTRING_CHOOSER] = B_MSG_TERRAINPREVENTS_ELECTRIC;
                        BattleScriptExecute(BattleScript_TerrainPreventsEnd2);
                    }
                    else if (IsBattlerTerrainAffected(gActiveBattler, STATUS_FIELD_MISTY_TERRAIN))
                    {
                        gBattleCommunication[MULTISTRING_CHOOSER] = B_MSG_TERRAINPREVENTS_MISTY;
                        BattleScriptExecute(BattleScript_TerrainPreventsEnd2);
                    }
                    else
                    {
                    #if B_SLEEP_TURNS >= GEN_5
                        gBattleMons[gActiveBattler].status1 |= ((Random() % 3) + 2);
                    #else
                        gBattleMons[gActiveBattler].status1 |= ((Random() % 4) + 3);
                    #endif
                        BtlController_EmitSetMonData(BUFFER_A, REQUEST_STATUS_BATTLE, 0, 4, &gBattleMons[gActiveBattler].status1);
                        MarkBattlerForControllerExec(gActiveBattler);
                        BattleScriptExecute(BattleScript_YawnMakesAsleep);
                    }
                    effect++;
                }
            }
            gBattleStruct->turnEffectsTracker++;
            break;
        case ENDTURN_LASER_FOCUS:
            if (gStatuses3[gActiveBattler] & STATUS3_LASER_FOCUS)
            {
                if (gDisableStructs[gActiveBattler].laserFocusTimer == 0 || --gDisableStructs[gActiveBattler].laserFocusTimer == 0)
                    gStatuses3[gActiveBattler] &= ~STATUS3_LASER_FOCUS;
            }
            gBattleStruct->turnEffectsTracker++;
            break;
        case ENDTURN_EMBARGO:
            if (gStatuses3[gActiveBattler] & STATUS3_EMBARGO)
            {
                if (gDisableStructs[gActiveBattler].embargoTimer == 0 || --gDisableStructs[gActiveBattler].embargoTimer == 0)
                {
                    gStatuses3[gActiveBattler] &= ~STATUS3_EMBARGO;
                    BattleScriptExecute(BattleScript_EmbargoEndTurn);
                    effect++;
                }
            }
            gBattleStruct->turnEffectsTracker++;
            break;
        case ENDTURN_MAGNET_RISE:
            if (gStatuses3[gActiveBattler] & STATUS3_MAGNET_RISE)
            {
                if (gDisableStructs[gActiveBattler].magnetRiseTimer == 0 || --gDisableStructs[gActiveBattler].magnetRiseTimer == 0)
                {
                    gStatuses3[gActiveBattler] &= ~STATUS3_MAGNET_RISE;
                    BattleScriptExecute(BattleScript_BufferEndTurn);
                    PREPARE_STRING_BUFFER(gBattleTextBuff1, STRINGID_ELECTROMAGNETISM);
                    effect++;
                }
            }
            gBattleStruct->turnEffectsTracker++;
            break;
        case ENDTURN_TELEKINESIS:
            if (gStatuses3[gActiveBattler] & STATUS3_TELEKINESIS)
            {
                if (gDisableStructs[gActiveBattler].telekinesisTimer == 0 || --gDisableStructs[gActiveBattler].telekinesisTimer == 0)
                {
                    gStatuses3[gActiveBattler] &= ~STATUS3_TELEKINESIS;
                    BattleScriptExecute(BattleScript_TelekinesisEndTurn);
                    effect++;
                }
            }
            gBattleStruct->turnEffectsTracker++;
            break;
        case ENDTURN_HEALBLOCK:
            if (gStatuses3[gActiveBattler] & STATUS3_HEAL_BLOCK)
            {
                if (gDisableStructs[gActiveBattler].healBlockTimer == 0 || --gDisableStructs[gActiveBattler].healBlockTimer == 0)
                {
                    gStatuses3[gActiveBattler] &= ~STATUS3_HEAL_BLOCK;
                    BattleScriptExecute(BattleScript_BufferEndTurn);
                    PREPARE_MOVE_BUFFER(gBattleTextBuff1, MOVE_HEAL_BLOCK);
                    effect++;
                }
            }
            gBattleStruct->turnEffectsTracker++;
            break;
        case ENDTURN_ROOST: // Return flying type.
            if (gBattleResources->flags->flags[gActiveBattler] & RESOURCE_FLAG_ROOST)
            {
                gBattleResources->flags->flags[gActiveBattler] &= ~RESOURCE_FLAG_ROOST;
                gBattleMons[gActiveBattler].type1 = gBattleStruct->roostTypes[gActiveBattler][0];
                gBattleMons[gActiveBattler].type2 = gBattleStruct->roostTypes[gActiveBattler][1];
            }
            gBattleStruct->turnEffectsTracker++;
            break;
        case ENDTURN_ELECTRIFY:
            gStatuses4[gActiveBattler] &= ~STATUS4_ELECTRIFIED;
            gBattleStruct->turnEffectsTracker++;
        case ENDTURN_POWDER:
            gBattleMons[gActiveBattler].status2 &= ~STATUS2_POWDER;
            gBattleStruct->turnEffectsTracker++;
        case ENDTURN_THROAT_CHOP:
            if (gDisableStructs[gActiveBattler].throatChopTimer && --gDisableStructs[gActiveBattler].throatChopTimer == 0)
            {
                BattleScriptExecute(BattleScript_ThroatChopEndTurn);
                effect++;
            }
            gBattleStruct->turnEffectsTracker++;
            break;
        case ENDTURN_SLOW_START:
            if (gDisableStructs[gActiveBattler].slowStartTimer
                && --gDisableStructs[gActiveBattler].slowStartTimer == 0
                && ability == ABILITY_SLOW_START)
            {
                BattleScriptExecute(BattleScript_SlowStartEnds);
                effect++;
            }
            gBattleStruct->turnEffectsTracker++;
            break;
        case ENDTURN_PLASMA_FISTS:
            gStatuses4[gActiveBattler] &= ~STATUS4_PLASMA_FISTS;
            gBattleStruct->turnEffectsTracker++;
            break;
        case ENDTURN_CUD_CHEW:
            if (GetBattlerAbility(gActiveBattler) == ABILITY_CUD_CHEW && !gDisableStructs[gActiveBattler].cudChew && ItemId_GetPocket(GetUsedHeldItem(gActiveBattler)) == POCKET_BERRIES)
                gDisableStructs[gActiveBattler].cudChew = TRUE;
            gBattleStruct->turnEffectsTracker++;
            break;
        case ENDTURN_TORMENT:
            if (gDisableStructs[gActiveBattler].tormentTimer <= 4
                && --gDisableStructs[gActiveBattler].tormentTimer == 0)
            {
                gBattleMons[gActiveBattler].status2 &= ~STATUS2_TORMENT;
                BattleScriptExecute(BattleScript_TormentEnds);
                effect++;
            }
            gBattleStruct->turnEffectsTracker++;
            break;
        case ENDTURN_DYNAMAX:
            if (IsDynamaxed(gActiveBattler)
                && --gBattleStruct->dynamax.dynamaxTurns[gActiveBattler] == 0)
            {
                gBattleScripting.battler = gActiveBattler;
	            UndoDynamax(gActiveBattler);
                BattleScriptExecute(BattleScript_DynamaxEnds);
                effect++;
            }
            gBattleStruct->turnEffectsTracker++;
            break;
        case ENDTURN_BATTLER_COUNT:  // done
            gBattleStruct->turnEffectsTracker = 0;
            gBattleStruct->turnEffectsBattlerId++;
            break;
        }

        if (effect != 0)
            return effect;

    }
    gHitMarker &= ~(HITMARKER_GRUDGE | HITMARKER_SKIP_DMG_TRACK);
    return 0;
}

bool8 HandleWishPerishSongOnTurnEnd(void)
{
    gHitMarker |= (HITMARKER_GRUDGE | HITMARKER_SKIP_DMG_TRACK);

    switch (gBattleStruct->wishPerishSongState)
    {
    case 0:
        while (gBattleStruct->wishPerishSongBattlerId < gBattlersCount)
        {
            gActiveBattler = gBattleStruct->wishPerishSongBattlerId;
            if (gAbsentBattlerFlags & gBitTable[gActiveBattler])
            {
                gBattleStruct->wishPerishSongBattlerId++;
                continue;
            }

            gBattleStruct->wishPerishSongBattlerId++;
            if (gWishFutureKnock.futureSightCounter[gActiveBattler] != 0
             && --gWishFutureKnock.futureSightCounter[gActiveBattler] == 0
             && gBattleMons[gActiveBattler].hp != 0)
            {
                if (gWishFutureKnock.futureSightMove[gActiveBattler] == MOVE_FUTURE_SIGHT)
                    gBattleCommunication[MULTISTRING_CHOOSER] = B_MSG_FUTURE_SIGHT;
                else
                    gBattleCommunication[MULTISTRING_CHOOSER] = B_MSG_DOOM_DESIRE;

                PREPARE_MOVE_BUFFER(gBattleTextBuff1, gWishFutureKnock.futureSightMove[gActiveBattler]);

                gBattlerTarget = gActiveBattler;
                gBattlerAttacker = gWishFutureKnock.futureSightAttacker[gActiveBattler];
                gSpecialStatuses[gBattlerTarget].dmg = 0xFFFF;
                gCurrentMove = gWishFutureKnock.futureSightMove[gActiveBattler];
                SetTypeBeforeUsingMove(gCurrentMove, gActiveBattler);
                BattleScriptExecute(BattleScript_MonTookFutureAttack);

                if (gWishFutureKnock.futureSightCounter[gActiveBattler] == 0
                 && gWishFutureKnock.futureSightCounter[BATTLE_PARTNER(gActiveBattler)] == 0)
                {
                    gSideStatuses[GET_BATTLER_SIDE(gBattlerTarget)] &= ~SIDE_STATUS_FUTUREATTACK;
                }
                return TRUE;
            }
        }
        gBattleStruct->wishPerishSongState = 1;
        gBattleStruct->wishPerishSongBattlerId = 0;
        // fall through
    case 1:
        while (gBattleStruct->wishPerishSongBattlerId < gBattlersCount)
        {
            gActiveBattler = gBattlerAttacker = gBattlerByTurnOrder[gBattleStruct->wishPerishSongBattlerId];
            if (gAbsentBattlerFlags & gBitTable[gActiveBattler])
            {
                gBattleStruct->wishPerishSongBattlerId++;
                continue;
            }
            gBattleStruct->wishPerishSongBattlerId++;
            if (gStatuses3[gActiveBattler] & STATUS3_PERISH_SONG)
            {
                PREPARE_BYTE_NUMBER_BUFFER(gBattleTextBuff1, 1, gDisableStructs[gActiveBattler].perishSongTimer);
                if (gDisableStructs[gActiveBattler].perishSongTimer == 0)
                {
                    gStatuses3[gActiveBattler] &= ~STATUS3_PERISH_SONG;
                    gBattleMoveDamage = gBattleMons[gActiveBattler].hp;
                    gBattlescriptCurrInstr = BattleScript_PerishSongTakesLife;
                }
                else
                {
                    gDisableStructs[gActiveBattler].perishSongTimer--;
                    gBattlescriptCurrInstr = BattleScript_PerishSongCountGoesDown;
                }
                BattleScriptExecute(gBattlescriptCurrInstr);
                return TRUE;
            }
        }
        // Hm...
        {
            u8 *state = &gBattleStruct->wishPerishSongState;
            *state = 2;
            gBattleStruct->wishPerishSongBattlerId = 0;
        }
        // fall through
    case 2:
        if ((gBattleTypeFlags & BATTLE_TYPE_ARENA)
         && gBattleStruct->arenaTurnCounter == 2
         && gBattleMons[0].hp != 0 && gBattleMons[1].hp != 0)
        {
            s32 i;

            for (i = 0; i < 2; i++)
                CancelMultiTurnMoves(i);

            gBattlescriptCurrInstr = BattleScript_ArenaDoJudgment;
            BattleScriptExecute(BattleScript_ArenaDoJudgment);
            gBattleStruct->wishPerishSongState++;
            return TRUE;
        }
        break;
    }

    gHitMarker &= ~(HITMARKER_GRUDGE | HITMARKER_SKIP_DMG_TRACK);

    return FALSE;
}

#define FAINTED_ACTIONS_MAX_CASE 8

bool8 HandleFaintedMonActions(void)
{
    if (gBattleTypeFlags & BATTLE_TYPE_SAFARI)
        return FALSE;
    do
    {
        s32 i;
        switch (gBattleStruct->faintedActionsState)
        {
        case 0:
            gBattleStruct->faintedActionsBattlerId = 0;
            gBattleStruct->faintedActionsState++;
            for (i = 0; i < gBattlersCount; i++)
            {
                if (gAbsentBattlerFlags & gBitTable[i] && !HasNoMonsToSwitch(i, PARTY_SIZE, PARTY_SIZE))
                    gAbsentBattlerFlags &= ~(gBitTable[i]);
            }
            // fall through
        case 1:
            do
            {
                gBattlerFainted = gBattlerTarget = gBattleStruct->faintedActionsBattlerId;
                if (gBattleMons[gBattleStruct->faintedActionsBattlerId].hp == 0
                 && !(gBattleStruct->givenExpMons & gBitTable[gBattlerPartyIndexes[gBattleStruct->faintedActionsBattlerId]])
                 && !(gAbsentBattlerFlags & gBitTable[gBattleStruct->faintedActionsBattlerId]))
                {
                    BattleScriptExecute(BattleScript_GiveExp);
                    gBattleStruct->faintedActionsState = 2;
                    return TRUE;
                }
            } while (++gBattleStruct->faintedActionsBattlerId != gBattlersCount);
            gBattleStruct->faintedActionsState = 3;
            break;
        case 2:
            OpponentSwitchInResetSentPokesToOpponentValue(gBattlerFainted);
            if (++gBattleStruct->faintedActionsBattlerId == gBattlersCount)
                gBattleStruct->faintedActionsState = 3;
            else
                gBattleStruct->faintedActionsState = 1;
        #if B_FAINT_SWITCH_IN >= GEN_4
            // Don't switch mons until all pokemon performed their actions or the battle's over.
            if (gBattleOutcome == 0
                && !NoAliveMonsForEitherParty()
                && gCurrentTurnActionNumber != gBattlersCount)
            {
                gAbsentBattlerFlags |= gBitTable[gBattlerFainted];
                return FALSE;
            }
        #endif
            break;
        case 3:
        #if B_FAINT_SWITCH_IN >= GEN_4
            // Don't switch mons until all pokemon performed their actions or the battle's over.
            if (gBattleOutcome == 0
                && !NoAliveMonsForEitherParty()
                && gCurrentTurnActionNumber != gBattlersCount)
            {
                return FALSE;
            }
        #endif
            gBattleStruct->faintedActionsBattlerId = 0;
            gBattleStruct->faintedActionsState++;
            // fall through
        case 4:
            do
            {
                gBattlerFainted = gBattlerTarget = gBattleStruct->faintedActionsBattlerId;
                if (gBattleMons[gBattleStruct->faintedActionsBattlerId].hp == 0
                 && !(gAbsentBattlerFlags & gBitTable[gBattleStruct->faintedActionsBattlerId]))
                {
                    BattleScriptExecute(BattleScript_HandleFaintedMon);
                    gBattleStruct->faintedActionsState = 5;
                    return TRUE;
                }
            } while (++gBattleStruct->faintedActionsBattlerId != gBattlersCount);
            gBattleStruct->faintedActionsState = 6;
            break;
        case 5:
            if (++gBattleStruct->faintedActionsBattlerId == gBattlersCount)
                gBattleStruct->faintedActionsState = 6;
            else
                gBattleStruct->faintedActionsState = 4;
            break;
        case 6: // All battlers switch-in abilities happen here to prevent them happening against an empty field.
            for (i = 0; i < gBattlersCount; i++)
            {
                if (gBattleStruct->switchInAbilityPostponed & gBitTable[i])
                {
                    if (DoSwitchInAbilitiesItems(i))
                        return TRUE;
                    gBattleStruct->switchInAbilityPostponed &= ~(gBitTable[i]);
                }
            }
            gBattleStruct->faintedActionsState++;
            break;
        case 7:
            if (ItemBattleEffects(ITEMEFFECT_NORMAL, 0, TRUE))
                return TRUE;
            gBattleStruct->faintedActionsState++;
            break;
        case FAINTED_ACTIONS_MAX_CASE:
            break;
        }
    } while (gBattleStruct->faintedActionsState != FAINTED_ACTIONS_MAX_CASE);
    return FALSE;
}

void TryClearRageAndFuryCutter(void)
{
    s32 i;
    for (i = 0; i < gBattlersCount; i++)
    {
        if ((gBattleMons[i].status2 & STATUS2_RAGE) && gChosenMoveByBattler[i] != MOVE_RAGE)
            gBattleMons[i].status2 &= ~STATUS2_RAGE;
        if (gDisableStructs[i].furyCutterCounter != 0 && gChosenMoveByBattler[i] != MOVE_FURY_CUTTER)
            gDisableStructs[i].furyCutterCounter = 0;
    }
}

u8 AtkCanceller_UnableToUseMove(void)
{
    u8 effect = 0;
    s32 *bideDmg = &gBattleScripting.bideDmg;
    do
    {
        switch (gBattleStruct->atkCancellerTracker)
        {
        case CANCELLER_FLAGS: // flags clear
            gBattleMons[gBattlerAttacker].status2 &= ~STATUS2_DESTINY_BOND;
            gStatuses3[gBattlerAttacker] &= ~STATUS3_GRUDGE;
            gBattleScripting.tripleKickPower = 0;
            gBattleStruct->atkCancellerTracker++;
            break;
        case CANCELLER_SKY_DROP:
            // If Pokemon is being held in Sky Drop
            if (gStatuses3[gBattlerAttacker] & STATUS3_SKY_DROPPED)
            {
                gBattlescriptCurrInstr = BattleScript_MoveEnd;
                gHitMarker |= HITMARKER_UNABLE_TO_USE_MOVE;
                effect = 1;
            }
            gBattleStruct->atkCancellerTracker++;
            break;
        case CANCELLER_ASLEEP: // check being asleep
            if (gBattleMons[gBattlerAttacker].status1 & STATUS1_SLEEP)
            {
                if (UproarWakeUpCheck(gBattlerAttacker))
                {
                    gBattleMons[gBattlerAttacker].status1 &= ~STATUS1_SLEEP;
                    gBattleMons[gBattlerAttacker].status2 &= ~STATUS2_NIGHTMARE;
                    BattleScriptPushCursor();
                    gBattleCommunication[MULTISTRING_CHOOSER] = B_MSG_WOKE_UP_UPROAR;
                    gBattlescriptCurrInstr = BattleScript_MoveUsedWokeUp;
                    effect = 2;
                }
                else
                {
                    u8 toSub;
                    if (GetBattlerAbility(gBattlerAttacker) == ABILITY_EARLY_BIRD)
                        toSub = 2;
                    else
                        toSub = 1;
                    if ((gBattleMons[gBattlerAttacker].status1 & STATUS1_SLEEP) < toSub)
                        gBattleMons[gBattlerAttacker].status1 &= ~STATUS1_SLEEP;
                    else
                        gBattleMons[gBattlerAttacker].status1 -= toSub;
                    if (gBattleMons[gBattlerAttacker].status1 & STATUS1_SLEEP)
                    {
                        if (gChosenMove != MOVE_SNORE && gChosenMove != MOVE_SLEEP_TALK)
                        {
                            gBattlescriptCurrInstr = BattleScript_MoveUsedIsAsleep;
                            gHitMarker |= HITMARKER_UNABLE_TO_USE_MOVE;
                            effect = 2;
                        }
                    }
                    else
                    {
                        gBattleMons[gBattlerAttacker].status2 &= ~STATUS2_NIGHTMARE;
                        BattleScriptPushCursor();
                        gBattleCommunication[MULTISTRING_CHOOSER] = B_MSG_WOKE_UP;
                        gBattlescriptCurrInstr = BattleScript_MoveUsedWokeUp;
                        effect = 2;
                    }
                }
            }
            gBattleStruct->atkCancellerTracker++;
            break;
        case CANCELLER_FROZEN: // check being frozen
            if (gBattleMons[gBattlerAttacker].status1 & STATUS1_FREEZE && !(gBattleMoves[gCurrentMove].flags & FLAG_THAW_USER))
            {
                if (Random() % 5)
                {
                    gBattlescriptCurrInstr = BattleScript_MoveUsedIsFrozen;
                    gHitMarker |= HITMARKER_NO_ATTACKSTRING;
                }
                else // unfreeze
                {
                    gBattleMons[gBattlerAttacker].status1 &= ~STATUS1_FREEZE;
                    BattleScriptPushCursor();
                    gBattlescriptCurrInstr = BattleScript_MoveUsedUnfroze;
                    gBattleCommunication[MULTISTRING_CHOOSER] = B_MSG_DEFROSTED;
                }
                effect = 2;
            }
            gBattleStruct->atkCancellerTracker++;
            break;
        case CANCELLER_TRUANT: // truant
            if (GetBattlerAbility(gBattlerAttacker) == ABILITY_TRUANT && gDisableStructs[gBattlerAttacker].truantCounter)
            {
                CancelMultiTurnMoves(gBattlerAttacker);
                gHitMarker |= HITMARKER_UNABLE_TO_USE_MOVE;
                gBattleCommunication[MULTISTRING_CHOOSER] = B_MSG_LOAFING;
                gBattlerAbility = gBattlerAttacker;
                gBattlescriptCurrInstr = BattleScript_TruantLoafingAround;
                gMoveResultFlags |= MOVE_RESULT_MISSED;
                effect = 1;
            }
            gBattleStruct->atkCancellerTracker++;
            break;
        case CANCELLER_RECHARGE: // recharge
            if (gBattleMons[gBattlerAttacker].status2 & STATUS2_RECHARGE)
            {
                gBattleMons[gBattlerAttacker].status2 &= ~STATUS2_RECHARGE;
                gDisableStructs[gBattlerAttacker].rechargeTimer = 0;
                CancelMultiTurnMoves(gBattlerAttacker);
                gBattlescriptCurrInstr = BattleScript_MoveUsedMustRecharge;
                gHitMarker |= HITMARKER_UNABLE_TO_USE_MOVE;
                effect = 1;
            }
            gBattleStruct->atkCancellerTracker++;
            break;
        case CANCELLER_FLINCH: // flinch
            if (gBattleMons[gBattlerAttacker].status2 & STATUS2_FLINCHED)
            {
                gProtectStructs[gBattlerAttacker].flinchImmobility = TRUE;
                CancelMultiTurnMoves(gBattlerAttacker);
                gBattlescriptCurrInstr = BattleScript_MoveUsedFlinched;
                gHitMarker |= HITMARKER_UNABLE_TO_USE_MOVE;
                effect = 1;
            }
            gBattleStruct->atkCancellerTracker++;
            break;
        case CANCELLER_DISABLED: // disabled move
            if (gBattleStruct->zmove.toBeUsed[gBattlerAttacker] == MOVE_NONE && gDisableStructs[gBattlerAttacker].disabledMove == gCurrentMove && gDisableStructs[gBattlerAttacker].disabledMove != MOVE_NONE)
            {
                gProtectStructs[gBattlerAttacker].usedDisabledMove = TRUE;
                gBattleScripting.battler = gBattlerAttacker;
                CancelMultiTurnMoves(gBattlerAttacker);
                gBattlescriptCurrInstr = BattleScript_MoveUsedIsDisabled;
                gHitMarker |= HITMARKER_UNABLE_TO_USE_MOVE;
                effect = 1;
            }
            gBattleStruct->atkCancellerTracker++;
            break;
        case CANCELLER_HEAL_BLOCKED:
            if (gBattleStruct->zmove.toBeUsed[gBattlerAttacker] == MOVE_NONE && gStatuses3[gBattlerAttacker] & STATUS3_HEAL_BLOCK && IsHealBlockPreventingMove(gBattlerAttacker, gCurrentMove))
            {
                gProtectStructs[gBattlerAttacker].usedHealBlockedMove = TRUE;
                gBattleScripting.battler = gBattlerAttacker;
                CancelMultiTurnMoves(gBattlerAttacker);
                gBattlescriptCurrInstr = BattleScript_MoveUsedHealBlockPrevents;
                gHitMarker |= HITMARKER_UNABLE_TO_USE_MOVE;
                effect = 1;
            }
            gBattleStruct->atkCancellerTracker++;
            break;
        case CANCELLER_GRAVITY:
            if (gFieldStatuses & STATUS_FIELD_GRAVITY && IsGravityPreventingMove(gCurrentMove))
            {
                gProtectStructs[gBattlerAttacker].usedGravityPreventedMove = TRUE;
                gBattleScripting.battler = gBattlerAttacker;
                CancelMultiTurnMoves(gBattlerAttacker);
                gBattlescriptCurrInstr = BattleScript_MoveUsedGravityPrevents;
                gHitMarker |= HITMARKER_UNABLE_TO_USE_MOVE;
                effect = 1;
            }
            gBattleStruct->atkCancellerTracker++;
            break;
        case CANCELLER_TAUNTED: // taunt
            if (gBattleStruct->zmove.toBeUsed[gBattlerAttacker] == MOVE_NONE && gDisableStructs[gBattlerAttacker].tauntTimer && IS_MOVE_STATUS(gCurrentMove))
            {
                gProtectStructs[gBattlerAttacker].usedTauntedMove = TRUE;
                CancelMultiTurnMoves(gBattlerAttacker);
                gBattlescriptCurrInstr = BattleScript_MoveUsedIsTaunted;
                gHitMarker |= HITMARKER_UNABLE_TO_USE_MOVE;
                effect = 1;
            }
            gBattleStruct->atkCancellerTracker++;
            break;
        case CANCELLER_IMPRISONED: // imprisoned
            if (gBattleStruct->zmove.toBeUsed[gBattlerAttacker] == MOVE_NONE && GetImprisonedMovesCount(gBattlerAttacker, gCurrentMove))
            {
                gProtectStructs[gBattlerAttacker].usedImprisonedMove = TRUE;
                CancelMultiTurnMoves(gBattlerAttacker);
                gBattlescriptCurrInstr = BattleScript_MoveUsedIsImprisoned;
                gHitMarker |= HITMARKER_UNABLE_TO_USE_MOVE;
                effect = 1;
            }
            gBattleStruct->atkCancellerTracker++;
            break;
        case CANCELLER_CONFUSED: // confusion
            if (gBattleMons[gBattlerAttacker].status2 & STATUS2_CONFUSION)
            {
                gBattleMons[gBattlerAttacker].status2 -= STATUS2_CONFUSION_TURN(1);
                if (gBattleMons[gBattlerAttacker].status2 & STATUS2_CONFUSION)
                {
                     // confusion dmg
                #if B_CONFUSION_SELF_DMG_CHANCE >= GEN_7
                    if (Random() % 3 == 0)
                #else
                    if (Random() % 2 == 0)
                #endif
                    {
                        gBattleCommunication[MULTISTRING_CHOOSER] = TRUE;
                        gBattlerTarget = gBattlerAttacker;
                        gBattleMoveDamage = CalculateMoveDamage(MOVE_NONE, gBattlerAttacker, gBattlerAttacker, TYPE_MYSTERY, 40, FALSE, FALSE, TRUE);
                        gProtectStructs[gBattlerAttacker].confusionSelfDmg = TRUE;
                        gHitMarker |= HITMARKER_UNABLE_TO_USE_MOVE;
                    }
                    else
                    {
                        gBattleCommunication[MULTISTRING_CHOOSER] = FALSE;
                        BattleScriptPushCursor();
                    }
                    gBattlescriptCurrInstr = BattleScript_MoveUsedIsConfused;
                }
                else // snapped out of confusion
                {
                    BattleScriptPushCursor();
                    gBattlescriptCurrInstr = BattleScript_MoveUsedIsConfusedNoMore;
                }
                effect = 1;
            }
            gBattleStruct->atkCancellerTracker++;
            break;
        case CANCELLER_PARALYSED: // paralysis
            if ((gBattleMons[gBattlerAttacker].status1 & STATUS1_PARALYSIS) && (Random() % 4) == 0)
            {
                gProtectStructs[gBattlerAttacker].prlzImmobility = TRUE;
                // This is removed in FRLG and Emerald for some reason
                //CancelMultiTurnMoves(gBattlerAttacker);
                gBattlescriptCurrInstr = BattleScript_MoveUsedIsParalyzed;
                gHitMarker |= HITMARKER_UNABLE_TO_USE_MOVE;
                effect = 1;
            }
            gBattleStruct->atkCancellerTracker++;
            break;
        case CANCELLER_IN_LOVE: // infatuation
            if (gBattleMons[gBattlerAttacker].status2 & STATUS2_INFATUATION)
            {
                gBattleScripting.battler = CountTrailingZeroBits((gBattleMons[gBattlerAttacker].status2 & STATUS2_INFATUATION) >> 0x10);
                if (Random() & 1)
                {
                    BattleScriptPushCursor();
                }
                else
                {
                    BattleScriptPush(BattleScript_MoveUsedIsInLoveCantAttack);
                    gHitMarker |= HITMARKER_UNABLE_TO_USE_MOVE;
                    gProtectStructs[gBattlerAttacker].loveImmobility = TRUE;
                    CancelMultiTurnMoves(gBattlerAttacker);
                }
                gBattlescriptCurrInstr = BattleScript_MoveUsedIsInLove;
                effect = 1;
            }
            gBattleStruct->atkCancellerTracker++;
            break;
        case CANCELLER_BIDE: // bide
            if (gBattleMons[gBattlerAttacker].status2 & STATUS2_BIDE)
            {
                gBattleMons[gBattlerAttacker].status2 -= STATUS2_BIDE_TURN(1);
                if (gBattleMons[gBattlerAttacker].status2 & STATUS2_BIDE)
                {
                    gBattlescriptCurrInstr = BattleScript_BideStoringEnergy;
                }
                else
                {
                    // This is removed in FRLG and Emerald for some reason
                    //gBattleMons[gBattlerAttacker].status2 &= ~STATUS2_MULTIPLETURNS;
                    if (gTakenDmg[gBattlerAttacker])
                    {
                        gCurrentMove = MOVE_BIDE;
                        *bideDmg = gTakenDmg[gBattlerAttacker] * 2;
                        gBattlerTarget = gTakenDmgByBattler[gBattlerAttacker];
                        if (gAbsentBattlerFlags & gBitTable[gBattlerTarget])
                            gBattlerTarget = GetMoveTarget(MOVE_BIDE, MOVE_TARGET_SELECTED + 1);
                        gBattlescriptCurrInstr = BattleScript_BideAttack;
                    }
                    else
                    {
                        gBattlescriptCurrInstr = BattleScript_BideNoEnergyToAttack;
                    }
                }
                effect = 1;
            }
            gBattleStruct->atkCancellerTracker++;
            break;
        case CANCELLER_THAW: // move thawing
            if (gBattleMons[gBattlerAttacker].status1 & STATUS1_FREEZE)
            {
                if (!(gBattleMoves[gCurrentMove].effect == EFFECT_BURN_UP && !IS_BATTLER_OF_TYPE(gBattlerAttacker, TYPE_FIRE)))
                {
                    gBattleMons[gBattlerAttacker].status1 &= ~STATUS1_FREEZE;
                    BattleScriptPushCursor();
                    gBattlescriptCurrInstr = BattleScript_MoveUsedUnfroze;
                    gBattleCommunication[MULTISTRING_CHOOSER] = B_MSG_DEFROSTED_BY_MOVE;
                }
                effect = 2;
            }
            gBattleStruct->atkCancellerTracker++;
            break;
        case CANCELLER_POWDER_MOVE:
            if ((gBattleMoves[gCurrentMove].flags & FLAG_POWDER) && (gBattlerAttacker != gBattlerTarget))
            {
            #if B_POWDER_GRASS >= GEN_6
                if (IS_BATTLER_OF_TYPE(gBattlerTarget, TYPE_GRASS) || GetBattlerAbility(gBattlerTarget) == ABILITY_OVERCOAT)
            #else
                if (GetBattlerAbility(gBattlerTarget) == ABILITY_OVERCOAT)
            #endif
                {
                    gBattlerAbility = gBattlerTarget;
                    effect = 1;
                }
                else if (GetBattlerHoldEffect(gBattlerTarget, TRUE) == HOLD_EFFECT_SAFETY_GOGGLES)
                {
                    RecordItemEffectBattle(gBattlerTarget, HOLD_EFFECT_SAFETY_GOGGLES);
                    gLastUsedItem = gBattleMons[gBattlerTarget].item;
                    effect = 1;
                }

                if (effect != 0)
                    gBattlescriptCurrInstr = BattleScript_PowderMoveNoEffect;
            }
            if (gProtectStructs[gBattlerAttacker].usesBouncedMove) // Edge case for bouncing a powder move against a grass type pokemon.
                gBattleStruct->atkCancellerTracker = CANCELLER_END;
            else
                gBattleStruct->atkCancellerTracker++;
            break;
        case CANCELLER_POWDER_STATUS:
            if (gBattleMons[gBattlerAttacker].status2 & STATUS2_POWDER)
            {
                u32 moveType;
                GET_MOVE_TYPE(gCurrentMove, moveType);
                if (moveType == TYPE_FIRE)
                {
                    gProtectStructs[gBattlerAttacker].powderSelfDmg = TRUE;
                    gBattleMoveDamage = gBattleMons[gBattlerAttacker].maxHP / 4;
                    gBattlescriptCurrInstr = BattleScript_MoveUsedPowder;
                    effect = 1;
                }
            }
            gBattleStruct->atkCancellerTracker++;
            break;
        case CANCELLER_THROAT_CHOP:
            if (gBattleStruct->zmove.toBeUsed[gBattlerAttacker] == MOVE_NONE && gDisableStructs[gBattlerAttacker].throatChopTimer && gBattleMoves[gCurrentMove].flags & FLAG_SOUND)
            {
                gProtectStructs[gBattlerAttacker].usedThroatChopPreventedMove = TRUE;
                CancelMultiTurnMoves(gBattlerAttacker);
                gBattlescriptCurrInstr = BattleScript_MoveUsedIsThroatChopPrevented;
                gHitMarker |= HITMARKER_UNABLE_TO_USE_MOVE;
                effect = 1;
            }
            gBattleStruct->atkCancellerTracker++;
            break;
        case CANCELLER_Z_MOVES:
            if (gBattleStruct->zmove.toBeUsed[gBattlerAttacker] != MOVE_NONE)
            {
                //attacker has a queued z move
                gBattleStruct->zmove.active = TRUE;
                gBattleStruct->zmove.activeSplit = gBattleStruct->zmove.splits[gBattlerAttacker];
                RecordItemEffectBattle(gBattlerAttacker, HOLD_EFFECT_Z_CRYSTAL);
                gBattleStruct->zmove.used[gBattlerAttacker] = TRUE;
                if ((gBattleTypeFlags & BATTLE_TYPE_DOUBLE) && IsPartnerMonFromSameTrainer(gBattlerAttacker))
                    gBattleStruct->zmove.used[BATTLE_PARTNER(gBattlerAttacker)] = TRUE; //if 1v1 double, set partner used flag as well

                gBattleScripting.battler = gBattlerAttacker;
                if (gBattleStruct->zmove.activeSplit == SPLIT_STATUS)
                {
                    gBattleStruct->zmove.effect = gBattleMoves[gBattleStruct->zmove.baseMoves[gBattlerAttacker]].zMoveEffect;
                    BattleScriptPushCursor();
                    gBattlescriptCurrInstr = BattleScript_ZMoveActivateStatus;
                }
                else
                {
                    BattleScriptPushCursor();
                    gBattlescriptCurrInstr = BattleScript_ZMoveActivateDamaging;
                }
                effect = 1;
            }
            gBattleStruct->atkCancellerTracker++;
            break;
        case CANCELLER_MULTIHIT_MOVES:
            if (gBattleMoves[gCurrentMove].effect == EFFECT_MULTI_HIT)
            {
                u16 ability = gBattleMons[gBattlerAttacker].ability;

                if (ability == ABILITY_SKILL_LINK)
                {
                    gMultiHitCounter = 5;
                }
                else if (ability == ABILITY_BATTLE_BOND
                && gCurrentMove == MOVE_WATER_SHURIKEN
                && gBattleMons[gBattlerAttacker].species == SPECIES_GRENINJA_ASH)
                {
                    gMultiHitCounter = 3;
                }
                else
                {
                    SetRandomMultiHitCounter();
                }

                PREPARE_BYTE_NUMBER_BUFFER(gBattleScripting.multihitString, 1, 0)
            }
            else if (gBattleMoves[gCurrentMove].flags & FLAG_TWO_STRIKES)
            {
                gMultiHitCounter = 2;
                PREPARE_BYTE_NUMBER_BUFFER(gBattleScripting.multihitString, 1, 0)
                if (gCurrentMove == MOVE_DRAGON_DARTS)
                {
                    // TODO
                }
            }
            else if (gBattleMoves[gCurrentMove].effect == EFFECT_TRIPLE_KICK || gCurrentMove == MOVE_SURGING_STRIKES)
            {
                gMultiHitCounter = 3;
                PREPARE_BYTE_NUMBER_BUFFER(gBattleScripting.multihitString, 1, 0)
            }
            #if B_BEAT_UP >= GEN_5
            else if (gBattleMoves[gCurrentMove].effect == EFFECT_BEAT_UP)
            {
                struct Pokemon* party;
                int i;

                if (GetBattlerSide(gBattlerAttacker) == B_SIDE_PLAYER)
                    party = gPlayerParty;
                else
                    party = gEnemyParty;

                for (i = 0; i < PARTY_SIZE; i++)
                {
                    if (GetMonData(&party[i], MON_DATA_HP)
                    && GetMonData(&party[i], MON_DATA_SPECIES) != SPECIES_NONE
                    && !GetMonData(&party[i], MON_DATA_IS_EGG)
                    && !GetMonData(&party[i], MON_DATA_STATUS))
                        gMultiHitCounter++;
                }

                gBattleStruct->beatUpSlot = 0;
                PREPARE_BYTE_NUMBER_BUFFER(gBattleScripting.multihitString, 1, 0)
            }
            #endif
            gBattleStruct->atkCancellerTracker++;
            break;
        case CANCELLER_END:
            break;
        }

    } while (gBattleStruct->atkCancellerTracker != CANCELLER_END && gBattleStruct->atkCancellerTracker != CANCELLER_END2 && effect == 0);

    if (effect == 2)
    {
        gActiveBattler = gBattlerAttacker;
        BtlController_EmitSetMonData(BUFFER_A, REQUEST_STATUS_BATTLE, 0, 4, &gBattleMons[gActiveBattler].status1);
        MarkBattlerForControllerExec(gActiveBattler);
    }
    return effect;
}

// After Protean Activation.
u8 AtkCanceller_UnableToUseMove2(void)
{
    u8 effect = 0;

    do
    {
        switch (gBattleStruct->atkCancellerTracker)
        {
        case CANCELLER_END:
            gBattleStruct->atkCancellerTracker++;
        case CANCELLER_PSYCHIC_TERRAIN:
            if (gFieldStatuses & STATUS_FIELD_PSYCHIC_TERRAIN
                && IsBattlerGrounded(gBattlerTarget)
                && GetChosenMovePriority(gBattlerAttacker) > 0
                && GetBattlerSide(gBattlerAttacker) != GetBattlerSide(gBattlerTarget))
            {
                CancelMultiTurnMoves(gBattlerAttacker);
                gBattlescriptCurrInstr = BattleScript_MoveUsedPsychicTerrainPrevents;
                gHitMarker |= HITMARKER_UNABLE_TO_USE_MOVE;
                effect = 1;
            }
            gBattleStruct->atkCancellerTracker++;
            break;
        case CANCELLER_END2:
            break;
        }

    } while (gBattleStruct->atkCancellerTracker != CANCELLER_END2 && effect == 0);

    return effect;
}

bool8 HasNoMonsToSwitch(u8 battler, u8 partyIdBattlerOn1, u8 partyIdBattlerOn2)
{
    u8 playerId, flankId;
    struct Pokemon *party;
    s32 i;

    if (!(gBattleTypeFlags & BATTLE_TYPE_DOUBLE))
        return FALSE;

    if (BATTLE_TWO_VS_ONE_OPPONENT && GetBattlerSide(battler) == B_SIDE_OPPONENT)
    {
        flankId = GetBattlerAtPosition(B_POSITION_OPPONENT_LEFT);
        playerId = GetBattlerAtPosition(B_POSITION_OPPONENT_RIGHT);
        party = gEnemyParty;

        if (partyIdBattlerOn1 == PARTY_SIZE)
            partyIdBattlerOn1 = gBattlerPartyIndexes[flankId];
        if (partyIdBattlerOn2 == PARTY_SIZE)
            partyIdBattlerOn2 = gBattlerPartyIndexes[playerId];

        for (i = 0; i < PARTY_SIZE; i++)
        {
            if (GetMonData(&party[i], MON_DATA_HP) != 0
             && GetMonData(&party[i], MON_DATA_SPECIES_OR_EGG) != SPECIES_NONE
             && GetMonData(&party[i], MON_DATA_SPECIES_OR_EGG) != SPECIES_EGG
             && i != partyIdBattlerOn1 && i != partyIdBattlerOn2
             && i != *(gBattleStruct->monToSwitchIntoId + flankId) && i != playerId[gBattleStruct->monToSwitchIntoId])
                break;
        }
        return (i == PARTY_SIZE);
    }
    else if (gBattleTypeFlags & BATTLE_TYPE_INGAME_PARTNER)
    {
        if (GetBattlerSide(battler) == B_SIDE_PLAYER)
            party = gPlayerParty;
        else
            party = gEnemyParty;

        playerId = ((battler & BIT_FLANK) / 2);
        for (i = playerId * MULTI_PARTY_SIZE; i < playerId * MULTI_PARTY_SIZE + MULTI_PARTY_SIZE; i++)
        {
            if (GetMonData(&party[i], MON_DATA_HP) != 0
             && GetMonData(&party[i], MON_DATA_SPECIES_OR_EGG) != SPECIES_NONE
             && GetMonData(&party[i], MON_DATA_SPECIES_OR_EGG) != SPECIES_EGG)
                break;
        }
        return (i == playerId * MULTI_PARTY_SIZE + MULTI_PARTY_SIZE);
    }
    else if (gBattleTypeFlags & BATTLE_TYPE_MULTI)
    {
        if (gBattleTypeFlags & BATTLE_TYPE_TOWER_LINK_MULTI)
        {
            if (GetBattlerSide(battler) == B_SIDE_PLAYER)
            {
                party = gPlayerParty;
                flankId = GetBattlerMultiplayerId(battler);
                playerId = GetLinkTrainerFlankId(flankId);
            }
            else
            {
                party = gEnemyParty;
                if (battler == 1)
                    playerId = 0;
                else
                    playerId = 1;
            }
        }
        else
        {
            flankId = GetBattlerMultiplayerId(battler);

            if (GetBattlerSide(battler) == B_SIDE_PLAYER)
                party = gPlayerParty;
            else
                party = gEnemyParty;

            playerId = GetLinkTrainerFlankId(flankId);
        }

        for (i = playerId * MULTI_PARTY_SIZE; i < playerId * MULTI_PARTY_SIZE + MULTI_PARTY_SIZE; i++)
        {
            if (GetMonData(&party[i], MON_DATA_HP) != 0
             && GetMonData(&party[i], MON_DATA_SPECIES_OR_EGG) != SPECIES_NONE
             && GetMonData(&party[i], MON_DATA_SPECIES_OR_EGG) != SPECIES_EGG)
                break;
        }
        return (i == playerId * MULTI_PARTY_SIZE + MULTI_PARTY_SIZE);
    }
    else if ((gBattleTypeFlags & BATTLE_TYPE_TWO_OPPONENTS) && GetBattlerSide(battler) == B_SIDE_OPPONENT)
    {
        party = gEnemyParty;

        if (battler == 1)
            playerId = 0;
        else
            playerId = MULTI_PARTY_SIZE;

        for (i = playerId; i < playerId + MULTI_PARTY_SIZE; i++)
        {
            if (GetMonData(&party[i], MON_DATA_HP) != 0
             && GetMonData(&party[i], MON_DATA_SPECIES_OR_EGG) != SPECIES_NONE
             && GetMonData(&party[i], MON_DATA_SPECIES_OR_EGG) != SPECIES_EGG)
                break;
        }
        return (i == playerId + 3);
    }
    else
    {
        if (GetBattlerSide(battler) == B_SIDE_OPPONENT)
        {
            flankId = GetBattlerAtPosition(B_POSITION_OPPONENT_LEFT);
            playerId = GetBattlerAtPosition(B_POSITION_OPPONENT_RIGHT);
            party = gEnemyParty;
        }
        else
        {
            flankId = GetBattlerAtPosition(B_POSITION_PLAYER_LEFT);
            playerId = GetBattlerAtPosition(B_POSITION_PLAYER_RIGHT);
            party = gPlayerParty;
        }

        if (partyIdBattlerOn1 == PARTY_SIZE)
            partyIdBattlerOn1 = gBattlerPartyIndexes[flankId];
        if (partyIdBattlerOn2 == PARTY_SIZE)
            partyIdBattlerOn2 = gBattlerPartyIndexes[playerId];

        for (i = 0; i < PARTY_SIZE; i++)
        {
            if (GetMonData(&party[i], MON_DATA_HP) != 0
             && GetMonData(&party[i], MON_DATA_SPECIES_OR_EGG) != SPECIES_NONE
             && GetMonData(&party[i], MON_DATA_SPECIES_OR_EGG) != SPECIES_EGG
             && i != partyIdBattlerOn1 && i != partyIdBattlerOn2
             && i != *(gBattleStruct->monToSwitchIntoId + flankId) && i != playerId[gBattleStruct->monToSwitchIntoId])
                break;
        }
        return (i == PARTY_SIZE);
    }
}

u8 TryWeatherFormChange(u8 battler)
{
    u8 ret = 0;
    bool32 weatherEffect = WEATHER_HAS_EFFECT;
    u16 holdEffect = GetBattlerHoldEffect(battler, TRUE);

    switch (gBattleMons[battler].species)
    {
    case SPECIES_CASTFORM:
/*  Placeholder
    case SPECIES_CASTFORM_RAINY:
    case SPECIES_CASTFORM_SNOWY:
    case SPECIES_CASTFORM_SUNNY:*/
#if B_WEATHER_FORMS >= GEN_5
        if (gBattleMons[battler].hp == 0)
        {
            ret = 0; // No change
        }
        else if (GetBattlerAbility(battler) != ABILITY_FORECAST || !weatherEffect)
        {
            if (!IS_BATTLER_OF_TYPE(battler, TYPE_NORMAL))
            {
                SET_BATTLER_TYPE(battler, TYPE_NORMAL);
                ret = CASTFORM_NORMAL + 1;
            }
            else
            {
                ret = 0; // No change
            }
        }
#else
        if (GetBattlerAbility(battler) != ABILITY_FORECAST || gBattleMons[battler].hp == 0)
        {
            ret = 0; // No change
        }
        else if (!weatherEffect)
        {
            if (!IS_BATTLER_OF_TYPE(battler, TYPE_NORMAL))
            {
                SET_BATTLER_TYPE(battler, TYPE_NORMAL);
                ret = CASTFORM_NORMAL + 1;
            }
            else
            {
                ret = 0; // No change
            }
        }
#endif
        else if (holdEffect == HOLD_EFFECT_UTILITY_UMBRELLA || (!(gBattleWeather & (B_WEATHER_RAIN | B_WEATHER_SUN | B_WEATHER_HAIL)) && !IS_BATTLER_OF_TYPE(battler, TYPE_NORMAL)))
        {
            SET_BATTLER_TYPE(battler, TYPE_NORMAL);
            ret = CASTFORM_NORMAL + 1;
        }
        else if (gBattleWeather & B_WEATHER_SUN && holdEffect != HOLD_EFFECT_UTILITY_UMBRELLA && !IS_BATTLER_OF_TYPE(battler, TYPE_FIRE))
        {
            SET_BATTLER_TYPE(battler, TYPE_FIRE);
            ret = CASTFORM_FIRE + 1;
        }
        else if (gBattleWeather & B_WEATHER_RAIN && holdEffect != HOLD_EFFECT_UTILITY_UMBRELLA && !IS_BATTLER_OF_TYPE(battler, TYPE_WATER))
        {
            SET_BATTLER_TYPE(battler, TYPE_WATER);
            ret = CASTFORM_WATER + 1;
        }
        else if (gBattleWeather & B_WEATHER_HAIL && !IS_BATTLER_OF_TYPE(battler, TYPE_ICE))
        {
            SET_BATTLER_TYPE(battler, TYPE_ICE);
            ret = CASTFORM_ICE + 1;
        }
        break;
    case SPECIES_CHERRIM:
//  case SPECIES_CHERRIM_SUNSHINE:
        if (gBattleMons[battler].hp == 0)
            ret = 0; // No change
#if B_WEATHER_FORMS >= GEN_5
        if (GetBattlerAbility(battler) != ABILITY_FLOWER_GIFT)
            if (gBattleMonForms[battler] != 0)
                ret = CHERRIM_OVERCAST + 1;
            else
                ret = 0; // No change
#endif
        else if (gBattleMonForms[battler] == 0 && weatherEffect && holdEffect != HOLD_EFFECT_UTILITY_UMBRELLA && gBattleWeather & B_WEATHER_SUN)
            ret = CHERRIM_SUNSHINE + 1;
        else if (gBattleMonForms[battler] != 0 && (!weatherEffect || holdEffect == HOLD_EFFECT_UTILITY_UMBRELLA || !(gBattleWeather & B_WEATHER_SUN)))
            ret = CHERRIM_OVERCAST + 1;
        break;
    }

    return ret;
}

static const u16 sWeatherFlagsInfo[][3] =
{
    [ENUM_WEATHER_RAIN] = {B_WEATHER_RAIN_TEMPORARY, B_WEATHER_RAIN_PERMANENT, HOLD_EFFECT_DAMP_ROCK},
    [ENUM_WEATHER_RAIN_PRIMAL] = {B_WEATHER_RAIN_PRIMAL, B_WEATHER_RAIN_PRIMAL, HOLD_EFFECT_DAMP_ROCK},
    [ENUM_WEATHER_SUN] = {B_WEATHER_SUN_TEMPORARY, B_WEATHER_SUN_PERMANENT, HOLD_EFFECT_HEAT_ROCK},
    [ENUM_WEATHER_SUN_PRIMAL] = {B_WEATHER_SUN_PRIMAL, B_WEATHER_SUN_PRIMAL, HOLD_EFFECT_HEAT_ROCK},
    [ENUM_WEATHER_SANDSTORM] = {B_WEATHER_SANDSTORM_TEMPORARY, B_WEATHER_SANDSTORM_PERMANENT, HOLD_EFFECT_SMOOTH_ROCK},
    [ENUM_WEATHER_HAIL] = {B_WEATHER_HAIL_TEMPORARY, B_WEATHER_HAIL_PERMANENT, HOLD_EFFECT_ICY_ROCK},
    [ENUM_WEATHER_STRONG_WINDS] = {B_WEATHER_STRONG_WINDS, B_WEATHER_STRONG_WINDS, HOLD_EFFECT_NONE},
};

static void ShouldChangeFormInWeather(u8 battler)
{
    int i;
    int side = GetBattlerSide(battler);
    struct Pokemon *party = (side == B_SIDE_PLAYER) ? gPlayerParty : gEnemyParty;

    for (i = 0; i < PARTY_SIZE; i++)
    {
        if (GetMonData(&party[i], MON_DATA_SPECIES) == SPECIES_EISCUE_NOICE_FACE)
            gBattleStruct->allowedToChangeFormInWeather[i][side] = TRUE;
        else
            gBattleStruct->allowedToChangeFormInWeather[i][side] = FALSE;
    }
}

bool32 TryChangeBattleWeather(u8 battler, u32 weatherEnumId, bool32 viaAbility)
{
    u16 battlerAbility = GetBattlerAbility(battler);

    if (gBattleWeather & B_WEATHER_PRIMAL_ANY
        && battlerAbility != ABILITY_DESOLATE_LAND
        && battlerAbility != ABILITY_PRIMORDIAL_SEA
        && battlerAbility != ABILITY_DELTA_STREAM)
    {
        return FALSE;
    }
#if B_ABILITY_WEATHER <= GEN_5
    else if (viaAbility && !(gBattleWeather & sWeatherFlagsInfo[weatherEnumId][1]))
    {
        gBattleWeather = (sWeatherFlagsInfo[weatherEnumId][0] | sWeatherFlagsInfo[weatherEnumId][1]);
        ShouldChangeFormInWeather(battler);
        return TRUE;
    }
#endif
    else if (!(gBattleWeather & (sWeatherFlagsInfo[weatherEnumId][0] | sWeatherFlagsInfo[weatherEnumId][1])))
    {
        gBattleWeather = (sWeatherFlagsInfo[weatherEnumId][0]);
        if (GetBattlerHoldEffect(battler, TRUE) == sWeatherFlagsInfo[weatherEnumId][2])
            gWishFutureKnock.weatherDuration = 8;
        else
            gWishFutureKnock.weatherDuration = 5;
        ShouldChangeFormInWeather(battler);
        return TRUE;
    }

    return FALSE;
}

static bool32 TryChangeBattleTerrain(u32 battler, u32 statusFlag, u8 *timer)
{
    if (!(gFieldStatuses & statusFlag))
    {
        gFieldStatuses &= ~(STATUS_FIELD_MISTY_TERRAIN | STATUS_FIELD_GRASSY_TERRAIN | STATUS_FIELD_ELECTRIC_TERRAIN | STATUS_FIELD_PSYCHIC_TERRAIN);
        gFieldStatuses |= statusFlag;

        if (GetBattlerHoldEffect(battler, TRUE) == HOLD_EFFECT_TERRAIN_EXTENDER)
            *timer = 8;
        else
            *timer = 5;

        gBattlerAttacker = gBattleScripting.battler = battler;
        return TRUE;
    }

    return FALSE;
}

static bool32 ShouldChangeFormHpBased(u32 battler)
{
    // Ability,     form >, form <=, hp divided
    static const u16 forms[][4] =
    {
        {ABILITY_ZEN_MODE, SPECIES_DARMANITAN, SPECIES_DARMANITAN_ZEN_MODE, 2},
        {ABILITY_SHIELDS_DOWN, SPECIES_MINIOR, SPECIES_MINIOR_CORE_RED, 2},
        {ABILITY_SHIELDS_DOWN, SPECIES_MINIOR_METEOR_BLUE, SPECIES_MINIOR_CORE_BLUE, 2},
        {ABILITY_SHIELDS_DOWN, SPECIES_MINIOR_METEOR_GREEN, SPECIES_MINIOR_CORE_GREEN, 2},
        {ABILITY_SHIELDS_DOWN, SPECIES_MINIOR_METEOR_INDIGO, SPECIES_MINIOR_CORE_INDIGO, 2},
        {ABILITY_SHIELDS_DOWN, SPECIES_MINIOR_METEOR_ORANGE, SPECIES_MINIOR_CORE_ORANGE, 2},
        {ABILITY_SHIELDS_DOWN, SPECIES_MINIOR_METEOR_VIOLET, SPECIES_MINIOR_CORE_VIOLET, 2},
        {ABILITY_SHIELDS_DOWN, SPECIES_MINIOR_METEOR_YELLOW, SPECIES_MINIOR_CORE_YELLOW, 2},
        {ABILITY_SCHOOLING, SPECIES_WISHIWASHI_SCHOOL, SPECIES_WISHIWASHI, 4},
        {ABILITY_GULP_MISSILE, SPECIES_CRAMORANT, SPECIES_CRAMORANT_GORGING, 2},
        {ABILITY_GULP_MISSILE, SPECIES_CRAMORANT, SPECIES_CRAMORANT_GULPING, 1},
        {ABILITY_ZEN_MODE, SPECIES_DARMANITAN_GALARIAN, SPECIES_DARMANITAN_ZEN_MODE_GALARIAN, 2},
    };
    u32 i;
    u16 battlerAbility = GetBattlerAbility(battler);

    if (gBattleMons[battler].status2 & STATUS2_TRANSFORMED)
        return FALSE;

    for (i = 0; i < ARRAY_COUNT(forms); i++)
    {
        if (battlerAbility == forms[i][0])
        {
            if (gBattleMons[battler].species == forms[i][2]
                && gBattleMons[battler].hp > gBattleMons[battler].maxHP / forms[i][3])
            {
                gBattleMons[battler].species = forms[i][1];
                return TRUE;
            }
            if (gBattleMons[battler].species == forms[i][1]
                && gBattleMons[battler].hp <= gBattleMons[battler].maxHP / forms[i][3])
            {
                gBattleMons[battler].species = forms[i][2];
                return TRUE;
            }
        }
    }
    return FALSE;
}

static u8 ForewarnChooseMove(u32 battler)
{
    struct Forewarn {
        u8 battlerId;
        u8 power;
        u16 moveId;
    };
    u32 i, j, bestId, count;
    struct Forewarn *data = Alloc(sizeof(struct Forewarn) * MAX_BATTLERS_COUNT * MAX_MON_MOVES);

    // Put all moves
    for (count = 0, i = 0; i < MAX_BATTLERS_COUNT; i++)
    {
        if (IsBattlerAlive(i) && GetBattlerSide(i) != GetBattlerSide(battler))
        {
            for (j = 0; j < MAX_MON_MOVES; j++)
            {
                if (gBattleMons[i].moves[j] == MOVE_NONE)
                    continue;
                data[count].moveId = gBattleMons[i].moves[j];
                data[count].battlerId = i;
                switch (gBattleMoves[data[count].moveId].effect)
                {
                case EFFECT_OHKO:
                    data[count].power = 150;
                    break;
                case EFFECT_COUNTER:
                case EFFECT_MIRROR_COAT:
                case EFFECT_METAL_BURST:
                    data[count].power = 120;
                    break;
                default:
                    if (gBattleMoves[data[count].moveId].power == 1)
                        data[count].power = 80;
                    else
                        data[count].power = gBattleMoves[data[count].moveId].power;
                    break;
                }
                count++;
            }
        }
    }

    for (bestId = 0, i = 1; i < count; i++)
    {
        if (data[i].power > data[bestId].power)
            bestId = i;
        else if (data[i].power == data[bestId].power && Random() & 1)
            bestId = i;
    }

    gBattlerTarget = data[bestId].battlerId;
    PREPARE_MOVE_BUFFER(gBattleTextBuff1, data[bestId].moveId)
    RecordKnownMove(gBattlerTarget, data[bestId].moveId);

    Free(data);
}

bool8 ChangeTypeBasedOnTerrain(u8 battlerId)
{
    u8 battlerType;

    if (gFieldStatuses & STATUS_FIELD_ELECTRIC_TERRAIN)
        battlerType = TYPE_ELECTRIC;
    else if (gFieldStatuses & STATUS_FIELD_GRASSY_TERRAIN)
        battlerType = TYPE_GRASS;
    else if (gFieldStatuses & STATUS_FIELD_MISTY_TERRAIN)
        battlerType = TYPE_FAIRY;
    else if (gFieldStatuses & STATUS_FIELD_PSYCHIC_TERRAIN)
        battlerType = TYPE_PSYCHIC;
    else // failsafe
        return FALSE;

    SET_BATTLER_TYPE(battlerId, battlerType);
    PREPARE_TYPE_BUFFER(gBattleTextBuff1, battlerType);
    return TRUE;
}

// Supreme Overlord adds a damage boost for each fainted ally.
// The first ally adds a x1.2 boost, and subsequent allies add an extra x0.1 boost each.
static u16 GetSupremeOverlordModifier(u8 battlerId)
{
    u32 i;
    u8 side = GetBattlerSide(battlerId);
    struct Pokemon *party = (side == B_SIDE_PLAYER) ? gPlayerParty : gEnemyParty;
    u16 modifier = UQ_4_12(1.0);
    bool8 appliedFirstBoost = FALSE;

    for (i = 0; i < PARTY_SIZE; i++)
    {
        if (GetMonData(&party[i], MON_DATA_SPECIES) != SPECIES_NONE
         && !GetMonData(&party[i], MON_DATA_IS_EGG)
         && GetMonData(&party[i], MON_DATA_HP) == 0)
            modifier += (!appliedFirstBoost) ? UQ_4_12(0.2) : UQ_4_12(0.1);
        appliedFirstBoost = TRUE;
    }

    return modifier;
}

u8 AbilityBattleEffects(u8 caseID, u8 battler, u16 ability, u8 special, u16 moveArg)
{
    u8 effect = 0;
    u32 speciesAtk, speciesDef;
    u32 pidAtk, pidDef;
    u32 moveType, move;
    u32 i, j;

    if (gBattleTypeFlags & BATTLE_TYPE_SAFARI)
        return 0;

    if (gBattlerAttacker >= gBattlersCount)
        gBattlerAttacker = battler;

    speciesAtk = gBattleMons[gBattlerAttacker].species;
    pidAtk = gBattleMons[gBattlerAttacker].personality;

    speciesDef = gBattleMons[gBattlerTarget].species;
    pidDef = gBattleMons[gBattlerTarget].personality;

    if (special)
        gLastUsedAbility = special;
    else
        gLastUsedAbility = GetBattlerAbility(battler);

    if (moveArg)
        move = moveArg;
    else
        move = gCurrentMove;

    GET_MOVE_TYPE(move, moveType);

    switch (caseID)
    {
    case ABILITYEFFECT_ON_SWITCHIN: // 0
        gBattleScripting.battler = battler;
        switch (gLastUsedAbility)
        {
        case ABILITYEFFECT_SWITCH_IN_TERRAIN:
            if (VarGet(VAR_TERRAIN) & STATUS_FIELD_TERRAIN_ANY)
            {
                u16 terrainFlags = VarGet(VAR_TERRAIN) & STATUS_FIELD_TERRAIN_ANY;    // only works for status flag (1 << 15)
                gFieldStatuses = terrainFlags | STATUS_FIELD_TERRAIN_PERMANENT; // terrain is permanent
                switch (VarGet(VAR_TERRAIN) & STATUS_FIELD_TERRAIN_ANY)
                {
                case STATUS_FIELD_ELECTRIC_TERRAIN:
                    gBattleCommunication[MULTISTRING_CHOOSER] = 2;
                    break;
                case STATUS_FIELD_MISTY_TERRAIN:
                    gBattleCommunication[MULTISTRING_CHOOSER] = 0;
                    break;
                case STATUS_FIELD_GRASSY_TERRAIN:
                    gBattleCommunication[MULTISTRING_CHOOSER] = 1;
                    break;
                case STATUS_FIELD_PSYCHIC_TERRAIN:
                    gBattleCommunication[MULTISTRING_CHOOSER] = 3;
                    break;
                }

                BattleScriptPushCursorAndCallback(BattleScript_OverworldTerrain);
                effect++;
            }
        #if B_THUNDERSTORM_TERRAIN == TRUE
            else if (GetCurrentWeather() == WEATHER_RAIN_THUNDERSTORM && !(gFieldStatuses & STATUS_FIELD_ELECTRIC_TERRAIN))
            {
                // overworld weather started rain, so just do electric terrain anim
                gFieldStatuses = (STATUS_FIELD_ELECTRIC_TERRAIN | STATUS_FIELD_TERRAIN_PERMANENT);
                gBattleCommunication[MULTISTRING_CHOOSER] = 2;
                BattleScriptPushCursorAndCallback(BattleScript_OverworldTerrain);
                effect++;
            }
        #endif
            break;
        case ABILITYEFFECT_SWITCH_IN_WEATHER:
            if (!(gBattleTypeFlags & BATTLE_TYPE_RECORDED))
            {
                switch (GetCurrentWeather())
                {
                case WEATHER_RAIN:
                case WEATHER_RAIN_THUNDERSTORM:
                case WEATHER_DOWNPOUR:
                    if (!(gBattleWeather & B_WEATHER_RAIN))
                    {
                        gBattleWeather = (B_WEATHER_RAIN_TEMPORARY | B_WEATHER_RAIN_PERMANENT);
                        gBattleScripting.animArg1 = B_ANIM_RAIN_CONTINUES;
                        effect++;
                    }
                    break;
                case WEATHER_SANDSTORM:
                    if (!(gBattleWeather & B_WEATHER_SANDSTORM))
                    {
                        gBattleWeather = B_WEATHER_SANDSTORM;
                        gBattleScripting.animArg1 = B_ANIM_SANDSTORM_CONTINUES;
                        effect++;
                    }
                    break;
                case WEATHER_DROUGHT:
                    if (!(gBattleWeather & B_WEATHER_SUN))
                    {
                        gBattleWeather = (B_WEATHER_SUN_PERMANENT | B_WEATHER_SUN_TEMPORARY);
                        gBattleScripting.animArg1 = B_ANIM_SUN_CONTINUES;
                        effect++;
                    }
                    break;
                }
            }
            if (effect != 0)
            {
                gBattleCommunication[MULTISTRING_CHOOSER] = GetCurrentWeather();
                BattleScriptPushCursorAndCallback(BattleScript_OverworldWeatherStarts);
            }
            break;
        case ABILITY_IMPOSTER:
            if (IsBattlerAlive(BATTLE_OPPOSITE(battler))
                && !(gBattleMons[BATTLE_OPPOSITE(battler)].status2 & (STATUS2_TRANSFORMED | STATUS2_SUBSTITUTE))
                && !(gBattleMons[battler].status2 & STATUS2_TRANSFORMED)
                && !(gBattleStruct->illusion[BATTLE_OPPOSITE(battler)].on)
                && !(gStatuses3[BATTLE_OPPOSITE(battler)] & STATUS3_SEMI_INVULNERABLE))
            {
                gBattlerAttacker = battler;
                gBattlerTarget = BATTLE_OPPOSITE(battler);
                BattleScriptPushCursorAndCallback(BattleScript_ImposterActivates);
                effect++;
            }
            break;
        case ABILITY_MOLD_BREAKER:
            if (!gSpecialStatuses[battler].switchInAbilityDone)
            {
                gBattleCommunication[MULTISTRING_CHOOSER] = B_MSG_SWITCHIN_MOLDBREAKER;
                gSpecialStatuses[battler].switchInAbilityDone = TRUE;
                BattleScriptPushCursorAndCallback(BattleScript_SwitchInAbilityMsg);
                effect++;
            }
            break;
        case ABILITY_TERAVOLT:
            if (!gSpecialStatuses[battler].switchInAbilityDone)
            {
                gBattleCommunication[MULTISTRING_CHOOSER] = B_MSG_SWITCHIN_TERAVOLT;
                gSpecialStatuses[battler].switchInAbilityDone = TRUE;
                BattleScriptPushCursorAndCallback(BattleScript_SwitchInAbilityMsg);
                effect++;
            }
            break;
        case ABILITY_TURBOBLAZE:
            if (!gSpecialStatuses[battler].switchInAbilityDone)
            {
                gBattleCommunication[MULTISTRING_CHOOSER] = B_MSG_SWITCHIN_TURBOBLAZE;
                gSpecialStatuses[battler].switchInAbilityDone = TRUE;
                BattleScriptPushCursorAndCallback(BattleScript_SwitchInAbilityMsg);
                effect++;
            }
            break;
        case ABILITY_SLOW_START:
            if (!gSpecialStatuses[battler].switchInAbilityDone)
            {
                gDisableStructs[battler].slowStartTimer = 5;
                gBattleCommunication[MULTISTRING_CHOOSER] = B_MSG_SWITCHIN_SLOWSTART;
                gSpecialStatuses[battler].switchInAbilityDone = TRUE;
                BattleScriptPushCursorAndCallback(BattleScript_SwitchInAbilityMsg);
                effect++;
            }
            break;
        case ABILITY_UNNERVE:
            if (!gSpecialStatuses[battler].switchInAbilityDone)
            {
                gBattleCommunication[MULTISTRING_CHOOSER] = B_MSG_SWITCHIN_UNNERVE;
                gSpecialStatuses[battler].switchInAbilityDone = TRUE;
                BattleScriptPushCursorAndCallback(BattleScript_SwitchInAbilityMsg);
                effect++;
            }
            break;
        case ABILITY_AS_ONE_ICE_RIDER:
        case ABILITY_AS_ONE_SHADOW_RIDER:
            if (!gSpecialStatuses[battler].switchInAbilityDone)
            {
                gBattleCommunication[MULTISTRING_CHOOSER] = B_MSG_SWITCHIN_ASONE;
                gSpecialStatuses[battler].switchInAbilityDone = TRUE;
                BattleScriptPushCursorAndCallback(BattleScript_ActivateAsOne);
                effect++;
            }
            break;
        case ABILITY_CURIOUS_MEDICINE:
            if (!gSpecialStatuses[battler].switchInAbilityDone && IsDoubleBattle()
              && IsBattlerAlive(BATTLE_PARTNER(battler)) && TryResetBattlerStatChanges(BATTLE_PARTNER(battler)))
            {
                u32 i;
                gEffectBattler = BATTLE_PARTNER(battler);
                gBattleCommunication[MULTISTRING_CHOOSER] = B_MSG_SWITCHIN_CURIOUS_MEDICINE;
                gSpecialStatuses[battler].switchInAbilityDone = TRUE;
                BattleScriptPushCursorAndCallback(BattleScript_SwitchInAbilityMsg);
                effect++;
            }
            break;
        case ABILITY_PASTEL_VEIL:
            if (!gSpecialStatuses[battler].switchInAbilityDone)
            {
                gBattlerTarget = battler;
                gBattleCommunication[MULTISTRING_CHOOSER] = B_MSG_SWITCHIN_PASTEL_VEIL;
                BattleScriptPushCursorAndCallback(BattleScript_PastelVeilActivates);
                effect++;
                gSpecialStatuses[battler].switchInAbilityDone = TRUE;
            }
            break;
        case ABILITY_ANTICIPATION:
            if (!gSpecialStatuses[battler].switchInAbilityDone)
            {
                u32 side = GetBattlerSide(battler);

                for (i = 0; i < MAX_BATTLERS_COUNT; i++)
                {
                    if (IsBattlerAlive(i) && side != GetBattlerSide(i))
                    {
                        for (j = 0; j < MAX_MON_MOVES; j++)
                        {
                            move = gBattleMons[i].moves[j];
                            GET_MOVE_TYPE(move, moveType);
                            if (CalcTypeEffectivenessMultiplier(move, moveType, i, battler, FALSE) >= UQ_4_12(2.0))
                            {
                                effect++;
                                break;
                            }
                        }
                    }
                }

                if (effect != 0)
                {
                    gBattleCommunication[MULTISTRING_CHOOSER] = B_MSG_SWITCHIN_ANTICIPATION;
                    gSpecialStatuses[battler].switchInAbilityDone = TRUE;
                    BattleScriptPushCursorAndCallback(BattleScript_SwitchInAbilityMsg);
                }
            }
            break;
        case ABILITY_FRISK:
            if (!gSpecialStatuses[battler].switchInAbilityDone)
            {
                gSpecialStatuses[battler].switchInAbilityDone = TRUE;
                BattleScriptPushCursorAndCallback(BattleScript_FriskActivates); // Try activate
                effect++;
            }
            return effect; // Note: It returns effect as to not record the ability if Frisk does not activate.
        case ABILITY_FOREWARN:
            if (!gSpecialStatuses[battler].switchInAbilityDone)
            {
                ForewarnChooseMove(battler);
                gBattleCommunication[MULTISTRING_CHOOSER] = B_MSG_SWITCHIN_FOREWARN;
                gSpecialStatuses[battler].switchInAbilityDone = TRUE;
                BattleScriptPushCursorAndCallback(BattleScript_SwitchInAbilityMsg);
                effect++;
            }
            break;
        case ABILITY_DOWNLOAD:
            if (!gSpecialStatuses[battler].switchInAbilityDone)
            {
                u32 statId, opposingBattler;
                u32 opposingDef = 0, opposingSpDef = 0;

                opposingBattler = BATTLE_OPPOSITE(battler);
                for (i = 0; i < 2; opposingBattler ^= BIT_FLANK, i++)
                {
                    if (IsBattlerAlive(opposingBattler))
                    {
                        opposingDef += gBattleMons[opposingBattler].defense
                                    * gStatStageRatios[gBattleMons[opposingBattler].statStages[STAT_DEF]][0]
                                    / gStatStageRatios[gBattleMons[opposingBattler].statStages[STAT_DEF]][1];
                        opposingSpDef += gBattleMons[opposingBattler].spDefense
                                      * gStatStageRatios[gBattleMons[opposingBattler].statStages[STAT_SPDEF]][0]
                                      / gStatStageRatios[gBattleMons[opposingBattler].statStages[STAT_SPDEF]][1];
                    }
                }

                if (opposingDef < opposingSpDef)
                    statId = STAT_ATK;
                else
                    statId = STAT_SPATK;

                gSpecialStatuses[battler].switchInAbilityDone = TRUE;

                if (CompareStat(battler, statId, MAX_STAT_STAGE, CMP_LESS_THAN))
                {
                    gBattleMons[battler].statStages[statId]++;
                    SET_STATCHANGER(statId, 1, FALSE);
                    gBattlerAttacker = battler;
                    PREPARE_STAT_BUFFER(gBattleTextBuff1, statId);
                    BattleScriptPushCursorAndCallback(BattleScript_AttackerAbilityStatRaiseEnd3);
                    effect++;
                }
            }
            break;
        case ABILITY_PRESSURE:
            if (!gSpecialStatuses[battler].switchInAbilityDone)
            {
                gBattleCommunication[MULTISTRING_CHOOSER] = B_MSG_SWITCHIN_PRESSURE;
                gSpecialStatuses[battler].switchInAbilityDone = TRUE;
                BattleScriptPushCursorAndCallback(BattleScript_SwitchInAbilityMsg);
                effect++;
            }
            break;
        case ABILITY_DARK_AURA:
            if (!gSpecialStatuses[battler].switchInAbilityDone)
            {
                gBattleCommunication[MULTISTRING_CHOOSER] = B_MSG_SWITCHIN_DARKAURA;
                gSpecialStatuses[battler].switchInAbilityDone = TRUE;
                BattleScriptPushCursorAndCallback(BattleScript_SwitchInAbilityMsg);
                effect++;
            }
            break;
        case ABILITY_FAIRY_AURA:
            if (!gSpecialStatuses[battler].switchInAbilityDone)
            {
                gBattleCommunication[MULTISTRING_CHOOSER] = B_MSG_SWITCHIN_FAIRYAURA;
                gSpecialStatuses[battler].switchInAbilityDone = TRUE;
                BattleScriptPushCursorAndCallback(BattleScript_SwitchInAbilityMsg);
                effect++;
            }
            break;
        case ABILITY_AURA_BREAK:
            if (!gSpecialStatuses[battler].switchInAbilityDone)
            {
                gBattleCommunication[MULTISTRING_CHOOSER] = B_MSG_SWITCHIN_AURABREAK;
                gSpecialStatuses[battler].switchInAbilityDone = TRUE;
                BattleScriptPushCursorAndCallback(BattleScript_SwitchInAbilityMsg);
                effect++;
            }
            break;
        case ABILITY_COMATOSE:
            if (!gSpecialStatuses[battler].switchInAbilityDone)
            {
                gBattleCommunication[MULTISTRING_CHOOSER] = B_MSG_SWITCHIN_COMATOSE;
                gSpecialStatuses[battler].switchInAbilityDone = TRUE;
                BattleScriptPushCursorAndCallback(BattleScript_SwitchInAbilityMsg);
                effect++;
            }
            break;
        case ABILITY_SCREEN_CLEANER:
            if (!gSpecialStatuses[battler].switchInAbilityDone && TryRemoveScreens(battler))
            {
                gBattleCommunication[MULTISTRING_CHOOSER] = B_MSG_SWITCHIN_SCREENCLEANER;
                gSpecialStatuses[battler].switchInAbilityDone = TRUE;
                BattleScriptPushCursorAndCallback(BattleScript_SwitchInAbilityMsg);
                effect++;
            }
            break;
        case ABILITY_DRIZZLE:
            if (TryChangeBattleWeather(battler, ENUM_WEATHER_RAIN, TRUE))
            {
                BattleScriptPushCursorAndCallback(BattleScript_DrizzleActivates);
                effect++;
            }
            else if (gBattleWeather & B_WEATHER_PRIMAL_ANY && WEATHER_HAS_EFFECT && !gSpecialStatuses[battler].switchInAbilityDone)
            {
                gSpecialStatuses[battler].switchInAbilityDone = TRUE;
                BattleScriptPushCursorAndCallback(BattleScript_BlockedByPrimalWeatherEnd3);
                effect++;
            }
            break;
        case ABILITY_SAND_STREAM:
            if (TryChangeBattleWeather(battler, ENUM_WEATHER_SANDSTORM, TRUE))
            {
                BattleScriptPushCursorAndCallback(BattleScript_SandstreamActivates);
                effect++;
            }
            else if (gBattleWeather & B_WEATHER_PRIMAL_ANY && WEATHER_HAS_EFFECT && !gSpecialStatuses[battler].switchInAbilityDone)
            {
                gSpecialStatuses[battler].switchInAbilityDone = TRUE;
                BattleScriptPushCursorAndCallback(BattleScript_BlockedByPrimalWeatherEnd3);
                effect++;
            }
            break;
        case ABILITY_DROUGHT:
            if (TryChangeBattleWeather(battler, ENUM_WEATHER_SUN, TRUE))
            {
                BattleScriptPushCursorAndCallback(BattleScript_DroughtActivates);
                effect++;
            }
            else if (gBattleWeather & B_WEATHER_PRIMAL_ANY && WEATHER_HAS_EFFECT && !gSpecialStatuses[battler].switchInAbilityDone)
            {
                gSpecialStatuses[battler].switchInAbilityDone = TRUE;
                BattleScriptPushCursorAndCallback(BattleScript_BlockedByPrimalWeatherEnd3);
                effect++;
            }
            break;
        case ABILITY_SNOW_WARNING:
            if (TryChangeBattleWeather(battler, ENUM_WEATHER_HAIL, TRUE))
            {
                BattleScriptPushCursorAndCallback(BattleScript_SnowWarningActivates);
                effect++;
            }
            else if (gBattleWeather & B_WEATHER_PRIMAL_ANY && WEATHER_HAS_EFFECT && !gSpecialStatuses[battler].switchInAbilityDone)
            {
                gSpecialStatuses[battler].switchInAbilityDone = TRUE;
                BattleScriptPushCursorAndCallback(BattleScript_BlockedByPrimalWeatherEnd3);
                effect++;
            }
            break;
        case ABILITY_ELECTRIC_SURGE:
        case ABILITY_HADRON_ENGINE:
            if (TryChangeBattleTerrain(battler, STATUS_FIELD_ELECTRIC_TERRAIN, &gFieldTimers.terrainTimer))
            {
                BattleScriptPushCursorAndCallback(BattleScript_ElectricSurgeActivates);
                effect++;
            }
            break;
        case ABILITY_GRASSY_SURGE:
            if (TryChangeBattleTerrain(battler, STATUS_FIELD_GRASSY_TERRAIN, &gFieldTimers.terrainTimer))
            {
                BattleScriptPushCursorAndCallback(BattleScript_GrassySurgeActivates);
                effect++;
            }
            break;
        case ABILITY_MISTY_SURGE:
            if (TryChangeBattleTerrain(battler, STATUS_FIELD_MISTY_TERRAIN, &gFieldTimers.terrainTimer))
            {
                BattleScriptPushCursorAndCallback(BattleScript_MistySurgeActivates);
                effect++;
            }
            break;
        case ABILITY_PSYCHIC_SURGE:
            if (TryChangeBattleTerrain(battler, STATUS_FIELD_PSYCHIC_TERRAIN, &gFieldTimers.terrainTimer))
            {
                BattleScriptPushCursorAndCallback(BattleScript_PsychicSurgeActivates);
                effect++;
            }
            break;
        case ABILITY_INTIMIDATE:
            if (!gSpecialStatuses[battler].switchInAbilityDone)
            {
                gBattlerAttacker = battler;
                gSpecialStatuses[battler].switchInAbilityDone = TRUE;
                SET_STATCHANGER(STAT_ATK, 1, TRUE);
                BattleScriptPushCursorAndCallback(BattleScript_IntimidateActivates);
                effect++;
            }
            break;
        case ABILITY_TRACE:
            if (!(gSpecialStatuses[battler].traced))
            {
                gBattleResources->flags->flags[battler] |= RESOURCE_FLAG_TRACED;
                gSpecialStatuses[battler].traced = TRUE;
            }
            break;
        case ABILITY_CLOUD_NINE:
        case ABILITY_AIR_LOCK:
            if (!gSpecialStatuses[battler].switchInAbilityDone)
            {
                gSpecialStatuses[battler].switchInAbilityDone = TRUE;
                BattleScriptPushCursorAndCallback(BattleScript_AnnounceAirLockCloudNine);
                effect++;
            }
            break;
        case ABILITY_SCHOOLING:
            if (gBattleMons[battler].level < 20)
                break;
        case ABILITY_SHIELDS_DOWN:
            if (ShouldChangeFormHpBased(battler))
            {
                BattleScriptPushCursorAndCallback(BattleScript_AttackerFormChangeEnd3);
                effect++;
            }
            break;
        case ABILITY_INTREPID_SWORD:
            if (!gSpecialStatuses[battler].switchInAbilityDone && CompareStat(battler, STAT_ATK, MAX_STAT_STAGE, CMP_LESS_THAN))
            {
                gBattlerAttacker = battler;
                gSpecialStatuses[battler].switchInAbilityDone = TRUE;
                SET_STATCHANGER(STAT_ATK, 1, FALSE);
                BattleScriptPushCursorAndCallback(BattleScript_BattlerAbilityStatRaiseOnSwitchIn);
                effect++;
            }
            break;
        case ABILITY_DAUNTLESS_SHIELD:
            if (!gSpecialStatuses[battler].switchInAbilityDone && CompareStat(battler, STAT_DEF, MAX_STAT_STAGE, CMP_LESS_THAN))
            {
                gBattlerAttacker = battler;
                gSpecialStatuses[battler].switchInAbilityDone = TRUE;
                SET_STATCHANGER(STAT_DEF, 1, FALSE);
                BattleScriptPushCursorAndCallback(BattleScript_BattlerAbilityStatRaiseOnSwitchIn);
                effect++;
            }
            break;
        case ABILITY_DESOLATE_LAND:
            if (TryChangeBattleWeather(battler, ENUM_WEATHER_SUN_PRIMAL, TRUE))
            {
                BattleScriptPushCursorAndCallback(BattleScript_DesolateLandActivates);
                effect++;
            }
            break;
        case ABILITY_PRIMORDIAL_SEA:
            if (TryChangeBattleWeather(battler, ENUM_WEATHER_RAIN_PRIMAL, TRUE))
            {
                BattleScriptPushCursorAndCallback(BattleScript_PrimordialSeaActivates);
                effect++;
            }
            break;
        case ABILITY_DELTA_STREAM:
            if (TryChangeBattleWeather(battler, ENUM_WEATHER_STRONG_WINDS, TRUE))
            {
                BattleScriptPushCursorAndCallback(BattleScript_DeltaStreamActivates);
                effect++;
            }
            break;
        case ABILITY_VESSEL_OF_RUIN:
            if (!gSpecialStatuses[battler].switchInAbilityDone)
            {
                PREPARE_STAT_BUFFER(gBattleTextBuff1, STAT_SPATK);
                gSpecialStatuses[battler].switchInAbilityDone = TRUE;
                BattleScriptPushCursorAndCallback(BattleScript_RuinAbilityActivates);
                effect++;
            }
            break;
        case ABILITY_SWORD_OF_RUIN:
            if (!gSpecialStatuses[battler].switchInAbilityDone)
            {
                PREPARE_STAT_BUFFER(gBattleTextBuff1, STAT_DEF);
                gSpecialStatuses[battler].switchInAbilityDone = TRUE;
                BattleScriptPushCursorAndCallback(BattleScript_RuinAbilityActivates);
                effect++;
            }
            break;
        case ABILITY_TABLETS_OF_RUIN:
            if (!gSpecialStatuses[battler].switchInAbilityDone)
            {
                PREPARE_STAT_BUFFER(gBattleTextBuff1, STAT_ATK);
                gSpecialStatuses[battler].switchInAbilityDone = TRUE;
                BattleScriptPushCursorAndCallback(BattleScript_RuinAbilityActivates);
                effect++;
            }
            break;
        case ABILITY_BEADS_OF_RUIN:
            if (!gSpecialStatuses[battler].switchInAbilityDone)
            {
                PREPARE_STAT_BUFFER(gBattleTextBuff1, STAT_SPDEF);
                gSpecialStatuses[battler].switchInAbilityDone = TRUE;
                BattleScriptPushCursorAndCallback(BattleScript_RuinAbilityActivates);
                effect++;
            }
            break;
        case ABILITY_ORICHALCUM_PULSE:
            if (TryChangeBattleWeather(battler, ENUM_WEATHER_SUN, TRUE))
            {
                BattleScriptPushCursorAndCallback(BattleScript_DroughtActivates);
                effect++;
            }
            break;
        case ABILITY_SUPREME_OVERLORD:
            if (!gSpecialStatuses[battler].switchInAbilityDone && CountUsablePartyMons(battler) < PARTY_SIZE)
            {
                gSpecialStatuses[battler].switchInAbilityDone = TRUE;
                gBattleStruct->supremeOverlordModifier[battler] = GetSupremeOverlordModifier(battler);
                BattleScriptPushCursorAndCallback(BattleScript_SupremeOverlordActivates);
                effect++;
            }
            break;
        case ABILITY_COSTAR:
            if (!gSpecialStatuses[battler].switchInAbilityDone
             && IsDoubleBattle()
             && IsBattlerAlive(BATTLE_PARTNER(battler))
             && CountBattlerStatIncreases(BATTLE_PARTNER(battler), FALSE))
            {
                gSpecialStatuses[battler].switchInAbilityDone = TRUE;
                for (i = 0; i < NUM_BATTLE_STATS; i++)
                    gBattleMons[battler].statStages[i] = gBattleMons[BATTLE_PARTNER(battler)].statStages[i];
                gBattlerTarget = BATTLE_PARTNER(battler);
                BattleScriptPushCursorAndCallback(BattleScript_CostarActivates);
                effect++;
            }
            break;
#if B_WEATHER_FORMS < GEN_5
        default:
            if (gBattleMons[battler].species == SPECIES_CHERRIM)
                goto TRY_WEATHER_FORM;
            break;
#endif
        }
        break;
    case ABILITYEFFECT_ENDTURN: // 1
        if (gBattleMons[battler].hp != 0)
        {
            gBattlerAttacker = battler;
            switch (gLastUsedAbility)
            {
            case ABILITY_HARVEST:
                if ((IsBattlerWeatherAffected(battler, B_WEATHER_SUN) || Random() % 2 == 0)
                 && gBattleMons[battler].item == ITEM_NONE
                 && gBattleStruct->changedItems[battler] == ITEM_NONE   // Will not inherit an item
                 && ItemId_GetPocket(GetUsedHeldItem(battler)) == POCKET_BERRIES)
                {
                    gLastUsedItem = GetUsedHeldItem(battler);
                    BattleScriptPushCursorAndCallback(BattleScript_HarvestActivates);
                    effect++;
                }
                break;
            case ABILITY_DRY_SKIN:
                if (IsBattlerWeatherAffected(battler, B_WEATHER_SUN))
                    goto SOLAR_POWER_HP_DROP;
            // Dry Skin works similarly to Rain Dish in Rain
            case ABILITY_RAIN_DISH:
                if (IsBattlerWeatherAffected(battler, B_WEATHER_RAIN)
                 && !BATTLER_MAX_HP(battler)
                 && !(gStatuses3[battler] & STATUS3_HEAL_BLOCK))
                {
                    BattleScriptPushCursorAndCallback(BattleScript_RainDishActivates);
                    gBattleMoveDamage = gBattleMons[battler].maxHP / (gLastUsedAbility == ABILITY_RAIN_DISH ? 16 : 8);
                    if (gBattleMoveDamage == 0)
                        gBattleMoveDamage = 1;
                    gBattleMoveDamage *= -1;
                    effect++;
                }
                break;
            case ABILITY_HYDRATION:
                if (IsBattlerWeatherAffected(battler, B_WEATHER_RAIN)
                 && gBattleMons[battler].status1 & STATUS1_ANY)
                {
                    goto ABILITY_HEAL_MON_STATUS;
                }
                break;
            case ABILITY_SHED_SKIN:
                if ((gBattleMons[battler].status1 & STATUS1_ANY) && (Random() % 3) == 0)
                {
                ABILITY_HEAL_MON_STATUS:
                    if (gBattleMons[battler].status1 & (STATUS1_POISON | STATUS1_TOXIC_POISON))
                        StringCopy(gBattleTextBuff1, gStatusConditionString_PoisonJpn);
                    if (gBattleMons[battler].status1 & STATUS1_SLEEP)
                        StringCopy(gBattleTextBuff1, gStatusConditionString_SleepJpn);
                    if (gBattleMons[battler].status1 & STATUS1_PARALYSIS)
                        StringCopy(gBattleTextBuff1, gStatusConditionString_ParalysisJpn);
                    if (gBattleMons[battler].status1 & STATUS1_BURN)
                        StringCopy(gBattleTextBuff1, gStatusConditionString_BurnJpn);
                    if (gBattleMons[battler].status1 & STATUS1_FREEZE)
                        StringCopy(gBattleTextBuff1, gStatusConditionString_IceJpn);

                    gBattleMons[battler].status1 = 0;
                    gBattleMons[battler].status2 &= ~STATUS2_NIGHTMARE;
                    gBattleScripting.battler = gActiveBattler = battler;
                    BattleScriptPushCursorAndCallback(BattleScript_ShedSkinActivates);
                    BtlController_EmitSetMonData(BUFFER_A, REQUEST_STATUS_BATTLE, 0, 4, &gBattleMons[battler].status1);
                    MarkBattlerForControllerExec(gActiveBattler);
                    effect++;
                }
                break;
            case ABILITY_SPEED_BOOST:
                if (CompareStat(battler, STAT_SPEED, MAX_STAT_STAGE, CMP_LESS_THAN) && gDisableStructs[battler].isFirstTurn != 2)
                {
                    gBattleMons[battler].statStages[STAT_SPEED]++;
                    gBattleScripting.animArg1 = 14 + STAT_SPEED;
                    gBattleScripting.animArg2 = 0;
                    BattleScriptPushCursorAndCallback(BattleScript_SpeedBoostActivates);
                    gBattleScripting.battler = battler;
                    effect++;
                }
                break;
            case ABILITY_MOODY:
                if (gDisableStructs[battler].isFirstTurn != 2)
                {
                    u32 validToRaise = 0, validToLower = 0;
                #if B_MOODY_ACC_EVASION < GEN_8
                    u32 statsNum = NUM_BATTLE_STATS;
                #else
                    u32 statsNum = NUM_STATS;
                #endif

                    for (i = STAT_ATK; i < statsNum; i++)
                    {
                        if (CompareStat(battler, i, MIN_STAT_STAGE, CMP_GREATER_THAN))
                            validToLower |= gBitTable[i];
                        if (CompareStat(battler, i, MAX_STAT_STAGE, CMP_LESS_THAN))
                            validToRaise |= gBitTable[i];
                    }

                    if (validToLower != 0 || validToRaise != 0) // Can lower one stat, or can raise one stat
                    {
                        gBattleScripting.statChanger = gBattleScripting.savedStatChanger = 0; // for raising and lowering stat respectively
                        if (validToRaise != 0) // Find stat to raise
                        {
                            do
                            {
                                i = (Random() % statsNum) + STAT_ATK;
                            } while (!(validToRaise & gBitTable[i]));
                            SET_STATCHANGER(i, 2, FALSE);
                            validToLower &= ~(gBitTable[i]); // Can't lower the same stat as raising.
                        }
                        if (validToLower != 0) // Find stat to lower
                        {
                            do
                            {
                                i = (Random() % statsNum) + STAT_ATK;
                            } while (!(validToLower & gBitTable[i]));
                            SET_STATCHANGER2(gBattleScripting.savedStatChanger, i, 1, TRUE);
                        }
                        BattleScriptPushCursorAndCallback(BattleScript_MoodyActivates);
                        effect++;
                    }
                }
                break;
            case ABILITY_TRUANT:
                gDisableStructs[gBattlerAttacker].truantCounter ^= 1;
                break;
            case ABILITY_BAD_DREAMS:
                BattleScriptPushCursorAndCallback(BattleScript_BadDreamsActivates);
                effect++;
                break;
            SOLAR_POWER_HP_DROP:
            case ABILITY_SOLAR_POWER:
                if (IsBattlerWeatherAffected(battler, B_WEATHER_SUN))
                {
                    BattleScriptPushCursorAndCallback(BattleScript_SolarPowerActivates);
                    gBattleMoveDamage = gBattleMons[battler].maxHP / 8;
                    if (gBattleMoveDamage == 0)
                        gBattleMoveDamage = 1;
                    effect++;
                }
                break;
            case ABILITY_HEALER:
                gBattleScripting.battler = BATTLE_PARTNER(battler);
                if (IsBattlerAlive(gBattleScripting.battler)
                    && gBattleMons[gBattleScripting.battler].status1 & STATUS1_ANY
                    && (Random() % 100) < 30)
                {
                    BattleScriptPushCursorAndCallback(BattleScript_HealerActivates);
                    effect++;
                }
                break;
            case ABILITY_SCHOOLING:
                if (gBattleMons[battler].level < 20)
                    break;
            case ABILITY_ZEN_MODE:
            case ABILITY_SHIELDS_DOWN:
                if ((effect = ShouldChangeFormHpBased(battler)))
                    BattleScriptPushCursorAndCallback(BattleScript_AttackerFormChangeEnd3);
                break;
            case ABILITY_POWER_CONSTRUCT:
                if ((gBattleMons[battler].species == SPECIES_ZYGARDE || gBattleMons[battler].species == SPECIES_ZYGARDE_10)
                    && gBattleMons[battler].hp <= gBattleMons[battler].maxHP / 2)
                {
                    gBattleStruct->changedSpecies[gBattlerPartyIndexes[battler]] = gBattleMons[battler].species;
                    gBattleMons[battler].species = SPECIES_ZYGARDE_COMPLETE;
                    BattleScriptPushCursorAndCallback(BattleScript_AttackerFormChangeEnd3);
                    effect++;
                }
                break;
            case ABILITY_BALL_FETCH:
                if (gBattleMons[battler].item == ITEM_NONE
                    && gBattleResults.catchAttempts[gLastUsedBall - ITEM_ULTRA_BALL] >= 1
                    && !gHasFetchedBall)
                {
                    gBattleScripting.battler = battler;
                    BtlController_EmitSetMonData(BUFFER_A, REQUEST_HELDITEM_BATTLE, 0, 2, &gLastUsedBall);
                    MarkBattlerForControllerExec(battler);
                    gHasFetchedBall = TRUE;
                    gLastUsedItem = gLastUsedBall;
                    BattleScriptPushCursorAndCallback(BattleScript_BallFetch);
                    effect++;
                }
                break;
            case ABILITY_HUNGER_SWITCH:
                if (!(gBattleMons[battler].status2 & STATUS2_TRANSFORMED))
                {
                    if (gBattleMons[battler].species == SPECIES_MORPEKO)
                    {
                        gBattleMons[battler].species = SPECIES_MORPEKO_HANGRY;
                        BattleScriptPushCursorAndCallback(BattleScript_AttackerFormChangeEnd3NoPopup);
                    }
                    else if (gBattleMons[battler].species == SPECIES_MORPEKO_HANGRY)
                    {
                        gBattleMons[battler].species = SPECIES_MORPEKO;
                        BattleScriptPushCursorAndCallback(BattleScript_AttackerFormChangeEnd3NoPopup);
                    }
                    effect++;
                }
                break;
            case ABILITY_CUD_CHEW:
                if (ItemId_GetPocket(GetUsedHeldItem(battler)) == POCKET_BERRIES && gDisableStructs[gActiveBattler].cudChew == TRUE)
                {
                    gLastUsedItem = gBattleStruct->usedHeldItems[battler][GetBattlerSide(battler)];
                    gBattleStruct->usedHeldItems[battler][GetBattlerSide(battler)] = ITEM_NONE;
                    BattleScriptPushCursorAndCallback(BattleScript_CudChewActivates);
                    effect++;
                }
                break;
            }
        }
        break;
    case ABILITYEFFECT_MOVES_BLOCK: // 2
        {
            u16 moveTarget = GetBattlerMoveTargetType(battler, move);
            u16 battlerAbility = GetBattlerAbility(battler);
            u16 targetAbility = GetBattlerAbility(gBattlerTarget);

            if ((gLastUsedAbility == ABILITY_SOUNDPROOF && gBattleMoves[move].flags & FLAG_SOUND && !(moveTarget & MOVE_TARGET_USER))
             || (gLastUsedAbility == ABILITY_BULLETPROOF && gBattleMoves[move].flags & FLAG_BALLISTIC))
            {
                if (gBattleMons[gBattlerAttacker].status2 & STATUS2_MULTIPLETURNS)
                    gHitMarker |= HITMARKER_NO_PPDEDUCT;
                gBattlescriptCurrInstr = BattleScript_SoundproofProtected;
                effect = 1;
            }
            else if ((gLastUsedAbility == ABILITY_DAZZLING || gLastUsedAbility == ABILITY_QUEENLY_MAJESTY || gLastUsedAbility == ABILITY_ARMOR_TAIL || IsBattlerAlive(battler ^= BIT_FLANK))
                  && (battlerAbility == ABILITY_DAZZLING || battlerAbility == ABILITY_QUEENLY_MAJESTY || battlerAbility == ABILITY_ARMOR_TAIL)
                  && GetChosenMovePriority(gBattlerAttacker) > 0
                  && GetBattlerSide(gBattlerAttacker) != GetBattlerSide(battler))
            {
                if (gBattleMons[gBattlerAttacker].status2 & STATUS2_MULTIPLETURNS)
                    gHitMarker |= HITMARKER_NO_PPDEDUCT;
                gBattlescriptCurrInstr = BattleScript_DazzlingProtected;
                effect = 1;
            }
            else if (BlocksPrankster(move, gBattlerAttacker, gBattlerTarget, TRUE) && !(IS_MOVE_STATUS(move) && targetAbility == ABILITY_MAGIC_BOUNCE))
            {
                if (!(gBattleTypeFlags & BATTLE_TYPE_DOUBLE) || !(moveTarget & (MOVE_TARGET_BOTH | MOVE_TARGET_FOES_AND_ALLY)))
                    CancelMultiTurnMoves(gBattlerAttacker); // Don't cancel moves that can hit two targets bc one target might not be protected
                gBattleScripting.battler = gBattlerAbility = gBattlerTarget;
                gBattlescriptCurrInstr = BattleScript_DarkTypePreventsPrankster;
                effect = 1;
            }
            else if (GetBattlerAbility(gBattlerTarget) == ABILITY_GOOD_AS_GOLD
                  && IS_MOVE_STATUS(gCurrentMove)
                  && !(moveTarget & MOVE_TARGET_USER)
                  && !(moveTarget & MOVE_TARGET_OPPONENTS_FIELD)
                  && !(moveTarget & MOVE_TARGET_ALL_BATTLERS))
            {
                gBattlescriptCurrInstr = BattleScript_GoodAsGoldActivates;
                effect = 1;
            }
            else if (gLastUsedAbility == ABILITY_ICE_FACE && IS_MOVE_PHYSICAL(move) && gBattleMons[gBattlerTarget].species == SPECIES_EISCUE)
            {
                gBattleMons[gBattlerTarget].species = SPECIES_EISCUE_NOICE_FACE;
                if (gBattleMons[gBattlerAttacker].status2 & STATUS2_MULTIPLETURNS)
                    gHitMarker |= HITMARKER_NO_PPDEDUCT;
                gBattleScripting.battler = gBattlerTarget; // For STRINGID_PKMNTRANSFORMED
                gBattlescriptCurrInstr = BattleScript_IceFaceNullsDamage;
                effect = 1;
            }
            break;
        }
    case ABILITYEFFECT_ABSORBING: // 3
        if (move != MOVE_NONE)
        {
            u8 statId;
            u8 statAmount = 1;
            switch (gLastUsedAbility)
            {
            case ABILITY_VOLT_ABSORB:
                if (moveType == TYPE_ELECTRIC)
                    effect = 1;
                break;
            case ABILITY_WATER_ABSORB:
            case ABILITY_DRY_SKIN:
                if (moveType == TYPE_WATER)
                    effect = 1;
                break;
            case ABILITY_MOTOR_DRIVE:
                if (moveType == TYPE_ELECTRIC)
                    effect = 2, statId = STAT_SPEED;
                break;
            case ABILITY_LIGHTNING_ROD:
                if (moveType == TYPE_ELECTRIC)
                    effect = 2, statId = STAT_SPATK;
                break;
            case ABILITY_STORM_DRAIN:
                if (moveType == TYPE_WATER)
                    effect = 2, statId = STAT_SPATK;
                break;
            case ABILITY_SAP_SIPPER:
                if (moveType == TYPE_GRASS)
                    effect = 2, statId = STAT_ATK;
                break;
            case ABILITY_FLASH_FIRE:
                if (moveType == TYPE_FIRE
                #if B_FLASH_FIRE_FROZEN <= GEN_4
                    && !(gBattleMons[battler].status1 & STATUS1_FREEZE)
                #endif
                )
                {
                    if (!(gBattleResources->flags->flags[battler] & RESOURCE_FLAG_FLASH_FIRE))
                    {
                        gBattleCommunication[MULTISTRING_CHOOSER] = B_MSG_FLASH_FIRE_BOOST;
                        if (gProtectStructs[gBattlerAttacker].notFirstStrike)
                            gBattlescriptCurrInstr = BattleScript_FlashFireBoost;
                        else
                            gBattlescriptCurrInstr = BattleScript_FlashFireBoost_PPLoss;

                        gBattleResources->flags->flags[battler] |= RESOURCE_FLAG_FLASH_FIRE;
                        effect = 3;
                    }
                    else
                    {
                        gBattleCommunication[MULTISTRING_CHOOSER] = B_MSG_FLASH_FIRE_NO_BOOST;
                        if (gProtectStructs[gBattlerAttacker].notFirstStrike)
                            gBattlescriptCurrInstr = BattleScript_FlashFireBoost;
                        else
                            gBattlescriptCurrInstr = BattleScript_FlashFireBoost_PPLoss;

                        effect = 3;
                    }
                }
                break;
            case ABILITY_WELL_BAKED_BODY:
                if (moveType == TYPE_FIRE)
                    effect = 2, statId = STAT_DEF, statAmount = 2;
                break;
            case ABILITY_WIND_RIDER:
                if (gBattleMoves[gCurrentMove].flags & FLAG_WIND_MOVE && !(GetBattlerMoveTargetType(gBattlerAttacker, gCurrentMove) & MOVE_TARGET_USER))
                    effect = 2, statId = STAT_ATK;
                break;
            case ABILITY_EARTH_EATER:
                if (moveType == TYPE_GROUND)
                    effect = 1;
                break;
            }

            if (effect == 1) // Drain Hp ability.
            {
#if B_HEAL_BLOCKING >= GEN_5
                if (BATTLER_MAX_HP(battler) || gStatuses3[battler] & STATUS3_HEAL_BLOCK)
#else
                if (BATTLER_MAX_HP(battler))
#endif
                {
                    if ((gProtectStructs[gBattlerAttacker].notFirstStrike))
                        gBattlescriptCurrInstr = BattleScript_MonMadeMoveUseless;
                    else
                        gBattlescriptCurrInstr = BattleScript_MonMadeMoveUseless_PPLoss;
                }
                else
                {
                    if (gProtectStructs[gBattlerAttacker].notFirstStrike)
                        gBattlescriptCurrInstr = BattleScript_MoveHPDrain;
                    else
                        gBattlescriptCurrInstr = BattleScript_MoveHPDrain_PPLoss;

                    gBattleMoveDamage = gBattleMons[battler].maxHP / 4;
                    if (gBattleMoveDamage == 0)
                        gBattleMoveDamage = 1;
                    gBattleMoveDamage *= -1;
                }
            }
            else if (effect == 2) // Boost Stat ability;
            {
                if (!CompareStat(battler, statId, MAX_STAT_STAGE, CMP_LESS_THAN))
                {
                    if ((gProtectStructs[gBattlerAttacker].notFirstStrike))
                        gBattlescriptCurrInstr = BattleScript_MonMadeMoveUseless;
                    else
                        gBattlescriptCurrInstr = BattleScript_MonMadeMoveUseless_PPLoss;
                }
                else
                {
                    if (gProtectStructs[gBattlerAttacker].notFirstStrike)
                        gBattlescriptCurrInstr = BattleScript_MoveStatDrain;
                    else
                        gBattlescriptCurrInstr = BattleScript_MoveStatDrain_PPLoss;

                    SET_STATCHANGER(statId, statAmount, FALSE);
                #if B_ABSORBING_ABILITY_STRING < GEN_5
                    gBattleMons[battler].statStages[statId]++;
                    PREPARE_STAT_BUFFER(gBattleTextBuff1, statId);
                #endif
                }
            }
        }
        break;
    case ABILITYEFFECT_MOVE_END: // Think contact abilities.
        switch (gLastUsedAbility)
        {
        case ABILITY_JUSTIFIED:
            if (!(gMoveResultFlags & MOVE_RESULT_NO_EFFECT)
             && TARGET_TURN_DAMAGED
             && IsBattlerAlive(battler)
             && moveType == TYPE_DARK
             && CompareStat(battler, STAT_ATK, MAX_STAT_STAGE, CMP_LESS_THAN))
            {
                gEffectBattler = battler;
                SET_STATCHANGER(STAT_ATK, 1, FALSE);
                BattleScriptPushCursor();
                gBattlescriptCurrInstr = BattleScript_TargetAbilityStatRaiseRet;
                effect++;
            }
            break;
        case ABILITY_RATTLED:
            if (!(gMoveResultFlags & MOVE_RESULT_NO_EFFECT)
             && TARGET_TURN_DAMAGED
             && IsBattlerAlive(battler)
             && (moveType == TYPE_DARK || moveType == TYPE_BUG || moveType == TYPE_GHOST)
             && CompareStat(battler, STAT_SPEED, MAX_STAT_STAGE, CMP_LESS_THAN))
            {
                gEffectBattler = battler;
                SET_STATCHANGER(STAT_SPEED, 1, FALSE);
                BattleScriptPushCursor();
                gBattlescriptCurrInstr = BattleScript_TargetAbilityStatRaiseRet;
                effect++;
            }
            break;
        case ABILITY_WATER_COMPACTION:
            if (!(gMoveResultFlags & MOVE_RESULT_NO_EFFECT)
             && TARGET_TURN_DAMAGED
             && IsBattlerAlive(battler)
             && moveType == TYPE_WATER
             && CompareStat(battler, STAT_DEF, MAX_STAT_STAGE, CMP_LESS_THAN))
            {
                gEffectBattler = battler;
                SET_STATCHANGER(STAT_DEF, 2, FALSE);
                BattleScriptPushCursor();
                gBattlescriptCurrInstr = BattleScript_TargetAbilityStatRaiseRet;
                effect++;
            }
            break;
        case ABILITY_STAMINA:
            if (!(gMoveResultFlags & MOVE_RESULT_NO_EFFECT)
             && TARGET_TURN_DAMAGED
             && IsBattlerAlive(battler)
             && CompareStat(battler, STAT_DEF, MAX_STAT_STAGE, CMP_LESS_THAN))
            {
                gEffectBattler = battler;
                SET_STATCHANGER(STAT_DEF, 1, FALSE);
                BattleScriptPushCursor();
                gBattlescriptCurrInstr = BattleScript_TargetAbilityStatRaiseRet;
                effect++;
            }
            break;
        case ABILITY_BERSERK:
            if (!(gMoveResultFlags & MOVE_RESULT_NO_EFFECT)
             && TARGET_TURN_DAMAGED
             && IsBattlerAlive(battler)
            // Had more than half of hp before, now has less
             && gBattleStruct->hpBefore[battler] >= gBattleMons[battler].maxHP / 2
             && gBattleMons[battler].hp < gBattleMons[battler].maxHP / 2
             && (gMultiHitCounter == 0 || gMultiHitCounter == 1)
             && !(TestSheerForceFlag(gBattlerAttacker, gCurrentMove))
             && CompareStat(battler, STAT_SPATK, MAX_STAT_STAGE, CMP_LESS_THAN))
            {
                gEffectBattler = battler;
                SET_STATCHANGER(STAT_SPATK, 1, FALSE);
                BattleScriptPushCursor();
                gBattlescriptCurrInstr = BattleScript_TargetAbilityStatRaiseRet;
                effect++;
            }
            break;
        case ABILITY_EMERGENCY_EXIT:
        case ABILITY_WIMP_OUT:
            if (!(gMoveResultFlags & MOVE_RESULT_NO_EFFECT)
             && TARGET_TURN_DAMAGED
             && IsBattlerAlive(battler)
            // Had more than half of hp before, now has less
             && gBattleStruct->hpBefore[battler] > gBattleMons[battler].maxHP / 2
             && gBattleMons[battler].hp < gBattleMons[battler].maxHP / 2
             && (gMultiHitCounter == 0 || gMultiHitCounter == 1)
             && !(TestSheerForceFlag(gBattlerAttacker, gCurrentMove))
             && (CanBattlerSwitch(battler) || !(gBattleTypeFlags & BATTLE_TYPE_TRAINER))
             && !(gBattleTypeFlags & BATTLE_TYPE_ARENA)
             && CountUsablePartyMons(battler) > 0
             // Not currently held by Sky Drop
             && !(gStatuses3[battler] & STATUS3_SKY_DROPPED))
            {
                gBattleResources->flags->flags[battler] |= RESOURCE_FLAG_EMERGENCY_EXIT;
                effect++;
            }
            break;
        case ABILITY_WEAK_ARMOR:
            if (!(gMoveResultFlags & MOVE_RESULT_NO_EFFECT)
             && TARGET_TURN_DAMAGED
             && IsBattlerAlive(battler)
             && IS_MOVE_PHYSICAL(gCurrentMove)
             && (CompareStat(battler, STAT_SPEED, MAX_STAT_STAGE, CMP_LESS_THAN) // Don't activate if speed cannot be raised
               || CompareStat(battler, STAT_DEF, MIN_STAT_STAGE, CMP_GREATER_THAN))) // Don't activate if defense cannot be lowered
            {
                if (gBattleMoves[gCurrentMove].effect == EFFECT_HIT_ESCAPE && CanBattlerSwitch(gBattlerAttacker))
                    gProtectStructs[battler].disableEjectPack = TRUE;  // Set flag for target

                BattleScriptPushCursor();
                gBattlescriptCurrInstr = BattleScript_WeakArmorActivates;
                effect++;
            }
            break;
        case ABILITY_CURSED_BODY:
            if (!(gMoveResultFlags & MOVE_RESULT_NO_EFFECT)
             && TARGET_TURN_DAMAGED
             && gDisableStructs[gBattlerAttacker].disabledMove == MOVE_NONE
             && IsBattlerAlive(gBattlerAttacker)
             && !IsAbilityOnSide(gBattlerAttacker, ABILITY_AROMA_VEIL)
             && gBattleMons[gBattlerAttacker].pp[gChosenMovePos] != 0
             && (Random() % 3) == 0)
            {
                gDisableStructs[gBattlerAttacker].disabledMove = gChosenMove;
                gDisableStructs[gBattlerAttacker].disableTimer = 4;
                PREPARE_MOVE_BUFFER(gBattleTextBuff1, gChosenMove);
                BattleScriptPushCursor();
                gBattlescriptCurrInstr = BattleScript_CursedBodyActivates;
                effect++;
            }
            break;
        case ABILITY_LINGERING_AROMA:
        case ABILITY_MUMMY:
            if (!(gMoveResultFlags & MOVE_RESULT_NO_EFFECT)
             && IsBattlerAlive(gBattlerAttacker)
             && TARGET_TURN_DAMAGED
             && IsMoveMakingContact(move, gBattlerAttacker)
             && gBattleStruct->overwrittenAbilities[gBattlerAttacker] != GetBattlerAbility(gBattlerTarget))
            {
                switch (gBattleMons[gBattlerAttacker].ability)
                {
                case ABILITY_MUMMY:
                case ABILITY_BATTLE_BOND:
                case ABILITY_COMATOSE:
                case ABILITY_DISGUISE:
                case ABILITY_MULTITYPE:
                case ABILITY_POWER_CONSTRUCT:
                case ABILITY_RKS_SYSTEM:
                case ABILITY_SCHOOLING:
                case ABILITY_SHIELDS_DOWN:
                case ABILITY_STANCE_CHANGE:
                    break;
                default:
                    if (GetBattlerHoldEffect(gBattlerAttacker, TRUE) == HOLD_EFFECT_ABILITY_SHIELD)
                    {
                        RecordItemEffectBattle(gBattlerAttacker, HOLD_EFFECT_ABILITY_SHIELD);
                        break;
                    }

                    gLastUsedAbility = gBattleMons[gBattlerAttacker].ability = gBattleStruct->overwrittenAbilities[gBattlerAttacker] = gBattleMons[gBattlerTarget].ability;
                    BattleScriptPushCursor();
                    gBattlescriptCurrInstr = BattleScript_MummyActivates;
                    effect++;
                    break;
                }
            }
            break;
        case ABILITY_WANDERING_SPIRIT:
            if (!(gMoveResultFlags & MOVE_RESULT_NO_EFFECT)
             && IsBattlerAlive(gBattlerAttacker)
             && TARGET_TURN_DAMAGED
             && (gBattleMoves[move].flags & FLAG_MAKES_CONTACT))
            {
                switch (gBattleMons[gBattlerAttacker].ability)
                {
                case ABILITY_DISGUISE:
                case ABILITY_FLOWER_GIFT:
                case ABILITY_GULP_MISSILE:
                case ABILITY_HUNGER_SWITCH:
                case ABILITY_ICE_FACE:
                case ABILITY_ILLUSION:
                case ABILITY_IMPOSTER:
                case ABILITY_RECEIVER:
                case ABILITY_RKS_SYSTEM:
                case ABILITY_SCHOOLING:
                case ABILITY_STANCE_CHANGE:
                case ABILITY_WONDER_GUARD:
                case ABILITY_ZEN_MODE:
                    break;
                default:
                    if (GetBattlerHoldEffect(gBattlerAttacker, TRUE) == HOLD_EFFECT_ABILITY_SHIELD)
                    {
                        RecordItemEffectBattle(gBattlerAttacker, HOLD_EFFECT_ABILITY_SHIELD);
                        break;
                    }

                    gLastUsedAbility = gBattleMons[gBattlerAttacker].ability;
                    gBattleMons[gBattlerAttacker].ability = gBattleStruct->overwrittenAbilities[gBattlerAttacker] = gBattleMons[gBattlerTarget].ability;
                    gBattleMons[gBattlerTarget].ability = gBattleStruct->overwrittenAbilities[gBattlerTarget] = gLastUsedAbility;
                    BattleScriptPushCursor();
                    gBattlescriptCurrInstr = BattleScript_WanderingSpiritActivates;
                    effect++;
                    break;
                }
            }
            break;
        case ABILITY_ANGER_POINT:
            if (!(gMoveResultFlags & MOVE_RESULT_NO_EFFECT)
             && gIsCriticalHit
             && TARGET_TURN_DAMAGED
             && IsBattlerAlive(battler)
             && CompareStat(battler, STAT_ATK, MAX_STAT_STAGE, CMP_LESS_THAN))
            {
                SET_STATCHANGER(STAT_ATK, MAX_STAT_STAGE - gBattleMons[battler].statStages[STAT_ATK], FALSE);
                BattleScriptPushCursor();
                gBattlescriptCurrInstr = BattleScript_TargetsStatWasMaxedOut;
                effect++;
            }
            break;
        case ABILITY_COLOR_CHANGE:
            if (!(gMoveResultFlags & MOVE_RESULT_NO_EFFECT)
             && move != MOVE_STRUGGLE
             && gBattleMoves[move].power != 0
             && TARGET_TURN_DAMAGED
             && !IS_BATTLER_OF_TYPE(battler, moveType)
             && gBattleMons[battler].hp != 0)
            {
                SET_BATTLER_TYPE(battler, moveType);
                PREPARE_TYPE_BUFFER(gBattleTextBuff1, moveType);
                BattleScriptPushCursor();
                gBattlescriptCurrInstr = BattleScript_ColorChangeActivates;
                effect++;
            }
            break;
        case ABILITY_GOOEY:
        case ABILITY_TANGLING_HAIR:
            if (!(gMoveResultFlags & MOVE_RESULT_NO_EFFECT)
             && gBattleMons[gBattlerAttacker].hp != 0
             && (CompareStat(gBattlerAttacker, STAT_SPEED, MIN_STAT_STAGE, CMP_GREATER_THAN) || GetBattlerAbility(gBattlerAttacker) == ABILITY_MIRROR_ARMOR)
             && !gProtectStructs[gBattlerAttacker].confusionSelfDmg
             && TARGET_TURN_DAMAGED
             && IsMoveMakingContact(move, gBattlerAttacker))
            {
                SET_STATCHANGER(STAT_SPEED, 1, TRUE);
                gBattleScripting.moveEffect = MOVE_EFFECT_SPD_MINUS_1;
                PREPARE_ABILITY_BUFFER(gBattleTextBuff1, gLastUsedAbility);
                BattleScriptPushCursor();
                gBattlescriptCurrInstr = BattleScript_GooeyActivates;
                gHitMarker |= HITMARKER_IGNORE_SAFEGUARD;
                effect++;
            }
            break;
        case ABILITY_ROUGH_SKIN:
        case ABILITY_IRON_BARBS:
            if (!(gMoveResultFlags & MOVE_RESULT_NO_EFFECT)
             && gBattleMons[gBattlerAttacker].hp != 0
             && !gProtectStructs[gBattlerAttacker].confusionSelfDmg
             && TARGET_TURN_DAMAGED
             && IsMoveMakingContact(move, gBattlerAttacker))
            {
                #if B_ROUGH_SKIN_DMG >= GEN_4
                    gBattleMoveDamage = gBattleMons[gBattlerAttacker].maxHP / 8;
                #else
                    gBattleMoveDamage = gBattleMons[gBattlerAttacker].maxHP / 16;
                #endif
                if (gBattleMoveDamage == 0)
                    gBattleMoveDamage = 1;
                PREPARE_ABILITY_BUFFER(gBattleTextBuff1, gLastUsedAbility);
                BattleScriptPushCursor();
                gBattlescriptCurrInstr = BattleScript_RoughSkinActivates;
                effect++;
            }
            break;
        case ABILITY_AFTERMATH:
            if (!(gMoveResultFlags & MOVE_RESULT_NO_EFFECT)
             && gBattleMons[gBattlerTarget].hp == 0
             && IsBattlerAlive(gBattlerAttacker)
             && IsMoveMakingContact(move, gBattlerAttacker))
            {
                u8 battler;
                if ((battler = IsAbilityOnField(ABILITY_DAMP)))
                {
                    gBattleScripting.battler = battler - 1;
                    BattleScriptPushCursor();
                    gBattlescriptCurrInstr = BattleScript_DampPreventsAftermath;
                }
                else
                {
                    gBattleMoveDamage = gBattleMons[gBattlerAttacker].maxHP / 4;
                    if (gBattleMoveDamage == 0)
                        gBattleMoveDamage = 1;
                    BattleScriptPushCursor();
                    gBattlescriptCurrInstr = BattleScript_AftermathDmg;
                }
                effect++;
            }
            break;
        case ABILITY_INNARDS_OUT:
            if (!(gMoveResultFlags & MOVE_RESULT_NO_EFFECT)
             && gBattleMons[gBattlerTarget].hp == 0
             && IsBattlerAlive(gBattlerAttacker))
            {
                gBattleMoveDamage = gSpecialStatuses[gBattlerTarget].dmg;
                BattleScriptPushCursor();
                gBattlescriptCurrInstr = BattleScript_AftermathDmg;
                effect++;
            }
            break;
        case ABILITY_EFFECT_SPORE:
            if (!IS_BATTLER_OF_TYPE(gBattlerAttacker, TYPE_GRASS)
             && GetBattlerAbility(gBattlerAttacker) != ABILITY_OVERCOAT
             && GetBattlerHoldEffect(gBattlerAttacker, TRUE) != HOLD_EFFECT_SAFETY_GOGGLES)
            {
                i = Random() % 3;
                if (i == 0)
                    goto POISON_POINT;
                if (i == 1)
                    goto STATIC;
                // Sleep
                if (!(gMoveResultFlags & MOVE_RESULT_NO_EFFECT)
                 && gBattleMons[gBattlerAttacker].hp != 0
                 && !gProtectStructs[gBattlerAttacker].confusionSelfDmg
                 && TARGET_TURN_DAMAGED
                 && CanSleep(gBattlerAttacker)
                 && IsMoveMakingContact(move, gBattlerAttacker)
                 && (Random() % 3) == 0)
                {
                    gBattleScripting.moveEffect = MOVE_EFFECT_AFFECTS_USER | MOVE_EFFECT_SLEEP;
                    PREPARE_ABILITY_BUFFER(gBattleTextBuff1, gLastUsedAbility);
                    BattleScriptPushCursor();
                    gBattlescriptCurrInstr = BattleScript_AbilityStatusEffect;
                    gHitMarker |= HITMARKER_IGNORE_SAFEGUARD;
                    effect++;
                }
            }
            break;
        POISON_POINT:
        case ABILITY_POISON_POINT:
            if (!(gMoveResultFlags & MOVE_RESULT_NO_EFFECT)
             && gBattleMons[gBattlerAttacker].hp != 0
             && !gProtectStructs[gBattlerAttacker].confusionSelfDmg
             && TARGET_TURN_DAMAGED
             && CanBePoisoned(gBattlerTarget, gBattlerAttacker)
             && IsMoveMakingContact(move, gBattlerAttacker)
             && (Random() % 3) == 0)
            {
                gBattleScripting.moveEffect = MOVE_EFFECT_AFFECTS_USER | MOVE_EFFECT_POISON;
                PREPARE_ABILITY_BUFFER(gBattleTextBuff1, gLastUsedAbility);
                BattleScriptPushCursor();
                gBattlescriptCurrInstr = BattleScript_AbilityStatusEffect;
                gHitMarker |= HITMARKER_IGNORE_SAFEGUARD;
                effect++;
            }
            break;
        STATIC:
        case ABILITY_STATIC:
            if (!(gMoveResultFlags & MOVE_RESULT_NO_EFFECT)
             && gBattleMons[gBattlerAttacker].hp != 0
             && !gProtectStructs[gBattlerAttacker].confusionSelfDmg
             && TARGET_TURN_DAMAGED
             && CanBeParalyzed(gBattlerAttacker)
             && IsMoveMakingContact(move, gBattlerAttacker)
             && (Random() % 3) == 0)
            {
                gBattleScripting.moveEffect = MOVE_EFFECT_AFFECTS_USER | MOVE_EFFECT_PARALYSIS;
                BattleScriptPushCursor();
                gBattlescriptCurrInstr = BattleScript_AbilityStatusEffect;
                gHitMarker |= HITMARKER_IGNORE_SAFEGUARD;
                effect++;
            }
            break;
        case ABILITY_FLAME_BODY:
            if (!(gMoveResultFlags & MOVE_RESULT_NO_EFFECT)
             && gBattleMons[gBattlerAttacker].hp != 0
             && !gProtectStructs[gBattlerAttacker].confusionSelfDmg
             && (IsMoveMakingContact(move, gBattlerAttacker))
             && TARGET_TURN_DAMAGED
             && CanBeBurned(gBattlerAttacker)
             && (Random() % 3) == 0)
            {
                gBattleScripting.moveEffect = MOVE_EFFECT_AFFECTS_USER | MOVE_EFFECT_BURN;
                BattleScriptPushCursor();
                gBattlescriptCurrInstr = BattleScript_AbilityStatusEffect;
                gHitMarker |= HITMARKER_IGNORE_SAFEGUARD;
                effect++;
            }
            break;
        case ABILITY_CUTE_CHARM:
            if (!(gMoveResultFlags & MOVE_RESULT_NO_EFFECT)
             && gBattleMons[gBattlerAttacker].hp != 0
             && !gProtectStructs[gBattlerAttacker].confusionSelfDmg
             && (IsMoveMakingContact(move, gBattlerAttacker))
             && TARGET_TURN_DAMAGED
             && gBattleMons[gBattlerTarget].hp != 0
             && (Random() % 3) == 0
             && GetBattlerAbility(gBattlerAttacker) != ABILITY_OBLIVIOUS
             && !IsAbilityOnSide(gBattlerAttacker, ABILITY_AROMA_VEIL)
             && GetGenderFromSpeciesAndPersonality(speciesAtk, pidAtk) != GetGenderFromSpeciesAndPersonality(speciesDef, pidDef)
             && !(gBattleMons[gBattlerAttacker].status2 & STATUS2_INFATUATION)
             && GetGenderFromSpeciesAndPersonality(speciesAtk, pidAtk) != MON_GENDERLESS
             && GetGenderFromSpeciesAndPersonality(speciesDef, pidDef) != MON_GENDERLESS)
            {
                gBattleMons[gBattlerAttacker].status2 |= STATUS2_INFATUATED_WITH(gBattlerTarget);
                BattleScriptPushCursor();
                gBattlescriptCurrInstr = BattleScript_CuteCharmActivates;
                effect++;
            }
            break;
        case ABILITY_ILLUSION:
            if (gBattleStruct->illusion[gBattlerTarget].on && !gBattleStruct->illusion[gBattlerTarget].broken && TARGET_TURN_DAMAGED)
            {
                BattleScriptPushCursor();
                gBattlescriptCurrInstr = BattleScript_IllusionOff;
                effect++;
            }
            break;
        case ABILITY_COTTON_DOWN:
            if (!(gMoveResultFlags & MOVE_RESULT_NO_EFFECT)
             && gBattleMons[gBattlerAttacker].hp != 0
             && !gProtectStructs[gBattlerAttacker].confusionSelfDmg
             && TARGET_TURN_DAMAGED)
            {
                gEffectBattler = gBattlerTarget;
                BattleScriptPushCursor();
                gBattlescriptCurrInstr = BattleScript_CottonDownActivates;
                effect++;
            }
            break;
        case ABILITY_STEAM_ENGINE:
            if (!(gMoveResultFlags & MOVE_RESULT_NO_EFFECT)
             && TARGET_TURN_DAMAGED
             && IsBattlerAlive(battler)
             && CompareStat(battler, STAT_SPEED, MAX_STAT_STAGE, CMP_LESS_THAN)
             && (moveType == TYPE_FIRE || moveType == TYPE_WATER))
            {
                gEffectBattler = battler;
                SET_STATCHANGER(STAT_SPEED, 6, FALSE);
                BattleScriptPushCursor();
                gBattlescriptCurrInstr = BattleScript_TargetAbilityStatRaiseRet;
                effect++;
            }
            break;
        case ABILITY_SAND_SPIT:
            if (!(gMoveResultFlags & MOVE_RESULT_NO_EFFECT)
             && !gProtectStructs[gBattlerAttacker].confusionSelfDmg
             && TARGET_TURN_DAMAGED
             && !(gBattleWeather & B_WEATHER_SANDSTORM && WEATHER_HAS_EFFECT))
            {
                if (gBattleWeather & B_WEATHER_PRIMAL_ANY && WEATHER_HAS_EFFECT)
                {
                    BattleScriptPushCursor();
                    gBattlescriptCurrInstr = BattleScript_BlockedByPrimalWeatherRet;
                    effect++;
                }
                else if (TryChangeBattleWeather(battler, ENUM_WEATHER_SANDSTORM, TRUE))
                {
                    gBattleScripting.battler = gActiveBattler = battler;
                    BattleScriptPushCursor();
                    gBattlescriptCurrInstr = BattleScript_SandSpitActivates;
                    effect++;
                }
            }
            break;
        case ABILITY_PERISH_BODY:
            if (!(gMoveResultFlags & MOVE_RESULT_NO_EFFECT)
             && !gProtectStructs[gBattlerAttacker].confusionSelfDmg
             && TARGET_TURN_DAMAGED
             && IsBattlerAlive(battler)
             && (IsMoveMakingContact(move, gBattlerAttacker))
             && !(gStatuses3[gBattlerAttacker] & STATUS3_PERISH_SONG))
            {
                if (!(gStatuses3[battler] & STATUS3_PERISH_SONG))
                {
                    gStatuses3[battler] |= STATUS3_PERISH_SONG;
                    gDisableStructs[battler].perishSongTimer = 3;
                }
                gStatuses3[gBattlerAttacker] |= STATUS3_PERISH_SONG;
                gDisableStructs[gBattlerAttacker].perishSongTimer = 3;
                BattleScriptPushCursor();
                gBattlescriptCurrInstr = BattleScript_PerishBodyActivates;
                effect++;
            }
            break;
        case ABILITY_GULP_MISSILE:
            if (!(gMoveResultFlags & MOVE_RESULT_NO_EFFECT)
             && !gProtectStructs[gBattlerAttacker].confusionSelfDmg
             && TARGET_TURN_DAMAGED
             && IsBattlerAlive(battler))
            {
                if (gBattleMons[gBattlerTarget].species == SPECIES_CRAMORANT_GORGING)
                {
                    gBattleStruct->changedSpecies[gBattlerPartyIndexes[gBattlerTarget]] = gBattleMons[gBattlerTarget].species;
                    gBattleMons[gBattlerTarget].species = SPECIES_CRAMORANT;
                    if (GetBattlerAbility(gBattlerAttacker) != ABILITY_MAGIC_GUARD)
                    {
                        gBattleMoveDamage = gBattleMons[gBattlerAttacker].maxHP / 4;
                        if (gBattleMoveDamage == 0)
                            gBattleMoveDamage = 1;
                    }
                    BattleScriptPushCursor();
                    gBattlescriptCurrInstr = BattleScript_GulpMissileGorging;
                    effect++;
                }
                else if (gBattleMons[gBattlerTarget].species == SPECIES_CRAMORANT_GULPING)
                {
                    gBattleStruct->changedSpecies[gBattlerPartyIndexes[gBattlerTarget]] = gBattleMons[gBattlerTarget].species;
                    gBattleMons[gBattlerTarget].species = SPECIES_CRAMORANT;
                    if (GetBattlerAbility(gBattlerAttacker) != ABILITY_MAGIC_GUARD)
                    {
                        gBattleMoveDamage = gBattleMons[gBattlerAttacker].maxHP / 4;
                        if (gBattleMoveDamage == 0)
                            gBattleMoveDamage = 1;
                    }
                    BattleScriptPushCursor();
                    gBattlescriptCurrInstr = BattleScript_GulpMissileGulping;
                    effect++;
                }
            }
            break;
        case ABILITY_SEED_SOWER:
            if (!(gMoveResultFlags & MOVE_RESULT_NO_EFFECT)
             && !gProtectStructs[gBattlerAttacker].confusionSelfDmg
             && TARGET_TURN_DAMAGED
             && IsBattlerAlive(gBattlerTarget)
             && TryChangeBattleTerrain(gBattlerTarget, STATUS_FIELD_GRASSY_TERRAIN, &gFieldTimers.terrainTimer))
            {
                BattleScriptPushCursor();
                gBattlescriptCurrInstr = BattleScript_SeedSowerActivates;
                effect++;
            }
            break;
        case ABILITY_THERMAL_EXCHANGE:
            if (!(gMoveResultFlags & MOVE_RESULT_NO_EFFECT)
             && TARGET_TURN_DAMAGED
             && IsBattlerAlive(gBattlerTarget)
             && CompareStat(gBattlerTarget, STAT_ATK, MAX_STAT_STAGE, CMP_LESS_THAN)
             && moveType == TYPE_FIRE)
            {
                gEffectBattler = gBattlerTarget;
                SET_STATCHANGER(STAT_ATK, 1, FALSE);
                BattleScriptPushCursor();
                gBattlescriptCurrInstr = BattleScript_TargetAbilityStatRaiseRet;
                effect++;
            }
            break;
        case ABILITY_ANGER_SHELL:
            if (!(gMoveResultFlags & MOVE_RESULT_NO_EFFECT)
             && !gProtectStructs[gBattlerAttacker].confusionSelfDmg
             && TARGET_TURN_DAMAGED
             && (gBattleMons[gBattlerTarget].hp <= gBattleMons[gBattlerTarget].maxHP / 2)
             && !(TestSheerForceFlag(gBattlerAttacker, gCurrentMove)))
            {
                gBattlerAttacker = gBattlerTarget;
                BattleScriptPushCursor();
                gBattlescriptCurrInstr = BattleScript_AngerShellActivates;
                effect++;
            }
            break;
        case ABILITY_WIND_POWER:
            if (!(gBattleMoves[gCurrentMove].flags & FLAG_WIND_MOVE))
                break;
            // fall through
        case ABILITY_ELECTROMORPHOSIS:
            if (!(gMoveResultFlags & MOVE_RESULT_NO_EFFECT)
             && !gProtectStructs[gBattlerAttacker].confusionSelfDmg
             && TARGET_TURN_DAMAGED
             && IsBattlerAlive(gBattlerTarget))
            {
                gBattlerAttacker = gBattlerTarget;
                BattleScriptPushCursor();
                gBattlescriptCurrInstr = BattleScript_WindPowerActivates;
                effect++;
            }
            break;
        case ABILITY_TOXIC_DEBRIS:
            if (!(gMoveResultFlags & MOVE_RESULT_NO_EFFECT)
             && !gProtectStructs[gBattlerAttacker].confusionSelfDmg
             && IS_MOVE_PHYSICAL(gCurrentMove)
             && TARGET_TURN_DAMAGED
             && !(gSideStatuses[GetBattlerSide(gBattlerAttacker)] & SIDE_STATUS_TOXIC_SPIKES)
             && IsBattlerAlive(gBattlerTarget))
            {
                gBattlerTarget = gBattlerAttacker;
                BattleScriptPushCursor();
                gBattlescriptCurrInstr = BattleScript_ToxicDebrisActivates;
                effect++;
            }
            break;
        }
        break;
    case ABILITYEFFECT_MOVE_END_ATTACKER: // Same as above, but for attacker
        switch (gLastUsedAbility)
        {
        case ABILITY_POISON_TOUCH:
            if (!(gMoveResultFlags & MOVE_RESULT_NO_EFFECT)
             && gBattleMons[gBattlerTarget].hp != 0
             && !gProtectStructs[gBattlerAttacker].confusionSelfDmg
             && CanBePoisoned(gBattlerAttacker, gBattlerTarget)
             && IsMoveMakingContact(move, gBattlerAttacker)
             && TARGET_TURN_DAMAGED // Need to actually hit the target
             && (Random() % 3) == 0)
            {
                gBattleScripting.moveEffect = MOVE_EFFECT_POISON;
                PREPARE_ABILITY_BUFFER(gBattleTextBuff1, gLastUsedAbility);
                BattleScriptPushCursor();
                gBattlescriptCurrInstr = BattleScript_AbilityStatusEffect;
                gHitMarker |= HITMARKER_IGNORE_SAFEGUARD;
                effect++;
            }
            break;
        case ABILITY_STENCH:
            if (!(gMoveResultFlags & MOVE_RESULT_NO_EFFECT)
             && gBattleMons[gBattlerTarget].hp != 0
             && !gProtectStructs[gBattlerAttacker].confusionSelfDmg
             && (Random() % 10) == 0
             && !IS_MOVE_STATUS(move)
             && !sMovesNotAffectedByStench[gCurrentMove])
            {
                gBattleScripting.moveEffect = MOVE_EFFECT_FLINCH;
                BattleScriptPushCursor();
                SetMoveEffect(FALSE, 0);
                BattleScriptPop();
                effect++;
            }
            break;
        case ABILITY_GULP_MISSILE:
            if (((gCurrentMove == MOVE_SURF && TARGET_TURN_DAMAGED) || gStatuses3[gBattlerAttacker] & STATUS3_UNDERWATER)
             && (effect = ShouldChangeFormHpBased(gBattlerAttacker)))
            {
                BattleScriptPushCursor();
                gBattlescriptCurrInstr = BattleScript_AttackerFormChange;
                effect++;
            }
            break;
        }
        break;
    case ABILITYEFFECT_MOVE_END_OTHER: // Abilities that activate on *another* battler's moveend: Dancer, Soul-Heart, Receiver, Symbiosis
        switch (GetBattlerAbility(battler))
        {
        case ABILITY_DANCER:
            if (IsBattlerAlive(battler)
             && (gBattleMoves[gCurrentMove].flags & FLAG_DANCE)
             && !gSpecialStatuses[battler].dancerUsedMove
             && gBattlerAttacker != battler)
            {
                // Set bit and save Dancer mon's original target
                gSpecialStatuses[battler].dancerUsedMove = TRUE;
                gSpecialStatuses[battler].dancerOriginalTarget = *(gBattleStruct->moveTarget + battler) | 0x4;
                gBattleStruct->atkCancellerTracker = 0;
                gBattlerAttacker = gBattlerAbility = battler;
                gCalledMove = gCurrentMove;

                // Set the target to the original target of the mon that first used a Dance move
                gBattlerTarget = gBattleScripting.savedBattler & 0x3;

                // Make sure that the target isn't an ally - if it is, target the original user
                if (GetBattlerSide(gBattlerTarget) == GetBattlerSide(gBattlerAttacker))
                    gBattlerTarget = (gBattleScripting.savedBattler & 0xF0) >> 4;
                gHitMarker &= ~HITMARKER_ATTACKSTRING_PRINTED;
                BattleScriptExecute(BattleScript_DancerActivates);
                effect++;
            }
            break;
        }
        break;
    case ABILITYEFFECT_IMMUNITY: // 5
        for (battler = 0; battler < gBattlersCount; battler++)
        {
            switch (GetBattlerAbility(battler))
            {
            case ABILITY_IMMUNITY:
            case ABILITY_PASTEL_VEIL:
                if (gBattleMons[battler].status1 & (STATUS1_POISON | STATUS1_TOXIC_POISON | STATUS1_TOXIC_COUNTER))
                {
                    StringCopy(gBattleTextBuff1, gStatusConditionString_PoisonJpn);
                    effect = 1;
                }
                break;
            case ABILITY_OWN_TEMPO:
                if (gBattleMons[battler].status2 & STATUS2_CONFUSION)
                {
                    StringCopy(gBattleTextBuff1, gStatusConditionString_ConfusionJpn);
                    effect = 2;
                }
                break;
            case ABILITY_LIMBER:
                if (gBattleMons[battler].status1 & STATUS1_PARALYSIS)
                {
                    StringCopy(gBattleTextBuff1, gStatusConditionString_ParalysisJpn);
                    effect = 1;
                }
                break;
            case ABILITY_INSOMNIA:
            case ABILITY_VITAL_SPIRIT:
                if (gBattleMons[battler].status1 & STATUS1_SLEEP)
                {
                    gBattleMons[battler].status2 &= ~STATUS2_NIGHTMARE;
                    StringCopy(gBattleTextBuff1, gStatusConditionString_SleepJpn);
                    effect = 1;
                }
                break;
            case ABILITY_WATER_VEIL:
            case ABILITY_WATER_BUBBLE:
                if (gBattleMons[battler].status1 & STATUS1_BURN)
                {
                    StringCopy(gBattleTextBuff1, gStatusConditionString_BurnJpn);
                    effect = 1;
                }
                break;
            case ABILITY_MAGMA_ARMOR:
                if (gBattleMons[battler].status1 & STATUS1_FREEZE)
                {
                    StringCopy(gBattleTextBuff1, gStatusConditionString_IceJpn);
                    effect = 1;
                }
                break;
            case ABILITY_OBLIVIOUS:
                if (gBattleMons[battler].status2 & STATUS2_INFATUATION)
                    effect = 3;
                else if (gDisableStructs[battler].tauntTimer != 0)
                    effect = 4;
                break;
            }
            if (effect != 0)
            {
                switch (effect)
                {
                case 1: // status cleared
                    gBattleMons[battler].status1 = 0;
                    BattleScriptPushCursor();
                    gBattlescriptCurrInstr = BattleScript_AbilityCuredStatus;
                    break;
                case 2: // get rid of confusion
                    gBattleMons[battler].status2 &= ~STATUS2_CONFUSION;
                    BattleScriptPushCursor();
                    gBattlescriptCurrInstr = BattleScript_AbilityCuredStatus;
                    break;
                case 3: // get rid of infatuation
                    gBattleMons[battler].status2 &= ~STATUS2_INFATUATION;
                    BattleScriptPushCursor();
                    gBattlescriptCurrInstr = BattleScript_BattlerGotOverItsInfatuation;
                    break;
                case 4: // get rid of taunt
                    gDisableStructs[battler].tauntTimer = 0;
                    BattleScriptPushCursor();
                    gBattlescriptCurrInstr = BattleScript_BattlerShookOffTaunt;
                    break;
                }

                gBattleScripting.battler = gActiveBattler = gBattlerAbility = battler;
                BtlController_EmitSetMonData(BUFFER_A, REQUEST_STATUS_BATTLE, 0, 4, &gBattleMons[gActiveBattler].status1);
                MarkBattlerForControllerExec(gActiveBattler);
                return effect;
            }
        }
        break;
    case ABILITYEFFECT_SYNCHRONIZE:
        if (gLastUsedAbility == ABILITY_SYNCHRONIZE && (gHitMarker & HITMARKER_SYNCHRONISE_EFFECT))
        {
            gHitMarker &= ~HITMARKER_SYNCHRONISE_EFFECT;

            if (!(gBattleMons[gBattlerAttacker].status1 & STATUS1_ANY))
            {
                gBattleStruct->synchronizeMoveEffect &= ~(MOVE_EFFECT_AFFECTS_USER | MOVE_EFFECT_CERTAIN);
                #if B_SYNCHRONIZE_TOXIC < GEN_5
                    if (gBattleStruct->synchronizeMoveEffect == MOVE_EFFECT_TOXIC)
                        gBattleStruct->synchronizeMoveEffect = MOVE_EFFECT_POISON;
                #endif

                gBattleScripting.moveEffect = gBattleStruct->synchronizeMoveEffect + MOVE_EFFECT_AFFECTS_USER;
                gBattleScripting.battler = gBattlerAbility = gBattlerTarget;
                PREPARE_ABILITY_BUFFER(gBattleTextBuff1, ABILITY_SYNCHRONIZE);
                BattleScriptPushCursor();
                gBattlescriptCurrInstr = BattleScript_SynchronizeActivates;
                gHitMarker |= HITMARKER_IGNORE_SAFEGUARD;
                effect++;
            }
        }
        break;
    case ABILITYEFFECT_ATK_SYNCHRONIZE: // 8
        if (gLastUsedAbility == ABILITY_SYNCHRONIZE && (gHitMarker & HITMARKER_SYNCHRONISE_EFFECT))
        {
            gHitMarker &= ~HITMARKER_SYNCHRONISE_EFFECT;

            if (!(gBattleMons[gBattlerTarget].status1 & STATUS1_ANY))
            {
                gBattleStruct->synchronizeMoveEffect &= ~(MOVE_EFFECT_AFFECTS_USER | MOVE_EFFECT_CERTAIN);
                if (gBattleStruct->synchronizeMoveEffect == MOVE_EFFECT_TOXIC)
                    gBattleStruct->synchronizeMoveEffect = MOVE_EFFECT_POISON;

                gBattleScripting.moveEffect = gBattleStruct->synchronizeMoveEffect;
                gBattleScripting.battler = gBattlerAbility = gBattlerAttacker;
                PREPARE_ABILITY_BUFFER(gBattleTextBuff1, ABILITY_SYNCHRONIZE);
                BattleScriptPushCursor();
                gBattlescriptCurrInstr = BattleScript_SynchronizeActivates;
                gHitMarker |= HITMARKER_IGNORE_SAFEGUARD;
                effect++;
            }
        }
        break;
    case ABILITYEFFECT_TRACE1:
    case ABILITYEFFECT_TRACE2:
        for (i = 0; i < gBattlersCount; i++)
        {
            if (gBattleMons[i].ability == ABILITY_TRACE && (gBattleResources->flags->flags[i] & RESOURCE_FLAG_TRACED))
            {
                u8 side = (BATTLE_OPPOSITE(GetBattlerPosition(i))) & BIT_SIDE; // side of the opposing pokemon
                u8 target1 = GetBattlerAtPosition(side);
                u8 target2 = GetBattlerAtPosition(side + BIT_FLANK);

                if (gBattleTypeFlags & BATTLE_TYPE_DOUBLE)
                {
                    if (!sAbilitiesNotTraced[gBattleMons[target1].ability] && gBattleMons[target1].hp != 0
                     && !sAbilitiesNotTraced[gBattleMons[target2].ability] && gBattleMons[target2].hp != 0)
                        gActiveBattler = GetBattlerAtPosition(((Random() & 1) * 2) | side), effect++;
                    else if (!sAbilitiesNotTraced[gBattleMons[target1].ability] && gBattleMons[target1].hp != 0)
                        gActiveBattler = target1, effect++;
                    else if (!sAbilitiesNotTraced[gBattleMons[target2].ability] && gBattleMons[target2].hp != 0)
                        gActiveBattler = target2, effect++;
                }
                else
                {
                    if (!sAbilitiesNotTraced[gBattleMons[target1].ability] && gBattleMons[target1].hp != 0)
                        gActiveBattler = target1, effect++;
                }

                if (effect != 0)
                {
                    if (caseID == ABILITYEFFECT_TRACE1)
                    {
                        BattleScriptPushCursorAndCallback(BattleScript_TraceActivatesEnd3);
                    }
                    else
                    {
                        BattleScriptPushCursor();
                        gBattlescriptCurrInstr = BattleScript_TraceActivates;
                    }
                    gBattleResources->flags->flags[i] &= ~RESOURCE_FLAG_TRACED;
                    gBattleStruct->tracedAbility[i] = gLastUsedAbility = gBattleMons[gActiveBattler].ability;
                    RecordAbilityBattle(gActiveBattler, gLastUsedAbility); // Record the opposing battler has this ability
                    battler = gBattlerAbility = gBattleScripting.battler = i;

                    PREPARE_MON_NICK_WITH_PREFIX_BUFFER(gBattleTextBuff1, gActiveBattler, gBattlerPartyIndexes[gActiveBattler])
                    PREPARE_ABILITY_BUFFER(gBattleTextBuff2, gLastUsedAbility)
                    break;
                }
            }
        }
        break;
    case ABILITYEFFECT_NEUTRALIZINGGAS:
        // Prints message only. separate from ABILITYEFFECT_ON_SWITCHIN bc activates before entry hazards
        for (i = 0; i < gBattlersCount; i++)
        {
            if (gBattleMons[i].ability == ABILITY_NEUTRALIZING_GAS && !(gBattleResources->flags->flags[i] & RESOURCE_FLAG_NEUTRALIZING_GAS))
            {
                gBattleResources->flags->flags[i] |= RESOURCE_FLAG_NEUTRALIZING_GAS;
                gBattlerAbility = i;
                gBattleCommunication[MULTISTRING_CHOOSER] = B_MSG_SWITCHIN_NEUTRALIZING_GAS;
                BattleScriptPushCursorAndCallback(BattleScript_SwitchInAbilityMsg);
                effect++;
            }

            if (effect != 0)
                break;
        }
        break;
    case ABILITYEFFECT_FIELD_SPORT:
        switch (gLastUsedAbility)
        {
        case ABILITYEFFECT_MUD_SPORT:
            for (i = 0; i < gBattlersCount; i++)
            {
                if (gStatuses4[i] & STATUS4_MUD_SPORT)
                    effect = i + 1;
            }
            break;
        case ABILITYEFFECT_WATER_SPORT:
            for (i = 0; i < gBattlersCount; i++)
            {
                if (gStatuses4[i] & STATUS4_WATER_SPORT)
                    effect = i + 1;
            }
            break;
        default:
            for (i = 0; i < gBattlersCount; i++)
            {
                if (gBattleMons[i].ability == ability)
                {
                    gLastUsedAbility = ability;
                    effect = i + 1;
                }
            }
            break;
        }
        break;
    case ABILITYEFFECT_ON_WEATHER: // For ability effects that activate when the battle weather changes.
        battler = gBattlerAbility = gBattleScripting.battler;
        gLastUsedAbility = GetBattlerAbility(battler);
        switch (gLastUsedAbility)
        {
        case ABILITY_FORECAST:
#if B_WEATHER_FORMS >= GEN_5
        case ABILITY_FLOWER_GIFT:
#else
        TRY_WEATHER_FORM:
#endif
            effect = TryWeatherFormChange(battler);
            if (effect != 0)
            {
                BattleScriptPushCursorAndCallback(BattleScript_WeatherFormChange);
                *(&gBattleStruct->formToChangeInto) = effect - 1;
            }
            break;
        case ABILITY_ICE_FACE:
            if (IsBattlerWeatherAffected(battler, B_WEATHER_HAIL)
             && gBattleMons[battler].species == SPECIES_EISCUE_NOICE_FACE
             && !(gBattleMons[battler].status2 & STATUS2_TRANSFORMED)
             && gBattleStruct->allowedToChangeFormInWeather[gBattlerPartyIndexes[battler]][GetBattlerSide(battler)])
            {
                gBattleStruct->allowedToChangeFormInWeather[gBattlerPartyIndexes[battler]][GetBattlerSide(battler)] = FALSE;
                gBattleMons[battler].species = SPECIES_EISCUE;
                BattleScriptPushCursorAndCallback(BattleScript_BattlerFormChangeWithStringEnd3);
                effect++;
            }
            break;
        case ABILITY_PROTOSYNTHESIS:
            if (!gSpecialStatuses[battler].weatherAbilityDone && IsBattlerWeatherAffected(battler, B_WEATHER_SUN))
            {
                gSpecialStatuses[battler].weatherAbilityDone = TRUE;
                PREPARE_STAT_BUFFER(gBattleTextBuff1, GetHighestStatId(battler));
                BattleScriptPushCursorAndCallback(BattleScript_ProtosynthesisActivates);
                effect++;
            }
            break;
        }
        break;
    case ABILITYEFFECT_ON_TERRAIN:  // For ability effects that activate when the field terrain changes.
        battler = gBattlerAbility = gBattleScripting.battler;
        gLastUsedAbility = GetBattlerAbility(battler);
        switch (gLastUsedAbility)
        {
        case ABILITY_MIMICRY:
            if (!gSpecialStatuses[battler].terrainAbilityDone && ChangeTypeBasedOnTerrain(battler))
            {
                gSpecialStatuses[battler].terrainAbilityDone = TRUE;
                ChangeTypeBasedOnTerrain(battler);
                BattleScriptPushCursorAndCallback(BattleScript_MimicryActivates_End3);
                effect++;
            }
            break;
        case ABILITY_QUARK_DRIVE:
            if (!gSpecialStatuses[battler].terrainAbilityDone && IsBattlerTerrainAffected(battler, STATUS_FIELD_ELECTRIC_TERRAIN))
            {
                gSpecialStatuses[battler].terrainAbilityDone = TRUE;
                PREPARE_STAT_BUFFER(gBattleTextBuff1, GetHighestStatId(battler));
                BattleScriptPushCursorAndCallback(BattleScript_QuarkDriveActivates);
                effect++;
            }
            break;
        }
        break;
    }

    if (effect && gLastUsedAbility != 0xFF)
        RecordAbilityBattle(battler, gLastUsedAbility);
    if (effect && caseID <= ABILITYEFFECT_MOVE_END)
        gBattlerAbility = battler;

    return effect;
}

bool32 IsNeutralizingGasBannedAbility(u32 ability)
{
    switch (ability)
    {
    case ABILITY_MULTITYPE:
    case ABILITY_ZEN_MODE:
    case ABILITY_STANCE_CHANGE:
    case ABILITY_POWER_CONSTRUCT:
    case ABILITY_SCHOOLING:
    case ABILITY_RKS_SYSTEM:
    case ABILITY_SHIELDS_DOWN:
    case ABILITY_COMATOSE:
    case ABILITY_DISGUISE:
    case ABILITY_GULP_MISSILE:
    case ABILITY_ICE_FACE:
    case ABILITY_AS_ONE_ICE_RIDER:
    case ABILITY_AS_ONE_SHADOW_RIDER:
        return TRUE;
    default:
        return FALSE;
    }
}

bool32 IsNeutralizingGasOnField(void)
{
    u32 i;

    for (i = 0; i < gBattlersCount; i++)
    {
        if (IsBattlerAlive(i) && gBattleMons[i].ability == ABILITY_NEUTRALIZING_GAS && !(gStatuses3[i] & STATUS3_GASTRO_ACID))
            return TRUE;
    }

    return FALSE;
}

bool32 IsMyceliumMightOnField(void)
{
    u32 i;

    for (i = 0; i < gBattlersCount; i++)
    {
        if (IsBattlerAlive(i) && gBattleMons[i].ability == ABILITY_MYCELIUM_MIGHT && IS_MOVE_STATUS(gCurrentMove))
            return TRUE;
    }

    return FALSE;
}

u32 GetBattlerAbility(u8 battlerId)
{
    if (gStatuses3[battlerId] & STATUS3_GASTRO_ACID)
        return ABILITY_NONE;

    if (IsNeutralizingGasOnField() && !IsNeutralizingGasBannedAbility(gBattleMons[battlerId].ability))
        return ABILITY_NONE;

    if (IsMyceliumMightOnField())
        return ABILITY_NONE;

    if ((((gBattleMons[gBattlerAttacker].ability == ABILITY_MOLD_BREAKER
            || gBattleMons[gBattlerAttacker].ability == ABILITY_TERAVOLT
            || gBattleMons[gBattlerAttacker].ability == ABILITY_TURBOBLAZE)
            && !(gStatuses3[gBattlerAttacker] & STATUS3_GASTRO_ACID))
            || gBattleMoves[gCurrentMove].flags & FLAG_TARGET_ABILITY_IGNORED)
            && sAbilitiesAffectedByMoldBreaker[gBattleMons[battlerId].ability]
            && gBattlerByTurnOrder[gCurrentTurnActionNumber] == gBattlerAttacker
            && gActionsByTurnOrder[gBattlerByTurnOrder[gBattlerAttacker]] == B_ACTION_USE_MOVE
            && gCurrentTurnActionNumber < gBattlersCount)
        return ABILITY_NONE;

    return gBattleMons[battlerId].ability;
}

u32 IsAbilityOnSide(u32 battlerId, u32 ability)
{
    if (IsBattlerAlive(battlerId) && GetBattlerAbility(battlerId) == ability)
        return battlerId + 1;
    else if (IsBattlerAlive(BATTLE_PARTNER(battlerId)) && GetBattlerAbility(BATTLE_PARTNER(battlerId)) == ability)
        return BATTLE_PARTNER(battlerId) + 1;
    else
        return 0;
}

u32 IsAbilityOnOpposingSide(u32 battlerId, u32 ability)
{
    return IsAbilityOnSide(BATTLE_OPPOSITE(battlerId), ability);
}

u32 IsAbilityOnField(u32 ability)
{
    u32 i;

    for (i = 0; i < gBattlersCount; i++)
    {
        if (IsBattlerAlive(i) && GetBattlerAbility(i) == ability)
            return i + 1;
    }

    return 0;
}

u32 IsAbilityOnFieldExcept(u32 battlerId, u32 ability)
{
    u32 i;

    for (i = 0; i < gBattlersCount; i++)
    {
        if (i != battlerId && IsBattlerAlive(i) && GetBattlerAbility(i) == ability)
            return i + 1;
    }

    return 0;
}

u32 IsAbilityPreventingEscape(u32 battlerId)
{
    u32 id;
#if B_GHOSTS_ESCAPE >= GEN_6
    if (IS_BATTLER_OF_TYPE(battlerId, TYPE_GHOST))
        return 0;
#endif
#if B_SHADOW_TAG_ESCAPE >= GEN_4
    if ((id = IsAbilityOnOpposingSide(battlerId, ABILITY_SHADOW_TAG)) && GetBattlerAbility(battlerId) != ABILITY_SHADOW_TAG)
#else
    if ((id = IsAbilityOnOpposingSide(battlerId, ABILITY_SHADOW_TAG)))
#endif
        return id;
    if ((id = IsAbilityOnOpposingSide(battlerId, ABILITY_ARENA_TRAP)) && IsBattlerGrounded(battlerId))
        return id;
    if ((id = IsAbilityOnOpposingSide(battlerId, ABILITY_MAGNET_PULL)) && IS_BATTLER_OF_TYPE(battlerId, TYPE_STEEL))
        return id;

    return 0;
}

bool32 CanBattlerEscape(u32 battlerId) // no ability check
{
    if (GetBattlerHoldEffect(battlerId, TRUE) == HOLD_EFFECT_SHED_SHELL)
        return TRUE;
#if B_GHOSTS_ESCAPE >= GEN_6
    else if (IS_BATTLER_OF_TYPE(battlerId, TYPE_GHOST))
        return TRUE;
#endif
    else if (gBattleMons[battlerId].status2 & (STATUS2_ESCAPE_PREVENTION | STATUS2_WRAPPED))
        return FALSE;
    else if (gStatuses3[battlerId] & STATUS3_ROOTED)
        return FALSE;
    else if (gFieldStatuses & STATUS_FIELD_FAIRY_LOCK)
        return FALSE;
    else if (gStatuses3[battlerId] & STATUS3_SKY_DROPPED)
        return FALSE;
    else
        return TRUE;
}

void BattleScriptExecute(const u8 *BS_ptr)
{
    gBattlescriptCurrInstr = BS_ptr;
    gBattleResources->battleCallbackStack->function[gBattleResources->battleCallbackStack->size++] = gBattleMainFunc;
    gBattleMainFunc = RunBattleScriptCommands_PopCallbacksStack;
    gCurrentActionFuncId = 0;
}

void BattleScriptPushCursorAndCallback(const u8 *BS_ptr)
{
    BattleScriptPushCursor();
    gBattlescriptCurrInstr = BS_ptr;
    gBattleResources->battleCallbackStack->function[gBattleResources->battleCallbackStack->size++] = gBattleMainFunc;
    gBattleMainFunc = RunBattleScriptCommands;
}

enum
{
    ITEM_NO_EFFECT,
    ITEM_STATUS_CHANGE,
    ITEM_EFFECT_OTHER,
    ITEM_PP_CHANGE,
    ITEM_HP_CHANGE,
    ITEM_STATS_CHANGE,
};

bool32 IsBattlerTerrainAffected(u8 battlerId, u32 terrainFlag)
{
    if (!(gFieldStatuses & terrainFlag))
        return FALSE;
    else if (gStatuses3[battlerId] & STATUS3_SEMI_INVULNERABLE)
        return FALSE;

    return IsBattlerGrounded(battlerId);
}

bool32 CanSleep(u8 battlerId)
{
    u16 ability = GetBattlerAbility(battlerId);
    if (ability == ABILITY_INSOMNIA
      || ability == ABILITY_VITAL_SPIRIT
      || ability == ABILITY_COMATOSE
      || gSideStatuses[GetBattlerSide(battlerId)] & SIDE_STATUS_SAFEGUARD
      || gBattleMons[battlerId].status1 & STATUS1_ANY
      || IsAbilityOnSide(battlerId, ABILITY_SWEET_VEIL)
      || IsAbilityStatusProtected(battlerId)
      || IsBattlerTerrainAffected(battlerId, STATUS_FIELD_ELECTRIC_TERRAIN | STATUS_FIELD_MISTY_TERRAIN))
        return FALSE;
    return TRUE;
}

bool32 CanBePoisoned(u8 battlerAttacker, u8 battlerTarget)
{
    u16 ability = GetBattlerAbility(battlerTarget);

    if (!(CanPoisonType(battlerAttacker, battlerTarget))
     || gSideStatuses[GetBattlerSide(battlerTarget)] & SIDE_STATUS_SAFEGUARD
     || gBattleMons[battlerTarget].status1 & STATUS1_ANY
     || ability == ABILITY_IMMUNITY
     || ability == ABILITY_COMATOSE
     || IsAbilityOnSide(battlerTarget, ABILITY_PASTEL_VEIL)
     || gBattleMons[battlerTarget].status1 & STATUS1_ANY
     || IsAbilityStatusProtected(battlerTarget)
     || IsBattlerTerrainAffected(battlerTarget, STATUS_FIELD_MISTY_TERRAIN))
        return FALSE;
    return TRUE;
}

bool32 CanBeBurned(u8 battlerId)
{
    u16 ability = GetBattlerAbility(battlerId);
    if (IS_BATTLER_OF_TYPE(battlerId, TYPE_FIRE)
      || gSideStatuses[GetBattlerSide(battlerId)] & SIDE_STATUS_SAFEGUARD
      || gBattleMons[battlerId].status1 & STATUS1_ANY
      || ability == ABILITY_WATER_VEIL
      || ability == ABILITY_WATER_BUBBLE
      || ability == ABILITY_COMATOSE
      || ability == ABILITY_THERMAL_EXCHANGE
      || IsAbilityStatusProtected(battlerId)
      || IsBattlerTerrainAffected(battlerId, STATUS_FIELD_MISTY_TERRAIN))
        return FALSE;
    return TRUE;
}

bool32 CanBeParalyzed(u8 battlerId)
{
    u16 ability = GetBattlerAbility(battlerId);
    if (
    #if B_PARALYZE_ELECTRIC >= GEN_6
        IS_BATTLER_OF_TYPE(battlerId, TYPE_ELECTRIC) ||
    #endif
        gSideStatuses[GetBattlerSide(battlerId)] & SIDE_STATUS_SAFEGUARD
        || ability == ABILITY_LIMBER
        || ability == ABILITY_COMATOSE
        || gBattleMons[battlerId].status1 & STATUS1_ANY
        || IsAbilityStatusProtected(battlerId)
        || IsBattlerTerrainAffected(battlerId, STATUS_FIELD_MISTY_TERRAIN))
        return FALSE;
    return TRUE;
}

bool32 CanBeFrozen(u8 battlerId)
{
    u16 ability = GetBattlerAbility(battlerId);
    if (IS_BATTLER_OF_TYPE(battlerId, TYPE_ICE)
      || IsBattlerWeatherAffected(battlerId, B_WEATHER_SUN)
      || gSideStatuses[GetBattlerSide(battlerId)] & SIDE_STATUS_SAFEGUARD
      || ability == ABILITY_MAGMA_ARMOR
      || ability == ABILITY_COMATOSE
      || gBattleMons[battlerId].status1 & STATUS1_ANY
      || IsAbilityStatusProtected(battlerId)
      || IsBattlerTerrainAffected(battlerId, STATUS_FIELD_MISTY_TERRAIN))
        return FALSE;
    return TRUE;
}

bool32 CanBeConfused(u8 battlerId)
{
    if (GetBattlerAbility(gEffectBattler) == ABILITY_OWN_TEMPO
      || gBattleMons[gEffectBattler].status2 & STATUS2_CONFUSION
      || IsBattlerTerrainAffected(battlerId, STATUS_FIELD_MISTY_TERRAIN))
        return FALSE;
    return TRUE;
}

// second argument is 1/X of current hp compared to max hp
bool32 HasEnoughHpToEatBerry(u32 battlerId, u32 hpFraction, u32 itemId)
{
    bool32 isBerry = (ItemId_GetPocket(itemId) == POCKET_BERRIES);

    if (gBattleMons[battlerId].hp == 0)
        return FALSE;
    if (gBattleScripting.overrideBerryRequirements)
        return TRUE;
    // Unnerve prevents consumption of opponents' berries.
    if (isBerry && IsUnnerveAbilityOnOpposingSide(battlerId))
        return FALSE;
    if (gBattleMons[battlerId].hp <= gBattleMons[battlerId].maxHP / hpFraction)
        return TRUE;

    if (hpFraction <= 4 && GetBattlerAbility(battlerId) == ABILITY_GLUTTONY && isBerry
         && gBattleMons[battlerId].hp <= gBattleMons[battlerId].maxHP / 2)
    {
        RecordAbilityBattle(battlerId, ABILITY_GLUTTONY);
        return TRUE;
    }

    return FALSE;
}

#if B_CONFUSE_BERRIES_HEAL >= GEN_7
    #define CONFUSE_BERRY_HP_FRACTION 4
#else
    #define CONFUSE_BERRY_HP_FRACTION 2
#endif

static u8 HealConfuseBerry(u32 battlerId, u32 itemId, u8 flavorId, bool32 end2)
{
    if (HasEnoughHpToEatBerry(battlerId, CONFUSE_BERRY_HP_FRACTION, itemId)
#if B_HEAL_BLOCKING >= GEN_5
     && !(gStatuses3[battlerId] & STATUS3_HEAL_BLOCK)
#endif
    )
    {
        PREPARE_FLAVOR_BUFFER(gBattleTextBuff1, flavorId);

        gBattleMoveDamage = gBattleMons[battlerId].maxHP / GetBattlerItemHoldEffectParam(battlerId, itemId);
        if (gBattleMoveDamage == 0)
            gBattleMoveDamage = 1;
        gBattleMoveDamage *= -1;

        if (GetBattlerAbility(battlerId) == ABILITY_RIPEN)
        {
            gBattleMoveDamage *= 2;
            gBattlerAbility = battlerId;
        }
        gBattleScripting.battler = battlerId;
        if (end2)
        {
            if (GetFlavorRelationByPersonality(gBattleMons[battlerId].personality, flavorId) < 0)
                BattleScriptExecute(BattleScript_BerryConfuseHealEnd2);
            else
                BattleScriptExecute(BattleScript_ItemHealHP_RemoveItemEnd2);
        }
        else
        {
            BattleScriptPushCursor();
            if (GetFlavorRelationByPersonality(gBattleMons[battlerId].personality, flavorId) < 0)
                gBattlescriptCurrInstr = BattleScript_BerryConfuseHealRet;
            else
                gBattlescriptCurrInstr = BattleScript_ItemHealHP_RemoveItemRet;
        }

        return ITEM_HP_CHANGE;
    }
    return 0;
}

#undef CONFUSE_BERRY_HP_FRACTION

static u8 StatRaiseBerry(u32 battlerId, u32 itemId, u32 statId, bool32 end2)
{
    if (CompareStat(battlerId, statId, MAX_STAT_STAGE, CMP_LESS_THAN) && HasEnoughHpToEatBerry(battlerId, GetBattlerItemHoldEffectParam(battlerId, itemId), itemId))
    {
        BufferStatChange(battlerId, statId, STRINGID_STATROSE);
        gEffectBattler = battlerId;
        if (GetBattlerAbility(battlerId) == ABILITY_RIPEN)
            SET_STATCHANGER(statId, 2, FALSE);
        else
            SET_STATCHANGER(statId, 1, FALSE);

        gBattleScripting.animArg1 = 14 + statId;
        gBattleScripting.animArg2 = 0;

        if (end2)
        {
            BattleScriptExecute(BattleScript_BerryStatRaiseEnd2);
        }
        else
        {
            BattleScriptPushCursor();
            gBattlescriptCurrInstr = BattleScript_BerryStatRaiseRet;
        }
        return ITEM_STATS_CHANGE;
    }
    return 0;
}

static u8 RandomStatRaiseBerry(u32 battlerId, u32 itemId, bool32 end2)
{
    s32 i;
    u16 stringId;

    for (i = 0; i < NUM_STATS - 1; i++)
    {
        if (CompareStat(battlerId, STAT_ATK + i, MAX_STAT_STAGE, CMP_LESS_THAN))
            break;
    }
    if (i != NUM_STATS - 1 && HasEnoughHpToEatBerry(battlerId, GetBattlerItemHoldEffectParam(battlerId, itemId), itemId))
    {
        u16 battlerAbility = GetBattlerAbility(battlerId);
        do
        {
            i = Random() % (NUM_STATS - 1);
        } while (!CompareStat(battlerId, STAT_ATK + i, MAX_STAT_STAGE, CMP_LESS_THAN));

        PREPARE_STAT_BUFFER(gBattleTextBuff1, i + 1);
        stringId = (battlerAbility == ABILITY_CONTRARY) ? STRINGID_STATFELL : STRINGID_STATROSE;
        gBattleTextBuff2[0] = B_BUFF_PLACEHOLDER_BEGIN;
        gBattleTextBuff2[1] = B_BUFF_STRING;
        gBattleTextBuff2[2] = STRINGID_STATSHARPLY;
        gBattleTextBuff2[3] = STRINGID_STATSHARPLY >> 8;
        gBattleTextBuff2[4] = B_BUFF_STRING;
        gBattleTextBuff2[5] = stringId;
        gBattleTextBuff2[6] = stringId >> 8;
        gBattleTextBuff2[7] = EOS;
        gEffectBattler = battlerId;
        if (battlerAbility == ABILITY_RIPEN)
            SET_STATCHANGER(i + 1, 4, FALSE);
        else
            SET_STATCHANGER(i + 1, 2, FALSE);

        gBattleScripting.animArg1 = 0x21 + i + 6;
        gBattleScripting.animArg2 = 0;
        if (end2)
        {
            BattleScriptExecute(BattleScript_BerryStatRaiseEnd2);
        }
        else
        {
            BattleScriptPushCursor();
            gBattlescriptCurrInstr = BattleScript_BerryStatRaiseRet;
        }

        return ITEM_STATS_CHANGE;
    }
    return 0;
}

static u8 TrySetMicleBerry(u32 battlerId, u32 itemId, bool32 end2)
{
    if (HasEnoughHpToEatBerry(battlerId, 4, itemId))
    {
        gProtectStructs[battlerId].usedMicleBerry = TRUE;  // battler's next attack has increased accuracy

        if (end2)
        {
            BattleScriptExecute(BattleScript_MicleBerryActivateEnd2);
        }
        else
        {
            BattleScriptPushCursor();
            gBattlescriptCurrInstr = BattleScript_MicleBerryActivateRet;
        }
        return ITEM_EFFECT_OTHER;
    }
    return 0;
}

static u8 DamagedStatBoostBerryEffect(u8 battlerId, u8 statId, u8 split)
{
    if (IsBattlerAlive(battlerId)
     && TARGET_TURN_DAMAGED
     && CompareStat(battlerId, statId, MAX_STAT_STAGE, CMP_LESS_THAN)
     && !DoesSubstituteBlockMove(gBattlerAttacker, battlerId, gCurrentMove)
     && GetBattleMoveSplit(gCurrentMove) == split)
    {
        BufferStatChange(battlerId, statId, STRINGID_STATROSE);

        gEffectBattler = battlerId;
        if (GetBattlerAbility(battlerId) == ABILITY_RIPEN)
            SET_STATCHANGER(statId, 2, FALSE);
        else
            SET_STATCHANGER(statId, 1, FALSE);

        gBattleScripting.animArg1 = 14 + statId;
        gBattleScripting.animArg2 = 0;
        BattleScriptPushCursor();
        gBattlescriptCurrInstr = BattleScript_BerryStatRaiseRet;
        return ITEM_STATS_CHANGE;
    }
    return 0;
}

u8 TryHandleSeed(u8 battler, u32 terrainFlag, u8 statId, u16 itemId, bool32 execute)
{
    if (gFieldStatuses & terrainFlag && CompareStat(battler, statId, MAX_STAT_STAGE, CMP_LESS_THAN))
    {
        BufferStatChange(battler, statId, STRINGID_STATROSE);
        gLastUsedItem = itemId; // For surge abilities
        gEffectBattler = gBattleScripting.battler = battler;
        SET_STATCHANGER(statId, 1, FALSE);
        gBattleScripting.animArg1 = 14 + statId;
        gBattleScripting.animArg2 = 0;
        if (execute)
        {
            BattleScriptExecute(BattleScript_BerryStatRaiseEnd2);
        }
        else
        {
            BattleScriptPushCursor();
            gBattlescriptCurrInstr = BattleScript_BerryStatRaiseRet;
        }
        return ITEM_STATS_CHANGE;
    }
    return 0;
}

static u8 ItemHealHp(u32 battlerId, u32 itemId, bool32 end2, bool32 percentHeal)
{
    if (!(gBattleScripting.overrideBerryRequirements && gBattleMons[battlerId].hp == gBattleMons[battlerId].maxHP)
    #if B_HEAL_BLOCKING >= GEN_5
        && !(gStatuses3[battlerId] & STATUS3_HEAL_BLOCK)
    #endif
        && HasEnoughHpToEatBerry(battlerId, 2, itemId))
    {
        if (percentHeal)
            gBattleMoveDamage = (gBattleMons[battlerId].maxHP * GetBattlerItemHoldEffectParam(battlerId, itemId) / 100) * -1;
        else
            gBattleMoveDamage = GetBattlerItemHoldEffectParam(battlerId, itemId) * -1;

        // check ripen
        if (ItemId_GetPocket(itemId) == POCKET_BERRIES && GetBattlerAbility(battlerId) == ABILITY_RIPEN)
            gBattleMoveDamage *= 2;

        gBattlerAbility = battlerId;    // in SWSH, berry juice shows ability pop up but has no effect. This is mimicked here
        if (end2)
        {
            BattleScriptExecute(BattleScript_ItemHealHP_RemoveItemEnd2);
        }
        else
        {
            BattleScriptPushCursor();
            gBattlescriptCurrInstr = BattleScript_ItemHealHP_RemoveItemRet;
        }
        return ITEM_HP_CHANGE;
    }
    return 0;
}

static bool32 UnnerveOn(u32 battlerId, u32 itemId)
{
    if (ItemId_GetPocket(itemId) == POCKET_BERRIES && IsUnnerveAbilityOnOpposingSide(battlerId))
        return TRUE;
    return FALSE;
}

static bool32 GetMentalHerbEffect(u8 battlerId)
{
    bool32 ret = FALSE;

    // Check infatuation
    if (gBattleMons[battlerId].status2 & STATUS2_INFATUATION)
    {
        gBattleMons[battlerId].status2 &= ~STATUS2_INFATUATION;
        gBattleCommunication[MULTISTRING_CHOOSER] = B_MSG_MENTALHERBCURE_INFATUATION;  // STRINGID_TARGETGOTOVERINFATUATION
        StringCopy(gBattleTextBuff1, gStatusConditionString_LoveJpn);
        ret = TRUE;
    }
#if B_MENTAL_HERB >= GEN_5
    // Check taunt
    if (gDisableStructs[battlerId].tauntTimer != 0)
    {
        gDisableStructs[battlerId].tauntTimer = 0;
        gBattleCommunication[MULTISTRING_CHOOSER] = B_MSG_MENTALHERBCURE_TAUNT;
        PREPARE_MOVE_BUFFER(gBattleTextBuff1, MOVE_TAUNT);
        ret = TRUE;
    }
    // Check encore
    if (gDisableStructs[battlerId].encoreTimer != 0)
    {
        gDisableStructs[battlerId].encoredMove = 0;
        gDisableStructs[battlerId].encoreTimer = 0;
        gBattleCommunication[MULTISTRING_CHOOSER] = B_MSG_MENTALHERBCURE_ENCORE;   // STRINGID_PKMNENCOREENDED
        ret = TRUE;
    }
    // Check torment
    if (gBattleMons[battlerId].status2 & STATUS2_TORMENT)
    {
        gBattleMons[battlerId].status2 &= ~STATUS2_TORMENT;
        gBattleCommunication[MULTISTRING_CHOOSER] = B_MSG_MENTALHERBCURE_TORMENT;
        ret = TRUE;
    }
    // Check heal block
    if (gStatuses3[battlerId] & STATUS3_HEAL_BLOCK)
    {
        gStatuses3[battlerId] &= ~STATUS3_HEAL_BLOCK;
        gBattleCommunication[MULTISTRING_CHOOSER] = B_MSG_MENTALHERBCURE_HEALBLOCK;
        ret = TRUE;
    }
    // Check disable
    if (gDisableStructs[battlerId].disableTimer != 0)
    {
        gDisableStructs[battlerId].disableTimer = 0;
        gDisableStructs[battlerId].disabledMove = 0;
        gBattleCommunication[MULTISTRING_CHOOSER] = B_MSG_MENTALHERBCURE_DISABLE;
        ret = TRUE;
    }
#endif
    return ret;
}

static u8 ItemEffectMoveEnd(u32 battlerId, u16 holdEffect)
{
    u8 effect = 0;
    u32 i;

    switch (holdEffect)
    {
#if B_HP_BERRIES >= GEN_4
    case HOLD_EFFECT_MICLE_BERRY:
        effect = TrySetMicleBerry(battlerId, gLastUsedItem, FALSE);
        break;
    case HOLD_EFFECT_RESTORE_HP:
        effect = ItemHealHp(battlerId, gLastUsedItem, FALSE, FALSE);
        break;
#endif
#if B_BERRIES_INSTANT >= GEN_4
    case HOLD_EFFECT_RESTORE_PCT_HP:
        effect = ItemHealHp(battlerId, gLastUsedItem, FALSE, TRUE);
        break;
    case HOLD_EFFECT_CONFUSE_SPICY:
        effect = HealConfuseBerry(battlerId, gLastUsedItem, FLAVOR_SPICY, FALSE);
        break;
    case HOLD_EFFECT_CONFUSE_DRY:
        effect = HealConfuseBerry(battlerId, gLastUsedItem, FLAVOR_DRY, FALSE);
        break;
    case HOLD_EFFECT_CONFUSE_SWEET:
        effect = HealConfuseBerry(battlerId, gLastUsedItem, FLAVOR_SWEET, FALSE);
        break;
    case HOLD_EFFECT_CONFUSE_BITTER:
        effect = HealConfuseBerry(battlerId, gLastUsedItem, FLAVOR_BITTER, FALSE);
        break;
    case HOLD_EFFECT_CONFUSE_SOUR:
        effect = HealConfuseBerry(battlerId, gLastUsedItem, FLAVOR_SOUR, FALSE);
        break;
    case HOLD_EFFECT_ATTACK_UP:
        effect = StatRaiseBerry(battlerId, gLastUsedItem, STAT_ATK, FALSE);
        break;
    case HOLD_EFFECT_DEFENSE_UP:
        effect = StatRaiseBerry(battlerId, gLastUsedItem, STAT_DEF, FALSE);
        break;
    case HOLD_EFFECT_SPEED_UP:
        effect = StatRaiseBerry(battlerId, gLastUsedItem, STAT_SPEED, FALSE);
        break;
    case HOLD_EFFECT_SP_ATTACK_UP:
        effect = StatRaiseBerry(battlerId, gLastUsedItem, STAT_SPATK, FALSE);
        break;
    case HOLD_EFFECT_SP_DEFENSE_UP:
        effect = StatRaiseBerry(battlerId, gLastUsedItem, STAT_SPDEF, FALSE);
        break;
    case HOLD_EFFECT_RANDOM_STAT_UP:
        effect = RandomStatRaiseBerry(battlerId, gLastUsedItem, FALSE);
        break;
#endif
    case HOLD_EFFECT_CURE_PAR:
        if (gBattleMons[battlerId].status1 & STATUS1_PARALYSIS && !UnnerveOn(battlerId, gLastUsedItem))
        {
            gBattleMons[battlerId].status1 &= ~STATUS1_PARALYSIS;
            BattleScriptPushCursor();
            gBattlescriptCurrInstr = BattleScript_BerryCureParRet;
            effect = ITEM_STATUS_CHANGE;
        }
        break;
    case HOLD_EFFECT_CURE_PSN:
        if (gBattleMons[battlerId].status1 & STATUS1_PSN_ANY && !UnnerveOn(battlerId, gLastUsedItem))
        {
            gBattleMons[battlerId].status1 &= ~(STATUS1_PSN_ANY | STATUS1_TOXIC_COUNTER);
            BattleScriptPushCursor();
            gBattlescriptCurrInstr = BattleScript_BerryCurePsnRet;
            effect = ITEM_STATUS_CHANGE;
        }
        break;
    case HOLD_EFFECT_CURE_BRN:
        if (gBattleMons[battlerId].status1 & STATUS1_BURN && !UnnerveOn(battlerId, gLastUsedItem))
        {
            gBattleMons[battlerId].status1 &= ~STATUS1_BURN;
            BattleScriptPushCursor();
            gBattlescriptCurrInstr = BattleScript_BerryCureBrnRet;
            effect = ITEM_STATUS_CHANGE;
        }
        break;
    case HOLD_EFFECT_CURE_FRZ:
        if (gBattleMons[battlerId].status1 & STATUS1_FREEZE && !UnnerveOn(battlerId, gLastUsedItem))
        {
            gBattleMons[battlerId].status1 &= ~STATUS1_FREEZE;
            BattleScriptPushCursor();
            gBattlescriptCurrInstr = BattleScript_BerryCureFrzRet;
            effect = ITEM_STATUS_CHANGE;
        }
        break;
    case HOLD_EFFECT_CURE_SLP:
        if (gBattleMons[battlerId].status1 & STATUS1_SLEEP && !UnnerveOn(battlerId, gLastUsedItem))
        {
            gBattleMons[battlerId].status1 &= ~STATUS1_SLEEP;
            gBattleMons[battlerId].status2 &= ~STATUS2_NIGHTMARE;
            BattleScriptPushCursor();
            gBattlescriptCurrInstr = BattleScript_BerryCureSlpRet;
            effect = ITEM_STATUS_CHANGE;
        }
        break;
    case HOLD_EFFECT_CURE_CONFUSION:
        if (gBattleMons[battlerId].status2 & STATUS2_CONFUSION && !UnnerveOn(battlerId, gLastUsedItem))
        {
            gBattleMons[battlerId].status2 &= ~STATUS2_CONFUSION;
            BattleScriptPushCursor();
            gBattlescriptCurrInstr = BattleScript_BerryCureConfusionRet;
            effect = ITEM_EFFECT_OTHER;
        }
        break;
    case HOLD_EFFECT_MENTAL_HERB:
        if (GetMentalHerbEffect(battlerId))
        {
            gBattleScripting.savedBattler = gBattlerAttacker;
            gBattlerAttacker = battlerId;
            BattleScriptPushCursor();
            gBattlescriptCurrInstr = BattleScript_MentalHerbCureRet;
            effect = ITEM_EFFECT_OTHER;
        }
        break;
    case HOLD_EFFECT_CURE_STATUS:
        if ((gBattleMons[battlerId].status1 & STATUS1_ANY || gBattleMons[battlerId].status2 & STATUS2_CONFUSION) && !UnnerveOn(battlerId, gLastUsedItem))
        {
            if (gBattleMons[battlerId].status1 & STATUS1_PSN_ANY)
                StringCopy(gBattleTextBuff1, gStatusConditionString_PoisonJpn);

            if (gBattleMons[battlerId].status1 & STATUS1_SLEEP)
            {
                gBattleMons[battlerId].status2 &= ~STATUS2_NIGHTMARE;
                StringCopy(gBattleTextBuff1, gStatusConditionString_SleepJpn);
            }

            if (gBattleMons[battlerId].status1 & STATUS1_PARALYSIS)
                StringCopy(gBattleTextBuff1, gStatusConditionString_ParalysisJpn);

            if (gBattleMons[battlerId].status1 & STATUS1_BURN)
                StringCopy(gBattleTextBuff1, gStatusConditionString_BurnJpn);

            if (gBattleMons[battlerId].status1 & STATUS1_FREEZE)
                StringCopy(gBattleTextBuff1, gStatusConditionString_IceJpn);

            if (gBattleMons[battlerId].status2 & STATUS2_CONFUSION)
                StringCopy(gBattleTextBuff1, gStatusConditionString_ConfusionJpn);

            gBattleMons[battlerId].status1 = 0;
            gBattleMons[battlerId].status2 &= ~STATUS2_CONFUSION;
            BattleScriptPushCursor();
            gBattleCommunication[MULTISTRING_CHOOSER] = B_MSG_CURED_PROBLEM;
            gBattlescriptCurrInstr = BattleScript_BerryCureChosenStatusRet;
            effect = ITEM_STATUS_CHANGE;
        }
        break;
    case HOLD_EFFECT_RESTORE_STATS:
        for (i = 0; i < NUM_BATTLE_STATS; i++)
        {
            if (gBattleMons[battlerId].statStages[i] < DEFAULT_STAT_STAGE)
            {
                gBattleMons[battlerId].statStages[i] = DEFAULT_STAT_STAGE;
                effect = ITEM_STATS_CHANGE;
            }
        }
        if (effect != 0)
        {
            gBattleScripting.battler = battlerId;
            gPotentialItemEffectBattler = battlerId;
            BattleScriptPushCursor();
            gBattlescriptCurrInstr = BattleScript_WhiteHerbRet;
            return effect;
        }
        break;
    case HOLD_EFFECT_CRITICAL_UP: // lansat berry
        if (B_BERRIES_INSTANT >= GEN_4
            && !(gBattleMons[battlerId].status2 & STATUS2_FOCUS_ENERGY)
            && HasEnoughHpToEatBerry(battlerId, GetBattlerItemHoldEffectParam(battlerId, gLastUsedItem), gLastUsedItem))
        {
            gBattleMons[battlerId].status2 |= STATUS2_FOCUS_ENERGY;
            gBattleScripting.battler = battlerId;
            gPotentialItemEffectBattler = battlerId;
            BattleScriptPushCursor();
            gBattlescriptCurrInstr = BattleScript_BerryFocusEnergyRet;
            effect = ITEM_EFFECT_OTHER;
        }
        break;
    }

    return effect;
}

u8 ItemBattleEffects(u8 caseID, u8 battlerId, bool8 moveTurn)
{
    int i = 0, moveType;
    u8 effect = ITEM_NO_EFFECT;
    u8 changedPP = 0;
    u8 battlerHoldEffect, atkHoldEffect;
    u8 atkHoldEffectParam;
    u16 atkItem;

    if (caseID != ITEMEFFECT_USE_LAST_ITEM) {
        gLastUsedItem = gBattleMons[battlerId].item;
        battlerHoldEffect = GetBattlerHoldEffect(battlerId, TRUE);
    }

    atkItem = gBattleMons[gBattlerAttacker].item;
    atkHoldEffect = GetBattlerHoldEffect(gBattlerAttacker, TRUE);
    atkHoldEffectParam = GetBattlerHoldEffectParam(gBattlerAttacker);

    switch (caseID)
    {
    case ITEMEFFECT_ON_SWITCH_IN:
        if (!gSpecialStatuses[battlerId].switchInItemDone)
        {
            switch (battlerHoldEffect)
            {
            case HOLD_EFFECT_DOUBLE_PRIZE:
                if (GetBattlerSide(battlerId) == B_SIDE_PLAYER && !gBattleStruct->moneyMultiplierItem)
                {
                    gBattleStruct->moneyMultiplier *= 2;
                    gBattleStruct->moneyMultiplierItem = 1;
                }
                break;
            case HOLD_EFFECT_RESTORE_STATS:
                for (i = 0; i < NUM_BATTLE_STATS; i++)
                {
                    if (gBattleMons[battlerId].statStages[i] < DEFAULT_STAT_STAGE)
                    {
                        gBattleMons[battlerId].statStages[i] = DEFAULT_STAT_STAGE;
                        effect = ITEM_STATS_CHANGE;
                    }
                }
                if (effect != 0)
                {
                    gBattleScripting.battler = battlerId;
                    gPotentialItemEffectBattler = battlerId;
                    gActiveBattler = gBattlerAttacker = battlerId;
                    BattleScriptExecute(BattleScript_WhiteHerbEnd2);
                }
                break;
        #if B_BERRIES_INSTANT >= GEN_4
            case HOLD_EFFECT_CONFUSE_SPICY:
                effect = HealConfuseBerry(battlerId, gLastUsedItem, FLAVOR_SPICY, TRUE);
                break;
            case HOLD_EFFECT_CONFUSE_DRY:
                effect = HealConfuseBerry(battlerId, gLastUsedItem, FLAVOR_DRY, TRUE);
                break;
            case HOLD_EFFECT_CONFUSE_SWEET:
                effect = HealConfuseBerry(battlerId, gLastUsedItem, FLAVOR_SWEET, TRUE);
                break;
            case HOLD_EFFECT_CONFUSE_BITTER:
                effect = HealConfuseBerry(battlerId, gLastUsedItem, FLAVOR_BITTER, TRUE);
                break;
            case HOLD_EFFECT_CONFUSE_SOUR:
                effect = HealConfuseBerry(battlerId, gLastUsedItem, FLAVOR_SOUR, TRUE);
                break;
            case HOLD_EFFECT_ATTACK_UP:
                effect = StatRaiseBerry(battlerId, gLastUsedItem, STAT_ATK, TRUE);
                break;
            case HOLD_EFFECT_DEFENSE_UP:
                effect = StatRaiseBerry(battlerId, gLastUsedItem, STAT_DEF, TRUE);
                break;
            case HOLD_EFFECT_SPEED_UP:
                effect = StatRaiseBerry(battlerId, gLastUsedItem, STAT_SPEED, TRUE);
                break;
            case HOLD_EFFECT_SP_ATTACK_UP:
                effect = StatRaiseBerry(battlerId, gLastUsedItem, STAT_SPATK, TRUE);
                break;
            case HOLD_EFFECT_SP_DEFENSE_UP:
                effect = StatRaiseBerry(battlerId, gLastUsedItem, STAT_SPDEF, TRUE);
                break;
            case HOLD_EFFECT_CRITICAL_UP:
                if (!(gBattleMons[battlerId].status2 & STATUS2_FOCUS_ENERGY) && HasEnoughHpToEatBerry(battlerId, GetBattlerItemHoldEffectParam(battlerId, gLastUsedItem), gLastUsedItem))
                {
                    gBattleMons[battlerId].status2 |= STATUS2_FOCUS_ENERGY;
                    gBattleScripting.battler = battlerId;
                    BattleScriptExecute(BattleScript_BerryFocusEnergyEnd2);
                    effect = ITEM_EFFECT_OTHER;
                }
                break;
            case HOLD_EFFECT_RANDOM_STAT_UP:
                effect = RandomStatRaiseBerry(battlerId, gLastUsedItem, TRUE);
                break;
            case HOLD_EFFECT_CURE_PAR:
                if (gBattleMons[battlerId].status1 & STATUS1_PARALYSIS && !UnnerveOn(battlerId, gLastUsedItem))
                {
                    gBattleMons[battlerId].status1 &= ~STATUS1_PARALYSIS;
                    BattleScriptExecute(BattleScript_BerryCurePrlzEnd2);
                    effect = ITEM_STATUS_CHANGE;
                }
                break;
            case HOLD_EFFECT_CURE_PSN:
                if (gBattleMons[battlerId].status1 & STATUS1_PSN_ANY && !UnnerveOn(battlerId, gLastUsedItem))
                {
                    gBattleMons[battlerId].status1 &= ~(STATUS1_PSN_ANY | STATUS1_TOXIC_COUNTER);
                    BattleScriptExecute(BattleScript_BerryCurePsnEnd2);
                    effect = ITEM_STATUS_CHANGE;
                }
                break;
            case HOLD_EFFECT_CURE_BRN:
                if (gBattleMons[battlerId].status1 & STATUS1_BURN && !UnnerveOn(battlerId, gLastUsedItem))
                {
                    gBattleMons[battlerId].status1 &= ~STATUS1_BURN;
                    BattleScriptExecute(BattleScript_BerryCureBrnEnd2);
                    effect = ITEM_STATUS_CHANGE;
                }
                break;
            case HOLD_EFFECT_CURE_FRZ:
                if (gBattleMons[battlerId].status1 & STATUS1_FREEZE && !UnnerveOn(battlerId, gLastUsedItem))
                {
                    gBattleMons[battlerId].status1 &= ~STATUS1_FREEZE;
                    BattleScriptExecute(BattleScript_BerryCureFrzEnd2);
                    effect = ITEM_STATUS_CHANGE;
                }
                break;
            case HOLD_EFFECT_CURE_SLP:
                if (gBattleMons[battlerId].status1 & STATUS1_SLEEP && !UnnerveOn(battlerId, gLastUsedItem))
                {
                    gBattleMons[battlerId].status1 &= ~STATUS1_SLEEP;
                    gBattleMons[battlerId].status2 &= ~STATUS2_NIGHTMARE;
                    BattleScriptExecute(BattleScript_BerryCureSlpEnd2);
                    effect = ITEM_STATUS_CHANGE;
                }
                break;
            case HOLD_EFFECT_CURE_STATUS:
                if ((gBattleMons[battlerId].status1 & STATUS1_ANY || gBattleMons[battlerId].status2 & STATUS2_CONFUSION) && !UnnerveOn(battlerId, gLastUsedItem))
                {
                    i = 0;
                    if (gBattleMons[battlerId].status1 & STATUS1_PSN_ANY)
                    {
                        StringCopy(gBattleTextBuff1, gStatusConditionString_PoisonJpn);
                        i++;
                    }
                    if (gBattleMons[battlerId].status1 & STATUS1_SLEEP)
                    {
                        gBattleMons[battlerId].status2 &= ~STATUS2_NIGHTMARE;
                        StringCopy(gBattleTextBuff1, gStatusConditionString_SleepJpn);
                        i++;
                    }
                    if (gBattleMons[battlerId].status1 & STATUS1_PARALYSIS)
                    {
                        StringCopy(gBattleTextBuff1, gStatusConditionString_ParalysisJpn);
                        i++;
                    }
                    if (gBattleMons[battlerId].status1 & STATUS1_BURN)
                    {
                        StringCopy(gBattleTextBuff1, gStatusConditionString_BurnJpn);
                        i++;
                    }
                    if (gBattleMons[battlerId].status1 & STATUS1_FREEZE)
                    {
                        StringCopy(gBattleTextBuff1, gStatusConditionString_IceJpn);
                        i++;
                    }
                    if (gBattleMons[battlerId].status2 & STATUS2_CONFUSION)
                    {
                        StringCopy(gBattleTextBuff1, gStatusConditionString_ConfusionJpn);
                        i++;
                    }
                    if (i <= 1)
                        gBattleCommunication[MULTISTRING_CHOOSER] = B_MSG_CURED_PROBLEM;
                    else
                        gBattleCommunication[MULTISTRING_CHOOSER] = B_MSG_NORMALIZED_STATUS;
                    gBattleMons[battlerId].status1 = 0;
                    gBattleMons[battlerId].status2 &= ~STATUS2_CONFUSION;
                    BattleScriptExecute(BattleScript_BerryCureChosenStatusEnd2);
                    effect = ITEM_STATUS_CHANGE;
                }
                break;
            case HOLD_EFFECT_RESTORE_HP:
                effect = ItemHealHp(battlerId, gLastUsedItem, TRUE, FALSE);
                break;
            case HOLD_EFFECT_RESTORE_PCT_HP:
                effect = ItemHealHp(battlerId, gLastUsedItem, TRUE, TRUE);
                break;
        #endif
            case HOLD_EFFECT_AIR_BALLOON:
                effect = ITEM_EFFECT_OTHER;
                gBattleScripting.battler = battlerId;
                BattleScriptPushCursorAndCallback(BattleScript_AirBaloonMsgIn);
                RecordItemEffectBattle(battlerId, HOLD_EFFECT_AIR_BALLOON);
                break;
            case HOLD_EFFECT_ROOM_SERVICE:
                if (TryRoomService(battlerId))
                {
                    BattleScriptExecute(BattleScript_BerryStatRaiseEnd2);
                    effect = ITEM_STATS_CHANGE;
                }
                break;
            case HOLD_EFFECT_SEEDS:
                switch (GetBattlerHoldEffectParam(battlerId))
                {
                case HOLD_EFFECT_PARAM_ELECTRIC_TERRAIN:
                    effect = TryHandleSeed(battlerId, STATUS_FIELD_ELECTRIC_TERRAIN, STAT_DEF, gLastUsedItem, TRUE);
                    break;
                case HOLD_EFFECT_PARAM_GRASSY_TERRAIN:
                    effect = TryHandleSeed(battlerId, STATUS_FIELD_GRASSY_TERRAIN, STAT_DEF, gLastUsedItem, TRUE);
                    break;
                case HOLD_EFFECT_PARAM_MISTY_TERRAIN:
                    effect = TryHandleSeed(battlerId, STATUS_FIELD_MISTY_TERRAIN, STAT_SPDEF, gLastUsedItem, TRUE);
                    break;
                case HOLD_EFFECT_PARAM_PSYCHIC_TERRAIN:
                    effect = TryHandleSeed(battlerId, STATUS_FIELD_PSYCHIC_TERRAIN, STAT_SPDEF, gLastUsedItem, TRUE);
                    break;
                }
                break;
            case HOLD_EFFECT_EJECT_PACK:
                if (gProtectStructs[battlerId].statFell
                 && gProtectStructs[battlerId].disableEjectPack == 0
                 && !(gCurrentMove == MOVE_PARTING_SHOT && CanBattlerSwitch(gBattlerAttacker))) // Does not activate if attacker used Parting Shot and can switch out
                {
                    gProtectStructs[battlerId].statFell = FALSE;
                    gActiveBattler = gBattleScripting.battler = battlerId;
                    effect = ITEM_STATS_CHANGE;
                    if (moveTurn)
                    {
                        BattleScriptPushCursor();
                        gBattlescriptCurrInstr = BattleScript_EjectPackActivate_Ret;
                    }
                    else
                    {
                        BattleScriptExecute(BattleScript_EjectPackActivate_End2);
                    }
                }
                break;
            }
            if (effect != 0)
            {
                gSpecialStatuses[battlerId].switchInItemDone = TRUE;
                gActiveBattler = gBattlerAttacker = gPotentialItemEffectBattler = gBattleScripting.battler = battlerId;
                switch (effect)
                {
                case ITEM_STATUS_CHANGE:
                    BtlController_EmitSetMonData(BUFFER_A, REQUEST_STATUS_BATTLE, 0, 4, &gBattleMons[battlerId].status1);
                    MarkBattlerForControllerExec(gActiveBattler);
                    break;
                case ITEM_PP_CHANGE:
                    if (MOVE_IS_PERMANENT(battlerId, i))
                        gBattleMons[battlerId].pp[i] = changedPP;
                    break;
                }
            }
        }
        break;
    case ITEMEFFECT_NORMAL:
        if (gBattleMons[battlerId].hp)
        {
            switch (battlerHoldEffect)
            {
            case HOLD_EFFECT_RESTORE_HP:
                if (!moveTurn)
                    effect = ItemHealHp(battlerId, gLastUsedItem, TRUE, FALSE);
                break;
            case HOLD_EFFECT_RESTORE_PCT_HP:
                if (!moveTurn)
                    effect = ItemHealHp(battlerId, gLastUsedItem, TRUE, TRUE);
                break;
            case HOLD_EFFECT_RESTORE_PP:
                if (!moveTurn)
                {
                    struct Pokemon *mon;
                    u8 ppBonuses;
                    u16 move;

                    mon = GetBattlerPartyData(battlerId);
                    for (i = 0; i < MAX_MON_MOVES; i++)
                    {
                        move = GetMonData(mon, MON_DATA_MOVE1 + i);
                        changedPP = GetMonData(mon, MON_DATA_PP1 + i);
                        ppBonuses = GetMonData(mon, MON_DATA_PP_BONUSES);
                        if (move && changedPP == 0)
                            break;
                    }
                    if (i != MAX_MON_MOVES)
                    {
                        u8 maxPP = CalculatePPWithBonus(move, ppBonuses, i);
                        u8 ppRestored = GetBattlerHoldEffectParam(battlerId);

                        if (GetBattlerAbility(battlerId) == ABILITY_RIPEN)
                        {
                            ppRestored *= 2;
                            gBattlerAbility = battlerId;
                        }
                        if (changedPP + ppRestored > maxPP)
                            changedPP = maxPP;
                        else
                            changedPP = changedPP + ppRestored;

                        PREPARE_MOVE_BUFFER(gBattleTextBuff1, move);

                        BattleScriptExecute(BattleScript_BerryPPHealEnd2);
                        BtlController_EmitSetMonData(BUFFER_A, i + REQUEST_PPMOVE1_BATTLE, 0, 1, &changedPP);
                        MarkBattlerForControllerExec(gActiveBattler);
                        effect = ITEM_PP_CHANGE;
                    }
                }
                break;
            case HOLD_EFFECT_RESTORE_STATS:
                for (i = 0; i < NUM_BATTLE_STATS; i++)
                {
                    if (gBattleMons[battlerId].statStages[i] < DEFAULT_STAT_STAGE)
                    {
                        gBattleMons[battlerId].statStages[i] = DEFAULT_STAT_STAGE;
                        effect = ITEM_STATS_CHANGE;
                    }
                }
                if (effect != 0)
                {
                    gBattleScripting.battler = battlerId;
                    gPotentialItemEffectBattler = battlerId;
                    gActiveBattler = gBattlerAttacker = battlerId;
                    BattleScriptExecute(BattleScript_WhiteHerbEnd2);
                }
                break;
            case HOLD_EFFECT_BLACK_SLUDGE:
                if (IS_BATTLER_OF_TYPE(battlerId, TYPE_POISON))
                {
                    goto LEFTOVERS;
                }
                else if (GetBattlerAbility(battlerId) != ABILITY_MAGIC_GUARD && !moveTurn)
                {
                    gBattleMoveDamage = gBattleMons[battlerId].maxHP / 8;
                    if (gBattleMoveDamage == 0)
                        gBattleMoveDamage = 1;
                    BattleScriptExecute(BattleScript_ItemHurtEnd2);
                    effect = ITEM_HP_CHANGE;
                    RecordItemEffectBattle(battlerId, battlerHoldEffect);
                    PREPARE_ITEM_BUFFER(gBattleTextBuff1, gLastUsedItem);
                }
                break;
            case HOLD_EFFECT_LEFTOVERS:
            LEFTOVERS:
#if B_HEAL_BLOCKING >= GEN_5
                if (gBattleMons[battlerId].hp < gBattleMons[battlerId].maxHP && !moveTurn && !(gStatuses3[battlerId] & STATUS3_HEAL_BLOCK))
#else
                if (gBattleMons[battlerId].hp < gBattleMons[battlerId].maxHP && !moveTurn)
#endif
                {
                    gBattleMoveDamage = gBattleMons[battlerId].maxHP / 16;
                    if (gBattleMoveDamage == 0)
                        gBattleMoveDamage = 1;
                    gBattleMoveDamage *= -1;
                    BattleScriptExecute(BattleScript_ItemHealHP_End2);
                    effect = ITEM_HP_CHANGE;
                    RecordItemEffectBattle(battlerId, battlerHoldEffect);
                }
                break;
            case HOLD_EFFECT_CONFUSE_SPICY:
                if (!moveTurn)
                    effect = HealConfuseBerry(battlerId, gLastUsedItem, FLAVOR_SPICY, TRUE);
                break;
            case HOLD_EFFECT_CONFUSE_DRY:
                if (!moveTurn)
                    effect = HealConfuseBerry(battlerId, gLastUsedItem, FLAVOR_DRY, TRUE);
                break;
            case HOLD_EFFECT_CONFUSE_SWEET:
                if (!moveTurn)
                    effect = HealConfuseBerry(battlerId, gLastUsedItem, FLAVOR_SWEET, TRUE);
                break;
            case HOLD_EFFECT_CONFUSE_BITTER:
                if (!moveTurn)
                    effect = HealConfuseBerry(battlerId, gLastUsedItem, FLAVOR_BITTER, TRUE);
                break;
            case HOLD_EFFECT_CONFUSE_SOUR:
                if (!moveTurn)
                    effect = HealConfuseBerry(battlerId, gLastUsedItem, FLAVOR_SOUR, TRUE);
                break;
            case HOLD_EFFECT_ATTACK_UP:
                if (!moveTurn)
                    effect = StatRaiseBerry(battlerId, gLastUsedItem, STAT_ATK, TRUE);
                break;
            case HOLD_EFFECT_DEFENSE_UP:
                if (!moveTurn)
                    effect = StatRaiseBerry(battlerId, gLastUsedItem, STAT_DEF, TRUE);
                break;
            case HOLD_EFFECT_SPEED_UP:
                if (!moveTurn)
                    effect = StatRaiseBerry(battlerId, gLastUsedItem, STAT_SPEED, TRUE);
                break;
            case HOLD_EFFECT_SP_ATTACK_UP:
                if (!moveTurn)
                    effect = StatRaiseBerry(battlerId, gLastUsedItem, STAT_SPATK, TRUE);
                break;
            case HOLD_EFFECT_SP_DEFENSE_UP:
                if (!moveTurn)
                    effect = StatRaiseBerry(battlerId, gLastUsedItem, STAT_SPDEF, TRUE);
                break;
            case HOLD_EFFECT_CRITICAL_UP:
                if (!moveTurn && !(gBattleMons[battlerId].status2 & STATUS2_FOCUS_ENERGY)
                    && HasEnoughHpToEatBerry(battlerId, GetBattlerItemHoldEffectParam(battlerId, gLastUsedItem), gLastUsedItem))
                {
                    gBattleMons[battlerId].status2 |= STATUS2_FOCUS_ENERGY;
                    gBattleScripting.battler = battlerId;
                    BattleScriptExecute(BattleScript_BerryFocusEnergyEnd2);
                    effect = ITEM_EFFECT_OTHER;
                }
                break;
            case HOLD_EFFECT_RANDOM_STAT_UP:
                if (!moveTurn)
                    effect = RandomStatRaiseBerry(battlerId, gLastUsedItem, TRUE);
                break;
            case HOLD_EFFECT_CURE_PAR:
                if (gBattleMons[battlerId].status1 & STATUS1_PARALYSIS && !UnnerveOn(battlerId, gLastUsedItem))
                {
                    gBattleMons[battlerId].status1 &= ~STATUS1_PARALYSIS;
                    BattleScriptExecute(BattleScript_BerryCurePrlzEnd2);
                    effect = ITEM_STATUS_CHANGE;
                }
                break;
            case HOLD_EFFECT_CURE_PSN:
                if (gBattleMons[battlerId].status1 & STATUS1_PSN_ANY && !UnnerveOn(battlerId, gLastUsedItem))
                {
                    gBattleMons[battlerId].status1 &= ~(STATUS1_PSN_ANY | STATUS1_TOXIC_COUNTER);
                    BattleScriptExecute(BattleScript_BerryCurePsnEnd2);
                    effect = ITEM_STATUS_CHANGE;
                }
                break;
            case HOLD_EFFECT_CURE_BRN:
                if (gBattleMons[battlerId].status1 & STATUS1_BURN && !UnnerveOn(battlerId, gLastUsedItem))
                {
                    gBattleMons[battlerId].status1 &= ~STATUS1_BURN;
                    BattleScriptExecute(BattleScript_BerryCureBrnEnd2);
                    effect = ITEM_STATUS_CHANGE;
                }
                break;
            case HOLD_EFFECT_CURE_FRZ:
                if (gBattleMons[battlerId].status1 & STATUS1_FREEZE && !UnnerveOn(battlerId, gLastUsedItem))
                {
                    gBattleMons[battlerId].status1 &= ~STATUS1_FREEZE;
                    BattleScriptExecute(BattleScript_BerryCureFrzEnd2);
                    effect = ITEM_STATUS_CHANGE;
                }
                break;
            case HOLD_EFFECT_CURE_SLP:
                if (gBattleMons[battlerId].status1 & STATUS1_SLEEP && !UnnerveOn(battlerId, gLastUsedItem))
                {
                    gBattleMons[battlerId].status1 &= ~STATUS1_SLEEP;
                    gBattleMons[battlerId].status2 &= ~STATUS2_NIGHTMARE;
                    BattleScriptExecute(BattleScript_BerryCureSlpEnd2);
                    effect = ITEM_STATUS_CHANGE;
                }
                break;
            case HOLD_EFFECT_CURE_CONFUSION:
                if (gBattleMons[battlerId].status2 & STATUS2_CONFUSION && !UnnerveOn(battlerId, gLastUsedItem))
                {
                    gBattleMons[battlerId].status2 &= ~STATUS2_CONFUSION;
                    BattleScriptExecute(BattleScript_BerryCureConfusionEnd2);
                    effect = ITEM_EFFECT_OTHER;
                }
                break;
            case HOLD_EFFECT_CURE_STATUS:
                if ((gBattleMons[battlerId].status1 & STATUS1_ANY || gBattleMons[battlerId].status2 & STATUS2_CONFUSION) && !UnnerveOn(battlerId, gLastUsedItem))
                {
                    i = 0;
                    if (gBattleMons[battlerId].status1 & STATUS1_PSN_ANY)
                    {
                        StringCopy(gBattleTextBuff1, gStatusConditionString_PoisonJpn);
                        i++;
                    }
                    if (gBattleMons[battlerId].status1 & STATUS1_SLEEP)
                    {
                        gBattleMons[battlerId].status2 &= ~STATUS2_NIGHTMARE;
                        StringCopy(gBattleTextBuff1, gStatusConditionString_SleepJpn);
                        i++;
                    }
                    if (gBattleMons[battlerId].status1 & STATUS1_PARALYSIS)
                    {
                        StringCopy(gBattleTextBuff1, gStatusConditionString_ParalysisJpn);
                        i++;
                    }
                    if (gBattleMons[battlerId].status1 & STATUS1_BURN)
                    {
                        StringCopy(gBattleTextBuff1, gStatusConditionString_BurnJpn);
                        i++;
                    }
                    if (gBattleMons[battlerId].status1 & STATUS1_FREEZE)
                    {
                        StringCopy(gBattleTextBuff1, gStatusConditionString_IceJpn);
                        i++;
                    }
                    if (gBattleMons[battlerId].status2 & STATUS2_CONFUSION)
                    {
                        StringCopy(gBattleTextBuff1, gStatusConditionString_ConfusionJpn);
                        i++;
                    }
                    if (i <= 1)
                        gBattleCommunication[MULTISTRING_CHOOSER] = B_MSG_CURED_PROBLEM;
                    else
                        gBattleCommunication[MULTISTRING_CHOOSER] = B_MSG_NORMALIZED_STATUS;
                    gBattleMons[battlerId].status1 = 0;
                    gBattleMons[battlerId].status2 &= ~STATUS2_CONFUSION;
                    BattleScriptExecute(BattleScript_BerryCureChosenStatusEnd2);
                    effect = ITEM_STATUS_CHANGE;
                }
                break;
            case HOLD_EFFECT_MENTAL_HERB:
                if (GetMentalHerbEffect(battlerId))
                {
                    gBattleScripting.savedBattler = gBattlerAttacker;
                    gBattlerAttacker = battlerId;
                    BattleScriptExecute(BattleScript_MentalHerbCureEnd2);
                    effect = ITEM_EFFECT_OTHER;
                }
                break;
            case HOLD_EFFECT_MICLE_BERRY:
                if (!moveTurn)
                    effect = TrySetMicleBerry(battlerId, gLastUsedItem, TRUE);
                break;
            }

            if (effect != 0)
            {
                gActiveBattler = gBattlerAttacker = gPotentialItemEffectBattler = gBattleScripting.battler = battlerId;
                switch (effect)
                {
                case ITEM_STATUS_CHANGE:
                    BtlController_EmitSetMonData(BUFFER_A, REQUEST_STATUS_BATTLE, 0, 4, &gBattleMons[battlerId].status1);
                    MarkBattlerForControllerExec(gActiveBattler);
                    break;
                case ITEM_PP_CHANGE:
                    if (MOVE_IS_PERMANENT(battlerId, i))
                        gBattleMons[battlerId].pp[i] = changedPP;
                    break;
                }
            }
        }
        break;
    case ITEMEFFECT_USE_LAST_ITEM:
        effect = ItemEffectMoveEnd(battlerId, ItemId_GetHoldEffect(gLastUsedItem));
        gBattleScripting.overrideBerryRequirements = 2; // to exit VARIOUS_CONSUME_BERRIES
        if (effect)
        {
            gActiveBattler = gPotentialItemEffectBattler = gBattleScripting.battler = battlerId;
            if (effect == ITEM_STATUS_CHANGE)
            {
                BtlController_EmitSetMonData(BUFFER_A, REQUEST_STATUS_BATTLE, 0, 4, &gBattleMons[gActiveBattler].status1);
                MarkBattlerForControllerExec(gActiveBattler);
            }
            break;
        }
        break;
    case ITEMEFFECT_MOVE_END:
        for (battlerId = 0; battlerId < gBattlersCount; battlerId++)
        {
            gLastUsedItem = gBattleMons[battlerId].item;
            effect = ItemEffectMoveEnd(battlerId, GetBattlerHoldEffect(battlerId, TRUE));
            if (effect)
            {
                gActiveBattler = gPotentialItemEffectBattler = gBattleScripting.battler = battlerId;
                if (effect == ITEM_STATUS_CHANGE)
                {
                    BtlController_EmitSetMonData(BUFFER_A, REQUEST_STATUS_BATTLE, 0, 4, &gBattleMons[gActiveBattler].status1);
                    MarkBattlerForControllerExec(gActiveBattler);
                }
                break;
            }
        }
        break;
    case ITEMEFFECT_KINGSROCK:
        // Occur on each hit of a multi-strike move
        switch (atkHoldEffect)
        {
        case HOLD_EFFECT_FLINCH:
        #if B_SERENE_GRACE_BOOST >= GEN_5
            if (GetBattlerAbility(gBattlerAttacker) == ABILITY_SERENE_GRACE)
                atkHoldEffectParam *= 2;
        #endif
            if (gBattleMoveDamage != 0  // Need to have done damage
                && !(gMoveResultFlags & MOVE_RESULT_NO_EFFECT)
                && TARGET_TURN_DAMAGED
                && (Random() % 100) < atkHoldEffectParam
                && gBattleMoves[gCurrentMove].flags & FLAG_KINGS_ROCK_AFFECTED
                && gBattleMons[gBattlerTarget].hp)
            {
                gBattleScripting.moveEffect = MOVE_EFFECT_FLINCH;
                BattleScriptPushCursor();
                SetMoveEffect(FALSE, 0);
                BattleScriptPop();
            }
            break;
        case HOLD_EFFECT_BLUNDER_POLICY:
            if (gBattleStruct->blunderPolicy
             && gBattleMons[gBattlerAttacker].hp != 0
             && CompareStat(gBattlerAttacker, STAT_SPEED, MAX_STAT_STAGE, CMP_LESS_THAN))
            {
                gBattleStruct->blunderPolicy = FALSE;
                gLastUsedItem = atkItem;
                gBattleScripting.statChanger = SET_STATCHANGER(STAT_SPEED, 2, FALSE);
                effect = ITEM_STATS_CHANGE;
                BattleScriptPushCursor();
                gBattlescriptCurrInstr = BattleScript_AttackerItemStatRaise;
            }
            break;
        }
        break;
    case ITEMEFFECT_LIFEORB_SHELLBELL:
        // Occur after the final hit of a multi-strike move
        switch (atkHoldEffect)
        {
        case HOLD_EFFECT_SHELL_BELL:
            if (gSpecialStatuses[gBattlerAttacker].damagedMons  // Need to have done damage
                && gBattlerAttacker != gBattlerTarget
                && gBattleMons[gBattlerAttacker].hp != gBattleMons[gBattlerAttacker].maxHP
#if B_HEAL_BLOCKING >= GEN_5
                && gBattleMons[gBattlerAttacker].hp != 0 && !(gStatuses3[battlerId] & STATUS3_HEAL_BLOCK))
#else
                && gBattleMons[gBattlerAttacker].hp != 0)
#endif
            {
                gLastUsedItem = atkItem;
                gPotentialItemEffectBattler = gBattlerAttacker;
                gBattleScripting.battler = gBattlerAttacker;
                gBattleMoveDamage = (gSpecialStatuses[gBattlerTarget].dmg / atkHoldEffectParam) * -1;
                if (gBattleMoveDamage == 0)
                    gBattleMoveDamage = -1;
                gSpecialStatuses[gBattlerTarget].dmg = 0;
                BattleScriptPushCursor();
                gBattlescriptCurrInstr = BattleScript_ItemHealHP_Ret;
                effect = ITEM_HP_CHANGE;
            }
            break;
        case HOLD_EFFECT_LIFE_ORB:
            if (IsBattlerAlive(gBattlerAttacker)
                && !(TestSheerForceFlag(gBattlerAttacker, gCurrentMove))
                && GetBattlerAbility(gBattlerAttacker) != ABILITY_MAGIC_GUARD
                && gSpecialStatuses[gBattlerAttacker].damagedMons)
            {
                gBattleMoveDamage = gBattleMons[gBattlerAttacker].maxHP / 10;
                if (gBattleMoveDamage == 0)
                    gBattleMoveDamage = 1;
                effect = ITEM_HP_CHANGE;
                BattleScriptPushCursor();
                gBattlescriptCurrInstr = BattleScript_ItemHurtRet;
                gLastUsedItem = gBattleMons[gBattlerAttacker].item;
            }
            break;
        case HOLD_EFFECT_THROAT_SPRAY:  // Does NOT need to be a damaging move
            if (gProtectStructs[gBattlerAttacker].targetAffected
             && gBattleMons[gBattlerAttacker].hp != 0
             && gBattleMoves[gCurrentMove].flags & FLAG_SOUND
             && CompareStat(gBattlerAttacker, STAT_SPATK, MAX_STAT_STAGE, CMP_LESS_THAN)
             && !NoAliveMonsForEitherParty())   // Don't activate if battle will end
            {
                gLastUsedItem = atkItem;
                gBattleScripting.battler = gBattlerAttacker;
                gBattleScripting.statChanger = SET_STATCHANGER(STAT_SPATK, 1, FALSE);
                effect = ITEM_STATS_CHANGE;
                BattleScriptPushCursor();
                gBattlescriptCurrInstr = BattleScript_AttackerItemStatRaise;
            }
            break;
        }
        break;
    case ITEMEFFECT_TARGET:
        if (!(gMoveResultFlags & MOVE_RESULT_NO_EFFECT))
        {
            GET_MOVE_TYPE(gCurrentMove, moveType);
            switch (battlerHoldEffect)
            {
            case HOLD_EFFECT_AIR_BALLOON:
                if (TARGET_TURN_DAMAGED)
                {
                    effect = ITEM_EFFECT_OTHER;
                    BattleScriptPushCursor();
                    gBattlescriptCurrInstr = BattleScript_AirBaloonMsgPop;
                }
                break;
            case HOLD_EFFECT_ROCKY_HELMET:
                if (TARGET_TURN_DAMAGED
                    && IsMoveMakingContact(gCurrentMove, gBattlerAttacker)
                    && IsBattlerAlive(gBattlerAttacker)
                    && GetBattlerAbility(gBattlerAttacker) != ABILITY_MAGIC_GUARD)
                {
                    gBattleMoveDamage = gBattleMons[gBattlerAttacker].maxHP / 6;
                    if (gBattleMoveDamage == 0)
                        gBattleMoveDamage = 1;
                    effect = ITEM_HP_CHANGE;
                    BattleScriptPushCursor();
                    gBattlescriptCurrInstr = BattleScript_RockyHelmetActivates;
                    PREPARE_ITEM_BUFFER(gBattleTextBuff1, gLastUsedItem);
                    RecordItemEffectBattle(battlerId, HOLD_EFFECT_ROCKY_HELMET);
                }
                break;
            case HOLD_EFFECT_WEAKNESS_POLICY:
                if (IsBattlerAlive(battlerId)
                    && TARGET_TURN_DAMAGED
                    && gMoveResultFlags & MOVE_RESULT_SUPER_EFFECTIVE)
                {
                    effect = ITEM_STATS_CHANGE;
                    BattleScriptPushCursor();
                    gBattlescriptCurrInstr = BattleScript_WeaknessPolicy;
                }
                break;
            case HOLD_EFFECT_SNOWBALL:
                if (IsBattlerAlive(battlerId)
                    && TARGET_TURN_DAMAGED
                    && moveType == TYPE_ICE)
                {
                    effect = ITEM_STATS_CHANGE;
                    BattleScriptPushCursor();
                    gBattlescriptCurrInstr = BattleScript_TargetItemStatRaise;
                    gBattleScripting.statChanger = SET_STATCHANGER(STAT_ATK, 1, FALSE);
                }
                break;
            case HOLD_EFFECT_LUMINOUS_MOSS:
                if (IsBattlerAlive(battlerId)
                    && TARGET_TURN_DAMAGED
                    && moveType == TYPE_WATER)
                {
                    effect = ITEM_STATS_CHANGE;
                    BattleScriptPushCursor();
                    gBattlescriptCurrInstr = BattleScript_TargetItemStatRaise;
                    gBattleScripting.statChanger = SET_STATCHANGER(STAT_SPDEF, 1, FALSE);
                }
                break;
            case HOLD_EFFECT_CELL_BATTERY:
                if (IsBattlerAlive(battlerId)
                    && TARGET_TURN_DAMAGED
                    && moveType == TYPE_ELECTRIC)
                {
                    effect = ITEM_STATS_CHANGE;
                    BattleScriptPushCursor();
                    gBattlescriptCurrInstr = BattleScript_TargetItemStatRaise;
                    gBattleScripting.statChanger = SET_STATCHANGER(STAT_ATK, 1, FALSE);
                }
                break;
            case HOLD_EFFECT_ABSORB_BULB:
                if (IsBattlerAlive(battlerId)
                    && TARGET_TURN_DAMAGED
                    && moveType == TYPE_WATER)
                {
                    effect = ITEM_STATS_CHANGE;
                    BattleScriptPushCursor();
                    gBattlescriptCurrInstr = BattleScript_TargetItemStatRaise;
                    gBattleScripting.statChanger = SET_STATCHANGER(STAT_SPATK, 1, FALSE);
                }
                break;
            case HOLD_EFFECT_JABOCA_BERRY:  // consume and damage attacker if used physical move
                if (IsBattlerAlive(battlerId)
                 && TARGET_TURN_DAMAGED
                 && !DoesSubstituteBlockMove(gBattlerAttacker, battlerId, gCurrentMove)
                 && IS_MOVE_PHYSICAL(gCurrentMove)
                 && GetBattlerAbility(gBattlerAttacker) != ABILITY_MAGIC_GUARD)
                {
                    gBattleMoveDamage = gBattleMons[gBattlerAttacker].maxHP / 8;
                    if (gBattleMoveDamage == 0)
                        gBattleMoveDamage = 1;
                    if (GetBattlerAbility(battlerId) == ABILITY_RIPEN)
                        gBattleMoveDamage *= 2;

                    effect = ITEM_HP_CHANGE;
                    BattleScriptPushCursor();
                    gBattlescriptCurrInstr = BattleScript_JabocaRowapBerryActivates;
                    PREPARE_ITEM_BUFFER(gBattleTextBuff1, gLastUsedItem);
                    RecordItemEffectBattle(battlerId, HOLD_EFFECT_ROCKY_HELMET);
                }
                break;
            case HOLD_EFFECT_ROWAP_BERRY:  // consume and damage attacker if used special move
                if (IsBattlerAlive(battlerId)
                 && TARGET_TURN_DAMAGED
                 && !DoesSubstituteBlockMove(gBattlerAttacker, battlerId, gCurrentMove)
                 && IS_MOVE_SPECIAL(gCurrentMove)
                 && GetBattlerAbility(gBattlerAttacker) != ABILITY_MAGIC_GUARD)
                {
                    gBattleMoveDamage = gBattleMons[gBattlerAttacker].maxHP / 8;
                    if (gBattleMoveDamage == 0)
                        gBattleMoveDamage = 1;
                    if (GetBattlerAbility(battlerId) == ABILITY_RIPEN)
                        gBattleMoveDamage *= 2;

                    effect = ITEM_HP_CHANGE;
                    BattleScriptPushCursor();
                    gBattlescriptCurrInstr = BattleScript_JabocaRowapBerryActivates;
                    PREPARE_ITEM_BUFFER(gBattleTextBuff1, gLastUsedItem);
                    RecordItemEffectBattle(battlerId, HOLD_EFFECT_ROCKY_HELMET);
                }
                break;
            case HOLD_EFFECT_KEE_BERRY:  // consume and boost defense if used physical move
                effect = DamagedStatBoostBerryEffect(battlerId, STAT_DEF, SPLIT_PHYSICAL);
                break;
            case HOLD_EFFECT_MARANGA_BERRY:  // consume and boost sp. defense if used special move
                effect = DamagedStatBoostBerryEffect(battlerId, STAT_SPDEF, SPLIT_SPECIAL);
                break;
            case HOLD_EFFECT_STICKY_BARB:
                if (TARGET_TURN_DAMAGED
                  && (!(gMoveResultFlags & MOVE_RESULT_NO_EFFECT))
                  && IsMoveMakingContact(gCurrentMove, gBattlerAttacker)
                  && !DoesSubstituteBlockMove(gBattlerAttacker, battlerId, gCurrentMove)
                  && IsBattlerAlive(gBattlerAttacker)
                  && CanStealItem(gBattlerAttacker, gBattlerTarget, gBattleMons[gBattlerTarget].item)
                  && gBattleMons[gBattlerAttacker].item == ITEM_NONE)
                {
                    // No sticky hold checks.
                    gEffectBattler = battlerId; // gEffectBattler = target
                    StealTargetItem(gBattlerAttacker, gBattlerTarget);  // Attacker takes target's barb
                    BattleScriptPushCursor();
                    gBattlescriptCurrInstr = BattleScript_StickyBarbTransfer;
                    effect = ITEM_EFFECT_OTHER;
                }
                break;
            }
        }
        break;
    case ITEMEFFECT_ORBS:
    {
        u16 battlerAbility = GetBattlerAbility(battlerId);
        switch (battlerHoldEffect)
        {
        case HOLD_EFFECT_TOXIC_ORB:
            if (CanBePoisoned(battlerId, battlerId))
            {
                effect = ITEM_STATUS_CHANGE;
                gBattleMons[battlerId].status1 = STATUS1_TOXIC_POISON;
                BattleScriptExecute(BattleScript_ToxicOrb);
                RecordItemEffectBattle(battlerId, battlerHoldEffect);
            }
            break;
        case HOLD_EFFECT_FLAME_ORB:
            if (CanBeBurned(battlerId))
            {
                effect = ITEM_STATUS_CHANGE;
                gBattleMons[battlerId].status1 = STATUS1_BURN;
                BattleScriptExecute(BattleScript_FlameOrb);
                RecordItemEffectBattle(battlerId, battlerHoldEffect);
            }
            break;
        case HOLD_EFFECT_STICKY_BARB:   // Not an orb per se, but similar effect, and needs to NOT activate with pickpocket
            if (battlerAbility != ABILITY_MAGIC_GUARD)
            {
                gBattleMoveDamage = gBattleMons[battlerId].maxHP / 8;
                if (gBattleMoveDamage == 0)
                    gBattleMoveDamage = 1;
                BattleScriptExecute(BattleScript_ItemHurtEnd2);
                effect = ITEM_HP_CHANGE;
                RecordItemEffectBattle(battlerId, battlerHoldEffect);
                PREPARE_ITEM_BUFFER(gBattleTextBuff1, gLastUsedItem);
            }
            break;
        }

        if (effect == ITEM_STATUS_CHANGE)
        {
            gActiveBattler = battlerId;
            BtlController_EmitSetMonData(BUFFER_A, REQUEST_STATUS_BATTLE, 0, 4, &gBattleMons[battlerId].status1);
            MarkBattlerForControllerExec(gActiveBattler);
        }
    }
        break;
    }

    // Berry was successfully used on a Pokemon.
    if (effect && (gLastUsedItem >= FIRST_BERRY_INDEX && gLastUsedItem <= LAST_BERRY_INDEX))
        gBattleStruct->ateBerry[battlerId & BIT_SIDE] |= gBitTable[gBattlerPartyIndexes[battlerId]];

    return effect;
}

void ClearFuryCutterDestinyBondGrudge(u8 battlerId)
{
    gDisableStructs[battlerId].furyCutterCounter = 0;
    gBattleMons[battlerId].status2 &= ~STATUS2_DESTINY_BOND;
    gStatuses3[battlerId] &= ~STATUS3_GRUDGE;
}

void HandleAction_RunBattleScript(void) // identical to RunBattleScriptCommands
{
    if (gBattleControllerExecFlags == 0)
        gBattleScriptingCommandsTable[*gBattlescriptCurrInstr]();
}

u32 SetRandomTarget(u32 battlerId)
{
    u32 target;
    static const u8 targets[2][2] =
    {
        [B_SIDE_PLAYER] = {B_POSITION_OPPONENT_LEFT, B_POSITION_OPPONENT_RIGHT},
        [B_SIDE_OPPONENT] = {B_POSITION_PLAYER_LEFT, B_POSITION_PLAYER_RIGHT},
    };

    if (gBattleTypeFlags & BATTLE_TYPE_DOUBLE)
    {
        target = GetBattlerAtPosition(targets[GetBattlerSide(battlerId)][Random() % 2]);
        if (!IsBattlerAlive(target))
            target ^= BIT_FLANK;
    }
    else
    {
        target = GetBattlerAtPosition(targets[GetBattlerSide(battlerId)][0]);
    }

    return target;
}

u32 GetMoveTarget(u16 move, u8 setTarget)
{
    u8 targetBattler = 0;
    u32 i, moveTarget, side;

    if (setTarget != NO_TARGET_OVERRIDE)
        moveTarget = setTarget - 1;
    else
        moveTarget = GetBattlerMoveTargetType(gBattlerAttacker, move);

    // Special cases
    if (move == MOVE_CURSE && !IS_BATTLER_OF_TYPE(gBattlerAttacker, TYPE_GHOST))
        moveTarget = MOVE_TARGET_USER;

    switch (moveTarget)
    {
    case MOVE_TARGET_SELECTED:
        side = BATTLE_OPPOSITE(GetBattlerSide(gBattlerAttacker));
        if (IsAffectedByFollowMe(gBattlerAttacker, side, move))
        {
            targetBattler = gSideTimers[side].followmeTarget;
        }
        else
        {
            targetBattler = SetRandomTarget(gBattlerAttacker);
            if (gBattleMoves[move].type == TYPE_ELECTRIC
                && IsAbilityOnOpposingSide(gBattlerAttacker, ABILITY_LIGHTNING_ROD)
                && GetBattlerAbility(targetBattler) != ABILITY_LIGHTNING_ROD)
            {
                targetBattler ^= BIT_FLANK;
                RecordAbilityBattle(targetBattler, gBattleMons[targetBattler].ability);
                gSpecialStatuses[targetBattler].lightningRodRedirected = TRUE;
            }
            else if (gBattleMoves[move].type == TYPE_WATER
                && IsAbilityOnOpposingSide(gBattlerAttacker, ABILITY_STORM_DRAIN)
                && GetBattlerAbility(targetBattler) != ABILITY_STORM_DRAIN)
            {
                targetBattler ^= BIT_FLANK;
                RecordAbilityBattle(targetBattler, gBattleMons[targetBattler].ability);
                gSpecialStatuses[targetBattler].stormDrainRedirected = TRUE;
            }
        }
        break;
    case MOVE_TARGET_DEPENDS:
    case MOVE_TARGET_BOTH:
    case MOVE_TARGET_FOES_AND_ALLY:
    case MOVE_TARGET_OPPONENTS_FIELD:
        targetBattler = GetBattlerAtPosition(BATTLE_OPPOSITE(GET_BATTLER_SIDE(gBattlerAttacker)));
        if (!IsBattlerAlive(targetBattler))
            targetBattler ^= BIT_FLANK;
        break;
    case MOVE_TARGET_RANDOM:
        side = BATTLE_OPPOSITE(GetBattlerSide(gBattlerAttacker));
        if (IsAffectedByFollowMe(gBattlerAttacker, side, move))
            targetBattler = gSideTimers[side].followmeTarget;
        else if (gBattleTypeFlags & BATTLE_TYPE_DOUBLE && moveTarget & MOVE_TARGET_RANDOM)
            targetBattler = SetRandomTarget(gBattlerAttacker);
        else
            targetBattler = GetBattlerAtPosition(BATTLE_OPPOSITE(GET_BATTLER_SIDE(gBattlerAttacker)));
        break;
    case MOVE_TARGET_USER_OR_SELECTED:
    case MOVE_TARGET_USER:
    default:
        targetBattler = gBattlerAttacker;
        break;
    case MOVE_TARGET_ALLY:
        if (IsBattlerAlive(BATTLE_PARTNER(gBattlerAttacker)))
            targetBattler = BATTLE_PARTNER(gBattlerAttacker);
        else
            targetBattler = gBattlerAttacker;
        break;
    }

    *(gBattleStruct->moveTarget + gBattlerAttacker) = targetBattler;

    return targetBattler;
}

static bool32 IsBattlerModernFatefulEncounter(u8 battlerId)
{
    if (GetBattlerSide(battlerId) == B_SIDE_OPPONENT)
        return TRUE;
    if (GetMonData(&gPlayerParty[gBattlerPartyIndexes[battlerId]], MON_DATA_SPECIES, NULL) != SPECIES_DEOXYS
        && GetMonData(&gPlayerParty[gBattlerPartyIndexes[battlerId]], MON_DATA_SPECIES, NULL) != SPECIES_MEW)
            return TRUE;
    return GetMonData(&gPlayerParty[gBattlerPartyIndexes[battlerId]], MON_DATA_MODERN_FATEFUL_ENCOUNTER, NULL);
}

u8 IsMonDisobedient(void)
{
    s32 rnd;
    s32 calc;
    u8 obedienceLevel = 0;
    u8 levelReferenced;

    if (gBattleTypeFlags & (BATTLE_TYPE_LINK | BATTLE_TYPE_RECORDED_LINK))
        return 0;
    if (GetBattlerSide(gBattlerAttacker) == B_SIDE_OPPONENT)
        return 0;

    if (IsBattlerModernFatefulEncounter(gBattlerAttacker)) // only false if illegal Mew or Deoxys
    {
        if (gBattleTypeFlags & BATTLE_TYPE_INGAME_PARTNER && GetBattlerPosition(gBattlerAttacker) == 2)
            return 0;
        if (gBattleTypeFlags & BATTLE_TYPE_FRONTIER)
            return 0;
        if (gBattleTypeFlags & BATTLE_TYPE_RECORDED)
            return 0;
    #if B_OBEDIENCE_MECHANICS < GEN_8
        if (!IsOtherTrainer(gBattleMons[gBattlerAttacker].otId, gBattleMons[gBattlerAttacker].otName))
            return 0;
    #endif
        if (FlagGet(FLAG_BADGE08_GET))
            return 0;

        obedienceLevel = 10;

        if (FlagGet(FLAG_BADGE02_GET))
            obedienceLevel = 30;
        if (FlagGet(FLAG_BADGE04_GET))
            obedienceLevel = 50;
        if (FlagGet(FLAG_BADGE06_GET))
            obedienceLevel = 70;
    }

#if B_OBEDIENCE_MECHANICS >= GEN_8
    if (!IsOtherTrainer(gBattleMons[gBattlerAttacker].otId, gBattleMons[gBattlerAttacker].otName))
        levelReferenced = gBattleMons[gBattlerAttacker].metLevel;
    else
#else
    if (gBattleMons[gBattlerAttacker].level <= obedienceLevel)
#endif
        levelReferenced = gBattleMons[gBattlerAttacker].level;

    if (levelReferenced <= obedienceLevel)
        return 0;
    rnd = (Random() & 255);
    calc = (levelReferenced + obedienceLevel) * rnd >> 8;
    if (calc < obedienceLevel)
        return 0;

    // is not obedient
    if (gCurrentMove == MOVE_RAGE)
        gBattleMons[gBattlerAttacker].status2 &= ~STATUS2_RAGE;
    if (gBattleMons[gBattlerAttacker].status1 & STATUS1_SLEEP && (gCurrentMove == MOVE_SNORE || gCurrentMove == MOVE_SLEEP_TALK))
    {
        gBattlescriptCurrInstr = BattleScript_IgnoresWhileAsleep;
        return 1;
    }

    rnd = (Random() & 255);
    calc = (levelReferenced + obedienceLevel) * rnd >> 8;
    if (calc < obedienceLevel)
    {
        calc = CheckMoveLimitations(gBattlerAttacker, gBitTable[gCurrMovePos], MOVE_LIMITATIONS_ALL);
        if (calc == 0xF) // all moves cannot be used
        {
            // Randomly select, then print a disobedient string
            // B_MSG_LOAFING, B_MSG_WONT_OBEY, B_MSG_TURNED_AWAY, or B_MSG_PRETEND_NOT_NOTICE
            gBattleCommunication[MULTISTRING_CHOOSER] = Random() & (NUM_LOAF_STRINGS - 1);
            gBattlescriptCurrInstr = BattleScript_MoveUsedLoafingAround;
            return 1;
        }
        else // use a random move
        {
            do
            {
                gCurrMovePos = gChosenMovePos = Random() & (MAX_MON_MOVES - 1);
            } while (gBitTable[gCurrMovePos] & calc);

            gCalledMove = gBattleMons[gBattlerAttacker].moves[gCurrMovePos];
            gBattlescriptCurrInstr = BattleScript_IgnoresAndUsesRandomMove;
            gBattlerTarget = GetMoveTarget(gCalledMove, NO_TARGET_OVERRIDE);
            gHitMarker |= HITMARKER_DISOBEDIENT_MOVE;
            return 2;
        }
    }
    else
    {
        obedienceLevel = levelReferenced - obedienceLevel;

        calc = (Random() & 255);
        if (calc < obedienceLevel && CanSleep(gBattlerAttacker))
        {
            // try putting asleep
            int i;
            for (i = 0; i < gBattlersCount; i++)
            {
                if (gBattleMons[i].status2 & STATUS2_UPROAR)
                    break;
            }
            if (i == gBattlersCount)
            {
                gBattlescriptCurrInstr = BattleScript_IgnoresAndFallsAsleep;
                return 1;
            }
        }
        calc -= obedienceLevel;
        if (calc < obedienceLevel)
        {
            gBattleMoveDamage = CalculateMoveDamage(MOVE_NONE, gBattlerAttacker, gBattlerAttacker, TYPE_MYSTERY, 40, FALSE, FALSE, TRUE);
            gBattlerTarget = gBattlerAttacker;
            gBattlescriptCurrInstr = BattleScript_IgnoresAndHitsItself;
            gHitMarker |= HITMARKER_UNABLE_TO_USE_MOVE;
            return 2;
        }
        else
        {
            // Randomly select, then print a disobedient string
            // B_MSG_LOAFING, B_MSG_WONT_OBEY, B_MSG_TURNED_AWAY, or B_MSG_PRETEND_NOT_NOTICE
            gBattleCommunication[MULTISTRING_CHOOSER] = Random() & (NUM_LOAF_STRINGS - 1);
            gBattlescriptCurrInstr = BattleScript_MoveUsedLoafingAround;
            return 1;
        }
    }
}

u32 GetBattlerHoldEffect(u8 battlerId, bool32 checkNegating)
{
    if (checkNegating)
    {
        if (gStatuses3[battlerId] & STATUS3_EMBARGO)
            return HOLD_EFFECT_NONE;
        if (gFieldStatuses & STATUS_FIELD_MAGIC_ROOM)
            return HOLD_EFFECT_NONE;
        if (GetBattlerAbility(battlerId) == ABILITY_KLUTZ)
            return HOLD_EFFECT_NONE;
    }

    gPotentialItemEffectBattler = battlerId;

#if DEBUG_BATTLE_MENU == TRUE
    if (gBattleStruct->debugHoldEffects[battlerId] != 0 && gBattleMons[battlerId].item)
        return gBattleStruct->debugHoldEffects[battlerId];
    else
#endif
    if (gBattleMons[battlerId].item == ITEM_ENIGMA_BERRY)
        return gEnigmaBerries[battlerId].holdEffect;
    else
        return ItemId_GetHoldEffect(gBattleMons[battlerId].item);
}

//
static u32 GetBattlerItemHoldEffectParam(u8 battlerId, u16 item)
{
    if (item == ITEM_ENIGMA_BERRY)
        return gEnigmaBerries[battlerId].holdEffectParam;
    else
        return ItemId_GetHoldEffectParam(item);
}

u32 GetBattlerHoldEffectParam(u8 battlerId)
{
    if (gBattleMons[battlerId].item == ITEM_ENIGMA_BERRY)
        return gEnigmaBerries[battlerId].holdEffectParam;
    else
        return ItemId_GetHoldEffectParam(gBattleMons[battlerId].item);
}

bool32 IsMoveMakingContact(u16 move, u8 battlerAtk)
{
    u16 atkHoldEffect = GetBattlerHoldEffect(battlerAtk, TRUE);

    if (!(gBattleMoves[move].flags & FLAG_MAKES_CONTACT))
    {
        if (gBattleMoves[move].effect == EFFECT_SHELL_SIDE_ARM && gBattleStruct->swapDamageCategory)
            return TRUE;
        else
            return FALSE;
    }
    else if ((atkHoldEffect == HOLD_EFFECT_PUNCHING_GLOVE && (gBattleMoves[move].flags & FLAG_IRON_FIST_BOOST))
           || atkHoldEffect == HOLD_EFFECT_PROTECTIVE_PADS
           || GetBattlerAbility(battlerAtk) == ABILITY_LONG_REACH)
    {
        return FALSE;
    }
    else
    {
        return TRUE;
    }
}

bool32 IsBattlerProtected(u8 battlerId, u16 move)
{
    // Decorate bypasses protect and detect, but not crafty shield
    if (move == MOVE_DECORATE)
    {
        if (gSideStatuses[GetBattlerSide(battlerId)] & SIDE_STATUS_CRAFTY_SHIELD)
            return TRUE;
        else if (gProtectStructs[battlerId].protected)
            return FALSE;
    }

<<<<<<< HEAD
    // Max Moves bypass any protection except Max Guard.
    if (IsMaxMove(move))
    {
        if (gProtectStructs[battlerId].maxGuarded
            && gBattleMoves[move].argument != MAX_EFFECT_BYPASS_PROTECT)
            return TRUE;
        else
            return FALSE;
=======
    if (move == MOVE_TEATIME)
    {
        return FALSE;
    }

    // Z-Moves and Max Moves bypass protection
    if (gBattleStruct->zmove.active)
    {
        return FALSE;
>>>>>>> 6f13e4cf
    }

    if (move == MOVE_TEATIME)
        return FALSE;

    // Protective Pads doesn't stop Unseen Fist from bypassing Protect effects, so IsMoveMakingContact() isn't used here.
    // This means extra logic is needed to handle Shell Side Arm.
    if (GetBattlerAbility(gBattlerAttacker) == ABILITY_UNSEEN_FIST
        && (gBattleMoves[move].flags & FLAG_MAKES_CONTACT || (gBattleMoves[move].effect == EFFECT_SHELL_SIDE_ARM && gBattleStruct->swapDamageCategory)))
        return FALSE;
    else if (!(gBattleMoves[move].flags & FLAG_PROTECT_AFFECTED))
        return FALSE;
    else if (gBattleMoves[move].effect == MOVE_EFFECT_FEINT)
        return FALSE;
    else if (gProtectStructs[battlerId].protected)
        return TRUE;
    else if (gSideStatuses[GetBattlerSide(battlerId)] & SIDE_STATUS_WIDE_GUARD
             && GetBattlerMoveTargetType(gBattlerAttacker, move) & (MOVE_TARGET_BOTH | MOVE_TARGET_FOES_AND_ALLY))
        return TRUE;
    else if (gProtectStructs[battlerId].banefulBunkered)
        return TRUE;
    else if ((gProtectStructs[battlerId].obstructed || gProtectStructs[battlerId].silkTrapped) && !IS_MOVE_STATUS(move))
        return TRUE;
    else if (gProtectStructs[battlerId].spikyShielded)
        return TRUE;
    else if (gProtectStructs[battlerId].kingsShielded && gBattleMoves[move].power != 0)
        return TRUE;
    else if (gSideStatuses[GetBattlerSide(battlerId)] & SIDE_STATUS_QUICK_GUARD
             && GetChosenMovePriority(gBattlerAttacker) > 0)
        return TRUE;
    else if (gSideStatuses[GetBattlerSide(battlerId)] & SIDE_STATUS_CRAFTY_SHIELD
      && IS_MOVE_STATUS(move))
        return TRUE;
    else if (gSideStatuses[GetBattlerSide(battlerId)] & SIDE_STATUS_MAT_BLOCK
      && !IS_MOVE_STATUS(move))
        return TRUE;
    else
        return FALSE;
}

// Only called directly when calculating damage type effectiveness
static bool32 IsBattlerGrounded2(u8 battlerId, bool32 considerInverse)
{
    if (GetBattlerHoldEffect(battlerId, TRUE) == HOLD_EFFECT_IRON_BALL)
        return TRUE;
    if (gFieldStatuses & STATUS_FIELD_GRAVITY)
        return TRUE;
#if B_ROOTED_GROUNDING >= GEN_4
    if (gStatuses3[battlerId] & STATUS3_ROOTED)
        return TRUE;
#endif
    if (gStatuses3[battlerId] & STATUS3_SMACKED_DOWN)
        return TRUE;
    if (gStatuses3[battlerId] & STATUS3_TELEKINESIS)
        return FALSE;
    if (gStatuses3[battlerId] & STATUS3_MAGNET_RISE)
        return FALSE;
    if (GetBattlerHoldEffect(battlerId, TRUE) == HOLD_EFFECT_AIR_BALLOON)
        return FALSE;
    if (GetBattlerAbility(battlerId) == ABILITY_LEVITATE)
        return FALSE;
    if (IS_BATTLER_OF_TYPE(battlerId, TYPE_FLYING) && (!considerInverse || !FlagGet(B_FLAG_INVERSE_BATTLE)))
        return FALSE;
    return TRUE;
}

bool32 IsBattlerGrounded(u8 battlerId)
{
    IsBattlerGrounded2(battlerId, FALSE);
}

bool32 IsBattlerAlive(u8 battlerId)
{
    if (gBattleMons[battlerId].hp == 0)
        return FALSE;
    else if (battlerId >= gBattlersCount)
        return FALSE;
    else if (gAbsentBattlerFlags & gBitTable[battlerId])
        return FALSE;
    else
        return TRUE;
}

u8 GetBattleMonMoveSlot(struct BattlePokemon *battleMon, u16 move)
{
    u8 i;

    for (i = 0; i < MAX_MON_MOVES; i++)
    {
        if (battleMon->moves[i] == move)
            break;
    }
    return i;
}

u32 GetBattlerWeight(u8 battlerId)
{
    u32 i;
    u32 weight = GetPokedexHeightWeight(SpeciesToNationalPokedexNum(gBattleMons[battlerId].species), 1);
    u32 ability = GetBattlerAbility(battlerId);
    u32 holdEffect = GetBattlerHoldEffect(battlerId, TRUE);

    if (ability == ABILITY_HEAVY_METAL)
        weight *= 2;
    else if (ability == ABILITY_LIGHT_METAL)
        weight /= 2;

    if (holdEffect == HOLD_EFFECT_FLOAT_STONE)
        weight /= 2;

    for (i = 0; i < gDisableStructs[battlerId].autotomizeCount; i++)
    {
        if (weight > 1000)
        {
            weight -= 1000;
        }
        else if (weight <= 1000)
        {
            weight = 1;
            break;
        }
    }

    if (weight == 0)
        weight = 1;

    return weight;
}

u32 CountBattlerStatIncreases(u8 battlerId, bool32 countEvasionAcc)
{
    u32 i;
    u32 count = 0;

    for (i = 0; i < NUM_BATTLE_STATS; i++)
    {
        if ((i == STAT_ACC || i == STAT_EVASION) && !countEvasionAcc)
            continue;
        if (gBattleMons[battlerId].statStages[i] > DEFAULT_STAT_STAGE) // Stat is increased.
            count += gBattleMons[battlerId].statStages[i] - DEFAULT_STAT_STAGE;
    }

    return count;
}

u32 GetMoveTargetCount(u16 move, u8 battlerAtk, u8 battlerDef)
{
    switch (GetBattlerMoveTargetType(gBattlerAttacker, move))
    {
    case MOVE_TARGET_BOTH:
        return IsBattlerAlive(battlerDef)
             + IsBattlerAlive(BATTLE_PARTNER(battlerDef));
    case MOVE_TARGET_FOES_AND_ALLY:
        return IsBattlerAlive(battlerDef)
             + IsBattlerAlive(BATTLE_PARTNER(battlerDef))
             + IsBattlerAlive(BATTLE_PARTNER(battlerAtk));
    case MOVE_TARGET_OPPONENTS_FIELD:
        return 1;
    case MOVE_TARGET_DEPENDS:
    case MOVE_TARGET_SELECTED:
    case MOVE_TARGET_RANDOM:
    case MOVE_TARGET_USER_OR_SELECTED:
        return IsBattlerAlive(battlerDef);
    case MOVE_TARGET_USER:
        return IsBattlerAlive(battlerAtk);
    default:
        return 0;
    }
}

static void MulModifier(u16 *modifier, u16 val)
{
    *modifier = UQ_4_12_TO_INT((*modifier * val) + UQ_4_12_ROUND);
}

static u32 ApplyModifier(u16 modifier, u32 val)
{
    return UQ_4_12_TO_INT((modifier * val) + UQ_4_12_ROUND);
}

static const u8 sFlailHpScaleToPowerTable[] =
{
    1, 200,
    4, 150,
    9, 100,
    16, 80,
    32, 40,
    48, 20
};

// format: min. weight (hectograms), base power
static const u16 sWeightToDamageTable[] =
{
    100, 20,
    250, 40,
    500, 60,
    1000, 80,
    2000, 100,
    0xFFFF, 0xFFFF
};

static const u8 sSpeedDiffPowerTable[] = {40, 60, 80, 120, 150};
static const u8 sHeatCrashPowerTable[] = {40, 40, 60, 80, 100, 120};
static const u8 sTrumpCardPowerTable[] = {200, 80, 60, 50, 40};

const struct TypePower gNaturalGiftTable[] =
{
    [ITEM_TO_BERRY(ITEM_CHERI_BERRY)] = {TYPE_FIRE, 80},
    [ITEM_TO_BERRY(ITEM_CHESTO_BERRY)] = {TYPE_WATER, 80},
    [ITEM_TO_BERRY(ITEM_PECHA_BERRY)] = {TYPE_ELECTRIC, 80},
    [ITEM_TO_BERRY(ITEM_RAWST_BERRY)] = {TYPE_GRASS, 80},
    [ITEM_TO_BERRY(ITEM_ASPEAR_BERRY)] = {TYPE_ICE, 80},
    [ITEM_TO_BERRY(ITEM_LEPPA_BERRY)] = {TYPE_FIGHTING, 80},
    [ITEM_TO_BERRY(ITEM_ORAN_BERRY)] = {TYPE_POISON, 80},
    [ITEM_TO_BERRY(ITEM_PERSIM_BERRY)] = {TYPE_GROUND, 80},
    [ITEM_TO_BERRY(ITEM_LUM_BERRY)] = {TYPE_FLYING, 80},
    [ITEM_TO_BERRY(ITEM_SITRUS_BERRY)] = {TYPE_PSYCHIC, 80},
    [ITEM_TO_BERRY(ITEM_FIGY_BERRY)] = {TYPE_BUG, 80},
    [ITEM_TO_BERRY(ITEM_WIKI_BERRY)] = {TYPE_ROCK, 80},
    [ITEM_TO_BERRY(ITEM_MAGO_BERRY)] = {TYPE_GHOST, 80},
    [ITEM_TO_BERRY(ITEM_AGUAV_BERRY)] = {TYPE_DRAGON, 80},
    [ITEM_TO_BERRY(ITEM_IAPAPA_BERRY)] = {TYPE_DARK, 80},
    [ITEM_TO_BERRY(ITEM_RAZZ_BERRY)] = {TYPE_STEEL, 80},
    [ITEM_TO_BERRY(ITEM_OCCA_BERRY)] = {TYPE_FIRE, 80},
    [ITEM_TO_BERRY(ITEM_PASSHO_BERRY)] = {TYPE_WATER, 80},
    [ITEM_TO_BERRY(ITEM_WACAN_BERRY)] = {TYPE_ELECTRIC, 80},
    [ITEM_TO_BERRY(ITEM_RINDO_BERRY)] = {TYPE_GRASS, 80},
    [ITEM_TO_BERRY(ITEM_YACHE_BERRY)] = {TYPE_ICE, 80},
    [ITEM_TO_BERRY(ITEM_CHOPLE_BERRY)] = {TYPE_FIGHTING, 80},
    [ITEM_TO_BERRY(ITEM_KEBIA_BERRY)] = {TYPE_POISON, 80},
    [ITEM_TO_BERRY(ITEM_SHUCA_BERRY)] = {TYPE_GROUND, 80},
    [ITEM_TO_BERRY(ITEM_COBA_BERRY)] = {TYPE_FLYING, 80},
    [ITEM_TO_BERRY(ITEM_PAYAPA_BERRY)] = {TYPE_PSYCHIC, 80},
    [ITEM_TO_BERRY(ITEM_TANGA_BERRY)] = {TYPE_BUG, 80},
    [ITEM_TO_BERRY(ITEM_CHARTI_BERRY)] = {TYPE_ROCK, 80},
    [ITEM_TO_BERRY(ITEM_KASIB_BERRY)] = {TYPE_GHOST, 80},
    [ITEM_TO_BERRY(ITEM_HABAN_BERRY)] = {TYPE_DRAGON, 80},
    [ITEM_TO_BERRY(ITEM_COLBUR_BERRY)] = {TYPE_DARK, 80},
    [ITEM_TO_BERRY(ITEM_BABIRI_BERRY)] = {TYPE_STEEL, 80},
    [ITEM_TO_BERRY(ITEM_CHILAN_BERRY)] = {TYPE_NORMAL, 80},
    [ITEM_TO_BERRY(ITEM_ROSELI_BERRY)] = {TYPE_FAIRY, 80},
    [ITEM_TO_BERRY(ITEM_BLUK_BERRY)] = {TYPE_FIRE, 90},
    [ITEM_TO_BERRY(ITEM_NANAB_BERRY)] = {TYPE_WATER, 90},
    [ITEM_TO_BERRY(ITEM_WEPEAR_BERRY)] = {TYPE_ELECTRIC, 90},
    [ITEM_TO_BERRY(ITEM_PINAP_BERRY)] = {TYPE_GRASS, 90},
    [ITEM_TO_BERRY(ITEM_POMEG_BERRY)] = {TYPE_ICE, 90},
    [ITEM_TO_BERRY(ITEM_KELPSY_BERRY)] = {TYPE_FIGHTING, 90},
    [ITEM_TO_BERRY(ITEM_QUALOT_BERRY)] = {TYPE_POISON, 90},
    [ITEM_TO_BERRY(ITEM_HONDEW_BERRY)] = {TYPE_GROUND, 90},
    [ITEM_TO_BERRY(ITEM_GREPA_BERRY)] = {TYPE_FLYING, 90},
    [ITEM_TO_BERRY(ITEM_TAMATO_BERRY)] = {TYPE_PSYCHIC, 90},
    [ITEM_TO_BERRY(ITEM_CORNN_BERRY)] = {TYPE_BUG, 90},
    [ITEM_TO_BERRY(ITEM_MAGOST_BERRY)] = {TYPE_ROCK, 90},
    [ITEM_TO_BERRY(ITEM_RABUTA_BERRY)] = {TYPE_GHOST, 90},
    [ITEM_TO_BERRY(ITEM_NOMEL_BERRY)] = {TYPE_DRAGON, 90},
    [ITEM_TO_BERRY(ITEM_SPELON_BERRY)] = {TYPE_DARK, 90},
    [ITEM_TO_BERRY(ITEM_PAMTRE_BERRY)] = {TYPE_STEEL, 90},
    [ITEM_TO_BERRY(ITEM_WATMEL_BERRY)] = {TYPE_FIRE, 100},
    [ITEM_TO_BERRY(ITEM_DURIN_BERRY)] = {TYPE_WATER, 100},
    [ITEM_TO_BERRY(ITEM_BELUE_BERRY)] = {TYPE_ELECTRIC, 100},
    [ITEM_TO_BERRY(ITEM_LIECHI_BERRY)] = {TYPE_GRASS, 100},
    [ITEM_TO_BERRY(ITEM_GANLON_BERRY)] = {TYPE_ICE, 100},
    [ITEM_TO_BERRY(ITEM_SALAC_BERRY)] = {TYPE_FIGHTING, 100},
    [ITEM_TO_BERRY(ITEM_PETAYA_BERRY)] = {TYPE_POISON, 100},
    [ITEM_TO_BERRY(ITEM_APICOT_BERRY)] = {TYPE_GROUND, 100},
    [ITEM_TO_BERRY(ITEM_LANSAT_BERRY)] = {TYPE_FLYING, 100},
    [ITEM_TO_BERRY(ITEM_STARF_BERRY)] = {TYPE_PSYCHIC, 100},
    [ITEM_TO_BERRY(ITEM_ENIGMA_BERRY)] = {TYPE_BUG, 100},
    [ITEM_TO_BERRY(ITEM_MICLE_BERRY)] = {TYPE_ROCK, 100},
    [ITEM_TO_BERRY(ITEM_CUSTAP_BERRY)] = {TYPE_GHOST, 100},
    [ITEM_TO_BERRY(ITEM_JABOCA_BERRY)] = {TYPE_DRAGON, 100},
    [ITEM_TO_BERRY(ITEM_ROWAP_BERRY)] = {TYPE_DARK, 100},
    [ITEM_TO_BERRY(ITEM_KEE_BERRY)] = {TYPE_FAIRY, 100},
    [ITEM_TO_BERRY(ITEM_MARANGA_BERRY)] = {TYPE_DARK, 100},
};

static u16 CalcMoveBasePower(u16 move, u8 battlerAtk, u8 battlerDef)
{
    u32 i;
    u16 basePower = gBattleMoves[move].power;
    u32 weight, hpFraction, speed;

    if (gBattleStruct->zmove.active)
        return GetZMovePower(gBattleStruct->zmove.baseMoves[battlerAtk]);

    switch (gBattleMoves[move].effect)
    {
    case EFFECT_PLEDGE:
        // todo
        break;
    case EFFECT_FLING:
        basePower = GetFlingPowerFromItemId(gBattleMons[battlerAtk].item);
        break;
    case EFFECT_ERUPTION:
        basePower = gBattleMons[battlerAtk].hp * basePower / gBattleMons[battlerAtk].maxHP;
        break;
    case EFFECT_FLAIL:
        hpFraction = GetScaledHPFraction(gBattleMons[battlerAtk].hp, gBattleMons[battlerAtk].maxHP, 48);
        for (i = 0; i < sizeof(sFlailHpScaleToPowerTable); i += 2)
        {
            if (hpFraction <= sFlailHpScaleToPowerTable[i])
                break;
        }
        basePower = sFlailHpScaleToPowerTable[i + 1];
        break;
    case EFFECT_RETURN:
        basePower = 10 * (gBattleMons[battlerAtk].friendship) / 25;
        break;
    case EFFECT_FRUSTRATION:
        basePower = 10 * (MAX_FRIENDSHIP - gBattleMons[battlerAtk].friendship) / 25;
        break;
    case EFFECT_FURY_CUTTER:
        for (i = 1; i < gDisableStructs[battlerAtk].furyCutterCounter; i++)
            basePower *= 2;
        break;
    case EFFECT_ROLLOUT:
        for (i = 1; i < (5 - gDisableStructs[battlerAtk].rolloutTimer); i++)
            basePower *= 2;
        if (gBattleMons[battlerAtk].status2 & STATUS2_DEFENSE_CURL)
            basePower *= 2;
        break;
    case EFFECT_MAGNITUDE:
        basePower = gBattleStruct->magnitudeBasePower;
        break;
    case EFFECT_PRESENT:
        basePower = gBattleStruct->presentBasePower;
        break;
    case EFFECT_TRIPLE_KICK:
        basePower *= (4 - gMultiHitCounter);
        break;
    case EFFECT_SPIT_UP:
        basePower = 100 * gDisableStructs[battlerAtk].stockpileCounter;
        break;
    case EFFECT_REVENGE:
        if ((gProtectStructs[battlerAtk].physicalDmg
                && gProtectStructs[battlerAtk].physicalBattlerId == battlerDef)
            || (gProtectStructs[battlerAtk].specialDmg
                && gProtectStructs[battlerAtk].specialBattlerId == battlerDef))
            basePower *= 2;
        break;
    case EFFECT_WEATHER_BALL:
        if (gBattleWeather & B_WEATHER_ANY && WEATHER_HAS_EFFECT)
            basePower *= 2;
        break;
    case EFFECT_PURSUIT:
        if (gActionsByTurnOrder[GetBattlerTurnOrderNum(gBattlerTarget)] == B_ACTION_SWITCH)
            basePower *= 2;
        break;
    case EFFECT_NATURAL_GIFT:
        basePower = gNaturalGiftTable[ITEM_TO_BERRY(gBattleMons[battlerAtk].item)].power;
        break;
    case EFFECT_WAKE_UP_SLAP:
        if (gBattleMons[battlerDef].status1 & STATUS1_SLEEP || GetBattlerAbility(battlerDef) == ABILITY_COMATOSE)
            basePower *= 2;
        break;
    case EFFECT_SMELLINGSALT:
        if (gBattleMons[battlerDef].status1 & STATUS1_PARALYSIS)
            basePower *= 2;
        break;
    case EFFECT_WRING_OUT:
        basePower = 120 * gBattleMons[battlerDef].hp / gBattleMons[battlerDef].maxHP;
        break;
    case EFFECT_HEX:
        if (gBattleMons[battlerDef].status1 & STATUS1_ANY || GetBattlerAbility(battlerDef) == ABILITY_COMATOSE)
            basePower *= 2;
        break;
    case EFFECT_ASSURANCE:
        if (gProtectStructs[battlerDef].physicalDmg != 0 || gProtectStructs[battlerDef].specialDmg != 0 || gProtectStructs[battlerDef].confusionSelfDmg)
            basePower *= 2;
        break;
    case EFFECT_TRUMP_CARD:
        i = GetBattleMonMoveSlot(&gBattleMons[battlerAtk], move);
        if (i != 4)
        {
            if (gBattleMons[battlerAtk].pp[i] >= ARRAY_COUNT(sTrumpCardPowerTable))
                basePower = sTrumpCardPowerTable[ARRAY_COUNT(sTrumpCardPowerTable) - 1];
            else
                basePower = sTrumpCardPowerTable[gBattleMons[battlerAtk].pp[i]];
        }
        break;
    case EFFECT_ACROBATICS:
        if (gBattleMons[battlerAtk].item == ITEM_NONE
            // Edge case, because removal of items happens after damage calculation.
            || (gSpecialStatuses[battlerAtk].gemBoost && GetBattlerHoldEffect(battlerAtk, FALSE) == HOLD_EFFECT_GEMS))
            basePower *= 2;
        break;
    case EFFECT_LOW_KICK:
        weight = GetBattlerWeight(battlerDef);
        for (i = 0; sWeightToDamageTable[i] != 0xFFFF; i += 2)
        {
            if (sWeightToDamageTable[i] > weight)
                break;
        }
        if (sWeightToDamageTable[i] != 0xFFFF)
            basePower = sWeightToDamageTable[i + 1];
        else
            basePower = 120;
        break;
    case EFFECT_HEAT_CRASH:
        weight = GetBattlerWeight(battlerAtk) / GetBattlerWeight(battlerDef);
        if (weight >= ARRAY_COUNT(sHeatCrashPowerTable))
            basePower = sHeatCrashPowerTable[ARRAY_COUNT(sHeatCrashPowerTable) - 1];
        else
            basePower = sHeatCrashPowerTable[weight];
        break;
    case EFFECT_PUNISHMENT:
        basePower = 60 + (CountBattlerStatIncreases(battlerDef, FALSE) * 20);
        if (basePower > 200)
            basePower = 200;
        break;
    case EFFECT_STORED_POWER:
        basePower += (CountBattlerStatIncreases(battlerAtk, TRUE) * 20);
        break;
    case EFFECT_ELECTRO_BALL:
        speed = GetBattlerTotalSpeedStat(battlerAtk) / GetBattlerTotalSpeedStat(battlerDef);
        if (speed >= ARRAY_COUNT(sSpeedDiffPowerTable))
            speed = ARRAY_COUNT(sSpeedDiffPowerTable) - 1;
        basePower = sSpeedDiffPowerTable[speed];
        break;
    case EFFECT_GYRO_BALL:
        basePower = ((25 * GetBattlerTotalSpeedStat(battlerDef)) / GetBattlerTotalSpeedStat(battlerAtk)) + 1;
        if (basePower > 150)
            basePower = 150;
        break;
    case EFFECT_ECHOED_VOICE:
        // gBattleStruct->sameMoveTurns incremented in ppreduce
        if (gBattleStruct->sameMoveTurns[battlerAtk] != 0)
        {
            basePower += (basePower * gBattleStruct->sameMoveTurns[battlerAtk]);
            if (basePower > 200)
                basePower = 200;
        }
        break;
    case EFFECT_PAYBACK:
        if (GetBattlerTurnOrderNum(battlerAtk) > GetBattlerTurnOrderNum(battlerDef)
        #if B_PAYBACK_SWITCH_BOOST >= GEN_5
            && (gDisableStructs[battlerDef].isFirstTurn != 2)
        #endif
        )
            basePower *= 2;
        break;
    case EFFECT_BOLT_BEAK:
        if (GetBattlerTurnOrderNum(battlerAtk) < GetBattlerTurnOrderNum(battlerDef)
            || gDisableStructs[battlerDef].isFirstTurn == 2)
            basePower *= 2;
        break;
    case EFFECT_ROUND:
        for (i = 0; i < gBattlersCount; i++)
        {
            if (i != battlerAtk && IsBattlerAlive(i) && gLastMoves[i] == MOVE_ROUND)
            {
                basePower *= 2;
                break;
            }
        }
        break;
    case EFFECT_FUSION_COMBO:
        if (gBattleMoves[gLastUsedMove].effect == EFFECT_FUSION_COMBO && move != gLastUsedMove)
            basePower *= 2;
        break;
    case EFFECT_LASH_OUT:
        if (gProtectStructs[battlerAtk].statFell)
            basePower *= 2;
        break;
    case EFFECT_EXPLOSION:
        if (move == MOVE_MISTY_EXPLOSION && gFieldStatuses & STATUS_FIELD_MISTY_TERRAIN && IsBattlerGrounded(battlerAtk))
            MulModifier(&basePower, UQ_4_12(1.5));
        break;
    case EFFECT_DYNAMAX_DOUBLE_DMG:
        #ifdef B_DYNAMAX
        if (IsDynamaxed(battlerDef))
            basePower *= 2;
        #endif
        break;
    case EFFECT_HIDDEN_POWER:
    {
        #if B_HIDDEN_POWER_DMG < GEN_6
        u8 powerBits;

        powerBits = ((gBattleMons[gBattlerAttacker].hpIV & 2) >> 1)
                | ((gBattleMons[gBattlerAttacker].attackIV & 2) << 0)
                | ((gBattleMons[gBattlerAttacker].defenseIV & 2) << 1)
                | ((gBattleMons[gBattlerAttacker].speedIV & 2) << 2)
                | ((gBattleMons[gBattlerAttacker].spAttackIV & 2) << 3)
                | ((gBattleMons[gBattlerAttacker].spDefenseIV & 2) << 4);

        basePower = (40 * powerBits) / 63 + 30;
        #endif
        break;
    }
    case EFFECT_GRAV_APPLE:
        if (gFieldStatuses & STATUS_FIELD_GRAVITY)
            MulModifier(&basePower, UQ_4_12(1.5));
        break;
    case EFFECT_TERRAIN_PULSE:
        if ((gFieldStatuses & STATUS_FIELD_TERRAIN_ANY)
            && IsBattlerGrounded(gBattlerAttacker))
            basePower *= 2;
        break;
    case EFFECT_EXPANDING_FORCE:
        if (IsBattlerTerrainAffected(gBattlerAttacker, STATUS_FIELD_PSYCHIC_TERRAIN))
            MulModifier(&basePower, UQ_4_12(1.5));
        break;
    case EFFECT_RISING_VOLTAGE:
        if (IsBattlerTerrainAffected(gBattlerTarget, STATUS_FIELD_ELECTRIC_TERRAIN))
            basePower *= 2;
        break;
    case EFFECT_BEAT_UP:
        #if B_BEAT_UP >= GEN_5
        basePower = CalcBeatUpPower();
        #endif
        break;
    case EFFECT_MAX_MOVE:
        basePower = GetMaxMovePower(gBattleMons[battlerAtk].moves[gBattleStruct->chosenMovePositions[battlerAtk]]);
        break;
    }

    // Move-specific base power changes
    switch (move)
    {
    case MOVE_WATER_SHURIKEN:
        if (gBattleMons[battlerAtk].species == SPECIES_GRENINJA_ASH)
            basePower = 20;
        break;
    }

    if (basePower == 0)
        basePower = 1;
    return basePower;
}

static u32 CalcMoveBasePowerAfterModifiers(u16 move, u8 battlerAtk, u8 battlerDef, u8 moveType, bool32 updateFlags)
{
    u32 i;
    u32 holdEffectAtk, holdEffectParamAtk;
    u16 basePower = CalcMoveBasePower(move, battlerAtk, battlerDef);
    u16 holdEffectModifier;
    u16 modifier = UQ_4_12(1.0);
    u32 atkSide = GET_BATTLER_SIDE(battlerAtk);
    u16 atkAbility = GetBattlerAbility(battlerAtk);
    u16 defAbility = GetBattlerAbility(battlerDef);

    // attacker's abilities
    switch (atkAbility)
    {
    case ABILITY_TECHNICIAN:
        if (basePower <= 60)
           MulModifier(&modifier, UQ_4_12(1.5));
        break;
    case ABILITY_FLARE_BOOST:
        if (gBattleMons[battlerAtk].status1 & STATUS1_BURN && IS_MOVE_SPECIAL(move))
           MulModifier(&modifier, UQ_4_12(1.5));
        break;
    case ABILITY_TOXIC_BOOST:
        if (gBattleMons[battlerAtk].status1 & STATUS1_PSN_ANY && IS_MOVE_PHYSICAL(move))
           MulModifier(&modifier, UQ_4_12(1.5));
        break;
    case ABILITY_RECKLESS:
        if (gBattleMoves[move].flags & FLAG_RECKLESS_BOOST)
           MulModifier(&modifier, UQ_4_12(1.2));
        break;
    case ABILITY_IRON_FIST:
        if (gBattleMoves[move].flags & FLAG_IRON_FIST_BOOST)
           MulModifier(&modifier, UQ_4_12(1.2));
        break;
    case ABILITY_SHEER_FORCE:
        if (gBattleMoves[move].flags & FLAG_SHEER_FORCE_BOOST)
           MulModifier(&modifier, UQ_4_12(1.3));
        break;
    case ABILITY_SAND_FORCE:
        if ((moveType == TYPE_STEEL || moveType == TYPE_ROCK || moveType == TYPE_GROUND)
            && gBattleWeather & B_WEATHER_SANDSTORM && WEATHER_HAS_EFFECT)
           MulModifier(&modifier, UQ_4_12(1.3));
        break;
    case ABILITY_RIVALRY:
        if (GetGenderFromSpeciesAndPersonality(gBattleMons[battlerAtk].species, gBattleMons[battlerAtk].personality) != MON_GENDERLESS
            && GetGenderFromSpeciesAndPersonality(gBattleMons[battlerDef].species, gBattleMons[battlerDef].personality) != MON_GENDERLESS)
        {
            if (GetGenderFromSpeciesAndPersonality(gBattleMons[battlerAtk].species, gBattleMons[battlerAtk].personality)
             == GetGenderFromSpeciesAndPersonality(gBattleMons[battlerDef].species, gBattleMons[battlerDef].personality))
               MulModifier(&modifier, UQ_4_12(1.25));
            else
               MulModifier(&modifier, UQ_4_12(0.75));
        }
        break;
    case ABILITY_ANALYTIC:
        if (GetBattlerTurnOrderNum(battlerAtk) == gBattlersCount - 1 && move != MOVE_FUTURE_SIGHT && move != MOVE_DOOM_DESIRE)
           MulModifier(&modifier, UQ_4_12(1.3));
        break;
    case ABILITY_TOUGH_CLAWS:
        if (IsMoveMakingContact(move, battlerAtk))
           MulModifier(&modifier, UQ_4_12(1.3));
        break;
    case ABILITY_STRONG_JAW:
        if (gBattleMoves[move].flags & FLAG_STRONG_JAW_BOOST)
           MulModifier(&modifier, UQ_4_12(1.5));
        break;
    case ABILITY_MEGA_LAUNCHER:
        if (gBattleMoves[move].flags & FLAG_MEGA_LAUNCHER_BOOST)
           MulModifier(&modifier, UQ_4_12(1.5));
        break;
    case ABILITY_WATER_BUBBLE:
        if (moveType == TYPE_WATER)
           MulModifier(&modifier, UQ_4_12(2.0));
        break;
    case ABILITY_STEELWORKER:
        if (moveType == TYPE_STEEL)
           MulModifier(&modifier, UQ_4_12(1.5));
        break;
    case ABILITY_PIXILATE:
        if (moveType == TYPE_FAIRY && gBattleStruct->ateBoost[battlerAtk])
            MulModifier(&modifier, UQ_4_12(1.2));
        break;
    case ABILITY_GALVANIZE:
        if (moveType == TYPE_ELECTRIC && gBattleStruct->ateBoost[battlerAtk])
            MulModifier(&modifier, UQ_4_12(1.2));
        break;
    case ABILITY_REFRIGERATE:
        if (moveType == TYPE_ICE && gBattleStruct->ateBoost[battlerAtk])
            MulModifier(&modifier, UQ_4_12(1.2));
        break;
    case ABILITY_AERILATE:
        if (moveType == TYPE_FLYING && gBattleStruct->ateBoost[battlerAtk])
            MulModifier(&modifier, UQ_4_12(1.2));
        break;
    case ABILITY_NORMALIZE:
        if (moveType == TYPE_NORMAL && gBattleStruct->ateBoost[battlerAtk])
            MulModifier(&modifier, UQ_4_12(1.2));
        break;
    case ABILITY_PUNK_ROCK:
        if (gBattleMoves[move].flags & FLAG_SOUND)
            MulModifier(&modifier, UQ_4_12(1.3));
        break;
    case ABILITY_STEELY_SPIRIT:
        if (moveType == TYPE_STEEL)
            MulModifier(&modifier, UQ_4_12(1.5));
        break;
    case ABILITY_TRANSISTOR:
        if (moveType == TYPE_ELECTRIC)
            MulModifier(&modifier, UQ_4_12(1.5));
        break;
    case ABILITY_DRAGONS_MAW:
        if (moveType == TYPE_DRAGON)
            MulModifier(&modifier, UQ_4_12(1.5));
        break;
    case ABILITY_GORILLA_TACTICS:
        if (IS_MOVE_PHYSICAL(move))
            MulModifier(&modifier, UQ_4_12(1.5));
        break;
    case ABILITY_ROCKY_PAYLOAD:
        if (moveType == TYPE_ROCK)
            MulModifier(&modifier, UQ_4_12(1.5));
        break;
    case ABILITY_PROTOSYNTHESIS:
        {
            u8 atkHighestStat = GetHighestStatId(battlerAtk);
            if (gBattleWeather & B_WEATHER_SUN && WEATHER_HAS_EFFECT && (atkHighestStat == STAT_ATK || atkHighestStat == STAT_SPATK))
                MulModifier(&modifier, UQ_4_12(1.3));
        }
        break;
    case ABILITY_QUARK_DRIVE:
        {
            u8 atkHighestStat = GetHighestStatId(battlerAtk);
            if (gFieldStatuses & STATUS_FIELD_ELECTRIC_TERRAIN && (atkHighestStat == STAT_ATK || atkHighestStat == STAT_SPATK))
                MulModifier(&modifier, UQ_4_12(1.3));
        }
        break;
    case ABILITY_ORICHALCUM_PULSE:
        if (gBattleWeather & B_WEATHER_SUN && WEATHER_HAS_EFFECT)
           MulModifier(&modifier, UQ_4_12(1.3));
        break;
    case ABILITY_HADRON_ENGINE:
        if (gFieldStatuses & STATUS_FIELD_ELECTRIC_TERRAIN)
           MulModifier(&modifier, UQ_4_12(1.3));
        break;
    case ABILITY_SHARPNESS:
        if (gBattleMoves[move].flags & FLAG_SLICING_MOVE)
           MulModifier(&modifier, UQ_4_12(1.5));
        break;
    case ABILITY_SUPREME_OVERLORD:
        MulModifier(&modifier, gBattleStruct->supremeOverlordModifier[battlerAtk]);
        break;
    }

    // field abilities
    if ((IsAbilityOnField(ABILITY_DARK_AURA) && moveType == TYPE_DARK)
     || (IsAbilityOnField(ABILITY_FAIRY_AURA) && moveType == TYPE_FAIRY))
    {
        if (IsAbilityOnField(ABILITY_AURA_BREAK))
            MulModifier(&modifier, UQ_4_12(0.75));
        else
            MulModifier(&modifier, UQ_4_12(1.33));
    }

    if (IsAbilityOnField(ABILITY_VESSEL_OF_RUIN) && atkAbility != ABILITY_VESSEL_OF_RUIN && IS_MOVE_SPECIAL(gCurrentMove))
        MulModifier(&modifier, UQ_4_12(0.25));

    if (IsAbilityOnField(ABILITY_SWORD_OF_RUIN) && defAbility != ABILITY_SWORD_OF_RUIN && IS_MOVE_PHYSICAL(gCurrentMove))
        MulModifier(&modifier, UQ_4_12(0.25));

    if (IsAbilityOnField(ABILITY_TABLETS_OF_RUIN) && atkAbility != ABILITY_TABLETS_OF_RUIN && IS_MOVE_PHYSICAL(gCurrentMove))
        MulModifier(&modifier, UQ_4_12(0.25));

    if (IsAbilityOnField(ABILITY_BEADS_OF_RUIN) && defAbility != ABILITY_BEADS_OF_RUIN && IS_MOVE_SPECIAL(gCurrentMove))
        MulModifier(&modifier, UQ_4_12(0.25));

    // attacker partner's abilities
    if (IsBattlerAlive(BATTLE_PARTNER(battlerAtk)))
    {
        switch (GetBattlerAbility(BATTLE_PARTNER(battlerAtk)))
        {
        case ABILITY_BATTERY:
            if (IS_MOVE_SPECIAL(move))
                MulModifier(&modifier, UQ_4_12(1.3));
            break;
        case ABILITY_POWER_SPOT:
            MulModifier(&modifier, UQ_4_12(1.3));
            break;
        case ABILITY_STEELY_SPIRIT:
            if (moveType == TYPE_STEEL)
                MulModifier(&modifier, UQ_4_12(1.5));
            break;
        }
    }

    // target's abilities
    switch (defAbility)
    {
    case ABILITY_HEATPROOF:
    case ABILITY_WATER_BUBBLE:
        if (moveType == TYPE_FIRE)
        {
            MulModifier(&modifier, UQ_4_12(0.5));
            if (updateFlags)
                RecordAbilityBattle(battlerDef, defAbility);
        }
        break;
    case ABILITY_DRY_SKIN:
        if (moveType == TYPE_FIRE)
            MulModifier(&modifier, UQ_4_12(1.25));
        break;
    case ABILITY_FLUFFY:
        if (IsMoveMakingContact(move, battlerAtk))
        {
            MulModifier(&modifier, UQ_4_12(0.5));
            if (updateFlags)
                RecordAbilityBattle(battlerDef, defAbility);
        }
        if (moveType == TYPE_FIRE)
            MulModifier(&modifier, UQ_4_12(2.0));
        break;
    case ABILITY_PROTOSYNTHESIS:
        {
            u8 defHighestStat = GetHighestStatId(battlerDef);
            if (gBattleWeather & B_WEATHER_SUN && WEATHER_HAS_EFFECT && (defHighestStat == STAT_DEF || defHighestStat == STAT_SPDEF))
                MulModifier(&modifier, UQ_4_12(0.7));
        }
        break;
    case ABILITY_QUARK_DRIVE:
        {
            u8 defHighestStat = GetHighestStatId(battlerDef);
            if (gFieldStatuses & STATUS_FIELD_ELECTRIC_TERRAIN && (defHighestStat == STAT_DEF || defHighestStat == STAT_SPDEF))
                MulModifier(&modifier, UQ_4_12(0.7));
        }
        break;
    }

    holdEffectAtk = GetBattlerHoldEffect(battlerAtk, TRUE);
    holdEffectParamAtk = GetBattlerHoldEffectParam(battlerAtk);
    if (holdEffectParamAtk > 100)
        holdEffectParamAtk = 100;

    holdEffectModifier = UQ_4_12(1.0) + sPercentToModifier[holdEffectParamAtk];

    // attacker's hold effect
    switch (holdEffectAtk)
    {
    case HOLD_EFFECT_MUSCLE_BAND:
        if (IS_MOVE_PHYSICAL(move))
            MulModifier(&modifier, holdEffectModifier);
        break;
    case HOLD_EFFECT_WISE_GLASSES:
        if (IS_MOVE_SPECIAL(move))
            MulModifier(&modifier, holdEffectModifier);
        break;
    case HOLD_EFFECT_LUSTROUS_ORB:
        if (GET_BASE_SPECIES_ID(gBattleMons[battlerAtk].species) == SPECIES_PALKIA && (moveType == TYPE_WATER || moveType == TYPE_DRAGON))
            MulModifier(&modifier, holdEffectModifier);
        break;
    case HOLD_EFFECT_ADAMANT_ORB:
        if (GET_BASE_SPECIES_ID(gBattleMons[battlerAtk].species) == SPECIES_DIALGA && (moveType == TYPE_STEEL || moveType == TYPE_DRAGON))
            MulModifier(&modifier, holdEffectModifier);
        break;
    case HOLD_EFFECT_GRISEOUS_ORB:
        if (GET_BASE_SPECIES_ID(gBattleMons[battlerAtk].species) == SPECIES_GIRATINA && (moveType == TYPE_GHOST || moveType == TYPE_DRAGON))
            MulModifier(&modifier, holdEffectModifier);
        break;
    case HOLD_EFFECT_SOUL_DEW:
    #if B_SOUL_DEW_BOOST >= GEN_7
        if ((gBattleMons[battlerAtk].species == SPECIES_LATIAS || gBattleMons[battlerAtk].species == SPECIES_LATIOS) && (moveType == TYPE_PSYCHIC || moveType == TYPE_DRAGON))
    #else
        if ((gBattleMons[battlerAtk].species == SPECIES_LATIAS || gBattleMons[battlerAtk].species == SPECIES_LATIOS) && !(gBattleTypeFlags & BATTLE_TYPE_FRONTIER) && IS_MOVE_SPECIAL(move))
    #endif
            MulModifier(&modifier, holdEffectModifier);
        break;
    case HOLD_EFFECT_GEMS:
        if (gSpecialStatuses[battlerAtk].gemBoost && gBattleMons[battlerAtk].item)
            MulModifier(&modifier, UQ_4_12(1.0) + sPercentToModifier[gSpecialStatuses[battlerAtk].gemParam]);
        break;
    case HOLD_EFFECT_BUG_POWER:
    case HOLD_EFFECT_STEEL_POWER:
    case HOLD_EFFECT_GROUND_POWER:
    case HOLD_EFFECT_ROCK_POWER:
    case HOLD_EFFECT_GRASS_POWER:
    case HOLD_EFFECT_DARK_POWER:
    case HOLD_EFFECT_FIGHTING_POWER:
    case HOLD_EFFECT_ELECTRIC_POWER:
    case HOLD_EFFECT_WATER_POWER:
    case HOLD_EFFECT_FLYING_POWER:
    case HOLD_EFFECT_POISON_POWER:
    case HOLD_EFFECT_ICE_POWER:
    case HOLD_EFFECT_GHOST_POWER:
    case HOLD_EFFECT_PSYCHIC_POWER:
    case HOLD_EFFECT_FIRE_POWER:
    case HOLD_EFFECT_DRAGON_POWER:
    case HOLD_EFFECT_NORMAL_POWER:
    case HOLD_EFFECT_FAIRY_POWER:
        for (i = 0; i < ARRAY_COUNT(sHoldEffectToType); i++)
        {
            if (holdEffectAtk == sHoldEffectToType[i][0])
            {
                if (moveType == sHoldEffectToType[i][1])
                    MulModifier(&modifier, holdEffectModifier);
                break;
            }
        }
        break;
    case HOLD_EFFECT_PLATE:
        if (moveType == ItemId_GetSecondaryId(gBattleMons[battlerAtk].item))
            MulModifier(&modifier, holdEffectModifier);
        break;
    case HOLD_EFFECT_PUNCHING_GLOVE:
        if (gBattleMoves[move].flags & FLAG_IRON_FIST_BOOST)
           MulModifier(&modifier, UQ_4_12(1.1));
        break;
    }

    // move effect
    switch (gBattleMoves[move].effect)
    {
    case EFFECT_FACADE:
        if (gBattleMons[battlerAtk].status1 & (STATUS1_BURN | STATUS1_PSN_ANY | STATUS1_PARALYSIS))
            MulModifier(&modifier, UQ_4_12(2.0));
        break;
    case EFFECT_BRINE:
        if (gBattleMons[battlerDef].hp <= (gBattleMons[battlerDef].maxHP / 2))
            MulModifier(&modifier, UQ_4_12(2.0));
        break;
    case EFFECT_VENOSHOCK:
        if (gBattleMons[battlerDef].status1 & STATUS1_PSN_ANY)
            MulModifier(&modifier, UQ_4_12(2.0));
        break;
    case EFFECT_RETALIATE:
        if (gSideTimers[atkSide].retaliateTimer == 1)
            MulModifier(&modifier, UQ_4_12(2.0));
        break;
    case EFFECT_SOLAR_BEAM:
        if (IsBattlerWeatherAffected(battlerAtk, (B_WEATHER_HAIL | B_WEATHER_SANDSTORM | B_WEATHER_RAIN)))
            MulModifier(&modifier, UQ_4_12(0.5));
        break;
    case EFFECT_STOMPING_TANTRUM:
        if (gBattleStruct->lastMoveFailed & gBitTable[battlerAtk])
            MulModifier(&modifier, UQ_4_12(2.0));
        break;
    case EFFECT_BULLDOZE:
    case EFFECT_MAGNITUDE:
    case EFFECT_EARTHQUAKE:
        if (gFieldStatuses & STATUS_FIELD_GRASSY_TERRAIN && !(gStatuses3[battlerDef] & STATUS3_SEMI_INVULNERABLE))
            MulModifier(&modifier, UQ_4_12(0.5));
        break;
    case EFFECT_KNOCK_OFF:
        #if B_KNOCK_OFF_DMG >= GEN_6
        if (gBattleMons[battlerDef].item != ITEM_NONE
            && CanBattlerGetOrLoseItem(battlerDef, gBattleMons[battlerDef].item))
            MulModifier(&modifier, UQ_4_12(1.5));
        #endif
        break;
    }

#if B_TERRAIN_TYPE_BOOST >= GEN_8
    #define TERRAIN_TYPE_BOOST UQ_4_12(1.3)
#else
    #define TERRAIN_TYPE_BOOST UQ_4_12(1.5)
#endif

    // various effects
    if (gProtectStructs[battlerAtk].helpingHand)
        MulModifier(&modifier, UQ_4_12(1.5));
    if (gStatuses3[battlerAtk] & STATUS3_CHARGED_UP && moveType == TYPE_ELECTRIC)
        MulModifier(&modifier, UQ_4_12(2.0));
    if (gStatuses3[battlerAtk] & STATUS3_ME_FIRST)
        MulModifier(&modifier, UQ_4_12(1.5));
    if (gFieldStatuses & STATUS_FIELD_GRASSY_TERRAIN && moveType == TYPE_GRASS && IsBattlerGrounded(battlerAtk) && !(gStatuses3[battlerAtk] & STATUS3_SEMI_INVULNERABLE))
        MulModifier(&modifier, TERRAIN_TYPE_BOOST);
    if (gFieldStatuses & STATUS_FIELD_MISTY_TERRAIN && moveType == TYPE_DRAGON && IsBattlerGrounded(battlerDef) && !(gStatuses3[battlerDef] & STATUS3_SEMI_INVULNERABLE))
        MulModifier(&modifier, UQ_4_12(0.5));
    if (gFieldStatuses & STATUS_FIELD_ELECTRIC_TERRAIN && moveType == TYPE_ELECTRIC && IsBattlerGrounded(battlerAtk) && !(gStatuses3[battlerAtk] & STATUS3_SEMI_INVULNERABLE))
        MulModifier(&modifier, TERRAIN_TYPE_BOOST);
    if (gFieldStatuses & STATUS_FIELD_PSYCHIC_TERRAIN && moveType == TYPE_PSYCHIC && IsBattlerGrounded(battlerAtk) && !(gStatuses3[battlerAtk] & STATUS3_SEMI_INVULNERABLE))
        MulModifier(&modifier, TERRAIN_TYPE_BOOST);
    #if B_SPORT_TURNS >= GEN_6
        if ((moveType == TYPE_ELECTRIC && gFieldStatuses & STATUS_FIELD_MUDSPORT)
            || (moveType == TYPE_FIRE && gFieldStatuses & STATUS_FIELD_WATERSPORT))
    #else
        if ((moveType == TYPE_ELECTRIC && AbilityBattleEffects(ABILITYEFFECT_FIELD_SPORT, 0, 0, ABILITYEFFECT_MUD_SPORT, 0))
            || (moveType == TYPE_FIRE && AbilityBattleEffects(ABILITYEFFECT_FIELD_SPORT, 0, 0, ABILITYEFFECT_WATER_SPORT, 0)))
    #endif
    #if B_SPORT_DMG_REDUCTION >= GEN_5
            MulModifier(&modifier, UQ_4_12(0.23));
    #else
            MulModifier(&modifier, UQ_4_12(0.5));
    #endif
    return ApplyModifier(modifier, basePower);
}
#undef TERRAIN_TYPE_BOOST

static u32 CalcAttackStat(u16 move, u8 battlerAtk, u8 battlerDef, u8 moveType, bool32 isCrit, bool32 updateFlags)
{
    u8 atkStage;
    u32 atkStat;
    u16 modifier;
    u16 atkBaseSpeciesId;

    atkBaseSpeciesId = GET_BASE_SPECIES_ID(gBattleMons[battlerAtk].species);

    if (gBattleMoves[move].effect == EFFECT_FOUL_PLAY)
    {
        if (IS_MOVE_PHYSICAL(move))
        {
            atkStat = gBattleMons[battlerDef].attack;
            atkStage = gBattleMons[battlerDef].statStages[STAT_ATK];
        }
        else
        {
            atkStat = gBattleMons[battlerDef].spAttack;
            atkStage = gBattleMons[battlerDef].statStages[STAT_SPATK];
        }
    }
    else if (gBattleMoves[move].effect == EFFECT_BODY_PRESS)
    {
        atkStat = gBattleMons[battlerAtk].defense;
        atkStage = gBattleMons[battlerAtk].statStages[STAT_DEF];
    }
    else
    {
        if (IS_MOVE_PHYSICAL(move))
        {
            atkStat = gBattleMons[battlerAtk].attack;
            atkStage = gBattleMons[battlerAtk].statStages[STAT_ATK];
        }
        else
        {
            atkStat = gBattleMons[battlerAtk].spAttack;
            atkStage = gBattleMons[battlerAtk].statStages[STAT_SPATK];
        }
    }

    // critical hits ignore attack stat's stage drops
    if (isCrit && atkStage < DEFAULT_STAT_STAGE)
        atkStage = DEFAULT_STAT_STAGE;
    // pokemon with unaware ignore attack stat changes while taking damage
    if (GetBattlerAbility(battlerDef) == ABILITY_UNAWARE)
        atkStage = DEFAULT_STAT_STAGE;

    atkStat *= gStatStageRatios[atkStage][0];
    atkStat /= gStatStageRatios[atkStage][1];

    // apply attack stat modifiers
    modifier = UQ_4_12(1.0);

    // attacker's abilities
    switch (GetBattlerAbility(battlerAtk))
    {
    case ABILITY_HUGE_POWER:
    case ABILITY_PURE_POWER:
        if (IS_MOVE_PHYSICAL(move))
            MulModifier(&modifier, UQ_4_12(2.0));
        break;
    case ABILITY_SLOW_START:
        if (gDisableStructs[battlerAtk].slowStartTimer != 0)
            MulModifier(&modifier, UQ_4_12(0.5));
        break;
    case ABILITY_SOLAR_POWER:
        if (IS_MOVE_SPECIAL(move) && IsBattlerWeatherAffected(battlerAtk, B_WEATHER_SUN))
            MulModifier(&modifier, UQ_4_12(1.5));
        break;
    case ABILITY_DEFEATIST:
        if (gBattleMons[battlerAtk].hp <= (gBattleMons[battlerAtk].maxHP / 2))
            MulModifier(&modifier, UQ_4_12(0.5));
        break;
    case ABILITY_FLASH_FIRE:
        if (moveType == TYPE_FIRE && gBattleResources->flags->flags[battlerAtk] & RESOURCE_FLAG_FLASH_FIRE)
            MulModifier(&modifier, UQ_4_12(1.5));
        break;
    case ABILITY_SWARM:
        if (moveType == TYPE_BUG && gBattleMons[battlerAtk].hp <= (gBattleMons[battlerAtk].maxHP / 3))
            MulModifier(&modifier, UQ_4_12(1.5));
        break;
    case ABILITY_TORRENT:
        if (moveType == TYPE_WATER && gBattleMons[battlerAtk].hp <= (gBattleMons[battlerAtk].maxHP / 3))
            MulModifier(&modifier, UQ_4_12(1.5));
        break;
    case ABILITY_BLAZE:
        if (moveType == TYPE_FIRE && gBattleMons[battlerAtk].hp <= (gBattleMons[battlerAtk].maxHP / 3))
            MulModifier(&modifier, UQ_4_12(1.5));
        break;
    case ABILITY_OVERGROW:
        if (moveType == TYPE_GRASS && gBattleMons[battlerAtk].hp <= (gBattleMons[battlerAtk].maxHP / 3))
            MulModifier(&modifier, UQ_4_12(1.5));
        break;
    #if B_PLUS_MINUS_INTERACTION >= GEN_5
    case ABILITY_PLUS:
    case ABILITY_MINUS:
        if (IsBattlerAlive(BATTLE_PARTNER(battlerAtk)))
        {
            u32 partnerAbility = GetBattlerAbility(BATTLE_PARTNER(battlerAtk));
            if (partnerAbility == ABILITY_PLUS || partnerAbility == ABILITY_MINUS)
                MulModifier(&modifier, UQ_4_12(1.5));
        }
        break;
    #else
    case ABILITY_PLUS:
        if (IsBattlerAlive(BATTLE_PARTNER(battlerAtk)) && GetBattlerAbility(BATTLE_PARTNER(battlerAtk)) == ABILITY_MINUS)
            MulModifier(&modifier, UQ_4_12(1.5));
        break;
    case ABILITY_MINUS:
        if (IsBattlerAlive(BATTLE_PARTNER(battlerAtk)) && GetBattlerAbility(BATTLE_PARTNER(battlerAtk)) == ABILITY_PLUS)
            MulModifier(&modifier, UQ_4_12(1.5));
        break;
    #endif
    case ABILITY_FLOWER_GIFT:
        if (gBattleMons[battlerAtk].species == SPECIES_CHERRIM && IsBattlerWeatherAffected(battlerAtk, B_WEATHER_SUN) && IS_MOVE_PHYSICAL(move))
            MulModifier(&modifier, UQ_4_12(1.5));
        break;
    case ABILITY_HUSTLE:
        if (IS_MOVE_PHYSICAL(move))
            MulModifier(&modifier, UQ_4_12(1.5));
        break;
    case ABILITY_STAKEOUT:
        if (gDisableStructs[battlerDef].isFirstTurn == 2) // just switched in
            MulModifier(&modifier, UQ_4_12(2.0));
        break;
    case ABILITY_GUTS:
        if (gBattleMons[battlerAtk].status1 & STATUS1_ANY && IS_MOVE_PHYSICAL(move))
            MulModifier(&modifier, UQ_4_12(1.5));
        break;
    }

    // target's abilities
    switch (GetBattlerAbility(battlerDef))
    {
    case ABILITY_THICK_FAT:
        if (moveType == TYPE_FIRE || moveType == TYPE_ICE)
        {
            MulModifier(&modifier, UQ_4_12(0.5));
            if (updateFlags)
                RecordAbilityBattle(battlerDef, ABILITY_THICK_FAT);
        }
        break;
    case ABILITY_ICE_SCALES:
        if (IS_MOVE_SPECIAL(move))
            MulModifier(&modifier, UQ_4_12(0.5));
        break;
    }

    // ally's abilities
    if (IsBattlerAlive(BATTLE_PARTNER(battlerAtk)))
    {
        switch (GetBattlerAbility(BATTLE_PARTNER(battlerAtk)))
        {
        case ABILITY_FLOWER_GIFT:
            if (gBattleMons[BATTLE_PARTNER(battlerAtk)].species == SPECIES_CHERRIM && IsBattlerWeatherAffected(BATTLE_PARTNER(battlerAtk), B_WEATHER_SUN) && IS_MOVE_PHYSICAL(move))
                MulModifier(&modifier, UQ_4_12(1.5));
            break;
        }
    }

    // attacker's hold effect
    switch (GetBattlerHoldEffect(battlerAtk, TRUE))
    {
    case HOLD_EFFECT_THICK_CLUB:
        if ((atkBaseSpeciesId == SPECIES_CUBONE || atkBaseSpeciesId == SPECIES_MAROWAK) && IS_MOVE_PHYSICAL(move))
            MulModifier(&modifier, UQ_4_12(2.0));
        break;
    case HOLD_EFFECT_DEEP_SEA_TOOTH:
        if (gBattleMons[battlerAtk].species == SPECIES_CLAMPERL && IS_MOVE_SPECIAL(move))
            MulModifier(&modifier, UQ_4_12(2.0));
        break;
    case HOLD_EFFECT_LIGHT_BALL:
        if (atkBaseSpeciesId == SPECIES_PIKACHU)
            MulModifier(&modifier, UQ_4_12(2.0));
        break;
    case HOLD_EFFECT_CHOICE_BAND:
        if (IS_MOVE_PHYSICAL(move))
            MulModifier(&modifier, UQ_4_12(1.5));
        break;
    case HOLD_EFFECT_CHOICE_SPECS:
        if (IS_MOVE_SPECIAL(move))
            MulModifier(&modifier, UQ_4_12(1.5));
        break;
    }

    // The offensive stats of a Player's Pokémon are boosted by x1.1 (+10%) if they have the 1st badge and 7th badges.
    // Having the 1st badge boosts physical attack while having the 7th badge boosts special attack.
    if (ShouldGetStatBadgeBoost(FLAG_BADGE01_GET, battlerAtk) && IS_MOVE_PHYSICAL(move))
        MulModifier(&modifier, UQ_4_12(1.1));
    if (ShouldGetStatBadgeBoost(FLAG_BADGE07_GET, battlerAtk) && IS_MOVE_SPECIAL(move))
        MulModifier(&modifier, UQ_4_12(1.1));

    return ApplyModifier(modifier, atkStat);
}

static bool32 CanEvolve(u32 species)
{
    u32 i;

    for (i = 0; i < EVOS_PER_MON; i++)
    {
        if (gEvolutionTable[species][i].method
         && gEvolutionTable[species][i].method != EVO_MEGA_EVOLUTION
         && gEvolutionTable[species][i].method != EVO_MOVE_MEGA_EVOLUTION
         && gEvolutionTable[species][i].method != EVO_PRIMAL_REVERSION)
            return TRUE;
    }
    return FALSE;
}

static u32 CalcDefenseStat(u16 move, u8 battlerAtk, u8 battlerDef, u8 moveType, bool32 isCrit, bool32 updateFlags)
{
    bool32 usesDefStat;
    u8 defStage;
    u32 defStat, def, spDef;
    u16 modifier;

    if (gFieldStatuses & STATUS_FIELD_WONDER_ROOM) // the defense stats are swapped
    {
        def = gBattleMons[battlerDef].spDefense;
        spDef = gBattleMons[battlerDef].defense;
    }
    else
    {
        def = gBattleMons[battlerDef].defense;
        spDef = gBattleMons[battlerDef].spDefense;
    }

    if (gBattleMoves[move].effect == EFFECT_PSYSHOCK || IS_MOVE_PHYSICAL(move)) // uses defense stat instead of sp.def
    {
        defStat = def;
        defStage = gBattleMons[battlerDef].statStages[STAT_DEF];
        usesDefStat = TRUE;
    }
    else // is special
    {
        defStat = spDef;
        defStage = gBattleMons[battlerDef].statStages[STAT_SPDEF];
        usesDefStat = FALSE;
    }

    #if B_EXPLOSION_DEFENSE <= GEN_4
    // Self-destruct / Explosion cut defense in half
    if (gBattleMoves[gCurrentMove].effect == EFFECT_EXPLOSION)
        defStat /= 2;
    #endif

    // critical hits ignore positive stat changes
    if (isCrit && defStage > DEFAULT_STAT_STAGE)
        defStage = DEFAULT_STAT_STAGE;
    // pokemon with unaware ignore defense stat changes while dealing damage
    if (GetBattlerAbility(battlerAtk) == ABILITY_UNAWARE)
        defStage = DEFAULT_STAT_STAGE;
    // certain moves also ignore stat changes
    if (gBattleMoves[move].flags & FLAG_STAT_STAGES_IGNORED)
        defStage = DEFAULT_STAT_STAGE;

    defStat *= gStatStageRatios[defStage][0];
    defStat /= gStatStageRatios[defStage][1];

    // apply defense stat modifiers
    modifier = UQ_4_12(1.0);

    // target's abilities
    switch (GetBattlerAbility(battlerDef))
    {
    case ABILITY_MARVEL_SCALE:
        if (gBattleMons[battlerDef].status1 & STATUS1_ANY && usesDefStat)
        {
            MulModifier(&modifier, UQ_4_12(1.5));
            if (updateFlags)
                RecordAbilityBattle(battlerDef, ABILITY_MARVEL_SCALE);
        }
        break;
    case ABILITY_FUR_COAT:
        if (usesDefStat)
        {
            MulModifier(&modifier, UQ_4_12(2.0));
            if (updateFlags)
                RecordAbilityBattle(battlerDef, ABILITY_FUR_COAT);
        }
        break;
    case ABILITY_GRASS_PELT:
        if (gFieldStatuses & STATUS_FIELD_GRASSY_TERRAIN && usesDefStat)
        {
            MulModifier(&modifier, UQ_4_12(1.5));
            if (updateFlags)
                RecordAbilityBattle(battlerDef, ABILITY_GRASS_PELT);
        }
        break;
    case ABILITY_FLOWER_GIFT:
        if (gBattleMons[battlerDef].species == SPECIES_CHERRIM && IsBattlerWeatherAffected(battlerDef, B_WEATHER_SUN) && !usesDefStat)
            MulModifier(&modifier, UQ_4_12(1.5));
        break;
    case ABILITY_PUNK_ROCK:
        if (gBattleMoves[move].flags & FLAG_SOUND)
            MulModifier(&modifier, UQ_4_12(2.0));
        break;
    case ABILITY_PURIFYING_SALT:
        if (gBattleMoves[move].type == TYPE_GHOST)
            MulModifier(&modifier, UQ_4_12(2.0));
        break;
    }

    // ally's abilities
    if (IsBattlerAlive(BATTLE_PARTNER(battlerDef)))
    {
        switch (GetBattlerAbility(BATTLE_PARTNER(battlerDef)))
        {
        case ABILITY_FLOWER_GIFT:
            if (gBattleMons[BATTLE_PARTNER(battlerDef)].species == SPECIES_CHERRIM && IsBattlerWeatherAffected(BATTLE_PARTNER(battlerDef), B_WEATHER_SUN) && !usesDefStat)
                MulModifier(&modifier, UQ_4_12(1.5));
            break;
        }
    }

    // target's hold effects
    switch (GetBattlerHoldEffect(battlerDef, TRUE))
    {
    case HOLD_EFFECT_DEEP_SEA_SCALE:
        if (gBattleMons[battlerDef].species == SPECIES_CLAMPERL && !usesDefStat)
            MulModifier(&modifier, UQ_4_12(2.0));
        break;
    case HOLD_EFFECT_METAL_POWDER:
        if (gBattleMons[battlerDef].species == SPECIES_DITTO && usesDefStat && !(gBattleMons[battlerDef].status2 & STATUS2_TRANSFORMED))
            MulModifier(&modifier, UQ_4_12(2.0));
        break;
    case HOLD_EFFECT_EVIOLITE:
        if (CanEvolve(gBattleMons[battlerDef].species))
            MulModifier(&modifier, UQ_4_12(1.5));
        break;
    case HOLD_EFFECT_ASSAULT_VEST:
        if (!usesDefStat)
            MulModifier(&modifier, UQ_4_12(1.5));
        break;
#if B_SOUL_DEW_BOOST <= GEN_6
    case HOLD_EFFECT_SOUL_DEW:
        if ((gBattleMons[battlerDef].species == SPECIES_LATIAS || gBattleMons[battlerDef].species == SPECIES_LATIOS)
         && !(gBattleTypeFlags & BATTLE_TYPE_FRONTIER)
         && !usesDefStat)
            MulModifier(&modifier, UQ_4_12(1.5));
        break;
#endif
    }

    // sandstorm sp.def boost for rock types
    if (IS_BATTLER_OF_TYPE(battlerDef, TYPE_ROCK) && gBattleWeather & B_WEATHER_SANDSTORM && WEATHER_HAS_EFFECT && !usesDefStat)
        MulModifier(&modifier, UQ_4_12(1.5));

    // The defensive stats of a Player's Pokémon are boosted by x1.1 (+10%) if they have the 5th badge and 7th badges.
    // Having the 5th badge boosts physical defense while having the 7th badge boosts special defense.
    if (ShouldGetStatBadgeBoost(FLAG_BADGE05_GET, battlerDef) && IS_MOVE_PHYSICAL(move))
        MulModifier(&modifier, UQ_4_12(1.1));
    if (ShouldGetStatBadgeBoost(FLAG_BADGE07_GET, battlerDef) && IS_MOVE_SPECIAL(move))
        MulModifier(&modifier, UQ_4_12(1.1));

    return ApplyModifier(modifier, defStat);
}

static u32 CalcFinalDmg(u32 dmg, u16 move, u8 battlerAtk, u8 battlerDef, u8 moveType, u16 typeEffectivenessModifier, bool32 isCrit, bool32 updateFlags)
{
    u32 percentBoost;
    u32 abilityAtk = GetBattlerAbility(battlerAtk);
    u32 abilityDef = GetBattlerAbility(battlerDef);
    u32 defSide = GET_BATTLER_SIDE(battlerDef);
    u16 finalModifier = UQ_4_12(1.0);
    u16 itemDef = gBattleMons[battlerDef].item;

    // check multiple targets in double battle
    if (GetMoveTargetCount(move, battlerAtk, battlerDef) >= 2)
    #if B_MULTIPLE_TARGETS_DMG >= GEN_4
        MulModifier(&finalModifier, UQ_4_12(0.75));
    #else
        MulModifier(&finalModifier, UQ_4_12(0.5));
    #endif

    // take type effectiveness
    MulModifier(&finalModifier, typeEffectivenessModifier);

    // check crit
    if (isCrit)
    #if B_CRIT_MULTIPLIER >= GEN_6
        dmg = ApplyModifier(UQ_4_12(1.5), dmg);
    #else
        dmg = ApplyModifier(UQ_4_12(2.0), dmg);
    #endif

    // check burn
    if (gBattleMons[battlerAtk].status1 & STATUS1_BURN && IS_MOVE_PHYSICAL(move)
    #if B_BURN_FACADE_DMG >= GEN_6
        && gBattleMoves[move].effect != EFFECT_FACADE
    #endif
        && abilityAtk != ABILITY_GUTS)
        dmg = ApplyModifier(UQ_4_12(0.5), dmg);

    // check sunny/rain weather
    if (IsBattlerWeatherAffected(battlerAtk, B_WEATHER_RAIN))
    {
        if (moveType == TYPE_FIRE)
            dmg = ApplyModifier(UQ_4_12(0.5), dmg);
        else if (moveType == TYPE_WATER)
            dmg = ApplyModifier(UQ_4_12(1.5), dmg);
    }
    else if (IsBattlerWeatherAffected(battlerAtk, B_WEATHER_SUN))
    {
        if (moveType == TYPE_FIRE)
            dmg = ApplyModifier(UQ_4_12(1.5), dmg);
        else if (moveType == TYPE_WATER)
            dmg = ApplyModifier(UQ_4_12(0.5), dmg);
    }

    // check stab
    if (IS_BATTLER_OF_TYPE(battlerAtk, moveType) && move != MOVE_STRUGGLE && move != MOVE_NONE)
    {
        if (abilityAtk == ABILITY_ADAPTABILITY)
            MulModifier(&finalModifier, UQ_4_12(2.0));
        else
            MulModifier(&finalModifier, UQ_4_12(1.5));
    }

    // reflect, light screen, aurora veil
    if (((gSideStatuses[defSide] & SIDE_STATUS_REFLECT && IS_MOVE_PHYSICAL(move))
            || (gSideStatuses[defSide] & SIDE_STATUS_LIGHTSCREEN && IS_MOVE_SPECIAL(move))
            || (gSideStatuses[defSide] & SIDE_STATUS_AURORA_VEIL))
        && abilityAtk != ABILITY_INFILTRATOR
        && !(isCrit)
        && !gProtectStructs[gBattlerAttacker].confusionSelfDmg)
    {
        if (gBattleTypeFlags & BATTLE_TYPE_DOUBLE)
            MulModifier(&finalModifier, UQ_4_12(0.66));
        else
            MulModifier(&finalModifier, UQ_4_12(0.5));
    }

    // Parental Bond Second Strike
    if (gSpecialStatuses[gBattlerAttacker].parentalBondState == PARENTAL_BOND_2ND_HIT)
    {
        if (B_PARENTAL_BOND_DMG < GEN_7)
            MulModifier(&finalModifier, UQ_4_12(0.5));
        else
            MulModifier(&finalModifier, UQ_4_12(0.25));
    }

    // Z-Moves and Max Moves bypass Protect and do 25% of their original damage
    if (gBattleStruct->zmove.active && IS_BATTLER_PROTECTED(battlerDef))
    {
        MulModifier(&finalModifier, UQ_4_12(0.25));
    }

    // attacker's abilities
    switch (abilityAtk)
    {
    case ABILITY_TINTED_LENS:
        if (typeEffectivenessModifier <= UQ_4_12(0.5))
            MulModifier(&finalModifier, UQ_4_12(2.0));
        break;
    case ABILITY_SNIPER:
        if (isCrit)
            MulModifier(&finalModifier, UQ_4_12(1.5));
        break;
    case ABILITY_NEUROFORCE:
        if (typeEffectivenessModifier >= UQ_4_12(2.0))
            MulModifier(&finalModifier, UQ_4_12(1.25));
        break;
    }

    // target's abilities
    switch (abilityDef)
    {
    case ABILITY_MULTISCALE:
    case ABILITY_SHADOW_SHIELD:
        if (BATTLER_MAX_HP(battlerDef))
            MulModifier(&finalModifier, UQ_4_12(0.5));
        break;
    case ABILITY_FILTER:
    case ABILITY_SOLID_ROCK:
    case ABILITY_PRISM_ARMOR:
        if (typeEffectivenessModifier >= UQ_4_12(2.0))
            MulModifier(&finalModifier, UQ_4_12(0.75));
        break;
    }

    // target's ally's abilities
    if (IsBattlerAlive(BATTLE_PARTNER(battlerDef)))
    {
        switch (GetBattlerAbility(BATTLE_PARTNER(battlerDef)))
        {
        case ABILITY_FRIEND_GUARD:
            MulModifier(&finalModifier, UQ_4_12(0.75));
            break;
        }
    }

    // attacker's hold effect
    switch (GetBattlerHoldEffect(battlerAtk, TRUE))
    {
    case HOLD_EFFECT_METRONOME:
        percentBoost = min((gBattleStruct->sameMoveTurns[battlerAtk] * GetBattlerHoldEffectParam(battlerAtk)), 100);
        MulModifier(&finalModifier, UQ_4_12(1.0) + sPercentToModifier[percentBoost]);
        break;
    case HOLD_EFFECT_EXPERT_BELT:
        if (typeEffectivenessModifier >= UQ_4_12(2.0))
            MulModifier(&finalModifier, UQ_4_12(1.2));
        break;
    case HOLD_EFFECT_LIFE_ORB:
        MulModifier(&finalModifier, UQ_4_12(1.3));
        break;
    }

    // target's hold effect
    switch (GetBattlerHoldEffect(battlerDef, TRUE))
    {
    // berries reducing dmg
    case HOLD_EFFECT_RESIST_BERRY:
        if (moveType == GetBattlerHoldEffectParam(battlerDef)
            && (moveType == TYPE_NORMAL || typeEffectivenessModifier >= UQ_4_12(2.0))
            && !UnnerveOn(battlerDef, itemDef))
        {
            if (abilityDef == ABILITY_RIPEN)
                MulModifier(&finalModifier, UQ_4_12(0.25));
            else
                MulModifier(&finalModifier, UQ_4_12(0.5));
            if (updateFlags)
                gSpecialStatuses[battlerDef].berryReduced = TRUE;
        }
        break;
    }

    if (gBattleMoves[move].flags & FLAG_DMG_MINIMIZE    && gStatuses3[battlerDef] & STATUS3_MINIMIZED)
        MulModifier(&finalModifier, UQ_4_12(2.0));
    if (gBattleMoves[move].flags & FLAG_DMG_UNDERGROUND && gStatuses3[battlerDef] & STATUS3_UNDERGROUND)
        MulModifier(&finalModifier, UQ_4_12(2.0));
    if (gBattleMoves[move].flags & FLAG_DMG_UNDERWATER  && gStatuses3[battlerDef] & STATUS3_UNDERWATER)
        MulModifier(&finalModifier, UQ_4_12(2.0));
    if (gBattleMoves[move].flags & FLAG_DMG_2X_IN_AIR   && gStatuses3[battlerDef] & STATUS3_ON_AIR)
        MulModifier(&finalModifier, UQ_4_12(2.0));

    dmg = ApplyModifier(finalModifier, dmg);
    if (dmg == 0)
        dmg = 1;

    return dmg;
}

static s32 DoMoveDamageCalc(u16 move, u8 battlerAtk, u8 battlerDef, u8 moveType, s32 fixedBasePower,
                            bool32 isCrit, bool32 randomFactor, bool32 updateFlags, u16 typeEffectivenessModifier)
{
    s32 dmg;

    // Don't calculate damage if the move has no effect on target.
    if (typeEffectivenessModifier == UQ_4_12(0))
        return 0;

    if (fixedBasePower)
        gBattleMovePower = fixedBasePower;
    else
        gBattleMovePower = CalcMoveBasePowerAfterModifiers(move, battlerAtk, battlerDef, moveType, updateFlags);

    // long dmg basic formula
    dmg = ((gBattleMons[battlerAtk].level * 2) / 5) + 2;
    dmg *= gBattleMovePower;
    dmg *= CalcAttackStat(move, battlerAtk, battlerDef, moveType, isCrit, updateFlags);
    dmg /= CalcDefenseStat(move, battlerAtk, battlerDef, moveType, isCrit, updateFlags);
    dmg = (dmg / 50) + 2;

    // Calculate final modifiers.
    dmg = CalcFinalDmg(dmg, move, battlerAtk, battlerDef, moveType, typeEffectivenessModifier, isCrit, updateFlags);

    // Add a random factor.
    if (randomFactor)
    {
        dmg *= 100 - (Random() % 16);
        dmg /= 100;
    }

    if (dmg == 0)
        dmg = 1;

    return dmg;
}

s32 CalculateMoveDamage(u16 move, u8 battlerAtk, u8 battlerDef, u8 moveType, s32 fixedBasePower, bool32 isCrit, bool32 randomFactor, bool32 updateFlags)
{
    return DoMoveDamageCalc(move, battlerAtk, battlerDef, moveType, fixedBasePower, isCrit, randomFactor,
                            updateFlags, CalcTypeEffectivenessMultiplier(move, moveType, battlerAtk, battlerDef, updateFlags));
}

// for AI - get move damage and effectiveness with one function call
s32 CalculateMoveDamageAndEffectiveness(u16 move, u8 battlerAtk, u8 battlerDef, u8 moveType, u16 *typeEffectivenessModifier)
{
    *typeEffectivenessModifier = CalcTypeEffectivenessMultiplier(move, moveType, battlerAtk, battlerDef, FALSE);
    return DoMoveDamageCalc(move, battlerAtk, battlerDef, moveType, 0, FALSE, FALSE, FALSE, *typeEffectivenessModifier);
}

static void MulByTypeEffectiveness(u16 *modifier, u16 move, u8 moveType, u8 battlerDef, u8 defType, u8 battlerAtk, bool32 recordAbilities)
{
    u16 mod = GetTypeModifier(moveType, defType);

    if (mod == UQ_4_12(0.0) && GetBattlerHoldEffect(battlerDef, TRUE) == HOLD_EFFECT_RING_TARGET)
    {
        mod = UQ_4_12(1.0);
        if (recordAbilities)
            RecordItemEffectBattle(battlerDef, HOLD_EFFECT_RING_TARGET);
    }
    else if ((moveType == TYPE_FIGHTING || moveType == TYPE_NORMAL) && defType == TYPE_GHOST && gBattleMons[battlerDef].status2 & STATUS2_FORESIGHT && mod == UQ_4_12(0.0))
    {
        mod = UQ_4_12(1.0);
    }
    else if ((moveType == TYPE_FIGHTING || moveType == TYPE_NORMAL) && defType == TYPE_GHOST && GetBattlerAbility(battlerAtk) == ABILITY_SCRAPPY && mod == UQ_4_12(0.0))
    {
        mod = UQ_4_12(1.0);
        if (recordAbilities)
            RecordAbilityBattle(battlerAtk, ABILITY_SCRAPPY);
    }

    if (moveType == TYPE_PSYCHIC && defType == TYPE_DARK && gStatuses3[battlerDef] & STATUS3_MIRACLE_EYED && mod == UQ_4_12(0.0))
        mod = UQ_4_12(1.0);
    if (gBattleMoves[move].effect == EFFECT_FREEZE_DRY && defType == TYPE_WATER)
        mod = UQ_4_12(2.0);
    if (moveType == TYPE_GROUND && defType == TYPE_FLYING && IsBattlerGrounded(battlerDef) && mod == UQ_4_12(0.0))
        mod = UQ_4_12(1.0);
    if (moveType == TYPE_FIRE && gDisableStructs[battlerDef].tarShot)
        mod = UQ_4_12(2.0);

    // B_WEATHER_STRONG_WINDS weakens Super Effective moves against Flying-type Pokémon
    if (gBattleWeather & B_WEATHER_STRONG_WINDS && WEATHER_HAS_EFFECT)
    {
        if (defType == TYPE_FLYING && mod >= UQ_4_12(2.0))
            mod = UQ_4_12(1.0);
    }

    MulModifier(modifier, mod);
}

static void TryNoticeIllusionInTypeEffectiveness(u32 move, u32 moveType, u32 battlerAtk, u32 battlerDef, u16 resultingModifier, u32 illusionSpecies)
{
    // Check if the type effectiveness would've been different if the pokemon really had the types as the disguise.
    u16 presumedModifier = UQ_4_12(1.0);
    MulByTypeEffectiveness(&presumedModifier, move, moveType, battlerDef, gSpeciesInfo[illusionSpecies].types[0], battlerAtk, FALSE);
    if (gSpeciesInfo[illusionSpecies].types[1] != gSpeciesInfo[illusionSpecies].types[0])
        MulByTypeEffectiveness(&presumedModifier, move, moveType, battlerDef, gSpeciesInfo[illusionSpecies].types[1], battlerAtk, FALSE);

    if (presumedModifier != resultingModifier)
        RecordAbilityBattle(battlerDef, ABILITY_ILLUSION);
}

static void UpdateMoveResultFlags(u16 modifier)
{
    if (modifier == UQ_4_12(0.0))
    {
        gMoveResultFlags |= MOVE_RESULT_DOESNT_AFFECT_FOE;
        gMoveResultFlags &= ~(MOVE_RESULT_NOT_VERY_EFFECTIVE | MOVE_RESULT_SUPER_EFFECTIVE);
    }
    else if (modifier == UQ_4_12(1.0))
    {
        gMoveResultFlags &= ~(MOVE_RESULT_NOT_VERY_EFFECTIVE | MOVE_RESULT_SUPER_EFFECTIVE | MOVE_RESULT_DOESNT_AFFECT_FOE);
    }
    else if (modifier > UQ_4_12(1.0))
    {
        gMoveResultFlags |= MOVE_RESULT_SUPER_EFFECTIVE;
        gMoveResultFlags &= ~(MOVE_RESULT_NOT_VERY_EFFECTIVE | MOVE_RESULT_DOESNT_AFFECT_FOE);
    }
    else //if (modifier < UQ_4_12(1.0))
    {
        gMoveResultFlags |= MOVE_RESULT_NOT_VERY_EFFECTIVE;
        gMoveResultFlags &= ~(MOVE_RESULT_SUPER_EFFECTIVE | MOVE_RESULT_DOESNT_AFFECT_FOE);
    }
}

static u16 CalcTypeEffectivenessMultiplierInternal(u16 move, u8 moveType, u8 battlerAtk, u8 battlerDef, bool32 recordAbilities, u16 modifier)
{
    u32 illusionSpecies;
    u16 defAbility = GetBattlerAbility(battlerDef);

    MulByTypeEffectiveness(&modifier, move, moveType, battlerDef, gBattleMons[battlerDef].type1, battlerAtk, recordAbilities);
    if (gBattleMons[battlerDef].type2 != gBattleMons[battlerDef].type1)
        MulByTypeEffectiveness(&modifier, move, moveType, battlerDef, gBattleMons[battlerDef].type2, battlerAtk, recordAbilities);
    if (gBattleMons[battlerDef].type3 != TYPE_MYSTERY && gBattleMons[battlerDef].type3 != gBattleMons[battlerDef].type2
        && gBattleMons[battlerDef].type3 != gBattleMons[battlerDef].type1)
        MulByTypeEffectiveness(&modifier, move, moveType, battlerDef, gBattleMons[battlerDef].type3, battlerAtk, recordAbilities);

    if (recordAbilities && (illusionSpecies = GetIllusionMonSpecies(battlerDef)))
        TryNoticeIllusionInTypeEffectiveness(move, moveType, battlerAtk, battlerDef, modifier, illusionSpecies);

    if (gBattleMoves[move].split == SPLIT_STATUS && move != MOVE_THUNDER_WAVE)
    {
        modifier = UQ_4_12(1.0);
    #if B_GLARE_GHOST <= GEN_3
        if (move == MOVE_GLARE && IS_BATTLER_OF_TYPE(battlerDef, TYPE_GHOST))
        {
            modifier = UQ_4_12(0.0);
        }
    #endif
    }
    else if (moveType == TYPE_GROUND && !IsBattlerGrounded2(battlerDef, TRUE) && !(gBattleMoves[move].flags & FLAG_DMG_UNGROUNDED_IGNORE_TYPE_IF_FLYING))
    {
        modifier = UQ_4_12(0.0);
        if (recordAbilities && defAbility == ABILITY_LEVITATE)
        {
            gLastUsedAbility = ABILITY_LEVITATE;
            gMoveResultFlags |= (MOVE_RESULT_MISSED | MOVE_RESULT_DOESNT_AFFECT_FOE);
            gLastLandedMoves[battlerDef] = 0;
            gBattleCommunication[MISS_TYPE] = B_MSG_GROUND_MISS;
            RecordAbilityBattle(battlerDef, ABILITY_LEVITATE);
        }
    }
#if B_SHEER_COLD_IMMUNITY >= GEN_7
    else if (move == MOVE_SHEER_COLD && IS_BATTLER_OF_TYPE(battlerDef, TYPE_ICE))
    {
        modifier = UQ_4_12(0.0);
    }
#endif

    // Thousand Arrows ignores type modifiers for flying mons
    if (!IsBattlerGrounded(battlerDef) && (gBattleMoves[move].flags & FLAG_DMG_UNGROUNDED_IGNORE_TYPE_IF_FLYING)
        && (gBattleMons[battlerDef].type1 == TYPE_FLYING || gBattleMons[battlerDef].type2 == TYPE_FLYING || gBattleMons[battlerDef].type3 == TYPE_FLYING))
    {
        modifier = UQ_4_12(1.0);
    }

    if (((defAbility == ABILITY_WONDER_GUARD && modifier <= UQ_4_12(1.0))
        || (defAbility == ABILITY_TELEPATHY && battlerDef == BATTLE_PARTNER(battlerAtk)))
        && gBattleMoves[move].power)
    {
        modifier = UQ_4_12(0.0);
        if (recordAbilities)
        {
            gLastUsedAbility = gBattleMons[battlerDef].ability;
            gMoveResultFlags |= MOVE_RESULT_MISSED;
            gLastLandedMoves[battlerDef] = 0;
            gBattleCommunication[MISS_TYPE] = B_MSG_AVOIDED_DMG;
            RecordAbilityBattle(battlerDef, gBattleMons[battlerDef].ability);
        }
    }

    return modifier;
}

u16 CalcTypeEffectivenessMultiplier(u16 move, u8 moveType, u8 battlerAtk, u8 battlerDef, bool32 recordAbilities)
{
    u16 modifier = UQ_4_12(1.0);

    if (move != MOVE_STRUGGLE && moveType != TYPE_MYSTERY)
    {
        modifier = CalcTypeEffectivenessMultiplierInternal(move, moveType, battlerAtk, battlerDef, recordAbilities, modifier);
        if (gBattleMoves[move].effect == EFFECT_TWO_TYPED_MOVE)
            modifier = CalcTypeEffectivenessMultiplierInternal(move, gBattleMoves[move].argument, battlerAtk, battlerDef, recordAbilities, modifier);
    }

    if (recordAbilities)
        UpdateMoveResultFlags(modifier);
    return modifier;
}

u16 CalcPartyMonTypeEffectivenessMultiplier(u16 move, u16 speciesDef, u16 abilityDef)
{
    u16 modifier = UQ_4_12(1.0);
    u8 moveType = gBattleMoves[move].type;

    if (move != MOVE_STRUGGLE && moveType != TYPE_MYSTERY)
    {
        MulByTypeEffectiveness(&modifier, move, moveType, 0, gSpeciesInfo[speciesDef].types[0], 0, FALSE);
        if (gSpeciesInfo[speciesDef].types[1] != gSpeciesInfo[speciesDef].types[0])
            MulByTypeEffectiveness(&modifier, move, moveType, 0, gSpeciesInfo[speciesDef].types[1], 0, FALSE);

        if (moveType == TYPE_GROUND && abilityDef == ABILITY_LEVITATE && !(gFieldStatuses & STATUS_FIELD_GRAVITY))
            modifier = UQ_4_12(0.0);
        if (abilityDef == ABILITY_WONDER_GUARD && modifier <= UQ_4_12(1.0) && gBattleMoves[move].power)
            modifier = UQ_4_12(0.0);
    }

    UpdateMoveResultFlags(modifier);
    return modifier;
}

static u16 GetInverseTypeMultiplier(u16 multiplier)
{
    switch (multiplier)
    {
    case UQ_4_12(0.0):
    case UQ_4_12(0.5):
        return UQ_4_12(2.0);
    case UQ_4_12(2.0):
        return UQ_4_12(0.5);
    case UQ_4_12(1.0):
    default:
        return UQ_4_12(1.0);
    }
}

u16 GetTypeModifier(u8 atkType, u8 defType)
{
#if B_FLAG_INVERSE_BATTLE != 0
    if (FlagGet(B_FLAG_INVERSE_BATTLE))
        return GetInverseTypeMultiplier(sTypeEffectivenessTable[atkType][defType]);
#endif
    return sTypeEffectivenessTable[atkType][defType];
}

s32 GetStealthHazardDamageByTypesAndHP(u8 hazardType, u8 type1, u8 type2, u32 maxHp)
{
    s32 dmg = 0;
    u16 modifier = UQ_4_12(1.0);

    MulModifier(&modifier, GetTypeModifier(hazardType, type1));
    if (type2 != type1)
        MulModifier(&modifier, GetTypeModifier(hazardType, type2));

    switch (modifier)
    {
    case UQ_4_12(0.0):
        dmg = 0;
        break;
    case UQ_4_12(0.25):
        dmg = maxHp / 32;
        if (dmg == 0)
            dmg = 1;
        break;
    case UQ_4_12(0.5):
        dmg = maxHp / 16;
        if (dmg == 0)
            dmg = 1;
        break;
    case UQ_4_12(1.0):
        dmg = maxHp / 8;
        if (dmg == 0)
            dmg = 1;
        break;
    case UQ_4_12(2.0):
        dmg = maxHp / 4;
        if (dmg == 0)
            dmg = 1;
        break;
    case UQ_4_12(4.0):
        dmg = maxHp / 2;
        if (dmg == 0)
            dmg = 1;
        break;
    }

    return dmg;
}

s32 GetStealthHazardDamage(u8 hazardType, u8 battlerId)
{
    u8 type1 = gBattleMons[battlerId].type1;
    u8 type2 = gBattleMons[battlerId].type2;
    u32 maxHp = gBattleMons[battlerId].maxHP;

    return GetStealthHazardDamageByTypesAndHP(hazardType, type1, type2, maxHp);
}

bool32 IsPartnerMonFromSameTrainer(u8 battlerId)
{
    if (GetBattlerSide(battlerId) == B_SIDE_OPPONENT && gBattleTypeFlags & BATTLE_TYPE_TWO_OPPONENTS)
        return FALSE;
    else if (GetBattlerSide(battlerId) == B_SIDE_PLAYER && gBattleTypeFlags & BATTLE_TYPE_INGAME_PARTNER)
        return FALSE;
    else if (gBattleTypeFlags & BATTLE_TYPE_MULTI)
        return FALSE;
    else
        return TRUE;
}

u16 GetMegaEvolutionSpecies(u16 preEvoSpecies, u16 heldItemId)
{
    u32 i;

    for (i = 0; i < EVOS_PER_MON; i++)
    {
        if (gEvolutionTable[preEvoSpecies][i].method == EVO_MEGA_EVOLUTION
         && gEvolutionTable[preEvoSpecies][i].param == heldItemId)
            return gEvolutionTable[preEvoSpecies][i].targetSpecies;
    }
    return SPECIES_NONE;
}

u16 GetPrimalReversionSpecies(u16 preEvoSpecies, u16 heldItemId)
{
    u32 i;

    for (i = 0; i < EVOS_PER_MON; i++)
    {
        if (gEvolutionTable[preEvoSpecies][i].method == EVO_PRIMAL_REVERSION
         && gEvolutionTable[preEvoSpecies][i].param == heldItemId)
            return gEvolutionTable[preEvoSpecies][i].targetSpecies;
    }
    return SPECIES_NONE;
}

u16 GetWishMegaEvolutionSpecies(u16 preEvoSpecies, u16 moveId1, u16 moveId2, u16 moveId3, u16 moveId4)
{
    u32 i, par;

    for (i = 0; i < EVOS_PER_MON; i++)
    {
        if (gEvolutionTable[preEvoSpecies][i].method == EVO_MOVE_MEGA_EVOLUTION)
        {
            par = gEvolutionTable[preEvoSpecies][i].param;
            if (par == moveId1 || par == moveId2 || par == moveId3 || par == moveId4)
                return gEvolutionTable[preEvoSpecies][i].targetSpecies;
        }
    }
    return SPECIES_NONE;
}

bool32 CanMegaEvolve(u8 battlerId)
{
    u32 itemId, holdEffect, species;
    struct Pokemon *mon;
    u8 battlerPosition = GetBattlerPosition(battlerId);
    u8 partnerPosition = GetBattlerPosition(BATTLE_PARTNER(battlerId));
    struct MegaEvolutionData *mega = &(((struct ChooseMoveStruct *)(&gBattleResources->bufferA[gActiveBattler][4]))->mega);

    // Check if Player has a Mega Ring
    if ((GetBattlerPosition(battlerId) == B_POSITION_PLAYER_LEFT || (!(gBattleTypeFlags & BATTLE_TYPE_MULTI) && GetBattlerPosition(battlerId) == B_POSITION_PLAYER_RIGHT))
     && !CheckBagHasItem(ITEM_MEGA_RING, 1))
        return FALSE;

    // Check if trainer already mega evolved a pokemon.
    if (mega->alreadyEvolved[battlerPosition])
        return FALSE;

    // Cannot use z move and mega evolve on same turn
    if (gBattleStruct->zmove.toBeUsed[battlerId])
        return FALSE;

    if (gBattleTypeFlags & BATTLE_TYPE_DOUBLE
     && IsPartnerMonFromSameTrainer(battlerId)
     && (mega->alreadyEvolved[partnerPosition] || (mega->toEvolve & gBitTable[BATTLE_PARTNER(battlerId)])))
        return FALSE;

    // Check if mon is currently held by Sky Drop
    if (gStatuses3[battlerId] & STATUS3_SKY_DROPPED)
        return FALSE;

    // Gets mon data.
    if (GetBattlerSide(battlerId) == B_SIDE_OPPONENT)
        mon = &gEnemyParty[gBattlerPartyIndexes[battlerId]];
    else
        mon = &gPlayerParty[gBattlerPartyIndexes[battlerId]];

    species = GetMonData(mon, MON_DATA_SPECIES);
    itemId = GetMonData(mon, MON_DATA_HELD_ITEM);

    // Check if there is an entry in the evolution table for regular Mega Evolution.
    if (GetMegaEvolutionSpecies(species, itemId) != SPECIES_NONE)
    {
    #if DEBUG_BATTLE_MENU == TRUE
        if (gBattleStruct->debugHoldEffects[battlerId])
            holdEffect = gBattleStruct->debugHoldEffects[battlerId];
        else
    #endif
        if (itemId == ITEM_ENIGMA_BERRY_E_READER)
            holdEffect = gEnigmaBerries[battlerId].holdEffect;
        else
            holdEffect = ItemId_GetHoldEffect(itemId);

        // Can Mega Evolve via Mega Stone.
        if (holdEffect == HOLD_EFFECT_MEGA_STONE)
            return TRUE;
    }

    // Check if there is an entry in the evolution table for Wish Mega Evolution.
    if (GetWishMegaEvolutionSpecies(species, GetMonData(mon, MON_DATA_MOVE1), GetMonData(mon, MON_DATA_MOVE2), GetMonData(mon, MON_DATA_MOVE3), GetMonData(mon, MON_DATA_MOVE4)))
        return TRUE;

    // No checks passed, the mon CAN'T mega evolve.
    return FALSE;
}

void UndoMegaEvolution(u32 monId)
{
    u16 baseSpecies = GET_BASE_SPECIES_ID(GetMonData(&gPlayerParty[monId], MON_DATA_SPECIES));

    if (gBattleStruct->mega.evolvedPartyIds[B_SIDE_PLAYER] & gBitTable[monId])
    {
        gBattleStruct->mega.evolvedPartyIds[B_SIDE_PLAYER] &= ~(gBitTable[monId]);
        SetMonData(&gPlayerParty[monId], MON_DATA_SPECIES, &baseSpecies);
        CalculateMonStats(&gPlayerParty[monId]);
    }
    else if (gBattleStruct->mega.primalRevertedPartyIds[B_SIDE_PLAYER] & gBitTable[monId])
    {
        gBattleStruct->mega.primalRevertedPartyIds[B_SIDE_PLAYER] &= ~(gBitTable[monId]);
        SetMonData(&gPlayerParty[monId], MON_DATA_SPECIES, &baseSpecies);
        CalculateMonStats(&gPlayerParty[monId]);
    }
    // While not exactly a mega evolution, Zygarde follows the same rules.
    else if (GetMonData(&gPlayerParty[monId], MON_DATA_SPECIES, NULL) == SPECIES_ZYGARDE_COMPLETE)
    {
        SetMonData(&gPlayerParty[monId], MON_DATA_SPECIES, &gBattleStruct->changedSpecies[monId]);
        gBattleStruct->changedSpecies[monId] = 0;
        CalculateMonStats(&gPlayerParty[monId]);
    }
}

void UndoFormChange(u32 monId, u32 side, bool32 isSwitchingOut)
{
    u32 i, currSpecies, targetSpecies;
    struct Pokemon *party = (side == B_SIDE_PLAYER) ? gPlayerParty : gEnemyParty;
    static const u16 species[][3] =
    {
        // Changed Form ID                      Default Form ID               Should change on switch
        {SPECIES_EISCUE_NOICE_FACE,             SPECIES_EISCUE,               TRUE},
        {SPECIES_MIMIKYU_BUSTED,                SPECIES_MIMIKYU,              FALSE},
        {SPECIES_GRENINJA_ASH,                  SPECIES_GRENINJA_BATTLE_BOND, FALSE},
        {SPECIES_MELOETTA_PIROUETTE,            SPECIES_MELOETTA,             FALSE},
        {SPECIES_AEGISLASH_BLADE,               SPECIES_AEGISLASH,            TRUE},
        {SPECIES_DARMANITAN_ZEN_MODE,           SPECIES_DARMANITAN,           TRUE},
        {SPECIES_MINIOR,                        SPECIES_MINIOR_CORE_RED,      TRUE},
        {SPECIES_MINIOR_METEOR_BLUE,            SPECIES_MINIOR_CORE_BLUE,     TRUE},
        {SPECIES_MINIOR_METEOR_GREEN,           SPECIES_MINIOR_CORE_GREEN,    TRUE},
        {SPECIES_MINIOR_METEOR_INDIGO,          SPECIES_MINIOR_CORE_INDIGO,   TRUE},
        {SPECIES_MINIOR_METEOR_ORANGE,          SPECIES_MINIOR_CORE_ORANGE,   TRUE},
        {SPECIES_MINIOR_METEOR_VIOLET,          SPECIES_MINIOR_CORE_VIOLET,   TRUE},
        {SPECIES_MINIOR_METEOR_YELLOW,          SPECIES_MINIOR_CORE_YELLOW,   TRUE},
        {SPECIES_WISHIWASHI_SCHOOL,             SPECIES_WISHIWASHI,           TRUE},
        {SPECIES_CRAMORANT_GORGING,             SPECIES_CRAMORANT,            TRUE},
        {SPECIES_CRAMORANT_GULPING,             SPECIES_CRAMORANT,            TRUE},
        {SPECIES_MORPEKO_HANGRY,                SPECIES_MORPEKO,              TRUE},
        {SPECIES_DARMANITAN_ZEN_MODE_GALARIAN,  SPECIES_DARMANITAN_GALARIAN,  TRUE},
    };

    currSpecies = GetMonData(&party[monId], MON_DATA_SPECIES, NULL);
    for (i = 0; i < ARRAY_COUNT(species); i++)
    {
        if (currSpecies == species[i][0] && (!isSwitchingOut || species[i][2] == TRUE))
        {
            SetMonData(&party[monId], MON_DATA_SPECIES, &species[i][1]);
            CalculateMonStats(&party[monId]);
            break;
        }
    }
    if (!isSwitchingOut)
    {
        targetSpecies = GetFormChangeTargetSpecies(&party[monId], FORM_BATTLE_END, 0);
        if (targetSpecies != SPECIES_NONE)
        {
            SetMonData(&party[monId], MON_DATA_SPECIES, &targetSpecies);
            CalculateMonStats(&party[monId]);
            TryToSetBattleFormChangeMoves(&party[monId]);
        }
    }
}

bool32 DoBattlersShareType(u32 battler1, u32 battler2)
{
    s32 i;
    u8 types1[3] = {gBattleMons[battler1].type1, gBattleMons[battler1].type2, gBattleMons[battler1].type3};
    u8 types2[3] = {gBattleMons[battler2].type1, gBattleMons[battler2].type2, gBattleMons[battler2].type3};

    if (types1[2] == TYPE_MYSTERY)
        types1[2] = types1[0];
    if (types2[2] == TYPE_MYSTERY)
        types2[2] = types2[0];

    for (i = 0; i < 3; i++)
    {
        if (types1[i] == types2[0] || types1[i] == types2[1] || types1[i] == types2[2])
            return TRUE;
    }

    return FALSE;
}

bool32 CanBattlerGetOrLoseItem(u8 battlerId, u16 itemId)
{
    u16 species = gBattleMons[battlerId].species;
    u16 holdEffect = ItemId_GetHoldEffect(itemId);

    // Mail can be stolen now
    if (itemId == ITEM_ENIGMA_BERRY_E_READER)
        return FALSE;
    // Primal Reversion inducing items cannot be lost if pokemon's base species can undergo primal reversion with it.
    else if (holdEffect == HOLD_EFFECT_PRIMAL_ORB && (GetPrimalReversionSpecies(GET_BASE_SPECIES_ID(species), itemId) != SPECIES_NONE))
        return FALSE;
    // Mega stone cannot be lost if pokemon's base species can mega evolve with it.
    else if (holdEffect == HOLD_EFFECT_MEGA_STONE && (GetMegaEvolutionSpecies(GET_BASE_SPECIES_ID(species), itemId) != SPECIES_NONE))
        return FALSE;
    else if (GET_BASE_SPECIES_ID(species) == SPECIES_GIRATINA && itemId == ITEM_GRISEOUS_ORB)
        return FALSE;
    else if (GET_BASE_SPECIES_ID(species) == SPECIES_GENESECT && holdEffect == HOLD_EFFECT_DRIVE)
        return FALSE;
    else if (GET_BASE_SPECIES_ID(species) == SPECIES_SILVALLY && holdEffect == HOLD_EFFECT_MEMORY)
        return FALSE;
    else if (GET_BASE_SPECIES_ID(species) == SPECIES_ARCEUS && holdEffect == HOLD_EFFECT_PLATE)
        return FALSE;
#ifdef HOLD_EFFECT_Z_CRYSTAL
    else if (holdEffect == HOLD_EFFECT_Z_CRYSTAL)
        return FALSE;
#endif
    else
        return TRUE;
}

struct Pokemon *GetIllusionMonPtr(u32 battlerId)
{
    if (gBattleStruct->illusion[battlerId].broken)
        return NULL;
    if (!gBattleStruct->illusion[battlerId].set)
    {
        if (GetBattlerSide(battlerId) == B_SIDE_PLAYER)
            SetIllusionMon(&gPlayerParty[gBattlerPartyIndexes[battlerId]], battlerId);
        else
            SetIllusionMon(&gEnemyParty[gBattlerPartyIndexes[battlerId]], battlerId);
    }
    if (!gBattleStruct->illusion[battlerId].on)
        return NULL;

    return gBattleStruct->illusion[battlerId].mon;
}

void ClearIllusionMon(u32 battlerId)
{
    memset(&gBattleStruct->illusion[battlerId], 0, sizeof(gBattleStruct->illusion[battlerId]));
}

u32 GetIllusionMonSpecies(u32 battlerId)
{
    struct Pokemon *illusionMon = GetIllusionMonPtr(battlerId);
    if (illusionMon != NULL)
        return GetMonData(illusionMon, MON_DATA_SPECIES);
    return SPECIES_NONE;
}

bool32 SetIllusionMon(struct Pokemon *mon, u32 battlerId)
{
    struct Pokemon *party, *partnerMon;
    s32 i, id;

    gBattleStruct->illusion[battlerId].set = 1;
    if (GetMonAbility(mon) != ABILITY_ILLUSION)
        return FALSE;

    if (GetBattlerSide(battlerId) == B_SIDE_PLAYER)
        party = gPlayerParty;
    else
        party = gEnemyParty;

    if (IsBattlerAlive(BATTLE_PARTNER(battlerId)))
        partnerMon = &party[gBattlerPartyIndexes[BATTLE_PARTNER(battlerId)]];
    else
        partnerMon = mon;

    // Find last alive non-egg pokemon.
    for (i = PARTY_SIZE - 1; i >= 0; i--)
    {
        id = i;
        if (GetMonData(&party[id], MON_DATA_SANITY_HAS_SPECIES)
            && GetMonData(&party[id], MON_DATA_HP)
            && !GetMonData(&party[id], MON_DATA_IS_EGG)
            && &party[id] != mon
            && &party[id] != partnerMon)
        {
            gBattleStruct->illusion[battlerId].on = 1;
            gBattleStruct->illusion[battlerId].broken = 0;
            gBattleStruct->illusion[battlerId].partyId = id;
            gBattleStruct->illusion[battlerId].mon = &party[id];
            return TRUE;
        }
    }

    return FALSE;
}

bool8 ShouldGetStatBadgeBoost(u16 badgeFlag, u8 battlerId)
{
#if B_BADGE_BOOST == GEN_3
    if (gBattleTypeFlags & (BATTLE_TYPE_LINK | BATTLE_TYPE_EREADER_TRAINER | BATTLE_TYPE_RECORDED_LINK | BATTLE_TYPE_FRONTIER))
        return FALSE;
    else if (GetBattlerSide(battlerId) != B_SIDE_PLAYER)
        return FALSE;
    else if (gBattleTypeFlags & BATTLE_TYPE_TRAINER && gTrainerBattleOpponent_A == TRAINER_SECRET_BASE)
        return FALSE;
    else if (FlagGet(badgeFlag))
        return TRUE;
#endif
    return FALSE;
}

u8 GetBattleMoveSplit(u32 moveId)
{
    if (gBattleStruct != NULL && gBattleStruct->zmove.active && !IS_MOVE_STATUS(moveId))
        return gBattleStruct->zmove.activeSplit;
    if (gBattleStruct != NULL && IsMaxMove(moveId)) // TODO: Might be buggy depending on when this is called.
        return gBattleStruct->dynamax.activeSplit;
    if (gBattleStruct != NULL && gBattleStruct->swapDamageCategory) // Photon Geyser, Shell Side Arm, Light That Burns the Sky
        return SPLIT_PHYSICAL;

#if B_PHYSICAL_SPECIAL_SPLIT >= GEN_4
    return gBattleMoves[moveId].split;
#else
    if (IS_MOVE_STATUS(moveId))
        return SPLIT_STATUS;
    else if (gBattleMoves[moveId].type < TYPE_MYSTERY)
        return SPLIT_PHYSICAL;
    else
        return SPLIT_SPECIAL;
#endif
}

static bool32 TryRemoveScreens(u8 battler)
{
    bool32 removed = FALSE;
    u8 battlerSide = GetBattlerSide(battler);
    u8 enemySide = GetBattlerSide(BATTLE_OPPOSITE(battler));

    // try to remove from battler's side
    if (gSideStatuses[battlerSide] & (SIDE_STATUS_REFLECT | SIDE_STATUS_LIGHTSCREEN | SIDE_STATUS_AURORA_VEIL))
    {
        gSideStatuses[battlerSide] &= ~(SIDE_STATUS_REFLECT | SIDE_STATUS_LIGHTSCREEN | SIDE_STATUS_AURORA_VEIL);
        gSideTimers[battlerSide].reflectTimer = 0;
        gSideTimers[battlerSide].lightscreenTimer = 0;
        gSideTimers[battlerSide].auroraVeilTimer = 0;
        removed = TRUE;
    }

    // try to remove from battler opponent's side
    if (gSideStatuses[enemySide] & (SIDE_STATUS_REFLECT | SIDE_STATUS_LIGHTSCREEN | SIDE_STATUS_AURORA_VEIL))
    {
        gSideStatuses[enemySide] &= ~(SIDE_STATUS_REFLECT | SIDE_STATUS_LIGHTSCREEN | SIDE_STATUS_AURORA_VEIL);
        gSideTimers[enemySide].reflectTimer = 0;
        gSideTimers[enemySide].lightscreenTimer = 0;
        gSideTimers[enemySide].auroraVeilTimer = 0;
        removed = TRUE;
    }

    return removed;
}

static bool32 IsUnnerveAbilityOnOpposingSide(u8 battlerId)
{
    if (IsAbilityOnOpposingSide(battlerId, ABILITY_UNNERVE)
      || IsAbilityOnOpposingSide(battlerId, ABILITY_AS_ONE_ICE_RIDER)
      || IsAbilityOnOpposingSide(battlerId, ABILITY_AS_ONE_SHADOW_RIDER))
        return TRUE;
    return FALSE;
}

// Photon geyser & light that burns the sky
u8 GetSplitBasedOnStats(u8 battlerId)
{
    u32 attack = gBattleMons[battlerId].attack;
    u32 spAttack = gBattleMons[battlerId].spAttack;

    attack = attack * gStatStageRatios[gBattleMons[battlerId].statStages[STAT_ATK]][0];
    attack = attack / gStatStageRatios[gBattleMons[battlerId].statStages[STAT_ATK]][1];

    spAttack = spAttack * gStatStageRatios[gBattleMons[battlerId].statStages[STAT_SPATK]][0];
    spAttack = spAttack / gStatStageRatios[gBattleMons[battlerId].statStages[STAT_SPATK]][1];

    if (spAttack >= attack)
        return SPLIT_SPECIAL;
    else
        return SPLIT_PHYSICAL;
}

bool32 TestMoveFlags(u16 move, u32 flag)
{
    if (gBattleMoves[move].flags & flag)
        return TRUE;
    return FALSE;
}

struct Pokemon *GetBattlerPartyData(u8 battlerId)
{
    struct Pokemon *mon;
    if (GetBattlerSide(battlerId) == B_SIDE_PLAYER)
        mon = &gPlayerParty[gBattlerPartyIndexes[battlerId]];
    else
        mon = &gEnemyParty[gBattlerPartyIndexes[battlerId]];

    return mon;
}

static u8 GetFlingPowerFromItemId(u16 itemId)
{
    if (itemId >= ITEM_TM01 && itemId <= ITEM_HM08)
    {
        u8 power = gBattleMoves[ItemIdToBattleMoveId(itemId)].power;
        if (power > 1)
            return power;
        return 10; // Status moves and moves with variable power always return 10 power.
    }
    else
        return ItemId_GetFlingPower(itemId);
}

// Make sure the input bank is any bank on the specific mon's side
bool32 CanFling(u8 battlerId)
{
    u16 item = gBattleMons[battlerId].item;
    u16 itemEffect = ItemId_GetHoldEffect(item);

    if (item == ITEM_NONE
      #if B_KLUTZ_FLING_INTERACTION >= GEN_5
      || GetBattlerAbility(battlerId) == ABILITY_KLUTZ
      #endif
      || gFieldStatuses & STATUS_FIELD_MAGIC_ROOM
      || gDisableStructs[battlerId].embargoTimer != 0
      || GetFlingPowerFromItemId(item) == 0
      || !CanBattlerGetOrLoseItem(battlerId, item))
        return FALSE;

    return TRUE;
}

// Ability checks
bool32 IsRolePlayBannedAbilityAtk(u16 ability)
{
    u32 i;
    for (i = 0; i < ARRAY_COUNT(sRolePlayBannedAttackerAbilities); i++)
    {
        if (ability == sRolePlayBannedAttackerAbilities[i])
            return TRUE;
    }
    return FALSE;
}

bool32 IsRolePlayBannedAbility(u16 ability)
{
    u32 i;
    for (i = 0; i < ARRAY_COUNT(sRolePlayBannedAbilities); i++)
    {
        if (ability == sRolePlayBannedAbilities[i])
            return TRUE;
    }
    return FALSE;
}

bool32 IsSkillSwapBannedAbility(u16 ability)
{
    u32 i;
    for (i = 0; i < ARRAY_COUNT(sSkillSwapBannedAbilities); i++)
    {
        if (ability == sSkillSwapBannedAbilities[i])
            return TRUE;
    }
    return FALSE;
}

bool32 IsWorrySeedBannedAbility(u16 ability)
{
    u32 i;
    for (i = 0; i < ARRAY_COUNT(sWorrySeedBannedAbilities); i++)
    {
        if (ability == sWorrySeedBannedAbilities[i])
            return TRUE;
    }
    return FALSE;
}

bool32 IsGastroAcidBannedAbility(u16 ability)
{
    u32 i;
    for (i = 0; i < ARRAY_COUNT(sGastroAcidBannedAbilities); i++)
    {
        if (ability == sGastroAcidBannedAbilities[i])
            return TRUE;
    }
    return FALSE;
}

bool32 IsEntrainmentBannedAbilityAttacker(u16 ability)
{
    u32 i;
    for (i = 0; i < ARRAY_COUNT(sEntrainmentBannedAttackerAbilities); i++)
    {
        if (ability == sEntrainmentBannedAttackerAbilities[i])
            return TRUE;
    }
    return FALSE;
}

bool32 IsEntrainmentTargetOrSimpleBeamBannedAbility(u16 ability)
{
    u32 i;
    for (i = 0; i < ARRAY_COUNT(sEntrainmentTargetSimpleBeamBannedAbilities); i++)
    {
        if (ability == sEntrainmentTargetSimpleBeamBannedAbilities[i])
            return TRUE;
    }
    return FALSE;
}

// Sort an array of battlers by speed
// Useful for effects like pickpocket, eject button, red card, dancer
void SortBattlersBySpeed(u8 *battlers, bool8 slowToFast)
{
    int i, j, currSpeed, currBattler;
    u16 speeds[4] = {0};

    for (i = 0; i < gBattlersCount; i++)
        speeds[i] = GetBattlerTotalSpeedStat(battlers[i]);

    for (i = 1; i < gBattlersCount; i++)
    {
        currBattler = battlers[i];
        currSpeed = speeds[i];
        j = i - 1;

        if (slowToFast)
        {
            while (j >= 0 && speeds[j] > currSpeed)
            {
                battlers[j + 1] = battlers[j];
                speeds[j + 1] = speeds[j];
                j = j - 1;
            }
        }
        else
        {
            while (j >= 0 && speeds[j] < currSpeed)
            {
                battlers[j + 1] = battlers[j];
                speeds[j + 1] = speeds[j];
                j = j - 1;
            }
        }

        battlers[j + 1] = currBattler;
        speeds[j + 1] = currSpeed;
    }
}

void TryRestoreStolenItems(void)
{
    u32 i;
    u16 stolenItem = ITEM_NONE;

    for (i = 0; i < PARTY_SIZE; i++)
    {
        if (gBattleStruct->itemStolen[i].stolen)
        {
            stolenItem = gBattleStruct->itemStolen[i].originalItem;
            if (stolenItem != ITEM_NONE && ItemId_GetPocket(stolenItem) != POCKET_BERRIES)
                SetMonData(&gPlayerParty[i], MON_DATA_HELD_ITEM, &stolenItem);  // Restore stolen non-berry items
        }
    }
}

bool32 CanStealItem(u8 battlerStealing, u8 battlerItem, u16 item)
{
    u8 stealerSide = GetBattlerSide(battlerStealing);

    if (gBattleTypeFlags & BATTLE_TYPE_TRAINER_HILL)
        return FALSE;

    // Check if the battler trying to steal should be able to
    if (stealerSide == B_SIDE_OPPONENT
        && !(gBattleTypeFlags &
             (BATTLE_TYPE_EREADER_TRAINER
              | BATTLE_TYPE_FRONTIER
              | BATTLE_TYPE_LINK
              | BATTLE_TYPE_RECORDED_LINK
              | BATTLE_TYPE_SECRET_BASE
              #if B_TRAINERS_KNOCK_OFF_ITEMS == TRUE
              | BATTLE_TYPE_TRAINER
              #endif
              )))
    {
        return FALSE;
    }
    else if (!(gBattleTypeFlags &
          (BATTLE_TYPE_EREADER_TRAINER
           | BATTLE_TYPE_FRONTIER
           | BATTLE_TYPE_LINK
           | BATTLE_TYPE_RECORDED_LINK
           | BATTLE_TYPE_SECRET_BASE))
        && (gWishFutureKnock.knockedOffMons[stealerSide] & gBitTable[gBattlerPartyIndexes[battlerStealing]]))
    {
        return FALSE;
    }

    if (!CanBattlerGetOrLoseItem(battlerItem, item)      // Battler with item cannot have it stolen
      ||!CanBattlerGetOrLoseItem(battlerStealing, item)) // Stealer cannot take the item
        return FALSE;

    return TRUE;
}

void TrySaveExchangedItem(u8 battlerId, u16 stolenItem)
{
    // Because BtlController_EmitSetMonData does SetMonData, we need to save the stolen item only if it matches the battler's original
    // So, if the player steals an item during battle and has it stolen from it, it will not end the battle with it (naturally)
#if B_TRAINERS_KNOCK_OFF_ITEMS == TRUE
    // If regular trainer battle and mon's original item matches what is being stolen, save it to be restored at end of battle
    if (gBattleTypeFlags & BATTLE_TYPE_TRAINER
      && !(gBattleTypeFlags & BATTLE_TYPE_FRONTIER)
      && GetBattlerSide(battlerId) == B_SIDE_PLAYER
      && stolenItem == gBattleStruct->itemStolen[gBattlerPartyIndexes[battlerId]].originalItem)
        gBattleStruct->itemStolen[gBattlerPartyIndexes[battlerId]].stolen = TRUE;
#endif
}

bool32 IsBattlerAffectedByHazards(u8 battlerId, bool32 toxicSpikes)
{
    bool32 ret = TRUE;
    u32 holdEffect = GetBattlerHoldEffect(gActiveBattler, TRUE);
    if (toxicSpikes && holdEffect == HOLD_EFFECT_HEAVY_DUTY_BOOTS && !IS_BATTLER_OF_TYPE(battlerId, TYPE_POISON))
    {
        ret = FALSE;
        RecordItemEffectBattle(battlerId, holdEffect);
    }
    else if (holdEffect == HOLD_EFFECT_HEAVY_DUTY_BOOTS)
    {
        ret = FALSE;
        RecordItemEffectBattle(battlerId, holdEffect);
    }
    return ret;
}

bool32 TestSheerForceFlag(u8 battler, u16 move)
{
    if (GetBattlerAbility(battler) == ABILITY_SHEER_FORCE && gBattleMoves[move].flags & FLAG_SHEER_FORCE_BOOST)
        return TRUE;
    else
        return FALSE;
}

// This function is the body of "jumpifstat", but can be used dynamically in a function
bool32 CompareStat(u8 battlerId, u8 statId, u8 cmpTo, u8 cmpKind)
{
    bool8 ret = FALSE;
    u8 statValue = gBattleMons[battlerId].statStages[statId];

    // Because this command is used as a way of checking if a stat can be lowered/raised,
    // we need to do some modification at run-time.
    if (GetBattlerAbility(battlerId) == ABILITY_CONTRARY)
    {
        if (cmpKind == CMP_GREATER_THAN)
            cmpKind = CMP_LESS_THAN;
        else if (cmpKind == CMP_LESS_THAN)
            cmpKind = CMP_GREATER_THAN;

        if (cmpTo == MIN_STAT_STAGE)
            cmpTo = MAX_STAT_STAGE;
        else if (cmpTo == MAX_STAT_STAGE)
            cmpTo = MIN_STAT_STAGE;
    }

    switch (cmpKind)
    {
    case CMP_EQUAL:
        if (statValue == cmpTo)
            ret = TRUE;
        break;
    case CMP_NOT_EQUAL:
        if (statValue != cmpTo)
            ret = TRUE;
        break;
    case CMP_GREATER_THAN:
        if (statValue > cmpTo)
            ret = TRUE;
        break;
    case CMP_LESS_THAN:
        if (statValue < cmpTo)
            ret = TRUE;
        break;
    case CMP_COMMON_BITS:
        if (statValue & cmpTo)
            ret = TRUE;
        break;
    case CMP_NO_COMMON_BITS:
        if (!(statValue & cmpTo))
            ret = TRUE;
        break;
    }

    return ret;
}

void BufferStatChange(u8 battlerId, u8 statId, u8 stringId)
{
    bool8 hasContrary = (GetBattlerAbility(battlerId) == ABILITY_CONTRARY);

    PREPARE_STAT_BUFFER(gBattleTextBuff1, statId);
    if (stringId == STRINGID_STATFELL)
    {
        if (hasContrary)
            PREPARE_STRING_BUFFER(gBattleTextBuff2, STRINGID_STATROSE)
        else
            PREPARE_STRING_BUFFER(gBattleTextBuff2, STRINGID_STATFELL)
    }
    else if (stringId == STRINGID_STATROSE)
    {
        if (hasContrary)
            PREPARE_STRING_BUFFER(gBattleTextBuff2, STRINGID_STATFELL)
        else
            PREPARE_STRING_BUFFER(gBattleTextBuff2, STRINGID_STATROSE)
    }
    else
    {
        PREPARE_STRING_BUFFER(gBattleTextBuff2, stringId)
    }
}

bool32 TryRoomService(u8 battlerId)
{
    if (gFieldStatuses & STATUS_FIELD_TRICK_ROOM && CompareStat(battlerId, STAT_SPEED, MIN_STAT_STAGE, CMP_GREATER_THAN))
    {
        BufferStatChange(battlerId, STAT_SPEED, STRINGID_STATFELL);
        gEffectBattler = gBattleScripting.battler = battlerId;
        SET_STATCHANGER(STAT_SPEED, 1, TRUE);
        gBattleScripting.animArg1 = 14 + STAT_SPEED;
        gBattleScripting.animArg2 = 0;
        gLastUsedItem = gBattleMons[battlerId].item;
        return TRUE;
    }
    else
    {
        return FALSE;
    }
}

void DoBurmyFormChange(u32 monId)
{
    u16 newSpecies, currSpecies;
    struct Pokemon *party = gPlayerParty;

    currSpecies = GetMonData(&party[monId], MON_DATA_SPECIES, NULL);

    if ((GET_BASE_SPECIES_ID(currSpecies) == SPECIES_BURMY)
        && (gBattleStruct->appearedInBattle & gBitTable[monId]) // Burmy appeared in battle
        && GetMonData(&party[monId], MON_DATA_HP, NULL) != 0) // Burmy isn't fainted
    {
        switch (gBattleTerrain)
        {
            case BATTLE_TERRAIN_GRASS:
            case BATTLE_TERRAIN_LONG_GRASS:
            case BATTLE_TERRAIN_POND:
            case BATTLE_TERRAIN_MOUNTAIN:
            case BATTLE_TERRAIN_PLAIN:
                newSpecies = SPECIES_BURMY;
                break;
            case BATTLE_TERRAIN_CAVE:
            case BATTLE_TERRAIN_SAND:
                newSpecies = SPECIES_BURMY_SANDY_CLOAK;
                break;
            case BATTLE_TERRAIN_BUILDING:
                newSpecies = SPECIES_BURMY_TRASH_CLOAK;
                break;
            default: // Don't change form if last battle was water-related
                newSpecies = SPECIES_NONE;
                break;
        }

        if (newSpecies != SPECIES_NONE)
        {
            SetMonData(&party[monId], MON_DATA_SPECIES, &newSpecies);
            CalculateMonStats(&party[monId]);
        }
    }
}

bool32 BlocksPrankster(u16 move, u8 battlerPrankster, u8 battlerDef, bool32 checkTarget)
{
    #if B_PRANKSTER_DARK_TYPES >= GEN_7
    if (!gProtectStructs[battlerPrankster].pranksterElevated)
        return FALSE;
    if (GetBattlerSide(battlerPrankster) == GetBattlerSide(battlerDef))
        return FALSE;
    if (checkTarget && (GetBattlerMoveTargetType(battlerPrankster, move) & (MOVE_TARGET_OPPONENTS_FIELD | MOVE_TARGET_DEPENDS)))
        return FALSE;
    if (!IS_BATTLER_OF_TYPE(battlerDef, TYPE_DARK))
        return FALSE;
    if (gStatuses3[battlerDef] & STATUS3_SEMI_INVULNERABLE)
        return FALSE;

    return TRUE;
    #endif
    return FALSE;
}

u16 GetUsedHeldItem(u8 battler)
{
    return gBattleStruct->usedHeldItems[gBattlerPartyIndexes[battler]][GetBattlerSide(battler)];
}

bool32 IsBattlerWeatherAffected(u8 battlerId, u32 weatherFlags)
{
    if (gBattleWeather & weatherFlags && WEATHER_HAS_EFFECT)
    {
        // given weather is active -> check if its sun, rain against utility umbrella ( since only 1 weather can be active at once)
        if (gBattleWeather & (B_WEATHER_SUN | B_WEATHER_RAIN) && GetBattlerHoldEffect(battlerId, TRUE) == HOLD_EFFECT_UTILITY_UMBRELLA)
            return FALSE; // utility umbrella blocks sun, rain effects

        return TRUE;
    }
    return FALSE;
}

// Gets move target before redirection effects etc. are applied
// Possible return values are defined in battle.h following MOVE_TARGET_SELECTED
u32 GetBattlerMoveTargetType(u8 battlerId, u16 move)
{
    u32 target;

    if (gBattleMoves[move].effect == EFFECT_EXPANDING_FORCE
        && IsBattlerTerrainAffected(battlerId, STATUS_FIELD_PSYCHIC_TERRAIN))
        return MOVE_TARGET_BOTH;
    else
        return gBattleMoves[move].target;
}

bool32 CanTargetBattler(u8 battlerAtk, u8 battlerDef, u16 move)
{
    if (gBattleMoves[move].effect == EFFECT_HIT_ENEMY_HEAL_ALLY
      && GetBattlerSide(battlerAtk) == GetBattlerSide(battlerDef)
      && gStatuses3[battlerAtk] & STATUS3_HEAL_BLOCK)
        return FALSE;   // Pokémon affected by Heal Block cannot target allies with Pollen Puff
    return TRUE;
}

static void SetRandomMultiHitCounter()
{
#if (B_MULTI_HIT_CHANCE >= GEN_5)
    // Based on Gen 5's odds
    // 35% for 2 hits
    // 35% for 3 hits
    // 15% for 4 hits
    // 15% for 5 hits
    gMultiHitCounter = Random() % 100;
    if (gMultiHitCounter < 35)
        gMultiHitCounter = 2;
    else if (gMultiHitCounter < 35 + 35)
        gMultiHitCounter = 3;
    else if (gMultiHitCounter < 35 + 35 + 15)
        gMultiHitCounter = 4;
    else
        gMultiHitCounter = 5;
#else
    // 2 and 3 hits: 37.5%
    // 4 and 5 hits: 12.5%
    gMultiHitCounter = Random() % 4;
    if (gMultiHitCounter > 1)
        gMultiHitCounter = (Random() % 4) + 2;
    else
        gMultiHitCounter += 2;
#endif

    if (gMultiHitCounter < 4 && GetBattlerHoldEffect(gBattlerAttacker, TRUE) == HOLD_EFFECT_LOADED_DICE)
    {
        // If roll 4 or 5 Loaded Dice doesn't do anything. Otherwise it rolls the number of hits as 5 minus a random integer from 0 to 1 inclusive.
        gMultiHitCounter = 5 - (Random() & 1);
    }
}<|MERGE_RESOLUTION|>--- conflicted
+++ resolved
@@ -8311,26 +8311,13 @@
             return FALSE;
     }
 
-<<<<<<< HEAD
-    // Max Moves bypass any protection except Max Guard.
-    if (IsMaxMove(move))
-    {
-        if (gProtectStructs[battlerId].maxGuarded
-            && gBattleMoves[move].argument != MAX_EFFECT_BYPASS_PROTECT)
-            return TRUE;
-        else
-            return FALSE;
-=======
-    if (move == MOVE_TEATIME)
+    // Z-Moves and Max Moves bypass protection (except Max Guard for Max Moves).
+    if (IsMaxMove(move) 
+         && !(gProtectStructs[battlerId].maxGuarded 
+         && gBattleMoves[move].argument != MAX_EFFECT_BYPASS_PROTECT)
+        || gBattleStruct->zmove.active)
     {
         return FALSE;
-    }
-
-    // Z-Moves and Max Moves bypass protection
-    if (gBattleStruct->zmove.active)
-    {
-        return FALSE;
->>>>>>> 6f13e4cf
     }
 
     if (move == MOVE_TEATIME)
