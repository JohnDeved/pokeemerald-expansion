#include "global.h"
#include "battle.h"
#include "battle_anim.h"
#include "battle_arena.h"
#include "battle_pyramid.h"
#include "battle_util.h"
#include "battle_controllers.h"
#include "battle_interface.h"
#include "battle_setup.h"
#include "party_menu.h"
#include "pokemon.h"
#include "international_string_util.h"
#include "item.h"
#include "util.h"
#include "battle_scripts.h"
#include "random.h"
#include "text.h"
#include "safari_zone.h"
#include "sound.h"
#include "sprite.h"
#include "string_util.h"
#include "task.h"
#include "trig.h"
#include "window.h"
#include "battle_message.h"
#include "battle_ai_main.h"
#include "battle_ai_util.h"
#include "event_data.h"
#include "link.h"
#include "malloc.h"
#include "berry.h"
#include "pokedex.h"
#include "mail.h"
#include "field_weather.h"
#include "constants/abilities.h"
#include "constants/battle_anim.h"
#include "constants/battle_config.h"
#include "constants/battle_move_effects.h"
#include "constants/battle_script_commands.h"
#include "constants/battle_string_ids.h"
#include "constants/hold_effects.h"
#include "constants/items.h"
#include "constants/moves.h"
#include "constants/songs.h"
#include "constants/species.h"
#include "constants/trainers.h"
#include "constants/weather.h"

extern struct Evolution gEvolutionTable[][EVOS_PER_MON];

/*
NOTE: The data and functions in this file up until (but not including) sSoundMovesTable
are actually part of battle_main.c. They needed to be moved to this file in order to
match the ROM; this is also why sSoundMovesTable's declaration is in the middle of
functions instead of at the top of the file with the other declarations.
*/

static bool32 TryRemoveScreens(u8 battler);
static bool32 IsUnnerveAbilityOnOpposingSide(u8 battlerId);

extern const u8 *const gBattleScriptsForMoveEffects[];
extern const u8 *const gBattlescriptsForRunningByItem[];
extern const u8 *const gBattlescriptsForUsingItem[];
extern const u8 *const gBattlescriptsForSafariActions[];

static const u8 sPkblToEscapeFactor[][3] = {
    {
        [B_MSG_MON_CURIOUS]    = 0,
        [B_MSG_MON_ENTHRALLED] = 0,
        [B_MSG_MON_IGNORED]    = 0
    },{
        [B_MSG_MON_CURIOUS]    = 3,
        [B_MSG_MON_ENTHRALLED] = 5,
        [B_MSG_MON_IGNORED]    = 0
    },{
        [B_MSG_MON_CURIOUS]    = 2,
        [B_MSG_MON_ENTHRALLED] = 3,
        [B_MSG_MON_IGNORED]    = 0
    },{
        [B_MSG_MON_CURIOUS]    = 1,
        [B_MSG_MON_ENTHRALLED] = 2,
        [B_MSG_MON_IGNORED]    = 0
    },{
        [B_MSG_MON_CURIOUS]    = 1,
        [B_MSG_MON_ENTHRALLED] = 1,
        [B_MSG_MON_IGNORED]    = 0
    }
};
static const u8 sGoNearCounterToCatchFactor[] = {4, 3, 2, 1};
static const u8 sGoNearCounterToEscapeFactor[] = {4, 4, 4, 4};

static const u16 sSkillSwapBannedAbilities[] =
{
    ABILITY_WONDER_GUARD,
    ABILITY_MULTITYPE,
    ABILITY_ILLUSION,
    ABILITY_STANCE_CHANGE,
    ABILITY_SCHOOLING,
    ABILITY_COMATOSE,
    ABILITY_SHIELDS_DOWN,
    ABILITY_DISGUISE,
    ABILITY_RKS_SYSTEM,
    ABILITY_BATTLE_BOND,
    ABILITY_POWER_CONSTRUCT,
    ABILITY_NEUTRALIZING_GAS,
    ABILITY_ICE_FACE,
    ABILITY_HUNGER_SWITCH,
    ABILITY_GULP_MISSILE,
};

static const u16 sRolePlayBannedAbilities[] =
{
    ABILITY_TRACE,
    ABILITY_WONDER_GUARD,
    ABILITY_FORECAST,
    ABILITY_FLOWER_GIFT,
    ABILITY_MULTITYPE,
    ABILITY_ILLUSION,
    ABILITY_ZEN_MODE,
    ABILITY_IMPOSTER,
    ABILITY_STANCE_CHANGE,
    ABILITY_POWER_OF_ALCHEMY,
    ABILITY_RECEIVER,
    ABILITY_SCHOOLING,
    ABILITY_COMATOSE,
    ABILITY_SHIELDS_DOWN,
    ABILITY_DISGUISE,
    ABILITY_RKS_SYSTEM,
    ABILITY_BATTLE_BOND,
    ABILITY_POWER_CONSTRUCT,
    ABILITY_ICE_FACE,
    ABILITY_HUNGER_SWITCH,
    ABILITY_GULP_MISSILE,
};

static const u16 sRolePlayBannedAttackerAbilities[] =
{
    ABILITY_MULTITYPE,
    ABILITY_ZEN_MODE,
    ABILITY_STANCE_CHANGE,
    ABILITY_SCHOOLING,
    ABILITY_COMATOSE,
    ABILITY_SHIELDS_DOWN,
    ABILITY_DISGUISE,
    ABILITY_RKS_SYSTEM,
    ABILITY_BATTLE_BOND,
    ABILITY_POWER_CONSTRUCT,
    ABILITY_ICE_FACE,
    ABILITY_GULP_MISSILE,
};

static const u16 sWorrySeedBannedAbilities[] =
{
    ABILITY_MULTITYPE,
    ABILITY_STANCE_CHANGE,
    ABILITY_SCHOOLING,
    ABILITY_COMATOSE,
    ABILITY_SHIELDS_DOWN,
    ABILITY_DISGUISE,
    ABILITY_RKS_SYSTEM,
    ABILITY_BATTLE_BOND,
    ABILITY_POWER_CONSTRUCT,
    ABILITY_TRUANT,
    ABILITY_ICE_FACE,
    ABILITY_GULP_MISSILE,
};

static const u16 sGastroAcidBannedAbilities[] =
{
    ABILITY_AS_ONE_ICE_RIDER,
    ABILITY_AS_ONE_SHADOW_RIDER,
    ABILITY_BATTLE_BOND,
    ABILITY_COMATOSE,
    ABILITY_DISGUISE,
    ABILITY_GULP_MISSILE,
    ABILITY_ICE_FACE,
    ABILITY_MULTITYPE,
    ABILITY_POWER_CONSTRUCT,
    ABILITY_RKS_SYSTEM,
    ABILITY_SCHOOLING,
    ABILITY_SHIELDS_DOWN,
    ABILITY_STANCE_CHANGE,
    ABILITY_ZEN_MODE,
};

static const u16 sEntrainmentBannedAttackerAbilities[] =
{
    ABILITY_TRACE,
    ABILITY_FORECAST,
    ABILITY_FLOWER_GIFT,
    ABILITY_ZEN_MODE,
    ABILITY_ILLUSION,
    ABILITY_IMPOSTER,
    ABILITY_POWER_OF_ALCHEMY,
    ABILITY_RECEIVER,
    ABILITY_DISGUISE,
    ABILITY_POWER_CONSTRUCT,
    ABILITY_NEUTRALIZING_GAS,
    ABILITY_ICE_FACE,
    ABILITY_HUNGER_SWITCH,
    ABILITY_GULP_MISSILE,
};

static const u16 sEntrainmentTargetSimpleBeamBannedAbilities[] =
{
    ABILITY_TRUANT,
    ABILITY_MULTITYPE,
    ABILITY_STANCE_CHANGE,
    ABILITY_SCHOOLING,
    ABILITY_COMATOSE,
    ABILITY_SHIELDS_DOWN,
    ABILITY_DISGUISE,
    ABILITY_RKS_SYSTEM,
    ABILITY_BATTLE_BOND,
    ABILITY_ICE_FACE,
    ABILITY_GULP_MISSILE,
};

bool32 IsAffectedByFollowMe(u32 battlerAtk, u32 defSide, u32 move)
{
    u32 ability = GetBattlerAbility(battlerAtk);

    if (gSideTimers[defSide].followmeTimer == 0
        || gBattleMons[gSideTimers[defSide].followmeTarget].hp == 0
        || gBattleMoves[move].effect == EFFECT_SNIPE_SHOT
        || ability == ABILITY_PROPELLER_TAIL || ability == ABILITY_STALWART)
        return FALSE;

    if (gSideTimers[defSide].followmePowder && !IsAffectedByPowder(battlerAtk, ability, GetBattlerHoldEffect(battlerAtk, TRUE)))
        return FALSE;

    return TRUE;
}

// Functions
void HandleAction_UseMove(void)
{
    u32 i, side, moveType, var = 4;

    gBattlerAttacker = gBattlerByTurnOrder[gCurrentTurnActionNumber];
    if (gBattleStruct->absentBattlerFlags & gBitTable[gBattlerAttacker] || !IsBattlerAlive(gBattlerAttacker))
    {
        gCurrentActionFuncId = B_ACTION_FINISHED;
        return;
    }

    gIsCriticalHit = FALSE;
    gBattleStruct->atkCancellerTracker = 0;
    gMoveResultFlags = 0;
    gMultiHitCounter = 0;
    gBattleCommunication[6] = 0;
    gBattleScripting.savedMoveEffect = 0;
    gCurrMovePos = gChosenMovePos = *(gBattleStruct->chosenMovePositions + gBattlerAttacker);

    // choose move
    if (gProtectStructs[gBattlerAttacker].noValidMoves)
    {
        gProtectStructs[gBattlerAttacker].noValidMoves = FALSE;
        gCurrentMove = gChosenMove = MOVE_STRUGGLE;
        gHitMarker |= HITMARKER_NO_PPDEDUCT;
        *(gBattleStruct->moveTarget + gBattlerAttacker) = GetMoveTarget(MOVE_STRUGGLE, NO_TARGET_OVERRIDE);
    }
    else if (gBattleMons[gBattlerAttacker].status2 & STATUS2_MULTIPLETURNS || gBattleMons[gBattlerAttacker].status2 & STATUS2_RECHARGE)
    {
        gCurrentMove = gChosenMove = gLockedMoves[gBattlerAttacker];
    }
    // encore forces you to use the same move
    else if (gDisableStructs[gBattlerAttacker].encoredMove != MOVE_NONE
          && gDisableStructs[gBattlerAttacker].encoredMove == gBattleMons[gBattlerAttacker].moves[gDisableStructs[gBattlerAttacker].encoredMovePos])
    {
        gCurrentMove = gChosenMove = gDisableStructs[gBattlerAttacker].encoredMove;
        gCurrMovePos = gChosenMovePos = gDisableStructs[gBattlerAttacker].encoredMovePos;
        *(gBattleStruct->moveTarget + gBattlerAttacker) = GetMoveTarget(gCurrentMove, NO_TARGET_OVERRIDE);
    }
    // check if the encored move wasn't overwritten
    else if (gDisableStructs[gBattlerAttacker].encoredMove != MOVE_NONE
          && gDisableStructs[gBattlerAttacker].encoredMove != gBattleMons[gBattlerAttacker].moves[gDisableStructs[gBattlerAttacker].encoredMovePos])
    {
        gCurrMovePos = gChosenMovePos = gDisableStructs[gBattlerAttacker].encoredMovePos;
        gCurrentMove = gChosenMove = gBattleMons[gBattlerAttacker].moves[gCurrMovePos];
        gDisableStructs[gBattlerAttacker].encoredMove = MOVE_NONE;
        gDisableStructs[gBattlerAttacker].encoredMovePos = 0;
        gDisableStructs[gBattlerAttacker].encoreTimer = 0;
        *(gBattleStruct->moveTarget + gBattlerAttacker) = GetMoveTarget(gCurrentMove, NO_TARGET_OVERRIDE);
    }
    else if (gBattleMons[gBattlerAttacker].moves[gCurrMovePos] != gChosenMoveByBattler[gBattlerAttacker])
    {
        gCurrentMove = gChosenMove = gBattleMons[gBattlerAttacker].moves[gCurrMovePos];
        *(gBattleStruct->moveTarget + gBattlerAttacker) = GetMoveTarget(gCurrentMove, NO_TARGET_OVERRIDE);
    }
    else
    {
        gCurrentMove = gChosenMove = gBattleMons[gBattlerAttacker].moves[gCurrMovePos];
    }

    if (gBattleMons[gBattlerAttacker].hp != 0)
    {
        if (GetBattlerSide(gBattlerAttacker) == B_SIDE_PLAYER)
            gBattleResults.lastUsedMovePlayer = gCurrentMove;
        else
            gBattleResults.lastUsedMoveOpponent = gCurrentMove;
    }

    // Set dynamic move type.
    SetTypeBeforeUsingMove(gChosenMove, gBattlerAttacker);
    GET_MOVE_TYPE(gChosenMove, moveType);

    // choose target
    side = GetBattlerSide(gBattlerAttacker) ^ BIT_SIDE;
    if (IsAffectedByFollowMe(gBattlerAttacker, side, gCurrentMove)
        && gBattleMoves[gCurrentMove].target == MOVE_TARGET_SELECTED
        && GetBattlerSide(gBattlerAttacker) != GetBattlerSide(gSideTimers[side].followmeTarget))
    {
        gBattlerTarget = gSideTimers[side].followmeTarget;
    }
    else if ((gBattleTypeFlags & BATTLE_TYPE_DOUBLE)
           && gSideTimers[side].followmeTimer == 0
           && (gBattleMoves[gCurrentMove].power != 0 || gBattleMoves[gCurrentMove].target != MOVE_TARGET_USER)
           && ((GetBattlerAbility(*(gBattleStruct->moveTarget + gBattlerAttacker)) != ABILITY_LIGHTNING_ROD && moveType == TYPE_ELECTRIC)
            || (GetBattlerAbility(*(gBattleStruct->moveTarget + gBattlerAttacker)) != ABILITY_STORM_DRAIN && moveType == TYPE_WATER)))
    {
        side = GetBattlerSide(gBattlerAttacker);
        for (gActiveBattler = 0; gActiveBattler < gBattlersCount; gActiveBattler++)
        {
            if (side != GetBattlerSide(gActiveBattler)
                && *(gBattleStruct->moveTarget + gBattlerAttacker) != gActiveBattler
                && ((GetBattlerAbility(gActiveBattler) == ABILITY_LIGHTNING_ROD && moveType == TYPE_ELECTRIC)
                 || (GetBattlerAbility(gActiveBattler) == ABILITY_STORM_DRAIN && moveType == TYPE_WATER))
                && GetBattlerTurnOrderNum(gActiveBattler) < var
                && gBattleMoves[gCurrentMove].effect != EFFECT_SNIPE_SHOT
                && (GetBattlerAbility(gBattlerAttacker) != ABILITY_PROPELLER_TAIL
                 || GetBattlerAbility(gBattlerAttacker) != ABILITY_STALWART))
            {
                var = GetBattlerTurnOrderNum(gActiveBattler);
            }
        }
        if (var == 4)
        {
            if (gBattleMoves[gChosenMove].target & MOVE_TARGET_RANDOM)
            {
                if (GetBattlerSide(gBattlerAttacker) == B_SIDE_PLAYER)
                {
                    if (Random() & 1)
                        gBattlerTarget = GetBattlerAtPosition(B_POSITION_OPPONENT_LEFT);
                    else
                        gBattlerTarget = GetBattlerAtPosition(B_POSITION_OPPONENT_RIGHT);
                }
                else
                {
                    if (Random() & 1)
                        gBattlerTarget = GetBattlerAtPosition(B_POSITION_PLAYER_LEFT);
                    else
                        gBattlerTarget = GetBattlerAtPosition(B_POSITION_PLAYER_RIGHT);
                }
            }
            else if (gBattleMoves[gChosenMove].target & MOVE_TARGET_FOES_AND_ALLY)
            {
                for (gBattlerTarget = 0; gBattlerTarget < gBattlersCount; gBattlerTarget++)
                {
                    if (gBattlerTarget == gBattlerAttacker)
                        continue;
                    if (IsBattlerAlive(gBattlerTarget))
                        break;
                }
            }
            else
            {
                gBattlerTarget = *(gBattleStruct->moveTarget + gBattlerAttacker);
            }

            if (!IsBattlerAlive(gBattlerTarget))
            {
                if (GetBattlerSide(gBattlerAttacker) != GetBattlerSide(gBattlerTarget))
                {
                    gBattlerTarget = GetBattlerAtPosition(GetBattlerPosition(gBattlerTarget) ^ BIT_FLANK);
                }
                else
                {
                    gBattlerTarget = GetBattlerAtPosition(GetBattlerPosition(gBattlerAttacker) ^ BIT_SIDE);
                    if (!IsBattlerAlive(gBattlerTarget))
                        gBattlerTarget = GetBattlerAtPosition(GetBattlerPosition(gBattlerTarget) ^ BIT_FLANK);
                }
            }
        }
        else
        {
            gActiveBattler = gBattlerByTurnOrder[var];
            RecordAbilityBattle(gActiveBattler, gBattleMons[gActiveBattler].ability);
            if (GetBattlerAbility(gActiveBattler) == ABILITY_LIGHTNING_ROD)
                gSpecialStatuses[gActiveBattler].lightningRodRedirected = TRUE;
            else if (GetBattlerAbility(gActiveBattler) == ABILITY_STORM_DRAIN)
                gSpecialStatuses[gActiveBattler].stormDrainRedirected = TRUE;
            gBattlerTarget = gActiveBattler;
        }
    }
    else if (gBattleTypeFlags & BATTLE_TYPE_DOUBLE
          && gBattleMoves[gChosenMove].target & MOVE_TARGET_RANDOM)
    {
        if (GetBattlerSide(gBattlerAttacker) == B_SIDE_PLAYER)
        {
            if (Random() & 1)
                gBattlerTarget = GetBattlerAtPosition(B_POSITION_OPPONENT_LEFT);
            else
                gBattlerTarget = GetBattlerAtPosition(B_POSITION_OPPONENT_RIGHT);
        }
        else
        {
            if (Random() & 1)
                gBattlerTarget = GetBattlerAtPosition(B_POSITION_PLAYER_LEFT);
            else
                gBattlerTarget = GetBattlerAtPosition(B_POSITION_PLAYER_RIGHT);
        }

        if (gAbsentBattlerFlags & gBitTable[gBattlerTarget]
            && GetBattlerSide(gBattlerAttacker) != GetBattlerSide(gBattlerTarget))
        {
            gBattlerTarget = GetBattlerAtPosition(GetBattlerPosition(gBattlerTarget) ^ BIT_FLANK);
        }
    }
    else if (gBattleMoves[gChosenMove].target == MOVE_TARGET_ALLY)
    {
        if (IsBattlerAlive(BATTLE_PARTNER(gBattlerAttacker)))
            gBattlerTarget = BATTLE_PARTNER(gBattlerAttacker);
        else
            gBattlerTarget = gBattlerAttacker;
    }
    else if (gBattleTypeFlags & BATTLE_TYPE_DOUBLE
          && gBattleMoves[gChosenMove].target == MOVE_TARGET_FOES_AND_ALLY)
    {
        for (gBattlerTarget = 0; gBattlerTarget < gBattlersCount; gBattlerTarget++)
        {
            if (gBattlerTarget == gBattlerAttacker)
                continue;
            if (IsBattlerAlive(gBattlerTarget))
                break;
        }
    }
    else
    {
        gBattlerTarget = *(gBattleStruct->moveTarget + gBattlerAttacker);
        if (!IsBattlerAlive(gBattlerTarget))
        {
            if (GetBattlerSide(gBattlerAttacker) != GetBattlerSide(gBattlerTarget))
            {
                gBattlerTarget = GetBattlerAtPosition(GetBattlerPosition(gBattlerTarget) ^ BIT_FLANK);
            }
            else
            {
                gBattlerTarget = GetBattlerAtPosition(GetBattlerPosition(gBattlerAttacker) ^ BIT_SIDE);
                if (!IsBattlerAlive(gBattlerTarget))
                    gBattlerTarget = GetBattlerAtPosition(GetBattlerPosition(gBattlerTarget) ^ BIT_FLANK);
            }
        }
    }

    if (gBattleTypeFlags & BATTLE_TYPE_PALACE && gProtectStructs[gBattlerAttacker].palaceUnableToUseMove)
    {
        // Battle Palace, select battle script for failure to use move
        if (gBattleMons[gBattlerAttacker].hp == 0)
        {
            gCurrentActionFuncId = B_ACTION_FINISHED;
            return;
        }
        else if (gPalaceSelectionBattleScripts[gBattlerAttacker] != NULL)
        {
            gBattleCommunication[MULTISTRING_CHOOSER] = B_MSG_INCAPABLE_OF_POWER;
            gBattlescriptCurrInstr = gPalaceSelectionBattleScripts[gBattlerAttacker];
            gPalaceSelectionBattleScripts[gBattlerAttacker] = NULL;
        }
        else
        {
            gBattleCommunication[MULTISTRING_CHOOSER] = B_MSG_INCAPABLE_OF_POWER;
            gBattlescriptCurrInstr = BattleScript_MoveUsedLoafingAround;
        }
    }
    else
    {
        gBattlescriptCurrInstr = gBattleScriptsForMoveEffects[gBattleMoves[gCurrentMove].effect];
    }

    if (gBattleTypeFlags & BATTLE_TYPE_ARENA)
        BattleArena_AddMindPoints(gBattlerAttacker);

    // Record HP of each battler
    for (i = 0; i < MAX_BATTLERS_COUNT; i++)
        gBattleStruct->hpBefore[i] = gBattleMons[i].hp;

    gCurrentActionFuncId = B_ACTION_EXEC_SCRIPT;
}

void HandleAction_Switch(void)
{
    gBattlerAttacker = gBattlerByTurnOrder[gCurrentTurnActionNumber];
    gBattle_BG0_X = 0;
    gBattle_BG0_Y = 0;
    gActionSelectionCursor[gBattlerAttacker] = 0;
    gMoveSelectionCursor[gBattlerAttacker] = 0;

    PREPARE_MON_NICK_BUFFER(gBattleTextBuff1, gBattlerAttacker, *(gBattleStruct->battlerPartyIndexes + gBattlerAttacker))

    gBattleScripting.battler = gBattlerAttacker;
    gBattlescriptCurrInstr = BattleScript_ActionSwitch;
    gCurrentActionFuncId = B_ACTION_EXEC_SCRIPT;

    if (gBattleResults.playerSwitchesCounter < 255)
        gBattleResults.playerSwitchesCounter++;

    UndoFormChange(gBattlerPartyIndexes[gBattlerAttacker], GetBattlerSide(gBattlerAttacker), TRUE);
}

void HandleAction_UseItem(void)
{
    gBattlerAttacker = gBattlerTarget = gBattlerByTurnOrder[gCurrentTurnActionNumber];
    gBattle_BG0_X = 0;
    gBattle_BG0_Y = 0;
    ClearFuryCutterDestinyBondGrudge(gBattlerAttacker);

    gLastUsedItem = gBattleResources->bufferB[gBattlerAttacker][1] | (gBattleResources->bufferB[gBattlerAttacker][2] << 8);

    if (gLastUsedItem <= LAST_BALL) // is ball
    {
        gBattlescriptCurrInstr = BattleScript_BallThrow;
    }
    else if (gLastUsedItem == ITEM_POKE_DOLL || gLastUsedItem == ITEM_FLUFFY_TAIL)
    {
        gBattlescriptCurrInstr = gBattlescriptsForRunningByItem[0]; // BattleScript_RunByUsingItem
    }
    else if (GetBattlerSide(gBattlerAttacker) == B_SIDE_PLAYER)
    {
        gBattlescriptCurrInstr = gBattlescriptsForUsingItem[0]; // BattleScript_PlayerUsesItem
    }
    else
    {
        gBattleScripting.battler = gBattlerAttacker;

        switch (*(gBattleStruct->AI_itemType + (gBattlerAttacker >> 1)))
        {
        case AI_ITEM_FULL_RESTORE:
        case AI_ITEM_HEAL_HP:
            break;
        case AI_ITEM_CURE_CONDITION:
            gBattleCommunication[MULTISTRING_CHOOSER] = AI_HEAL_CONFUSION;
            if (*(gBattleStruct->AI_itemFlags + gBattlerAttacker / 2) & (1 << AI_HEAL_CONFUSION))
            {
                if (*(gBattleStruct->AI_itemFlags + gBattlerAttacker / 2) & 0x3E)
                    gBattleCommunication[MULTISTRING_CHOOSER] = AI_HEAL_SLEEP;
            }
            else
            {
                // Check for other statuses, stopping at first (shouldn't be more than one)
                while (!(*(gBattleStruct->AI_itemFlags + gBattlerAttacker / 2) & 1))
                {
                    *(gBattleStruct->AI_itemFlags + gBattlerAttacker / 2) >>= 1;
                    gBattleCommunication[MULTISTRING_CHOOSER]++;
                    // MULTISTRING_CHOOSER will be either AI_HEAL_PARALYSIS, AI_HEAL_FREEZE,
                    // AI_HEAL_BURN, AI_HEAL_POISON, or AI_HEAL_SLEEP
                }
            }
            break;
        case AI_ITEM_X_STAT:
            gBattleCommunication[MULTISTRING_CHOOSER] = B_MSG_STAT_ROSE_ITEM;
            if (*(gBattleStruct->AI_itemFlags + (gBattlerAttacker >> 1)) & (1 << AI_DIRE_HIT))
            {
                gBattleCommunication[MULTISTRING_CHOOSER] = B_MSG_USED_DIRE_HIT;
            }
            else
            {
                PREPARE_STAT_BUFFER(gBattleTextBuff1, STAT_ATK)
                PREPARE_STRING_BUFFER(gBattleTextBuff2, CHAR_X)

                while (!((*(gBattleStruct->AI_itemFlags + (gBattlerAttacker >> 1))) & 1))
                {
                    *(gBattleStruct->AI_itemFlags + gBattlerAttacker / 2) >>= 1;
                    gBattleTextBuff1[2]++;
                }

                gBattleScripting.animArg1 = gBattleTextBuff1[2] + 14;
                gBattleScripting.animArg2 = 0;
            }
            break;
        case AI_ITEM_GUARD_SPEC:
            // It seems probable that at some point there was a special message for
            // an AI trainer using Guard Spec in a double battle.
            // There isn't now however, and the assignment to 2 below goes out of
            // bounds for gMistUsedStringIds and instead prints "{mon} is getting pumped"
            // from the next table, gFocusEnergyUsedStringIds.
            // In any case this isn't an issue in the retail version, as no trainers
            // are ever given any Guard Spec to use.
#ifndef UBFIX
            if (gBattleTypeFlags & BATTLE_TYPE_DOUBLE)
                gBattleCommunication[MULTISTRING_CHOOSER] = 2;
            else
#endif
                gBattleCommunication[MULTISTRING_CHOOSER] = B_MSG_SET_MIST;
            break;
        }

        gBattlescriptCurrInstr = gBattlescriptsForUsingItem[*(gBattleStruct->AI_itemType + gBattlerAttacker / 2)];
    }
    gCurrentActionFuncId = B_ACTION_EXEC_SCRIPT;
}

bool8 TryRunFromBattle(u8 battler)
{
    bool8 effect = FALSE;
    u8 holdEffect;
    u8 pyramidMultiplier;
    u8 speedVar;

    if (gBattleMons[battler].item == ITEM_ENIGMA_BERRY_E_READER)
        holdEffect = gEnigmaBerries[battler].holdEffect;
    else
        holdEffect = ItemId_GetHoldEffect(gBattleMons[battler].item);

    gPotentialItemEffectBattler = battler;

    if (holdEffect == HOLD_EFFECT_CAN_ALWAYS_RUN)
    {
        gLastUsedItem = gBattleMons[battler].item;
        gProtectStructs[battler].fleeType = FLEE_ITEM;
        effect++;
    }
    #if B_GHOSTS_ESCAPE >= GEN_6
    else if (IS_BATTLER_OF_TYPE(battler, TYPE_GHOST))
    {
        effect++;
    }
    #endif
    else if (GetBattlerAbility(battler) == ABILITY_RUN_AWAY)
    {
        if (InBattlePyramid())
        {
            gBattleStruct->runTries++;
            pyramidMultiplier = GetPyramidRunMultiplier();
            speedVar = (gBattleMons[battler].speed * pyramidMultiplier) / (gBattleMons[BATTLE_OPPOSITE(battler)].speed) + (gBattleStruct->runTries * 30);
            if (speedVar > (Random() & 0xFF))
            {
                gLastUsedAbility = ABILITY_RUN_AWAY;
                gProtectStructs[battler].fleeType = FLEE_ABILITY;
                effect++;
            }
        }
        else
        {
            gLastUsedAbility = ABILITY_RUN_AWAY;
            gProtectStructs[battler].fleeType = FLEE_ABILITY;
            effect++;
        }
    }
    else if (gBattleTypeFlags & (BATTLE_TYPE_FRONTIER | BATTLE_TYPE_TRAINER_HILL) && gBattleTypeFlags & BATTLE_TYPE_TRAINER)
    {
        effect++;
    }
    else
    {
        u8 runningFromBattler = BATTLE_OPPOSITE(battler);
        if (!IsBattlerAlive(runningFromBattler))
            runningFromBattler |= BIT_FLANK;

        if (InBattlePyramid())
        {
            pyramidMultiplier = GetPyramidRunMultiplier();
            speedVar = (gBattleMons[battler].speed * pyramidMultiplier) / (gBattleMons[runningFromBattler].speed) + (gBattleStruct->runTries * 30);
            if (speedVar > (Random() & 0xFF))
                effect++;
        }
        else if (gBattleMons[battler].speed < gBattleMons[runningFromBattler].speed)
        {
            speedVar = (gBattleMons[battler].speed * 128) / (gBattleMons[runningFromBattler].speed) + (gBattleStruct->runTries * 30);
            if (speedVar > (Random() & 0xFF))
                effect++;
        }
        else // same speed or faster
        {
            effect++;
        }

        gBattleStruct->runTries++;
    }

    if (effect)
    {
        gCurrentTurnActionNumber = gBattlersCount;
        gBattleOutcome = B_OUTCOME_RAN;
    }

    return effect;
}

void HandleAction_Run(void)
{
    gBattlerAttacker = gBattlerByTurnOrder[gCurrentTurnActionNumber];

    if (gBattleTypeFlags & (BATTLE_TYPE_LINK | BATTLE_TYPE_RECORDED_LINK))
    {
        gCurrentTurnActionNumber = gBattlersCount;

        for (gActiveBattler = 0; gActiveBattler < gBattlersCount; gActiveBattler++)
        {
            if (GetBattlerSide(gActiveBattler) == B_SIDE_PLAYER)
            {
                if (gChosenActionByBattler[gActiveBattler] == B_ACTION_RUN)
                    gBattleOutcome |= B_OUTCOME_LOST;
            }
            else
            {
                if (gChosenActionByBattler[gActiveBattler] == B_ACTION_RUN)
                    gBattleOutcome |= B_OUTCOME_WON;
            }
        }

        gBattleOutcome |= B_OUTCOME_LINK_BATTLE_RAN;
        gSaveBlock2Ptr->frontier.disableRecordBattle = TRUE;
    }
    else
    {
        if (GetBattlerSide(gBattlerAttacker) == B_SIDE_PLAYER)
        {
            if (!TryRunFromBattle(gBattlerAttacker)) // failed to run away
            {
                ClearFuryCutterDestinyBondGrudge(gBattlerAttacker);
                gBattleCommunication[MULTISTRING_CHOOSER] = B_MSG_CANT_ESCAPE_2;
                gBattlescriptCurrInstr = BattleScript_PrintFailedToRunString;
                gCurrentActionFuncId = B_ACTION_EXEC_SCRIPT;
            }
        }
        else
        {
            if (!CanBattlerEscape(gBattlerAttacker))
            {
                gBattleCommunication[MULTISTRING_CHOOSER] = B_MSG_ATTACKER_CANT_ESCAPE;
                gBattlescriptCurrInstr = BattleScript_PrintFailedToRunString;
                gCurrentActionFuncId = B_ACTION_EXEC_SCRIPT;
            }
            else
            {
                gCurrentTurnActionNumber = gBattlersCount;
                gBattleOutcome = B_OUTCOME_MON_FLED;
            }
        }
    }
}

void HandleAction_WatchesCarefully(void)
{
    gBattlerAttacker = gBattlerByTurnOrder[gCurrentTurnActionNumber];
    gBattle_BG0_X = 0;
    gBattle_BG0_Y = 0;
    gBattlescriptCurrInstr = gBattlescriptsForSafariActions[0];
    gCurrentActionFuncId = B_ACTION_EXEC_SCRIPT;
}

void HandleAction_SafariZoneBallThrow(void)
{
    gBattlerAttacker = gBattlerByTurnOrder[gCurrentTurnActionNumber];
    gBattle_BG0_X = 0;
    gBattle_BG0_Y = 0;
    gNumSafariBalls--;
    gLastUsedItem = ITEM_SAFARI_BALL;
    gBattlescriptCurrInstr = BattleScript_SafariBallThrow;
    gCurrentActionFuncId = B_ACTION_EXEC_SCRIPT;
}

void HandleAction_ThrowBall(void)
{
    gBattlerAttacker = gBattlerByTurnOrder[gCurrentTurnActionNumber];
    gBattle_BG0_X = 0;
    gBattle_BG0_Y = 0;
    gLastUsedItem = gLastThrownBall;
    RemoveBagItem(gLastUsedItem, 1);
    gBattlescriptCurrInstr = BattleScript_BallThrow;
    gCurrentActionFuncId = B_ACTION_EXEC_SCRIPT;
}

void HandleAction_ThrowPokeblock(void)
{
    gBattlerAttacker = gBattlerByTurnOrder[gCurrentTurnActionNumber];
    gBattle_BG0_X = 0;
    gBattle_BG0_Y = 0;
    gBattleCommunication[MULTISTRING_CHOOSER] = gBattleResources->bufferB[gBattlerAttacker][1] - 1;
    gLastUsedItem = gBattleResources->bufferB[gBattlerAttacker][2];

    if (gBattleResults.pokeblockThrows < 255)
        gBattleResults.pokeblockThrows++;
    if (gBattleStruct->safariPkblThrowCounter < 3)
        gBattleStruct->safariPkblThrowCounter++;
    if (gBattleStruct->safariEscapeFactor > 1)
    {
        // BUG: safariEscapeFactor can become 0 below. This causes the pokeblock throw glitch.
        #ifdef BUGFIX
        if (gBattleStruct->safariEscapeFactor <= sPkblToEscapeFactor[gBattleStruct->safariPkblThrowCounter][gBattleCommunication[MULTISTRING_CHOOSER]])
        #else
        if (gBattleStruct->safariEscapeFactor < sPkblToEscapeFactor[gBattleStruct->safariPkblThrowCounter][gBattleCommunication[MULTISTRING_CHOOSER]])
        #endif
            gBattleStruct->safariEscapeFactor = 1;
        else
            gBattleStruct->safariEscapeFactor -= sPkblToEscapeFactor[gBattleStruct->safariPkblThrowCounter][gBattleCommunication[MULTISTRING_CHOOSER]];
    }

    gBattlescriptCurrInstr = gBattlescriptsForSafariActions[2];
    gCurrentActionFuncId = B_ACTION_EXEC_SCRIPT;
}

void HandleAction_GoNear(void)
{
    gBattlerAttacker = gBattlerByTurnOrder[gCurrentTurnActionNumber];
    gBattle_BG0_X = 0;
    gBattle_BG0_Y = 0;

    gBattleStruct->safariCatchFactor += sGoNearCounterToCatchFactor[gBattleStruct->safariGoNearCounter];
    if (gBattleStruct->safariCatchFactor > 20)
        gBattleStruct->safariCatchFactor = 20;

    gBattleStruct->safariEscapeFactor += sGoNearCounterToEscapeFactor[gBattleStruct->safariGoNearCounter];
    if (gBattleStruct->safariEscapeFactor > 20)
        gBattleStruct->safariEscapeFactor = 20;

    if (gBattleStruct->safariGoNearCounter < 3)
    {
        gBattleStruct->safariGoNearCounter++;
        gBattleCommunication[MULTISTRING_CHOOSER] = B_MSG_CREPT_CLOSER;
    }
    else
    {
        gBattleCommunication[MULTISTRING_CHOOSER] = B_MSG_CANT_GET_CLOSER;
    }
    gBattlescriptCurrInstr = gBattlescriptsForSafariActions[1];
    gCurrentActionFuncId = B_ACTION_EXEC_SCRIPT;
}

void HandleAction_SafariZoneRun(void)
{
    gBattlerAttacker = gBattlerByTurnOrder[gCurrentTurnActionNumber];
    PlaySE(SE_FLEE);
    gCurrentTurnActionNumber = gBattlersCount;
    gBattleOutcome = B_OUTCOME_RAN;
}

void HandleAction_WallyBallThrow(void)
{
    gBattlerAttacker = gBattlerByTurnOrder[gCurrentTurnActionNumber];
    gBattle_BG0_X = 0;
    gBattle_BG0_Y = 0;

    PREPARE_MON_NICK_BUFFER(gBattleTextBuff1, gBattlerAttacker, gBattlerPartyIndexes[gBattlerAttacker])

    gBattlescriptCurrInstr = gBattlescriptsForSafariActions[3];
    gCurrentActionFuncId = B_ACTION_EXEC_SCRIPT;
    gActionsByTurnOrder[1] = B_ACTION_FINISHED;
}

void HandleAction_TryFinish(void)
{
    if (!HandleFaintedMonActions())
    {
        gBattleStruct->faintedActionsState = 0;
        gCurrentActionFuncId = B_ACTION_FINISHED;
    }
}

void HandleAction_NothingIsFainted(void)
{
    gCurrentTurnActionNumber++;
    gCurrentActionFuncId = gActionsByTurnOrder[gCurrentTurnActionNumber];
    gHitMarker &= ~(HITMARKER_DESTINYBOND | HITMARKER_IGNORE_SUBSTITUTE | HITMARKER_ATTACKSTRING_PRINTED
                    | HITMARKER_NO_PPDEDUCT | HITMARKER_IGNORE_SAFEGUARD | HITMARKER_PASSIVE_DAMAGE
                    | HITMARKER_OBEYS | HITMARKER_WAKE_UP_CLEAR | HITMARKER_SYNCHRONISE_EFFECT
                    | HITMARKER_CHARGING | HITMARKER_NEVER_SET);
}

void HandleAction_ActionFinished(void)
{
    *(gBattleStruct->monToSwitchIntoId + gBattlerByTurnOrder[gCurrentTurnActionNumber]) = PARTY_SIZE;
    gCurrentTurnActionNumber++;
    gCurrentActionFuncId = gActionsByTurnOrder[gCurrentTurnActionNumber];
    SpecialStatusesClear();
    gHitMarker &= ~(HITMARKER_DESTINYBOND | HITMARKER_IGNORE_SUBSTITUTE | HITMARKER_ATTACKSTRING_PRINTED
                    | HITMARKER_NO_PPDEDUCT | HITMARKER_IGNORE_SAFEGUARD | HITMARKER_PASSIVE_DAMAGE
                    | HITMARKER_OBEYS | HITMARKER_WAKE_UP_CLEAR | HITMARKER_SYNCHRONISE_EFFECT
                    | HITMARKER_CHARGING | HITMARKER_NEVER_SET | HITMARKER_IGNORE_DISGUISE);

    gCurrentMove = 0;
    gBattleMoveDamage = 0;
    gMoveResultFlags = 0;
    gBattleScripting.animTurn = 0;
    gBattleScripting.animTargetsHit = 0;
    gLastLandedMoves[gBattlerAttacker] = 0;
    gLastHitByType[gBattlerAttacker] = 0;
    gBattleStruct->dynamicMoveType = 0;
    gBattleScripting.moveendState = 0;
    gBattleScripting.moveendState = 0;
    gBattleCommunication[3] = 0;
    gBattleCommunication[4] = 0;
    gBattleScripting.multihitMoveEffect = 0;
    gBattleResources->battleScriptsStack->size = 0;
}

static const u8 sMovesNotAffectedByStench[] =
{
    [MOVE_AIR_SLASH] = 1,
    [MOVE_ASTONISH] = 1,
    [MOVE_BITE] = 1,
    [MOVE_BONE_CLUB] = 1,
    [MOVE_DARK_PULSE] = 1,
    [MOVE_DOUBLE_IRON_BASH] = 1,
    [MOVE_DRAGON_RUSH] = 1,
    [MOVE_EXTRASENSORY] = 1,
    [MOVE_FAKE_OUT] = 1,
    [MOVE_FIERY_WRATH] = 1,
    [MOVE_FIRE_FANG] = 1,
    [MOVE_FLING] = 1,
    [MOVE_FLOATY_FALL] = 1,
    [MOVE_HEADBUTT] = 1,
    [MOVE_HEART_STAMP] = 1,
    [MOVE_HYPER_FANG] = 1,
    [MOVE_ICE_FANG] = 1,
    [MOVE_ICICLE_CRASH] = 1,
    [MOVE_IRON_HEAD] = 1,
    [MOVE_NEEDLE_ARM] = 1,
    [MOVE_NONE] = 1,
    [MOVE_ROCK_SLIDE] = 1,
    [MOVE_ROLLING_KICK] = 1,
    [MOVE_SECRET_POWER] = 1,
    [MOVE_SKY_ATTACK] = 1,
    [MOVE_SNORE] = 1,
    [MOVE_STEAMROLLER] = 1,
    [MOVE_STOMP] = 1,
    [MOVE_THUNDER_FANG] = 1,
    [MOVE_TWISTER] = 1,
    [MOVE_WATERFALL] = 1,
    [MOVE_ZEN_HEADBUTT] = 1,
    [MOVE_ZING_ZAP] = 1,
};

static const u8 sAbilitiesAffectedByMoldBreaker[] =
{
    [ABILITY_BATTLE_ARMOR] = 1,
    [ABILITY_CLEAR_BODY] = 1,
    [ABILITY_DAMP] = 1,
    [ABILITY_DRY_SKIN] = 1,
    [ABILITY_FILTER] = 1,
    [ABILITY_FLASH_FIRE] = 1,
    [ABILITY_FLOWER_GIFT] = 1,
    [ABILITY_HEATPROOF] = 1,
    [ABILITY_HYPER_CUTTER] = 1,
    [ABILITY_IMMUNITY] = 1,
    [ABILITY_INNER_FOCUS] = 1,
    [ABILITY_INSOMNIA] = 1,
    [ABILITY_KEEN_EYE] = 1,
    [ABILITY_LEAF_GUARD] = 1,
    [ABILITY_LEVITATE] = 1,
    [ABILITY_LIGHTNING_ROD] = 1,
    [ABILITY_LIMBER] = 1,
    [ABILITY_MAGMA_ARMOR] = 1,
    [ABILITY_MARVEL_SCALE] = 1,
    [ABILITY_MOTOR_DRIVE] = 1,
    [ABILITY_OBLIVIOUS] = 1,
    [ABILITY_OWN_TEMPO] = 1,
    [ABILITY_SAND_VEIL] = 1,
    [ABILITY_SHELL_ARMOR] = 1,
    [ABILITY_SHIELD_DUST] = 1,
    [ABILITY_SIMPLE] = 1,
    [ABILITY_SNOW_CLOAK] = 1,
    [ABILITY_SOLID_ROCK] = 1,
    [ABILITY_SOUNDPROOF] = 1,
    [ABILITY_STICKY_HOLD] = 1,
    [ABILITY_STORM_DRAIN] = 1,
    [ABILITY_STURDY] = 1,
    [ABILITY_SUCTION_CUPS] = 1,
    [ABILITY_TANGLED_FEET] = 1,
    [ABILITY_THICK_FAT] = 1,
    [ABILITY_UNAWARE] = 1,
    [ABILITY_VITAL_SPIRIT] = 1,
    [ABILITY_VOLT_ABSORB] = 1,
    [ABILITY_WATER_ABSORB] = 1,
    [ABILITY_WATER_VEIL] = 1,
    [ABILITY_WHITE_SMOKE] = 1,
    [ABILITY_WONDER_GUARD] = 1,
    [ABILITY_BIG_PECKS] = 1,
    [ABILITY_CONTRARY] = 1,
    [ABILITY_FRIEND_GUARD] = 1,
    [ABILITY_HEAVY_METAL] = 1,
    [ABILITY_LIGHT_METAL] = 1,
    [ABILITY_MAGIC_BOUNCE] = 1,
    [ABILITY_MULTISCALE] = 1,
    [ABILITY_SAP_SIPPER] = 1,
    [ABILITY_TELEPATHY] = 1,
    [ABILITY_WONDER_SKIN] = 1,
    [ABILITY_AROMA_VEIL] = 1,
    [ABILITY_BULLETPROOF] = 1,
    [ABILITY_FLOWER_VEIL] = 1,
    [ABILITY_FUR_COAT] = 1,
    [ABILITY_OVERCOAT] = 1,
    [ABILITY_SWEET_VEIL] = 1,
    [ABILITY_DAZZLING] = 1,
    [ABILITY_DISGUISE] = 1,
    [ABILITY_FLUFFY] = 1,
    [ABILITY_QUEENLY_MAJESTY] = 1,
    [ABILITY_WATER_BUBBLE] = 1,
    [ABILITY_MIRROR_ARMOR] = 1,
    [ABILITY_PUNK_ROCK] = 1,
    [ABILITY_ICE_SCALES] = 1,
    [ABILITY_ICE_FACE] = 1,
    [ABILITY_PASTEL_VEIL] = 1,
};

static const u8 sAbilitiesNotTraced[ABILITIES_COUNT] =
{
    [ABILITY_AS_ONE_ICE_RIDER] = 1,
    [ABILITY_AS_ONE_SHADOW_RIDER] = 1,
    [ABILITY_BATTLE_BOND] = 1,
    [ABILITY_COMATOSE] = 1,
    [ABILITY_DISGUISE] = 1,
    [ABILITY_FLOWER_GIFT] = 1,
    [ABILITY_FORECAST] = 1,
    [ABILITY_GULP_MISSILE] = 1,
    [ABILITY_HUNGER_SWITCH] = 1,
    [ABILITY_ICE_FACE] = 1,
    [ABILITY_ILLUSION] = 1,
    [ABILITY_IMPOSTER] = 1,
    [ABILITY_MULTITYPE] = 1,
    [ABILITY_NEUTRALIZING_GAS] = 1,
    [ABILITY_NONE] = 1,
    [ABILITY_POWER_CONSTRUCT] = 1,
    [ABILITY_POWER_OF_ALCHEMY] = 1,
    [ABILITY_RECEIVER] = 1,
    [ABILITY_RKS_SYSTEM] = 1,
    [ABILITY_SCHOOLING] = 1,
    [ABILITY_SHIELDS_DOWN] = 1,
    [ABILITY_STANCE_CHANGE] = 1,
    [ABILITY_TRACE] = 1,
    [ABILITY_ZEN_MODE] = 1,
};

static const u8 sHoldEffectToType[][2] =
{
    {HOLD_EFFECT_BUG_POWER, TYPE_BUG},
    {HOLD_EFFECT_STEEL_POWER, TYPE_STEEL},
    {HOLD_EFFECT_GROUND_POWER, TYPE_GROUND},
    {HOLD_EFFECT_ROCK_POWER, TYPE_ROCK},
    {HOLD_EFFECT_GRASS_POWER, TYPE_GRASS},
    {HOLD_EFFECT_DARK_POWER, TYPE_DARK},
    {HOLD_EFFECT_FIGHTING_POWER, TYPE_FIGHTING},
    {HOLD_EFFECT_ELECTRIC_POWER, TYPE_ELECTRIC},
    {HOLD_EFFECT_WATER_POWER, TYPE_WATER},
    {HOLD_EFFECT_FLYING_POWER, TYPE_FLYING},
    {HOLD_EFFECT_POISON_POWER, TYPE_POISON},
    {HOLD_EFFECT_ICE_POWER, TYPE_ICE},
    {HOLD_EFFECT_GHOST_POWER, TYPE_GHOST},
    {HOLD_EFFECT_PSYCHIC_POWER, TYPE_PSYCHIC},
    {HOLD_EFFECT_FIRE_POWER, TYPE_FIRE},
    {HOLD_EFFECT_DRAGON_POWER, TYPE_DRAGON},
    {HOLD_EFFECT_NORMAL_POWER, TYPE_NORMAL},
    {HOLD_EFFECT_FAIRY_POWER, TYPE_FAIRY},
};

// percent in UQ_4_12 format
static const u16 sPercentToModifier[] =
{
    UQ_4_12(0.00), // 0
    UQ_4_12(0.01), // 1
    UQ_4_12(0.02), // 2
    UQ_4_12(0.03), // 3
    UQ_4_12(0.04), // 4
    UQ_4_12(0.05), // 5
    UQ_4_12(0.06), // 6
    UQ_4_12(0.07), // 7
    UQ_4_12(0.08), // 8
    UQ_4_12(0.09), // 9
    UQ_4_12(0.10), // 10
    UQ_4_12(0.11), // 11
    UQ_4_12(0.12), // 12
    UQ_4_12(0.13), // 13
    UQ_4_12(0.14), // 14
    UQ_4_12(0.15), // 15
    UQ_4_12(0.16), // 16
    UQ_4_12(0.17), // 17
    UQ_4_12(0.18), // 18
    UQ_4_12(0.19), // 19
    UQ_4_12(0.20), // 20
    UQ_4_12(0.21), // 21
    UQ_4_12(0.22), // 22
    UQ_4_12(0.23), // 23
    UQ_4_12(0.24), // 24
    UQ_4_12(0.25), // 25
    UQ_4_12(0.26), // 26
    UQ_4_12(0.27), // 27
    UQ_4_12(0.28), // 28
    UQ_4_12(0.29), // 29
    UQ_4_12(0.30), // 30
    UQ_4_12(0.31), // 31
    UQ_4_12(0.32), // 32
    UQ_4_12(0.33), // 33
    UQ_4_12(0.34), // 34
    UQ_4_12(0.35), // 35
    UQ_4_12(0.36), // 36
    UQ_4_12(0.37), // 37
    UQ_4_12(0.38), // 38
    UQ_4_12(0.39), // 39
    UQ_4_12(0.40), // 40
    UQ_4_12(0.41), // 41
    UQ_4_12(0.42), // 42
    UQ_4_12(0.43), // 43
    UQ_4_12(0.44), // 44
    UQ_4_12(0.45), // 45
    UQ_4_12(0.46), // 46
    UQ_4_12(0.47), // 47
    UQ_4_12(0.48), // 48
    UQ_4_12(0.49), // 49
    UQ_4_12(0.50), // 50
    UQ_4_12(0.51), // 51
    UQ_4_12(0.52), // 52
    UQ_4_12(0.53), // 53
    UQ_4_12(0.54), // 54
    UQ_4_12(0.55), // 55
    UQ_4_12(0.56), // 56
    UQ_4_12(0.57), // 57
    UQ_4_12(0.58), // 58
    UQ_4_12(0.59), // 59
    UQ_4_12(0.60), // 60
    UQ_4_12(0.61), // 61
    UQ_4_12(0.62), // 62
    UQ_4_12(0.63), // 63
    UQ_4_12(0.64), // 64
    UQ_4_12(0.65), // 65
    UQ_4_12(0.66), // 66
    UQ_4_12(0.67), // 67
    UQ_4_12(0.68), // 68
    UQ_4_12(0.69), // 69
    UQ_4_12(0.70), // 70
    UQ_4_12(0.71), // 71
    UQ_4_12(0.72), // 72
    UQ_4_12(0.73), // 73
    UQ_4_12(0.74), // 74
    UQ_4_12(0.75), // 75
    UQ_4_12(0.76), // 76
    UQ_4_12(0.77), // 77
    UQ_4_12(0.78), // 78
    UQ_4_12(0.79), // 79
    UQ_4_12(0.80), // 80
    UQ_4_12(0.81), // 81
    UQ_4_12(0.82), // 82
    UQ_4_12(0.83), // 83
    UQ_4_12(0.84), // 84
    UQ_4_12(0.85), // 85
    UQ_4_12(0.86), // 86
    UQ_4_12(0.87), // 87
    UQ_4_12(0.88), // 88
    UQ_4_12(0.89), // 89
    UQ_4_12(0.90), // 90
    UQ_4_12(0.91), // 91
    UQ_4_12(0.92), // 92
    UQ_4_12(0.93), // 93
    UQ_4_12(0.94), // 94
    UQ_4_12(0.95), // 95
    UQ_4_12(0.96), // 96
    UQ_4_12(0.97), // 97
    UQ_4_12(0.98), // 98
    UQ_4_12(0.99), // 99
    UQ_4_12(1.00), // 100
};

#define X UQ_4_12

static const u16 sTypeEffectivenessTable[NUMBER_OF_MON_TYPES][NUMBER_OF_MON_TYPES] =
{
//   normal  fight   flying  poison  ground  rock    bug     ghost   steel   mystery fire    water   grass  electric psychic ice     dragon  dark    fairy
    {X(1.0), X(1.0), X(1.0), X(1.0), X(1.0), X(0.5), X(1.0), X(0.0), X(0.5), X(1.0), X(1.0), X(1.0), X(1.0), X(1.0), X(1.0), X(1.0), X(1.0), X(1.0), X(1.0)}, // normal
    {X(2.0), X(1.0), X(0.5), X(0.5), X(1.0), X(2.0), X(0.5), X(0.0), X(2.0), X(1.0), X(1.0), X(1.0), X(1.0), X(1.0), X(0.5), X(2.0), X(1.0), X(2.0), X(0.5)}, // fight
    {X(1.0), X(2.0), X(1.0), X(1.0), X(1.0), X(0.5), X(2.0), X(1.0), X(0.5), X(1.0), X(1.0), X(1.0), X(2.0), X(0.5), X(1.0), X(1.0), X(1.0), X(1.0), X(1.0)}, // flying
    {X(1.0), X(1.0), X(1.0), X(0.5), X(0.5), X(0.5), X(1.0), X(0.5), X(0.0), X(1.0), X(1.0), X(1.0), X(2.0), X(1.0), X(1.0), X(1.0), X(1.0), X(1.0), X(2.0)}, // poison
    {X(1.0), X(1.0), X(0.0), X(2.0), X(1.0), X(2.0), X(0.5), X(1.0), X(2.0), X(1.0), X(2.0), X(1.0), X(0.5), X(2.0), X(1.0), X(1.0), X(1.0), X(1.0), X(1.0)}, // ground
    {X(1.0), X(0.5), X(2.0), X(1.0), X(0.5), X(1.0), X(2.0), X(1.0), X(0.5), X(1.0), X(2.0), X(1.0), X(1.0), X(1.0), X(1.0), X(2.0), X(1.0), X(1.0), X(1.0)}, // rock
    {X(1.0), X(0.5), X(0.5), X(0.5), X(1.0), X(1.0), X(1.0), X(0.5), X(0.5), X(1.0), X(0.5), X(1.0), X(2.0), X(1.0), X(2.0), X(1.0), X(1.0), X(2.0), X(0.5)}, // bug
    #if B_STEEL_RESISTANCES >= GEN_6
    {X(0.0), X(1.0), X(1.0), X(1.0), X(1.0), X(1.0), X(1.0), X(2.0), X(1.0), X(1.0), X(1.0), X(1.0), X(1.0), X(1.0), X(2.0), X(1.0), X(1.0), X(0.5), X(1.0)}, // ghost
    #else
    {X(0.0), X(1.0), X(1.0), X(1.0), X(1.0), X(1.0), X(1.0), X(2.0), X(0.5), X(1.0), X(1.0), X(1.0), X(1.0), X(1.0), X(2.0), X(1.0), X(1.0), X(0.5), X(1.0)}, // ghost
    #endif
    {X(1.0), X(1.0), X(1.0), X(1.0), X(1.0), X(2.0), X(1.0), X(1.0), X(0.5), X(1.0), X(0.5), X(0.5), X(1.0), X(0.5), X(1.0), X(2.0), X(1.0), X(1.0), X(2.0)}, // steel
    {X(1.0), X(1.0), X(1.0), X(1.0), X(1.0), X(1.0), X(1.0), X(1.0), X(1.0), X(1.0), X(1.0), X(1.0), X(1.0), X(1.0), X(1.0), X(1.0), X(1.0), X(1.0), X(1.0)}, // mystery
    {X(1.0), X(1.0), X(1.0), X(1.0), X(1.0), X(0.5), X(2.0), X(1.0), X(2.0), X(1.0), X(0.5), X(0.5), X(2.0), X(1.0), X(1.0), X(2.0), X(0.5), X(1.0), X(1.0)}, // fire
    {X(1.0), X(1.0), X(1.0), X(1.0), X(2.0), X(2.0), X(1.0), X(1.0), X(1.0), X(1.0), X(2.0), X(0.5), X(0.5), X(1.0), X(1.0), X(1.0), X(0.5), X(1.0), X(1.0)}, // water
    {X(1.0), X(1.0), X(0.5), X(0.5), X(2.0), X(2.0), X(0.5), X(1.0), X(0.5), X(1.0), X(0.5), X(2.0), X(0.5), X(1.0), X(1.0), X(1.0), X(0.5), X(1.0), X(1.0)}, // grass
    {X(1.0), X(1.0), X(2.0), X(1.0), X(0.0), X(1.0), X(1.0), X(1.0), X(1.0), X(1.0), X(1.0), X(2.0), X(0.5), X(0.5), X(1.0), X(1.0), X(0.5), X(1.0), X(1.0)}, // electric
    {X(1.0), X(2.0), X(1.0), X(2.0), X(1.0), X(1.0), X(1.0), X(1.0), X(0.5), X(1.0), X(1.0), X(1.0), X(1.0), X(1.0), X(0.5), X(1.0), X(1.0), X(0.0), X(1.0)}, // psychic
    {X(1.0), X(1.0), X(2.0), X(1.0), X(2.0), X(1.0), X(1.0), X(1.0), X(0.5), X(1.0), X(0.5), X(0.5), X(2.0), X(1.0), X(1.0), X(0.5), X(2.0), X(1.0), X(1.0)}, // ice
    {X(1.0), X(1.0), X(1.0), X(1.0), X(1.0), X(1.0), X(1.0), X(1.0), X(0.5), X(1.0), X(1.0), X(1.0), X(1.0), X(1.0), X(1.0), X(1.0), X(2.0), X(1.0), X(0.0)}, // dragon
    #if B_STEEL_RESISTANCES >= GEN_6
    {X(1.0), X(0.5), X(1.0), X(1.0), X(1.0), X(1.0), X(1.0), X(2.0), X(1.0), X(1.0), X(1.0), X(1.0), X(1.0), X(1.0), X(2.0), X(1.0), X(1.0), X(0.5), X(0.5)}, // dark
    #else
    {X(1.0), X(0.5), X(1.0), X(1.0), X(1.0), X(1.0), X(1.0), X(2.0), X(0.5), X(1.0), X(1.0), X(1.0), X(1.0), X(1.0), X(2.0), X(1.0), X(1.0), X(0.5), X(0.5)}, // dark
    #endif
    {X(1.0), X(2.0), X(1.0), X(0.5), X(1.0), X(1.0), X(1.0), X(1.0), X(0.5), X(1.0), X(0.5), X(1.0), X(1.0), X(1.0), X(1.0), X(1.0), X(2.0), X(2.0), X(1.0)}, // fairy
};

static const u16 sInverseTypeEffectivenessTable[NUMBER_OF_MON_TYPES][NUMBER_OF_MON_TYPES] =
{
//   normal  fight   flying  poison  ground  rock    bug     ghost   steel   mystery fire    water   grass  electric psychic ice     dragon  dark    fairy
    {X(1.0), X(1.0), X(1.0), X(1.0), X(1.0), X(2.0), X(1.0), X(2.0), X(2.0), X(1.0), X(1.0), X(1.0), X(1.0), X(1.0), X(1.0), X(1.0), X(1.0), X(1.0), X(1.0)}, // normal
    {X(0.5), X(1.0), X(2.0), X(2.0), X(1.0), X(0.5), X(2.0), X(2.0), X(0.5), X(1.0), X(1.0), X(1.0), X(1.0), X(1.0), X(2.0), X(0.5), X(1.0), X(0.5), X(2.0)}, // fight
    {X(1.0), X(0.5), X(1.0), X(1.0), X(1.0), X(2.0), X(0.5), X(1.0), X(2.0), X(1.0), X(1.0), X(1.0), X(0.5), X(2.0), X(1.0), X(1.0), X(1.0), X(1.0), X(1.0)}, // flying
    {X(1.0), X(1.0), X(1.0), X(2.0), X(2.0), X(2.0), X(1.0), X(2.0), X(2.0), X(1.0), X(1.0), X(1.0), X(0.5), X(1.0), X(1.0), X(1.0), X(1.0), X(1.0), X(0.5)}, // poison
    {X(1.0), X(1.0), X(2.0), X(0.5), X(1.0), X(0.5), X(2.0), X(1.0), X(0.5), X(1.0), X(0.5), X(1.0), X(2.0), X(0.5), X(1.0), X(1.0), X(1.0), X(1.0), X(1.0)}, // ground
    {X(1.0), X(2.0), X(0.5), X(1.0), X(2.0), X(1.0), X(0.5), X(1.0), X(2.0), X(1.0), X(0.5), X(1.0), X(1.0), X(1.0), X(1.0), X(0.5), X(1.0), X(1.0), X(1.0)}, // rock
    {X(1.0), X(2.0), X(2.0), X(2.0), X(1.0), X(1.0), X(1.0), X(2.0), X(2.0), X(1.0), X(2.0), X(1.0), X(0.5), X(1.0), X(0.5), X(1.0), X(1.0), X(0.5), X(2.0)}, // bug
    #if B_STEEL_RESISTANCES >= GEN_6
    {X(2.0), X(1.0), X(1.0), X(1.0), X(1.0), X(1.0), X(1.0), X(0.5), X(1.0), X(1.0), X(1.0), X(1.0), X(1.0), X(1.0), X(0.5), X(1.0), X(1.0), X(2.0), X(1.0)}, // ghost
    #else
    {X(2.0), X(1.0), X(1.0), X(1.0), X(1.0), X(1.0), X(1.0), X(0.5), X(2.0), X(1.0), X(1.0), X(1.0), X(1.0), X(1.0), X(0.5), X(1.0), X(1.0), X(2.0), X(1.0)}, // ghost
    #endif
    {X(1.0), X(1.0), X(1.0), X(1.0), X(1.0), X(0.5), X(1.0), X(1.0), X(2.0), X(1.0), X(2.0), X(2.0), X(1.0), X(2.0), X(1.0), X(0.5), X(1.0), X(1.0), X(0.5)}, // steel
    {X(1.0), X(1.0), X(1.0), X(1.0), X(1.0), X(1.0), X(1.0), X(1.0), X(1.0), X(1.0), X(1.0), X(1.0), X(1.0), X(1.0), X(1.0), X(1.0), X(1.0), X(1.0), X(1.0)}, // mystery
    {X(1.0), X(1.0), X(1.0), X(1.0), X(1.0), X(2.0), X(0.5), X(1.0), X(0.5), X(1.0), X(2.0), X(2.0), X(0.5), X(1.0), X(1.0), X(0.5), X(2.0), X(1.0), X(1.0)}, // fire
    {X(1.0), X(1.0), X(1.0), X(1.0), X(0.5), X(0.5), X(1.0), X(1.0), X(1.0), X(1.0), X(0.5), X(2.0), X(2.0), X(1.0), X(1.0), X(1.0), X(2.0), X(1.0), X(1.0)}, // water
    {X(1.0), X(1.0), X(2.0), X(2.0), X(0.5), X(0.5), X(2.0), X(1.0), X(2.0), X(1.0), X(2.0), X(0.5), X(2.0), X(1.0), X(1.0), X(1.0), X(2.0), X(1.0), X(1.0)}, // grass
    {X(1.0), X(1.0), X(0.5), X(1.0), X(2.0), X(1.0), X(1.0), X(1.0), X(1.0), X(1.0), X(1.0), X(0.5), X(2.0), X(2.0), X(1.0), X(1.0), X(2.0), X(1.0), X(1.0)}, // electric
    {X(1.0), X(0.5), X(1.0), X(0.5), X(1.0), X(1.0), X(1.0), X(1.0), X(2.0), X(1.0), X(1.0), X(1.0), X(1.0), X(1.0), X(2.0), X(1.0), X(1.0), X(2.0), X(1.0)}, // psychic
    {X(1.0), X(1.0), X(0.5), X(1.0), X(0.5), X(1.0), X(1.0), X(1.0), X(2.0), X(1.0), X(2.0), X(2.0), X(0.5), X(1.0), X(1.0), X(2.0), X(0.5), X(1.0), X(1.0)}, // ice
    {X(1.0), X(1.0), X(1.0), X(1.0), X(1.0), X(1.0), X(1.0), X(1.0), X(2.0), X(1.0), X(1.0), X(1.0), X(1.0), X(1.0), X(1.0), X(1.0), X(0.5), X(1.0), X(2.0)}, // dragon
    #if B_STEEL_RESISTANCES >= GEN_6
    {X(1.0), X(2.0), X(1.0), X(1.0), X(1.0), X(1.0), X(1.0), X(0.5), X(1.0), X(1.0), X(1.0), X(1.0), X(1.0), X(1.0), X(0.5), X(1.0), X(1.0), X(2.0), X(2.0)}, // dark
    #else
    {X(1.0), X(2.0), X(1.0), X(1.0), X(1.0), X(1.0), X(1.0), X(0.5), X(2.0), X(1.0), X(1.0), X(1.0), X(1.0), X(1.0), X(0.5), X(1.0), X(1.0), X(2.0), X(2.0)}, // dark
    #endif
    {X(1.0), X(0.5), X(1.0), X(2.0), X(1.0), X(1.0), X(1.0), X(1.0), X(2.0), X(1.0), X(2.0), X(1.0), X(1.0), X(1.0), X(1.0), X(1.0), X(0.5), X(0.5), X(1.0)}, // fairy
};

#undef X

// code
u8 GetBattlerForBattleScript(u8 caseId)
{
    u8 ret = 0;
    switch (caseId)
    {
    case BS_TARGET:
        ret = gBattlerTarget;
        break;
    case BS_ATTACKER:
        ret = gBattlerAttacker;
        break;
    case BS_EFFECT_BATTLER:
        ret = gEffectBattler;
        break;
    case BS_BATTLER_0:
        ret = 0;
        break;
    case BS_SCRIPTING:
        ret = gBattleScripting.battler;
        break;
    case BS_FAINTED:
        ret = gBattlerFainted;
        break;
    case BS_FAINTED_LINK_MULTIPLE_1:
        ret = gBattlerFainted;
        break;
    case BS_ATTACKER_WITH_PARTNER:
    case BS_FAINTED_LINK_MULTIPLE_2:
    case BS_ATTACKER_SIDE:
    case BS_TARGET_SIDE:
    case BS_PLAYER1:
        ret = GetBattlerAtPosition(B_POSITION_PLAYER_LEFT);
        break;
    case BS_OPPONENT1:
        ret = GetBattlerAtPosition(B_POSITION_OPPONENT_LEFT);
        break;
    case BS_PLAYER2:
        ret = GetBattlerAtPosition(B_POSITION_PLAYER_RIGHT);
        break;
    case BS_OPPONENT2:
        ret = GetBattlerAtPosition(B_POSITION_OPPONENT_RIGHT);
        break;
    case BS_ABILITY_BATTLER:
        ret = gBattlerAbility;
        break;
    }
    return ret;
}

void PressurePPLose(u8 target, u8 attacker, u16 move)
{
    int moveIndex;

    if (GetBattlerAbility(target) != ABILITY_PRESSURE)
        return;

    for (moveIndex = 0; moveIndex < MAX_MON_MOVES; moveIndex++)
    {
        if (gBattleMons[attacker].moves[moveIndex] == move)
            break;
    }

    if (moveIndex == MAX_MON_MOVES)
        return;

    if (gBattleMons[attacker].pp[moveIndex] != 0)
        gBattleMons[attacker].pp[moveIndex]--;

    if (MOVE_IS_PERMANENT(attacker, moveIndex))
    {
        gActiveBattler = attacker;
        BtlController_EmitSetMonData(BUFFER_A, REQUEST_PPMOVE1_BATTLE + moveIndex, 0, 1, &gBattleMons[gActiveBattler].pp[moveIndex]);
        MarkBattlerForControllerExec(gActiveBattler);
    }
}

void PressurePPLoseOnUsingImprison(u8 attacker)
{
    int i, j;
    int imprisonPos = MAX_MON_MOVES;
    u8 atkSide = GetBattlerSide(attacker);

    for (i = 0; i < gBattlersCount; i++)
    {
        if (atkSide != GetBattlerSide(i) && GetBattlerAbility(i) == ABILITY_PRESSURE)
        {
            for (j = 0; j < MAX_MON_MOVES; j++)
            {
                if (gBattleMons[attacker].moves[j] == MOVE_IMPRISON)
                    break;
            }
            if (j != MAX_MON_MOVES)
            {
                imprisonPos = j;
                if (gBattleMons[attacker].pp[j] != 0)
                    gBattleMons[attacker].pp[j]--;
            }
        }
    }

    if (imprisonPos != MAX_MON_MOVES && MOVE_IS_PERMANENT(attacker, imprisonPos))
    {
        gActiveBattler = attacker;
        BtlController_EmitSetMonData(BUFFER_A, REQUEST_PPMOVE1_BATTLE + imprisonPos, 0, 1, &gBattleMons[gActiveBattler].pp[imprisonPos]);
        MarkBattlerForControllerExec(gActiveBattler);
    }
}

void PressurePPLoseOnUsingPerishSong(u8 attacker)
{
    int i, j;
    int perishSongPos = MAX_MON_MOVES;

    for (i = 0; i < gBattlersCount; i++)
    {
        if (GetBattlerAbility(i) == ABILITY_PRESSURE && i != attacker)
        {
            for (j = 0; j < MAX_MON_MOVES; j++)
            {
                if (gBattleMons[attacker].moves[j] == MOVE_PERISH_SONG)
                    break;
            }
            if (j != MAX_MON_MOVES)
            {
                perishSongPos = j;
                if (gBattleMons[attacker].pp[j] != 0)
                    gBattleMons[attacker].pp[j]--;
            }
        }
    }

    if (perishSongPos != MAX_MON_MOVES && MOVE_IS_PERMANENT(attacker, perishSongPos))
    {
        gActiveBattler = attacker;
        BtlController_EmitSetMonData(BUFFER_A, REQUEST_PPMOVE1_BATTLE + perishSongPos, 0, 1, &gBattleMons[gActiveBattler].pp[perishSongPos]);
        MarkBattlerForControllerExec(gActiveBattler);
    }
}

void MarkAllBattlersForControllerExec(void) // unused
{
    int i;

    if (gBattleTypeFlags & BATTLE_TYPE_LINK)
    {
        for (i = 0; i < gBattlersCount; i++)
            gBattleControllerExecFlags |= gBitTable[i] << (32 - MAX_BATTLERS_COUNT);
    }
    else
    {
        for (i = 0; i < gBattlersCount; i++)
            gBattleControllerExecFlags |= gBitTable[i];
    }
}

bool32 IsBattlerMarkedForControllerExec(u8 battlerId)
{
    if (gBattleTypeFlags & BATTLE_TYPE_LINK)
        return (gBattleControllerExecFlags & (gBitTable[battlerId] << 0x1C)) != 0;
    else
        return (gBattleControllerExecFlags & (gBitTable[battlerId])) != 0;
}

void MarkBattlerForControllerExec(u8 battlerId)
{
    if (gBattleTypeFlags & BATTLE_TYPE_LINK)
        gBattleControllerExecFlags |= gBitTable[battlerId] << (32 - MAX_BATTLERS_COUNT);
    else
        gBattleControllerExecFlags |= gBitTable[battlerId];
}

void MarkBattlerReceivedLinkData(u8 battlerId)
{
    s32 i;

    for (i = 0; i < GetLinkPlayerCount(); i++)
        gBattleControllerExecFlags |= gBitTable[battlerId] << (i << 2);

    gBattleControllerExecFlags &= ~((1 << 28) << battlerId);
}

void CancelMultiTurnMoves(u8 battler)
{
    gBattleMons[battler].status2 &= ~STATUS2_MULTIPLETURNS;
    gBattleMons[battler].status2 &= ~STATUS2_LOCK_CONFUSE;
    gBattleMons[battler].status2 &= ~STATUS2_UPROAR;
    gBattleMons[battler].status2 &= ~STATUS2_BIDE;

    gStatuses3[battler] &= ~STATUS3_SEMI_INVULNERABLE;

    gDisableStructs[battler].rolloutTimer = 0;
    gDisableStructs[battler].furyCutterCounter = 0;
}

bool8 WasUnableToUseMove(u8 battler)
{
    if (gProtectStructs[battler].prlzImmobility
        || gProtectStructs[battler].usedImprisonedMove
        || gProtectStructs[battler].loveImmobility
        || gProtectStructs[battler].usedDisabledMove
        || gProtectStructs[battler].usedTauntedMove
        || gProtectStructs[battler].usedGravityPreventedMove
        || gProtectStructs[battler].usedHealBlockedMove
        || gProtectStructs[battler].flag2Unknown
        || gProtectStructs[battler].flinchImmobility
        || gProtectStructs[battler].confusionSelfDmg
        || gProtectStructs[battler].powderSelfDmg
        || gProtectStructs[battler].usedThroatChopPreventedMove)
        return TRUE;
    else
        return FALSE;
}

void PrepareStringBattle(u16 stringId, u8 battler)
{
    // Support for Contrary ability.
    // If a move attempted to raise stat - print "won't increase".
    // If a move attempted to lower stat - print "won't decrease".
    if (stringId == STRINGID_STATSWONTDECREASE && !(gBattleScripting.statChanger & STAT_BUFF_NEGATIVE))
        stringId = STRINGID_STATSWONTINCREASE;
    else if (stringId == STRINGID_STATSWONTINCREASE && gBattleScripting.statChanger & STAT_BUFF_NEGATIVE)
        stringId = STRINGID_STATSWONTDECREASE;

    else if (stringId == STRINGID_STATSWONTDECREASE2 && GetBattlerAbility(battler) == ABILITY_CONTRARY)
        stringId = STRINGID_STATSWONTINCREASE2;
    else if (stringId == STRINGID_STATSWONTINCREASE2 && GetBattlerAbility(battler) == ABILITY_CONTRARY)
        stringId = STRINGID_STATSWONTDECREASE2;

    // Check Defiant and Competitive stat raise whenever a stat is lowered.
    else if ((stringId == STRINGID_DEFENDERSSTATFELL || stringId == STRINGID_PKMNCUTSATTACKWITH)
              && ((GetBattlerAbility(gBattlerTarget) == ABILITY_DEFIANT && CompareStat(gBattlerTarget, STAT_ATK, MAX_STAT_STAGE, CMP_LESS_THAN))
                 || (GetBattlerAbility(gBattlerTarget) == ABILITY_COMPETITIVE && CompareStat(gBattlerTarget, STAT_SPATK, MAX_STAT_STAGE, CMP_LESS_THAN)))
              && gSpecialStatuses[gBattlerTarget].changedStatsBattlerId != BATTLE_PARTNER(gBattlerTarget)
              && gSpecialStatuses[gBattlerTarget].changedStatsBattlerId != gBattlerTarget)
    {
        gBattlerAbility = gBattlerTarget;
        BattleScriptPushCursor();
        gBattlescriptCurrInstr = BattleScript_DefiantActivates;
        if (GetBattlerAbility(gBattlerTarget) == ABILITY_DEFIANT)
            SET_STATCHANGER(STAT_ATK, 2, FALSE);
        else
            SET_STATCHANGER(STAT_SPATK, 2, FALSE);
    }

    gActiveBattler = battler;
    BtlController_EmitPrintString(BUFFER_A, stringId);
    MarkBattlerForControllerExec(gActiveBattler);
}

void ResetSentPokesToOpponentValue(void)
{
    s32 i;
    u32 bits = 0;

    gSentPokesToOpponent[0] = 0;
    gSentPokesToOpponent[1] = 0;

    for (i = 0; i < gBattlersCount; i += 2)
        bits |= gBitTable[gBattlerPartyIndexes[i]];

    for (i = 1; i < gBattlersCount; i += 2)
        gSentPokesToOpponent[(i & BIT_FLANK) >> 1] = bits;
}

void OpponentSwitchInResetSentPokesToOpponentValue(u8 battler)
{
    s32 i = 0;
    u32 bits = 0;

    if (GetBattlerSide(battler) == B_SIDE_OPPONENT)
    {
        u8 flank = ((battler & BIT_FLANK) >> 1);
        gSentPokesToOpponent[flank] = 0;

        for (i = 0; i < gBattlersCount; i += 2)
        {
            if (!(gAbsentBattlerFlags & gBitTable[i]))
                bits |= gBitTable[gBattlerPartyIndexes[i]];
        }
        gSentPokesToOpponent[flank] = bits;
    }
}

void UpdateSentPokesToOpponentValue(u8 battler)
{
    if (GetBattlerSide(battler) == B_SIDE_OPPONENT)
    {
        OpponentSwitchInResetSentPokesToOpponentValue(battler);
    }
    else
    {
        s32 i;
        for (i = 1; i < gBattlersCount; i++)
            gSentPokesToOpponent[(i & BIT_FLANK) >> 1] |= gBitTable[gBattlerPartyIndexes[battler]];
    }
}

void BattleScriptPush(const u8 *bsPtr)
{
    gBattleResources->battleScriptsStack->ptr[gBattleResources->battleScriptsStack->size++] = bsPtr;
}

void BattleScriptPushCursor(void)
{
    gBattleResources->battleScriptsStack->ptr[gBattleResources->battleScriptsStack->size++] = gBattlescriptCurrInstr;
}

void BattleScriptPop(void)
{
    gBattlescriptCurrInstr = gBattleResources->battleScriptsStack->ptr[--gBattleResources->battleScriptsStack->size];
}

static bool32 IsGravityPreventingMove(u32 move)
{
    if (!(gFieldStatuses & STATUS_FIELD_GRAVITY))
        return FALSE;

    switch (move)
    {
    case MOVE_BOUNCE:
    case MOVE_FLY:
    case MOVE_FLYING_PRESS:
    case MOVE_HIGH_JUMP_KICK:
    case MOVE_JUMP_KICK:
    case MOVE_MAGNET_RISE:
    case MOVE_SKY_DROP:
    case MOVE_SPLASH:
    case MOVE_TELEKINESIS:
    case MOVE_FLOATY_FALL:
        return TRUE;
    default:
        return FALSE;
    }
}

bool32 IsHealBlockPreventingMove(u32 battler, u32 move)
{
    if (!(gStatuses3[battler] & STATUS3_HEAL_BLOCK))
        return FALSE;

    switch (gBattleMoves[move].effect)
    {
    case EFFECT_ABSORB:
    case EFFECT_MORNING_SUN:
    case EFFECT_MOONLIGHT:
    case EFFECT_RESTORE_HP:
    case EFFECT_REST:
    case EFFECT_ROOST:
    case EFFECT_HEALING_WISH:
    case EFFECT_WISH:
    case EFFECT_DREAM_EATER:
        return TRUE;
    default:
        return FALSE;
    }
}

static bool32 IsBelchPreventingMove(u32 battler, u32 move)
{
    if (gBattleMoves[move].effect != EFFECT_BELCH)
        return FALSE;

    return !(gBattleStruct->ateBerry[battler & BIT_SIDE] & gBitTable[gBattlerPartyIndexes[battler]]);
}

u8 TrySetCantSelectMoveBattleScript(void)
{
    u32 limitations = 0;
    u8 moveId = gBattleResources->bufferB[gActiveBattler][2] & ~RET_MEGA_EVOLUTION;
    u32 move = gBattleMons[gActiveBattler].moves[moveId];
    u32 holdEffect = GetBattlerHoldEffect(gActiveBattler, TRUE);
    u16 *choicedMove = &gBattleStruct->choicedMove[gActiveBattler];

    if (gDisableStructs[gActiveBattler].disabledMove == move && move != MOVE_NONE)
    {
        gBattleScripting.battler = gActiveBattler;
        gCurrentMove = move;
        if (gBattleTypeFlags & BATTLE_TYPE_PALACE)
        {
            gPalaceSelectionBattleScripts[gActiveBattler] = BattleScript_SelectingDisabledMoveInPalace;
            gProtectStructs[gActiveBattler].palaceUnableToUseMove = TRUE;
        }
        else
        {
            gSelectionBattleScripts[gActiveBattler] = BattleScript_SelectingDisabledMove;
            limitations++;
        }
    }

    if (move == gLastMoves[gActiveBattler] && move != MOVE_STRUGGLE && (gBattleMons[gActiveBattler].status2 & STATUS2_TORMENT))
    {
        CancelMultiTurnMoves(gActiveBattler);
        if (gBattleTypeFlags & BATTLE_TYPE_PALACE)
        {
            gPalaceSelectionBattleScripts[gActiveBattler] = BattleScript_SelectingTormentedMoveInPalace;
            gProtectStructs[gActiveBattler].palaceUnableToUseMove = TRUE;
        }
        else
        {
            gSelectionBattleScripts[gActiveBattler] = BattleScript_SelectingTormentedMove;
            limitations++;
        }
    }

    if (gDisableStructs[gActiveBattler].tauntTimer != 0 && gBattleMoves[move].power == 0)
    {
        gCurrentMove = move;
        if (gBattleTypeFlags & BATTLE_TYPE_PALACE)
        {
            gPalaceSelectionBattleScripts[gActiveBattler] = BattleScript_SelectingNotAllowedMoveTauntInPalace;
            gProtectStructs[gActiveBattler].palaceUnableToUseMove = TRUE;
        }
        else
        {
            gSelectionBattleScripts[gActiveBattler] = BattleScript_SelectingNotAllowedMoveTaunt;
            limitations++;
        }
    }

    if (gDisableStructs[gActiveBattler].throatChopTimer != 0 && gBattleMoves[move].flags & FLAG_SOUND)
    {
        gCurrentMove = move;
        if (gBattleTypeFlags & BATTLE_TYPE_PALACE)
        {
            gPalaceSelectionBattleScripts[gActiveBattler] = BattleScript_SelectingNotAllowedMoveThroatChopInPalace;
            gProtectStructs[gActiveBattler].palaceUnableToUseMove = TRUE;
        }
        else
        {
            gSelectionBattleScripts[gActiveBattler] = BattleScript_SelectingNotAllowedMoveThroatChop;
            limitations++;
        }
    }

    if (GetImprisonedMovesCount(gActiveBattler, move))
    {
        gCurrentMove = move;
        if (gBattleTypeFlags & BATTLE_TYPE_PALACE)
        {
            gPalaceSelectionBattleScripts[gActiveBattler] = BattleScript_SelectingImprisonedMoveInPalace;
            gProtectStructs[gActiveBattler].palaceUnableToUseMove = TRUE;
        }
        else
        {
            gSelectionBattleScripts[gActiveBattler] = BattleScript_SelectingImprisonedMove;
            limitations++;
        }
    }

    if (IsGravityPreventingMove(move))
    {
        gCurrentMove = move;
        if (gBattleTypeFlags & BATTLE_TYPE_PALACE)
        {
            gPalaceSelectionBattleScripts[gActiveBattler] = BattleScript_SelectingNotAllowedMoveGravityInPalace;
            gProtectStructs[gActiveBattler].palaceUnableToUseMove = TRUE;
        }
        else
        {
            gSelectionBattleScripts[gActiveBattler] = BattleScript_SelectingNotAllowedMoveGravity;
            limitations++;
        }
    }

    if (IsHealBlockPreventingMove(gActiveBattler, move))
    {
        gCurrentMove = move;
        if (gBattleTypeFlags & BATTLE_TYPE_PALACE)
        {
            gPalaceSelectionBattleScripts[gActiveBattler] = BattleScript_SelectingNotAllowedMoveHealBlockInPalace;
            gProtectStructs[gActiveBattler].palaceUnableToUseMove = TRUE;
        }
        else
        {
            gSelectionBattleScripts[gActiveBattler] = BattleScript_SelectingNotAllowedMoveHealBlock;
            limitations++;
        }
    }

    if (IsBelchPreventingMove(gActiveBattler, move))
    {
        gCurrentMove = move;
        if (gBattleTypeFlags & BATTLE_TYPE_PALACE)
        {
            gPalaceSelectionBattleScripts[gActiveBattler] = BattleScript_SelectingNotAllowedBelchInPalace;
            gProtectStructs[gActiveBattler].palaceUnableToUseMove = TRUE;
        }
        else
        {
            gSelectionBattleScripts[gActiveBattler] = BattleScript_SelectingNotAllowedBelch;
            limitations++;
        }
    }
    
    if (move == MOVE_STUFF_CHEEKS && ItemId_GetPocket(gBattleMons[gActiveBattler].item) != POCKET_BERRIES)
    {
        gCurrentMove = move;
        if (gBattleTypeFlags & BATTLE_TYPE_PALACE)
        {
            gPalaceSelectionBattleScripts[gActiveBattler] = BattleScript_SelectingNotAllowedBelchInPalace;
            gProtectStructs[gActiveBattler].palaceUnableToUseMove = TRUE;
        }
        else
        {
            gSelectionBattleScripts[gActiveBattler] = BattleScript_SelectingNotAllowedStuffCheeks;
            limitations++;
        }
    }

    gPotentialItemEffectBattler = gActiveBattler;
    if (HOLD_EFFECT_CHOICE(holdEffect) && *choicedMove != MOVE_NONE && *choicedMove != 0xFFFF && *choicedMove != move)
    {
        gCurrentMove = *choicedMove;
        gLastUsedItem = gBattleMons[gActiveBattler].item;
        if (gBattleTypeFlags & BATTLE_TYPE_PALACE)
        {
            gProtectStructs[gActiveBattler].palaceUnableToUseMove = TRUE;
        }
        else
        {
            gSelectionBattleScripts[gActiveBattler] = BattleScript_SelectingNotAllowedMoveChoiceItem;
            limitations++;
        }
    }
    else if (holdEffect == HOLD_EFFECT_ASSAULT_VEST && gBattleMoves[move].power == 0 && move != MOVE_ME_FIRST)
    {
        gCurrentMove = move;
        gLastUsedItem = gBattleMons[gActiveBattler].item;
        if (gBattleTypeFlags & BATTLE_TYPE_PALACE)
        {
            gProtectStructs[gActiveBattler].palaceUnableToUseMove = TRUE;
        }
        else
        {
            gSelectionBattleScripts[gActiveBattler] = BattleScript_SelectingNotAllowedMoveAssaultVest;
            limitations++;
        }
    }
    if ((GetBattlerAbility(gActiveBattler) == ABILITY_GORILLA_TACTICS) && *choicedMove != MOVE_NONE
              && *choicedMove != 0xFFFF && *choicedMove != move)
    {
        gCurrentMove = *choicedMove;
        gLastUsedItem = gBattleMons[gActiveBattler].item;
        if (gBattleTypeFlags & BATTLE_TYPE_PALACE)
        {
            gProtectStructs[gActiveBattler].palaceUnableToUseMove = TRUE;
        }
        else
        {
            gSelectionBattleScripts[gActiveBattler] = BattleScript_SelectingNotAllowedMoveGorillaTactics;
            limitations++;
        }
    }

    if (gBattleMons[gActiveBattler].pp[moveId] == 0)
    {
        if (gBattleTypeFlags & BATTLE_TYPE_PALACE)
        {
            gProtectStructs[gActiveBattler].palaceUnableToUseMove = TRUE;
        }
        else
        {
            gSelectionBattleScripts[gActiveBattler] = BattleScript_SelectingMoveWithNoPP;
            limitations++;
        }
    }

    return limitations;
}

u8 CheckMoveLimitations(u8 battlerId, u8 unusableMoves, u8 check)
{
    u8 holdEffect = GetBattlerHoldEffect(battlerId, TRUE);
    u16 *choicedMove = &gBattleStruct->choicedMove[battlerId];
    s32 i;

    gPotentialItemEffectBattler = battlerId;

    for (i = 0; i < MAX_MON_MOVES; i++)
    {
        // No move
        if (gBattleMons[battlerId].moves[i] == MOVE_NONE && check & MOVE_LIMITATION_ZEROMOVE)
            unusableMoves |= gBitTable[i];
        // No PP
        else if (gBattleMons[battlerId].pp[i] == 0 && check & MOVE_LIMITATION_PP)
            unusableMoves |= gBitTable[i];
        // Disable
        else if (gBattleMons[battlerId].moves[i] == gDisableStructs[battlerId].disabledMove && check & MOVE_LIMITATION_DISABLED)
            unusableMoves |= gBitTable[i];
        // Torment
        else if (gBattleMons[battlerId].moves[i] == gLastMoves[battlerId] && check & MOVE_LIMITATION_TORMENTED && gBattleMons[battlerId].status2 & STATUS2_TORMENT)
            unusableMoves |= gBitTable[i];
        // Taunt
        else if (gDisableStructs[battlerId].tauntTimer && check & MOVE_LIMITATION_TAUNT && gBattleMoves[gBattleMons[battlerId].moves[i]].power == 0)
            unusableMoves |= gBitTable[i];
        // Imprison
        else if (GetImprisonedMovesCount(battlerId, gBattleMons[battlerId].moves[i]) && check & MOVE_LIMITATION_IMPRISON)
            unusableMoves |= gBitTable[i];
        // Encore
        else if (gDisableStructs[battlerId].encoreTimer && gDisableStructs[battlerId].encoredMove != gBattleMons[battlerId].moves[i])
            unusableMoves |= gBitTable[i];
        // Choice Items
        else if (HOLD_EFFECT_CHOICE(holdEffect) && *choicedMove != MOVE_NONE && *choicedMove != 0xFFFF && *choicedMove != gBattleMons[battlerId].moves[i])
            unusableMoves |= gBitTable[i];
        // Assault Vest
        else if (holdEffect == HOLD_EFFECT_ASSAULT_VEST && gBattleMoves[gBattleMons[battlerId].moves[i]].power == 0 && gBattleMons[battlerId].moves[i] != MOVE_ME_FIRST)
            unusableMoves |= gBitTable[i];
        // Gravity
        else if (IsGravityPreventingMove(gBattleMons[battlerId].moves[i]))
            unusableMoves |= gBitTable[i];
        // Heal Block
        else if (IsHealBlockPreventingMove(battlerId, gBattleMons[battlerId].moves[i]))
            unusableMoves |= gBitTable[i];
        // Belch
        else if (IsBelchPreventingMove(battlerId, gBattleMons[battlerId].moves[i]))
            unusableMoves |= gBitTable[i];
        // Throat Chop
        else if (gDisableStructs[battlerId].throatChopTimer && gBattleMoves[gBattleMons[battlerId].moves[i]].flags & FLAG_SOUND)
            unusableMoves |= gBitTable[i];
        // Stuff Cheeks
        else if (gBattleMons[battlerId].moves[i] == MOVE_STUFF_CHEEKS && ItemId_GetPocket(gBattleMons[gActiveBattler].item) != POCKET_BERRIES)
            unusableMoves |= gBitTable[i];
        // Gorilla Tactics
        else if (GetBattlerAbility(battlerId) == ABILITY_GORILLA_TACTICS && *choicedMove != MOVE_NONE && *choicedMove != 0xFFFF && *choicedMove != gBattleMons[battlerId].moves[i])
            unusableMoves |= gBitTable[i];
    }
    return unusableMoves;
}

#define ALL_MOVES_MASK ((1 << MAX_MON_MOVES) - 1)
bool8 AreAllMovesUnusable(void)
{
    u8 unusable;
    unusable = CheckMoveLimitations(gActiveBattler, 0, MOVE_LIMITATIONS_ALL);

    if (unusable == ALL_MOVES_MASK) // All moves are unusable.
    {
        gProtectStructs[gActiveBattler].noValidMoves = TRUE;
        gSelectionBattleScripts[gActiveBattler] = BattleScript_NoMovesLeft;
    }
    else
    {
        gProtectStructs[gActiveBattler].noValidMoves = FALSE;
    }

    return (unusable == ALL_MOVES_MASK);
}
#undef ALL_MOVES_MASK

u8 GetImprisonedMovesCount(u8 battlerId, u16 move)
{
    s32 i;
    u8 imprisonedMoves = 0;
    u8 battlerSide = GetBattlerSide(battlerId);

    for (i = 0; i < gBattlersCount; i++)
    {
        if (battlerSide != GetBattlerSide(i) && gStatuses3[i] & STATUS3_IMPRISONED_OTHERS)
        {
            s32 j;
            for (j = 0; j < MAX_MON_MOVES; j++)
            {
                if (move == gBattleMons[i].moves[j])
                    break;
            }
            if (j < MAX_MON_MOVES)
                imprisonedMoves++;
        }
    }

    return imprisonedMoves;
}

void RestoreBattlerOriginalTypes(u8 battlerId)
{
    gBattleMons[battlerId].type1 = gBaseStats[gBattleMons[battlerId].species].type1;
    gBattleMons[battlerId].type2 = gBaseStats[gBattleMons[battlerId].species].type2;
}

void TryToApplyMimicry(u8 battlerId, bool8 various)
{
    u32 moveType, move;

    GET_MOVE_TYPE(move, moveType);
    switch (gFieldStatuses)
    {
    case STATUS_FIELD_ELECTRIC_TERRAIN:
        moveType = TYPE_ELECTRIC;
        break;
    case STATUS_FIELD_MISTY_TERRAIN:
        moveType = TYPE_FAIRY;
        break;
    case STATUS_FIELD_GRASSY_TERRAIN:
        moveType = TYPE_GRASS;
        break;
    case STATUS_FIELD_PSYCHIC_TERRAIN:
        moveType = TYPE_PSYCHIC;
        break;
    default:
        moveType = 0;
        break;
    }

    if (moveType != 0 && !IS_BATTLER_OF_TYPE(battlerId, moveType))
    {
        SET_BATTLER_TYPE(battlerId, moveType);
        PREPARE_MON_NICK_WITH_PREFIX_BUFFER(gBattleTextBuff1, battlerId, gBattlerPartyIndexes[battlerId])
        PREPARE_TYPE_BUFFER(gBattleTextBuff2, moveType);
        if (!various)
            BattleScriptPushCursorAndCallback(BattleScript_MimicryActivatesEnd3);
    }
}

void TryToRevertMimicry(void)
{
    s32 i;

    for (i = 0; i < MAX_BATTLERS_COUNT; i++)
    {
        if (GetBattlerAbility(i) == ABILITY_MIMICRY)
            RestoreBattlerOriginalTypes(i);
    }
}

enum
{
    ENDTURN_ORDER,
    ENDTURN_REFLECT,
    ENDTURN_LIGHT_SCREEN,
    ENDTURN_AURORA_VEIL,
    ENDTURN_MIST,
    ENDTURN_LUCKY_CHANT,
    ENDTURN_SAFEGUARD,
    ENDTURN_TAILWIND,
    ENDTURN_WISH,
    ENDTURN_RAIN,
    ENDTURN_SANDSTORM,
    ENDTURN_SUN,
    ENDTURN_HAIL,
    ENDTURN_GRAVITY,
    ENDTURN_WATER_SPORT,
    ENDTURN_MUD_SPORT,
    ENDTURN_TRICK_ROOM,
    ENDTURN_WONDER_ROOM,
    ENDTURN_MAGIC_ROOM,
    ENDTURN_ELECTRIC_TERRAIN,
    ENDTURN_MISTY_TERRAIN,
    ENDTURN_GRASSY_TERRAIN,
    ENDTURN_PSYCHIC_TERRAIN,
    ENDTURN_ION_DELUGE,
    ENDTURN_FAIRY_LOCK,
    ENDTURN_RETALIATE,
    ENDTURN_FIELD_COUNT,
};

u8 DoFieldEndTurnEffects(void)
{
    u8 effect = 0;

    for (gBattlerAttacker = 0; gBattlerAttacker < gBattlersCount && gAbsentBattlerFlags & gBitTable[gBattlerAttacker]; gBattlerAttacker++)
    {
    }
    for (gBattlerTarget = 0; gBattlerTarget < gBattlersCount && gAbsentBattlerFlags & gBitTable[gBattlerTarget]; gBattlerTarget++)
    {
    }

    do
    {
        s32 i;
        u8 side;

        switch (gBattleStruct->turnCountersTracker)
        {
        case ENDTURN_ORDER:
            for (i = 0; i < gBattlersCount; i++)
            {
                gBattlerByTurnOrder[i] = i;
            }
            for (i = 0; i < gBattlersCount - 1; i++)
            {
                s32 j;
                for (j = i + 1; j < gBattlersCount; j++)
                {
                    if (GetWhoStrikesFirst(gBattlerByTurnOrder[i], gBattlerByTurnOrder[j], 0))
                        SwapTurnOrder(i, j);
                }
            }

            gBattleStruct->turnCountersTracker++;
            gBattleStruct->turnSideTracker = 0;
            // fall through
        case ENDTURN_REFLECT:
            while (gBattleStruct->turnSideTracker < 2)
            {
                side = gBattleStruct->turnSideTracker;
                gActiveBattler = gBattlerAttacker = gSideTimers[side].reflectBattlerId;
                if (gSideStatuses[side] & SIDE_STATUS_REFLECT)
                {
                    if (--gSideTimers[side].reflectTimer == 0)
                    {
                        gSideStatuses[side] &= ~SIDE_STATUS_REFLECT;
                        BattleScriptExecute(BattleScript_SideStatusWoreOff);
                        PREPARE_MOVE_BUFFER(gBattleTextBuff1, MOVE_REFLECT);
                        effect++;
                    }
                }
                gBattleStruct->turnSideTracker++;
                if (effect)
                    break;
            }
            if (!effect)
            {
                gBattleStruct->turnCountersTracker++;
                gBattleStruct->turnSideTracker = 0;
            }
            break;
        case ENDTURN_LIGHT_SCREEN:
            while (gBattleStruct->turnSideTracker < 2)
            {
                side = gBattleStruct->turnSideTracker;
                gActiveBattler = gBattlerAttacker = gSideTimers[side].lightscreenBattlerId;
                if (gSideStatuses[side] & SIDE_STATUS_LIGHTSCREEN)
                {
                    if (--gSideTimers[side].lightscreenTimer == 0)
                    {
                        gSideStatuses[side] &= ~SIDE_STATUS_LIGHTSCREEN;
                        BattleScriptExecute(BattleScript_SideStatusWoreOff);
                        gBattleCommunication[MULTISTRING_CHOOSER] = side;
                        PREPARE_MOVE_BUFFER(gBattleTextBuff1, MOVE_LIGHT_SCREEN);
                        effect++;
                    }
                }
                gBattleStruct->turnSideTracker++;
                if (effect)
                    break;
            }
            if (!effect)
            {
                gBattleStruct->turnCountersTracker++;
                gBattleStruct->turnSideTracker = 0;
            }
            break;
        case ENDTURN_AURORA_VEIL:
            while (gBattleStruct->turnSideTracker < 2)
            {
                side = gBattleStruct->turnSideTracker;
                gActiveBattler = gBattlerAttacker = gSideTimers[side].auroraVeilBattlerId;
                if (gSideStatuses[side] & SIDE_STATUS_AURORA_VEIL)
                {
                    if (--gSideTimers[side].auroraVeilTimer == 0)
                    {
                        gSideStatuses[side] &= ~SIDE_STATUS_AURORA_VEIL;
                        BattleScriptExecute(BattleScript_SideStatusWoreOff);
                        gBattleCommunication[MULTISTRING_CHOOSER] = side;
                        PREPARE_MOVE_BUFFER(gBattleTextBuff1, MOVE_AURORA_VEIL);
                        effect++;
                    }
                }
                gBattleStruct->turnSideTracker++;
                if (effect)
                    break;
            }
            if (!effect)
            {
                gBattleStruct->turnCountersTracker++;
                gBattleStruct->turnSideTracker = 0;
            }
            break;
        case ENDTURN_MIST:
            while (gBattleStruct->turnSideTracker < 2)
            {
                side = gBattleStruct->turnSideTracker;
                gActiveBattler = gBattlerAttacker = gSideTimers[side].mistBattlerId;
                if (gSideTimers[side].mistTimer != 0
                 && --gSideTimers[side].mistTimer == 0)
                {
                    gSideStatuses[side] &= ~SIDE_STATUS_MIST;
                    BattleScriptExecute(BattleScript_SideStatusWoreOff);
                    gBattleCommunication[MULTISTRING_CHOOSER] = side;
                    PREPARE_MOVE_BUFFER(gBattleTextBuff1, MOVE_MIST);
                    effect++;
                }
                gBattleStruct->turnSideTracker++;
                if (effect)
                    break;
            }
            if (!effect)
            {
                gBattleStruct->turnCountersTracker++;
                gBattleStruct->turnSideTracker = 0;
            }
            break;
        case ENDTURN_SAFEGUARD:
            while (gBattleStruct->turnSideTracker < 2)
            {
                side = gBattleStruct->turnSideTracker;
                gActiveBattler = gBattlerAttacker = gSideTimers[side].safeguardBattlerId;
                if (gSideStatuses[side] & SIDE_STATUS_SAFEGUARD)
                {
                    if (--gSideTimers[side].safeguardTimer == 0)
                    {
                        gSideStatuses[side] &= ~SIDE_STATUS_SAFEGUARD;
                        BattleScriptExecute(BattleScript_SafeguardEnds);
                        effect++;
                    }
                }
                gBattleStruct->turnSideTracker++;
                if (effect)
                    break;
            }
            if (!effect)
            {
                gBattleStruct->turnCountersTracker++;
                gBattleStruct->turnSideTracker = 0;
            }
            break;
        case ENDTURN_LUCKY_CHANT:
            while (gBattleStruct->turnSideTracker < 2)
            {
                side = gBattleStruct->turnSideTracker;
                gActiveBattler = gBattlerAttacker = gSideTimers[side].luckyChantBattlerId;
                if (gSideStatuses[side] & SIDE_STATUS_LUCKY_CHANT)
                {
                    if (--gSideTimers[side].luckyChantTimer == 0)
                    {
                        gSideStatuses[side] &= ~SIDE_STATUS_LUCKY_CHANT;
                        BattleScriptExecute(BattleScript_LuckyChantEnds);
                        effect++;
                    }
                }
                gBattleStruct->turnSideTracker++;
                if (effect)
                    break;
            }
            if (!effect)
            {
                gBattleStruct->turnCountersTracker++;
                gBattleStruct->turnSideTracker = 0;
            }
            break;
        case ENDTURN_TAILWIND:
            while (gBattleStruct->turnSideTracker < 2)
            {
                side = gBattleStruct->turnSideTracker;
                gActiveBattler = gBattlerAttacker = gSideTimers[side].tailwindBattlerId;
                if (gSideStatuses[side] & SIDE_STATUS_TAILWIND)
                {
                    if (--gSideTimers[side].tailwindTimer == 0)
                    {
                        gSideStatuses[side] &= ~SIDE_STATUS_TAILWIND;
                        BattleScriptExecute(BattleScript_TailwindEnds);
                        effect++;
                    }
                }
                gBattleStruct->turnSideTracker++;
                if (effect)
                    break;
            }
            if (!effect)
            {
                gBattleStruct->turnCountersTracker++;
                gBattleStruct->turnSideTracker = 0;
            }
            break;
        case ENDTURN_WISH:
            while (gBattleStruct->turnSideTracker < gBattlersCount)
            {
                gActiveBattler = gBattlerByTurnOrder[gBattleStruct->turnSideTracker];
                if (gWishFutureKnock.wishCounter[gActiveBattler] != 0
                 && --gWishFutureKnock.wishCounter[gActiveBattler] == 0
                 && gBattleMons[gActiveBattler].hp != 0)
                {
                    gBattlerTarget = gActiveBattler;
                    BattleScriptExecute(BattleScript_WishComesTrue);
                    effect++;
                }
                gBattleStruct->turnSideTracker++;
                if (effect)
                    break;
            }
            if (!effect)
            {
                gBattleStruct->turnCountersTracker++;
            }
            break;
        case ENDTURN_RAIN:
            if (gBattleWeather & B_WEATHER_RAIN)
            {
                if (!(gBattleWeather & B_WEATHER_RAIN_PERMANENT)
                 && !(gBattleWeather & B_WEATHER_RAIN_PRIMAL))
                {
                    if (--gWishFutureKnock.weatherDuration == 0)
                    {
                        gBattleWeather &= ~B_WEATHER_RAIN_TEMPORARY;
                        gBattleWeather &= ~B_WEATHER_RAIN_DOWNPOUR;
                        gBattleCommunication[MULTISTRING_CHOOSER] = B_MSG_RAIN_STOPPED;
                    }
                    else if (gBattleWeather & B_WEATHER_RAIN_DOWNPOUR)
                        gBattleCommunication[MULTISTRING_CHOOSER] = B_MSG_DOWNPOUR_CONTINUES;
                    else
                        gBattleCommunication[MULTISTRING_CHOOSER] = B_MSG_RAIN_CONTINUES;
                }
                else if (gBattleWeather & B_WEATHER_RAIN_DOWNPOUR)
                {
                    gBattleCommunication[MULTISTRING_CHOOSER] = B_MSG_DOWNPOUR_CONTINUES;
                }
                else
                {
                    gBattleCommunication[MULTISTRING_CHOOSER] = B_MSG_RAIN_CONTINUES;
                }

                BattleScriptExecute(BattleScript_RainContinuesOrEnds);
                effect++;
            }
            gBattleStruct->turnCountersTracker++;
            break;
        case ENDTURN_SANDSTORM:
            if (gBattleWeather & B_WEATHER_SANDSTORM)
            {
                if (!(gBattleWeather & B_WEATHER_SANDSTORM_PERMANENT) && --gWishFutureKnock.weatherDuration == 0)
                {
                    gBattleWeather &= ~B_WEATHER_SANDSTORM_TEMPORARY;
                    gBattlescriptCurrInstr = BattleScript_SandStormHailEnds;
                }
                else
                {
                    gBattlescriptCurrInstr = BattleScript_DamagingWeatherContinues;
                }

                gBattleScripting.animArg1 = B_ANIM_SANDSTORM_CONTINUES;
                gBattleCommunication[MULTISTRING_CHOOSER] = B_MSG_SANDSTORM;
                BattleScriptExecute(gBattlescriptCurrInstr);
                effect++;
            }
            gBattleStruct->turnCountersTracker++;
            break;
        case ENDTURN_SUN:
            if (gBattleWeather & B_WEATHER_SUN)
            {
                if (!(gBattleWeather & B_WEATHER_SUN_PERMANENT)
                 && !(gBattleWeather & B_WEATHER_SUN_PRIMAL)
                 && --gWishFutureKnock.weatherDuration == 0)
                {
                    gBattleWeather &= ~B_WEATHER_SUN_TEMPORARY;
                    gBattlescriptCurrInstr = BattleScript_SunlightFaded;
                }
                else
                {
                    gBattlescriptCurrInstr = BattleScript_SunlightContinues;
                }

                BattleScriptExecute(gBattlescriptCurrInstr);
                effect++;
            }
            gBattleStruct->turnCountersTracker++;
            break;
        case ENDTURN_HAIL:
            if (gBattleWeather & B_WEATHER_HAIL)
            {
                if (!(gBattleWeather & B_WEATHER_HAIL_PERMANENT) && --gWishFutureKnock.weatherDuration == 0)
                {
                    gBattleWeather &= ~B_WEATHER_HAIL_TEMPORARY;
                    gBattlescriptCurrInstr = BattleScript_SandStormHailEnds;
                }
                else
                {
                    gBattlescriptCurrInstr = BattleScript_DamagingWeatherContinues;
                }

                gBattleScripting.animArg1 = B_ANIM_HAIL_CONTINUES;
                gBattleCommunication[MULTISTRING_CHOOSER] = B_MSG_HAIL;
                BattleScriptExecute(gBattlescriptCurrInstr);
                effect++;
            }
            gBattleStruct->turnCountersTracker++;
            break;
        case ENDTURN_TRICK_ROOM:
            if (gFieldStatuses & STATUS_FIELD_TRICK_ROOM && --gFieldTimers.trickRoomTimer == 0)
            {
                gFieldStatuses &= ~STATUS_FIELD_TRICK_ROOM;
                BattleScriptExecute(BattleScript_TrickRoomEnds);
                effect++;
            }
            gBattleStruct->turnCountersTracker++;
            break;
        case ENDTURN_WONDER_ROOM:
            if (gFieldStatuses & STATUS_FIELD_WONDER_ROOM && --gFieldTimers.wonderRoomTimer == 0)
            {
                gFieldStatuses &= ~STATUS_FIELD_WONDER_ROOM;
                BattleScriptExecute(BattleScript_WonderRoomEnds);
                effect++;
            }
            gBattleStruct->turnCountersTracker++;
            break;
        case ENDTURN_MAGIC_ROOM:
            if (gFieldStatuses & STATUS_FIELD_MAGIC_ROOM && --gFieldTimers.magicRoomTimer == 0)
            {
                gFieldStatuses &= ~STATUS_FIELD_MAGIC_ROOM;
                BattleScriptExecute(BattleScript_MagicRoomEnds);
                effect++;
            }
            gBattleStruct->turnCountersTracker++;
            break;
        case ENDTURN_ELECTRIC_TERRAIN:
            if (gFieldStatuses & STATUS_FIELD_ELECTRIC_TERRAIN
              && (!(gFieldStatuses & STATUS_FIELD_TERRAIN_PERMANENT) && --gFieldTimers.terrainTimer == 0))
            {
                gFieldStatuses &= ~(STATUS_FIELD_ELECTRIC_TERRAIN | STATUS_FIELD_TERRAIN_PERMANENT);
                TryToRevertMimicry();
                BattleScriptExecute(BattleScript_ElectricTerrainEnds);
                effect++;
            }
            gBattleStruct->turnCountersTracker++;
            break;
        case ENDTURN_MISTY_TERRAIN:
            if (gFieldStatuses & STATUS_FIELD_MISTY_TERRAIN
              && (!(gFieldStatuses & STATUS_FIELD_TERRAIN_PERMANENT) && --gFieldTimers.terrainTimer == 0))
            {
                gFieldStatuses &= ~STATUS_FIELD_MISTY_TERRAIN;
                TryToRevertMimicry();
                BattleScriptExecute(BattleScript_MistyTerrainEnds);
                effect++;
            }
            gBattleStruct->turnCountersTracker++;
            break;
        case ENDTURN_GRASSY_TERRAIN:
            if (gFieldStatuses & STATUS_FIELD_GRASSY_TERRAIN)
            {
                if (!(gFieldStatuses & STATUS_FIELD_TERRAIN_PERMANENT)
                  && (gFieldTimers.terrainTimer == 0 || --gFieldTimers.terrainTimer == 0))
                {
                    gFieldStatuses &= ~STATUS_FIELD_GRASSY_TERRAIN;
                    TryToRevertMimicry();
                }
                BattleScriptExecute(BattleScript_GrassyTerrainHeals);
                effect++;
            }
            gBattleStruct->turnCountersTracker++;
            break;
        case ENDTURN_PSYCHIC_TERRAIN:
            if (gFieldStatuses & STATUS_FIELD_PSYCHIC_TERRAIN
              && (!(gFieldStatuses & STATUS_FIELD_TERRAIN_PERMANENT) && --gFieldTimers.terrainTimer == 0))
            {
                gFieldStatuses &= ~STATUS_FIELD_PSYCHIC_TERRAIN;
                TryToRevertMimicry();
                BattleScriptExecute(BattleScript_PsychicTerrainEnds);
                effect++;
            }
            gBattleStruct->turnCountersTracker++;
            break;
        case ENDTURN_WATER_SPORT:
            if (gFieldStatuses & STATUS_FIELD_WATERSPORT && --gFieldTimers.waterSportTimer == 0)
            {
                gFieldStatuses &= ~STATUS_FIELD_WATERSPORT;
                BattleScriptExecute(BattleScript_WaterSportEnds);
                effect++;
            }
            gBattleStruct->turnCountersTracker++;
            break;
        case ENDTURN_MUD_SPORT:
            if (gFieldStatuses & STATUS_FIELD_MUDSPORT && --gFieldTimers.mudSportTimer == 0)
            {
                gFieldStatuses &= ~STATUS_FIELD_MUDSPORT;
                BattleScriptExecute(BattleScript_MudSportEnds);
                effect++;
            }
            gBattleStruct->turnCountersTracker++;
            break;
        case ENDTURN_GRAVITY:
            if (gFieldStatuses & STATUS_FIELD_GRAVITY && --gFieldTimers.gravityTimer == 0)
            {
                gFieldStatuses &= ~STATUS_FIELD_GRAVITY;
                BattleScriptExecute(BattleScript_GravityEnds);
                effect++;
            }
            gBattleStruct->turnCountersTracker++;
            break;
        case ENDTURN_ION_DELUGE:
            gFieldStatuses &= ~STATUS_FIELD_ION_DELUGE;
            gBattleStruct->turnCountersTracker++;
            break;
        case ENDTURN_FAIRY_LOCK:
            if (gFieldStatuses & STATUS_FIELD_FAIRY_LOCK && --gFieldTimers.fairyLockTimer == 0)
            {
                gFieldStatuses &= ~STATUS_FIELD_FAIRY_LOCK;
            }
            gBattleStruct->turnCountersTracker++;
            break;
        case ENDTURN_RETALIATE:
            if (gSideTimers[B_SIDE_PLAYER].retaliateTimer > 0)
                gSideTimers[B_SIDE_PLAYER].retaliateTimer--;
            if (gSideTimers[B_SIDE_OPPONENT].retaliateTimer > 0)
                gSideTimers[B_SIDE_OPPONENT].retaliateTimer--;
            gBattleStruct->turnCountersTracker++;
            break;
        case ENDTURN_FIELD_COUNT:
            effect++;
            break;
        }
    } while (effect == 0);

    return (gBattleMainFunc != BattleTurnPassed);
}

enum
{
    ENDTURN_INGRAIN,
    ENDTURN_AQUA_RING,
    ENDTURN_ABILITIES,
    ENDTURN_ITEMS1,
    ENDTURN_LEECH_SEED,
    ENDTURN_POISON,
    ENDTURN_BAD_POISON,
    ENDTURN_BURN,
    ENDTURN_NIGHTMARES,
    ENDTURN_CURSE,
    ENDTURN_WRAP,
    ENDTURN_OCTOLOCK,
    ENDTURN_UPROAR,
    ENDTURN_THRASH,
    ENDTURN_FLINCH,
    ENDTURN_DISABLE,
    ENDTURN_ENCORE,
    ENDTURN_MAGNET_RISE,
    ENDTURN_TELEKINESIS,
    ENDTURN_HEALBLOCK,
    ENDTURN_EMBARGO,
    ENDTURN_LOCK_ON,
    ENDTURN_CHARGE,
    ENDTURN_LASER_FOCUS,
    ENDTURN_TAUNT,
    ENDTURN_YAWN,
    ENDTURN_ITEMS2,
    ENDTURN_ORBS,
    ENDTURN_ROOST,
    ENDTURN_ELECTRIFY,
    ENDTURN_POWDER,
    ENDTURN_THROAT_CHOP,
    ENDTURN_SLOW_START,
    ENDTURN_PLASMA_FISTS,
    ENDTURN_BATTLER_COUNT
};

// Ingrain, Leech Seed, Strength Sap and Aqua Ring
s32 GetDrainedBigRootHp(u32 battler, s32 hp)
{
    if (GetBattlerHoldEffect(battler, TRUE) == HOLD_EFFECT_BIG_ROOT)
        hp = (hp * 1300) / 1000;
    if (hp == 0)
        hp = 1;

    return hp * -1;
}

#define MAGIC_GUARD_CHECK \
if (ability == ABILITY_MAGIC_GUARD) \
{\
    RecordAbilityBattle(gActiveBattler, ability);\
    gBattleStruct->turnEffectsTracker++;\
            break;\
}


u8 DoBattlerEndTurnEffects(void)
{
    u32 ability, i, effect = 0;

    gHitMarker |= (HITMARKER_GRUDGE | HITMARKER_SKIP_DMG_TRACK);
    while (gBattleStruct->turnEffectsBattlerId < gBattlersCount && gBattleStruct->turnEffectsTracker <= ENDTURN_BATTLER_COUNT)
    {
        gActiveBattler = gBattlerAttacker = gBattlerByTurnOrder[gBattleStruct->turnEffectsBattlerId];
        if (gAbsentBattlerFlags & gBitTable[gActiveBattler])
        {
            gBattleStruct->turnEffectsBattlerId++;
            continue;
        }

        ability = GetBattlerAbility(gActiveBattler);
        switch (gBattleStruct->turnEffectsTracker)
        {
        case ENDTURN_INGRAIN:  // ingrain
            if ((gStatuses3[gActiveBattler] & STATUS3_ROOTED)
             && !BATTLER_MAX_HP(gActiveBattler)
             && !(gStatuses3[gActiveBattler] & STATUS3_HEAL_BLOCK)
             && gBattleMons[gActiveBattler].hp != 0)
            {
                gBattleMoveDamage = GetDrainedBigRootHp(gActiveBattler, gBattleMons[gActiveBattler].maxHP / 16);
                BattleScriptExecute(BattleScript_IngrainTurnHeal);
                effect++;
            }
            gBattleStruct->turnEffectsTracker++;
            break;
        case ENDTURN_AQUA_RING:  // aqua ring
            if ((gStatuses3[gActiveBattler] & STATUS3_AQUA_RING)
             && !BATTLER_MAX_HP(gActiveBattler)
             && !(gStatuses3[gActiveBattler] & STATUS3_HEAL_BLOCK)
             && gBattleMons[gActiveBattler].hp != 0)
            {
                gBattleMoveDamage = GetDrainedBigRootHp(gActiveBattler, gBattleMons[gActiveBattler].maxHP / 16);
                BattleScriptExecute(BattleScript_AquaRingHeal);
                effect++;
            }
            gBattleStruct->turnEffectsTracker++;
            break;
        case ENDTURN_ABILITIES:  // end turn abilities
            if (AbilityBattleEffects(ABILITYEFFECT_ENDTURN, gActiveBattler, 0, 0, 0))
                effect++;
            gBattleStruct->turnEffectsTracker++;
            break;
        case ENDTURN_ITEMS1:  // item effects
            if (ItemBattleEffects(ITEMEFFECT_NORMAL, gActiveBattler, FALSE))
                effect++;
            gBattleStruct->turnEffectsTracker++;
            break;
        case ENDTURN_ITEMS2:  // item effects again
            if (ItemBattleEffects(ITEMEFFECT_NORMAL, gActiveBattler, TRUE))
                effect++;
            gBattleStruct->turnEffectsTracker++;
            break;
        case ENDTURN_ORBS:
            if (ItemBattleEffects(ITEMEFFECT_ORBS, gActiveBattler, FALSE))
                effect++;
            gBattleStruct->turnEffectsTracker++;
            break;
        case ENDTURN_LEECH_SEED:  // leech seed
            if ((gStatuses3[gActiveBattler] & STATUS3_LEECHSEED)
             && gBattleMons[gStatuses3[gActiveBattler] & STATUS3_LEECHSEED_BATTLER].hp != 0
             && gBattleMons[gActiveBattler].hp != 0)
            {
                MAGIC_GUARD_CHECK;

                gBattlerTarget = gStatuses3[gActiveBattler] & STATUS3_LEECHSEED_BATTLER; // Notice gBattlerTarget is actually the HP receiver.
                gBattleMoveDamage = gBattleMons[gActiveBattler].maxHP / 8;
                if (gBattleMoveDamage == 0)
                    gBattleMoveDamage = 1;
                gBattleScripting.animArg1 = gBattlerTarget;
                gBattleScripting.animArg2 = gBattlerAttacker;
                BattleScriptExecute(BattleScript_LeechSeedTurnDrain);
                effect++;
            }
            gBattleStruct->turnEffectsTracker++;
            break;
        case ENDTURN_POISON:  // poison
            if ((gBattleMons[gActiveBattler].status1 & STATUS1_POISON)
                && gBattleMons[gActiveBattler].hp != 0)
            {
                MAGIC_GUARD_CHECK;

                if (ability == ABILITY_POISON_HEAL)
                {
                    if (!BATTLER_MAX_HP(gActiveBattler) && !(gStatuses3[gActiveBattler] & STATUS3_HEAL_BLOCK))
                    {
                        gBattleMoveDamage = gBattleMons[gActiveBattler].maxHP / 8;
                        if (gBattleMoveDamage == 0)
                            gBattleMoveDamage = 1;
                        gBattleMoveDamage *= -1;
                        BattleScriptExecute(BattleScript_PoisonHealActivates);
                        effect++;
                    }
                }
                else
                {
                    gBattleMoveDamage = gBattleMons[gActiveBattler].maxHP / 8;
                    if (gBattleMoveDamage == 0)
                        gBattleMoveDamage = 1;
                    BattleScriptExecute(BattleScript_PoisonTurnDmg);
                    effect++;
                }
            }
            gBattleStruct->turnEffectsTracker++;
            break;
        case ENDTURN_BAD_POISON:  // toxic poison
            if ((gBattleMons[gActiveBattler].status1 & STATUS1_TOXIC_POISON)
                && gBattleMons[gActiveBattler].hp != 0)
            {
                MAGIC_GUARD_CHECK;

                if (ability == ABILITY_POISON_HEAL)
                {
                    if (!BATTLER_MAX_HP(gActiveBattler) && !(gStatuses3[gActiveBattler] & STATUS3_HEAL_BLOCK))
                    {
                        gBattleMoveDamage = gBattleMons[gActiveBattler].maxHP / 8;
                        if (gBattleMoveDamage == 0)
                            gBattleMoveDamage = 1;
                        gBattleMoveDamage *= -1;
                        BattleScriptExecute(BattleScript_PoisonHealActivates);
                        effect++;
                    }
                }
                else
                {
                    gBattleMoveDamage = gBattleMons[gActiveBattler].maxHP / 16;
                    if (gBattleMoveDamage == 0)
                        gBattleMoveDamage = 1;
                    if ((gBattleMons[gActiveBattler].status1 & STATUS1_TOXIC_COUNTER) != STATUS1_TOXIC_TURN(15)) // not 16 turns
                        gBattleMons[gActiveBattler].status1 += STATUS1_TOXIC_TURN(1);
                    gBattleMoveDamage *= (gBattleMons[gActiveBattler].status1 & STATUS1_TOXIC_COUNTER) >> 8;
                    BattleScriptExecute(BattleScript_PoisonTurnDmg);
                    effect++;
                }
            }
            gBattleStruct->turnEffectsTracker++;
            break;
        case ENDTURN_BURN:  // burn
            if ((gBattleMons[gActiveBattler].status1 & STATUS1_BURN)
                && gBattleMons[gActiveBattler].hp != 0)
            {
                MAGIC_GUARD_CHECK;

                gBattleMoveDamage = gBattleMons[gActiveBattler].maxHP / (B_BURN_DAMAGE >= GEN_7 ? 16 : 8);
                if (ability == ABILITY_HEATPROOF)
                {
                    if (gBattleMoveDamage > (gBattleMoveDamage / 2) + 1) // Record ability if the burn takes less damage than it normally would.
                        RecordAbilityBattle(gActiveBattler, ABILITY_HEATPROOF);
                    gBattleMoveDamage /= 2;
                }
                if (gBattleMoveDamage == 0)
                    gBattleMoveDamage = 1;
                BattleScriptExecute(BattleScript_BurnTurnDmg);
                effect++;
            }
            gBattleStruct->turnEffectsTracker++;
            break;
        case ENDTURN_NIGHTMARES:  // spooky nightmares
            if ((gBattleMons[gActiveBattler].status2 & STATUS2_NIGHTMARE)
                && gBattleMons[gActiveBattler].hp != 0)
            {
                MAGIC_GUARD_CHECK;
                // R/S does not perform this sleep check, which causes the nightmare effect to
                // persist even after the affected Pokemon has been awakened by Shed Skin.
                if (gBattleMons[gActiveBattler].status1 & STATUS1_SLEEP)
                {
                    gBattleMoveDamage = gBattleMons[gActiveBattler].maxHP / 4;
                    if (gBattleMoveDamage == 0)
                        gBattleMoveDamage = 1;
                    BattleScriptExecute(BattleScript_NightmareTurnDmg);
                    effect++;
                }
                else
                {
                    gBattleMons[gActiveBattler].status2 &= ~STATUS2_NIGHTMARE;
                }
            }
            gBattleStruct->turnEffectsTracker++;
            break;
        case ENDTURN_CURSE:  // curse
            if ((gBattleMons[gActiveBattler].status2 & STATUS2_CURSED)
                && gBattleMons[gActiveBattler].hp != 0)
            {
                MAGIC_GUARD_CHECK;
                gBattleMoveDamage = gBattleMons[gActiveBattler].maxHP / 4;
                if (gBattleMoveDamage == 0)
                    gBattleMoveDamage = 1;
                BattleScriptExecute(BattleScript_CurseTurnDmg);
                effect++;
            }
            gBattleStruct->turnEffectsTracker++;
            break;
        case ENDTURN_WRAP:  // wrap
            if ((gBattleMons[gActiveBattler].status2 & STATUS2_WRAPPED) && gBattleMons[gActiveBattler].hp != 0)
            {
                if (--gDisableStructs[gActiveBattler].wrapTurns != 0)  // damaged by wrap
                {
                    MAGIC_GUARD_CHECK;

                    gBattleScripting.animArg1 = gBattleStruct->wrappedMove[gActiveBattler];
                    gBattleScripting.animArg2 = gBattleStruct->wrappedMove[gActiveBattler] >> 8;
                    PREPARE_MOVE_BUFFER(gBattleTextBuff1, gBattleStruct->wrappedMove[gActiveBattler]);
                    gBattlescriptCurrInstr = BattleScript_WrapTurnDmg;
                    if (GetBattlerHoldEffect(gBattleStruct->wrappedBy[gActiveBattler], TRUE) == HOLD_EFFECT_BINDING_BAND)
                        gBattleMoveDamage = gBattleMons[gActiveBattler].maxHP / ((B_BINDING_DAMAGE >= GEN_6) ? 6 : 8);
                    else
                        gBattleMoveDamage = gBattleMons[gActiveBattler].maxHP / ((B_BINDING_DAMAGE >= GEN_6) ? 8 : 16);

                    if (gBattleMoveDamage == 0)
                        gBattleMoveDamage = 1;
                }
                else  // broke free
                {
                    gBattleMons[gActiveBattler].status2 &= ~STATUS2_WRAPPED;
                    PREPARE_MOVE_BUFFER(gBattleTextBuff1, gBattleStruct->wrappedMove[gActiveBattler]);
                    gBattlescriptCurrInstr = BattleScript_WrapEnds;
                }
                BattleScriptExecute(gBattlescriptCurrInstr);
                effect++;
            }
            gBattleStruct->turnEffectsTracker++;
            break;
        case ENDTURN_OCTOLOCK:
            if (gDisableStructs[gActiveBattler].octolock 
             && !(GetBattlerAbility(gActiveBattler) == ABILITY_CLEAR_BODY 
                  || GetBattlerAbility(gActiveBattler) == ABILITY_FULL_METAL_BODY 
                  || GetBattlerAbility(gActiveBattler) == ABILITY_WHITE_SMOKE))
            {
                gBattlerTarget = gActiveBattler;
                BattleScriptExecute(BattleScript_OctolockEndTurn);
                effect++;
            }
            gBattleStruct->turnEffectsTracker++;
            break;
        case ENDTURN_UPROAR:  // uproar
            if (gBattleMons[gActiveBattler].status2 & STATUS2_UPROAR)
            {
                for (gBattlerAttacker = 0; gBattlerAttacker < gBattlersCount; gBattlerAttacker++)
                {
                    if ((gBattleMons[gBattlerAttacker].status1 & STATUS1_SLEEP)
                     && GetBattlerAbility(gBattlerAttacker) != ABILITY_SOUNDPROOF)
                    {
                        gBattleMons[gBattlerAttacker].status1 &= ~STATUS1_SLEEP;
                        gBattleMons[gBattlerAttacker].status2 &= ~STATUS2_NIGHTMARE;
                        gBattleCommunication[MULTISTRING_CHOOSER] = 1;
                        BattleScriptExecute(BattleScript_MonWokeUpInUproar);
                        gActiveBattler = gBattlerAttacker;
                        BtlController_EmitSetMonData(BUFFER_A, REQUEST_STATUS_BATTLE, 0, 4, &gBattleMons[gActiveBattler].status1);
                        MarkBattlerForControllerExec(gActiveBattler);
                        break;
                    }
                }
                if (gBattlerAttacker != gBattlersCount)
                {
                    effect = 2;  // a pokemon was awaken
                    break;
                }
                else
                {
                    gBattlerAttacker = gActiveBattler;
                    gBattleMons[gActiveBattler].status2 -= STATUS2_UPROAR_TURN(1);  // uproar timer goes down
                    if (WasUnableToUseMove(gActiveBattler))
                    {
                        CancelMultiTurnMoves(gActiveBattler);
                        gBattleCommunication[MULTISTRING_CHOOSER] = B_MSG_UPROAR_ENDS;
                    }
                    else if (gBattleMons[gActiveBattler].status2 & STATUS2_UPROAR)
                    {
                        gBattleCommunication[MULTISTRING_CHOOSER] = B_MSG_UPROAR_CONTINUES;
                        gBattleMons[gActiveBattler].status2 |= STATUS2_MULTIPLETURNS;
                    }
                    else
                    {
                        gBattleCommunication[MULTISTRING_CHOOSER] = B_MSG_UPROAR_ENDS;
                        CancelMultiTurnMoves(gActiveBattler);
                    }
                    BattleScriptExecute(BattleScript_PrintUproarOverTurns);
                    effect = 1;
                }
            }
            if (effect != 2)
                gBattleStruct->turnEffectsTracker++;
            break;
        case ENDTURN_THRASH:  // thrash
            if (gBattleMons[gActiveBattler].status2 & STATUS2_LOCK_CONFUSE)
            {
                gBattleMons[gActiveBattler].status2 -= STATUS2_LOCK_CONFUSE_TURN(1);
                if (WasUnableToUseMove(gActiveBattler))
                    CancelMultiTurnMoves(gActiveBattler);
                else if (!(gBattleMons[gActiveBattler].status2 & STATUS2_LOCK_CONFUSE)
                 && (gBattleMons[gActiveBattler].status2 & STATUS2_MULTIPLETURNS))
                {
                    gBattleMons[gActiveBattler].status2 &= ~STATUS2_MULTIPLETURNS;
                    if (!(gBattleMons[gActiveBattler].status2 & STATUS2_CONFUSION))
                    {
                        gBattleScripting.moveEffect = MOVE_EFFECT_CONFUSION | MOVE_EFFECT_AFFECTS_USER;
                        SetMoveEffect(TRUE, 0);
                        if (gBattleMons[gActiveBattler].status2 & STATUS2_CONFUSION)
                            BattleScriptExecute(BattleScript_ThrashConfuses);
                        effect++;
                    }
                }
            }
            gBattleStruct->turnEffectsTracker++;
            break;
        case ENDTURN_FLINCH:  // reset flinch
            gBattleMons[gActiveBattler].status2 &= ~STATUS2_FLINCHED;
            gBattleStruct->turnEffectsTracker++;
            break;
        case ENDTURN_DISABLE:  // disable
            if (gDisableStructs[gActiveBattler].disableTimer != 0)
            {
                for (i = 0; i < MAX_MON_MOVES; i++)
                {
                    if (gDisableStructs[gActiveBattler].disabledMove == gBattleMons[gActiveBattler].moves[i])
                        break;
                }
                if (i == MAX_MON_MOVES)  // pokemon does not have the disabled move anymore
                {
                    gDisableStructs[gActiveBattler].disabledMove = 0;
                    gDisableStructs[gActiveBattler].disableTimer = 0;
                }
                else if (--gDisableStructs[gActiveBattler].disableTimer == 0)  // disable ends
                {
                    gDisableStructs[gActiveBattler].disabledMove = 0;
                    BattleScriptExecute(BattleScript_DisabledNoMore);
                    effect++;
                }
            }
            gBattleStruct->turnEffectsTracker++;
            break;
        case ENDTURN_ENCORE:  // encore
            if (gDisableStructs[gActiveBattler].encoreTimer != 0)
            {
                if (gBattleMons[gActiveBattler].moves[gDisableStructs[gActiveBattler].encoredMovePos] != gDisableStructs[gActiveBattler].encoredMove)  // pokemon does not have the encored move anymore
                {
                    gDisableStructs[gActiveBattler].encoredMove = 0;
                    gDisableStructs[gActiveBattler].encoreTimer = 0;
                }
                else if (--gDisableStructs[gActiveBattler].encoreTimer == 0
                 || gBattleMons[gActiveBattler].pp[gDisableStructs[gActiveBattler].encoredMovePos] == 0)
                {
                    gDisableStructs[gActiveBattler].encoredMove = 0;
                    gDisableStructs[gActiveBattler].encoreTimer = 0;
                    BattleScriptExecute(BattleScript_EncoredNoMore);
                    effect++;
                }
            }
            gBattleStruct->turnEffectsTracker++;
            break;
        case ENDTURN_LOCK_ON:  // lock-on decrement
            if (gStatuses3[gActiveBattler] & STATUS3_ALWAYS_HITS)
                gStatuses3[gActiveBattler] -= STATUS3_ALWAYS_HITS_TURN(1);
            gBattleStruct->turnEffectsTracker++;
            break;
        case ENDTURN_CHARGE:  // charge
            if (gDisableStructs[gActiveBattler].chargeTimer && --gDisableStructs[gActiveBattler].chargeTimer == 0)
                gStatuses3[gActiveBattler] &= ~STATUS3_CHARGED_UP;
            gBattleStruct->turnEffectsTracker++;
            break;
        case ENDTURN_TAUNT:  // taunt
            if (gDisableStructs[gActiveBattler].tauntTimer && --gDisableStructs[gActiveBattler].tauntTimer == 0)
            {
                BattleScriptExecute(BattleScript_BufferEndTurn);
                PREPARE_MOVE_BUFFER(gBattleTextBuff1, MOVE_TAUNT);
                effect++;
            }
            gBattleStruct->turnEffectsTracker++;
            break;
        case ENDTURN_YAWN:  // yawn
            if (gStatuses3[gActiveBattler] & STATUS3_YAWN)
            {
                gStatuses3[gActiveBattler] -= STATUS3_YAWN_TURN(1);
                if (!(gStatuses3[gActiveBattler] & STATUS3_YAWN) && !(gBattleMons[gActiveBattler].status1 & STATUS1_ANY)
                 && GetBattlerAbility(gActiveBattler) != ABILITY_VITAL_SPIRIT
                 && GetBattlerAbility(gActiveBattler) != ABILITY_INSOMNIA && !UproarWakeUpCheck(gActiveBattler)
                 && !IsLeafGuardProtected(gActiveBattler))
                {
                    CancelMultiTurnMoves(gActiveBattler);
                    gEffectBattler = gActiveBattler;
                    if (IsBattlerTerrainAffected(gActiveBattler, STATUS_FIELD_ELECTRIC_TERRAIN))
                    {
                        gBattleCommunication[MULTISTRING_CHOOSER] = B_MSG_TERRAINPREVENTS_ELECTRIC;
                        BattleScriptExecute(BattleScript_TerrainPreventsEnd2);
                    }
                    else if (IsBattlerTerrainAffected(gActiveBattler, STATUS_FIELD_MISTY_TERRAIN))
                    {
                        gBattleCommunication[MULTISTRING_CHOOSER] = B_MSG_TERRAINPREVENTS_MISTY;
                        BattleScriptExecute(BattleScript_TerrainPreventsEnd2);
                    }
                    else
                    {
                        gBattleMons[gActiveBattler].status1 |= (Random() & 3) + 2;
                        BtlController_EmitSetMonData(BUFFER_A, REQUEST_STATUS_BATTLE, 0, 4, &gBattleMons[gActiveBattler].status1);
                        MarkBattlerForControllerExec(gActiveBattler);
                        BattleScriptExecute(BattleScript_YawnMakesAsleep);
                    }
                    effect++;
                }
            }
            gBattleStruct->turnEffectsTracker++;
            break;
        case ENDTURN_LASER_FOCUS:
            if (gStatuses3[gActiveBattler] & STATUS3_LASER_FOCUS)
            {
                if (gDisableStructs[gActiveBattler].laserFocusTimer == 0 || --gDisableStructs[gActiveBattler].laserFocusTimer == 0)
                    gStatuses3[gActiveBattler] &= ~STATUS3_LASER_FOCUS;
            }
            gBattleStruct->turnEffectsTracker++;
            break;
        case ENDTURN_EMBARGO:
            if (gStatuses3[gActiveBattler] & STATUS3_EMBARGO)
            {
                if (gDisableStructs[gActiveBattler].embargoTimer == 0 || --gDisableStructs[gActiveBattler].embargoTimer == 0)
                {
                    gStatuses3[gActiveBattler] &= ~STATUS3_EMBARGO;
                    BattleScriptExecute(BattleScript_EmbargoEndTurn);
                    effect++;
                }
            }
            gBattleStruct->turnEffectsTracker++;
            break;
        case ENDTURN_MAGNET_RISE:
            if (gStatuses3[gActiveBattler] & STATUS3_MAGNET_RISE)
            {
                if (gDisableStructs[gActiveBattler].magnetRiseTimer == 0 || --gDisableStructs[gActiveBattler].magnetRiseTimer == 0)
                {
                    gStatuses3[gActiveBattler] &= ~STATUS3_MAGNET_RISE;
                    BattleScriptExecute(BattleScript_BufferEndTurn);
                    PREPARE_STRING_BUFFER(gBattleTextBuff1, STRINGID_ELECTROMAGNETISM);
                    effect++;
                }
            }
            gBattleStruct->turnEffectsTracker++;
            break;
        case ENDTURN_TELEKINESIS:
            if (gStatuses3[gActiveBattler] & STATUS3_TELEKINESIS)
            {
                if (gDisableStructs[gActiveBattler].telekinesisTimer == 0 || --gDisableStructs[gActiveBattler].telekinesisTimer == 0)
                {
                    gStatuses3[gActiveBattler] &= ~STATUS3_TELEKINESIS;
                    BattleScriptExecute(BattleScript_TelekinesisEndTurn);
                    effect++;
                }
            }
            gBattleStruct->turnEffectsTracker++;
            break;
        case ENDTURN_HEALBLOCK:
            if (gStatuses3[gActiveBattler] & STATUS3_HEAL_BLOCK)
            {
                if (gDisableStructs[gActiveBattler].healBlockTimer == 0 || --gDisableStructs[gActiveBattler].healBlockTimer == 0)
                {
                    gStatuses3[gActiveBattler] &= ~STATUS3_HEAL_BLOCK;
                    BattleScriptExecute(BattleScript_BufferEndTurn);
                    PREPARE_MOVE_BUFFER(gBattleTextBuff1, MOVE_HEAL_BLOCK);
                    effect++;
                }
            }
            gBattleStruct->turnEffectsTracker++;
            break;
        case ENDTURN_ROOST: // Return flying type.
            if (gBattleResources->flags->flags[gActiveBattler] & RESOURCE_FLAG_ROOST)
            {
                gBattleResources->flags->flags[gActiveBattler] &= ~RESOURCE_FLAG_ROOST;
                gBattleMons[gActiveBattler].type1 = gBattleStruct->roostTypes[gActiveBattler][0];
                gBattleMons[gActiveBattler].type2 = gBattleStruct->roostTypes[gActiveBattler][1];
            }
            gBattleStruct->turnEffectsTracker++;
            break;
        case ENDTURN_ELECTRIFY:
            gStatuses4[gActiveBattler] &= ~STATUS4_ELECTRIFIED;
            gBattleStruct->turnEffectsTracker++;
        case ENDTURN_POWDER:
            gBattleMons[gActiveBattler].status2 &= ~STATUS2_POWDER;
            gBattleStruct->turnEffectsTracker++;
        case ENDTURN_THROAT_CHOP:
            if (gDisableStructs[gActiveBattler].throatChopTimer && --gDisableStructs[gActiveBattler].throatChopTimer == 0)
            {
                BattleScriptExecute(BattleScript_ThroatChopEndTurn);
                effect++;
            }
            gBattleStruct->turnEffectsTracker++;
            break;
        case ENDTURN_SLOW_START:
            if (gDisableStructs[gActiveBattler].slowStartTimer
                && --gDisableStructs[gActiveBattler].slowStartTimer == 0
                && ability == ABILITY_SLOW_START)
            {
                BattleScriptExecute(BattleScript_SlowStartEnds);
                effect++;
            }
            gBattleStruct->turnEffectsTracker++;
            break;
        case ENDTURN_PLASMA_FISTS:
            for (i = 0; i < gBattlersCount; i++)
                gStatuses4[i] &= ~STATUS4_PLASMA_FISTS;
            gBattleStruct->turnEffectsTracker++;
            break;
        case ENDTURN_BATTLER_COUNT:  // done
            gBattleStruct->turnEffectsTracker = 0;
            gBattleStruct->turnEffectsBattlerId++;
            break;
        }

        if (effect != 0)
            return effect;

    }
    gHitMarker &= ~(HITMARKER_GRUDGE | HITMARKER_SKIP_DMG_TRACK);
    return 0;
}

bool8 HandleWishPerishSongOnTurnEnd(void)
{
    gHitMarker |= (HITMARKER_GRUDGE | HITMARKER_SKIP_DMG_TRACK);

    switch (gBattleStruct->wishPerishSongState)
    {
    case 0:
        while (gBattleStruct->wishPerishSongBattlerId < gBattlersCount)
        {
            gActiveBattler = gBattleStruct->wishPerishSongBattlerId;
            if (gAbsentBattlerFlags & gBitTable[gActiveBattler])
            {
                gBattleStruct->wishPerishSongBattlerId++;
                continue;
            }

            gBattleStruct->wishPerishSongBattlerId++;
            if (gWishFutureKnock.futureSightCounter[gActiveBattler] != 0
             && --gWishFutureKnock.futureSightCounter[gActiveBattler] == 0
             && gBattleMons[gActiveBattler].hp != 0)
            {
                if (gWishFutureKnock.futureSightMove[gActiveBattler] == MOVE_FUTURE_SIGHT)
                    gBattleCommunication[MULTISTRING_CHOOSER] = B_MSG_FUTURE_SIGHT;
                else
                    gBattleCommunication[MULTISTRING_CHOOSER] = B_MSG_DOOM_DESIRE;

                PREPARE_MOVE_BUFFER(gBattleTextBuff1, gWishFutureKnock.futureSightMove[gActiveBattler]);

                gBattlerTarget = gActiveBattler;
                gBattlerAttacker = gWishFutureKnock.futureSightAttacker[gActiveBattler];
                gSpecialStatuses[gBattlerTarget].dmg = 0xFFFF;
                gCurrentMove = gWishFutureKnock.futureSightMove[gActiveBattler];
                SetTypeBeforeUsingMove(gCurrentMove, gActiveBattler);
                BattleScriptExecute(BattleScript_MonTookFutureAttack);

                if (gWishFutureKnock.futureSightCounter[gActiveBattler] == 0
                 && gWishFutureKnock.futureSightCounter[gActiveBattler ^ BIT_FLANK] == 0)
                {
                    gSideStatuses[GET_BATTLER_SIDE(gBattlerTarget)] &= ~SIDE_STATUS_FUTUREATTACK;
                }
                return TRUE;
            }
        }
        gBattleStruct->wishPerishSongState = 1;
        gBattleStruct->wishPerishSongBattlerId = 0;
        // fall through
    case 1:
        while (gBattleStruct->wishPerishSongBattlerId < gBattlersCount)
        {
            gActiveBattler = gBattlerAttacker = gBattlerByTurnOrder[gBattleStruct->wishPerishSongBattlerId];
            if (gAbsentBattlerFlags & gBitTable[gActiveBattler])
            {
                gBattleStruct->wishPerishSongBattlerId++;
                continue;
            }
            gBattleStruct->wishPerishSongBattlerId++;
            if (gStatuses3[gActiveBattler] & STATUS3_PERISH_SONG)
            {
                PREPARE_BYTE_NUMBER_BUFFER(gBattleTextBuff1, 1, gDisableStructs[gActiveBattler].perishSongTimer);
                if (gDisableStructs[gActiveBattler].perishSongTimer == 0)
                {
                    gStatuses3[gActiveBattler] &= ~STATUS3_PERISH_SONG;
                    gBattleMoveDamage = gBattleMons[gActiveBattler].hp;
                    gBattlescriptCurrInstr = BattleScript_PerishSongTakesLife;
                }
                else
                {
                    gDisableStructs[gActiveBattler].perishSongTimer--;
                    gBattlescriptCurrInstr = BattleScript_PerishSongCountGoesDown;
                }
                BattleScriptExecute(gBattlescriptCurrInstr);
                return TRUE;
            }
        }
        // Hm...
        {
            u8 *state = &gBattleStruct->wishPerishSongState;
            *state = 2;
            gBattleStruct->wishPerishSongBattlerId = 0;
        }
        // fall through
    case 2:
        if ((gBattleTypeFlags & BATTLE_TYPE_ARENA)
         && gBattleStruct->arenaTurnCounter == 2
         && gBattleMons[0].hp != 0 && gBattleMons[1].hp != 0)
        {
            s32 i;

            for (i = 0; i < 2; i++)
                CancelMultiTurnMoves(i);

            gBattlescriptCurrInstr = BattleScript_ArenaDoJudgment;
            BattleScriptExecute(BattleScript_ArenaDoJudgment);
            gBattleStruct->wishPerishSongState++;
            return TRUE;
        }
        break;
    }

    gHitMarker &= ~(HITMARKER_GRUDGE | HITMARKER_SKIP_DMG_TRACK);

    return FALSE;
}

#define FAINTED_ACTIONS_MAX_CASE 7

bool8 HandleFaintedMonActions(void)
{
    if (gBattleTypeFlags & BATTLE_TYPE_SAFARI)
        return FALSE;
    do
    {
        s32 i;
        switch (gBattleStruct->faintedActionsState)
        {
        case 0:
            gBattleStruct->faintedActionsBattlerId = 0;
            gBattleStruct->faintedActionsState++;
            for (i = 0; i < gBattlersCount; i++)
            {
                if (gAbsentBattlerFlags & gBitTable[i] && !HasNoMonsToSwitch(i, PARTY_SIZE, PARTY_SIZE))
                    gAbsentBattlerFlags &= ~(gBitTable[i]);
            }
            // fall through
        case 1:
            do
            {
                gBattlerFainted = gBattlerTarget = gBattleStruct->faintedActionsBattlerId;
                if (gBattleMons[gBattleStruct->faintedActionsBattlerId].hp == 0
                 && !(gBattleStruct->givenExpMons & gBitTable[gBattlerPartyIndexes[gBattleStruct->faintedActionsBattlerId]])
                 && !(gAbsentBattlerFlags & gBitTable[gBattleStruct->faintedActionsBattlerId]))
                {
                    BattleScriptExecute(BattleScript_GiveExp);
                    gBattleStruct->faintedActionsState = 2;
                    return TRUE;
                }
            } while (++gBattleStruct->faintedActionsBattlerId != gBattlersCount);
            gBattleStruct->faintedActionsState = 3;
            break;
        case 2:
            OpponentSwitchInResetSentPokesToOpponentValue(gBattlerFainted);
            if (++gBattleStruct->faintedActionsBattlerId == gBattlersCount)
                gBattleStruct->faintedActionsState = 3;
            else
                gBattleStruct->faintedActionsState = 1;

            // Don't switch mons until all pokemon performed their actions or the battle's over.
            if (gBattleOutcome == 0
                && !NoAliveMonsForEitherParty()
                && gCurrentTurnActionNumber != gBattlersCount)
            {
                gAbsentBattlerFlags |= gBitTable[gBattlerFainted];
                return FALSE;
            }
            break;
        case 3:
            // Don't switch mons until all pokemon performed their actions or the battle's over.
            if (gBattleOutcome == 0
                && !NoAliveMonsForEitherParty()
                && gCurrentTurnActionNumber != gBattlersCount)
            {
                return FALSE;
            }
            gBattleStruct->faintedActionsBattlerId = 0;
            gBattleStruct->faintedActionsState++;
            // fall through
        case 4:
            do
            {
                gBattlerFainted = gBattlerTarget = gBattleStruct->faintedActionsBattlerId;
                if (gBattleMons[gBattleStruct->faintedActionsBattlerId].hp == 0
                 && !(gAbsentBattlerFlags & gBitTable[gBattleStruct->faintedActionsBattlerId]))
                {
                    BattleScriptExecute(BattleScript_HandleFaintedMon);
                    gBattleStruct->faintedActionsState = 5;
                    return TRUE;
                }
            } while (++gBattleStruct->faintedActionsBattlerId != gBattlersCount);
            gBattleStruct->faintedActionsState = 6;
            break;
        case 5:
            if (++gBattleStruct->faintedActionsBattlerId == gBattlersCount)
                gBattleStruct->faintedActionsState = 6;
            else
                gBattleStruct->faintedActionsState = 4;
            break;
        case 6:
            if (ItemBattleEffects(ITEMEFFECT_NORMAL, 0, TRUE))
                return TRUE;
            gBattleStruct->faintedActionsState++;
            break;
        case FAINTED_ACTIONS_MAX_CASE:
            break;
        }
    } while (gBattleStruct->faintedActionsState != FAINTED_ACTIONS_MAX_CASE);
    return FALSE;
}

void TryClearRageAndFuryCutter(void)
{
    s32 i;
    for (i = 0; i < gBattlersCount; i++)
    {
        if ((gBattleMons[i].status2 & STATUS2_RAGE) && gChosenMoveByBattler[i] != MOVE_RAGE)
            gBattleMons[i].status2 &= ~STATUS2_RAGE;
        if (gDisableStructs[i].furyCutterCounter != 0 && gChosenMoveByBattler[i] != MOVE_FURY_CUTTER)
            gDisableStructs[i].furyCutterCounter = 0;
    }
}

enum
{
    CANCELLER_FLAGS,
    CANCELLER_ASLEEP,
    CANCELLER_FROZEN,
    CANCELLER_TRUANT,
    CANCELLER_RECHARGE,
    CANCELLER_FLINCH,
    CANCELLER_DISABLED,
    CANCELLER_GRAVITY,
    CANCELLER_HEAL_BLOCKED,
    CANCELLER_TAUNTED,
    CANCELLER_IMPRISONED,
    CANCELLER_CONFUSED,
    CANCELLER_PARALYSED,
    CANCELLER_IN_LOVE,
    CANCELLER_BIDE,
    CANCELLER_THAW,
    CANCELLER_POWDER_MOVE,
    CANCELLER_POWDER_STATUS,
    CANCELLER_THROAT_CHOP,
    CANCELLER_END,
    CANCELLER_PSYCHIC_TERRAIN,
    CANCELLER_END2,
};

u8 AtkCanceller_UnableToUseMove(void)
{
    u8 effect = 0;
    s32 *bideDmg = &gBattleScripting.bideDmg;
    do
    {
        switch (gBattleStruct->atkCancellerTracker)
        {
        case CANCELLER_FLAGS: // flags clear
            gBattleMons[gBattlerAttacker].status2 &= ~STATUS2_DESTINY_BOND;
            gStatuses3[gBattlerAttacker] &= ~STATUS3_GRUDGE;
            gBattleStruct->atkCancellerTracker++;
            break;
        case CANCELLER_ASLEEP: // check being asleep
            if (gBattleMons[gBattlerAttacker].status1 & STATUS1_SLEEP)
            {
                if (UproarWakeUpCheck(gBattlerAttacker))
                {
                    gBattleMons[gBattlerAttacker].status1 &= ~STATUS1_SLEEP;
                    gBattleMons[gBattlerAttacker].status2 &= ~STATUS2_NIGHTMARE;
                    BattleScriptPushCursor();
                    gBattleCommunication[MULTISTRING_CHOOSER] = B_MSG_WOKE_UP_UPROAR;
                    gBattlescriptCurrInstr = BattleScript_MoveUsedWokeUp;
                    effect = 2;
                }
                else
                {
                    u8 toSub;
                    if (GetBattlerAbility(gBattlerAttacker) == ABILITY_EARLY_BIRD)
                        toSub = 2;
                    else
                        toSub = 1;
                    if ((gBattleMons[gBattlerAttacker].status1 & STATUS1_SLEEP) < toSub)
                        gBattleMons[gBattlerAttacker].status1 &= ~STATUS1_SLEEP;
                    else
                        gBattleMons[gBattlerAttacker].status1 -= toSub;
                    if (gBattleMons[gBattlerAttacker].status1 & STATUS1_SLEEP)
                    {
                        if (gChosenMove != MOVE_SNORE && gChosenMove != MOVE_SLEEP_TALK)
                        {
                            gBattlescriptCurrInstr = BattleScript_MoveUsedIsAsleep;
                            gHitMarker |= HITMARKER_UNABLE_TO_USE_MOVE;
                            effect = 2;
                        }
                    }
                    else
                    {
                        gBattleMons[gBattlerAttacker].status2 &= ~STATUS2_NIGHTMARE;
                        BattleScriptPushCursor();
                        gBattleCommunication[MULTISTRING_CHOOSER] = B_MSG_WOKE_UP;
                        gBattlescriptCurrInstr = BattleScript_MoveUsedWokeUp;
                        effect = 2;
                    }
                }
            }
            gBattleStruct->atkCancellerTracker++;
            break;
        case CANCELLER_FROZEN: // check being frozen
            if (gBattleMons[gBattlerAttacker].status1 & STATUS1_FREEZE && !(gBattleMoves[gCurrentMove].flags & FLAG_THAW_USER))
            {
                if (Random() % 5)
                {
                    gBattlescriptCurrInstr = BattleScript_MoveUsedIsFrozen;
                    gHitMarker |= HITMARKER_NO_ATTACKSTRING;
                }
                else // unfreeze
                {
                    gBattleMons[gBattlerAttacker].status1 &= ~STATUS1_FREEZE;
                    BattleScriptPushCursor();
                    gBattlescriptCurrInstr = BattleScript_MoveUsedUnfroze;
                    gBattleCommunication[MULTISTRING_CHOOSER] = B_MSG_DEFROSTED;
                }
                effect = 2;
            }
            gBattleStruct->atkCancellerTracker++;
            break;
        case CANCELLER_TRUANT: // truant
            if (GetBattlerAbility(gBattlerAttacker) == ABILITY_TRUANT && gDisableStructs[gBattlerAttacker].truantCounter)
            {
                CancelMultiTurnMoves(gBattlerAttacker);
                gHitMarker |= HITMARKER_UNABLE_TO_USE_MOVE;
                gBattleCommunication[MULTISTRING_CHOOSER] = B_MSG_LOAFING;
                gBattlerAbility = gBattlerAttacker;
                gBattlescriptCurrInstr = BattleScript_TruantLoafingAround;
                gMoveResultFlags |= MOVE_RESULT_MISSED;
                effect = 1;
            }
            gBattleStruct->atkCancellerTracker++;
            break;
        case CANCELLER_RECHARGE: // recharge
            if (gBattleMons[gBattlerAttacker].status2 & STATUS2_RECHARGE)
            {
                gBattleMons[gBattlerAttacker].status2 &= ~STATUS2_RECHARGE;
                gDisableStructs[gBattlerAttacker].rechargeTimer = 0;
                CancelMultiTurnMoves(gBattlerAttacker);
                gBattlescriptCurrInstr = BattleScript_MoveUsedMustRecharge;
                gHitMarker |= HITMARKER_UNABLE_TO_USE_MOVE;
                effect = 1;
            }
            gBattleStruct->atkCancellerTracker++;
            break;
        case CANCELLER_FLINCH: // flinch
            if (gBattleMons[gBattlerAttacker].status2 & STATUS2_FLINCHED)
            {
                gProtectStructs[gBattlerAttacker].flinchImmobility = TRUE;
                CancelMultiTurnMoves(gBattlerAttacker);
                gBattlescriptCurrInstr = BattleScript_MoveUsedFlinched;
                gHitMarker |= HITMARKER_UNABLE_TO_USE_MOVE;
                effect = 1;
            }
            gBattleStruct->atkCancellerTracker++;
            break;
        case CANCELLER_DISABLED: // disabled move
            if (gDisableStructs[gBattlerAttacker].disabledMove == gCurrentMove && gDisableStructs[gBattlerAttacker].disabledMove != 0)
            {
                gProtectStructs[gBattlerAttacker].usedDisabledMove = TRUE;
                gBattleScripting.battler = gBattlerAttacker;
                CancelMultiTurnMoves(gBattlerAttacker);
                gBattlescriptCurrInstr = BattleScript_MoveUsedIsDisabled;
                gHitMarker |= HITMARKER_UNABLE_TO_USE_MOVE;
                effect = 1;
            }
            gBattleStruct->atkCancellerTracker++;
            break;
        case CANCELLER_HEAL_BLOCKED:
            if (gStatuses3[gBattlerAttacker] & STATUS3_HEAL_BLOCK && IsHealBlockPreventingMove(gBattlerAttacker, gCurrentMove))
            {
                gProtectStructs[gBattlerAttacker].usedHealBlockedMove = TRUE;
                gBattleScripting.battler = gBattlerAttacker;
                CancelMultiTurnMoves(gBattlerAttacker);
                gBattlescriptCurrInstr = BattleScript_MoveUsedHealBlockPrevents;
                gHitMarker |= HITMARKER_UNABLE_TO_USE_MOVE;
                effect = 1;
            }
            gBattleStruct->atkCancellerTracker++;
            break;
        case CANCELLER_GRAVITY:
            if (gFieldStatuses & STATUS_FIELD_GRAVITY && IsGravityPreventingMove(gCurrentMove))
            {
                gProtectStructs[gBattlerAttacker].usedGravityPreventedMove = TRUE;
                gBattleScripting.battler = gBattlerAttacker;
                CancelMultiTurnMoves(gBattlerAttacker);
                gBattlescriptCurrInstr = BattleScript_MoveUsedGravityPrevents;
                gHitMarker |= HITMARKER_UNABLE_TO_USE_MOVE;
                effect = 1;
            }
            gBattleStruct->atkCancellerTracker++;
            break;
        case CANCELLER_TAUNTED: // taunt
            if (gDisableStructs[gBattlerAttacker].tauntTimer && gBattleMoves[gCurrentMove].power == 0)
            {
                gProtectStructs[gBattlerAttacker].usedTauntedMove = TRUE;
                CancelMultiTurnMoves(gBattlerAttacker);
                gBattlescriptCurrInstr = BattleScript_MoveUsedIsTaunted;
                gHitMarker |= HITMARKER_UNABLE_TO_USE_MOVE;
                effect = 1;
            }
            gBattleStruct->atkCancellerTracker++;
            break;
        case CANCELLER_IMPRISONED: // imprisoned
            if (GetImprisonedMovesCount(gBattlerAttacker, gCurrentMove))
            {
                gProtectStructs[gBattlerAttacker].usedImprisonedMove = TRUE;
                CancelMultiTurnMoves(gBattlerAttacker);
                gBattlescriptCurrInstr = BattleScript_MoveUsedIsImprisoned;
                gHitMarker |= HITMARKER_UNABLE_TO_USE_MOVE;
                effect = 1;
            }
            gBattleStruct->atkCancellerTracker++;
            break;
        case CANCELLER_CONFUSED: // confusion
            if (gBattleMons[gBattlerAttacker].status2 & STATUS2_CONFUSION)
            {
                gBattleMons[gBattlerAttacker].status2 -= STATUS2_CONFUSION_TURN(1);
                if (gBattleMons[gBattlerAttacker].status2 & STATUS2_CONFUSION)
                {
                    if (Random() % ((B_CONFUSION_SELF_DMG_CHANCE >= GEN_7) ? 3 : 2) == 0) // confusion dmg
                    {
                        gBattleCommunication[MULTISTRING_CHOOSER] = TRUE;
                        gBattlerTarget = gBattlerAttacker;
                        gBattleMoveDamage = CalculateMoveDamage(MOVE_NONE, gBattlerAttacker, gBattlerAttacker, TYPE_MYSTERY, 40, FALSE, FALSE, TRUE);
                        gProtectStructs[gBattlerAttacker].confusionSelfDmg = TRUE;
                        gHitMarker |= HITMARKER_UNABLE_TO_USE_MOVE;
                    }
                    else
                    {
                        gBattleCommunication[MULTISTRING_CHOOSER] = FALSE;
                        BattleScriptPushCursor();
                    }
                    gBattlescriptCurrInstr = BattleScript_MoveUsedIsConfused;
                }
                else // snapped out of confusion
                {
                    BattleScriptPushCursor();
                    gBattlescriptCurrInstr = BattleScript_MoveUsedIsConfusedNoMore;
                }
                effect = 1;
            }
            gBattleStruct->atkCancellerTracker++;
            break;
        case CANCELLER_PARALYSED: // paralysis
            if ((gBattleMons[gBattlerAttacker].status1 & STATUS1_PARALYSIS) && (Random() % 4) == 0)
            {
                gProtectStructs[gBattlerAttacker].prlzImmobility = TRUE;
                // This is removed in Emerald for some reason
                //CancelMultiTurnMoves(gBattlerAttacker);
                gBattlescriptCurrInstr = BattleScript_MoveUsedIsParalyzed;
                gHitMarker |= HITMARKER_UNABLE_TO_USE_MOVE;
                effect = 1;
            }
            gBattleStruct->atkCancellerTracker++;
            break;
        case CANCELLER_IN_LOVE: // infatuation
            if (gBattleMons[gBattlerAttacker].status2 & STATUS2_INFATUATION)
            {
                gBattleScripting.battler = CountTrailingZeroBits((gBattleMons[gBattlerAttacker].status2 & STATUS2_INFATUATION) >> 0x10);
                if (Random() & 1)
                {
                    BattleScriptPushCursor();
                }
                else
                {
                    BattleScriptPush(BattleScript_MoveUsedIsInLoveCantAttack);
                    gHitMarker |= HITMARKER_UNABLE_TO_USE_MOVE;
                    gProtectStructs[gBattlerAttacker].loveImmobility = TRUE;
                    CancelMultiTurnMoves(gBattlerAttacker);
                }
                gBattlescriptCurrInstr = BattleScript_MoveUsedIsInLove;
                effect = 1;
            }
            gBattleStruct->atkCancellerTracker++;
            break;
        case CANCELLER_BIDE: // bide
            if (gBattleMons[gBattlerAttacker].status2 & STATUS2_BIDE)
            {
                gBattleMons[gBattlerAttacker].status2 -= STATUS2_BIDE_TURN(1);
                if (gBattleMons[gBattlerAttacker].status2 & STATUS2_BIDE)
                {
                    gBattlescriptCurrInstr = BattleScript_BideStoringEnergy;
                }
                else
                {
                    // This is removed in Emerald for some reason
                    //gBattleMons[gBattlerAttacker].status2 &= ~STATUS2_MULTIPLETURNS;
                    if (gTakenDmg[gBattlerAttacker])
                    {
                        gCurrentMove = MOVE_BIDE;
                        *bideDmg = gTakenDmg[gBattlerAttacker] * 2;
                        gBattlerTarget = gTakenDmgByBattler[gBattlerAttacker];
                        if (gAbsentBattlerFlags & gBitTable[gBattlerTarget])
                            gBattlerTarget = GetMoveTarget(MOVE_BIDE, MOVE_TARGET_SELECTED + 1);
                        gBattlescriptCurrInstr = BattleScript_BideAttack;
                    }
                    else
                    {
                        gBattlescriptCurrInstr = BattleScript_BideNoEnergyToAttack;
                    }
                }
                effect = 1;
            }
            gBattleStruct->atkCancellerTracker++;
            break;
        case CANCELLER_THAW: // move thawing
            if (gBattleMons[gBattlerAttacker].status1 & STATUS1_FREEZE)
            {
                if (!(gBattleMoves[gCurrentMove].effect == EFFECT_BURN_UP && !IS_BATTLER_OF_TYPE(gBattlerAttacker, TYPE_FIRE)))
                {
                    gBattleMons[gBattlerAttacker].status1 &= ~STATUS1_FREEZE;
                    BattleScriptPushCursor();
                    gBattlescriptCurrInstr = BattleScript_MoveUsedUnfroze;
                    gBattleCommunication[MULTISTRING_CHOOSER] = B_MSG_DEFROSTED_BY_MOVE;
                }
                effect = 2;
            }
            gBattleStruct->atkCancellerTracker++;
            break;
        case CANCELLER_POWDER_MOVE:
            if ((gBattleMoves[gCurrentMove].flags & FLAG_POWDER) && (gBattlerAttacker != gBattlerTarget))
            {
                if ((B_POWDER_GRASS >= GEN_6 && IS_BATTLER_OF_TYPE(gBattlerTarget, TYPE_GRASS))
                    || GetBattlerAbility(gBattlerTarget) == ABILITY_OVERCOAT)
                {
                    gBattlerAbility = gBattlerTarget;
                    effect = 1;
                }
                else if (GetBattlerHoldEffect(gBattlerTarget, TRUE) == HOLD_EFFECT_SAFETY_GOGGLES)
                {
                    RecordItemEffectBattle(gBattlerTarget, HOLD_EFFECT_SAFETY_GOGGLES);
                    gLastUsedItem = gBattleMons[gBattlerTarget].item;
                    effect = 1;
                }

                if (effect)
                    gBattlescriptCurrInstr = BattleScript_PowderMoveNoEffect;
            }
            gBattleStruct->atkCancellerTracker++;
            break;
        case CANCELLER_POWDER_STATUS:
            if (gBattleMons[gBattlerAttacker].status2 & STATUS2_POWDER)
            {
                u32 moveType;
                GET_MOVE_TYPE(gCurrentMove, moveType);
                if (moveType == TYPE_FIRE)
                {
                    gProtectStructs[gBattlerAttacker].powderSelfDmg = TRUE;
                    gBattleMoveDamage = gBattleMons[gBattlerAttacker].maxHP / 4;
                    gBattlescriptCurrInstr = BattleScript_MoveUsedPowder;
                    effect = 1;
                }
            }
            gBattleStruct->atkCancellerTracker++;
            break;
        case CANCELLER_THROAT_CHOP:
            if (gDisableStructs[gBattlerAttacker].throatChopTimer && gBattleMoves[gCurrentMove].flags & FLAG_SOUND)
            {
                gProtectStructs[gBattlerAttacker].usedThroatChopPreventedMove = TRUE;
                CancelMultiTurnMoves(gBattlerAttacker);
                gBattlescriptCurrInstr = BattleScript_MoveUsedIsThroatChopPrevented;
                gHitMarker |= HITMARKER_UNABLE_TO_USE_MOVE;
                effect = 1;
            }
            gBattleStruct->atkCancellerTracker++;
            break;
        case CANCELLER_END:
            break;
        }

    } while (gBattleStruct->atkCancellerTracker != CANCELLER_END && gBattleStruct->atkCancellerTracker != CANCELLER_END2 && effect == 0);

    if (effect == 2)
    {
        gActiveBattler = gBattlerAttacker;
        BtlController_EmitSetMonData(BUFFER_A, REQUEST_STATUS_BATTLE, 0, 4, &gBattleMons[gActiveBattler].status1);
        MarkBattlerForControllerExec(gActiveBattler);
    }
    return effect;
}

// After Protean Activation.
u8 AtkCanceller_UnableToUseMove2(void)
{
    u8 effect = 0;

    do
    {
        switch (gBattleStruct->atkCancellerTracker)
        {
        case CANCELLER_END:
            gBattleStruct->atkCancellerTracker++;
        case CANCELLER_PSYCHIC_TERRAIN:
            if (gFieldStatuses & STATUS_FIELD_PSYCHIC_TERRAIN
                && IsBattlerGrounded(gBattlerTarget)
                && GetChosenMovePriority(gBattlerAttacker) > 0
                && GetBattlerSide(gBattlerAttacker) != GetBattlerSide(gBattlerTarget))
            {
                CancelMultiTurnMoves(gBattlerAttacker);
                gBattlescriptCurrInstr = BattleScript_MoveUsedPsychicTerrainPrevents;
                gHitMarker |= HITMARKER_UNABLE_TO_USE_MOVE;
                effect = 1;
            }
            gBattleStruct->atkCancellerTracker++;
            break;
        case CANCELLER_END2:
            break;
        }

    } while (gBattleStruct->atkCancellerTracker != CANCELLER_END2 && effect == 0);

    return effect;
}

bool8 HasNoMonsToSwitch(u8 battler, u8 partyIdBattlerOn1, u8 partyIdBattlerOn2)
{
    struct Pokemon *party;
    u8 id1, id2;
    s32 i;

    if (!(gBattleTypeFlags & BATTLE_TYPE_DOUBLE))
        return FALSE;

    if (BATTLE_TWO_VS_ONE_OPPONENT && GetBattlerSide(battler) == B_SIDE_OPPONENT)
    {
        id2 = GetBattlerAtPosition(B_POSITION_OPPONENT_LEFT);
        id1 = GetBattlerAtPosition(B_POSITION_OPPONENT_RIGHT);
        party = gEnemyParty;

        if (partyIdBattlerOn1 == PARTY_SIZE)
            partyIdBattlerOn1 = gBattlerPartyIndexes[id2];
        if (partyIdBattlerOn2 == PARTY_SIZE)
            partyIdBattlerOn2 = gBattlerPartyIndexes[id1];

        for (i = 0; i < PARTY_SIZE; i++)
        {
            if (GetMonData(&party[i], MON_DATA_HP) != 0
             && GetMonData(&party[i], MON_DATA_SPECIES2) != SPECIES_NONE
             && GetMonData(&party[i], MON_DATA_SPECIES2) != SPECIES_EGG
             && i != partyIdBattlerOn1 && i != partyIdBattlerOn2
             && i != *(gBattleStruct->monToSwitchIntoId + id2) && i != id1[gBattleStruct->monToSwitchIntoId])
                break;
        }
        return (i == PARTY_SIZE);
    }
    else if (gBattleTypeFlags & BATTLE_TYPE_INGAME_PARTNER)
    {
        if (GetBattlerSide(battler) == B_SIDE_PLAYER)
            party = gPlayerParty;
        else
            party = gEnemyParty;

        id1 = ((battler & BIT_FLANK) / 2);
        for (i = id1 * MULTI_PARTY_SIZE; i < id1 * MULTI_PARTY_SIZE + MULTI_PARTY_SIZE; i++)
        {
            if (GetMonData(&party[i], MON_DATA_HP) != 0
             && GetMonData(&party[i], MON_DATA_SPECIES2) != SPECIES_NONE
             && GetMonData(&party[i], MON_DATA_SPECIES2) != SPECIES_EGG)
                break;
        }
        return (i == id1 * MULTI_PARTY_SIZE + MULTI_PARTY_SIZE);
    }
    else if (gBattleTypeFlags & BATTLE_TYPE_MULTI)
    {
        if (gBattleTypeFlags & BATTLE_TYPE_TOWER_LINK_MULTI)
        {
            if (GetBattlerSide(battler) == B_SIDE_PLAYER)
            {
                party = gPlayerParty;
                id2 = GetBattlerMultiplayerId(battler);
                id1 = GetLinkTrainerFlankId(id2);
            }
            else
            {
                party = gEnemyParty;
                if (battler == 1)
                    id1 = 0;
                else
                    id1 = 1;
            }
        }
        else
        {
            id2 = GetBattlerMultiplayerId(battler);

            if (GetBattlerSide(battler) == B_SIDE_PLAYER)
                party = gPlayerParty;
            else
                party = gEnemyParty;

            id1 = GetLinkTrainerFlankId(id2);
        }

        for (i = id1 * MULTI_PARTY_SIZE; i < id1 * MULTI_PARTY_SIZE + MULTI_PARTY_SIZE; i++)
        {
            if (GetMonData(&party[i], MON_DATA_HP) != 0
             && GetMonData(&party[i], MON_DATA_SPECIES2) != SPECIES_NONE
             && GetMonData(&party[i], MON_DATA_SPECIES2) != SPECIES_EGG)
                break;
        }
        return (i == id1 * MULTI_PARTY_SIZE + MULTI_PARTY_SIZE);
    }
    else if ((gBattleTypeFlags & BATTLE_TYPE_TWO_OPPONENTS) && GetBattlerSide(battler) == B_SIDE_OPPONENT)
    {
        party = gEnemyParty;

        if (battler == 1)
            id1 = 0;
        else
            id1 = MULTI_PARTY_SIZE;

        for (i = id1; i < id1 + MULTI_PARTY_SIZE; i++)
        {
            if (GetMonData(&party[i], MON_DATA_HP) != 0
             && GetMonData(&party[i], MON_DATA_SPECIES2) != SPECIES_NONE
             && GetMonData(&party[i], MON_DATA_SPECIES2) != SPECIES_EGG)
                break;
        }
        return (i == id1 + 3);
    }
    else
    {
        if (GetBattlerSide(battler) == B_SIDE_OPPONENT)
        {
            id2 = GetBattlerAtPosition(B_POSITION_OPPONENT_LEFT);
            id1 = GetBattlerAtPosition(B_POSITION_OPPONENT_RIGHT);
            party = gEnemyParty;
        }
        else
        {
            id2 = GetBattlerAtPosition(B_POSITION_PLAYER_LEFT);
            id1 = GetBattlerAtPosition(B_POSITION_PLAYER_RIGHT);
            party = gPlayerParty;
        }

        if (partyIdBattlerOn1 == PARTY_SIZE)
            partyIdBattlerOn1 = gBattlerPartyIndexes[id2];
        if (partyIdBattlerOn2 == PARTY_SIZE)
            partyIdBattlerOn2 = gBattlerPartyIndexes[id1];

        for (i = 0; i < PARTY_SIZE; i++)
        {
            if (GetMonData(&party[i], MON_DATA_HP) != 0
             && GetMonData(&party[i], MON_DATA_SPECIES2) != SPECIES_NONE
             && GetMonData(&party[i], MON_DATA_SPECIES2) != SPECIES_EGG
             && i != partyIdBattlerOn1 && i != partyIdBattlerOn2
             && i != *(gBattleStruct->monToSwitchIntoId + id2) && i != id1[gBattleStruct->monToSwitchIntoId])
                break;
        }
        return (i == PARTY_SIZE);
    }
}

u8 TryWeatherFormChange(u8 battler)
{
    u8 ret = 0;
    bool32 weatherEffect = WEATHER_HAS_EFFECT;
    u16 holdEffect = GetBattlerHoldEffect(battler, TRUE);
    
    if (gBattleMons[battler].species == SPECIES_CASTFORM)
    {
        if (GetBattlerAbility(battler) != ABILITY_FORECAST || gBattleMons[battler].hp == 0)
        {
            ret = 0; // No change
        }
        else if (!weatherEffect && !IS_BATTLER_OF_TYPE(battler, TYPE_NORMAL))
        {
            SET_BATTLER_TYPE(battler, TYPE_NORMAL);
            ret = CASTFORM_NORMAL + 1;
        }
        else if (!weatherEffect)
        {
            ret = 0; // No change
        }
        else if (holdEffect == HOLD_EFFECT_UTILITY_UMBRELLA || (!(gBattleWeather & (B_WEATHER_RAIN | B_WEATHER_SUN | B_WEATHER_HAIL)) && !IS_BATTLER_OF_TYPE(battler, TYPE_NORMAL)))
        {
            SET_BATTLER_TYPE(battler, TYPE_NORMAL);
            ret = CASTFORM_NORMAL + 1;
        }
        else if (gBattleWeather & B_WEATHER_SUN && holdEffect != HOLD_EFFECT_UTILITY_UMBRELLA && !IS_BATTLER_OF_TYPE(battler, TYPE_FIRE))
        {
            SET_BATTLER_TYPE(battler, TYPE_FIRE);
            ret = CASTFORM_FIRE + 1;
        }
        else if (gBattleWeather & B_WEATHER_RAIN && holdEffect != HOLD_EFFECT_UTILITY_UMBRELLA && !IS_BATTLER_OF_TYPE(battler, TYPE_WATER))
        {
            SET_BATTLER_TYPE(battler, TYPE_WATER);
            ret = CASTFORM_WATER + 1;
        }
        else if (gBattleWeather & B_WEATHER_HAIL && !IS_BATTLER_OF_TYPE(battler, TYPE_ICE))
        {
            SET_BATTLER_TYPE(battler, TYPE_ICE);
            ret = CASTFORM_ICE + 1;
        }
    }
    else if (gBattleMons[battler].species == SPECIES_CHERRIM)
    {
        if (GetBattlerAbility(battler) != ABILITY_FLOWER_GIFT || gBattleMons[battler].hp == 0)
            ret = 0; // No change
        else if (gBattleMonForms[battler] == 0 && weatherEffect && holdEffect != HOLD_EFFECT_UTILITY_UMBRELLA && gBattleWeather & B_WEATHER_SUN)
            ret = CHERRIM_SUNSHINE + 1;
        else if (gBattleMonForms[battler] != 0 && (!weatherEffect || holdEffect == HOLD_EFFECT_UTILITY_UMBRELLA || !(gBattleWeather & B_WEATHER_SUN)))
            ret = CHERRIM_OVERCAST + 1;
    }

    return ret;
}

static const u16 sWeatherFlagsInfo[][3] =
{
    [ENUM_WEATHER_RAIN] = {B_WEATHER_RAIN_TEMPORARY, B_WEATHER_RAIN_PERMANENT, HOLD_EFFECT_DAMP_ROCK},
    [ENUM_WEATHER_RAIN_PRIMAL] = {B_WEATHER_RAIN_PRIMAL, B_WEATHER_RAIN_PRIMAL, HOLD_EFFECT_DAMP_ROCK},
    [ENUM_WEATHER_SUN] = {B_WEATHER_SUN_TEMPORARY, B_WEATHER_SUN_PERMANENT, HOLD_EFFECT_HEAT_ROCK},
    [ENUM_WEATHER_SUN_PRIMAL] = {B_WEATHER_SUN_PRIMAL, B_WEATHER_SUN_PRIMAL, HOLD_EFFECT_HEAT_ROCK},
    [ENUM_WEATHER_SANDSTORM] = {B_WEATHER_SANDSTORM_TEMPORARY, B_WEATHER_SANDSTORM_PERMANENT, HOLD_EFFECT_SMOOTH_ROCK},
    [ENUM_WEATHER_HAIL] = {B_WEATHER_HAIL_TEMPORARY, B_WEATHER_HAIL_PERMANENT, HOLD_EFFECT_ICY_ROCK},
    [ENUM_WEATHER_STRONG_WINDS] = {B_WEATHER_STRONG_WINDS, B_WEATHER_STRONG_WINDS, HOLD_EFFECT_NONE},
};

bool32 TryChangeBattleWeather(u8 battler, u32 weatherEnumId, bool32 viaAbility)
{
    if (viaAbility && B_ABILITY_WEATHER <= GEN_5
        && !(gBattleWeather & sWeatherFlagsInfo[weatherEnumId][1]))
    {
        gBattleWeather = (sWeatherFlagsInfo[weatherEnumId][0] | sWeatherFlagsInfo[weatherEnumId][1]);
        return TRUE;
    }
    else if (gBattleWeather & B_WEATHER_PRIMAL_ANY
          && GetBattlerAbility(battler) != ABILITY_DESOLATE_LAND
          && GetBattlerAbility(battler) != ABILITY_PRIMORDIAL_SEA
          && GetBattlerAbility(battler) != ABILITY_DELTA_STREAM)
    {
        return FALSE;
    }
    else if (!(gBattleWeather & (sWeatherFlagsInfo[weatherEnumId][0] | sWeatherFlagsInfo[weatherEnumId][1])))
    {
        gBattleWeather = (sWeatherFlagsInfo[weatherEnumId][0]);
        if (GetBattlerHoldEffect(battler, TRUE) == sWeatherFlagsInfo[weatherEnumId][2])
            gWishFutureKnock.weatherDuration = 8;
        else
            gWishFutureKnock.weatherDuration = 5;

        return TRUE;
    }

    return FALSE;
}

static bool32 TryChangeBattleTerrain(u32 battler, u32 statusFlag, u8 *timer)
{
    if (!(gFieldStatuses & statusFlag))
    {
        gFieldStatuses &= ~(STATUS_FIELD_MISTY_TERRAIN | STATUS_FIELD_GRASSY_TERRAIN | EFFECT_ELECTRIC_TERRAIN | EFFECT_PSYCHIC_TERRAIN);
        gFieldStatuses |= statusFlag;

        if (GetBattlerHoldEffect(battler, TRUE) == HOLD_EFFECT_TERRAIN_EXTENDER)
            *timer = 8;
        else
            *timer = 5;

        gBattlerAttacker = gBattleScripting.battler = battler;
        return TRUE;
    }

    return FALSE;
}

static bool32 ShouldChangeFormHpBased(u32 battler)
{
    // Ability,     form >, form <=, hp divided
    static const u16 forms[][4] =
    {
        {ABILITY_ZEN_MODE, SPECIES_DARMANITAN, SPECIES_DARMANITAN_ZEN_MODE, 2},
        {ABILITY_SHIELDS_DOWN, SPECIES_MINIOR, SPECIES_MINIOR_CORE_RED, 2},
        {ABILITY_SHIELDS_DOWN, SPECIES_MINIOR_METEOR_BLUE, SPECIES_MINIOR_CORE_BLUE, 2},
        {ABILITY_SHIELDS_DOWN, SPECIES_MINIOR_METEOR_GREEN, SPECIES_MINIOR_CORE_GREEN, 2},
        {ABILITY_SHIELDS_DOWN, SPECIES_MINIOR_METEOR_INDIGO, SPECIES_MINIOR_CORE_INDIGO, 2},
        {ABILITY_SHIELDS_DOWN, SPECIES_MINIOR_METEOR_ORANGE, SPECIES_MINIOR_CORE_ORANGE, 2},
        {ABILITY_SHIELDS_DOWN, SPECIES_MINIOR_METEOR_VIOLET, SPECIES_MINIOR_CORE_VIOLET, 2},
        {ABILITY_SHIELDS_DOWN, SPECIES_MINIOR_METEOR_YELLOW, SPECIES_MINIOR_CORE_YELLOW, 2},
        {ABILITY_SCHOOLING, SPECIES_WISHIWASHI_SCHOOL, SPECIES_WISHIWASHI, 4},
        {ABILITY_GULP_MISSILE, SPECIES_CRAMORANT, SPECIES_CRAMORANT_GORGING, 2},
        {ABILITY_GULP_MISSILE, SPECIES_CRAMORANT, SPECIES_CRAMORANT_GULPING, 1},
    };
    u32 i;

    for (i = 0; i < ARRAY_COUNT(forms); i++)
    {
        if (GetBattlerAbility(battler) == forms[i][0])
        {
            if (gBattleMons[battler].species == forms[i][2]
                && gBattleMons[battler].hp > gBattleMons[battler].maxHP / forms[i][3])
            {
                gBattleMons[battler].species = forms[i][1];
                return TRUE;
            }
            if (gBattleMons[battler].species == forms[i][1]
                && gBattleMons[battler].hp <= gBattleMons[battler].maxHP / forms[i][3])
            {
                gBattleMons[battler].species = forms[i][2];
                return TRUE;
            }
        }
    }
    return FALSE;
}

static u8 ForewarnChooseMove(u32 battler)
{
    struct Forewarn {
        u8 battlerId;
        u8 power;
        u16 moveId;
    };
    u32 i, j, bestId, count;
    struct Forewarn *data = malloc(sizeof(struct Forewarn) * MAX_BATTLERS_COUNT * MAX_MON_MOVES);

    // Put all moves
    for (count = 0, i = 0; i < MAX_BATTLERS_COUNT; i++)
    {
        if (IsBattlerAlive(i) && GetBattlerSide(i) != GetBattlerSide(battler))
        {
            for (j = 0; j < MAX_MON_MOVES; j++)
            {
                if (gBattleMons[i].moves[j] == MOVE_NONE)
                    continue;
                data[count].moveId = gBattleMons[i].moves[j];
                data[count].battlerId = i;
                switch (gBattleMoves[data[count].moveId].effect)
                {
                case EFFECT_OHKO:
                    data[count].power = 150;
                    break;
                case EFFECT_COUNTER:
                case EFFECT_MIRROR_COAT:
                case EFFECT_METAL_BURST:
                    data[count].power = 120;
                    break;
                default:
                    if (gBattleMoves[data[count].moveId].power == 1)
                        data[count].power = 80;
                    else
                        data[count].power = gBattleMoves[data[count].moveId].power;
                    break;
                }
                count++;
            }
        }
    }

    for (bestId = 0, i = 1; i < count; i++)
    {
        if (data[i].power > data[bestId].power)
            bestId = i;
        else if (data[i].power == data[bestId].power && Random() & 1)
            bestId = i;
    }

    gBattlerTarget = data[bestId].battlerId;
    PREPARE_MOVE_BUFFER(gBattleTextBuff1, data[bestId].moveId)
    RecordKnownMove(gBattlerTarget, data[bestId].moveId);

    free(data);
}

u8 AbilityBattleEffects(u8 caseID, u8 battler, u16 ability, u8 special, u16 moveArg)
{
    u8 effect = 0;
    u32 speciesAtk, speciesDef;
    u32 pidAtk, pidDef;
    u32 moveType, move;
    u32 i, j;

    if (gBattleTypeFlags & BATTLE_TYPE_SAFARI)
        return 0;

    if (gBattlerAttacker >= gBattlersCount)
        gBattlerAttacker = battler;

    speciesAtk = gBattleMons[gBattlerAttacker].species;
    pidAtk = gBattleMons[gBattlerAttacker].personality;

    speciesDef = gBattleMons[gBattlerTarget].species;
    pidDef = gBattleMons[gBattlerTarget].personality;

    if (special)
        gLastUsedAbility = special;
    else
        gLastUsedAbility = GetBattlerAbility(battler);

    if (moveArg)
        move = moveArg;
    else
        move = gCurrentMove;

    GET_MOVE_TYPE(move, moveType);

    switch (caseID)
    {
    case ABILITYEFFECT_ON_SWITCHIN: // 0
        gBattleScripting.battler = battler;
        switch (gLastUsedAbility)
        {
        case ABILITYEFFECT_SWITCH_IN_TERRAIN:
            if (VarGet(VAR_TERRAIN) & STATUS_FIELD_TERRAIN_ANY)
            {
                u16 terrainFlags = VarGet(VAR_TERRAIN) & STATUS_FIELD_TERRAIN_ANY;    // only works for status flag (1 << 15)
                gFieldStatuses = terrainFlags | STATUS_FIELD_TERRAIN_PERMANENT; // terrain is permanent
                switch (VarGet(VAR_TERRAIN) & STATUS_FIELD_TERRAIN_ANY)
                {
                case STATUS_FIELD_ELECTRIC_TERRAIN:
                    gBattleCommunication[MULTISTRING_CHOOSER] = 2;
                    break;
                case STATUS_FIELD_MISTY_TERRAIN:
                    gBattleCommunication[MULTISTRING_CHOOSER] = 0;
                    break;
                case STATUS_FIELD_GRASSY_TERRAIN:
                    gBattleCommunication[MULTISTRING_CHOOSER] = 1;
                    break;
                case STATUS_FIELD_PSYCHIC_TERRAIN:
                    gBattleCommunication[MULTISTRING_CHOOSER] = 3;
                    break;
                }

                BattleScriptPushCursorAndCallback(BattleScript_OverworldTerrain);
                effect++;
            }
            #if B_THUNDERSTORM_TERRAIN == TRUE
            else if (GetCurrentWeather() == WEATHER_RAIN_THUNDERSTORM && !(gFieldStatuses & STATUS_FIELD_ELECTRIC_TERRAIN))
            {
                // overworld weather started rain, so just do electric terrain anim
                gFieldStatuses = (STATUS_FIELD_ELECTRIC_TERRAIN | STATUS_FIELD_TERRAIN_PERMANENT);
                gBattleCommunication[MULTISTRING_CHOOSER] = 2;
                BattleScriptPushCursorAndCallback(BattleScript_OverworldTerrain);
                effect++;
            }
            #endif
            break;
        case ABILITYEFFECT_SWITCH_IN_WEATHER:
            if (!(gBattleTypeFlags & BATTLE_TYPE_RECORDED))
            {
                switch (GetCurrentWeather())
                {
                case WEATHER_RAIN:
                case WEATHER_RAIN_THUNDERSTORM:
                case WEATHER_DOWNPOUR:
                    if (!(gBattleWeather & B_WEATHER_RAIN))
                    {
                        gBattleWeather = (B_WEATHER_RAIN_TEMPORARY | B_WEATHER_RAIN_PERMANENT);
                        gBattleScripting.animArg1 = B_ANIM_RAIN_CONTINUES;
                        effect++;
                    }
                    break;
                case WEATHER_SANDSTORM:
                    if (!(gBattleWeather & B_WEATHER_SANDSTORM))
                    {
                        gBattleWeather = B_WEATHER_SANDSTORM;
                        gBattleScripting.animArg1 = B_ANIM_SANDSTORM_CONTINUES;
                        effect++;
                    }
                    break;
                case WEATHER_DROUGHT:
                    if (!(gBattleWeather & B_WEATHER_SUN))
                    {
                        gBattleWeather = (B_WEATHER_SUN_PERMANENT | B_WEATHER_SUN_TEMPORARY);
                        gBattleScripting.animArg1 = B_ANIM_SUN_CONTINUES;
                        effect++;
                    }
                    break;
                }
            }
            if (effect)
            {
                gBattleCommunication[MULTISTRING_CHOOSER] = GetCurrentWeather();
                BattleScriptPushCursorAndCallback(BattleScript_OverworldWeatherStarts);
            }
            break;
        case ABILITY_IMPOSTER:
            if (IsBattlerAlive(BATTLE_OPPOSITE(battler))
                && !(gBattleMons[BATTLE_OPPOSITE(battler)].status2 & (STATUS2_TRANSFORMED | STATUS2_SUBSTITUTE))
                && !(gBattleMons[battler].status2 & STATUS2_TRANSFORMED)
                && !(gBattleStruct->illusion[BATTLE_OPPOSITE(battler)].on)
                && !(gStatuses3[BATTLE_OPPOSITE(battler)] & STATUS3_SEMI_INVULNERABLE))
            {
                gBattlerAttacker = battler;
                gBattlerTarget = BATTLE_OPPOSITE(battler);
                BattleScriptPushCursorAndCallback(BattleScript_ImposterActivates);
                effect++;
            }
            break;
        case ABILITY_MOLD_BREAKER:
            if (!gSpecialStatuses[battler].switchInAbilityDone)
            {
                gBattleCommunication[MULTISTRING_CHOOSER] = B_MSG_SWITCHIN_MOLDBREAKER;
                gSpecialStatuses[battler].switchInAbilityDone = TRUE;
                BattleScriptPushCursorAndCallback(BattleScript_SwitchInAbilityMsg);
                effect++;
            }
            break;
        case ABILITY_TERAVOLT:
            if (!gSpecialStatuses[battler].switchInAbilityDone)
            {
                gBattleCommunication[MULTISTRING_CHOOSER] = B_MSG_SWITCHIN_TERAVOLT;
                gSpecialStatuses[battler].switchInAbilityDone = TRUE;
                BattleScriptPushCursorAndCallback(BattleScript_SwitchInAbilityMsg);
                effect++;
            }
            break;
        case ABILITY_TURBOBLAZE:
            if (!gSpecialStatuses[battler].switchInAbilityDone)
            {
                gBattleCommunication[MULTISTRING_CHOOSER] = B_MSG_SWITCHIN_TURBOBLAZE;
                gSpecialStatuses[battler].switchInAbilityDone = TRUE;
                BattleScriptPushCursorAndCallback(BattleScript_SwitchInAbilityMsg);
                effect++;
            }
            break;
        case ABILITY_SLOW_START:
            if (!gSpecialStatuses[battler].switchInAbilityDone)
            {
                gDisableStructs[battler].slowStartTimer = 5;
                gBattleCommunication[MULTISTRING_CHOOSER] = B_MSG_SWITCHIN_SLOWSTART;
                gSpecialStatuses[battler].switchInAbilityDone = TRUE;
                BattleScriptPushCursorAndCallback(BattleScript_SwitchInAbilityMsg);
                effect++;
            }
            break;
        case ABILITY_UNNERVE:
            if (!gSpecialStatuses[battler].switchInAbilityDone)
            {
                gBattleCommunication[MULTISTRING_CHOOSER] = B_MSG_SWITCHIN_UNNERVE;
                gSpecialStatuses[battler].switchInAbilityDone = TRUE;
                BattleScriptPushCursorAndCallback(BattleScript_SwitchInAbilityMsg);
                effect++;
            }
            break;
        case ABILITY_AS_ONE_ICE_RIDER:
        case ABILITY_AS_ONE_SHADOW_RIDER:
            if (!gSpecialStatuses[battler].switchInAbilityDone)
            {
                gBattleCommunication[MULTISTRING_CHOOSER] = B_MSG_SWITCHIN_ASONE;
                gSpecialStatuses[battler].switchInAbilityDone = TRUE;
                BattleScriptPushCursorAndCallback(BattleScript_ActivateAsOne);
                effect++;
            }
            break;
        case ABILITY_CURIOUS_MEDICINE:
            if (!gSpecialStatuses[battler].switchInAbilityDone && IsDoubleBattle()
              && IsBattlerAlive(BATTLE_PARTNER(battler)) && TryResetBattlerStatChanges(BATTLE_PARTNER(battler)))
            {
                u32 i;
                gEffectBattler = BATTLE_PARTNER(battler);
                gBattleCommunication[MULTISTRING_CHOOSER] = B_MSG_SWITCHIN_CURIOUS_MEDICINE;
                gSpecialStatuses[battler].switchInAbilityDone = TRUE;
                BattleScriptPushCursorAndCallback(BattleScript_SwitchInAbilityMsg);
                effect++;
            }
            break;
        case ABILITY_PASTEL_VEIL:
            if (!gSpecialStatuses[battler].switchInAbilityDone)
            {
                gBattlerTarget = battler;
                gBattleCommunication[MULTISTRING_CHOOSER] = B_MSG_SWITCHIN_PASTEL_VEIL;
                BattleScriptPushCursorAndCallback(BattleScript_PastelVeilActivates);
                effect++;
                gSpecialStatuses[battler].switchInAbilityDone = TRUE;
            }
            break;
        case ABILITY_ANTICIPATION:
            if (!gSpecialStatuses[battler].switchInAbilityDone)
            {
                u32 side = GetBattlerSide(battler);

                for (i = 0; i < MAX_BATTLERS_COUNT; i++)
                {
                    if (IsBattlerAlive(i) && side != GetBattlerSide(i))
                    {
                        for (j = 0; j < MAX_MON_MOVES; j++)
                        {
                            move = gBattleMons[i].moves[j];
                            GET_MOVE_TYPE(move, moveType);
                            if (CalcTypeEffectivenessMultiplier(move, moveType, i, battler, FALSE) >= UQ_4_12(2.0))
                            {
                                effect++;
                                break;
                            }
                        }
                    }
                }

                if (effect)
                {
                    gBattleCommunication[MULTISTRING_CHOOSER] = B_MSG_SWITCHIN_ANTICIPATION;
                    gSpecialStatuses[battler].switchInAbilityDone = TRUE;
                    BattleScriptPushCursorAndCallback(BattleScript_SwitchInAbilityMsg);
                }
            }
            break;
        case ABILITY_FRISK:
            if (!gSpecialStatuses[battler].switchInAbilityDone)
            {
                gSpecialStatuses[battler].switchInAbilityDone = TRUE;
                BattleScriptPushCursorAndCallback(BattleScript_FriskActivates); // Try activate
                effect++;
            }
            return effect; // Note: It returns effect as to not record the ability if Frisk does not activate.
        case ABILITY_FOREWARN:
            if (!gSpecialStatuses[battler].switchInAbilityDone)
            {
                ForewarnChooseMove(battler);
                gBattleCommunication[MULTISTRING_CHOOSER] = B_MSG_SWITCHIN_FOREWARN;
                gSpecialStatuses[battler].switchInAbilityDone = TRUE;
                BattleScriptPushCursorAndCallback(BattleScript_SwitchInAbilityMsg);
                effect++;
            }
            break;
        case ABILITY_DOWNLOAD:
            if (!gSpecialStatuses[battler].switchInAbilityDone)
            {
                u32 statId, opposingBattler;
                u32 opposingDef = 0, opposingSpDef = 0;

                opposingBattler = BATTLE_OPPOSITE(battler);
                for (i = 0; i < 2; opposingBattler ^= BIT_FLANK, i++)
                {
                    if (IsBattlerAlive(opposingBattler))
                    {
                        opposingDef += gBattleMons[opposingBattler].defense
                                    * gStatStageRatios[gBattleMons[opposingBattler].statStages[STAT_DEF]][0]
                                    / gStatStageRatios[gBattleMons[opposingBattler].statStages[STAT_DEF]][1];
                        opposingSpDef += gBattleMons[opposingBattler].spDefense
                                      * gStatStageRatios[gBattleMons[opposingBattler].statStages[STAT_SPDEF]][0]
                                      / gStatStageRatios[gBattleMons[opposingBattler].statStages[STAT_SPDEF]][1];
                    }
                }

                if (opposingDef < opposingSpDef)
                    statId = STAT_ATK;
                else
                    statId = STAT_SPATK;

                gSpecialStatuses[battler].switchInAbilityDone = TRUE;

                if (CompareStat(battler, statId, MAX_STAT_STAGE, CMP_LESS_THAN))
                {
                    gBattleMons[battler].statStages[statId]++;
                    SET_STATCHANGER(statId, 1, FALSE);
                    gBattlerAttacker = battler;
                    PREPARE_STAT_BUFFER(gBattleTextBuff1, statId);
                    BattleScriptPushCursorAndCallback(BattleScript_AttackerAbilityStatRaiseEnd3);
                    effect++;
                }
            }
            break;
        case ABILITY_PRESSURE:
            if (!gSpecialStatuses[battler].switchInAbilityDone)
            {
                gBattleCommunication[MULTISTRING_CHOOSER] = B_MSG_SWITCHIN_PRESSURE;
                gSpecialStatuses[battler].switchInAbilityDone = TRUE;
                BattleScriptPushCursorAndCallback(BattleScript_SwitchInAbilityMsg);
                effect++;
            }
            break;
        case ABILITY_DARK_AURA:
            if (!gSpecialStatuses[battler].switchInAbilityDone)
            {
                gBattleCommunication[MULTISTRING_CHOOSER] = B_MSG_SWITCHIN_DARKAURA;
                gSpecialStatuses[battler].switchInAbilityDone = TRUE;
                BattleScriptPushCursorAndCallback(BattleScript_SwitchInAbilityMsg);
                effect++;
            }
            break;
        case ABILITY_FAIRY_AURA:
            if (!gSpecialStatuses[battler].switchInAbilityDone)
            {
                gBattleCommunication[MULTISTRING_CHOOSER] = B_MSG_SWITCHIN_FAIRYAURA;
                gSpecialStatuses[battler].switchInAbilityDone = TRUE;
                BattleScriptPushCursorAndCallback(BattleScript_SwitchInAbilityMsg);
                effect++;
            }
            break;
        case ABILITY_AURA_BREAK:
            if (!gSpecialStatuses[battler].switchInAbilityDone)
            {
                gBattleCommunication[MULTISTRING_CHOOSER] = B_MSG_SWITCHIN_AURABREAK;
                gSpecialStatuses[battler].switchInAbilityDone = TRUE;
                BattleScriptPushCursorAndCallback(BattleScript_SwitchInAbilityMsg);
                effect++;
            }
            break;
        case ABILITY_COMATOSE:
            if (!gSpecialStatuses[battler].switchInAbilityDone)
            {
                gBattleCommunication[MULTISTRING_CHOOSER] = B_MSG_SWITCHIN_COMATOSE;
                gSpecialStatuses[battler].switchInAbilityDone = TRUE;
                BattleScriptPushCursorAndCallback(BattleScript_SwitchInAbilityMsg);
                effect++;
            }
            break;
        case ABILITY_SCREEN_CLEANER:
            if (!gSpecialStatuses[battler].switchInAbilityDone && TryRemoveScreens(battler))
            {
                gBattleCommunication[MULTISTRING_CHOOSER] = B_MSG_SWITCHIN_SCREENCLEANER;
                gSpecialStatuses[battler].switchInAbilityDone = TRUE;
                BattleScriptPushCursorAndCallback(BattleScript_SwitchInAbilityMsg);
                effect++;
            }
            break;
        case ABILITY_DRIZZLE:
            if (TryChangeBattleWeather(battler, ENUM_WEATHER_RAIN, TRUE))
            {
                BattleScriptPushCursorAndCallback(BattleScript_DrizzleActivates);
                effect++;
            }
            else if (WEATHER_HAS_EFFECT && gBattleWeather & B_WEATHER_PRIMAL_ANY && !gSpecialStatuses[battler].switchInAbilityDone)
            {
                gSpecialStatuses[battler].switchInAbilityDone = TRUE;
                BattleScriptPushCursorAndCallback(BattleScript_BlockedByPrimalWeatherEnd3);
                effect++;
            }
            break;
        case ABILITY_SAND_STREAM:
            if (TryChangeBattleWeather(battler, ENUM_WEATHER_SANDSTORM, TRUE))
            {
                BattleScriptPushCursorAndCallback(BattleScript_SandstreamActivates);
                effect++;
            }
            else if (WEATHER_HAS_EFFECT && gBattleWeather & B_WEATHER_PRIMAL_ANY && !gSpecialStatuses[battler].switchInAbilityDone)
            {
                gSpecialStatuses[battler].switchInAbilityDone = TRUE;
                BattleScriptPushCursorAndCallback(BattleScript_BlockedByPrimalWeatherEnd3);
                effect++;
            }
            break;
        case ABILITY_DROUGHT:
            if (TryChangeBattleWeather(battler, ENUM_WEATHER_SUN, TRUE))
            {
                BattleScriptPushCursorAndCallback(BattleScript_DroughtActivates);
                effect++;
            }
            else if (WEATHER_HAS_EFFECT && gBattleWeather & B_WEATHER_PRIMAL_ANY && !gSpecialStatuses[battler].switchInAbilityDone)
            {
                gSpecialStatuses[battler].switchInAbilityDone = TRUE;
                BattleScriptPushCursorAndCallback(BattleScript_BlockedByPrimalWeatherEnd3);
                effect++;
            }
            break;
        case ABILITY_SNOW_WARNING:
            if (TryChangeBattleWeather(battler, ENUM_WEATHER_HAIL, TRUE))
            {
                BattleScriptPushCursorAndCallback(BattleScript_SnowWarningActivates);
                effect++;
            }
            else if (WEATHER_HAS_EFFECT && gBattleWeather & B_WEATHER_PRIMAL_ANY && !gSpecialStatuses[battler].switchInAbilityDone)
            {
                gSpecialStatuses[battler].switchInAbilityDone = TRUE;
                BattleScriptPushCursorAndCallback(BattleScript_BlockedByPrimalWeatherEnd3);
                effect++;
            }
            break;
        case ABILITY_ELECTRIC_SURGE:
            if (TryChangeBattleTerrain(battler, STATUS_FIELD_ELECTRIC_TERRAIN, &gFieldTimers.terrainTimer))
            {
                BattleScriptPushCursorAndCallback(BattleScript_ElectricSurgeActivates);
                effect++;
            }
            break;
        case ABILITY_GRASSY_SURGE:
            if (TryChangeBattleTerrain(battler, STATUS_FIELD_GRASSY_TERRAIN, &gFieldTimers.terrainTimer))
            {
                BattleScriptPushCursorAndCallback(BattleScript_GrassySurgeActivates);
                effect++;
            }
            break;
        case ABILITY_MISTY_SURGE:
            if (TryChangeBattleTerrain(battler, STATUS_FIELD_MISTY_TERRAIN, &gFieldTimers.terrainTimer))
            {
                BattleScriptPushCursorAndCallback(BattleScript_MistySurgeActivates);
                effect++;
            }
            break;
        case ABILITY_PSYCHIC_SURGE:
            if (TryChangeBattleTerrain(battler, STATUS_FIELD_PSYCHIC_TERRAIN, &gFieldTimers.terrainTimer))
            {
                BattleScriptPushCursorAndCallback(BattleScript_PsychicSurgeActivates);
                effect++;
            }
            break;
        case ABILITY_INTIMIDATE:
            if (!(gSpecialStatuses[battler].intimidatedMon))
            {
                gBattleResources->flags->flags[battler] |= RESOURCE_FLAG_INTIMIDATED;
                gSpecialStatuses[battler].intimidatedMon = TRUE;
            }
            break;
        case ABILITY_FORECAST:
        case ABILITY_FLOWER_GIFT:
            effect = TryWeatherFormChange(battler);
            if (effect)
            {
                BattleScriptPushCursorAndCallback(BattleScript_CastformChange);
                *(&gBattleStruct->formToChangeInto) = effect - 1;
            }
            break;
        case ABILITY_TRACE:
            if (!(gSpecialStatuses[battler].traced))
            {
                gBattleResources->flags->flags[battler] |= RESOURCE_FLAG_TRACED;
                gSpecialStatuses[battler].traced = TRUE;
            }
            break;
        case ABILITY_CLOUD_NINE:
        case ABILITY_AIR_LOCK:
            if (!gSpecialStatuses[battler].switchInAbilityDone)
            {
                gSpecialStatuses[battler].switchInAbilityDone = TRUE;
                BattleScriptPushCursorAndCallback(BattleScript_AnnounceAirLockCloudNine);
                effect++;
            }
            break;
        case ABILITY_SCHOOLING:
            if (gBattleMons[battler].level < 20)
                break;
        case ABILITY_SHIELDS_DOWN:
            if (ShouldChangeFormHpBased(battler))
            {
                BattleScriptPushCursorAndCallback(BattleScript_AttackerFormChangeEnd3);
                effect++;
            }
            break;
        case ABILITY_INTREPID_SWORD:
            if (!gSpecialStatuses[battler].switchInAbilityDone)
            {
                gSpecialStatuses[battler].switchInAbilityDone = TRUE;
                SET_STATCHANGER(STAT_ATK, 1, FALSE);
                BattleScriptPushCursorAndCallback(BattleScript_BattlerAbilityStatRaiseOnSwitchIn);
                effect++;
            }
            break;
        case ABILITY_DAUNTLESS_SHIELD:
            if (!gSpecialStatuses[battler].switchInAbilityDone)
            {
                gSpecialStatuses[battler].switchInAbilityDone = TRUE;
                SET_STATCHANGER(STAT_DEF, 1, FALSE);
                BattleScriptPushCursorAndCallback(BattleScript_BattlerAbilityStatRaiseOnSwitchIn);
                effect++;
            }
            break;
        case ABILITY_DESOLATE_LAND:
            if (TryChangeBattleWeather(battler, ENUM_WEATHER_SUN_PRIMAL, TRUE))
            {
                BattleScriptPushCursorAndCallback(BattleScript_DesolateLandActivates);
                effect++;
            }
            break;
        case ABILITY_PRIMORDIAL_SEA:
            if (TryChangeBattleWeather(battler, ENUM_WEATHER_RAIN_PRIMAL, TRUE))
            {
                BattleScriptPushCursorAndCallback(BattleScript_PrimordialSeaActivates);
                effect++;
            }
            break;
        case ABILITY_DELTA_STREAM:
            if (TryChangeBattleWeather(battler, ENUM_WEATHER_STRONG_WINDS, TRUE))
            {
                BattleScriptPushCursorAndCallback(BattleScript_DeltaStreamActivates);
                effect++;
            }
            break;
        case ABILITY_MIMICRY:
            if (gBattleMons[battler].hp != 0 && gFieldStatuses & STATUS_FIELD_TERRAIN_ANY)
            {
                TryToApplyMimicry(battler, FALSE);
                effect++;
            }
            break;
        }
        break;
    case ABILITYEFFECT_ENDTURN: // 1
        if (gBattleMons[battler].hp != 0)
        {
            gBattlerAttacker = battler;
            switch (gLastUsedAbility)
            {
            case ABILITY_HARVEST:
                if ((IsBattlerWeatherAffected(battler, B_WEATHER_SUN) || Random() % 2 == 0)
                 && gBattleMons[battler].item == ITEM_NONE
                 && gBattleStruct->changedItems[battler] == ITEM_NONE   // Will not inherit an item
                 && ItemId_GetPocket(GetUsedHeldItem(battler)) == POCKET_BERRIES)
                {
                    BattleScriptPushCursorAndCallback(BattleScript_HarvestActivates);
                    effect++;
                }
                break;
            case ABILITY_DRY_SKIN:
                if (IsBattlerWeatherAffected(battler, B_WEATHER_SUN))
                    goto SOLAR_POWER_HP_DROP;
            // Dry Skin works similarly to Rain Dish in Rain
            case ABILITY_RAIN_DISH:
                if (IsBattlerWeatherAffected(battler, B_WEATHER_RAIN)
                 && !BATTLER_MAX_HP(battler)
                 && !(gStatuses3[battler] & STATUS3_HEAL_BLOCK))
                {
                    BattleScriptPushCursorAndCallback(BattleScript_RainDishActivates);
                    gBattleMoveDamage = gBattleMons[battler].maxHP / (gLastUsedAbility == ABILITY_RAIN_DISH ? 16 : 8);
                    if (gBattleMoveDamage == 0)
                        gBattleMoveDamage = 1;
                    gBattleMoveDamage *= -1;
                    effect++;
                }
                break;
            case ABILITY_HYDRATION:
                if (IsBattlerWeatherAffected(battler, B_WEATHER_RAIN)
                 && gBattleMons[battler].status1 & STATUS1_ANY)
                {
                    goto ABILITY_HEAL_MON_STATUS;
                }
                break;
            case ABILITY_SHED_SKIN:
                if ((gBattleMons[battler].status1 & STATUS1_ANY) && (Random() % 3) == 0)
                {
                ABILITY_HEAL_MON_STATUS:
                    if (gBattleMons[battler].status1 & (STATUS1_POISON | STATUS1_TOXIC_POISON))
                        StringCopy(gBattleTextBuff1, gStatusConditionString_PoisonJpn);
                    if (gBattleMons[battler].status1 & STATUS1_SLEEP)
                        StringCopy(gBattleTextBuff1, gStatusConditionString_SleepJpn);
                    if (gBattleMons[battler].status1 & STATUS1_PARALYSIS)
                        StringCopy(gBattleTextBuff1, gStatusConditionString_ParalysisJpn);
                    if (gBattleMons[battler].status1 & STATUS1_BURN)
                        StringCopy(gBattleTextBuff1, gStatusConditionString_BurnJpn);
                    if (gBattleMons[battler].status1 & STATUS1_FREEZE)
                        StringCopy(gBattleTextBuff1, gStatusConditionString_IceJpn);

                    gBattleMons[battler].status1 = 0;
                    gBattleMons[battler].status2 &= ~STATUS2_NIGHTMARE;
                    gBattleScripting.battler = gActiveBattler = battler;
                    BattleScriptPushCursorAndCallback(BattleScript_ShedSkinActivates);
                    BtlController_EmitSetMonData(BUFFER_A, REQUEST_STATUS_BATTLE, 0, 4, &gBattleMons[battler].status1);
                    MarkBattlerForControllerExec(gActiveBattler);
                    effect++;
                }
                break;
            case ABILITY_SPEED_BOOST:
                if (CompareStat(battler, STAT_SPEED, MAX_STAT_STAGE, CMP_LESS_THAN) && gDisableStructs[battler].isFirstTurn != 2)
                {
                    gBattleMons[battler].statStages[STAT_SPEED]++;
                    gBattleScripting.animArg1 = 14 + STAT_SPEED;
                    gBattleScripting.animArg2 = 0;
                    BattleScriptPushCursorAndCallback(BattleScript_SpeedBoostActivates);
                    gBattleScripting.battler = battler;
                    effect++;
                }
                break;
            case ABILITY_MOODY:
                if (gDisableStructs[battler].isFirstTurn != 2)
                {
                    u32 validToRaise = 0, validToLower = 0;
                    u32 statsNum = (B_MOODY_ACC_EVASION != GEN_8) ? NUM_BATTLE_STATS : NUM_STATS;

                    for (i = STAT_ATK; i < statsNum; i++)
                    {
                        if (CompareStat(battler, i, MIN_STAT_STAGE, CMP_GREATER_THAN))
                            validToLower |= gBitTable[i];
                        if (CompareStat(battler, i, MAX_STAT_STAGE, CMP_LESS_THAN))
                            validToRaise |= gBitTable[i];
                    }

                    if (validToLower != 0 || validToRaise != 0) // Can lower one stat, or can raise one stat
                    {
                        gBattleScripting.statChanger = gBattleScripting.savedStatChanger = 0; // for raising and lowering stat respectively
                        if (validToRaise != 0) // Find stat to raise
                        {
                            do
                            {
                                i = (Random() % statsNum) + STAT_ATK;
                            } while (!(validToRaise & gBitTable[i]));
                            SET_STATCHANGER(i, 2, FALSE);
                            validToLower &= ~(gBitTable[i]); // Can't lower the same stat as raising.
                        }
                        if (validToLower != 0) // Find stat to lower
                        {
                            do
                            {
                                i = (Random() % statsNum) + STAT_ATK;
                            } while (!(validToLower & gBitTable[i]));
                            SET_STATCHANGER2(gBattleScripting.savedStatChanger, i, 1, TRUE);
                        }
                        BattleScriptPushCursorAndCallback(BattleScript_MoodyActivates);
                        effect++;
                    }
                }
                break;
            case ABILITY_TRUANT:
                gDisableStructs[gBattlerAttacker].truantCounter ^= 1;
                break;
            case ABILITY_BAD_DREAMS:
                if (gBattleMons[battler].status1 & STATUS1_SLEEP
                    || gBattleMons[BATTLE_OPPOSITE(battler)].status1 & STATUS1_SLEEP
                    || GetBattlerAbility(battler) == ABILITY_COMATOSE
                    || GetBattlerAbility(BATTLE_OPPOSITE(battler)) == ABILITY_COMATOSE)
                {
                    BattleScriptPushCursorAndCallback(BattleScript_BadDreamsActivates);
                    effect++;
                }
                break;
            SOLAR_POWER_HP_DROP:
            case ABILITY_SOLAR_POWER:
                if (IsBattlerWeatherAffected(battler, B_WEATHER_SUN))
                {
                    BattleScriptPushCursorAndCallback(BattleScript_SolarPowerActivates);
                    gBattleMoveDamage = gBattleMons[battler].maxHP / 8;
                    if (gBattleMoveDamage == 0)
                        gBattleMoveDamage = 1;
                    effect++;
                }
                break;
            case ABILITY_HEALER:
                gBattleScripting.battler = BATTLE_PARTNER(battler);
                if (IsBattlerAlive(gBattleScripting.battler)
                    && gBattleMons[gBattleScripting.battler].status1 & STATUS1_ANY
                    && (Random() % 100) < 30)
                {
                    BattleScriptPushCursorAndCallback(BattleScript_HealerActivates);
                    effect++;
                }
                break;
            case ABILITY_SCHOOLING:
                if (gBattleMons[battler].level < 20)
                    break;
            case ABILITY_ZEN_MODE:
            case ABILITY_SHIELDS_DOWN:
                if ((effect = ShouldChangeFormHpBased(battler)))
                    BattleScriptPushCursorAndCallback(BattleScript_AttackerFormChangeEnd3);
                break;
            case ABILITY_POWER_CONSTRUCT:
                if ((gBattleMons[battler].species == SPECIES_ZYGARDE || gBattleMons[battler].species == SPECIES_ZYGARDE_10)
                    && gBattleMons[battler].hp <= gBattleMons[battler].maxHP / 2)
                {
                    gBattleStruct->changedSpecies[gBattlerPartyIndexes[battler]] = gBattleMons[battler].species;
                    gBattleMons[battler].species = SPECIES_ZYGARDE_COMPLETE;
                    BattleScriptPushCursorAndCallback(BattleScript_AttackerFormChangeEnd3);
                    effect++;
                }
                break;
            case ABILITY_BALL_FETCH:
                if (gBattleMons[battler].item == ITEM_NONE
                    && gBattleResults.catchAttempts[gLastUsedBall - ITEM_ULTRA_BALL] >= 1
                    && !gHasFetchedBall)
                {
                    gBattleScripting.battler = battler;
                    BtlController_EmitSetMonData(BUFFER_A, REQUEST_HELDITEM_BATTLE, 0, 2, &gLastUsedBall);
                    MarkBattlerForControllerExec(battler);
                    gHasFetchedBall = TRUE;
                    gLastUsedItem = gLastUsedBall;
                    BattleScriptPushCursorAndCallback(BattleScript_BallFetch);
                    effect++;
                }
                break;
            case ABILITY_HUNGER_SWITCH:
                if (!(gBattleMons[battler].status2 & STATUS2_TRANSFORMED))
                {
                    if (gBattleMons[battler].species == SPECIES_MORPEKO)
                    {
                        gBattleMons[battler].species = SPECIES_MORPEKO_HANGRY;
                        BattleScriptPushCursorAndCallback(BattleScript_AttackerFormChangeEnd3NoPopup);
                    }
                    else if (gBattleMons[battler].species == SPECIES_MORPEKO_HANGRY)
                    {
                        gBattleMons[battler].species = SPECIES_MORPEKO;
                        BattleScriptPushCursorAndCallback(BattleScript_AttackerFormChangeEnd3NoPopup);
                    }
                    effect++;
                }
                break;
            }
        }
        break;
    case ABILITYEFFECT_MOVES_BLOCK: // 2
        if ((gLastUsedAbility == ABILITY_SOUNDPROOF && gBattleMoves[move].flags & FLAG_SOUND && !(gBattleMoves[move].target & MOVE_TARGET_USER))
            || (gLastUsedAbility == ABILITY_BULLETPROOF && gBattleMoves[move].flags & FLAG_BALLISTIC))
        {
            if (gBattleMons[gBattlerAttacker].status2 & STATUS2_MULTIPLETURNS)
                gHitMarker |= HITMARKER_NO_PPDEDUCT;
            gBattlescriptCurrInstr = BattleScript_SoundproofProtected;
            effect = 1;
        }
        else if ((((gLastUsedAbility == ABILITY_DAZZLING || gLastUsedAbility == ABILITY_QUEENLY_MAJESTY
                   || (IsBattlerAlive(battler ^= BIT_FLANK)
                       && ((GetBattlerAbility(battler) == ABILITY_DAZZLING) || GetBattlerAbility(battler) == ABILITY_QUEENLY_MAJESTY)))
                   ))
                 && GetChosenMovePriority(gBattlerAttacker) > 0
                 && GetBattlerSide(gBattlerAttacker) != GetBattlerSide(battler))
        {
            if (gBattleMons[gBattlerAttacker].status2 & STATUS2_MULTIPLETURNS)
                gHitMarker |= HITMARKER_NO_PPDEDUCT;
            gBattlescriptCurrInstr = BattleScript_DazzlingProtected;
            effect = 1;
        }
        else if (BlocksPrankster(move, gBattlerAttacker, gBattlerTarget, TRUE)
          && !(IS_MOVE_STATUS(move) && GetBattlerAbility(gBattlerTarget) == ABILITY_MAGIC_BOUNCE))
        {
            if (!(gBattleTypeFlags & BATTLE_TYPE_DOUBLE) || !(gBattleMoves[move].target & (MOVE_TARGET_BOTH | MOVE_TARGET_FOES_AND_ALLY)))
                CancelMultiTurnMoves(gBattlerAttacker); // Don't cancel moves that can hit two targets bc one target might not be protected
            gBattleScripting.battler = gBattlerAbility = gBattlerTarget;
            gBattlescriptCurrInstr = BattleScript_DarkTypePreventsPrankster;
            effect = 1;
        }
        
        break;
    case ABILITYEFFECT_ABSORBING: // 3
        if (move != MOVE_NONE)
        {
            u8 statId;
            switch (gLastUsedAbility)
            {
            case ABILITY_VOLT_ABSORB:
                if (moveType == TYPE_ELECTRIC)
                    effect = 1;
                break;
            case ABILITY_WATER_ABSORB:
            case ABILITY_DRY_SKIN:
                if (moveType == TYPE_WATER)
                    effect = 1;
                break;
            case ABILITY_MOTOR_DRIVE:
                if (moveType == TYPE_ELECTRIC)
                    effect = 2, statId = STAT_SPEED;
                break;
            case ABILITY_LIGHTNING_ROD:
                if (moveType == TYPE_ELECTRIC)
                    effect = 2, statId = STAT_SPATK;
                break;
            case ABILITY_STORM_DRAIN:
                if (moveType == TYPE_WATER)
                    effect = 2, statId = STAT_SPATK;
                break;
            case ABILITY_SAP_SIPPER:
                if (moveType == TYPE_GRASS)
                    effect = 2, statId = STAT_ATK;
                break;
            case ABILITY_FLASH_FIRE:
                if (moveType == TYPE_FIRE && !((gBattleMons[battler].status1 & STATUS1_FREEZE) && B_FLASH_FIRE_FROZEN <= GEN_4))
                {
                    if (!(gBattleResources->flags->flags[battler] & RESOURCE_FLAG_FLASH_FIRE))
                    {
                        gBattleCommunication[MULTISTRING_CHOOSER] = B_MSG_FLASH_FIRE_BOOST;
                        if (gProtectStructs[gBattlerAttacker].notFirstStrike)
                            gBattlescriptCurrInstr = BattleScript_FlashFireBoost;
                        else
                            gBattlescriptCurrInstr = BattleScript_FlashFireBoost_PPLoss;

                        gBattleResources->flags->flags[battler] |= RESOURCE_FLAG_FLASH_FIRE;
                        effect = 3;
                    }
                    else
                    {
                        gBattleCommunication[MULTISTRING_CHOOSER] = B_MSG_FLASH_FIRE_NO_BOOST;
                        if (gProtectStructs[gBattlerAttacker].notFirstStrike)
                            gBattlescriptCurrInstr = BattleScript_FlashFireBoost;
                        else
                            gBattlescriptCurrInstr = BattleScript_FlashFireBoost_PPLoss;

                        effect = 3;
                    }
                }
                break;
<<<<<<< HEAD
            }

            if (effect == 1) // Drain Hp ability.
            {
                if (BATTLER_MAX_HP(battler) || gStatuses3[battler] & STATUS3_HEAL_BLOCK)
=======
            case HOLD_EFFECT_MENTAL_HERB:
                if (gBattleMons[battlerId].status2 & STATUS2_INFATUATION)
>>>>>>> 8422ad6c
                {
                    if ((gProtectStructs[gBattlerAttacker].notFirstStrike))
                        gBattlescriptCurrInstr = BattleScript_MonMadeMoveUseless;
                    else
                        gBattlescriptCurrInstr = BattleScript_MonMadeMoveUseless_PPLoss;
                }
                else
                {
                    if (gProtectStructs[gBattlerAttacker].notFirstStrike)
                        gBattlescriptCurrInstr = BattleScript_MoveHPDrain;
                    else
                        gBattlescriptCurrInstr = BattleScript_MoveHPDrain_PPLoss;

                    gBattleMoveDamage = gBattleMons[battler].maxHP / 4;
                    if (gBattleMoveDamage == 0)
                        gBattleMoveDamage = 1;
                    gBattleMoveDamage *= -1;
                }
            }
            else if (effect == 2) // Boost Stat ability;
            {
                if (!CompareStat(battler, statId, MAX_STAT_STAGE, CMP_LESS_THAN))
                {
                    if ((gProtectStructs[gBattlerAttacker].notFirstStrike))
                        gBattlescriptCurrInstr = BattleScript_MonMadeMoveUseless;
                    else
                        gBattlescriptCurrInstr = BattleScript_MonMadeMoveUseless_PPLoss;
                }
                else
                {
                    if (gProtectStructs[gBattlerAttacker].notFirstStrike)
                        gBattlescriptCurrInstr = BattleScript_MoveStatDrain;
                    else
                        gBattlescriptCurrInstr = BattleScript_MoveStatDrain_PPLoss;

                    SET_STATCHANGER(statId, 1, FALSE);
                    gBattleMons[battler].statStages[statId]++;
                    PREPARE_STAT_BUFFER(gBattleTextBuff1, statId);
                }
            }
        }
        break;
    case ABILITYEFFECT_MOVE_END: // Think contact abilities.
        switch (gLastUsedAbility)
        {
        case ABILITY_JUSTIFIED:
            if (!(gMoveResultFlags & MOVE_RESULT_NO_EFFECT)
             && TARGET_TURN_DAMAGED
             && IsBattlerAlive(battler)
             && moveType == TYPE_DARK
             && CompareStat(battler, STAT_ATK, MAX_STAT_STAGE, CMP_LESS_THAN))
            {
                SET_STATCHANGER(STAT_ATK, 1, FALSE);
                BattleScriptPushCursor();
                gBattlescriptCurrInstr = BattleScript_TargetAbilityStatRaiseOnMoveEnd;
                effect++;
            }
            break;
        case ABILITY_RATTLED:
            if (!(gMoveResultFlags & MOVE_RESULT_NO_EFFECT)
             && TARGET_TURN_DAMAGED
             && IsBattlerAlive(battler)
             && (moveType == TYPE_DARK || moveType == TYPE_BUG || moveType == TYPE_GHOST)
             && CompareStat(battler, STAT_SPEED, MAX_STAT_STAGE, CMP_LESS_THAN))
            {
                SET_STATCHANGER(STAT_SPEED, 1, FALSE);
                BattleScriptPushCursor();
                gBattlescriptCurrInstr = BattleScript_TargetAbilityStatRaiseOnMoveEnd;
                effect++;
            }
            break;
        case ABILITY_WATER_COMPACTION:
            if (!(gMoveResultFlags & MOVE_RESULT_NO_EFFECT)
             && TARGET_TURN_DAMAGED
             && IsBattlerAlive(battler)
             && moveType == TYPE_WATER
             && CompareStat(battler, STAT_DEF, MAX_STAT_STAGE, CMP_LESS_THAN))
            {
                SET_STATCHANGER(STAT_DEF, 2, FALSE);
                BattleScriptPushCursor();
                gBattlescriptCurrInstr = BattleScript_TargetAbilityStatRaiseOnMoveEnd;
                effect++;
            }
            break;
        case ABILITY_STAMINA:
            if (!(gMoveResultFlags & MOVE_RESULT_NO_EFFECT)
             && TARGET_TURN_DAMAGED
             && IsBattlerAlive(battler)
             && CompareStat(battler, STAT_DEF, MAX_STAT_STAGE, CMP_LESS_THAN))
            {
                SET_STATCHANGER(STAT_DEF, 1, FALSE);
                BattleScriptPushCursor();
                gBattlescriptCurrInstr = BattleScript_TargetAbilityStatRaiseOnMoveEnd;
                effect++;
            }
            break;
        case ABILITY_BERSERK:
            if (!(gMoveResultFlags & MOVE_RESULT_NO_EFFECT)
             && TARGET_TURN_DAMAGED
             && IsBattlerAlive(battler)
            // Had more than half of hp before, now has less
             && gBattleStruct->hpBefore[battler] > gBattleMons[battler].maxHP / 2
             && gBattleMons[battler].hp < gBattleMons[battler].maxHP / 2
             && (gMultiHitCounter == 0 || gMultiHitCounter == 1)
             && !(TestSheerForceFlag(gBattlerAttacker, gCurrentMove))
             && CompareStat(battler, STAT_SPATK, MAX_STAT_STAGE, CMP_LESS_THAN))
            {
                SET_STATCHANGER(STAT_SPATK, 1, FALSE);
                BattleScriptPushCursor();
                gBattlescriptCurrInstr = BattleScript_TargetAbilityStatRaiseOnMoveEnd;
                effect++;
            }
            break;
        case ABILITY_EMERGENCY_EXIT:
        case ABILITY_WIMP_OUT:
            if (!(gMoveResultFlags & MOVE_RESULT_NO_EFFECT)
             && TARGET_TURN_DAMAGED
             && IsBattlerAlive(battler)
            // Had more than half of hp before, now has less
             && gBattleStruct->hpBefore[battler] > gBattleMons[battler].maxHP / 2
             && gBattleMons[battler].hp < gBattleMons[battler].maxHP / 2
             && (gMultiHitCounter == 0 || gMultiHitCounter == 1)
             && !(TestSheerForceFlag(gBattlerAttacker, gCurrentMove))
             && (CanBattlerSwitch(battler) || !(gBattleTypeFlags & BATTLE_TYPE_TRAINER))
             && !(gBattleTypeFlags & BATTLE_TYPE_ARENA)
             && CountUsablePartyMons(battler) > 0)
            {
                gBattleResources->flags->flags[battler] |= RESOURCE_FLAG_EMERGENCY_EXIT;
                effect++;
            }
            break;
        case ABILITY_WEAK_ARMOR:
            if (!(gMoveResultFlags & MOVE_RESULT_NO_EFFECT)
             && TARGET_TURN_DAMAGED
             && IsBattlerAlive(battler)
             && IS_MOVE_PHYSICAL(gCurrentMove)
             && (CompareStat(battler, STAT_SPEED, MAX_STAT_STAGE, CMP_LESS_THAN) // Don't activate if speed cannot be raised
               || CompareStat(battler, STAT_DEF, MIN_STAT_STAGE, CMP_GREATER_THAN))) // Don't activate if defense cannot be lowered
            {
                if (gBattleMoves[gCurrentMove].effect == EFFECT_HIT_ESCAPE && CanBattlerSwitch(gBattlerAttacker))
                    gProtectStructs[battler].disableEjectPack = TRUE;  // Set flag for target

                BattleScriptPushCursor();
                gBattlescriptCurrInstr = BattleScript_WeakArmorActivates;
                effect++;
            }
            break;
        case ABILITY_CURSED_BODY:
            if (!(gMoveResultFlags & MOVE_RESULT_NO_EFFECT)
             && TARGET_TURN_DAMAGED
             && gDisableStructs[gBattlerAttacker].disabledMove == MOVE_NONE
             && IsBattlerAlive(gBattlerAttacker)
             && !IsAbilityOnSide(gBattlerAttacker, ABILITY_AROMA_VEIL)
             && gBattleMons[gBattlerAttacker].pp[gChosenMovePos] != 0
             && (Random() % 3) == 0)
            {
                gDisableStructs[gBattlerAttacker].disabledMove = gChosenMove;
                gDisableStructs[gBattlerAttacker].disableTimer = 4;
                PREPARE_MOVE_BUFFER(gBattleTextBuff1, gChosenMove);
                BattleScriptPushCursor();
                gBattlescriptCurrInstr = BattleScript_CursedBodyActivates;
                effect++;
            }
            break;
        case ABILITY_MUMMY:
            if (!(gMoveResultFlags & MOVE_RESULT_NO_EFFECT)
             && IsBattlerAlive(gBattlerAttacker)
             && TARGET_TURN_DAMAGED
             && (IsMoveMakingContact(move, gBattlerAttacker)))
            {
                switch (gBattleMons[gBattlerAttacker].ability)
                {
                case ABILITY_MUMMY:
                case ABILITY_BATTLE_BOND:
                case ABILITY_COMATOSE:
                case ABILITY_DISGUISE:
                case ABILITY_MULTITYPE:
                case ABILITY_POWER_CONSTRUCT:
                case ABILITY_RKS_SYSTEM:
                case ABILITY_SCHOOLING:
                case ABILITY_SHIELDS_DOWN:
                case ABILITY_STANCE_CHANGE:
                    break;
                default:
                    gLastUsedAbility = gBattleMons[gBattlerAttacker].ability = ABILITY_MUMMY;
                    BattleScriptPushCursor();
                    gBattlescriptCurrInstr = BattleScript_MummyActivates;
                    effect++;
                    break;
                }
            }
            break;
        case ABILITY_WANDERING_SPIRIT:
            if (!(gMoveResultFlags & MOVE_RESULT_NO_EFFECT)
             && IsBattlerAlive(gBattlerAttacker)
             && TARGET_TURN_DAMAGED
             && (gBattleMoves[move].flags & FLAG_MAKES_CONTACT))
            {
                switch (gBattleMons[gBattlerAttacker].ability)
                {
                case ABILITY_DISGUISE:
                case ABILITY_FLOWER_GIFT:
                case ABILITY_GULP_MISSILE:
                case ABILITY_HUNGER_SWITCH:
                case ABILITY_ICE_FACE:
                case ABILITY_ILLUSION:
                case ABILITY_IMPOSTER:
                case ABILITY_RECEIVER:
                case ABILITY_RKS_SYSTEM:
                case ABILITY_SCHOOLING:
                case ABILITY_STANCE_CHANGE:
                case ABILITY_WONDER_GUARD:
                case ABILITY_ZEN_MODE:
                    break;
                default:
                    gLastUsedAbility = gBattleMons[gBattlerAttacker].ability;
                    gBattleMons[gBattlerAttacker].ability = gBattleMons[gBattlerTarget].ability;
                    gBattleMons[gBattlerTarget].ability = gLastUsedAbility;
                    RecordAbilityBattle(gBattlerAttacker, gBattleMons[gBattlerAttacker].ability);
                    RecordAbilityBattle(gBattlerTarget, gBattleMons[gBattlerTarget].ability);
                    BattleScriptPushCursor();
                    gBattlescriptCurrInstr = BattleScript_WanderingSpiritActivates;
                    effect++;
                    break;
                }
<<<<<<< HEAD
            }
            break;
        case ABILITY_ANGER_POINT:
            if (!(gMoveResultFlags & MOVE_RESULT_NO_EFFECT)
             && gIsCriticalHit
             && TARGET_TURN_DAMAGED
             && IsBattlerAlive(battler)
             && CompareStat(battler, STAT_ATK, MAX_STAT_STAGE, CMP_LESS_THAN))
            {
                SET_STATCHANGER(STAT_ATK, MAX_STAT_STAGE - gBattleMons[battler].statStages[STAT_ATK], FALSE);
                BattleScriptPushCursor();
                gBattlescriptCurrInstr = BattleScript_TargetsStatWasMaxedOut;
                effect++;
            }
            break;
        case ABILITY_COLOR_CHANGE:
            if (!(gMoveResultFlags & MOVE_RESULT_NO_EFFECT)
             && move != MOVE_STRUGGLE
             && gBattleMoves[move].power != 0
             && TARGET_TURN_DAMAGED
             && !IS_BATTLER_OF_TYPE(battler, moveType)
             && gBattleMons[battler].hp != 0)
            {
                SET_BATTLER_TYPE(battler, moveType);
                PREPARE_TYPE_BUFFER(gBattleTextBuff1, moveType);
                BattleScriptPushCursor();
                gBattlescriptCurrInstr = BattleScript_ColorChangeActivates;
                effect++;
            }
            break;
        case ABILITY_GOOEY:
        case ABILITY_TANGLING_HAIR:
            if (!(gMoveResultFlags & MOVE_RESULT_NO_EFFECT)
             && gBattleMons[gBattlerAttacker].hp != 0
             && (CompareStat(gBattlerAttacker, STAT_SPEED, MIN_STAT_STAGE, CMP_GREATER_THAN) || GetBattlerAbility(gBattlerAttacker) == ABILITY_MIRROR_ARMOR)
             && !gProtectStructs[gBattlerAttacker].confusionSelfDmg
             && TARGET_TURN_DAMAGED
             && IsMoveMakingContact(move, gBattlerAttacker))
            {
                SET_STATCHANGER(STAT_SPEED, 1, TRUE);
                gBattleScripting.moveEffect = MOVE_EFFECT_SPD_MINUS_1;
                PREPARE_ABILITY_BUFFER(gBattleTextBuff1, gLastUsedAbility);
                BattleScriptPushCursor();
                gBattlescriptCurrInstr = BattleScript_GooeyActivates;
                gHitMarker |= HITMARKER_IGNORE_SAFEGUARD;
                effect++;
            }
            break;
        case ABILITY_ROUGH_SKIN:
        case ABILITY_IRON_BARBS:
            if (!(gMoveResultFlags & MOVE_RESULT_NO_EFFECT)
             && gBattleMons[gBattlerAttacker].hp != 0
             && !gProtectStructs[gBattlerAttacker].confusionSelfDmg
             && TARGET_TURN_DAMAGED
             && IsMoveMakingContact(move, gBattlerAttacker))
            {
                #if B_ROUGH_SKIN_DMG >= GEN_4
                    gBattleMoveDamage = gBattleMons[gBattlerAttacker].maxHP / 8;
                #else
                    gBattleMoveDamage = gBattleMons[gBattlerAttacker].maxHP / 16;
                #endif
                if (gBattleMoveDamage == 0)
                    gBattleMoveDamage = 1;
                PREPARE_ABILITY_BUFFER(gBattleTextBuff1, gLastUsedAbility);
                BattleScriptPushCursor();
                gBattlescriptCurrInstr = BattleScript_RoughSkinActivates;
                effect++;
            }
            break;
        case ABILITY_AFTERMATH:
            if (!IsAbilityOnField(ABILITY_DAMP)
             && !(gMoveResultFlags & MOVE_RESULT_NO_EFFECT)
             && gBattleMons[gBattlerTarget].hp == 0
             && IsBattlerAlive(gBattlerAttacker)
             && IsMoveMakingContact(move, gBattlerAttacker))
            {
                gBattleMoveDamage = gBattleMons[gBattlerAttacker].maxHP / 4;
                if (gBattleMoveDamage == 0)
                    gBattleMoveDamage = 1;
                BattleScriptPushCursor();
                gBattlescriptCurrInstr = BattleScript_AftermathDmg;
                effect++;
            }
            break;
        case ABILITY_INNARDS_OUT:
            if (!(gMoveResultFlags & MOVE_RESULT_NO_EFFECT)
             && gBattleMons[gBattlerTarget].hp == 0
             && IsBattlerAlive(gBattlerAttacker))
            {
                gBattleMoveDamage = gSpecialStatuses[gBattlerTarget].dmg;
                BattleScriptPushCursor();
                gBattlescriptCurrInstr = BattleScript_AftermathDmg;
                effect++;
            }
            break;
        case ABILITY_EFFECT_SPORE:
            if (!IS_BATTLER_OF_TYPE(gBattlerAttacker, TYPE_GRASS)
             && GetBattlerAbility(gBattlerAttacker) != ABILITY_OVERCOAT
             && GetBattlerHoldEffect(gBattlerAttacker, TRUE) != HOLD_EFFECT_SAFETY_GOGGLES)
            {
                i = Random() % 3;
                if (i == 0)
                    goto POISON_POINT;
                if (i == 1)
                    goto STATIC;
                // Sleep
                if (!(gMoveResultFlags & MOVE_RESULT_NO_EFFECT)
                 && gBattleMons[gBattlerAttacker].hp != 0
                 && !gProtectStructs[gBattlerAttacker].confusionSelfDmg
                 && TARGET_TURN_DAMAGED
                 && CanSleep(gBattlerAttacker)
                 && IsMoveMakingContact(move, gBattlerAttacker)
                 && (Random() % 3) == 0)
=======
                break;
            case HOLD_EFFECT_MENTAL_HERB:
                if (gBattleMons[battlerId].status2 & STATUS2_INFATUATION)
>>>>>>> 8422ad6c
                {
                    gBattleScripting.moveEffect = MOVE_EFFECT_AFFECTS_USER | MOVE_EFFECT_SLEEP;
                    PREPARE_ABILITY_BUFFER(gBattleTextBuff1, gLastUsedAbility);
                    BattleScriptPushCursor();
                    gBattlescriptCurrInstr = BattleScript_AbilityStatusEffect;
                    gHitMarker |= HITMARKER_IGNORE_SAFEGUARD;
                    effect++;
                }
            }
            break;
        POISON_POINT:
        case ABILITY_POISON_POINT:
            if (!(gMoveResultFlags & MOVE_RESULT_NO_EFFECT)
             && gBattleMons[gBattlerAttacker].hp != 0
             && !gProtectStructs[gBattlerAttacker].confusionSelfDmg
             && TARGET_TURN_DAMAGED
             && CanBePoisoned(gBattlerAttacker, gBattlerTarget)
             && IsMoveMakingContact(move, gBattlerAttacker)
             && (Random() % 3) == 0)
            {
                gBattleScripting.moveEffect = MOVE_EFFECT_AFFECTS_USER | MOVE_EFFECT_POISON;
                PREPARE_ABILITY_BUFFER(gBattleTextBuff1, gLastUsedAbility);
                BattleScriptPushCursor();
                gBattlescriptCurrInstr = BattleScript_AbilityStatusEffect;
                gHitMarker |= HITMARKER_IGNORE_SAFEGUARD;
                effect++;
            }
            break;
        STATIC:
        case ABILITY_STATIC:
            if (!(gMoveResultFlags & MOVE_RESULT_NO_EFFECT)
             && gBattleMons[gBattlerAttacker].hp != 0
             && !gProtectStructs[gBattlerAttacker].confusionSelfDmg
             && TARGET_TURN_DAMAGED
             && CanBeParalyzed(gBattlerAttacker)
             && IsMoveMakingContact(move, gBattlerAttacker)
             && (Random() % 3) == 0)
            {
                gBattleScripting.moveEffect = MOVE_EFFECT_AFFECTS_USER | MOVE_EFFECT_PARALYSIS;
                BattleScriptPushCursor();
                gBattlescriptCurrInstr = BattleScript_AbilityStatusEffect;
                gHitMarker |= HITMARKER_IGNORE_SAFEGUARD;
                effect++;
            }
            break;
        case ABILITY_FLAME_BODY:
            if (!(gMoveResultFlags & MOVE_RESULT_NO_EFFECT)
             && gBattleMons[gBattlerAttacker].hp != 0
             && !gProtectStructs[gBattlerAttacker].confusionSelfDmg
             && (IsMoveMakingContact(move, gBattlerAttacker))
             && TARGET_TURN_DAMAGED
             && CanBeBurned(gBattlerAttacker)
             && (Random() % 3) == 0)
            {
                gBattleScripting.moveEffect = MOVE_EFFECT_AFFECTS_USER | MOVE_EFFECT_BURN;
                BattleScriptPushCursor();
                gBattlescriptCurrInstr = BattleScript_AbilityStatusEffect;
                gHitMarker |= HITMARKER_IGNORE_SAFEGUARD;
                effect++;
            }
            break;
        case ABILITY_CUTE_CHARM:
            if (!(gMoveResultFlags & MOVE_RESULT_NO_EFFECT)
             && gBattleMons[gBattlerAttacker].hp != 0
             && !gProtectStructs[gBattlerAttacker].confusionSelfDmg
             && (IsMoveMakingContact(move, gBattlerAttacker))
             && TARGET_TURN_DAMAGED
             && gBattleMons[gBattlerTarget].hp != 0
             && (Random() % 3) == 0
             && GetBattlerAbility(gBattlerAttacker) != ABILITY_OBLIVIOUS
             && !IsAbilityOnSide(gBattlerAttacker, ABILITY_AROMA_VEIL)
             && GetGenderFromSpeciesAndPersonality(speciesAtk, pidAtk) != GetGenderFromSpeciesAndPersonality(speciesDef, pidDef)
             && !(gBattleMons[gBattlerAttacker].status2 & STATUS2_INFATUATION)
             && GetGenderFromSpeciesAndPersonality(speciesAtk, pidAtk) != MON_GENDERLESS
             && GetGenderFromSpeciesAndPersonality(speciesDef, pidDef) != MON_GENDERLESS)
            {
                gBattleMons[gBattlerAttacker].status2 |= STATUS2_INFATUATED_WITH(gBattlerTarget);
                BattleScriptPushCursor();
                gBattlescriptCurrInstr = BattleScript_CuteCharmActivates;
                effect++;
            }
            break;
        case ABILITY_ILLUSION:
            if (gBattleStruct->illusion[gBattlerTarget].on && !gBattleStruct->illusion[gBattlerTarget].broken && TARGET_TURN_DAMAGED)
            {
                BattleScriptPushCursor();
                gBattlescriptCurrInstr = BattleScript_IllusionOff;
                effect++;
            }
            break;
        case ABILITY_COTTON_DOWN:
            if (!(gMoveResultFlags & MOVE_RESULT_NO_EFFECT)
             && gBattleMons[gBattlerAttacker].hp != 0
             && !gProtectStructs[gBattlerAttacker].confusionSelfDmg
             && TARGET_TURN_DAMAGED)
            {
                gEffectBattler = gBattlerTarget;
                BattleScriptPushCursor();
                gBattlescriptCurrInstr = BattleScript_CottonDownActivates;
                effect++;
            }
            break;
        case ABILITY_STEAM_ENGINE:
            if (!(gMoveResultFlags & MOVE_RESULT_NO_EFFECT)
             && TARGET_TURN_DAMAGED
             && IsBattlerAlive(battler)
             && CompareStat(battler, STAT_SPEED, MAX_STAT_STAGE, CMP_LESS_THAN)
             && (moveType == TYPE_FIRE || moveType == TYPE_WATER))
            {
                SET_STATCHANGER(STAT_SPEED, 6, FALSE);
                BattleScriptPushCursor();
                gBattlescriptCurrInstr = BattleScript_TargetAbilityStatRaiseOnMoveEnd;
                effect++;
            }
            break;
        case ABILITY_SAND_SPIT:
            if (!(gMoveResultFlags & MOVE_RESULT_NO_EFFECT)
             && !gProtectStructs[gBattlerAttacker].confusionSelfDmg
             && TARGET_TURN_DAMAGED
             && !(WEATHER_HAS_EFFECT && gBattleWeather & B_WEATHER_SANDSTORM))
            {
                if (WEATHER_HAS_EFFECT && gBattleWeather & B_WEATHER_PRIMAL_ANY)
                {
                    BattleScriptPushCursor();
                    gBattlescriptCurrInstr = BattleScript_BlockedByPrimalWeatherRet;
                    effect++;
                }
                else if (TryChangeBattleWeather(battler, ENUM_WEATHER_SANDSTORM, TRUE))
                {
                    gBattleScripting.battler = gActiveBattler = battler;
                    BattleScriptPushCursor();
                    gBattlescriptCurrInstr = BattleScript_SandSpitActivates;
                    effect++;
                }
            }
            break;
        case ABILITY_PERISH_BODY:
            if (!(gMoveResultFlags & MOVE_RESULT_NO_EFFECT)
             && !gProtectStructs[gBattlerAttacker].confusionSelfDmg
             && TARGET_TURN_DAMAGED
             && IsBattlerAlive(battler)
             && (IsMoveMakingContact(move, gBattlerAttacker))
             && !(gStatuses3[gBattlerAttacker] & STATUS3_PERISH_SONG))
            {
                if (!(gStatuses3[battler] & STATUS3_PERISH_SONG))
                {
                    gStatuses3[battler] |= STATUS3_PERISH_SONG;
                    gDisableStructs[battler].perishSongTimer = 3;
                    gDisableStructs[battler].perishSongTimerStartValue = 3;
                }
                gStatuses3[gBattlerAttacker] |= STATUS3_PERISH_SONG;
                gDisableStructs[gBattlerAttacker].perishSongTimer = 3;
                gDisableStructs[gBattlerAttacker].perishSongTimerStartValue = 3;
                BattleScriptPushCursor();
                gBattlescriptCurrInstr = BattleScript_PerishBodyActivates;
                effect++;
            }
            break;
        case ABILITY_GULP_MISSILE:
            if (!(gMoveResultFlags & MOVE_RESULT_NO_EFFECT)
             && !gProtectStructs[gBattlerAttacker].confusionSelfDmg
             && TARGET_TURN_DAMAGED
             && IsBattlerAlive(battler))
            {
                if (gBattleMons[gBattlerTarget].species == SPECIES_CRAMORANT_GORGING)
                {
                    gBattleStruct->changedSpecies[gBattlerPartyIndexes[gBattlerTarget]] = gBattleMons[gBattlerTarget].species;
                    gBattleMons[gBattlerTarget].species = SPECIES_CRAMORANT;
                    if (GetBattlerAbility(gBattlerAttacker) != ABILITY_MAGIC_GUARD)
                    {
                        gBattleMoveDamage = gBattleMons[gBattlerAttacker].maxHP / 4;
                        if (gBattleMoveDamage == 0)
                            gBattleMoveDamage = 1;
                    }
                    BattleScriptPushCursor();
                    gBattlescriptCurrInstr = BattleScript_GulpMissileGorging;
                    effect++;
                }
                else if (gBattleMons[gBattlerTarget].species == SPECIES_CRAMORANT_GULPING)
                {
                    gBattleStruct->changedSpecies[gBattlerPartyIndexes[gBattlerTarget]] = gBattleMons[gBattlerTarget].species;
                    gBattleMons[gBattlerTarget].species = SPECIES_CRAMORANT;
                    if (GetBattlerAbility(gBattlerAttacker) != ABILITY_MAGIC_GUARD)
                    {
                        gBattleMoveDamage = gBattleMons[gBattlerAttacker].maxHP / 4;
                        if (gBattleMoveDamage == 0)
                            gBattleMoveDamage = 1;
                    }
                    BattleScriptPushCursor();
                    gBattlescriptCurrInstr = BattleScript_GulpMissileGulping;
                    effect++;
                }
            }
            break;
        }
        break;
    case ABILITYEFFECT_MOVE_END_ATTACKER: // Same as above, but for attacker
        switch (gLastUsedAbility)
        {
        case ABILITY_POISON_TOUCH:
            if (!(gMoveResultFlags & MOVE_RESULT_NO_EFFECT)
             && gBattleMons[gBattlerTarget].hp != 0
             && !gProtectStructs[gBattlerAttacker].confusionSelfDmg
             && CanBePoisoned(gBattlerAttacker, gBattlerTarget)
             && IsMoveMakingContact(move, gBattlerAttacker)
             && TARGET_TURN_DAMAGED // Need to actually hit the target
             && (Random() % 3) == 0)
            {
                gBattleScripting.moveEffect = MOVE_EFFECT_POISON;
                PREPARE_ABILITY_BUFFER(gBattleTextBuff1, gLastUsedAbility);
                BattleScriptPushCursor();
                gBattlescriptCurrInstr = BattleScript_AbilityStatusEffect;
                gHitMarker |= HITMARKER_IGNORE_SAFEGUARD;
                effect++;
            }
            break;
        case ABILITY_STENCH:
            if (!(gMoveResultFlags & MOVE_RESULT_NO_EFFECT)
             && gBattleMons[gBattlerTarget].hp != 0
             && !gProtectStructs[gBattlerAttacker].confusionSelfDmg
             && (Random() % 10) == 0
             && !IS_MOVE_STATUS(move)
             && !sMovesNotAffectedByStench[gCurrentMove])
            {
                gBattleScripting.moveEffect = MOVE_EFFECT_FLINCH;
                BattleScriptPushCursor();
                SetMoveEffect(FALSE, 0);
                BattleScriptPop();
                effect++;
            }
            break;
        case ABILITY_GULP_MISSILE:
            if (((gCurrentMove == MOVE_SURF && TARGET_TURN_DAMAGED) || gStatuses3[gBattlerAttacker] & STATUS3_UNDERWATER)
             && (effect = ShouldChangeFormHpBased(gBattlerAttacker)))
            {
                BattleScriptPushCursor();
                gBattlescriptCurrInstr = BattleScript_AttackerFormChange;
                effect++;
            }
            break;
        }
        break;
    case ABILITYEFFECT_MOVE_END_OTHER: // Abilities that activate on *another* battler's moveend: Dancer, Soul-Heart, Receiver, Symbiosis
        switch (GetBattlerAbility(battler))
        {
        case ABILITY_DANCER:
            if (IsBattlerAlive(battler)
             && (gBattleMoves[gCurrentMove].flags & FLAG_DANCE)
             && !gSpecialStatuses[battler].dancerUsedMove
             && gBattlerAttacker != battler)
            {
                // Set bit and save Dancer mon's original target
                gSpecialStatuses[battler].dancerUsedMove = TRUE;
                gSpecialStatuses[battler].dancerOriginalTarget = *(gBattleStruct->moveTarget + battler) | 0x4;
                gBattleStruct->atkCancellerTracker = 0;
                gBattlerAttacker = gBattlerAbility = battler;
                gCalledMove = gCurrentMove;

                // Set the target to the original target of the mon that first used a Dance move
                gBattlerTarget = gBattleScripting.savedBattler & 0x3;

                // Make sure that the target isn't an ally - if it is, target the original user
                if (GetBattlerSide(gBattlerTarget) == GetBattlerSide(gBattlerAttacker))
                    gBattlerTarget = (gBattleScripting.savedBattler & 0xF0) >> 4;
                gHitMarker &= ~HITMARKER_ATTACKSTRING_PRINTED;
                BattleScriptExecute(BattleScript_DancerActivates);
                effect++;
            }
            break;
        }
        break;
    case ABILITYEFFECT_IMMUNITY: // 5
        for (battler = 0; battler < gBattlersCount; battler++)
        {
            switch (GetBattlerAbility(battler))
            {
            case ABILITY_IMMUNITY:
                if (gBattleMons[battler].status1 & (STATUS1_POISON | STATUS1_TOXIC_POISON | STATUS1_TOXIC_COUNTER))
                {
                    StringCopy(gBattleTextBuff1, gStatusConditionString_PoisonJpn);
                    effect = 1;
                }
                break;
            case ABILITY_OWN_TEMPO:
                if (gBattleMons[battler].status2 & STATUS2_CONFUSION)
                {
                    StringCopy(gBattleTextBuff1, gStatusConditionString_ConfusionJpn);
                    effect = 2;
                }
                break;
            case ABILITY_LIMBER:
                if (gBattleMons[battler].status1 & STATUS1_PARALYSIS)
                {
                    StringCopy(gBattleTextBuff1, gStatusConditionString_ParalysisJpn);
                    effect = 1;
                }
                break;
            case ABILITY_INSOMNIA:
            case ABILITY_VITAL_SPIRIT:
                if (gBattleMons[battler].status1 & STATUS1_SLEEP)
                {
                    gBattleMons[battler].status2 &= ~STATUS2_NIGHTMARE;
                    StringCopy(gBattleTextBuff1, gStatusConditionString_SleepJpn);
                    effect = 1;
                }
                break;
            case ABILITY_WATER_VEIL:
            case ABILITY_WATER_BUBBLE:
                if (gBattleMons[battler].status1 & STATUS1_BURN)
                {
                    StringCopy(gBattleTextBuff1, gStatusConditionString_BurnJpn);
                    effect = 1;
                }
                break;
            case ABILITY_MAGMA_ARMOR:
                if (gBattleMons[battler].status1 & STATUS1_FREEZE)
                {
                    StringCopy(gBattleTextBuff1, gStatusConditionString_IceJpn);
                    effect = 1;
                }
                break;
            case ABILITY_OBLIVIOUS:
                if (gBattleMons[battler].status2 & STATUS2_INFATUATION)
                    effect = 3;
                else if (gDisableStructs[battler].tauntTimer != 0)
                    effect = 4;
                break;
            }
            if (effect)
            {
                switch (effect)
                {
                case 1: // status cleared
                    gBattleMons[battler].status1 = 0;
                    BattleScriptPushCursor();
                    gBattlescriptCurrInstr = BattleScript_AbilityCuredStatus;
                    break;
                case 2: // get rid of confusion
                    gBattleMons[battler].status2 &= ~STATUS2_CONFUSION;
                    BattleScriptPushCursor();
                    gBattlescriptCurrInstr = BattleScript_AbilityCuredStatus;
                    break;
                case 3: // get rid of infatuation
                    gBattleMons[battler].status2 &= ~STATUS2_INFATUATION;
                    BattleScriptPushCursor();
                    gBattlescriptCurrInstr = BattleScript_BattlerGotOverItsInfatuation;
                    break;
                case 4: // get rid of taunt
                    gDisableStructs[battler].tauntTimer = 0;
                    BattleScriptPushCursor();
                    gBattlescriptCurrInstr = BattleScript_BattlerShookOffTaunt;
                    break;
                }

                gBattleScripting.battler = gActiveBattler = gBattlerAbility = battler;
                BtlController_EmitSetMonData(BUFFER_A, REQUEST_STATUS_BATTLE, 0, 4, &gBattleMons[gActiveBattler].status1);
                MarkBattlerForControllerExec(gActiveBattler);
                return effect;
            }
        }
        break;
    case ABILITYEFFECT_FORECAST: // 6
        for (battler = 0; battler < gBattlersCount; battler++)
        {
            if (GetBattlerAbility(battler) == ABILITY_FORECAST || GetBattlerAbility(battler) == ABILITY_FLOWER_GIFT)
            {
                effect = TryWeatherFormChange(battler);
                if (effect)
                {
                    BattleScriptPushCursorAndCallback(BattleScript_CastformChange);
                    gBattleScripting.battler = battler;
                    gBattleStruct->formToChangeInto = effect - 1;
                    return effect;
                }
            }
        }
        break;
    case ABILITYEFFECT_SYNCHRONIZE:
        if (gLastUsedAbility == ABILITY_SYNCHRONIZE && (gHitMarker & HITMARKER_SYNCHRONISE_EFFECT))
        {
            gHitMarker &= ~HITMARKER_SYNCHRONISE_EFFECT;

            if (!(gBattleMons[gBattlerAttacker].status1 & STATUS1_ANY))
            {
                gBattleStruct->synchronizeMoveEffect &= ~(MOVE_EFFECT_AFFECTS_USER | MOVE_EFFECT_CERTAIN);
                #if B_SYNCHRONIZE_TOXIC < GEN_5
                    if (gBattleStruct->synchronizeMoveEffect == MOVE_EFFECT_TOXIC)
                        gBattleStruct->synchronizeMoveEffect = MOVE_EFFECT_POISON;
                #endif

                gBattleScripting.moveEffect = gBattleStruct->synchronizeMoveEffect + MOVE_EFFECT_AFFECTS_USER;
                gBattleScripting.battler = gBattlerAbility = gBattlerTarget;
                PREPARE_ABILITY_BUFFER(gBattleTextBuff1, ABILITY_SYNCHRONIZE);
                BattleScriptPushCursor();
                gBattlescriptCurrInstr = BattleScript_SynchronizeActivates;
                gHitMarker |= HITMARKER_IGNORE_SAFEGUARD;
                effect++;
            }
        }
        break;
    case ABILITYEFFECT_ATK_SYNCHRONIZE: // 8
        if (gLastUsedAbility == ABILITY_SYNCHRONIZE && (gHitMarker & HITMARKER_SYNCHRONISE_EFFECT))
        {
            gHitMarker &= ~HITMARKER_SYNCHRONISE_EFFECT;

            if (!(gBattleMons[gBattlerTarget].status1 & STATUS1_ANY))
            {
                gBattleStruct->synchronizeMoveEffect &= ~(MOVE_EFFECT_AFFECTS_USER | MOVE_EFFECT_CERTAIN);
                if (gBattleStruct->synchronizeMoveEffect == MOVE_EFFECT_TOXIC)
                    gBattleStruct->synchronizeMoveEffect = MOVE_EFFECT_POISON;

                gBattleScripting.moveEffect = gBattleStruct->synchronizeMoveEffect;
                gBattleScripting.battler = gBattlerAbility = gBattlerAttacker;
                PREPARE_ABILITY_BUFFER(gBattleTextBuff1, ABILITY_SYNCHRONIZE);
                BattleScriptPushCursor();
                gBattlescriptCurrInstr = BattleScript_SynchronizeActivates;
                gHitMarker |= HITMARKER_IGNORE_SAFEGUARD;
                effect++;
            }
        }
        break;
    case ABILITYEFFECT_INTIMIDATE1:
    case ABILITYEFFECT_INTIMIDATE2:
        for (i = 0; i < gBattlersCount; i++)
        {
            if (GetBattlerAbility(i) == ABILITY_INTIMIDATE && gBattleResources->flags->flags[i] & RESOURCE_FLAG_INTIMIDATED)
            {
                gLastUsedAbility = ABILITY_INTIMIDATE;
                gBattleResources->flags->flags[i] &= ~RESOURCE_FLAG_INTIMIDATED;
                if (caseID == ABILITYEFFECT_INTIMIDATE1)
                {
                    BattleScriptPushCursorAndCallback(BattleScript_IntimidateActivatesEnd3);
                }
                else
                {
                    BattleScriptPushCursor();
                    gBattlescriptCurrInstr = BattleScript_IntimidateActivates;
                }
                battler = gBattlerAbility = gBattleStruct->intimidateBattler = i;
                effect++;
                break;
            }
        }
        break;
    case ABILITYEFFECT_TRACE1:
    case ABILITYEFFECT_TRACE2:
        for (i = 0; i < gBattlersCount; i++)
        {
            if (gBattleMons[i].ability == ABILITY_TRACE && (gBattleResources->flags->flags[i] & RESOURCE_FLAG_TRACED))
            {
                u8 side = (GetBattlerPosition(i) ^ BIT_SIDE) & BIT_SIDE; // side of the opposing pokemon
                u8 target1 = GetBattlerAtPosition(side);
                u8 target2 = GetBattlerAtPosition(side + BIT_FLANK);

                if (gBattleTypeFlags & BATTLE_TYPE_DOUBLE)
                {
                    if (!sAbilitiesNotTraced[gBattleMons[target1].ability] && gBattleMons[target1].hp != 0
                     && !sAbilitiesNotTraced[gBattleMons[target2].ability] && gBattleMons[target2].hp != 0)
                        gActiveBattler = GetBattlerAtPosition(((Random() & 1) * 2) | side), effect++;
                    else if (!sAbilitiesNotTraced[gBattleMons[target1].ability] && gBattleMons[target1].hp != 0)
                        gActiveBattler = target1, effect++;
                    else if (!sAbilitiesNotTraced[gBattleMons[target2].ability] && gBattleMons[target2].hp != 0)
                        gActiveBattler = target2, effect++;
                }
                else
                {
                    if (!sAbilitiesNotTraced[gBattleMons[target1].ability] && gBattleMons[target1].hp != 0)
                        gActiveBattler = target1, effect++;
                }

                if (effect)
                {
                    if (caseID == ABILITYEFFECT_TRACE1)
                    {
                        BattleScriptPushCursorAndCallback(BattleScript_TraceActivatesEnd3);
                    }
                    else
                    {
                        BattleScriptPushCursor();
                        gBattlescriptCurrInstr = BattleScript_TraceActivates;
                    }
                    gBattleResources->flags->flags[i] &= ~RESOURCE_FLAG_TRACED;
                    gBattleStruct->tracedAbility[i] = gLastUsedAbility = gBattleMons[gActiveBattler].ability;
                    battler = gBattlerAbility = gBattleScripting.battler = i;

                    PREPARE_MON_NICK_WITH_PREFIX_BUFFER(gBattleTextBuff1, gActiveBattler, gBattlerPartyIndexes[gActiveBattler])
                    PREPARE_ABILITY_BUFFER(gBattleTextBuff2, gLastUsedAbility)
                    break;
                }
            }
        }
        break;
    case ABILITYEFFECT_NEUTRALIZINGGAS:
        // Prints message only. separate from ABILITYEFFECT_ON_SWITCHIN bc activates before entry hazards
        for (i = 0; i < gBattlersCount; i++)
        {
            if (gBattleMons[i].ability == ABILITY_NEUTRALIZING_GAS && !(gBattleResources->flags->flags[i] & RESOURCE_FLAG_NEUTRALIZING_GAS))
            {
                gBattleResources->flags->flags[i] |= RESOURCE_FLAG_NEUTRALIZING_GAS;
                gBattlerAbility = i;
                gBattleCommunication[MULTISTRING_CHOOSER] = B_MSG_SWITCHIN_NEUTRALIZING_GAS;
                BattleScriptPushCursorAndCallback(BattleScript_SwitchInAbilityMsg);
                effect++;
            }

            if (effect)
                break;
        }
        break;
    }

    if (effect && gLastUsedAbility != 0xFF)
        RecordAbilityBattle(battler, gLastUsedAbility);
    if (effect && caseID <= ABILITYEFFECT_MOVE_END)
        gBattlerAbility = battler;

    return effect;
}

bool32 IsNeutralizingGasBannedAbility(u32 ability)
{
    switch (ability)
    {
    case ABILITY_MULTITYPE:
    case ABILITY_ZEN_MODE:
    case ABILITY_STANCE_CHANGE:
    case ABILITY_POWER_CONSTRUCT:
    case ABILITY_SCHOOLING:
    case ABILITY_RKS_SYSTEM:
    case ABILITY_SHIELDS_DOWN:
    case ABILITY_COMATOSE:
    case ABILITY_DISGUISE:
    case ABILITY_GULP_MISSILE:
    case ABILITY_ICE_FACE:
    case ABILITY_AS_ONE_ICE_RIDER:
    case ABILITY_AS_ONE_SHADOW_RIDER:
        return TRUE;
    default:
        return FALSE;
    }
}

bool32 IsNeutralizingGasOnField(void)
{
    u32 i;

    for (i = 0; i < gBattlersCount; i++)
    {
        if (IsBattlerAlive(i) && gBattleMons[i].ability == ABILITY_NEUTRALIZING_GAS && !(gStatuses3[i] & STATUS3_GASTRO_ACID))
            return TRUE;
    }

    return FALSE;
}

u32 GetBattlerAbility(u8 battlerId)
{
    if (gStatuses3[battlerId] & STATUS3_GASTRO_ACID)
        return ABILITY_NONE;

    if (IsNeutralizingGasOnField() && !IsNeutralizingGasBannedAbility(gBattleMons[battlerId].ability))
        return ABILITY_NONE;

    if ((((gBattleMons[gBattlerAttacker].ability == ABILITY_MOLD_BREAKER
            || gBattleMons[gBattlerAttacker].ability == ABILITY_TERAVOLT
            || gBattleMons[gBattlerAttacker].ability == ABILITY_TURBOBLAZE)
            && !(gStatuses3[gBattlerAttacker] & STATUS3_GASTRO_ACID))
            || gBattleMoves[gCurrentMove].flags & FLAG_TARGET_ABILITY_IGNORED)
            && sAbilitiesAffectedByMoldBreaker[gBattleMons[battlerId].ability]
            && gBattlerByTurnOrder[gCurrentTurnActionNumber] == gBattlerAttacker
            && gActionsByTurnOrder[gBattlerByTurnOrder[gBattlerAttacker]] == B_ACTION_USE_MOVE
            && gCurrentTurnActionNumber < gBattlersCount)
        return ABILITY_NONE;

    return gBattleMons[battlerId].ability;
}

u32 IsAbilityOnSide(u32 battlerId, u32 ability)
{
    if (IsBattlerAlive(battlerId) && GetBattlerAbility(battlerId) == ability)
        return battlerId + 1;
    else if (IsBattlerAlive(BATTLE_PARTNER(battlerId)) && GetBattlerAbility(BATTLE_PARTNER(battlerId)) == ability)
        return BATTLE_PARTNER(battlerId) + 1;
    else
        return 0;
}

u32 IsAbilityOnOpposingSide(u32 battlerId, u32 ability)
{
    return IsAbilityOnSide(BATTLE_OPPOSITE(battlerId), ability);
}

u32 IsAbilityOnField(u32 ability)
{
    u32 i;

    for (i = 0; i < gBattlersCount; i++)
    {
        if (IsBattlerAlive(i) && GetBattlerAbility(i) == ability)
            return i + 1;
    }

    return 0;
}

u32 IsAbilityOnFieldExcept(u32 battlerId, u32 ability)
{
    u32 i;

    for (i = 0; i < gBattlersCount; i++)
    {
        if (i != battlerId && IsBattlerAlive(i) && GetBattlerAbility(i) == ability)
            return i + 1;
    }

    return 0;
}

u32 IsAbilityPreventingEscape(u32 battlerId)
{
    u32 id;
    #if B_GHOSTS_ESCAPE >= GEN_6
        if (IS_BATTLER_OF_TYPE(battlerId, TYPE_GHOST))
            return 0;
    #endif
    #if B_SHADOW_TAG_ESCAPE >= GEN_4
        if ((id = IsAbilityOnOpposingSide(battlerId, ABILITY_SHADOW_TAG)) && GetBattlerAbility(battlerId) != ABILITY_SHADOW_TAG)
    #else
        if (id = IsAbilityOnOpposingSide(battlerId, ABILITY_SHADOW_TAG))
    #endif
        return id;
    if ((id = IsAbilityOnOpposingSide(battlerId, ABILITY_ARENA_TRAP)) && IsBattlerGrounded(battlerId))
        return id;
    if ((id = IsAbilityOnOpposingSide(battlerId, ABILITY_MAGNET_PULL)) && IS_BATTLER_OF_TYPE(battlerId, TYPE_STEEL))
        return id;

    return 0;
}

bool32 CanBattlerEscape(u32 battlerId) // no ability check
{
    if (GetBattlerHoldEffect(battlerId, TRUE) == HOLD_EFFECT_SHED_SHELL)
        return TRUE;
    else if ((B_GHOSTS_ESCAPE >= GEN_6 && !IS_BATTLER_OF_TYPE(battlerId, TYPE_GHOST)) && gBattleMons[battlerId].status2 & (STATUS2_ESCAPE_PREVENTION | STATUS2_WRAPPED))
        return FALSE;
    else if (gStatuses3[battlerId] & STATUS3_ROOTED)
        return FALSE;
    else if (gFieldStatuses & STATUS_FIELD_FAIRY_LOCK)
        return FALSE;
    else
        return TRUE;
}

void BattleScriptExecute(const u8 *BS_ptr)
{
    gBattlescriptCurrInstr = BS_ptr;
    gBattleResources->battleCallbackStack->function[gBattleResources->battleCallbackStack->size++] = gBattleMainFunc;
    gBattleMainFunc = RunBattleScriptCommands_PopCallbacksStack;
    gCurrentActionFuncId = 0;
}

void BattleScriptPushCursorAndCallback(const u8 *BS_ptr)
{
    BattleScriptPushCursor();
    gBattlescriptCurrInstr = BS_ptr;
    gBattleResources->battleCallbackStack->function[gBattleResources->battleCallbackStack->size++] = gBattleMainFunc;
    gBattleMainFunc = RunBattleScriptCommands;
}

enum
{
    ITEM_NO_EFFECT,
    ITEM_STATUS_CHANGE,
    ITEM_EFFECT_OTHER,
    ITEM_PP_CHANGE,
    ITEM_HP_CHANGE,
    ITEM_STATS_CHANGE,
};

bool32 IsBattlerTerrainAffected(u8 battlerId, u32 terrainFlag)
{
    if (!(gFieldStatuses & terrainFlag))
        return FALSE;
    else if (gStatuses3[battlerId] & STATUS3_SEMI_INVULNERABLE)
        return FALSE;
    
    return IsBattlerGrounded(battlerId);
}

bool32 CanSleep(u8 battlerId)
{
    u16 ability = GetBattlerAbility(battlerId);
    if (ability == ABILITY_INSOMNIA
      || ability == ABILITY_VITAL_SPIRIT
      || ability == ABILITY_COMATOSE
      || gSideStatuses[GetBattlerSide(battlerId)] & SIDE_STATUS_SAFEGUARD
      || gBattleMons[battlerId].status1 & STATUS1_ANY
      || IsAbilityOnSide(battlerId, ABILITY_SWEET_VEIL)
      || IsAbilityStatusProtected(battlerId)
      || IsBattlerTerrainAffected(battlerId, STATUS_FIELD_ELECTRIC_TERRAIN | STATUS_FIELD_MISTY_TERRAIN))
        return FALSE;
    return TRUE;
}

bool32 CanBePoisoned(u8 battlerAttacker, u8 battlerTarget)
{
    u16 ability = GetBattlerAbility(battlerTarget);
    
    if (!(CanPoisonType(battlerAttacker, battlerTarget))
     || gSideStatuses[GetBattlerSide(battlerTarget)] & SIDE_STATUS_SAFEGUARD
     || gBattleMons[battlerTarget].status1 & STATUS1_ANY
     || ability == ABILITY_IMMUNITY
     || ability == ABILITY_COMATOSE
     || IsAbilityOnSide(battlerTarget, ABILITY_PASTEL_VEIL)
     || gBattleMons[battlerTarget].status1 & STATUS1_ANY
     || IsAbilityStatusProtected(battlerTarget)
     || IsBattlerTerrainAffected(battlerTarget, STATUS_FIELD_MISTY_TERRAIN))
        return FALSE;
    return TRUE;
}

bool32 CanBeBurned(u8 battlerId)
{
    u16 ability = GetBattlerAbility(battlerId);
    if (IS_BATTLER_OF_TYPE(battlerId, TYPE_FIRE)
      || gSideStatuses[GetBattlerSide(battlerId)] & SIDE_STATUS_SAFEGUARD
      || gBattleMons[battlerId].status1 & STATUS1_ANY
      || ability == ABILITY_WATER_VEIL
      || ability == ABILITY_WATER_BUBBLE
      || ability == ABILITY_COMATOSE
      || IsAbilityStatusProtected(battlerId)
      || IsBattlerTerrainAffected(battlerId, STATUS_FIELD_MISTY_TERRAIN))
        return FALSE;
    return TRUE;
}

bool32 CanBeParalyzed(u8 battlerId)
{
    u16 ability = GetBattlerAbility(battlerId);
    if ((B_PARALYZE_ELECTRIC >= GEN_6 && IS_BATTLER_OF_TYPE(battlerId, TYPE_ELECTRIC))
      || gSideStatuses[GetBattlerSide(battlerId)] & SIDE_STATUS_SAFEGUARD
      || ability == ABILITY_LIMBER
      || ability == ABILITY_COMATOSE
      || gBattleMons[battlerId].status1 & STATUS1_ANY
      || IsAbilityStatusProtected(battlerId)
      || IsBattlerTerrainAffected(battlerId, STATUS_FIELD_MISTY_TERRAIN))
        return FALSE;
    return TRUE;
}

bool32 CanBeFrozen(u8 battlerId)
{
    u16 ability = GetBattlerAbility(battlerId);
    if (IS_BATTLER_OF_TYPE(battlerId, TYPE_ICE)
      || IsBattlerWeatherAffected(battlerId, B_WEATHER_SUN)
      || gSideStatuses[GetBattlerSide(battlerId)] & SIDE_STATUS_SAFEGUARD
      || ability == ABILITY_MAGMA_ARMOR
      || ability == ABILITY_COMATOSE
      || gBattleMons[battlerId].status1 & STATUS1_ANY
      || IsAbilityStatusProtected(battlerId)
      || IsBattlerTerrainAffected(battlerId, STATUS_FIELD_MISTY_TERRAIN))
        return FALSE;
    return TRUE;
}

bool32 CanBeConfused(u8 battlerId)
{
    if (GetBattlerAbility(gEffectBattler) == ABILITY_OWN_TEMPO
      || gBattleMons[gEffectBattler].status2 & STATUS2_CONFUSION
      || IsBattlerTerrainAffected(battlerId, STATUS_FIELD_MISTY_TERRAIN))
        return FALSE;
    return TRUE;
}

// second argument is 1/X of current hp compared to max hp
bool32 HasEnoughHpToEatBerry(u32 battlerId, u32 hpFraction, u32 itemId)
{
    bool32 isBerry = (ItemId_GetPocket(itemId) == POCKET_BERRIES);

    if (gBattleMons[battlerId].hp == 0)
        return FALSE;
    if (gBattleScripting.overrideBerryRequirements)
        return TRUE;
    // Unnerve prevents consumption of opponents' berries.
    if (isBerry && IsUnnerveAbilityOnOpposingSide(battlerId))
        return FALSE;
    if (gBattleMons[battlerId].hp <= gBattleMons[battlerId].maxHP / hpFraction)
        return TRUE;

    if (hpFraction <= 4 && GetBattlerAbility(battlerId) == ABILITY_GLUTTONY && isBerry
         && gBattleMons[battlerId].hp <= gBattleMons[battlerId].maxHP / 2)
    {
        RecordAbilityBattle(battlerId, ABILITY_GLUTTONY);
        return TRUE;
    }

    return FALSE;
}

static u8 HealConfuseBerry(u32 battlerId, u32 itemId, u8 flavorId, bool32 end2)
{
    if (HasEnoughHpToEatBerry(battlerId, 2, itemId))
    {
        PREPARE_FLAVOR_BUFFER(gBattleTextBuff1, flavorId);

        gBattleMoveDamage = gBattleMons[battlerId].maxHP / GetBattlerHoldEffectParam(battlerId);
        if (gBattleMoveDamage == 0)
            gBattleMoveDamage = 1;
        gBattleMoveDamage *= -1;

        if (GetBattlerAbility(battlerId) == ABILITY_RIPEN)
        {
            gBattleMoveDamage *= 2;
            gBattlerAbility = battlerId;
        }
        gBattleScripting.battler = battlerId;
        if (end2)
        {
            if (GetFlavorRelationByPersonality(gBattleMons[battlerId].personality, flavorId) < 0)
                BattleScriptExecute(BattleScript_BerryConfuseHealEnd2);
            else
                BattleScriptExecute(BattleScript_ItemHealHP_RemoveItemEnd2);
        }
        else
        {
            BattleScriptPushCursor();
            if (GetFlavorRelationByPersonality(gBattleMons[battlerId].personality, flavorId) < 0)
                gBattlescriptCurrInstr = BattleScript_BerryConfuseHealRet;
            else
                gBattlescriptCurrInstr = BattleScript_ItemHealHP_RemoveItemRet;
        }

        return ITEM_HP_CHANGE;
    }
    return 0;
}

static u8 StatRaiseBerry(u32 battlerId, u32 itemId, u32 statId, bool32 end2)
{
    if (CompareStat(battlerId, statId, MAX_STAT_STAGE, CMP_LESS_THAN) && HasEnoughHpToEatBerry(battlerId, GetBattlerHoldEffectParam(battlerId), itemId))
    {
        BufferStatChange(battlerId, statId, STRINGID_STATROSE);
        gEffectBattler = battlerId;
        if (GetBattlerAbility(battlerId) == ABILITY_RIPEN)
            SET_STATCHANGER(statId, 2, FALSE);
        else
            SET_STATCHANGER(statId, 1, FALSE);

        gBattleScripting.animArg1 = 14 + statId;
        gBattleScripting.animArg2 = 0;

        if (end2)
        {
            BattleScriptExecute(BattleScript_BerryStatRaiseEnd2);
        }
        else
        {
            BattleScriptPushCursor();
            gBattlescriptCurrInstr = BattleScript_BerryStatRaiseRet;
        }
        return ITEM_STATS_CHANGE;
    }
    return 0;
}

static u8 RandomStatRaiseBerry(u32 battlerId, u32 itemId, bool32 end2)
{
    s32 i;
    u16 stringId;

    for (i = 0; i < NUM_STATS - 1; i++)
    {
        if (CompareStat(battlerId, STAT_ATK + i, MAX_STAT_STAGE, CMP_LESS_THAN))
            break;
    }
    if (i != NUM_STATS - 1 && HasEnoughHpToEatBerry(battlerId, GetBattlerHoldEffectParam(battlerId), itemId))
    {
        do
        {
            i = Random() % (NUM_STATS - 1);
        } while (!CompareStat(battlerId, STAT_ATK + i, MAX_STAT_STAGE, CMP_LESS_THAN));

        PREPARE_STAT_BUFFER(gBattleTextBuff1, i + 1);
        stringId = (GetBattlerAbility(battlerId) == ABILITY_CONTRARY) ? STRINGID_STATFELL : STRINGID_STATROSE;
        gBattleTextBuff2[0] = B_BUFF_PLACEHOLDER_BEGIN;
        gBattleTextBuff2[1] = B_BUFF_STRING;
        gBattleTextBuff2[2] = STRINGID_STATSHARPLY;
        gBattleTextBuff2[3] = STRINGID_STATSHARPLY >> 8;
        gBattleTextBuff2[4] = B_BUFF_STRING;
        gBattleTextBuff2[5] = stringId;
        gBattleTextBuff2[6] = stringId >> 8;
        gBattleTextBuff2[7] = EOS;
        gEffectBattler = battlerId;
        if (GetBattlerAbility(battlerId) == ABILITY_RIPEN)
            SET_STATCHANGER(i + 1, 4, FALSE);
        else
            SET_STATCHANGER(i + 1, 2, FALSE);

        gBattleScripting.animArg1 = 0x21 + i + 6;
        gBattleScripting.animArg2 = 0;
        if (end2)
        {
            BattleScriptExecute(BattleScript_BerryStatRaiseEnd2);
        }
        else
        {
            BattleScriptPushCursor();
            gBattlescriptCurrInstr = BattleScript_BerryStatRaiseRet;
        }
        
        return ITEM_STATS_CHANGE;
    }
    return 0;
}

static u8 TrySetMicleBerry(u32 battlerId, u32 itemId, bool32 end2)
{
    if (HasEnoughHpToEatBerry(battlerId, 4, itemId))
    {
        gProtectStructs[battlerId].usedMicleBerry = TRUE;  // battler's next attack has increased accuracy

        if (end2)
        {
            BattleScriptExecute(BattleScript_MicleBerryActivateEnd2);
        }
        else
        {
            BattleScriptPushCursor();
            gBattlescriptCurrInstr = BattleScript_MicleBerryActivateRet;
        }
        return ITEM_EFFECT_OTHER;
    }
    return 0;
}

static u8 DamagedStatBoostBerryEffect(u8 battlerId, u8 statId, u8 split)
{
    if (IsBattlerAlive(battlerId)
     && TARGET_TURN_DAMAGED
     && CompareStat(battlerId, statId, MAX_STAT_STAGE, CMP_LESS_THAN)
     && !DoesSubstituteBlockMove(gBattlerAttacker, battlerId, gCurrentMove)
     && GetBattleMoveSplit(gCurrentMove) == split)
    {
        BufferStatChange(battlerId, statId, STRINGID_STATROSE);

        gEffectBattler = battlerId;
        if (GetBattlerAbility(battlerId) == ABILITY_RIPEN)
            SET_STATCHANGER(statId, 2, FALSE);
        else
            SET_STATCHANGER(statId, 1, FALSE);

        gBattleScripting.animArg1 = 14 + statId;
        gBattleScripting.animArg2 = 0;
        BattleScriptPushCursor();
        gBattlescriptCurrInstr = BattleScript_BerryStatRaiseRet;
        return ITEM_STATS_CHANGE;
    }
    return 0;
}

u8 TryHandleSeed(u8 battler, u32 terrainFlag, u8 statId, u16 itemId, bool32 execute)
{
    if (gFieldStatuses & terrainFlag && CompareStat(battler, statId, MAX_STAT_STAGE, CMP_LESS_THAN))
    {
        BufferStatChange(battler, statId, STRINGID_STATROSE);
        gLastUsedItem = itemId; // For surge abilities
        gEffectBattler = gBattleScripting.battler = battler;
        SET_STATCHANGER(statId, 1, FALSE);
        gBattleScripting.animArg1 = 14 + statId;
        gBattleScripting.animArg2 = 0;
        if (execute)
        {
            BattleScriptExecute(BattleScript_BerryStatRaiseEnd2);
        }
        else
        {
            BattleScriptPushCursor();
            gBattlescriptCurrInstr = BattleScript_BerryStatRaiseRet;
        }
        return ITEM_STATS_CHANGE;
    }
    return 0;
}

static u8 ItemHealHp(u32 battlerId, u32 itemId, bool32 end2, bool32 percentHeal)
{
    if (HasEnoughHpToEatBerry(battlerId, 2, itemId)
      && !(gBattleScripting.overrideBerryRequirements && gBattleMons[battlerId].hp == gBattleMons[battlerId].maxHP))
    {
        if (percentHeal)
            gBattleMoveDamage = (gBattleMons[battlerId].maxHP * GetBattlerHoldEffectParam(battlerId) / 100) * -1;
        else
            gBattleMoveDamage = GetBattlerHoldEffectParam(battlerId) * -1;

        // check ripen
        if (ItemId_GetPocket(itemId) == POCKET_BERRIES && GetBattlerAbility(battlerId) == ABILITY_RIPEN)
            gBattleMoveDamage *= 2;

        gBattlerAbility = battlerId;    // in SWSH, berry juice shows ability pop up but has no effect. This is mimicked here
        if (end2)
        {
            BattleScriptExecute(BattleScript_ItemHealHP_RemoveItemEnd2);
        }
        else
        {
            BattleScriptPushCursor();
            gBattlescriptCurrInstr = BattleScript_ItemHealHP_RemoveItemRet;
        }
        return ITEM_HP_CHANGE;
    }
    return 0;
}

static bool32 UnnerveOn(u32 battlerId, u32 itemId)
{
    if (ItemId_GetPocket(itemId) == POCKET_BERRIES && IsUnnerveAbilityOnOpposingSide(battlerId))
        return TRUE;
    return FALSE;
}

static bool32 GetMentalHerbEffect(u8 battlerId)
{
    bool32 ret = FALSE;
    
    // Check infatuation
    if (gBattleMons[battlerId].status2 & STATUS2_INFATUATION)
    {
        gBattleMons[battlerId].status2 &= ~STATUS2_INFATUATION;
        gBattleCommunication[MULTISTRING_CHOOSER] = B_MSG_MENTALHERBCURE_INFATUATION;  // STRINGID_TARGETGOTOVERINFATUATION
        StringCopy(gBattleTextBuff1, gStatusConditionString_LoveJpn);
        ret = TRUE;
    }
    #if B_MENTAL_HERB >= GEN_5
        // Check taunt
        if (gDisableStructs[battlerId].tauntTimer != 0)
        {
            gDisableStructs[battlerId].tauntTimer = gDisableStructs[battlerId].tauntTimer2 = 0;
            gBattleCommunication[MULTISTRING_CHOOSER] = B_MSG_MENTALHERBCURE_TAUNT;
            PREPARE_MOVE_BUFFER(gBattleTextBuff1, MOVE_TAUNT);
            ret = TRUE;
        }
        // Check encore
        if (gDisableStructs[battlerId].encoreTimer != 0)
        {
            gDisableStructs[battlerId].encoredMove = 0;
            gDisableStructs[battlerId].encoreTimerStartValue = gDisableStructs[battlerId].encoreTimer = 0;
            gBattleCommunication[MULTISTRING_CHOOSER] = B_MSG_MENTALHERBCURE_ENCORE;   // STRINGID_PKMNENCOREENDED
            ret = TRUE;
        }
        // Check torment
        if (gBattleMons[battlerId].status2 & STATUS2_TORMENT)
        {
            gBattleMons[battlerId].status2 &= ~STATUS2_TORMENT;
            gBattleCommunication[MULTISTRING_CHOOSER] = B_MSG_MENTALHERBCURE_TORMENT;
            ret = TRUE;
        }
        // Check heal block
        if (gStatuses3[battlerId] & STATUS3_HEAL_BLOCK)
        {
            gStatuses3[battlerId] &= ~STATUS3_HEAL_BLOCK;
            gBattleCommunication[MULTISTRING_CHOOSER] = B_MSG_MENTALHERBCURE_HEALBLOCK;
            ret = TRUE;
        }
        // Check disable
        if (gDisableStructs[battlerId].disableTimer != 0)
        {
            gDisableStructs[battlerId].disableTimer = gDisableStructs[battlerId].disableTimerStartValue = 0;
            gDisableStructs[battlerId].disabledMove = 0;
            gBattleCommunication[MULTISTRING_CHOOSER] = B_MSG_MENTALHERBCURE_DISABLE;
            ret = TRUE;
        }
    #endif
    return ret;
}

u8 ItemBattleEffects(u8 caseID, u8 battlerId, bool8 moveTurn)
{
    int i = 0, moveType;
    u8 effect = ITEM_NO_EFFECT;
    u8 changedPP = 0;
    u8 battlerHoldEffect, atkHoldEffect;
    u8 atkHoldEffectParam;
    u16 atkItem;

    gLastUsedItem = gBattleMons[battlerId].item;
    battlerHoldEffect = GetBattlerHoldEffect(battlerId, TRUE);

    atkItem = gBattleMons[gBattlerAttacker].item;
    atkHoldEffect = GetBattlerHoldEffect(gBattlerAttacker, TRUE);
    atkHoldEffectParam = GetBattlerHoldEffectParam(gBattlerAttacker);

    switch (caseID)
    {
    case ITEMEFFECT_ON_SWITCH_IN:
        if (!gSpecialStatuses[battlerId].switchInItemDone)
        {
            switch (battlerHoldEffect)
            {
            case HOLD_EFFECT_DOUBLE_PRIZE:
                if (GetBattlerSide(battlerId) == B_SIDE_PLAYER && !gBattleStruct->moneyMultiplierItem)
                {
                    gBattleStruct->moneyMultiplier *= 2;
                    gBattleStruct->moneyMultiplierItem = 1;
                }
                break;
            case HOLD_EFFECT_RESTORE_STATS:
                for (i = 0; i < NUM_BATTLE_STATS; i++)
                {
                    if (gBattleMons[battlerId].statStages[i] < DEFAULT_STAT_STAGE)
                    {
                        gBattleMons[battlerId].statStages[i] = DEFAULT_STAT_STAGE;
                        effect = ITEM_STATS_CHANGE;
                    }
                }
                if (effect)
                {
                    gBattleScripting.battler = battlerId;
                    gPotentialItemEffectBattler = battlerId;
                    gActiveBattler = gBattlerAttacker = battlerId;
                    BattleScriptExecute(BattleScript_WhiteHerbEnd2);
                }
                break;
            case HOLD_EFFECT_CONFUSE_SPICY:
                if (B_BERRIES_INSTANT >= GEN_4)
                    effect = HealConfuseBerry(battlerId, gLastUsedItem, FLAVOR_SPICY, TRUE);
                break;
            case HOLD_EFFECT_CONFUSE_DRY:
                if (B_BERRIES_INSTANT >= GEN_4)
                    effect = HealConfuseBerry(battlerId, gLastUsedItem, FLAVOR_DRY, TRUE);
                break;
            case HOLD_EFFECT_CONFUSE_SWEET:
                if (B_BERRIES_INSTANT >= GEN_4)
                    effect = HealConfuseBerry(battlerId, gLastUsedItem, FLAVOR_SWEET, TRUE);
                break;
            case HOLD_EFFECT_CONFUSE_BITTER:
                if (B_BERRIES_INSTANT >= GEN_4)
                    effect = HealConfuseBerry(battlerId, gLastUsedItem, FLAVOR_BITTER, TRUE);
                break;
            case HOLD_EFFECT_CONFUSE_SOUR:
                if (B_BERRIES_INSTANT >= GEN_4)
                    effect = HealConfuseBerry(battlerId, gLastUsedItem, FLAVOR_SOUR, TRUE);
                break;
            case HOLD_EFFECT_ATTACK_UP:
                if (B_BERRIES_INSTANT >= GEN_4)
                    effect = StatRaiseBerry(battlerId, gLastUsedItem, STAT_ATK, TRUE);
                break;
            case HOLD_EFFECT_DEFENSE_UP:
                if (B_BERRIES_INSTANT >= GEN_4)
                    effect = StatRaiseBerry(battlerId, gLastUsedItem, STAT_DEF, TRUE);
                break;
            case HOLD_EFFECT_SPEED_UP:
                if (B_BERRIES_INSTANT >= GEN_4)
                    effect = StatRaiseBerry(battlerId, gLastUsedItem, STAT_SPEED, TRUE);
                break;
            case HOLD_EFFECT_SP_ATTACK_UP:
                if (B_BERRIES_INSTANT >= GEN_4)
                    effect = StatRaiseBerry(battlerId, gLastUsedItem, STAT_SPATK, TRUE);
                break;
            case HOLD_EFFECT_SP_DEFENSE_UP:
                if (B_BERRIES_INSTANT >= GEN_4)
                    effect = StatRaiseBerry(battlerId, gLastUsedItem, STAT_SPDEF, TRUE);
                break;
            case HOLD_EFFECT_CRITICAL_UP:
                if (B_BERRIES_INSTANT >= GEN_4 && !(gBattleMons[battlerId].status2 & STATUS2_FOCUS_ENERGY) && HasEnoughHpToEatBerry(battlerId, GetBattlerHoldEffectParam(battlerId), gLastUsedItem))
                {
                    gBattleMons[battlerId].status2 |= STATUS2_FOCUS_ENERGY;
                    BattleScriptExecute(BattleScript_BerryFocusEnergyEnd2);
                    effect = ITEM_EFFECT_OTHER;
                }
                break;
            case HOLD_EFFECT_RANDOM_STAT_UP:
                if (B_BERRIES_INSTANT >= GEN_4)
                    effect = RandomStatRaiseBerry(battlerId, gLastUsedItem, TRUE);
                break;
            case HOLD_EFFECT_CURE_PAR:
                if (B_BERRIES_INSTANT >= GEN_4 && gBattleMons[battlerId].status1 & STATUS1_PARALYSIS && !UnnerveOn(battlerId, gLastUsedItem))
                {
                    gBattleMons[battlerId].status1 &= ~STATUS1_PARALYSIS;
                    BattleScriptExecute(BattleScript_BerryCurePrlzEnd2);
                    effect = ITEM_STATUS_CHANGE;
                }
                break;
            case HOLD_EFFECT_CURE_PSN:
                if (B_BERRIES_INSTANT >= GEN_4 && gBattleMons[battlerId].status1 & STATUS1_PSN_ANY && !UnnerveOn(battlerId, gLastUsedItem))
                {
                    gBattleMons[battlerId].status1 &= ~(STATUS1_PSN_ANY | STATUS1_TOXIC_COUNTER);
                    BattleScriptExecute(BattleScript_BerryCurePsnEnd2);
                    effect = ITEM_STATUS_CHANGE;
                }
                break;
            case HOLD_EFFECT_CURE_BRN:
                if (B_BERRIES_INSTANT >= GEN_4 && gBattleMons[battlerId].status1 & STATUS1_BURN && !UnnerveOn(battlerId, gLastUsedItem))
                {
                    gBattleMons[battlerId].status1 &= ~STATUS1_BURN;
                    BattleScriptExecute(BattleScript_BerryCureBrnEnd2);
                    effect = ITEM_STATUS_CHANGE;
                }
                break;
            case HOLD_EFFECT_CURE_FRZ:
                if (B_BERRIES_INSTANT >= GEN_4 && gBattleMons[battlerId].status1 & STATUS1_FREEZE && !UnnerveOn(battlerId, gLastUsedItem))
                {
                    gBattleMons[battlerId].status1 &= ~STATUS1_FREEZE;
                    BattleScriptExecute(BattleScript_BerryCureFrzEnd2);
                    effect = ITEM_STATUS_CHANGE;
                }
                break;
            case HOLD_EFFECT_CURE_SLP:
                if (B_BERRIES_INSTANT >= GEN_4 && gBattleMons[battlerId].status1 & STATUS1_SLEEP && !UnnerveOn(battlerId, gLastUsedItem))
                {
                    gBattleMons[battlerId].status1 &= ~STATUS1_SLEEP;
                    gBattleMons[battlerId].status2 &= ~STATUS2_NIGHTMARE;
                    BattleScriptExecute(BattleScript_BerryCureSlpEnd2);
                    effect = ITEM_STATUS_CHANGE;
                }
                break;
            case HOLD_EFFECT_CURE_STATUS:
                if (B_BERRIES_INSTANT >= GEN_4 && (gBattleMons[battlerId].status1 & STATUS1_ANY || gBattleMons[battlerId].status2 & STATUS2_CONFUSION) && !UnnerveOn(battlerId, gLastUsedItem))
                {
                    i = 0;
                    if (gBattleMons[battlerId].status1 & STATUS1_PSN_ANY)
                    {
                        StringCopy(gBattleTextBuff1, gStatusConditionString_PoisonJpn);
                        i++;
                    }
                    if (gBattleMons[battlerId].status1 & STATUS1_SLEEP)
                    {
                        gBattleMons[battlerId].status2 &= ~STATUS2_NIGHTMARE;
                        StringCopy(gBattleTextBuff1, gStatusConditionString_SleepJpn);
                        i++;
                    }
                    if (gBattleMons[battlerId].status1 & STATUS1_PARALYSIS)
                    {
                        StringCopy(gBattleTextBuff1, gStatusConditionString_ParalysisJpn);
                        i++;
                    }
                    if (gBattleMons[battlerId].status1 & STATUS1_BURN)
                    {
                        StringCopy(gBattleTextBuff1, gStatusConditionString_BurnJpn);
                        i++;
                    }
                    if (gBattleMons[battlerId].status1 & STATUS1_FREEZE)
                    {
                        StringCopy(gBattleTextBuff1, gStatusConditionString_IceJpn);
                        i++;
                    }
                    if (gBattleMons[battlerId].status2 & STATUS2_CONFUSION)
                    {
                        StringCopy(gBattleTextBuff1, gStatusConditionString_ConfusionJpn);
                        i++;
                    }
                    if (i <= 1)
                        gBattleCommunication[MULTISTRING_CHOOSER] = B_MSG_CURED_PROBLEM;
                    else
                        gBattleCommunication[MULTISTRING_CHOOSER] = B_MSG_NORMALIZED_STATUS;
                    gBattleMons[battlerId].status1 = 0;
                    gBattleMons[battlerId].status2 &= ~STATUS2_CONFUSION;
                    BattleScriptExecute(BattleScript_BerryCureChosenStatusEnd2);
                    effect = ITEM_STATUS_CHANGE;
                }
                break;
            case HOLD_EFFECT_RESTORE_HP:
                if (B_BERRIES_INSTANT >= GEN_4)
                    effect = ItemHealHp(battlerId, gLastUsedItem, TRUE, FALSE);
                break;
            case HOLD_EFFECT_RESTORE_PCT_HP:
                if (B_BERRIES_INSTANT >= GEN_4)
                    effect = ItemHealHp(battlerId, gLastUsedItem, TRUE, TRUE);
                break;
            case HOLD_EFFECT_AIR_BALLOON:
                effect = ITEM_EFFECT_OTHER;
                gBattleScripting.battler = battlerId;
                BattleScriptPushCursorAndCallback(BattleScript_AirBaloonMsgIn);
                RecordItemEffectBattle(battlerId, HOLD_EFFECT_AIR_BALLOON);
                break;
            case HOLD_EFFECT_ROOM_SERVICE:
                if (TryRoomService(battlerId))
                {
                    BattleScriptExecute(BattleScript_BerryStatRaiseEnd2);
                    effect = ITEM_STATS_CHANGE;
                }
                break;
            case HOLD_EFFECT_SEEDS:
                switch (GetBattlerHoldEffectParam(battlerId))
                {
                case HOLD_EFFECT_PARAM_ELECTRIC_TERRAIN:
                    effect = TryHandleSeed(battlerId, STATUS_FIELD_ELECTRIC_TERRAIN, STAT_DEF, gLastUsedItem, TRUE);
                    break;
                case HOLD_EFFECT_PARAM_GRASSY_TERRAIN:
                    effect = TryHandleSeed(battlerId, STATUS_FIELD_GRASSY_TERRAIN, STAT_DEF, gLastUsedItem, TRUE);
                    break;
                case HOLD_EFFECT_PARAM_MISTY_TERRAIN:
                    effect = TryHandleSeed(battlerId, STATUS_FIELD_MISTY_TERRAIN, STAT_SPDEF, gLastUsedItem, TRUE);
                    break;
                case HOLD_EFFECT_PARAM_PSYCHIC_TERRAIN:
                    effect = TryHandleSeed(battlerId, STATUS_FIELD_PSYCHIC_TERRAIN, STAT_SPDEF, gLastUsedItem, TRUE);
                    break;
                }
                break;
            case HOLD_EFFECT_EJECT_PACK:
                if (gProtectStructs[battlerId].statFell
                 && gProtectStructs[battlerId].disableEjectPack == 0
                 && !(gCurrentMove == MOVE_PARTING_SHOT && CanBattlerSwitch(gBattlerAttacker))) // Does not activate if attacker used Parting Shot and can switch out
                {
                    gProtectStructs[battlerId].statFell = FALSE;
                    gActiveBattler = gBattleScripting.battler = battlerId;
                    effect = ITEM_STATS_CHANGE;
                    if (moveTurn)
                    {
                        BattleScriptPushCursor();
                        gBattlescriptCurrInstr = BattleScript_EjectPackActivate_Ret;
                    }
                    else
                    {
                        BattleScriptExecute(BattleScript_EjectPackActivate_End2);
                    }
                }
                break;
            }

            if (effect)
            {
                gSpecialStatuses[battlerId].switchInItemDone = TRUE;
                gActiveBattler = gBattlerAttacker = gPotentialItemEffectBattler = gBattleScripting.battler = battlerId;
                switch (effect)
                {
                case ITEM_STATUS_CHANGE:
                    BtlController_EmitSetMonData(BUFFER_A, REQUEST_STATUS_BATTLE, 0, 4, &gBattleMons[battlerId].status1);
                    MarkBattlerForControllerExec(gActiveBattler);
                    break;
                case ITEM_PP_CHANGE:
                    if (MOVE_IS_PERMANENT(battlerId, i))
                        gBattleMons[battlerId].pp[i] = changedPP;
                    break;
                }
            }
        }
        break;
    case ITEMEFFECT_NORMAL:
        if (gBattleMons[battlerId].hp)
        {
            switch (battlerHoldEffect)
            {
            case HOLD_EFFECT_RESTORE_HP:
                if (!moveTurn)
                    effect = ItemHealHp(battlerId, gLastUsedItem, TRUE, FALSE);
                break;
            case HOLD_EFFECT_RESTORE_PCT_HP:
                if (!moveTurn)
                    effect = ItemHealHp(battlerId, gLastUsedItem, TRUE, TRUE);
                break;
            case HOLD_EFFECT_RESTORE_PP:
                if (!moveTurn)
                {
                    struct Pokemon *mon;
                    u8 ppBonuses;
                    u16 move;

                    mon = GetBattlerPartyData(battlerId);
                    for (i = 0; i < MAX_MON_MOVES; i++)
                    {
                        move = GetMonData(mon, MON_DATA_MOVE1 + i);
                        changedPP = GetMonData(mon, MON_DATA_PP1 + i);
                        ppBonuses = GetMonData(mon, MON_DATA_PP_BONUSES);
                        if (move && changedPP == 0)
                            break;
                    }
                    if (i != MAX_MON_MOVES)
                    {
                        u8 maxPP = CalculatePPWithBonus(move, ppBonuses, i);
                        u8 ppRestored = GetBattlerHoldEffectParam(battlerId);

                        if (GetBattlerAbility(battlerId) == ABILITY_RIPEN)
                        {
                            ppRestored *= 2;
                            gBattlerAbility = battlerId;
                        }
                        if (changedPP + ppRestored > maxPP)
                            changedPP = maxPP;
                        else
                            changedPP = changedPP + ppRestored;

                        PREPARE_MOVE_BUFFER(gBattleTextBuff1, move);

                        BattleScriptExecute(BattleScript_BerryPPHealEnd2);
                        BtlController_EmitSetMonData(BUFFER_A, i + REQUEST_PPMOVE1_BATTLE, 0, 1, &changedPP);
                        MarkBattlerForControllerExec(gActiveBattler);
                        effect = ITEM_PP_CHANGE;
                    }
                }
                break;
            case HOLD_EFFECT_RESTORE_STATS:
                for (i = 0; i < NUM_BATTLE_STATS; i++)
                {
                    if (gBattleMons[battlerId].statStages[i] < DEFAULT_STAT_STAGE)
                    {
                        gBattleMons[battlerId].statStages[i] = DEFAULT_STAT_STAGE;
                        effect = ITEM_STATS_CHANGE;
                    }
                }
                if (effect)
                {
                    gBattleScripting.battler = battlerId;
                    gPotentialItemEffectBattler = battlerId;
                    gActiveBattler = gBattlerAttacker = battlerId;
                    BattleScriptExecute(BattleScript_WhiteHerbEnd2);
                }
                break;
            case HOLD_EFFECT_BLACK_SLUDGE:
                if (IS_BATTLER_OF_TYPE(battlerId, TYPE_POISON))
                {
                    goto LEFTOVERS;
                }
                else if (GetBattlerAbility(battlerId) != ABILITY_MAGIC_GUARD && !moveTurn)
                {
                    gBattleMoveDamage = gBattleMons[battlerId].maxHP / 8;
                    if (gBattleMoveDamage == 0)
                        gBattleMoveDamage = 1;
                    BattleScriptExecute(BattleScript_ItemHurtEnd2);
                    effect = ITEM_HP_CHANGE;
                    RecordItemEffectBattle(battlerId, battlerHoldEffect);
                    PREPARE_ITEM_BUFFER(gBattleTextBuff1, gLastUsedItem);
                }
                break;
            case HOLD_EFFECT_LEFTOVERS:
            LEFTOVERS:
                if (gBattleMons[battlerId].hp < gBattleMons[battlerId].maxHP && !moveTurn)
                {
                    gBattleMoveDamage = gBattleMons[battlerId].maxHP / 16;
                    if (gBattleMoveDamage == 0)
                        gBattleMoveDamage = 1;
                    gBattleMoveDamage *= -1;
                    BattleScriptExecute(BattleScript_ItemHealHP_End2);
                    effect = ITEM_HP_CHANGE;
                    RecordItemEffectBattle(battlerId, battlerHoldEffect);
                }
                break;
            case HOLD_EFFECT_CONFUSE_SPICY:
                if (!moveTurn)
                    effect = HealConfuseBerry(battlerId, gLastUsedItem, FLAVOR_SPICY, TRUE);
                break;
            case HOLD_EFFECT_CONFUSE_DRY:
                if (!moveTurn)
                    effect = HealConfuseBerry(battlerId, gLastUsedItem, FLAVOR_DRY, TRUE);
                break;
            case HOLD_EFFECT_CONFUSE_SWEET:
                if (!moveTurn)
                    effect = HealConfuseBerry(battlerId, gLastUsedItem, FLAVOR_SWEET, TRUE);
                break;
            case HOLD_EFFECT_CONFUSE_BITTER:
                if (!moveTurn)
                    effect = HealConfuseBerry(battlerId, gLastUsedItem, FLAVOR_BITTER, TRUE);
                break;
            case HOLD_EFFECT_CONFUSE_SOUR:
                if (!moveTurn)
                    effect = HealConfuseBerry(battlerId, gLastUsedItem, FLAVOR_SOUR, TRUE);
                break;
            case HOLD_EFFECT_ATTACK_UP:
                if (!moveTurn)
                    effect = StatRaiseBerry(battlerId, gLastUsedItem, STAT_ATK, TRUE);
                break;
            case HOLD_EFFECT_DEFENSE_UP:
                if (!moveTurn)
                    effect = StatRaiseBerry(battlerId, gLastUsedItem, STAT_DEF, TRUE);
                break;
            case HOLD_EFFECT_SPEED_UP:
                if (!moveTurn)
                    effect = StatRaiseBerry(battlerId, gLastUsedItem, STAT_SPEED, TRUE);
                break;
            case HOLD_EFFECT_SP_ATTACK_UP:
                if (!moveTurn)
                    effect = StatRaiseBerry(battlerId, gLastUsedItem, STAT_SPATK, TRUE);
                break;
            case HOLD_EFFECT_SP_DEFENSE_UP:
                if (!moveTurn)
                    effect = StatRaiseBerry(battlerId, gLastUsedItem, STAT_SPDEF, TRUE);
                break;
            case HOLD_EFFECT_CRITICAL_UP:
                if (!moveTurn && !(gBattleMons[battlerId].status2 & STATUS2_FOCUS_ENERGY)
                    && HasEnoughHpToEatBerry(battlerId, GetBattlerHoldEffectParam(battlerId), gLastUsedItem))
                {
                    gBattleMons[battlerId].status2 |= STATUS2_FOCUS_ENERGY;
                    BattleScriptExecute(BattleScript_BerryFocusEnergyEnd2);
                    effect = ITEM_EFFECT_OTHER;
                }
                break;
            case HOLD_EFFECT_RANDOM_STAT_UP:
                if (!moveTurn)
                    effect = RandomStatRaiseBerry(battlerId, gLastUsedItem, TRUE);
                break;
            case HOLD_EFFECT_CURE_PAR:
                if (gBattleMons[battlerId].status1 & STATUS1_PARALYSIS && !UnnerveOn(battlerId, gLastUsedItem))
                {
                    gBattleMons[battlerId].status1 &= ~STATUS1_PARALYSIS;
                    BattleScriptExecute(BattleScript_BerryCurePrlzEnd2);
                    effect = ITEM_STATUS_CHANGE;
                }
                break;
            case HOLD_EFFECT_CURE_PSN:
                if (gBattleMons[battlerId].status1 & STATUS1_PSN_ANY && !UnnerveOn(battlerId, gLastUsedItem))
                {
                    gBattleMons[battlerId].status1 &= ~(STATUS1_PSN_ANY | STATUS1_TOXIC_COUNTER);
                    BattleScriptExecute(BattleScript_BerryCurePsnEnd2);
                    effect = ITEM_STATUS_CHANGE;
                }
                break;
            case HOLD_EFFECT_CURE_BRN:
                if (gBattleMons[battlerId].status1 & STATUS1_BURN && !UnnerveOn(battlerId, gLastUsedItem))
                {
                    gBattleMons[battlerId].status1 &= ~STATUS1_BURN;
                    BattleScriptExecute(BattleScript_BerryCureBrnEnd2);
                    effect = ITEM_STATUS_CHANGE;
                }
                break;
            case HOLD_EFFECT_CURE_FRZ:
                if (gBattleMons[battlerId].status1 & STATUS1_FREEZE && !UnnerveOn(battlerId, gLastUsedItem))
                {
                    gBattleMons[battlerId].status1 &= ~STATUS1_FREEZE;
                    BattleScriptExecute(BattleScript_BerryCureFrzEnd2);
                    effect = ITEM_STATUS_CHANGE;
                }
                break;
            case HOLD_EFFECT_CURE_SLP:
                if (gBattleMons[battlerId].status1 & STATUS1_SLEEP && !UnnerveOn(battlerId, gLastUsedItem))
                {
                    gBattleMons[battlerId].status1 &= ~STATUS1_SLEEP;
                    gBattleMons[battlerId].status2 &= ~STATUS2_NIGHTMARE;
                    BattleScriptExecute(BattleScript_BerryCureSlpEnd2);
                    effect = ITEM_STATUS_CHANGE;
                }
                break;
            case HOLD_EFFECT_CURE_CONFUSION:
                if (gBattleMons[battlerId].status2 & STATUS2_CONFUSION && !UnnerveOn(battlerId, gLastUsedItem))
                {
                    gBattleMons[battlerId].status2 &= ~STATUS2_CONFUSION;
                    BattleScriptExecute(BattleScript_BerryCureConfusionEnd2);
                    effect = ITEM_EFFECT_OTHER;
                }
                break;
            case HOLD_EFFECT_CURE_STATUS:
                if ((gBattleMons[battlerId].status1 & STATUS1_ANY || gBattleMons[battlerId].status2 & STATUS2_CONFUSION) && !UnnerveOn(battlerId, gLastUsedItem))
                {
                    i = 0;
                    if (gBattleMons[battlerId].status1 & STATUS1_PSN_ANY)
                    {
                        StringCopy(gBattleTextBuff1, gStatusConditionString_PoisonJpn);
                        i++;
                    }
                    if (gBattleMons[battlerId].status1 & STATUS1_SLEEP)
                    {
                        gBattleMons[battlerId].status2 &= ~STATUS2_NIGHTMARE;
                        StringCopy(gBattleTextBuff1, gStatusConditionString_SleepJpn);
                        i++;
                    }
                    if (gBattleMons[battlerId].status1 & STATUS1_PARALYSIS)
                    {
                        StringCopy(gBattleTextBuff1, gStatusConditionString_ParalysisJpn);
                        i++;
                    }
                    if (gBattleMons[battlerId].status1 & STATUS1_BURN)
                    {
                        StringCopy(gBattleTextBuff1, gStatusConditionString_BurnJpn);
                        i++;
                    }
                    if (gBattleMons[battlerId].status1 & STATUS1_FREEZE)
                    {
                        StringCopy(gBattleTextBuff1, gStatusConditionString_IceJpn);
                        i++;
                    }
                    if (gBattleMons[battlerId].status2 & STATUS2_CONFUSION)
                    {
                        StringCopy(gBattleTextBuff1, gStatusConditionString_ConfusionJpn);
                        i++;
                    }
                    if (i <= 1)
                        gBattleCommunication[MULTISTRING_CHOOSER] = B_MSG_CURED_PROBLEM;
                    else
                        gBattleCommunication[MULTISTRING_CHOOSER] = B_MSG_NORMALIZED_STATUS;
                    gBattleMons[battlerId].status1 = 0;
                    gBattleMons[battlerId].status2 &= ~STATUS2_CONFUSION;
                    BattleScriptExecute(BattleScript_BerryCureChosenStatusEnd2);
                    effect = ITEM_STATUS_CHANGE;
                }
                break;
            case HOLD_EFFECT_MENTAL_HERB:
                if (GetMentalHerbEffect(battlerId))
                {
                    gBattleScripting.savedBattler = gBattlerAttacker;
                    gBattlerAttacker = battlerId;
                    BattleScriptExecute(BattleScript_MentalHerbCureEnd2);
                    effect = ITEM_EFFECT_OTHER;
                }
                break;
            case HOLD_EFFECT_MICLE_BERRY:
                if (!moveTurn)
                    effect = TrySetMicleBerry(battlerId, gLastUsedItem, TRUE);
                break;
            }

            if (effect)
            {
                gActiveBattler = gBattlerAttacker = gPotentialItemEffectBattler = gBattleScripting.battler = battlerId;
                switch (effect)
                {
                case ITEM_STATUS_CHANGE:
                    BtlController_EmitSetMonData(BUFFER_A, REQUEST_STATUS_BATTLE, 0, 4, &gBattleMons[battlerId].status1);
                    MarkBattlerForControllerExec(gActiveBattler);
                    break;
                case ITEM_PP_CHANGE:
                    if (MOVE_IS_PERMANENT(battlerId, i))
                        gBattleMons[battlerId].pp[i] = changedPP;
                    break;
                }
            }
        }
        break;
    case ITEMEFFECT_BATTLER_MOVE_END:
        goto DO_ITEMEFFECT_MOVE_END;    // this hurts a bit to do, but is an easy solution
    case ITEMEFFECT_MOVE_END:
        for (battlerId = 0; battlerId < gBattlersCount; battlerId++)
        {
            gLastUsedItem = gBattleMons[battlerId].item;
            battlerHoldEffect = GetBattlerHoldEffect(battlerId, TRUE);
        DO_ITEMEFFECT_MOVE_END:
            switch (battlerHoldEffect)
            {
            case HOLD_EFFECT_MICLE_BERRY:
                if (B_HP_BERRIES >= GEN_4)
                    effect = TrySetMicleBerry(battlerId, gLastUsedItem, FALSE);
                break;
            case HOLD_EFFECT_RESTORE_HP:
                if (B_HP_BERRIES >= GEN_4)
                    effect = ItemHealHp(battlerId, gLastUsedItem, FALSE, FALSE);
                break;
            case HOLD_EFFECT_RESTORE_PCT_HP:
                if (B_BERRIES_INSTANT >= GEN_4)
                    effect = ItemHealHp(battlerId, gLastUsedItem, FALSE, TRUE);
                break;
            case HOLD_EFFECT_CONFUSE_SPICY:
                if (B_BERRIES_INSTANT >= GEN_4)
                    effect = HealConfuseBerry(battlerId, gLastUsedItem, FLAVOR_SPICY, FALSE);
                break;
            case HOLD_EFFECT_CONFUSE_DRY:
                if (B_BERRIES_INSTANT >= GEN_4)
                    effect = HealConfuseBerry(battlerId, gLastUsedItem, FLAVOR_DRY, FALSE);
                break;
            case HOLD_EFFECT_CONFUSE_SWEET:
                if (B_BERRIES_INSTANT >= GEN_4)
                    effect = HealConfuseBerry(battlerId, gLastUsedItem, FLAVOR_SWEET, FALSE);
                break;
            case HOLD_EFFECT_CONFUSE_BITTER:
                if (B_BERRIES_INSTANT >= GEN_4)
                    effect = HealConfuseBerry(battlerId, gLastUsedItem, FLAVOR_BITTER, FALSE);
                break;
            case HOLD_EFFECT_CONFUSE_SOUR:
                if (B_BERRIES_INSTANT >= GEN_4)
                    effect = HealConfuseBerry(battlerId, gLastUsedItem, FLAVOR_SOUR, FALSE);
                break;
            case HOLD_EFFECT_ATTACK_UP:
                if (B_BERRIES_INSTANT >= GEN_4)
                    effect = StatRaiseBerry(battlerId, gLastUsedItem, STAT_ATK, FALSE);
                break;
            case HOLD_EFFECT_DEFENSE_UP:
                if (B_BERRIES_INSTANT >= GEN_4)
                    effect = StatRaiseBerry(battlerId, gLastUsedItem, STAT_DEF, FALSE);
                break;
            case HOLD_EFFECT_SPEED_UP:
                if (B_BERRIES_INSTANT >= GEN_4)
                    effect = StatRaiseBerry(battlerId, gLastUsedItem, STAT_SPEED, FALSE);
                break;
            case HOLD_EFFECT_SP_ATTACK_UP:
                if (B_BERRIES_INSTANT >= GEN_4)
                    effect = StatRaiseBerry(battlerId, gLastUsedItem, STAT_SPATK, FALSE);
                break;
            case HOLD_EFFECT_SP_DEFENSE_UP:
                if (B_BERRIES_INSTANT >= GEN_4)
                    effect = StatRaiseBerry(battlerId, gLastUsedItem, STAT_SPDEF, FALSE);
                break;
            case HOLD_EFFECT_RANDOM_STAT_UP:
                if (B_BERRIES_INSTANT >= GEN_4)
                    effect = RandomStatRaiseBerry(battlerId, gLastUsedItem, FALSE);
                break;
            case HOLD_EFFECT_CURE_PAR:
                if (gBattleMons[battlerId].status1 & STATUS1_PARALYSIS && !UnnerveOn(battlerId, gLastUsedItem))
                {
                    gBattleMons[battlerId].status1 &= ~STATUS1_PARALYSIS;
                    BattleScriptPushCursor();
                    gBattlescriptCurrInstr = BattleScript_BerryCureParRet;
                    effect = ITEM_STATUS_CHANGE;
                }
                break;
            case HOLD_EFFECT_CURE_PSN:
                if (gBattleMons[battlerId].status1 & STATUS1_PSN_ANY && !UnnerveOn(battlerId, gLastUsedItem))
                {
                    gBattleMons[battlerId].status1 &= ~(STATUS1_PSN_ANY | STATUS1_TOXIC_COUNTER);
                    BattleScriptPushCursor();
                    gBattlescriptCurrInstr = BattleScript_BerryCurePsnRet;
                    effect = ITEM_STATUS_CHANGE;
                }
                break;
            case HOLD_EFFECT_CURE_BRN:
                if (gBattleMons[battlerId].status1 & STATUS1_BURN && !UnnerveOn(battlerId, gLastUsedItem))
                {
                    gBattleMons[battlerId].status1 &= ~STATUS1_BURN;
                    BattleScriptPushCursor();
                    gBattlescriptCurrInstr = BattleScript_BerryCureBrnRet;
                    effect = ITEM_STATUS_CHANGE;
                }
                break;
            case HOLD_EFFECT_CURE_FRZ:
                if (gBattleMons[battlerId].status1 & STATUS1_FREEZE && !UnnerveOn(battlerId, gLastUsedItem))
                {
                    gBattleMons[battlerId].status1 &= ~STATUS1_FREEZE;
                    BattleScriptPushCursor();
                    gBattlescriptCurrInstr = BattleScript_BerryCureFrzRet;
                    effect = ITEM_STATUS_CHANGE;
                }
                break;
            case HOLD_EFFECT_CURE_SLP:
                if (gBattleMons[battlerId].status1 & STATUS1_SLEEP && !UnnerveOn(battlerId, gLastUsedItem))
                {
                    gBattleMons[battlerId].status1 &= ~STATUS1_SLEEP;
                    gBattleMons[battlerId].status2 &= ~STATUS2_NIGHTMARE;
                    BattleScriptPushCursor();
                    gBattlescriptCurrInstr = BattleScript_BerryCureSlpRet;
                    effect = ITEM_STATUS_CHANGE;
                }
                break;
            case HOLD_EFFECT_CURE_CONFUSION:
                if (gBattleMons[battlerId].status2 & STATUS2_CONFUSION && !UnnerveOn(battlerId, gLastUsedItem))
                {
                    gBattleMons[battlerId].status2 &= ~STATUS2_CONFUSION;
                    BattleScriptPushCursor();
                    gBattlescriptCurrInstr = BattleScript_BerryCureConfusionRet;
                    effect = ITEM_EFFECT_OTHER;
                }
                break;
            case HOLD_EFFECT_MENTAL_HERB:
                if (GetMentalHerbEffect(battlerId))
                {
                    gBattleScripting.savedBattler = gBattlerAttacker;
                    gBattlerAttacker = battlerId;
                    BattleScriptPushCursor();
                    gBattlescriptCurrInstr = BattleScript_MentalHerbCureRet;
                    effect = ITEM_EFFECT_OTHER;
                }
                break;
            case HOLD_EFFECT_CURE_STATUS:
                if ((gBattleMons[battlerId].status1 & STATUS1_ANY || gBattleMons[battlerId].status2 & STATUS2_CONFUSION) && !UnnerveOn(battlerId, gLastUsedItem))
                {
                    if (gBattleMons[battlerId].status1 & STATUS1_PSN_ANY)
                        StringCopy(gBattleTextBuff1, gStatusConditionString_PoisonJpn);

                    if (gBattleMons[battlerId].status1 & STATUS1_SLEEP)
                    {
                        gBattleMons[battlerId].status2 &= ~STATUS2_NIGHTMARE;
                        StringCopy(gBattleTextBuff1, gStatusConditionString_SleepJpn);
                    }

                    if (gBattleMons[battlerId].status1 & STATUS1_PARALYSIS)
                        StringCopy(gBattleTextBuff1, gStatusConditionString_ParalysisJpn);

                    if (gBattleMons[battlerId].status1 & STATUS1_BURN)
                        StringCopy(gBattleTextBuff1, gStatusConditionString_BurnJpn);

                    if (gBattleMons[battlerId].status1 & STATUS1_FREEZE)
                        StringCopy(gBattleTextBuff1, gStatusConditionString_IceJpn);

                    if (gBattleMons[battlerId].status2 & STATUS2_CONFUSION)
                        StringCopy(gBattleTextBuff1, gStatusConditionString_ConfusionJpn);

                    gBattleMons[battlerId].status1 = 0;
                    gBattleMons[battlerId].status2 &= ~STATUS2_CONFUSION;
                    BattleScriptPushCursor();
                    gBattleCommunication[MULTISTRING_CHOOSER] = B_MSG_CURED_PROBLEM;
                    gBattlescriptCurrInstr = BattleScript_BerryCureChosenStatusRet;
                    effect = ITEM_STATUS_CHANGE;
                }
                break;
            case HOLD_EFFECT_RESTORE_STATS:
                for (i = 0; i < NUM_BATTLE_STATS; i++)
                {
                    if (gBattleMons[battlerId].statStages[i] < DEFAULT_STAT_STAGE)
                    {
                        gBattleMons[battlerId].statStages[i] = DEFAULT_STAT_STAGE;
                        effect = ITEM_STATS_CHANGE;
                    }
                }
                if (effect)
                {
                    gBattleScripting.battler = battlerId;
                    gPotentialItemEffectBattler = battlerId;
                    BattleScriptPushCursor();
                    gBattlescriptCurrInstr = BattleScript_WhiteHerbRet;
                    return effect;
                }
                break;
            }

            if (effect)
            {
                gActiveBattler = gPotentialItemEffectBattler = gBattleScripting.battler = battlerId;
                if (effect == ITEM_STATUS_CHANGE)
                {
                    BtlController_EmitSetMonData(BUFFER_A, REQUEST_STATUS_BATTLE, 0, 4, &gBattleMons[gActiveBattler].status1);
                    MarkBattlerForControllerExec(gActiveBattler);
                }
                break;
            }
        }
        break;
    case ITEMEFFECT_KINGSROCK:
        // Occur on each hit of a multi-strike move
        switch (atkHoldEffect)
        {
        case HOLD_EFFECT_FLINCH:
            #if B_SERENE_GRACE_BOOST >= GEN_5
                if (GetBattlerAbility(gBattlerAttacker) == ABILITY_SERENE_GRACE)
                    atkHoldEffectParam *= 2;
            #endif
            if (gBattleMoveDamage != 0  // Need to have done damage
                && !(gMoveResultFlags & MOVE_RESULT_NO_EFFECT)
                && TARGET_TURN_DAMAGED
                && (Random() % 100) < atkHoldEffectParam
                && gBattleMoves[gCurrentMove].flags & FLAG_KINGS_ROCK_AFFECTED
                && gBattleMons[gBattlerTarget].hp)
            {
                gBattleScripting.moveEffect = MOVE_EFFECT_FLINCH;
                BattleScriptPushCursor();
                SetMoveEffect(FALSE, 0);
                BattleScriptPop();
            }
            break;
        case HOLD_EFFECT_BLUNDER_POLICY:
            if (gBattleStruct->blunderPolicy
             && gBattleMons[gBattlerAttacker].hp != 0
             && CompareStat(gBattlerAttacker, STAT_SPEED, MAX_STAT_STAGE, CMP_LESS_THAN))
            {
                gBattleStruct->blunderPolicy = FALSE;
                gLastUsedItem = atkItem;
                gBattleScripting.statChanger = SET_STATCHANGER(STAT_SPEED, 2, FALSE);
                effect = ITEM_STATS_CHANGE;
                BattleScriptPushCursor();
                gBattlescriptCurrInstr = BattleScript_AttackerItemStatRaise;
            }
            break;
        }
        break;
    case ITEMEFFECT_LIFEORB_SHELLBELL:
        // Occur after the final hit of a multi-strike move
        switch (atkHoldEffect)
        {
        case HOLD_EFFECT_SHELL_BELL:
            if (gSpecialStatuses[gBattlerAttacker].damagedMons  // Need to have done damage
                && gBattlerAttacker != gBattlerTarget
                && gBattleMons[gBattlerAttacker].hp != gBattleMons[gBattlerAttacker].maxHP
                && gBattleMons[gBattlerAttacker].hp != 0)
            {
                gLastUsedItem = atkItem;
                gPotentialItemEffectBattler = gBattlerAttacker;
                gBattleScripting.battler = gBattlerAttacker;
                gBattleMoveDamage = (gSpecialStatuses[gBattlerTarget].dmg / atkHoldEffectParam) * -1;
                if (gBattleMoveDamage == 0)
                    gBattleMoveDamage = -1;
                gSpecialStatuses[gBattlerTarget].dmg = 0;
                BattleScriptPushCursor();
                gBattlescriptCurrInstr = BattleScript_ItemHealHP_Ret;
                effect = ITEM_HP_CHANGE;
            }
            break;
        case HOLD_EFFECT_LIFE_ORB:
            if (IsBattlerAlive(gBattlerAttacker)
                && !(TestSheerForceFlag(gBattlerAttacker, gCurrentMove))
                && GetBattlerAbility(gBattlerAttacker) != ABILITY_MAGIC_GUARD
                && gSpecialStatuses[gBattlerAttacker].damagedMons)
            {
                gBattleMoveDamage = gBattleMons[gBattlerAttacker].maxHP / 10;
                if (gBattleMoveDamage == 0)
                    gBattleMoveDamage = 1;
                effect = ITEM_HP_CHANGE;
                BattleScriptPushCursor();
                gBattlescriptCurrInstr = BattleScript_ItemHurtRet;
                gLastUsedItem = gBattleMons[gBattlerAttacker].item;
            }
            break;
        case HOLD_EFFECT_THROAT_SPRAY:  // Does NOT need to be a damaging move
            if (gProtectStructs[gBattlerAttacker].targetAffected
             && gBattleMons[gBattlerAttacker].hp != 0
             && gBattleMoves[gCurrentMove].flags & FLAG_SOUND
             && CompareStat(gBattlerAttacker, STAT_SPATK, MAX_STAT_STAGE, CMP_LESS_THAN)
             && !NoAliveMonsForEitherParty())   // Don't activate if battle will end
            {
                gLastUsedItem = atkItem;
                gBattleScripting.battler = gBattlerAttacker;
                gBattleScripting.statChanger = SET_STATCHANGER(STAT_SPATK, 1, FALSE);
                effect = ITEM_STATS_CHANGE;
                BattleScriptPushCursor();
                gBattlescriptCurrInstr = BattleScript_AttackerItemStatRaise;
            }
            break;
        }
        break;
    case ITEMEFFECT_TARGET:
        if (!(gMoveResultFlags & MOVE_RESULT_NO_EFFECT))
        {
            GET_MOVE_TYPE(gCurrentMove, moveType);
            switch (battlerHoldEffect)
            {
            case HOLD_EFFECT_AIR_BALLOON:
                if (TARGET_TURN_DAMAGED)
                {
                    effect = ITEM_EFFECT_OTHER;
                    BattleScriptPushCursor();
                    gBattlescriptCurrInstr = BattleScript_AirBaloonMsgPop;
                }
                break;
            case HOLD_EFFECT_ROCKY_HELMET:
                if (TARGET_TURN_DAMAGED
                    && IsMoveMakingContact(gCurrentMove, gBattlerAttacker)
                    && IsBattlerAlive(gBattlerAttacker)
                    && GetBattlerAbility(gBattlerAttacker) != ABILITY_MAGIC_GUARD)
                {
                    gBattleMoveDamage = gBattleMons[gBattlerAttacker].maxHP / 6;
                    if (gBattleMoveDamage == 0)
                        gBattleMoveDamage = 1;
                    effect = ITEM_HP_CHANGE;
                    BattleScriptPushCursor();
                    gBattlescriptCurrInstr = BattleScript_RockyHelmetActivates;
                    PREPARE_ITEM_BUFFER(gBattleTextBuff1, gLastUsedItem);
                    RecordItemEffectBattle(battlerId, HOLD_EFFECT_ROCKY_HELMET);
                }
                break;
            case HOLD_EFFECT_WEAKNESS_POLICY:
                if (IsBattlerAlive(battlerId)
                    && TARGET_TURN_DAMAGED
                    && gMoveResultFlags & MOVE_RESULT_SUPER_EFFECTIVE)
                {
                    effect = ITEM_STATS_CHANGE;
                    BattleScriptPushCursor();
                    gBattlescriptCurrInstr = BattleScript_WeaknessPolicy;
                }
                break;
            case HOLD_EFFECT_SNOWBALL:
                if (IsBattlerAlive(battlerId)
                    && TARGET_TURN_DAMAGED
                    && moveType == TYPE_ICE)
                {
                    effect = ITEM_STATS_CHANGE;
                    BattleScriptPushCursor();
                    gBattlescriptCurrInstr = BattleScript_TargetItemStatRaise;
                    gBattleScripting.statChanger = SET_STATCHANGER(STAT_ATK, 1, FALSE);
                }
                break;
            case HOLD_EFFECT_LUMINOUS_MOSS:
                if (IsBattlerAlive(battlerId)
                    && TARGET_TURN_DAMAGED
                    && moveType == TYPE_WATER)
                {
                    effect = ITEM_STATS_CHANGE;
                    BattleScriptPushCursor();
                    gBattlescriptCurrInstr = BattleScript_TargetItemStatRaise;
                    gBattleScripting.statChanger = SET_STATCHANGER(STAT_SPDEF, 1, FALSE);
                }
                break;
            case HOLD_EFFECT_CELL_BATTERY:
                if (IsBattlerAlive(battlerId)
                    && TARGET_TURN_DAMAGED
                    && moveType == TYPE_ELECTRIC)
                {
                    effect = ITEM_STATS_CHANGE;
                    BattleScriptPushCursor();
                    gBattlescriptCurrInstr = BattleScript_TargetItemStatRaise;
                    gBattleScripting.statChanger = SET_STATCHANGER(STAT_ATK, 1, FALSE);
                }
                break;
            case HOLD_EFFECT_ABSORB_BULB:
                if (IsBattlerAlive(battlerId)
                    && TARGET_TURN_DAMAGED
                    && moveType == TYPE_WATER)
                {
                    effect = ITEM_STATS_CHANGE;
                    BattleScriptPushCursor();
                    gBattlescriptCurrInstr = BattleScript_TargetItemStatRaise;
                    gBattleScripting.statChanger = SET_STATCHANGER(STAT_SPATK, 1, FALSE);
                }
                break;
            case HOLD_EFFECT_JABOCA_BERRY:  // consume and damage attacker if used physical move
                if (IsBattlerAlive(battlerId)
                 && TARGET_TURN_DAMAGED
                 && !DoesSubstituteBlockMove(gBattlerAttacker, battlerId, gCurrentMove)
                 && IS_MOVE_PHYSICAL(gCurrentMove)
                 && GetBattlerAbility(gBattlerAttacker) != ABILITY_MAGIC_GUARD)
                {
                    gBattleMoveDamage = gBattleMons[gBattlerAttacker].maxHP / 8;
                    if (gBattleMoveDamage == 0)
                        gBattleMoveDamage = 1;
                    if (GetBattlerAbility(battlerId) == ABILITY_RIPEN)
                        gBattleMoveDamage *= 2;

                    effect = ITEM_HP_CHANGE;
                    BattleScriptPushCursor();
                    gBattlescriptCurrInstr = BattleScript_JabocaRowapBerryActivates;
                    PREPARE_ITEM_BUFFER(gBattleTextBuff1, gLastUsedItem);
                    RecordItemEffectBattle(battlerId, HOLD_EFFECT_ROCKY_HELMET);
                }
                break;
            case HOLD_EFFECT_ROWAP_BERRY:  // consume and damage attacker if used special move
                if (IsBattlerAlive(battlerId)
                 && TARGET_TURN_DAMAGED
                 && !DoesSubstituteBlockMove(gBattlerAttacker, battlerId, gCurrentMove)
                 && IS_MOVE_SPECIAL(gCurrentMove)
                 && GetBattlerAbility(gBattlerAttacker) != ABILITY_MAGIC_GUARD)
                {
                    gBattleMoveDamage = gBattleMons[gBattlerAttacker].maxHP / 8;
                    if (gBattleMoveDamage == 0)
                        gBattleMoveDamage = 1;
                    if (GetBattlerAbility(battlerId) == ABILITY_RIPEN)
                        gBattleMoveDamage *= 2;

                    effect = ITEM_HP_CHANGE;
                    BattleScriptPushCursor();
                    gBattlescriptCurrInstr = BattleScript_JabocaRowapBerryActivates;
                    PREPARE_ITEM_BUFFER(gBattleTextBuff1, gLastUsedItem);
                    RecordItemEffectBattle(battlerId, HOLD_EFFECT_ROCKY_HELMET);
                }
                break;
            case HOLD_EFFECT_KEE_BERRY:  // consume and boost defense if used physical move
                effect = DamagedStatBoostBerryEffect(battlerId, STAT_DEF, SPLIT_PHYSICAL);
                break;
            case HOLD_EFFECT_MARANGA_BERRY:  // consume and boost sp. defense if used special move
                effect = DamagedStatBoostBerryEffect(battlerId, STAT_SPDEF, SPLIT_SPECIAL);
                break;
            case HOLD_EFFECT_STICKY_BARB:
                if (TARGET_TURN_DAMAGED
                  && (!(gMoveResultFlags & MOVE_RESULT_NO_EFFECT))
                  && IsMoveMakingContact(gCurrentMove, gBattlerAttacker)
                  && !DoesSubstituteBlockMove(gBattlerAttacker, battlerId, gCurrentMove)
                  && IsBattlerAlive(gBattlerAttacker)
                  && CanStealItem(gBattlerAttacker, gBattlerTarget, gBattleMons[gBattlerTarget].item)
                  && gBattleMons[gBattlerAttacker].item == ITEM_NONE)
                {
                    // No sticky hold checks.
                    gEffectBattler = battlerId; // gEffectBattler = target
                    StealTargetItem(gBattlerAttacker, gBattlerTarget);  // Attacker takes target's barb
                    BattleScriptPushCursor();
                    gBattlescriptCurrInstr = BattleScript_StickyBarbTransfer;
                    effect = ITEM_EFFECT_OTHER;
                }
                break;
            }
        }
        break;
    case ITEMEFFECT_ORBS:
        switch (battlerHoldEffect)
        {
        case HOLD_EFFECT_TOXIC_ORB:
            if (!gBattleMons[battlerId].status1
                && CanPoisonType(battlerId, battlerId)
                && GetBattlerAbility(battlerId) != ABILITY_IMMUNITY
                && GetBattlerAbility(battlerId) != ABILITY_COMATOSE
                && IsBattlerAlive)
            {
                effect = ITEM_STATUS_CHANGE;
                gBattleMons[battlerId].status1 = STATUS1_TOXIC_POISON;
                BattleScriptExecute(BattleScript_ToxicOrb);
                RecordItemEffectBattle(battlerId, battlerHoldEffect);
            }
            break;
        case HOLD_EFFECT_FLAME_ORB:
            if (!gBattleMons[battlerId].status1
                && !IS_BATTLER_OF_TYPE(battlerId, TYPE_FIRE)
                && GetBattlerAbility(battlerId) != ABILITY_WATER_VEIL
                && GetBattlerAbility(battlerId) != ABILITY_WATER_BUBBLE
                && GetBattlerAbility(battlerId) != ABILITY_COMATOSE
                && IsBattlerAlive)
            {
                effect = ITEM_STATUS_CHANGE;
                gBattleMons[battlerId].status1 = STATUS1_BURN;
                BattleScriptExecute(BattleScript_FlameOrb);
                RecordItemEffectBattle(battlerId, battlerHoldEffect);
            }
            break;
        case HOLD_EFFECT_STICKY_BARB:   // Not an orb per se, but similar effect, and needs to NOT activate with pickpocket
            if (GetBattlerAbility(battlerId) != ABILITY_MAGIC_GUARD)
            {
                gBattleMoveDamage = gBattleMons[battlerId].maxHP / 8;
                if (gBattleMoveDamage == 0)
                    gBattleMoveDamage = 1;
                BattleScriptExecute(BattleScript_ItemHurtEnd2);
                effect = ITEM_HP_CHANGE;
                RecordItemEffectBattle(battlerId, battlerHoldEffect);
                PREPARE_ITEM_BUFFER(gBattleTextBuff1, gLastUsedItem);
            }
            break;
        }

        if (effect == ITEM_STATUS_CHANGE)
        {
            gActiveBattler = battlerId;
            BtlController_EmitSetMonData(BUFFER_A, REQUEST_STATUS_BATTLE, 0, 4, &gBattleMons[battlerId].status1);
            MarkBattlerForControllerExec(gActiveBattler);
        }
        break;
    }

    // Berry was successfully used on a Pokemon.
    if (effect && (gLastUsedItem >= FIRST_BERRY_INDEX && gLastUsedItem <= LAST_BERRY_INDEX))
        gBattleStruct->ateBerry[battlerId & BIT_SIDE] |= gBitTable[gBattlerPartyIndexes[battlerId]];

    return effect;
}

void ClearFuryCutterDestinyBondGrudge(u8 battlerId)
{
    gDisableStructs[battlerId].furyCutterCounter = 0;
    gBattleMons[battlerId].status2 &= ~STATUS2_DESTINY_BOND;
    gStatuses3[battlerId] &= ~STATUS3_GRUDGE;
}

void HandleAction_RunBattleScript(void) // identical to RunBattleScriptCommands
{
    if (gBattleControllerExecFlags == 0)
        gBattleScriptingCommandsTable[*gBattlescriptCurrInstr]();
}

u32 SetRandomTarget(u32 battlerId)
{
    u32 target;
    static const u8 targets[2][2] =
    {
        [B_SIDE_PLAYER] = {B_POSITION_OPPONENT_LEFT, B_POSITION_OPPONENT_RIGHT},
        [B_SIDE_OPPONENT] = {B_POSITION_PLAYER_LEFT, B_POSITION_PLAYER_RIGHT},
    };

    if (gBattleTypeFlags & BATTLE_TYPE_DOUBLE)
    {
        target = GetBattlerAtPosition(targets[GetBattlerSide(battlerId)][Random() % 2]);
        if (!IsBattlerAlive(target))
            target ^= BIT_FLANK;
    }
    else
    {
        target = GetBattlerAtPosition(targets[GetBattlerSide(battlerId)][0]);
    }

    return target;
}

u32 GetMoveTarget(u16 move, u8 setTarget)
{
    u8 targetBattler = 0;
    u32 i, moveTarget, side;

    if (setTarget != NO_TARGET_OVERRIDE)
        moveTarget = setTarget - 1;
    else
        moveTarget = gBattleMoves[move].target;
    
    // Special cases
    if (move == MOVE_CURSE && !IS_BATTLER_OF_TYPE(gBattlerAttacker, TYPE_GHOST))
        moveTarget = MOVE_TARGET_USER;
    
    switch (moveTarget)
    {
    case MOVE_TARGET_SELECTED:
        side = GetBattlerSide(gBattlerAttacker) ^ BIT_SIDE;
        if (IsAffectedByFollowMe(gBattlerAttacker, side, move))
        {
            targetBattler = gSideTimers[side].followmeTarget;
        }
        else
        {
            targetBattler = SetRandomTarget(gBattlerAttacker);
            if (gBattleMoves[move].type == TYPE_ELECTRIC
                && IsAbilityOnOpposingSide(gBattlerAttacker, ABILITY_LIGHTNING_ROD)
                && GetBattlerAbility(targetBattler) != ABILITY_LIGHTNING_ROD)
            {
                targetBattler ^= BIT_FLANK;
                RecordAbilityBattle(targetBattler, gBattleMons[targetBattler].ability);
                gSpecialStatuses[targetBattler].lightningRodRedirected = TRUE;
            }
            else if (gBattleMoves[move].type == TYPE_WATER
                && IsAbilityOnOpposingSide(gBattlerAttacker, ABILITY_STORM_DRAIN)
                && GetBattlerAbility(targetBattler) != ABILITY_STORM_DRAIN)
            {
                targetBattler ^= BIT_FLANK;
                RecordAbilityBattle(targetBattler, gBattleMons[targetBattler].ability);
                gSpecialStatuses[targetBattler].stormDrainRedirected = TRUE;
            }
        }
        break;
    case MOVE_TARGET_DEPENDS:
    case MOVE_TARGET_BOTH:
    case MOVE_TARGET_FOES_AND_ALLY:
    case MOVE_TARGET_OPPONENTS_FIELD:
        targetBattler = GetBattlerAtPosition((GetBattlerPosition(gBattlerAttacker) & BIT_SIDE) ^ BIT_SIDE);
        if (!IsBattlerAlive(targetBattler))
            targetBattler ^= BIT_FLANK;
        break;
    case MOVE_TARGET_RANDOM:
        side = GetBattlerSide(gBattlerAttacker) ^ BIT_SIDE;
        if (IsAffectedByFollowMe(gBattlerAttacker, side, move))
            targetBattler = gSideTimers[side].followmeTarget;
        else if (gBattleTypeFlags & BATTLE_TYPE_DOUBLE && moveTarget & MOVE_TARGET_RANDOM)
            targetBattler = SetRandomTarget(gBattlerAttacker);
        else
            targetBattler = GetBattlerAtPosition((GetBattlerPosition(gBattlerAttacker) & BIT_SIDE) ^ BIT_SIDE);
        break;
    case MOVE_TARGET_USER_OR_SELECTED:
    case MOVE_TARGET_USER:
    default:
        targetBattler = gBattlerAttacker;
        break;
    case MOVE_TARGET_ALLY:
        if (IsBattlerAlive(BATTLE_PARTNER(gBattlerAttacker)))
            targetBattler = BATTLE_PARTNER(gBattlerAttacker);
        else
            targetBattler = gBattlerAttacker;
        break;
    }

    *(gBattleStruct->moveTarget + gBattlerAttacker) = targetBattler;

    return targetBattler;
}

static bool32 IsMonEventLegal(u8 battlerId)
{
    if (GetBattlerSide(battlerId) == B_SIDE_OPPONENT)
        return TRUE;
    if (GetMonData(&gPlayerParty[gBattlerPartyIndexes[battlerId]], MON_DATA_SPECIES, NULL) != SPECIES_DEOXYS
        && GetMonData(&gPlayerParty[gBattlerPartyIndexes[battlerId]], MON_DATA_SPECIES, NULL) != SPECIES_MEW)
            return TRUE;
    return GetMonData(&gPlayerParty[gBattlerPartyIndexes[battlerId]], MON_DATA_EVENT_LEGAL, NULL);
}

u8 IsMonDisobedient(void)
{
    s32 rnd;
    s32 calc;
    u8 obedienceLevel = 0;

    if (gBattleTypeFlags & (BATTLE_TYPE_LINK | BATTLE_TYPE_RECORDED_LINK))
        return 0;
    if (GetBattlerSide(gBattlerAttacker) == B_SIDE_OPPONENT)
        return 0;

    if (IsMonEventLegal(gBattlerAttacker)) // only false if illegal Mew or Deoxys
    {
        if (gBattleTypeFlags & BATTLE_TYPE_INGAME_PARTNER && GetBattlerPosition(gBattlerAttacker) == 2)
            return 0;
        if (gBattleTypeFlags & BATTLE_TYPE_FRONTIER)
            return 0;
        if (gBattleTypeFlags & BATTLE_TYPE_RECORDED)
            return 0;
        if (!IsOtherTrainer(gBattleMons[gBattlerAttacker].otId, gBattleMons[gBattlerAttacker].otName))
            return 0;
        if (FlagGet(FLAG_BADGE08_GET))
            return 0;

        obedienceLevel = 10;

        if (FlagGet(FLAG_BADGE02_GET))
            obedienceLevel = 30;
        if (FlagGet(FLAG_BADGE04_GET))
            obedienceLevel = 50;
        if (FlagGet(FLAG_BADGE06_GET))
            obedienceLevel = 70;
    }

    if (gBattleMons[gBattlerAttacker].level <= obedienceLevel)
        return 0;
    rnd = (Random() & 255);
    calc = (gBattleMons[gBattlerAttacker].level + obedienceLevel) * rnd >> 8;
    if (calc < obedienceLevel)
        return 0;

    // is not obedient
    if (gCurrentMove == MOVE_RAGE)
        gBattleMons[gBattlerAttacker].status2 &= ~STATUS2_RAGE;
    if (gBattleMons[gBattlerAttacker].status1 & STATUS1_SLEEP && (gCurrentMove == MOVE_SNORE || gCurrentMove == MOVE_SLEEP_TALK))
    {
        gBattlescriptCurrInstr = BattleScript_IgnoresWhileAsleep;
        return 1;
    }

    rnd = (Random() & 255);
    calc = (gBattleMons[gBattlerAttacker].level + obedienceLevel) * rnd >> 8;
    if (calc < obedienceLevel)
    {
        calc = CheckMoveLimitations(gBattlerAttacker, gBitTable[gCurrMovePos], MOVE_LIMITATIONS_ALL);
        if (calc == 0xF) // all moves cannot be used
        {
            // Randomly select, then print a disobedient string
            // B_MSG_LOAFING, B_MSG_WONT_OBEY, B_MSG_TURNED_AWAY, or B_MSG_PRETEND_NOT_NOTICE
            gBattleCommunication[MULTISTRING_CHOOSER] = Random() & (NUM_LOAF_STRINGS - 1);
            gBattlescriptCurrInstr = BattleScript_MoveUsedLoafingAround;
            return 1;
        }
        else // use a random move
        {
            do
            {
                gCurrMovePos = gChosenMovePos = Random() & (MAX_MON_MOVES - 1);
            } while (gBitTable[gCurrMovePos] & calc);

            gCalledMove = gBattleMons[gBattlerAttacker].moves[gCurrMovePos];
            gBattlescriptCurrInstr = BattleScript_IgnoresAndUsesRandomMove;
            gBattlerTarget = GetMoveTarget(gCalledMove, NO_TARGET_OVERRIDE);
            gHitMarker |= HITMARKER_DISOBEDIENT_MOVE;
            return 2;
        }
    }
    else
    {
        obedienceLevel = gBattleMons[gBattlerAttacker].level - obedienceLevel;

        calc = (Random() & 255);
        if (calc < obedienceLevel && CanSleep(gBattlerAttacker))
        {
            // try putting asleep
            int i;
            for (i = 0; i < gBattlersCount; i++)
            {
                if (gBattleMons[i].status2 & STATUS2_UPROAR)
                    break;
            }
            if (i == gBattlersCount)
            {
                gBattlescriptCurrInstr = BattleScript_IgnoresAndFallsAsleep;
                return 1;
            }
        }
        calc -= obedienceLevel;
        if (calc < obedienceLevel)
        {
            gBattleMoveDamage = CalculateMoveDamage(MOVE_NONE, gBattlerAttacker, gBattlerAttacker, TYPE_MYSTERY, 40, FALSE, FALSE, TRUE);
            gBattlerTarget = gBattlerAttacker;
            gBattlescriptCurrInstr = BattleScript_IgnoresAndHitsItself;
            gHitMarker |= HITMARKER_UNABLE_TO_USE_MOVE;
            return 2;
        }
        else
        {
            // Randomly select, then print a disobedient string
            // B_MSG_LOAFING, B_MSG_WONT_OBEY, B_MSG_TURNED_AWAY, or B_MSG_PRETEND_NOT_NOTICE
            gBattleCommunication[MULTISTRING_CHOOSER] = Random() & (NUM_LOAF_STRINGS - 1);
            gBattlescriptCurrInstr = BattleScript_MoveUsedLoafingAround;
            return 1;
        }
    }
}

u32 GetBattlerHoldEffect(u8 battlerId, bool32 checkNegating)
{
    if (checkNegating)
    {
        if (gStatuses3[battlerId] & STATUS3_EMBARGO)
            return HOLD_EFFECT_NONE;
        if (gFieldStatuses & STATUS_FIELD_MAGIC_ROOM)
            return HOLD_EFFECT_NONE;
        if (GetBattlerAbility(battlerId) == ABILITY_KLUTZ)
            return HOLD_EFFECT_NONE;
    }

    gPotentialItemEffectBattler = battlerId;

    if (B_ENABLE_DEBUG && gBattleStruct->debugHoldEffects[battlerId] != 0 && gBattleMons[battlerId].item)
        return gBattleStruct->debugHoldEffects[battlerId];
    else if (gBattleMons[battlerId].item == ITEM_ENIGMA_BERRY)
        return gEnigmaBerries[battlerId].holdEffect;
    else
        return ItemId_GetHoldEffect(gBattleMons[battlerId].item);
}

u32 GetBattlerHoldEffectParam(u8 battlerId)
{
    if (gBattleMons[battlerId].item == ITEM_ENIGMA_BERRY)
        return gEnigmaBerries[battlerId].holdEffectParam;
    else
        return ItemId_GetHoldEffectParam(gBattleMons[battlerId].item);
}

bool32 IsMoveMakingContact(u16 move, u8 battlerAtk)
{
    if (!(gBattleMoves[move].flags & FLAG_MAKES_CONTACT))
    {
        if (gBattleMoves[move].effect == EFFECT_SHELL_SIDE_ARM && gSwapDamageCategory)
            return TRUE;
        else
            return FALSE;
    }
    else if (GetBattlerAbility(battlerAtk) == ABILITY_LONG_REACH)
    {
        return FALSE;
    }
    else if (GetBattlerHoldEffect(battlerAtk, TRUE) == HOLD_EFFECT_PROTECTIVE_PADS)
    {
        return FALSE;
    }
    else
    {
        return TRUE;
    }
}

bool32 IsBattlerProtected(u8 battlerId, u16 move)
{
    // Decorate bypasses protect and detect, but not crafty shield
    if (move == MOVE_DECORATE)
    {
        if (gSideStatuses[GetBattlerSide(battlerId)] & SIDE_STATUS_CRAFTY_SHIELD)
            return TRUE;
        else if (gProtectStructs[battlerId].protected)
            return FALSE;
    }

    // Protective Pads doesn't stop Unseen Fist from bypassing Protect effects, so IsMoveMakingContact() isn't used here.
    // This means extra logic is needed to handle Shell Side Arm.
    if (GetBattlerAbility(gBattlerAttacker) == ABILITY_UNSEEN_FIST
        && (gBattleMoves[move].flags & FLAG_MAKES_CONTACT || (gBattleMoves[move].effect == EFFECT_SHELL_SIDE_ARM && gSwapDamageCategory)))
        return FALSE;
    else if (!(gBattleMoves[move].flags & FLAG_PROTECT_AFFECTED))
        return FALSE;
    else if (gBattleMoves[move].effect == MOVE_EFFECT_FEINT)
        return FALSE;
    else if (gProtectStructs[battlerId].protected)
        return TRUE;
    else if (gSideStatuses[GetBattlerSide(battlerId)] & SIDE_STATUS_WIDE_GUARD
             && gBattleMoves[move].target & (MOVE_TARGET_BOTH | MOVE_TARGET_FOES_AND_ALLY))
        return TRUE;
    else if (gProtectStructs[battlerId].banefulBunkered)
        return TRUE;
    else if (gProtectStructs[battlerId].obstructed && !IS_MOVE_STATUS(move))
        return TRUE;
    else if (gProtectStructs[battlerId].spikyShielded)
        return TRUE;
    else if (gProtectStructs[battlerId].kingsShielded && gBattleMoves[move].power != 0)
        return TRUE;
    else if (gSideStatuses[GetBattlerSide(battlerId)] & SIDE_STATUS_QUICK_GUARD
             && GetChosenMovePriority(gBattlerAttacker) > 0)
        return TRUE;
    else if (gSideStatuses[GetBattlerSide(battlerId)] & SIDE_STATUS_CRAFTY_SHIELD
      && IS_MOVE_STATUS(move))
        return TRUE;
    else if (gSideStatuses[GetBattlerSide(battlerId)] & SIDE_STATUS_MAT_BLOCK
      && !IS_MOVE_STATUS(move))
        return TRUE;
    else
        return FALSE;
}


bool32 IsBattlerGrounded(u8 battlerId)
{
    if (GetBattlerHoldEffect(battlerId, TRUE) == HOLD_EFFECT_IRON_BALL)
        return TRUE;
    else if (gFieldStatuses & STATUS_FIELD_GRAVITY)
        return TRUE;
    else if (gStatuses3[battlerId] & STATUS3_ROOTED)
        return TRUE;
    else if (gStatuses3[battlerId] & STATUS3_SMACKED_DOWN)
        return TRUE;

    else if (gStatuses3[battlerId] & STATUS3_TELEKINESIS)
        return FALSE;
    else if (gStatuses3[battlerId] & STATUS3_MAGNET_RISE)
        return FALSE;
    else if (GetBattlerHoldEffect(battlerId, TRUE) == HOLD_EFFECT_AIR_BALLOON)
        return FALSE;
    else if (GetBattlerAbility(battlerId) == ABILITY_LEVITATE)
        return FALSE;
    else if (IS_BATTLER_OF_TYPE(battlerId, TYPE_FLYING))
        return FALSE;

    else
        return TRUE;
}

bool32 IsBattlerAlive(u8 battlerId)
{
    if (gBattleMons[battlerId].hp == 0)
        return FALSE;
    else if (battlerId >= gBattlersCount)
        return FALSE;
    else if (gAbsentBattlerFlags & gBitTable[battlerId])
        return FALSE;
    else
        return TRUE;
}

u8 GetBattleMonMoveSlot(struct BattlePokemon *battleMon, u16 move)
{
    u8 i;

    for (i = 0; i < 4; i++)
    {
        if (battleMon->moves[i] == move)
            break;
    }
    return i;
}

u32 GetBattlerWeight(u8 battlerId)
{
    u32 i;
    u32 weight = GetPokedexHeightWeight(SpeciesToNationalPokedexNum(gBattleMons[battlerId].species), 1);
    u32 ability = GetBattlerAbility(battlerId);
    u32 holdEffect = GetBattlerHoldEffect(battlerId, TRUE);

    if (ability == ABILITY_HEAVY_METAL)
        weight *= 2;
    else if (ability == ABILITY_LIGHT_METAL)
        weight /= 2;

    if (holdEffect == HOLD_EFFECT_FLOAT_STONE)
        weight /= 2;

    for (i = 0; i < gDisableStructs[battlerId].autotomizeCount; i++)
    {
        if (weight > 1000)
        {
            weight -= 1000;
        }
        else if (weight <= 1000)
        {
            weight = 1;
            break;
        }
    }

    if (weight == 0)
        weight = 1;

    return weight;
}

u32 CountBattlerStatIncreases(u8 battlerId, bool32 countEvasionAcc)
{
    u32 i;
    u32 count = 0;

    for (i = 0; i < NUM_BATTLE_STATS; i++)
    {
        if ((i == STAT_ACC || i == STAT_EVASION) && !countEvasionAcc)
            continue;
        if (gBattleMons[battlerId].statStages[i] > DEFAULT_STAT_STAGE) // Stat is increased.
            count += gBattleMons[battlerId].statStages[i] - DEFAULT_STAT_STAGE;
    }

    return count;
}

u32 GetMoveTargetCount(u16 move, u8 battlerAtk, u8 battlerDef)
{
    switch (gBattleMoves[move].target)
    {
    case MOVE_TARGET_BOTH:
        return IsBattlerAlive(battlerDef)
             + IsBattlerAlive(BATTLE_PARTNER(battlerDef));
    case MOVE_TARGET_FOES_AND_ALLY:
        return IsBattlerAlive(battlerDef)
             + IsBattlerAlive(BATTLE_PARTNER(battlerDef))
             + IsBattlerAlive(BATTLE_PARTNER(battlerAtk));
    case MOVE_TARGET_OPPONENTS_FIELD:
        return 1;
    case MOVE_TARGET_DEPENDS:
    case MOVE_TARGET_SELECTED:
    case MOVE_TARGET_RANDOM:
    case MOVE_TARGET_USER_OR_SELECTED:
        return IsBattlerAlive(battlerDef);
    case MOVE_TARGET_USER:
        return IsBattlerAlive(battlerAtk);
    default:
        return 0;
    }
}

static void MulModifier(u16 *modifier, u16 val)
{
    *modifier = UQ_4_12_TO_INT((*modifier * val) + UQ_4_12_ROUND);
}

static u32 ApplyModifier(u16 modifier, u32 val)
{
    return UQ_4_12_TO_INT((modifier * val) + UQ_4_12_ROUND);
}

static const u8 sFlailHpScaleToPowerTable[] =
{
    1, 200,
    4, 150,
    9, 100,
    16, 80,
    32, 40,
    48, 20
};

// format: min. weight (hectograms), base power
static const u16 sWeightToDamageTable[] =
{
    100, 20,
    250, 40,
    500, 60,
    1000, 80,
    2000, 100,
    0xFFFF, 0xFFFF
};

static const u8 sSpeedDiffPowerTable[] = {40, 60, 80, 120, 150};
static const u8 sHeatCrashPowerTable[] = {40, 40, 60, 80, 100, 120};
static const u8 sTrumpCardPowerTable[] = {200, 80, 60, 50, 40};

const struct TypePower gNaturalGiftTable[] =
{
    [ITEM_TO_BERRY(ITEM_CHERI_BERRY)] = {TYPE_FIRE, 80},
    [ITEM_TO_BERRY(ITEM_CHESTO_BERRY)] = {TYPE_WATER, 80},
    [ITEM_TO_BERRY(ITEM_PECHA_BERRY)] = {TYPE_ELECTRIC, 80},
    [ITEM_TO_BERRY(ITEM_RAWST_BERRY)] = {TYPE_GRASS, 80},
    [ITEM_TO_BERRY(ITEM_ASPEAR_BERRY)] = {TYPE_ICE, 80},
    [ITEM_TO_BERRY(ITEM_LEPPA_BERRY)] = {TYPE_FIGHTING, 80},
    [ITEM_TO_BERRY(ITEM_ORAN_BERRY)] = {TYPE_POISON, 80},
    [ITEM_TO_BERRY(ITEM_PERSIM_BERRY)] = {TYPE_GROUND, 80},
    [ITEM_TO_BERRY(ITEM_LUM_BERRY)] = {TYPE_FLYING, 80},
    [ITEM_TO_BERRY(ITEM_SITRUS_BERRY)] = {TYPE_PSYCHIC, 80},
    [ITEM_TO_BERRY(ITEM_FIGY_BERRY)] = {TYPE_BUG, 80},
    [ITEM_TO_BERRY(ITEM_WIKI_BERRY)] = {TYPE_ROCK, 80},
    [ITEM_TO_BERRY(ITEM_MAGO_BERRY)] = {TYPE_GHOST, 80},
    [ITEM_TO_BERRY(ITEM_AGUAV_BERRY)] = {TYPE_DRAGON, 80},
    [ITEM_TO_BERRY(ITEM_IAPAPA_BERRY)] = {TYPE_DARK, 80},
    [ITEM_TO_BERRY(ITEM_RAZZ_BERRY)] = {TYPE_STEEL, 80},
    [ITEM_TO_BERRY(ITEM_OCCA_BERRY)] = {TYPE_FIRE, 80},
    [ITEM_TO_BERRY(ITEM_PASSHO_BERRY)] = {TYPE_WATER, 80},
    [ITEM_TO_BERRY(ITEM_WACAN_BERRY)] = {TYPE_ELECTRIC, 80},
    [ITEM_TO_BERRY(ITEM_RINDO_BERRY)] = {TYPE_GRASS, 80},
    [ITEM_TO_BERRY(ITEM_YACHE_BERRY)] = {TYPE_ICE, 80},
    [ITEM_TO_BERRY(ITEM_CHOPLE_BERRY)] = {TYPE_FIGHTING, 80},
    [ITEM_TO_BERRY(ITEM_KEBIA_BERRY)] = {TYPE_POISON, 80},
    [ITEM_TO_BERRY(ITEM_SHUCA_BERRY)] = {TYPE_GROUND, 80},
    [ITEM_TO_BERRY(ITEM_COBA_BERRY)] = {TYPE_FLYING, 80},
    [ITEM_TO_BERRY(ITEM_PAYAPA_BERRY)] = {TYPE_PSYCHIC, 80},
    [ITEM_TO_BERRY(ITEM_TANGA_BERRY)] = {TYPE_BUG, 80},
    [ITEM_TO_BERRY(ITEM_CHARTI_BERRY)] = {TYPE_ROCK, 80},
    [ITEM_TO_BERRY(ITEM_KASIB_BERRY)] = {TYPE_GHOST, 80},
    [ITEM_TO_BERRY(ITEM_HABAN_BERRY)] = {TYPE_DRAGON, 80},
    [ITEM_TO_BERRY(ITEM_COLBUR_BERRY)] = {TYPE_DARK, 80},
    [ITEM_TO_BERRY(ITEM_BABIRI_BERRY)] = {TYPE_STEEL, 80},
    [ITEM_TO_BERRY(ITEM_CHILAN_BERRY)] = {TYPE_NORMAL, 80},
    [ITEM_TO_BERRY(ITEM_ROSELI_BERRY)] = {TYPE_FAIRY, 80},
    [ITEM_TO_BERRY(ITEM_BLUK_BERRY)] = {TYPE_FIRE, 90},
    [ITEM_TO_BERRY(ITEM_NANAB_BERRY)] = {TYPE_WATER, 90},
    [ITEM_TO_BERRY(ITEM_WEPEAR_BERRY)] = {TYPE_ELECTRIC, 90},
    [ITEM_TO_BERRY(ITEM_PINAP_BERRY)] = {TYPE_GRASS, 90},
    [ITEM_TO_BERRY(ITEM_POMEG_BERRY)] = {TYPE_ICE, 90},
    [ITEM_TO_BERRY(ITEM_KELPSY_BERRY)] = {TYPE_FIGHTING, 90},
    [ITEM_TO_BERRY(ITEM_QUALOT_BERRY)] = {TYPE_POISON, 90},
    [ITEM_TO_BERRY(ITEM_HONDEW_BERRY)] = {TYPE_GROUND, 90},
    [ITEM_TO_BERRY(ITEM_GREPA_BERRY)] = {TYPE_FLYING, 90},
    [ITEM_TO_BERRY(ITEM_TAMATO_BERRY)] = {TYPE_PSYCHIC, 90},
    [ITEM_TO_BERRY(ITEM_CORNN_BERRY)] = {TYPE_BUG, 90},
    [ITEM_TO_BERRY(ITEM_MAGOST_BERRY)] = {TYPE_ROCK, 90},
    [ITEM_TO_BERRY(ITEM_RABUTA_BERRY)] = {TYPE_GHOST, 90},
    [ITEM_TO_BERRY(ITEM_NOMEL_BERRY)] = {TYPE_DRAGON, 90},
    [ITEM_TO_BERRY(ITEM_SPELON_BERRY)] = {TYPE_DARK, 90},
    [ITEM_TO_BERRY(ITEM_PAMTRE_BERRY)] = {TYPE_STEEL, 90},
    [ITEM_TO_BERRY(ITEM_WATMEL_BERRY)] = {TYPE_FIRE, 100},
    [ITEM_TO_BERRY(ITEM_DURIN_BERRY)] = {TYPE_WATER, 100},
    [ITEM_TO_BERRY(ITEM_BELUE_BERRY)] = {TYPE_ELECTRIC, 100},
    [ITEM_TO_BERRY(ITEM_LIECHI_BERRY)] = {TYPE_GRASS, 100},
    [ITEM_TO_BERRY(ITEM_GANLON_BERRY)] = {TYPE_ICE, 100},
    [ITEM_TO_BERRY(ITEM_SALAC_BERRY)] = {TYPE_FIGHTING, 100},
    [ITEM_TO_BERRY(ITEM_PETAYA_BERRY)] = {TYPE_POISON, 100},
    [ITEM_TO_BERRY(ITEM_APICOT_BERRY)] = {TYPE_GROUND, 100},
    [ITEM_TO_BERRY(ITEM_LANSAT_BERRY)] = {TYPE_FLYING, 100},
    [ITEM_TO_BERRY(ITEM_STARF_BERRY)] = {TYPE_PSYCHIC, 100},
    [ITEM_TO_BERRY(ITEM_ENIGMA_BERRY)] = {TYPE_BUG, 100},
    [ITEM_TO_BERRY(ITEM_MICLE_BERRY)] = {TYPE_ROCK, 100},
    [ITEM_TO_BERRY(ITEM_CUSTAP_BERRY)] = {TYPE_GHOST, 100},
    [ITEM_TO_BERRY(ITEM_JABOCA_BERRY)] = {TYPE_DRAGON, 100},
    [ITEM_TO_BERRY(ITEM_ROWAP_BERRY)] = {TYPE_DARK, 100},
    [ITEM_TO_BERRY(ITEM_KEE_BERRY)] = {TYPE_FAIRY, 100},
    [ITEM_TO_BERRY(ITEM_MARANGA_BERRY)] = {TYPE_DARK, 100},
};

static u16 CalcMoveBasePower(u16 move, u8 battlerAtk, u8 battlerDef)
{
    u32 i;
    u16 basePower = gBattleMoves[move].power;
    u32 weight, hpFraction, speed;

    switch (gBattleMoves[move].effect)
    {
    case EFFECT_PLEDGE:
        // todo
        break;
    case EFFECT_FLING:
        // todo: program Fling + Unburden interaction
        break;
    case EFFECT_ERUPTION:
        basePower = gBattleMons[battlerAtk].hp * basePower / gBattleMons[battlerAtk].maxHP;
        break;
    case EFFECT_FLAIL:
        hpFraction = GetScaledHPFraction(gBattleMons[battlerAtk].hp, gBattleMons[battlerAtk].maxHP, 48);
        for (i = 0; i < sizeof(sFlailHpScaleToPowerTable); i += 2)
        {
            if (hpFraction <= sFlailHpScaleToPowerTable[i])
                break;
        }
        basePower = sFlailHpScaleToPowerTable[i + 1];
        break;
    case EFFECT_RETURN:
        basePower = 10 * (gBattleMons[battlerAtk].friendship) / 25;
        break;
    case EFFECT_FRUSTRATION:
        basePower = 10 * (255 - gBattleMons[battlerAtk].friendship) / 25;
        break;
    case EFFECT_FURY_CUTTER:
        for (i = 1; i < gDisableStructs[battlerAtk].furyCutterCounter; i++)
            basePower *= 2;
        break;
    case EFFECT_ROLLOUT:
        for (i = 1; i < (5 - gDisableStructs[battlerAtk].rolloutTimer); i++)
            basePower *= 2;
        if (gBattleMons[battlerAtk].status2 & STATUS2_DEFENSE_CURL)
            basePower *= 2;
        break;
    case EFFECT_MAGNITUDE:
        basePower = gBattleStruct->magnitudeBasePower;
        break;
    case EFFECT_PRESENT:
        basePower = gBattleStruct->presentBasePower;
        break;
    case EFFECT_TRIPLE_KICK:
        basePower += gBattleScripting.tripleKickPower;
        break;
    case EFFECT_SPIT_UP:
        basePower = 100 * gDisableStructs[battlerAtk].stockpileCounter;
        break;
    case EFFECT_REVENGE:
        if ((gProtectStructs[battlerAtk].physicalDmg
                && gProtectStructs[battlerAtk].physicalBattlerId == battlerDef)
            || (gProtectStructs[battlerAtk].specialDmg
                && gProtectStructs[battlerAtk].specialBattlerId == battlerDef))
            basePower *= 2;
        break;
    case EFFECT_WEATHER_BALL:
        if (WEATHER_HAS_EFFECT && gBattleWeather & B_WEATHER_ANY)
            basePower *= 2;
        break;
    case EFFECT_PURSUIT:
        if (gActionsByTurnOrder[GetBattlerTurnOrderNum(gBattlerTarget)] == B_ACTION_SWITCH)
            basePower *= 2;
        break;
    case EFFECT_NATURAL_GIFT:
        basePower = gNaturalGiftTable[ITEM_TO_BERRY(gBattleMons[battlerAtk].item)].power;
        break;
    case EFFECT_WAKE_UP_SLAP:
        if (gBattleMons[battlerDef].status1 & STATUS1_SLEEP || GetBattlerAbility(battlerDef) == ABILITY_COMATOSE)
            basePower *= 2;
        break;
    case EFFECT_SMELLINGSALT:
        if (gBattleMons[battlerDef].status1 & STATUS1_PARALYSIS)
            basePower *= 2;
        break;
    case EFFECT_WRING_OUT:
        basePower = 120 * gBattleMons[battlerDef].hp / gBattleMons[battlerDef].maxHP;
        break;
    case EFFECT_HEX:
        if (gBattleMons[battlerDef].status1 & STATUS1_ANY || GetBattlerAbility(battlerDef) == ABILITY_COMATOSE)
            basePower *= 2;
        break;
    case EFFECT_ASSURANCE:
        if (gProtectStructs[battlerDef].physicalDmg != 0 || gProtectStructs[battlerDef].specialDmg != 0 || gProtectStructs[battlerDef].confusionSelfDmg)
            basePower *= 2;
        break;
    case EFFECT_TRUMP_CARD:
        i = GetBattleMonMoveSlot(&gBattleMons[battlerAtk], move);
        if (i != 4)
        {
            if (gBattleMons[battlerAtk].pp[i] >= ARRAY_COUNT(sTrumpCardPowerTable))
                basePower = sTrumpCardPowerTable[ARRAY_COUNT(sTrumpCardPowerTable) - 1];
            else
                basePower = sTrumpCardPowerTable[gBattleMons[battlerAtk].pp[i]];
        }
        break;
    case EFFECT_ACROBATICS:
        if (gBattleMons[battlerAtk].item == ITEM_NONE
            // Edge case, because removal of items happens after damage calculation.
            || (gSpecialStatuses[battlerAtk].gemBoost && GetBattlerHoldEffect(battlerAtk, FALSE) == HOLD_EFFECT_GEMS))
            basePower *= 2;
        break;
    case EFFECT_LOW_KICK:
        weight = GetBattlerWeight(battlerDef);
        for (i = 0; sWeightToDamageTable[i] != 0xFFFF; i += 2)
        {
            if (sWeightToDamageTable[i] > weight)
                break;
        }
        if (sWeightToDamageTable[i] != 0xFFFF)
            basePower = sWeightToDamageTable[i + 1];
        else
            basePower = 120;
        break;
    case EFFECT_HEAT_CRASH:
        weight = GetBattlerWeight(battlerAtk) / GetBattlerWeight(battlerDef);
        if (weight >= ARRAY_COUNT(sHeatCrashPowerTable))
            basePower = sHeatCrashPowerTable[ARRAY_COUNT(sHeatCrashPowerTable) - 1];
        else
            basePower = sHeatCrashPowerTable[weight];
        break;
    case EFFECT_PUNISHMENT:
        basePower = 60 + (CountBattlerStatIncreases(battlerDef, FALSE) * 20);
        if (basePower > 200)
            basePower = 200;
        break;
    case EFFECT_STORED_POWER:
        basePower += (CountBattlerStatIncreases(battlerAtk, TRUE) * 20);
        break;
    case EFFECT_ELECTRO_BALL:
        speed = GetBattlerTotalSpeedStat(battlerAtk) / GetBattlerTotalSpeedStat(battlerDef);
        if (speed >= ARRAY_COUNT(sSpeedDiffPowerTable))
            speed = ARRAY_COUNT(sSpeedDiffPowerTable) - 1;
        basePower = sSpeedDiffPowerTable[speed];
        break;
    case EFFECT_GYRO_BALL:
        basePower = ((25 * GetBattlerTotalSpeedStat(battlerDef)) / GetBattlerTotalSpeedStat(battlerAtk)) + 1;
        if (basePower > 150)
            basePower = 150;
        break;
    case EFFECT_ECHOED_VOICE:
        // gBattleStruct->sameMoveTurns incremented in ppreduce
        if (gBattleStruct->sameMoveTurns[battlerAtk] != 0)
        {
            basePower += (basePower * gBattleStruct->sameMoveTurns[battlerAtk]);
            if (basePower > 200)
                basePower = 200;
        }
        break;
    case EFFECT_PAYBACK:
        if (GetBattlerTurnOrderNum(battlerAtk) > GetBattlerTurnOrderNum(battlerDef)
            && (gDisableStructs[battlerDef].isFirstTurn != 2 || B_PAYBACK_SWITCH_BOOST < GEN_5))
            basePower *= 2;
        break;
    case EFFECT_BOLT_BEAK:
        if (GetBattlerTurnOrderNum(battlerAtk) < GetBattlerTurnOrderNum(battlerDef))
            basePower *= 2;
        break;
    case EFFECT_ROUND:
        if (gChosenMoveByBattler[BATTLE_PARTNER(battlerAtk)] == MOVE_ROUND && !(gAbsentBattlerFlags & gBitTable[BATTLE_PARTNER(battlerAtk)]))
            basePower *= 2;
        break;
    case EFFECT_FUSION_COMBO:
        if (gBattleMoves[gLastUsedMove].effect == EFFECT_FUSION_COMBO && move != gLastUsedMove)
            basePower *= 2;
        break;
    case EFFECT_LASH_OUT:
        if (gProtectStructs[battlerAtk].statFell)
            basePower *= 2;
        break;
    case EFFECT_EXPLOSION:
        if (move == MOVE_MISTY_EXPLOSION && gFieldStatuses & STATUS_FIELD_MISTY_TERRAIN && IsBattlerGrounded(battlerAtk))
            MulModifier(&basePower, UQ_4_12(1.5));
        break;
    case EFFECT_DYNAMAX_DOUBLE_DMG:
        #ifdef B_DYNAMAX
        if (IsDynamaxed(battlerDef))
            basePower *= 2;
        #endif
        break;
    case EFFECT_HIDDEN_POWER:
    {
        #if B_HIDDEN_POWER_DMG < GEN_6
        u8 powerBits;

        powerBits = ((gBattleMons[gBattlerAttacker].hpIV & 2) >> 1)
                | ((gBattleMons[gBattlerAttacker].attackIV & 2) << 0)
                | ((gBattleMons[gBattlerAttacker].defenseIV & 2) << 1)
                | ((gBattleMons[gBattlerAttacker].speedIV & 2) << 2)
                | ((gBattleMons[gBattlerAttacker].spAttackIV & 2) << 3)
                | ((gBattleMons[gBattlerAttacker].spDefenseIV & 2) << 4);

        basePower = (40 * powerBits) / 63 + 30;
        #endif
        break;
    }
    case EFFECT_GRAV_APPLE:
        if (gFieldStatuses & STATUS_FIELD_GRAVITY)
            MulModifier(&basePower, UQ_4_12(1.5));
        break;
    case EFFECT_TERRAIN_PULSE:
        if ((gFieldStatuses & STATUS_FIELD_TERRAIN_ANY)
            && IsBattlerGrounded(gBattlerAttacker))
            basePower *= 2;
        break;
    }

    // move-specific base power changes
    switch (move)
    {
    case MOVE_WATER_SHURIKEN:
        if (gBattleMons[battlerAtk].species == SPECIES_GRENINJA_ASH)
            basePower = 20;
        break;
    }

    if (basePower == 0)
        basePower = 1;
    return basePower;
}

static u32 CalcMoveBasePowerAfterModifiers(u16 move, u8 battlerAtk, u8 battlerDef, u8 moveType, bool32 updateFlags)
{
    u32 i, ability;
    u32 holdEffectAtk, holdEffectParamAtk;
    u16 basePower = CalcMoveBasePower(move, battlerAtk, battlerDef);
    u16 holdEffectModifier;
    u16 modifier = UQ_4_12(1.0);
    u32 atkSide = GET_BATTLER_SIDE(battlerAtk);

    // attacker's abilities
    switch (GetBattlerAbility(battlerAtk))
    {
    case ABILITY_TECHNICIAN:
        if (basePower <= 60)
           MulModifier(&modifier, UQ_4_12(1.5));
        break;
    case ABILITY_FLARE_BOOST:
        if (gBattleMons[battlerAtk].status1 & STATUS1_BURN && IS_MOVE_SPECIAL(move))
           MulModifier(&modifier, UQ_4_12(1.5));
        break;
    case ABILITY_TOXIC_BOOST:
        if (gBattleMons[battlerAtk].status1 & STATUS1_PSN_ANY && IS_MOVE_PHYSICAL(move))
           MulModifier(&modifier, UQ_4_12(1.5));
        break;
    case ABILITY_RECKLESS:
        if (gBattleMoves[move].flags & FLAG_RECKLESS_BOOST)
           MulModifier(&modifier, UQ_4_12(1.2));
        break;
    case ABILITY_IRON_FIST:
        if (gBattleMoves[move].flags & FLAG_IRON_FIST_BOOST)
           MulModifier(&modifier, UQ_4_12(1.2));
        break;
    case ABILITY_SHEER_FORCE:
        if (gBattleMoves[move].flags & FLAG_SHEER_FORCE_BOOST)
           MulModifier(&modifier, UQ_4_12(1.3));
        break;
    case ABILITY_SAND_FORCE:
        if ((moveType == TYPE_STEEL || moveType == TYPE_ROCK || moveType == TYPE_GROUND)
            && WEATHER_HAS_EFFECT && gBattleWeather & B_WEATHER_SANDSTORM)
           MulModifier(&modifier, UQ_4_12(1.3));
        break;
    case ABILITY_RIVALRY:
        if (GetGenderFromSpeciesAndPersonality(gBattleMons[battlerAtk].species, gBattleMons[battlerAtk].personality) != MON_GENDERLESS
            && GetGenderFromSpeciesAndPersonality(gBattleMons[battlerDef].species, gBattleMons[battlerDef].personality) != MON_GENDERLESS)
        {
            if (GetGenderFromSpeciesAndPersonality(gBattleMons[battlerAtk].species, gBattleMons[battlerAtk].personality)
             == GetGenderFromSpeciesAndPersonality(gBattleMons[battlerDef].species, gBattleMons[battlerDef].personality))
               MulModifier(&modifier, UQ_4_12(1.25));
            else
               MulModifier(&modifier, UQ_4_12(0.75));
        }
        break;
    case ABILITY_ANALYTIC:
        if (GetBattlerTurnOrderNum(battlerAtk) == gBattlersCount - 1 && move != MOVE_FUTURE_SIGHT && move != MOVE_DOOM_DESIRE)
           MulModifier(&modifier, UQ_4_12(1.3));
        break;
    case ABILITY_TOUGH_CLAWS:
        if (IsMoveMakingContact(move, battlerAtk))
           MulModifier(&modifier, UQ_4_12(1.3));
        break;
    case ABILITY_STRONG_JAW:
        if (gBattleMoves[move].flags & FLAG_STRONG_JAW_BOOST)
           MulModifier(&modifier, UQ_4_12(1.5));
        break;
    case ABILITY_MEGA_LAUNCHER:
        if (gBattleMoves[move].flags & FLAG_MEGA_LAUNCHER_BOOST)
           MulModifier(&modifier, UQ_4_12(1.5));
        break;
    case ABILITY_WATER_BUBBLE:
        if (moveType == TYPE_WATER)
           MulModifier(&modifier, UQ_4_12(2.0));
        break;
    case ABILITY_STEELWORKER:
        if (moveType == TYPE_STEEL)
           MulModifier(&modifier, UQ_4_12(1.5));
        break;
    case ABILITY_PIXILATE:
        if (moveType == TYPE_FAIRY && gBattleStruct->ateBoost[battlerAtk])
            MulModifier(&modifier, UQ_4_12(1.2));
        break;
    case ABILITY_GALVANIZE:
        if (moveType == TYPE_ELECTRIC && gBattleStruct->ateBoost[battlerAtk])
            MulModifier(&modifier, UQ_4_12(1.2));
        break;
    case ABILITY_REFRIGERATE:
        if (moveType == TYPE_ICE && gBattleStruct->ateBoost[battlerAtk])
            MulModifier(&modifier, UQ_4_12(1.2));
        break;
    case ABILITY_AERILATE:
        if (moveType == TYPE_FLYING && gBattleStruct->ateBoost[battlerAtk])
            MulModifier(&modifier, UQ_4_12(1.2));
        break;
    case ABILITY_NORMALIZE:
        if (moveType == TYPE_NORMAL && gBattleStruct->ateBoost[battlerAtk])
            MulModifier(&modifier, UQ_4_12(1.2));
        break;
    case ABILITY_PUNK_ROCK:
        if (gBattleMoves[move].flags & FLAG_SOUND)
            MulModifier(&modifier, UQ_4_12(1.3));
        break;
    case ABILITY_STEELY_SPIRIT:
        if (moveType == TYPE_STEEL)
            MulModifier(&modifier, UQ_4_12(1.5));
        break;
    case ABILITY_TRANSISTOR:
        if (moveType == TYPE_ELECTRIC)
            MulModifier(&modifier, UQ_4_12(1.5));
        break;
    case ABILITY_DRAGONS_MAW:
        if (moveType == TYPE_DRAGON)
            MulModifier(&modifier, UQ_4_12(1.5));
        break;
    case ABILITY_GORILLA_TACTICS:
        if (IS_MOVE_PHYSICAL(move))
            MulModifier(&modifier, UQ_4_12(1.5));
        break;
    }

    // field abilities
    if ((IsAbilityOnField(ABILITY_DARK_AURA) && moveType == TYPE_DARK)
        || (IsAbilityOnField(ABILITY_FAIRY_AURA) && moveType == TYPE_FAIRY))
    {
        if (IsAbilityOnField(ABILITY_AURA_BREAK))
            MulModifier(&modifier, UQ_4_12(0.75));
        else
            MulModifier(&modifier, UQ_4_12(1.33));
    }

    // attacker partner's abilities
    if (IsBattlerAlive(BATTLE_PARTNER(battlerAtk)))
    {
        switch (GetBattlerAbility(BATTLE_PARTNER(battlerAtk)))
        {
        case ABILITY_BATTERY:
            if (IS_MOVE_SPECIAL(move))
                MulModifier(&modifier, UQ_4_12(1.3));
            break;
        case ABILITY_POWER_SPOT:
            MulModifier(&modifier, UQ_4_12(1.3));
            break;
        case ABILITY_STEELY_SPIRIT:
            if (moveType == TYPE_STEEL)
                MulModifier(&modifier, UQ_4_12(1.5));
            break;
        }
    }

    // target's abilities
    ability = GetBattlerAbility(battlerDef);
    switch (ability)
    {
    case ABILITY_HEATPROOF:
    case ABILITY_WATER_BUBBLE:
        if (moveType == TYPE_FIRE)
        {
            MulModifier(&modifier, UQ_4_12(0.5));
            if (updateFlags)
                RecordAbilityBattle(battlerDef, ability);
        }
        break;
    case ABILITY_DRY_SKIN:
        if (moveType == TYPE_FIRE)
            MulModifier(&modifier, UQ_4_12(1.25));
        break;
    case ABILITY_FLUFFY:
        if (IsMoveMakingContact(move, battlerAtk))
        {
            MulModifier(&modifier, UQ_4_12(0.5));
            if (updateFlags)
                RecordAbilityBattle(battlerDef, ability);
        }
        if (moveType == TYPE_FIRE)
            MulModifier(&modifier, UQ_4_12(2.0));
        break;
    }

    holdEffectAtk = GetBattlerHoldEffect(battlerAtk, TRUE);
    holdEffectParamAtk = GetBattlerHoldEffectParam(battlerAtk);
    if (holdEffectParamAtk > 100)
        holdEffectParamAtk = 100;

    holdEffectModifier = UQ_4_12(1.0) + sPercentToModifier[holdEffectParamAtk];

    // attacker's hold effect
    switch (holdEffectAtk)
    {
    case HOLD_EFFECT_MUSCLE_BAND:
        if (IS_MOVE_PHYSICAL(move))
            MulModifier(&modifier, holdEffectModifier);
        break;
    case HOLD_EFFECT_WISE_GLASSES:
        if (IS_MOVE_SPECIAL(move))
            MulModifier(&modifier, holdEffectModifier);
        break;
    case HOLD_EFFECT_LUSTROUS_ORB:
        if (gBattleMons[battlerAtk].species == SPECIES_PALKIA && (moveType == TYPE_WATER || moveType == TYPE_DRAGON))
            MulModifier(&modifier, holdEffectModifier);
        break;
    case HOLD_EFFECT_ADAMANT_ORB:
        if (gBattleMons[battlerAtk].species == SPECIES_DIALGA && (moveType == TYPE_STEEL || moveType == TYPE_DRAGON))
            MulModifier(&modifier, holdEffectModifier);
        break;
    case HOLD_EFFECT_GRISEOUS_ORB:
        if (gBattleMons[battlerAtk].species == SPECIES_GIRATINA && (moveType == TYPE_GHOST || moveType == TYPE_DRAGON))
            MulModifier(&modifier, holdEffectModifier);
        break;
    case HOLD_EFFECT_SOUL_DEW:
        #if B_SOUL_DEW_BOOST >= GEN_7
        if ((gBattleMons[battlerAtk].species == SPECIES_LATIAS || gBattleMons[battlerAtk].species == SPECIES_LATIOS) && (moveType == TYPE_PSYCHIC || moveType == TYPE_DRAGON))
        #else
        if ((gBattleMons[battlerAtk].species == SPECIES_LATIAS || gBattleMons[battlerAtk].species == SPECIES_LATIOS) && !(gBattleTypeFlags & BATTLE_TYPE_FRONTIER) && IS_MOVE_SPECIAL(move))
        #endif
            MulModifier(&modifier, holdEffectModifier);
        break;
    case HOLD_EFFECT_GEMS:
        if (gSpecialStatuses[battlerAtk].gemBoost && gBattleMons[battlerAtk].item)
            MulModifier(&modifier, UQ_4_12(1.0) + sPercentToModifier[gSpecialStatuses[battlerAtk].gemParam]);
        break;
    case HOLD_EFFECT_BUG_POWER:
    case HOLD_EFFECT_STEEL_POWER:
    case HOLD_EFFECT_GROUND_POWER:
    case HOLD_EFFECT_ROCK_POWER:
    case HOLD_EFFECT_GRASS_POWER:
    case HOLD_EFFECT_DARK_POWER:
    case HOLD_EFFECT_FIGHTING_POWER:
    case HOLD_EFFECT_ELECTRIC_POWER:
    case HOLD_EFFECT_WATER_POWER:
    case HOLD_EFFECT_FLYING_POWER:
    case HOLD_EFFECT_POISON_POWER:
    case HOLD_EFFECT_ICE_POWER:
    case HOLD_EFFECT_GHOST_POWER:
    case HOLD_EFFECT_PSYCHIC_POWER:
    case HOLD_EFFECT_FIRE_POWER:
    case HOLD_EFFECT_DRAGON_POWER:
    case HOLD_EFFECT_NORMAL_POWER:
    case HOLD_EFFECT_FAIRY_POWER:
        for (i = 0; i < ARRAY_COUNT(sHoldEffectToType); i++)
        {
            if (holdEffectAtk == sHoldEffectToType[i][0])
            {
                if (moveType == sHoldEffectToType[i][1])
                    MulModifier(&modifier, holdEffectModifier);
                break;
            }
        }
        break;
    case HOLD_EFFECT_PLATE:
        if (moveType == ItemId_GetSecondaryId(gBattleMons[battlerAtk].item))
            MulModifier(&modifier, holdEffectModifier);
        break;
    }

    // move effect
    switch (gBattleMoves[move].effect)
    {
    case EFFECT_FACADE:
        if (gBattleMons[battlerAtk].status1 & (STATUS1_BURN | STATUS1_PSN_ANY | STATUS1_PARALYSIS))
            MulModifier(&modifier, UQ_4_12(2.0));
        break;
    case EFFECT_BRINE:
        if (gBattleMons[battlerDef].hp <= (gBattleMons[battlerDef].maxHP / 2))
            MulModifier(&modifier, UQ_4_12(2.0));
        break;
    case EFFECT_VENOSHOCK:
        if (gBattleMons[battlerDef].status1 & STATUS1_PSN_ANY)
            MulModifier(&modifier, UQ_4_12(2.0));
        break;
    case EFFECT_RETALIATE:
        if (gSideTimers[atkSide].retaliateTimer == 1)
            MulModifier(&modifier, UQ_4_12(2.0));
        break;
    case EFFECT_SOLAR_BEAM:
        if (IsBattlerWeatherAffected(battlerAtk, (B_WEATHER_HAIL | B_WEATHER_SANDSTORM | B_WEATHER_RAIN)))
            MulModifier(&modifier, UQ_4_12(0.5));
        break;
    case EFFECT_STOMPING_TANTRUM:
        if (gBattleStruct->lastMoveFailed & gBitTable[battlerAtk])
            MulModifier(&modifier, UQ_4_12(2.0));
        break;
    case EFFECT_BULLDOZE:
    case EFFECT_MAGNITUDE:
    case EFFECT_EARTHQUAKE:
        if (gFieldStatuses & STATUS_FIELD_GRASSY_TERRAIN && !(gStatuses3[battlerDef] & STATUS3_SEMI_INVULNERABLE))
            MulModifier(&modifier, UQ_4_12(0.5));
        break;
    case EFFECT_KNOCK_OFF:
        #if B_KNOCK_OFF_DMG >= GEN_6
        if (gBattleMons[battlerDef].item != ITEM_NONE
            && CanBattlerGetOrLoseItem(battlerDef, gBattleMons[battlerDef].item))
            MulModifier(&modifier, UQ_4_12(1.5));
        #endif
        break;
    }

    // various effecs
    if (gProtectStructs[battlerAtk].helpingHand)
        MulModifier(&modifier, UQ_4_12(1.5));
    if (gStatuses3[battlerAtk] & STATUS3_CHARGED_UP && moveType == TYPE_ELECTRIC)
        MulModifier(&modifier, UQ_4_12(2.0));
    if (gStatuses3[battlerAtk] & STATUS3_ME_FIRST)
        MulModifier(&modifier, UQ_4_12(1.5));
    if (gFieldStatuses & STATUS_FIELD_GRASSY_TERRAIN && moveType == TYPE_GRASS && IsBattlerGrounded(battlerAtk) && !(gStatuses3[battlerAtk] & STATUS3_SEMI_INVULNERABLE))
        MulModifier(&modifier, (B_TERRAIN_TYPE_BOOST >= GEN_8) ? UQ_4_12(1.3) : UQ_4_12(1.5));
    if (gFieldStatuses & STATUS_FIELD_MISTY_TERRAIN && moveType == TYPE_DRAGON && IsBattlerGrounded(battlerDef) && !(gStatuses3[battlerDef] & STATUS3_SEMI_INVULNERABLE))
        MulModifier(&modifier, UQ_4_12(0.5));
    if (gFieldStatuses & STATUS_FIELD_ELECTRIC_TERRAIN && moveType == TYPE_ELECTRIC && IsBattlerGrounded(battlerAtk) && !(gStatuses3[battlerAtk] & STATUS3_SEMI_INVULNERABLE))
        MulModifier(&modifier, (B_TERRAIN_TYPE_BOOST >= GEN_8) ? UQ_4_12(1.3) : UQ_4_12(1.5));
    if (gFieldStatuses & STATUS_FIELD_PSYCHIC_TERRAIN && moveType == TYPE_PSYCHIC && IsBattlerGrounded(battlerAtk) && !(gStatuses3[battlerAtk] & STATUS3_SEMI_INVULNERABLE))
        MulModifier(&modifier, (B_TERRAIN_TYPE_BOOST >= GEN_8) ? UQ_4_12(1.3) : UQ_4_12(1.5));

    return ApplyModifier(modifier, basePower);
}

static u32 CalcAttackStat(u16 move, u8 battlerAtk, u8 battlerDef, u8 moveType, bool32 isCrit, bool32 updateFlags)
{
    u8 atkStage;
    u32 atkStat;
    u16 modifier;

    if (gBattleMoves[move].effect == EFFECT_FOUL_PLAY)
    {
        if (IS_MOVE_PHYSICAL(move))
        {
            atkStat = gBattleMons[battlerDef].attack;
            atkStage = gBattleMons[battlerDef].statStages[STAT_ATK];
        }
        else
        {
            atkStat = gBattleMons[battlerDef].spAttack;
            atkStage = gBattleMons[battlerDef].statStages[STAT_SPATK];
        }
    }
    else if (gBattleMoves[move].effect == EFFECT_BODY_PRESS)
    {
        atkStat = gBattleMons[battlerAtk].defense;
        atkStage = gBattleMons[battlerAtk].statStages[STAT_DEF];
    }
    else
    {
        if (IS_MOVE_PHYSICAL(move))
        {
            atkStat = gBattleMons[battlerAtk].attack;
            atkStage = gBattleMons[battlerAtk].statStages[STAT_ATK];
        }
        else
        {
            atkStat = gBattleMons[battlerAtk].spAttack;
            atkStage = gBattleMons[battlerAtk].statStages[STAT_SPATK];
        }
    }

    // critical hits ignore attack stat's stage drops
    if (isCrit && atkStage < DEFAULT_STAT_STAGE)
        atkStage = DEFAULT_STAT_STAGE;
    // pokemon with unaware ignore attack stat changes while taking damage
    if (GetBattlerAbility(battlerDef) == ABILITY_UNAWARE)
        atkStage = DEFAULT_STAT_STAGE;

    atkStat *= gStatStageRatios[atkStage][0];
    atkStat /= gStatStageRatios[atkStage][1];

    // apply attack stat modifiers
    modifier = UQ_4_12(1.0);

    // attacker's abilities
    switch (GetBattlerAbility(battlerAtk))
    {
    case ABILITY_HUGE_POWER:
    case ABILITY_PURE_POWER:
        if (IS_MOVE_PHYSICAL(move))
            MulModifier(&modifier, UQ_4_12(2.0));
        break;
    case ABILITY_SLOW_START:
        if (gDisableStructs[battlerAtk].slowStartTimer != 0)
            MulModifier(&modifier, UQ_4_12(0.5));
        break;
    case ABILITY_SOLAR_POWER:
        if (IS_MOVE_SPECIAL(move) && IsBattlerWeatherAffected(battlerAtk, B_WEATHER_SUN))
            MulModifier(&modifier, UQ_4_12(1.5));
        break;
    case ABILITY_DEFEATIST:
        if (gBattleMons[battlerAtk].hp <= (gBattleMons[battlerAtk].maxHP / 2))
            MulModifier(&modifier, UQ_4_12(0.5));
        break;
    case ABILITY_FLASH_FIRE:
        if (moveType == TYPE_FIRE && gBattleResources->flags->flags[battlerAtk] & RESOURCE_FLAG_FLASH_FIRE)
            MulModifier(&modifier, UQ_4_12(1.5));
        break;
    case ABILITY_SWARM:
        if (moveType == TYPE_BUG && gBattleMons[battlerAtk].hp <= (gBattleMons[battlerAtk].maxHP / 3))
            MulModifier(&modifier, UQ_4_12(1.5));
        break;
    case ABILITY_TORRENT:
        if (moveType == TYPE_WATER && gBattleMons[battlerAtk].hp <= (gBattleMons[battlerAtk].maxHP / 3))
            MulModifier(&modifier, UQ_4_12(1.5));
        break;
    case ABILITY_BLAZE:
        if (moveType == TYPE_FIRE && gBattleMons[battlerAtk].hp <= (gBattleMons[battlerAtk].maxHP / 3))
            MulModifier(&modifier, UQ_4_12(1.5));
        break;
    case ABILITY_OVERGROW:
        if (moveType == TYPE_GRASS && gBattleMons[battlerAtk].hp <= (gBattleMons[battlerAtk].maxHP / 3))
            MulModifier(&modifier, UQ_4_12(1.5));
        break;
    case ABILITY_PLUS:
    case ABILITY_MINUS:
        if (IsBattlerAlive(BATTLE_PARTNER(battlerAtk)))
        {
            u32 partnerAbility = GetBattlerAbility(BATTLE_PARTNER(battlerAtk));
            if (partnerAbility == ABILITY_PLUS || partnerAbility == ABILITY_MINUS)
                MulModifier(&modifier, UQ_4_12(1.5));
        }
        break;
    case ABILITY_FLOWER_GIFT:
        if (gBattleMons[battlerAtk].species == SPECIES_CHERRIM && IsBattlerWeatherAffected(battlerAtk, B_WEATHER_SUN) && IS_MOVE_PHYSICAL(move))
            MulModifier(&modifier, UQ_4_12(1.5));
        break;
    case ABILITY_HUSTLE:
        if (IS_MOVE_PHYSICAL(move))
            MulModifier(&modifier, UQ_4_12(1.5));
        break;
    case ABILITY_STAKEOUT:
        if (gDisableStructs[battlerDef].isFirstTurn == 2) // just switched in
            MulModifier(&modifier, UQ_4_12(2.0));
        break;
    case ABILITY_GUTS:
        if (gBattleMons[battlerAtk].status1 & STATUS1_ANY && IS_MOVE_PHYSICAL(move))
            MulModifier(&modifier, UQ_4_12(1.5));
        break;
    }

    // target's abilities
    switch (GetBattlerAbility(battlerDef))
    {
    case ABILITY_THICK_FAT:
        if (moveType == TYPE_FIRE || moveType == TYPE_ICE)
        {
            MulModifier(&modifier, UQ_4_12(0.5));
            if (updateFlags)
                RecordAbilityBattle(battlerDef, ABILITY_THICK_FAT);
        }
        break;
    case ABILITY_ICE_SCALES:
        if (IS_MOVE_SPECIAL(move))
            MulModifier(&modifier, UQ_4_12(0.5));
        break;
    }

    // ally's abilities
    if (IsBattlerAlive(BATTLE_PARTNER(battlerAtk)))
    {
        switch (GetBattlerAbility(BATTLE_PARTNER(battlerAtk)))
        {
        case ABILITY_FLOWER_GIFT:
            if (gBattleMons[BATTLE_PARTNER(battlerAtk)].species == SPECIES_CHERRIM && IsBattlerWeatherAffected(BATTLE_PARTNER(battlerAtk), B_WEATHER_SUN) && IS_MOVE_PHYSICAL(move))
                MulModifier(&modifier, UQ_4_12(1.5));
            break;
        }
    }

    // attacker's hold effect
    switch (GetBattlerHoldEffect(battlerAtk, TRUE))
    {
    case HOLD_EFFECT_THICK_CLUB:
        if ((GET_BASE_SPECIES_ID(gBattleMons[battlerAtk].species) == SPECIES_CUBONE
         || GET_BASE_SPECIES_ID(gBattleMons[battlerAtk].species) == SPECIES_MAROWAK)
         && IS_MOVE_PHYSICAL(move))
            MulModifier(&modifier, UQ_4_12(2.0));
        break;
    case HOLD_EFFECT_DEEP_SEA_TOOTH:
        if (gBattleMons[battlerAtk].species == SPECIES_CLAMPERL && IS_MOVE_SPECIAL(move))
            MulModifier(&modifier, UQ_4_12(2.0));
        break;
    case HOLD_EFFECT_LIGHT_BALL:
        if (gBattleMons[battlerAtk].species == SPECIES_PIKACHU)
            MulModifier(&modifier, UQ_4_12(2.0));
        break;
    case HOLD_EFFECT_CHOICE_BAND:
        if (IS_MOVE_PHYSICAL(move))
            MulModifier(&modifier, UQ_4_12(1.5));
        break;
    case HOLD_EFFECT_CHOICE_SPECS:
        if (IS_MOVE_SPECIAL(move))
            MulModifier(&modifier, UQ_4_12(1.5));
        break;
    }

    // The offensive stats of a Player's Pokémon are boosted by x1.1 (+10%) if they have the 1st badge and 7th badges.
    // Having the 1st badge boosts physical attack while having the 7th badge boosts special attack.
    if (ShouldGetStatBadgeBoost(FLAG_BADGE01_GET, battlerAtk) && IS_MOVE_PHYSICAL(move))
        MulModifier(&modifier, UQ_4_12(1.1));
    if (ShouldGetStatBadgeBoost(FLAG_BADGE07_GET, battlerAtk) && IS_MOVE_SPECIAL(move))
        MulModifier(&modifier, UQ_4_12(1.1));

    return ApplyModifier(modifier, atkStat);
}

static bool32 CanEvolve(u32 species)
{
    u32 i;

    for (i = 0; i < EVOS_PER_MON; i++)
    {
        if (gEvolutionTable[species][i].method
         && gEvolutionTable[species][i].method != EVO_MEGA_EVOLUTION
         && gEvolutionTable[species][i].method != EVO_MOVE_MEGA_EVOLUTION
         && gEvolutionTable[species][i].method != EVO_PRIMAL_REVERSION)
            return TRUE;
    }
    return FALSE;
}

static u32 CalcDefenseStat(u16 move, u8 battlerAtk, u8 battlerDef, u8 moveType, bool32 isCrit, bool32 updateFlags)
{
    bool32 usesDefStat;
    u8 defStage;
    u32 defStat, def, spDef;
    u16 modifier;

    if (gFieldStatuses & STATUS_FIELD_WONDER_ROOM) // the defense stats are swapped
    {
        def = gBattleMons[battlerDef].spDefense;
        spDef = gBattleMons[battlerDef].defense;
    }
    else
    {
        def = gBattleMons[battlerDef].defense;
        spDef = gBattleMons[battlerDef].spDefense;
    }

    if (gBattleMoves[move].effect == EFFECT_PSYSHOCK || IS_MOVE_PHYSICAL(move)) // uses defense stat instead of sp.def
    {
        defStat = def;
        defStage = gBattleMons[battlerDef].statStages[STAT_DEF];
        usesDefStat = TRUE;
    }
    else // is special
    {
        defStat = spDef;
        defStage = gBattleMons[battlerDef].statStages[STAT_SPDEF];
        usesDefStat = FALSE;
    }

    // critical hits ignore positive stat changes
    if (isCrit && defStage > DEFAULT_STAT_STAGE)
        defStage = DEFAULT_STAT_STAGE;
    // pokemon with unaware ignore defense stat changes while dealing damage
    if (GetBattlerAbility(battlerAtk) == ABILITY_UNAWARE)
        defStage = DEFAULT_STAT_STAGE;
    // certain moves also ignore stat changes
    if (gBattleMoves[move].flags & FLAG_STAT_STAGES_IGNORED)
        defStage = DEFAULT_STAT_STAGE;

    defStat *= gStatStageRatios[defStage][0];
    defStat /= gStatStageRatios[defStage][1];

    // apply defense stat modifiers
    modifier = UQ_4_12(1.0);

    // target's abilities
    switch (GetBattlerAbility(battlerDef))
    {
    case ABILITY_MARVEL_SCALE:
        if (gBattleMons[battlerDef].status1 & STATUS1_ANY && usesDefStat)
        {
            MulModifier(&modifier, UQ_4_12(1.5));
            if (updateFlags)
                RecordAbilityBattle(battlerDef, ABILITY_MARVEL_SCALE);
        }
        break;
    case ABILITY_FUR_COAT:
        if (usesDefStat)
        {
            MulModifier(&modifier, UQ_4_12(2.0));
            if (updateFlags)
                RecordAbilityBattle(battlerDef, ABILITY_FUR_COAT);
        }
        break;
    case ABILITY_GRASS_PELT:
        if (gFieldStatuses & STATUS_FIELD_GRASSY_TERRAIN && usesDefStat)
        {
            MulModifier(&modifier, UQ_4_12(1.5));
            if (updateFlags)
                RecordAbilityBattle(battlerDef, ABILITY_GRASS_PELT);
        }
        break;
    case ABILITY_FLOWER_GIFT:
        if (gBattleMons[battlerDef].species == SPECIES_CHERRIM && IsBattlerWeatherAffected(battlerDef, B_WEATHER_SUN) && !usesDefStat)
            MulModifier(&modifier, UQ_4_12(1.5));
        break;
    case ABILITY_PUNK_ROCK:
        if (gBattleMoves[move].flags & FLAG_SOUND)
            MulModifier(&modifier, UQ_4_12(2.0));
        break;
    }

    // ally's abilities
    if (IsBattlerAlive(BATTLE_PARTNER(battlerDef)))
    {
        switch (GetBattlerAbility(BATTLE_PARTNER(battlerDef)))
        {
        case ABILITY_FLOWER_GIFT:
            if (gBattleMons[BATTLE_PARTNER(battlerDef)].species == SPECIES_CHERRIM && IsBattlerWeatherAffected(BATTLE_PARTNER(battlerDef), B_WEATHER_SUN) && !usesDefStat)
                MulModifier(&modifier, UQ_4_12(1.5));
            break;
        }
    }

    // target's hold effects
    switch (GetBattlerHoldEffect(battlerDef, TRUE))
    {
    case HOLD_EFFECT_DEEP_SEA_SCALE:
        if (gBattleMons[battlerDef].species == SPECIES_CLAMPERL && !usesDefStat)
            MulModifier(&modifier, UQ_4_12(2.0));
        break;
    case HOLD_EFFECT_METAL_POWDER:
        if (gBattleMons[battlerDef].species == SPECIES_DITTO && usesDefStat && !(gBattleMons[battlerDef].status2 & STATUS2_TRANSFORMED))
            MulModifier(&modifier, UQ_4_12(2.0));
        break;
    case HOLD_EFFECT_EVIOLITE:
        if (CanEvolve(gBattleMons[battlerDef].species))
            MulModifier(&modifier, UQ_4_12(1.5));
        break;
    case HOLD_EFFECT_ASSAULT_VEST:
        if (!usesDefStat)
            MulModifier(&modifier, UQ_4_12(1.5));
        break;
#if B_SOUL_DEW_BOOST <= GEN_6
    case HOLD_EFFECT_SOUL_DEW:
        if ((gBattleMons[battlerDef].species == SPECIES_LATIAS || gBattleMons[battlerDef].species == SPECIES_LATIOS)
         && !(gBattleTypeFlags & BATTLE_TYPE_FRONTIER)
         && !usesDefStat)
            MulModifier(&modifier, UQ_4_12(1.5));
        break;
#endif
    }

    // sandstorm sp.def boost for rock types
    if (IS_BATTLER_OF_TYPE(battlerDef, TYPE_ROCK) && WEATHER_HAS_EFFECT && gBattleWeather & B_WEATHER_SANDSTORM && !usesDefStat)
        MulModifier(&modifier, UQ_4_12(1.5));

    // The defensive stats of a Player's Pokémon are boosted by x1.1 (+10%) if they have the 5th badge and 7th badges.
    // Having the 5th badge boosts physical defense while having the 7th badge boosts special defense.
    if (ShouldGetStatBadgeBoost(FLAG_BADGE05_GET, battlerDef) && IS_MOVE_PHYSICAL(move))
        MulModifier(&modifier, UQ_4_12(1.1));
    if (ShouldGetStatBadgeBoost(FLAG_BADGE07_GET, battlerDef) && IS_MOVE_SPECIAL(move))
        MulModifier(&modifier, UQ_4_12(1.1));

    return ApplyModifier(modifier, defStat);
}

static u32 CalcFinalDmg(u32 dmg, u16 move, u8 battlerAtk, u8 battlerDef, u8 moveType, u16 typeEffectivenessModifier, bool32 isCrit, bool32 updateFlags)
{
    u32 percentBoost;
    u32 abilityAtk = GetBattlerAbility(battlerAtk);
    u32 abilityDef = GetBattlerAbility(battlerDef);
    u32 defSide = GET_BATTLER_SIDE(battlerDef);
    u16 finalModifier = UQ_4_12(1.0);
    u16 itemDef = gBattleMons[battlerDef].item;

    // check multiple targets in double battle
    if (GetMoveTargetCount(move, battlerAtk, battlerDef) >= 2)
        MulModifier(&finalModifier, UQ_4_12(0.75));

    // take type effectiveness
    MulModifier(&finalModifier, typeEffectivenessModifier);

    // check crit
    if (isCrit)
        dmg = ApplyModifier((B_CRIT_MULTIPLIER >= GEN_6 ? UQ_4_12(1.5) : UQ_4_12(2.0)), dmg);

    // check burn
    if (gBattleMons[battlerAtk].status1 & STATUS1_BURN && IS_MOVE_PHYSICAL(move)
        && gBattleMoves[move].effect != EFFECT_FACADE && abilityAtk != ABILITY_GUTS)
        dmg = ApplyModifier(UQ_4_12(0.5), dmg);

    // check sunny/rain weather
    if (IsBattlerWeatherAffected(battlerAtk, B_WEATHER_RAIN))
    {
        if (moveType == TYPE_FIRE)
            dmg = ApplyModifier(UQ_4_12(0.5), dmg);
        else if (moveType == TYPE_WATER)
            dmg = ApplyModifier(UQ_4_12(1.5), dmg);
    }
    else if (IsBattlerWeatherAffected(battlerAtk, B_WEATHER_SUN))
    {
        if (moveType == TYPE_FIRE)
            dmg = ApplyModifier(UQ_4_12(1.5), dmg);
        else if (moveType == TYPE_WATER)
            dmg = ApplyModifier(UQ_4_12(0.5), dmg);
    }

    // check stab
    if (IS_BATTLER_OF_TYPE(battlerAtk, moveType) && move != MOVE_STRUGGLE)
    {
        if (abilityAtk == ABILITY_ADAPTABILITY)
            MulModifier(&finalModifier, UQ_4_12(2.0));
        else
            MulModifier(&finalModifier, UQ_4_12(1.5));
    }

    // reflect, light screen, aurora veil
    if (((gSideStatuses[defSide] & SIDE_STATUS_REFLECT && IS_MOVE_PHYSICAL(move))
            || (gSideStatuses[defSide] & SIDE_STATUS_LIGHTSCREEN && IS_MOVE_SPECIAL(move))
            || (gSideStatuses[defSide] & SIDE_STATUS_AURORA_VEIL))
        && abilityAtk != ABILITY_INFILTRATOR
        && !(isCrit)
        && !gProtectStructs[gBattlerAttacker].confusionSelfDmg)
    {
        if (gBattleTypeFlags & BATTLE_TYPE_DOUBLE)
            MulModifier(&finalModifier, UQ_4_12(0.66));
        else
            MulModifier(&finalModifier, UQ_4_12(0.5));
    }

    // attacker's abilities
    switch (abilityAtk)
    {
    case ABILITY_TINTED_LENS:
        if (typeEffectivenessModifier <= UQ_4_12(0.5))
            MulModifier(&finalModifier, UQ_4_12(2.0));
        break;
    case ABILITY_SNIPER:
        if (isCrit)
            MulModifier(&finalModifier, UQ_4_12(1.5));
        break;
    case ABILITY_NEUROFORCE:
        if (typeEffectivenessModifier >= UQ_4_12(2.0))
            MulModifier(&finalModifier, UQ_4_12(1.25));
        break;
    }

    // target's abilities
    switch (abilityDef)
    {
    case ABILITY_MULTISCALE:
    case ABILITY_SHADOW_SHIELD:
        if (BATTLER_MAX_HP(battlerDef))
            MulModifier(&finalModifier, UQ_4_12(0.5));
        break;
    case ABILITY_FILTER:
    case ABILITY_SOLID_ROCK:
    case ABILITY_PRISM_ARMOR:
        if (typeEffectivenessModifier >= UQ_4_12(2.0))
            MulModifier(&finalModifier, UQ_4_12(0.75));
        break;
    }

    // target's ally's abilities
    if (IsBattlerAlive(BATTLE_PARTNER(battlerDef)))
    {
        switch (GetBattlerAbility(BATTLE_PARTNER(battlerDef)))
        {
        case ABILITY_FRIEND_GUARD:
            MulModifier(&finalModifier, UQ_4_12(0.75));
            break;
        }
    }

    // attacker's hold effect
    switch (GetBattlerHoldEffect(battlerAtk, TRUE))
    {
    case HOLD_EFFECT_METRONOME:
        percentBoost = min((gBattleStruct->sameMoveTurns[battlerAtk] * GetBattlerHoldEffectParam(battlerAtk)), 100);
        MulModifier(&finalModifier, UQ_4_12(1.0) + sPercentToModifier[percentBoost]);
        break;
    case HOLD_EFFECT_EXPERT_BELT:
        if (typeEffectivenessModifier >= UQ_4_12(2.0))
            MulModifier(&finalModifier, UQ_4_12(1.2));
        break;
    case HOLD_EFFECT_LIFE_ORB:
        MulModifier(&finalModifier, UQ_4_12(1.3));
        break;
    }

    // target's hold effect
    switch (GetBattlerHoldEffect(battlerDef, TRUE))
    {
    // berries reducing dmg
    case HOLD_EFFECT_RESIST_BERRY:
        if (moveType == GetBattlerHoldEffectParam(battlerDef)
            && (moveType == TYPE_NORMAL || typeEffectivenessModifier >= UQ_4_12(2.0))
            && !UnnerveOn(battlerDef, itemDef))
        {
            if (abilityDef == ABILITY_RIPEN)
                MulModifier(&finalModifier, UQ_4_12(0.25));
            else
                MulModifier(&finalModifier, UQ_4_12(0.5));
            if (updateFlags)
                gSpecialStatuses[battlerDef].berryReduced = TRUE;
        }
        break;
    }

    if (gBattleMoves[move].flags & FLAG_DMG_MINIMIZE    && gStatuses3[battlerDef] & STATUS3_MINIMIZED)
        MulModifier(&finalModifier, UQ_4_12(2.0));
    if (gBattleMoves[move].flags & FLAG_DMG_UNDERGROUND && gStatuses3[battlerDef] & STATUS3_UNDERGROUND)
        MulModifier(&finalModifier, UQ_4_12(2.0));
    if (gBattleMoves[move].flags & FLAG_DMG_UNDERWATER  && gStatuses3[battlerDef] & STATUS3_UNDERWATER)
        MulModifier(&finalModifier, UQ_4_12(2.0));
    if (gBattleMoves[move].flags & FLAG_DMG_2X_IN_AIR   && gStatuses3[battlerDef] & STATUS3_ON_AIR)
        MulModifier(&finalModifier, UQ_4_12(2.0));

    dmg = ApplyModifier(finalModifier, dmg);
    if (dmg == 0)
        dmg = 1;

    return dmg;
}

s32 CalculateMoveDamage(u16 move, u8 battlerAtk, u8 battlerDef, u8 moveType, s32 fixedBasePower, bool32 isCrit, bool32 randomFactor, bool32 updateFlags)
{
    s32 dmg;
    u16 typeEffectivenessModifier;

    typeEffectivenessModifier = CalcTypeEffectivenessMultiplier(move, moveType, battlerAtk, battlerDef, updateFlags);

    // Don't calculate damage if the move has no effect on target.
    if (typeEffectivenessModifier == UQ_4_12(0))
        return 0;

    if (fixedBasePower)
        gBattleMovePower = fixedBasePower;
    else
        gBattleMovePower = CalcMoveBasePowerAfterModifiers(move, battlerAtk, battlerDef, moveType, updateFlags);

    // long dmg basic formula
    dmg = ((gBattleMons[battlerAtk].level * 2) / 5) + 2;
    dmg *= gBattleMovePower;
    dmg *= CalcAttackStat(move, battlerAtk, battlerDef, moveType, isCrit, updateFlags);
    dmg /= CalcDefenseStat(move, battlerAtk, battlerDef, moveType, isCrit, updateFlags);
    dmg = (dmg / 50) + 2;

    // Calculate final modifiers.
    dmg = CalcFinalDmg(dmg, move, battlerAtk, battlerDef, moveType, typeEffectivenessModifier, isCrit, updateFlags);

    // Add a random factor.
    if (randomFactor)
    {
        dmg *= 100 - (Random() % 16);
        dmg /= 100;
    }

    if (dmg == 0)
        dmg = 1;

    return dmg;
}

static void MulByTypeEffectiveness(u16 *modifier, u16 move, u8 moveType, u8 battlerDef, u8 defType, u8 battlerAtk, bool32 recordAbilities)
{
    u16 mod = GetTypeModifier(moveType, defType);

    if (mod == UQ_4_12(0.0) && GetBattlerHoldEffect(battlerDef, TRUE) == HOLD_EFFECT_RING_TARGET)
    {
        mod = UQ_4_12(1.0);
        if (recordAbilities)
            RecordItemEffectBattle(battlerDef, HOLD_EFFECT_RING_TARGET);
    }
    else if ((moveType == TYPE_FIGHTING || moveType == TYPE_NORMAL) && defType == TYPE_GHOST && gBattleMons[battlerDef].status2 & STATUS2_FORESIGHT && mod == UQ_4_12(0.0))
    {
        mod = UQ_4_12(1.0);
    }
    else if ((moveType == TYPE_FIGHTING || moveType == TYPE_NORMAL) && defType == TYPE_GHOST && GetBattlerAbility(battlerAtk) == ABILITY_SCRAPPY && mod == UQ_4_12(0.0))
    {
        mod = UQ_4_12(1.0);
        if (recordAbilities)
            RecordAbilityBattle(battlerAtk, ABILITY_SCRAPPY);
    }

    if (moveType == TYPE_PSYCHIC && defType == TYPE_DARK && gStatuses3[battlerDef] & STATUS3_MIRACLE_EYED && mod == UQ_4_12(0.0))
        mod = UQ_4_12(1.0);
    if (gBattleMoves[move].effect == EFFECT_FREEZE_DRY && defType == TYPE_WATER)
        mod = UQ_4_12(2.0);
    if (moveType == TYPE_GROUND && defType == TYPE_FLYING && IsBattlerGrounded(battlerDef) && mod == UQ_4_12(0.0))
        mod = UQ_4_12(1.0);
    if (moveType == TYPE_FIRE && gDisableStructs[battlerDef].tarShot)
        mod = UQ_4_12(2.0);

    // B_WEATHER_STRONG_WINDS weakens Super Effective moves against Flying-type Pokémon
    if (WEATHER_HAS_EFFECT && gBattleWeather & B_WEATHER_STRONG_WINDS)
    {
        if (defType == TYPE_FLYING && mod >= UQ_4_12(2.0))
            mod = UQ_4_12(1.0);
    }

    MulModifier(modifier, mod);
}

static void UpdateMoveResultFlags(u16 modifier)
{
    if (modifier == UQ_4_12(0.0))
    {
        gMoveResultFlags |= MOVE_RESULT_DOESNT_AFFECT_FOE;
        gMoveResultFlags &= ~(MOVE_RESULT_NOT_VERY_EFFECTIVE | MOVE_RESULT_SUPER_EFFECTIVE);
    }
    else if (modifier == UQ_4_12(1.0))
    {
        gMoveResultFlags &= ~(MOVE_RESULT_NOT_VERY_EFFECTIVE | MOVE_RESULT_SUPER_EFFECTIVE | MOVE_RESULT_DOESNT_AFFECT_FOE);
    }
    else if (modifier > UQ_4_12(1.0))
    {
        gMoveResultFlags |= MOVE_RESULT_SUPER_EFFECTIVE;
        gMoveResultFlags &= ~(MOVE_RESULT_NOT_VERY_EFFECTIVE | MOVE_RESULT_DOESNT_AFFECT_FOE);
    }
    else //if (modifier < UQ_4_12(1.0))
    {
        gMoveResultFlags |= MOVE_RESULT_NOT_VERY_EFFECTIVE;
        gMoveResultFlags &= ~(MOVE_RESULT_SUPER_EFFECTIVE | MOVE_RESULT_DOESNT_AFFECT_FOE);
    }
}

static u16 CalcTypeEffectivenessMultiplierInternal(u16 move, u8 moveType, u8 battlerAtk, u8 battlerDef, bool32 recordAbilities, u16 modifier)
{
    MulByTypeEffectiveness(&modifier, move, moveType, battlerDef, gBattleMons[battlerDef].type1, battlerAtk, recordAbilities);
    if (gBattleMons[battlerDef].type2 != gBattleMons[battlerDef].type1)
        MulByTypeEffectiveness(&modifier, move, moveType, battlerDef, gBattleMons[battlerDef].type2, battlerAtk, recordAbilities);
    if (gBattleMons[battlerDef].type3 != TYPE_MYSTERY && gBattleMons[battlerDef].type3 != gBattleMons[battlerDef].type2
        && gBattleMons[battlerDef].type3 != gBattleMons[battlerDef].type1)
        MulByTypeEffectiveness(&modifier, move, moveType, battlerDef, gBattleMons[battlerDef].type3, battlerAtk, recordAbilities);

    if (moveType == TYPE_GROUND && !IsBattlerGrounded(battlerDef) && !(gBattleMoves[move].flags & FLAG_DMG_UNGROUNDED_IGNORE_TYPE_IF_FLYING))
    {
        modifier = UQ_4_12(0.0);
        if (recordAbilities && GetBattlerAbility(battlerDef) == ABILITY_LEVITATE)
        {
            gLastUsedAbility = ABILITY_LEVITATE;
            gMoveResultFlags |= (MOVE_RESULT_MISSED | MOVE_RESULT_DOESNT_AFFECT_FOE);
            gLastLandedMoves[battlerDef] = 0;
            gBattleCommunication[MISS_TYPE] = B_MSG_GROUND_MISS;
            RecordAbilityBattle(battlerDef, ABILITY_LEVITATE);
        }
    }
    else if (B_SHEER_COLD_IMMUNITY >= GEN_7 && move == MOVE_SHEER_COLD && IS_BATTLER_OF_TYPE(battlerDef, TYPE_ICE))
    {
        modifier = UQ_4_12(0.0);
    }

    // Thousand Arrows ignores type modifiers for flying mons
    if (!IsBattlerGrounded(battlerDef) && (gBattleMoves[move].flags & FLAG_DMG_UNGROUNDED_IGNORE_TYPE_IF_FLYING)
        && (gBattleMons[battlerDef].type1 == TYPE_FLYING || gBattleMons[battlerDef].type2 == TYPE_FLYING || gBattleMons[battlerDef].type3 == TYPE_FLYING))
    {
        modifier = UQ_4_12(1.0);
    }

    if (((GetBattlerAbility(battlerDef) == ABILITY_WONDER_GUARD && modifier <= UQ_4_12(1.0))
        || (GetBattlerAbility(battlerDef) == ABILITY_TELEPATHY && battlerDef == BATTLE_PARTNER(battlerAtk)))
        && gBattleMoves[move].power)
    {
        modifier = UQ_4_12(0.0);
        if (recordAbilities)
        {
            gLastUsedAbility = gBattleMons[battlerDef].ability;
            gMoveResultFlags |= MOVE_RESULT_MISSED;
            gLastLandedMoves[battlerDef] = 0;
            gBattleCommunication[MISS_TYPE] = B_MSG_AVOIDED_DMG;
            RecordAbilityBattle(battlerDef, gBattleMons[battlerDef].ability);
        }
    }

    return modifier;
}

u16 CalcTypeEffectivenessMultiplier(u16 move, u8 moveType, u8 battlerAtk, u8 battlerDef, bool32 recordAbilities)
{
    u16 modifier = UQ_4_12(1.0);

    if (move != MOVE_STRUGGLE && moveType != TYPE_MYSTERY)
    {
        modifier = CalcTypeEffectivenessMultiplierInternal(move, moveType, battlerAtk, battlerDef, recordAbilities, modifier);
        if (gBattleMoves[move].effect == EFFECT_TWO_TYPED_MOVE)
            modifier = CalcTypeEffectivenessMultiplierInternal(move, gBattleMoves[move].argument, battlerAtk, battlerDef, recordAbilities, modifier);
    }

    if (recordAbilities)
        UpdateMoveResultFlags(modifier);
    return modifier;
}

u16 CalcPartyMonTypeEffectivenessMultiplier(u16 move, u16 speciesDef, u16 abilityDef)
{
    u16 modifier = UQ_4_12(1.0);
    u8 moveType = gBattleMoves[move].type;

    if (move != MOVE_STRUGGLE && moveType != TYPE_MYSTERY)
    {
        MulByTypeEffectiveness(&modifier, move, moveType, 0, gBaseStats[speciesDef].type1, 0, FALSE);
        if (gBaseStats[speciesDef].type2 != gBaseStats[speciesDef].type1)
            MulByTypeEffectiveness(&modifier, move, moveType, 0, gBaseStats[speciesDef].type2, 0, FALSE);

        if (moveType == TYPE_GROUND && abilityDef == ABILITY_LEVITATE && !(gFieldStatuses & STATUS_FIELD_GRAVITY))
            modifier = UQ_4_12(0.0);
        if (abilityDef == ABILITY_WONDER_GUARD && modifier <= UQ_4_12(1.0) && gBattleMoves[move].power)
            modifier = UQ_4_12(0.0);
    }

    UpdateMoveResultFlags(modifier);
    return modifier;
}

u16 GetTypeModifier(u8 atkType, u8 defType)
{
    if (B_FLAG_INVERSE_BATTLE != 0 && FlagGet(B_FLAG_INVERSE_BATTLE))
        return sInverseTypeEffectivenessTable[atkType][defType];
    else
        return sTypeEffectivenessTable[atkType][defType];
}

s32 GetStealthHazardDamage(u8 hazardType, u8 battlerId)
{
    u8 type1 = gBattleMons[battlerId].type1;
    u8 type2 = gBattleMons[battlerId].type2;
    u32 maxHp = gBattleMons[battlerId].maxHP;
    s32 dmg = 0;
    u16 modifier = UQ_4_12(1.0);

    MulModifier(&modifier, GetTypeModifier(hazardType, type1));
    if (type2 != type1)
        MulModifier(&modifier, GetTypeModifier(hazardType, type2));

    switch (modifier)
    {
    case UQ_4_12(0.0):
        dmg = 0;
        break;
    case UQ_4_12(0.25):
        dmg = maxHp / 32;
        if (dmg == 0)
            dmg = 1;
        break;
    case UQ_4_12(0.5):
        dmg = maxHp / 16;
        if (dmg == 0)
            dmg = 1;
        break;
    case UQ_4_12(1.0):
        dmg = maxHp / 8;
        if (dmg == 0)
            dmg = 1;
        break;
    case UQ_4_12(2.0):
        dmg = maxHp / 4;
        if (dmg == 0)
            dmg = 1;
        break;
    case UQ_4_12(4.0):
        dmg = maxHp / 2;
        if (dmg == 0)
            dmg = 1;
        break;
    }

    return dmg;
}

bool32 IsPartnerMonFromSameTrainer(u8 battlerId)
{
    if (GetBattlerSide(battlerId) == B_SIDE_OPPONENT && gBattleTypeFlags & BATTLE_TYPE_TWO_OPPONENTS)
        return FALSE;
    else if (GetBattlerSide(battlerId) == B_SIDE_PLAYER && gBattleTypeFlags & BATTLE_TYPE_INGAME_PARTNER)
        return FALSE;
    else if (gBattleTypeFlags & BATTLE_TYPE_MULTI)
        return FALSE;
    else
        return TRUE;
}

u16 GetMegaEvolutionSpecies(u16 preEvoSpecies, u16 heldItemId)
{
    u32 i;

    for (i = 0; i < EVOS_PER_MON; i++)
    {
        if ((gEvolutionTable[preEvoSpecies][i].method == EVO_MEGA_EVOLUTION
         || gEvolutionTable[preEvoSpecies][i].method == EVO_PRIMAL_REVERSION)
         && gEvolutionTable[preEvoSpecies][i].param == heldItemId)
            return gEvolutionTable[preEvoSpecies][i].targetSpecies;
    }
    return SPECIES_NONE;
}

u16 GetWishMegaEvolutionSpecies(u16 preEvoSpecies, u16 moveId1, u16 moveId2, u16 moveId3, u16 moveId4)
{
    u32 i, par;

    for (i = 0; i < EVOS_PER_MON; i++)
    {
        if (gEvolutionTable[preEvoSpecies][i].method == EVO_MOVE_MEGA_EVOLUTION)
        {
            par = gEvolutionTable[preEvoSpecies][i].param;
            if (par == moveId1 || par == moveId2 || par == moveId3 || par == moveId4)
                return gEvolutionTable[preEvoSpecies][i].targetSpecies;
        }
    }
    return SPECIES_NONE;
}

bool32 CanMegaEvolve(u8 battlerId)
{
    u32 itemId, holdEffect, species;
    struct Pokemon *mon;
    u8 battlerPosition = GetBattlerPosition(battlerId);
    u8 partnerPosition = GetBattlerPosition(BATTLE_PARTNER(battlerId));
    struct MegaEvolutionData *mega = &(((struct ChooseMoveStruct*)(&gBattleResources->bufferA[gActiveBattler][4]))->mega);

#ifdef ITEM_EXPANSION
    // Check if Player has a Mega Ring
    if ((GetBattlerPosition(battlerId) == B_POSITION_PLAYER_LEFT || (!(gBattleTypeFlags & BATTLE_TYPE_MULTI) && GetBattlerPosition(battlerId) == B_POSITION_PLAYER_RIGHT))
     && !CheckBagHasItem(ITEM_MEGA_RING, 1))
        return FALSE;
#endif

    // Check if trainer already mega evolved a pokemon.
    if (mega->alreadyEvolved[battlerPosition])
        return FALSE;
    if (gBattleTypeFlags & BATTLE_TYPE_DOUBLE)
    {
        if (IsPartnerMonFromSameTrainer(battlerId)
            && (mega->alreadyEvolved[partnerPosition] || (mega->toEvolve & gBitTable[BATTLE_PARTNER(battlerId)])))
            return FALSE;
    }

    // Gets mon data.
    if (GetBattlerSide(battlerId) == B_SIDE_OPPONENT)
        mon = &gEnemyParty[gBattlerPartyIndexes[battlerId]];
    else
        mon = &gPlayerParty[gBattlerPartyIndexes[battlerId]];

    species = GetMonData(mon, MON_DATA_SPECIES);
    itemId = GetMonData(mon, MON_DATA_HELD_ITEM);

    // Check if there is an entry in the evolution table for regular Mega Evolution.
    if (GetMegaEvolutionSpecies(species, itemId) != SPECIES_NONE)
    {
        if (B_ENABLE_DEBUG && gBattleStruct->debugHoldEffects[battlerId])
            holdEffect = gBattleStruct->debugHoldEffects[battlerId];
        else if (itemId == ITEM_ENIGMA_BERRY)
            holdEffect = gEnigmaBerries[battlerId].holdEffect;
        else
            holdEffect = ItemId_GetHoldEffect(itemId);

        // Can Mega Evolve via Mega Stone.
        if (holdEffect == HOLD_EFFECT_MEGA_STONE)
        {
            gBattleStruct->mega.isWishMegaEvo = FALSE;
            return TRUE;
        }

        // Can undergo Primal Reversion.
        if (holdEffect == HOLD_EFFECT_PRIMAL_ORB)
        {
            gBattleStruct->mega.isWishMegaEvo = FALSE;
            gBattleStruct->mega.isPrimalReversion = TRUE;
            return TRUE;
        }
    }

    // Check if there is an entry in the evolution table for Wish Mega Evolution.
    if (GetWishMegaEvolutionSpecies(species, GetMonData(mon, MON_DATA_MOVE1), GetMonData(mon, MON_DATA_MOVE2), GetMonData(mon, MON_DATA_MOVE3), GetMonData(mon, MON_DATA_MOVE4)))
    {
        gBattleStruct->mega.isWishMegaEvo = TRUE;
        return TRUE;
    }

    // No checks passed, the mon CAN'T mega evolve.
    return FALSE;
}

void UndoMegaEvolution(u32 monId)
{
    u16 baseSpecies = GET_BASE_SPECIES_ID(GetMonData(&gPlayerParty[monId], MON_DATA_SPECIES));

    if (gBattleStruct->mega.evolvedPartyIds[B_SIDE_PLAYER] & gBitTable[monId])
    {
        gBattleStruct->mega.evolvedPartyIds[B_SIDE_PLAYER] &= ~(gBitTable[monId]);
        SetMonData(&gPlayerParty[monId], MON_DATA_SPECIES, &gBattleStruct->mega.playerEvolvedSpecies);
        CalculateMonStats(&gPlayerParty[monId]);
    }
    else if (gBattleStruct->mega.primalRevertedPartyIds[B_SIDE_PLAYER] & gBitTable[monId])
    {
        gBattleStruct->mega.primalRevertedPartyIds[B_SIDE_PLAYER] &= ~(gBitTable[monId]);
        SetMonData(&gPlayerParty[monId], MON_DATA_SPECIES, &baseSpecies);
        CalculateMonStats(&gPlayerParty[monId]);
    }
    // While not exactly a mega evolution, Zygarde follows the same rules.
    else if (GetMonData(&gPlayerParty[monId], MON_DATA_SPECIES, NULL) == SPECIES_ZYGARDE_COMPLETE)
    {
        SetMonData(&gPlayerParty[monId], MON_DATA_SPECIES, &gBattleStruct->changedSpecies[monId]);
        gBattleStruct->changedSpecies[monId] = 0;
        CalculateMonStats(&gPlayerParty[monId]);
    }
}

void UndoFormChange(u32 monId, u32 side, bool32 isSwitchingOut)
{
    u32 i, currSpecies;
    struct Pokemon *party = (side == B_SIDE_PLAYER) ? gPlayerParty : gEnemyParty;
    static const u16 species[][3] =
    {
        // Changed Form ID             Default Form ID               Should change on switch
        {SPECIES_MIMIKYU_BUSTED,       SPECIES_MIMIKYU,              FALSE},
        {SPECIES_GRENINJA_ASH,         SPECIES_GRENINJA_BATTLE_BOND, FALSE},
        {SPECIES_MELOETTA_PIROUETTE,   SPECIES_MELOETTA,             FALSE},
        {SPECIES_AEGISLASH_BLADE,      SPECIES_AEGISLASH,            TRUE},
        {SPECIES_DARMANITAN_ZEN_MODE,  SPECIES_DARMANITAN,           TRUE},
        {SPECIES_MINIOR,               SPECIES_MINIOR_CORE_RED,      TRUE},
        {SPECIES_MINIOR_METEOR_BLUE,   SPECIES_MINIOR_CORE_BLUE,     TRUE},
        {SPECIES_MINIOR_METEOR_GREEN,  SPECIES_MINIOR_CORE_GREEN,    TRUE},
        {SPECIES_MINIOR_METEOR_INDIGO, SPECIES_MINIOR_CORE_INDIGO,   TRUE},
        {SPECIES_MINIOR_METEOR_ORANGE, SPECIES_MINIOR_CORE_ORANGE,   TRUE},
        {SPECIES_MINIOR_METEOR_VIOLET, SPECIES_MINIOR_CORE_VIOLET,   TRUE},
        {SPECIES_MINIOR_METEOR_YELLOW, SPECIES_MINIOR_CORE_YELLOW,   TRUE},
        {SPECIES_WISHIWASHI_SCHOOL,    SPECIES_WISHIWASHI,           TRUE},
        {SPECIES_CRAMORANT_GORGING,    SPECIES_CRAMORANT,            TRUE},
        {SPECIES_CRAMORANT_GULPING,    SPECIES_CRAMORANT,            TRUE},
        {SPECIES_MORPEKO_HANGRY,       SPECIES_MORPEKO,              TRUE},
    };

    currSpecies = GetMonData(&party[monId], MON_DATA_SPECIES, NULL);
    for (i = 0; i < ARRAY_COUNT(species); i++)
    {
        if (currSpecies == species[i][0] && (!isSwitchingOut || species[i][2] == TRUE))
        {
            SetMonData(&party[monId], MON_DATA_SPECIES, &species[i][1]);
            CalculateMonStats(&party[monId]);
            break;
        }
    }
}

bool32 DoBattlersShareType(u32 battler1, u32 battler2)
{
    s32 i;
    u8 types1[3] = {gBattleMons[battler1].type1, gBattleMons[battler1].type2, gBattleMons[battler1].type3};
    u8 types2[3] = {gBattleMons[battler2].type1, gBattleMons[battler2].type2, gBattleMons[battler2].type3};

    if (types1[2] == TYPE_MYSTERY)
        types1[2] = types1[0];
    if (types2[2] == TYPE_MYSTERY)
        types2[2] = types2[0];

    for (i = 0; i < 3; i++)
    {
        if (types1[i] == types2[0] || types1[i] == types2[1] || types1[i] == types2[2])
            return TRUE;
    }

    return FALSE;
}

bool32 CanBattlerGetOrLoseItem(u8 battlerId, u16 itemId)
{
    u16 species = gBattleMons[battlerId].species;
    u16 holdEffect = ItemId_GetHoldEffect(itemId);
    
    // Mail can be stolen now
    if (itemId == ITEM_ENIGMA_BERRY)
        return FALSE;
    else if (GET_BASE_SPECIES_ID(species) == SPECIES_KYOGRE && itemId == ITEM_BLUE_ORB) // includes primal
        return FALSE;
    else if (GET_BASE_SPECIES_ID(species) == SPECIES_GROUDON && itemId == ITEM_RED_ORB) // includes primal
        return FALSE;
    // Mega stone cannot be lost if pokemon's base species can mega evolve with it.
    else if (holdEffect == HOLD_EFFECT_MEGA_STONE && (GetMegaEvolutionSpecies(GET_BASE_SPECIES_ID(species), itemId) != SPECIES_NONE))
        return FALSE;
    else if (GET_BASE_SPECIES_ID(species) == SPECIES_GIRATINA && itemId == ITEM_GRISEOUS_ORB)
        return FALSE;
    else if (GET_BASE_SPECIES_ID(species) == SPECIES_GENESECT && holdEffect == HOLD_EFFECT_DRIVE)
        return FALSE;
    else if (GET_BASE_SPECIES_ID(species) == SPECIES_SILVALLY && holdEffect == HOLD_EFFECT_MEMORY)
        return FALSE;
    else if (GET_BASE_SPECIES_ID(species) == SPECIES_ARCEUS && holdEffect == HOLD_EFFECT_PLATE)
        return FALSE;
#ifdef HOLD_EFFECT_Z_CRYSTAL
    else if (holdEffect == HOLD_EFFECT_Z_CRYSTAL)
        return FALSE;
#endif
    else
        return TRUE;
}

struct Pokemon *GetIllusionMonPtr(u32 battlerId)
{
    if (gBattleStruct->illusion[battlerId].broken)
        return NULL;
    if (!gBattleStruct->illusion[battlerId].set)
    {
        if (GetBattlerSide(battlerId) == B_SIDE_PLAYER)
            SetIllusionMon(&gPlayerParty[gBattlerPartyIndexes[battlerId]], battlerId);
        else
            SetIllusionMon(&gEnemyParty[gBattlerPartyIndexes[battlerId]], battlerId);
    }
    if (!gBattleStruct->illusion[battlerId].on)
        return NULL;

    return gBattleStruct->illusion[battlerId].mon;
}

void ClearIllusionMon(u32 battlerId)
{
    memset(&gBattleStruct->illusion[battlerId], 0, sizeof(gBattleStruct->illusion[battlerId]));
}

bool32 SetIllusionMon(struct Pokemon *mon, u32 battlerId)
{
    struct Pokemon *party, *partnerMon;
    s32 i, id;

    gBattleStruct->illusion[battlerId].set = 1;
    if (GetMonAbility(mon) != ABILITY_ILLUSION)
        return FALSE;

    if (GetBattlerSide(battlerId) == B_SIDE_PLAYER)
        party = gPlayerParty;
    else
        party = gEnemyParty;

    if (IsBattlerAlive(BATTLE_PARTNER(battlerId)))
        partnerMon = &party[gBattlerPartyIndexes[BATTLE_PARTNER(battlerId)]];
    else
        partnerMon = mon;

    // Find last alive non-egg pokemon.
    for (i = PARTY_SIZE - 1; i >= 0; i--)
    {
        id = i;
        if (GetMonData(&party[id], MON_DATA_SANITY_HAS_SPECIES)
            && GetMonData(&party[id], MON_DATA_HP)
            && !GetMonData(&party[id], MON_DATA_IS_EGG)
            && &party[id] != mon
            && &party[id] != partnerMon)
        {
            gBattleStruct->illusion[battlerId].on = 1;
            gBattleStruct->illusion[battlerId].broken = 0;
            gBattleStruct->illusion[battlerId].partyId = id;
            gBattleStruct->illusion[battlerId].mon = &party[id];
            return TRUE;
        }
    }

    return FALSE;
}

bool8 ShouldGetStatBadgeBoost(u16 badgeFlag, u8 battlerId)
{
    if (B_BADGE_BOOST != GEN_3)
        return FALSE;
    else if (gBattleTypeFlags & (BATTLE_TYPE_LINK | BATTLE_TYPE_EREADER_TRAINER | BATTLE_TYPE_RECORDED_LINK | BATTLE_TYPE_FRONTIER))
        return FALSE;
    else if (GetBattlerSide(battlerId) != B_SIDE_PLAYER)
        return FALSE;
    else if (gBattleTypeFlags & BATTLE_TYPE_TRAINER && gTrainerBattleOpponent_A == TRAINER_SECRET_BASE)
        return FALSE;
    else if (FlagGet(badgeFlag))
        return TRUE;
    else
        return FALSE;
}

u8 GetBattleMoveSplit(u32 moveId)
{
    if (gSwapDamageCategory) // Photon Geyser, Shell Side Arm, Light That Burns the Sky
        return SPLIT_PHYSICAL;
    else if (IS_MOVE_STATUS(moveId) || B_PHYSICAL_SPECIAL_SPLIT >= GEN_4)
        return gBattleMoves[moveId].split;
    else if (gBattleMoves[moveId].type < TYPE_MYSTERY)
        return SPLIT_PHYSICAL;
    else
        return SPLIT_SPECIAL;
}

static bool32 TryRemoveScreens(u8 battler)
{
    bool32 removed = FALSE;
    u8 battlerSide = GetBattlerSide(battler);
    u8 enemySide = GetBattlerSide(BATTLE_OPPOSITE(battler));

    // try to remove from battler's side
    if (gSideStatuses[battlerSide] & (SIDE_STATUS_REFLECT | SIDE_STATUS_LIGHTSCREEN | SIDE_STATUS_AURORA_VEIL))
    {
        gSideStatuses[battlerSide] &= ~(SIDE_STATUS_REFLECT | SIDE_STATUS_LIGHTSCREEN | SIDE_STATUS_AURORA_VEIL);
        gSideTimers[battlerSide].reflectTimer = 0;
        gSideTimers[battlerSide].lightscreenTimer = 0;
        gSideTimers[battlerSide].auroraVeilTimer = 0;
        removed = TRUE;
    }

    // try to remove from battler opponent's side
    if (gSideStatuses[enemySide] & (SIDE_STATUS_REFLECT | SIDE_STATUS_LIGHTSCREEN | SIDE_STATUS_AURORA_VEIL))
    {
        gSideStatuses[enemySide] &= ~(SIDE_STATUS_REFLECT | SIDE_STATUS_LIGHTSCREEN | SIDE_STATUS_AURORA_VEIL);
        gSideTimers[enemySide].reflectTimer = 0;
        gSideTimers[enemySide].lightscreenTimer = 0;
        gSideTimers[enemySide].auroraVeilTimer = 0;
        removed = TRUE;
    }

    return removed;
}

static bool32 IsUnnerveAbilityOnOpposingSide(u8 battlerId)
{
    if (IsAbilityOnOpposingSide(battlerId, ABILITY_UNNERVE)
      || IsAbilityOnOpposingSide(battlerId, ABILITY_AS_ONE_ICE_RIDER)
      || IsAbilityOnOpposingSide(battlerId, ABILITY_AS_ONE_SHADOW_RIDER))
        return TRUE;
    return FALSE;
}

bool32 TestMoveFlags(u16 move, u32 flag)
{
    if (gBattleMoves[move].flags & flag)
        return TRUE;
    return FALSE;
}

struct Pokemon *GetBattlerPartyData(u8 battlerId)
{
    struct Pokemon *mon;
    if (GetBattlerSide(battlerId) == B_SIDE_PLAYER)
        mon = &gPlayerParty[gBattlerPartyIndexes[battlerId]];
    else
        mon = &gEnemyParty[gBattlerPartyIndexes[battlerId]];

    return mon;
}

//Make sure the input bank is any bank on the specific mon's side
bool32 CanFling(u8 battlerId)
{
    u16 item = gBattleMons[battlerId].item;
    u16 itemEffect = ItemId_GetHoldEffect(item);

    if (item == ITEM_NONE
      || GetBattlerAbility(battlerId) == ABILITY_KLUTZ
      || gFieldStatuses & STATUS_FIELD_MAGIC_ROOM
      || gDisableStructs[battlerId].embargoTimer != 0
      || !CanBattlerGetOrLoseItem(battlerId, item)
      //|| itemEffect == HOLD_EFFECT_PRIMAL_ORB
      || itemEffect == HOLD_EFFECT_GEMS
      #ifdef ITEM_ABILITY_CAPSULE
      || item == ITEM_ABILITY_CAPSULE
      #endif
      || (ItemId_GetPocket(item) == POCKET_BERRIES && IsAbilityOnSide(battlerId, ABILITY_UNNERVE))
      || GetPocketByItemId(item) == POCKET_POKE_BALLS)
        return FALSE;

    return TRUE;
}

// ability checks
bool32 IsRolePlayBannedAbilityAtk(u16 ability)
{
    u32 i;
    for (i = 0; i < ARRAY_COUNT(sRolePlayBannedAttackerAbilities); i++)
    {
        if (ability == sRolePlayBannedAttackerAbilities[i])
            return TRUE;
    }
    return FALSE;
}

bool32 IsRolePlayBannedAbility(u16 ability)
{
    u32 i;
    for (i = 0; i < ARRAY_COUNT(sRolePlayBannedAbilities); i++)
    {
        if (ability == sRolePlayBannedAbilities[i])
            return TRUE;
    }
    return FALSE;
}

bool32 IsSkillSwapBannedAbility(u16 ability)
{
    u32 i;
    for (i = 0; i < ARRAY_COUNT(sSkillSwapBannedAbilities); i++)
    {
        if (ability == sSkillSwapBannedAbilities[i])
            return TRUE;
    }
    return FALSE;
}

bool32 IsWorrySeedBannedAbility(u16 ability)
{
    u32 i;
    for (i = 0; i < ARRAY_COUNT(sWorrySeedBannedAbilities); i++)
    {
        if (ability == sWorrySeedBannedAbilities[i])
            return TRUE;
    }
    return FALSE;
}

bool32 IsGastroAcidBannedAbility(u16 ability)
{
    u32 i;
    for (i = 0; i < ARRAY_COUNT(sGastroAcidBannedAbilities); i++)
    {
        if (ability == sGastroAcidBannedAbilities[i])
            return TRUE;
    }
    return FALSE;
}

bool32 IsEntrainmentBannedAbilityAttacker(u16 ability)
{
    u32 i;
    for (i = 0; i < ARRAY_COUNT(sEntrainmentBannedAttackerAbilities); i++)
    {
        if (ability == sEntrainmentBannedAttackerAbilities[i])
            return TRUE;
    }
    return FALSE;
}

bool32 IsEntrainmentTargetOrSimpleBeamBannedAbility(u16 ability)
{
    u32 i;
    for (i = 0; i < ARRAY_COUNT(sEntrainmentTargetSimpleBeamBannedAbilities); i++)
    {
        if (ability == sEntrainmentTargetSimpleBeamBannedAbilities[i])
            return TRUE;
    }
    return FALSE;
}

// Sort an array of battlers by speed
// Useful for effects like pickpocket, eject button, red card, dancer
void SortBattlersBySpeed(u8 *battlers, bool8 slowToFast)
{
    int i, j, currSpeed, currBattler;
    u16 speeds[4] = {0};
    
    for (i = 0; i < gBattlersCount; i++)
        speeds[i] = GetBattlerTotalSpeedStat(battlers[i]);

    for (i = 1; i < gBattlersCount; i++)
    {
        currBattler = battlers[i];
        currSpeed = speeds[i];
        j = i - 1;

        if (slowToFast)
        {
            while (j >= 0 && speeds[j] > currSpeed)
            {
                battlers[j + 1] = battlers[j];
                speeds[j + 1] = speeds[j];
                j = j - 1;
            }
        }
        else
        {
            while (j >= 0 && speeds[j] < currSpeed)
            {
                battlers[j + 1] = battlers[j];
                speeds[j + 1] = speeds[j];
                j = j - 1;
            }
        }

        battlers[j + 1] = currBattler;
        speeds[j + 1] = currSpeed;
    }
}

void TryRestoreStolenItems(void)
{
    u32 i;
    u16 stolenItem = ITEM_NONE;
    
    for (i = 0; i < PARTY_SIZE; i++)
    {
        if (gBattleStruct->itemStolen[i].stolen)
        {
            stolenItem = gBattleStruct->itemStolen[i].originalItem;
            if (stolenItem != ITEM_NONE && ItemId_GetPocket(stolenItem) != POCKET_BERRIES)
                SetMonData(&gPlayerParty[i], MON_DATA_HELD_ITEM, &stolenItem);  // Restore stolen non-berry items
        }
    }
}

bool32 CanStealItem(u8 battlerStealing, u8 battlerItem, u16 item)
{
    u8 stealerSide = GetBattlerSide(battlerStealing);
    
    if (gBattleTypeFlags & BATTLE_TYPE_TRAINER_HILL)
        return FALSE;
    
    // Check if the battler trying to steal should be able to
    if (stealerSide == B_SIDE_OPPONENT
        && !(gBattleTypeFlags &
             (BATTLE_TYPE_EREADER_TRAINER
              | BATTLE_TYPE_FRONTIER
              | BATTLE_TYPE_LINK
              | BATTLE_TYPE_RECORDED_LINK
              | BATTLE_TYPE_SECRET_BASE
              #if B_TRAINERS_KNOCK_OFF_ITEMS
              | BATTLE_TYPE_TRAINER
              #endif
              )))
    {
        return FALSE;
    }
    else if (!(gBattleTypeFlags &
          (BATTLE_TYPE_EREADER_TRAINER
           | BATTLE_TYPE_FRONTIER
           | BATTLE_TYPE_LINK
           | BATTLE_TYPE_RECORDED_LINK
           | BATTLE_TYPE_SECRET_BASE))
        && (gWishFutureKnock.knockedOffMons[stealerSide] & gBitTable[gBattlerPartyIndexes[battlerStealing]]))
    {
        return FALSE;
    }
    
    if (!CanBattlerGetOrLoseItem(battlerItem, item)      // Battler with item cannot have it stolen
      ||!CanBattlerGetOrLoseItem(battlerStealing, item)) // Stealer cannot take the item
        return FALSE;
    
    return TRUE;
}

void TrySaveExchangedItem(u8 battlerId, u16 stolenItem)
{
    // Because BtlController_EmitSetMonData does SetMonData, we need to save the stolen item only if it matches the battler's original
    // So, if the player steals an item during battle and has it stolen from it, it will not end the battle with it (naturally)
    #if B_TRAINERS_KNOCK_OFF_ITEMS == TRUE
    // If regular trainer battle and mon's original item matches what is being stolen, save it to be restored at end of battle
    if (gBattleTypeFlags & BATTLE_TYPE_TRAINER
      && !(gBattleTypeFlags & BATTLE_TYPE_FRONTIER)
      && GetBattlerSide(battlerId) == B_SIDE_PLAYER
      && stolenItem == gBattleStruct->itemStolen[gBattlerPartyIndexes[battlerId]].originalItem)
        gBattleStruct->itemStolen[gBattlerPartyIndexes[battlerId]].stolen = TRUE;
    #endif
}

bool32 IsBattlerAffectedByHazards(u8 battlerId, bool32 toxicSpikes)
{
    bool32 ret = TRUE;
    u32 holdEffect = GetBattlerHoldEffect(gActiveBattler, TRUE);
    if (toxicSpikes && holdEffect == HOLD_EFFECT_HEAVY_DUTY_BOOTS && !IS_BATTLER_OF_TYPE(battlerId, TYPE_POISON))
    {
        ret = FALSE;
        RecordItemEffectBattle(battlerId, holdEffect);
    }
    else if (holdEffect == HOLD_EFFECT_HEAVY_DUTY_BOOTS)
    {
        ret = FALSE;
        RecordItemEffectBattle(battlerId, holdEffect);
    }
    return ret;
}

bool32 TestSheerForceFlag(u8 battler, u16 move)
{
    if (GetBattlerAbility(battler) == ABILITY_SHEER_FORCE && gBattleMoves[move].flags & FLAG_SHEER_FORCE_BOOST)
        return TRUE;
    else
        return FALSE;
}

// This function is the body of "jumpifstat", but can be used dynamically in a function
bool32 CompareStat(u8 battlerId, u8 statId, u8 cmpTo, u8 cmpKind)
{
    bool8 ret = FALSE;
    u8 statValue = gBattleMons[battlerId].statStages[statId];
    
    // Because this command is used as a way of checking if a stat can be lowered/raised,
    // we need to do some modification at run-time.
    if (GetBattlerAbility(battlerId) == ABILITY_CONTRARY)
    {
        if (cmpKind == CMP_GREATER_THAN)
            cmpKind = CMP_LESS_THAN;
        else if (cmpKind == CMP_LESS_THAN)
            cmpKind = CMP_GREATER_THAN;

        if (cmpTo == MIN_STAT_STAGE)
            cmpTo = MAX_STAT_STAGE;
        else if (cmpTo == MAX_STAT_STAGE)
            cmpTo = MIN_STAT_STAGE;
    }

    switch (cmpKind)
    {
    case CMP_EQUAL:
        if (statValue == cmpTo)
            ret = TRUE;
        break;
    case CMP_NOT_EQUAL:
        if (statValue != cmpTo)
            ret = TRUE;
        break;
    case CMP_GREATER_THAN:
        if (statValue > cmpTo)
            ret = TRUE;
        break;
    case CMP_LESS_THAN:
        if (statValue < cmpTo)
            ret = TRUE;
        break;
    case CMP_COMMON_BITS:
        if (statValue & cmpTo)
            ret = TRUE;
        break;
    case CMP_NO_COMMON_BITS:
        if (!(statValue & cmpTo))
            ret = TRUE;
        break;
    }
    
    return ret;
}

void BufferStatChange(u8 battlerId, u8 statId, u8 stringId)
{
    bool8 hasContrary = (GetBattlerAbility(battlerId) == ABILITY_CONTRARY);

    PREPARE_STAT_BUFFER(gBattleTextBuff1, statId);
    if (stringId == STRINGID_STATFELL)
    {
        if (hasContrary)
            PREPARE_STRING_BUFFER(gBattleTextBuff2, STRINGID_STATROSE)
        else
            PREPARE_STRING_BUFFER(gBattleTextBuff2, STRINGID_STATFELL)
    }
    else if (stringId == STRINGID_STATROSE)
    {
        if (hasContrary)
            PREPARE_STRING_BUFFER(gBattleTextBuff2, STRINGID_STATFELL)
        else
            PREPARE_STRING_BUFFER(gBattleTextBuff2, STRINGID_STATROSE)
    }
    else
    {
        PREPARE_STRING_BUFFER(gBattleTextBuff2, stringId)
    }
}

bool32 TryRoomService(u8 battlerId)
{
    if (gFieldStatuses & STATUS_FIELD_TRICK_ROOM && CompareStat(battlerId, STAT_SPEED, MIN_STAT_STAGE, CMP_GREATER_THAN))
    {
        BufferStatChange(battlerId, STAT_SPEED, STRINGID_STATFELL);
        gEffectBattler = gBattleScripting.battler = battlerId;
        SET_STATCHANGER(STAT_SPEED, 1, TRUE);
        gBattleScripting.animArg1 = 14 + STAT_SPEED;
        gBattleScripting.animArg2 = 0;
        gLastUsedItem = gBattleMons[battlerId].item;
        return TRUE;
    }
    else
    {
        return FALSE;
    }
}

void DoBurmyFormChange(u32 monId)
{
    u16 newSpecies, currSpecies;
    s32 sentIn;
    struct Pokemon *party = gPlayerParty;

    sentIn = gSentPokesToOpponent[(gBattlerFainted & 2) >> 1];
    currSpecies = GetMonData(&party[monId], MON_DATA_SPECIES, NULL);

    if ((GET_BASE_SPECIES_ID(currSpecies) == SPECIES_BURMY) && (gBitTable[monId] & sentIn))
    {
        switch (gBattleTerrain)
        {  
            case BATTLE_TERRAIN_GRASS:
            case BATTLE_TERRAIN_LONG_GRASS:
            case BATTLE_TERRAIN_POND:
            case BATTLE_TERRAIN_MOUNTAIN:
            case BATTLE_TERRAIN_PLAIN:
                newSpecies = SPECIES_BURMY;
                break;
            case BATTLE_TERRAIN_CAVE:
            case BATTLE_TERRAIN_SAND:
                newSpecies = SPECIES_BURMY_SANDY_CLOAK;
                break;
            case BATTLE_TERRAIN_BUILDING:
                newSpecies = SPECIES_BURMY_TRASH_CLOAK;
                break;
            default: // Don't change form if last battle was water-related
                newSpecies = SPECIES_NONE;
                break;
        }

        if (newSpecies != SPECIES_NONE)
        {
            SetMonData(&party[monId], MON_DATA_SPECIES, &newSpecies);
            CalculateMonStats(&party[monId]);
        }
    }
}

bool32 BlocksPrankster(u16 move, u8 battlerPrankster, u8 battlerDef, bool32 checkTarget)
{
    #if B_PRANKSTER_DARK_TYPES >= GEN_7
    if (!gProtectStructs[battlerPrankster].pranksterElevated)
        return FALSE;
    if (GetBattlerSide(battlerPrankster) == GetBattlerSide(battlerDef))
        return FALSE;
    if (checkTarget && (gBattleMoves[move].target & (MOVE_TARGET_OPPONENTS_FIELD | MOVE_TARGET_DEPENDS)))
        return FALSE;
    if (!IS_BATTLER_OF_TYPE(battlerDef, TYPE_DARK))
        return FALSE;
    if (gStatuses3[battlerDef] & STATUS3_SEMI_INVULNERABLE)
        return FALSE;
    
    return TRUE;
    #endif
    return FALSE;
}

u16 GetUsedHeldItem(u8 battler)
{
    return gBattleStruct->usedHeldItems[gBattlerPartyIndexes[battler]][GetBattlerSide(battler)];
}

bool32 IsBattlerWeatherAffected(u8 battlerId, u32 weatherFlags)
{
    if (!WEATHER_HAS_EFFECT)
        return FALSE;
        
    if (gBattleWeather & weatherFlags)
    {
        // given weather is active -> check if its sun, rain against utility umbrella ( since only 1 weather can be active at once)
        if (gBattleWeather & (B_WEATHER_SUN | B_WEATHER_RAIN) && GetBattlerHoldEffect(battlerId, TRUE) == HOLD_EFFECT_UTILITY_UMBRELLA)
            return FALSE; // utility umbrella blocks sun, rain effects
    
        return TRUE;
    }
    return FALSE;
}<|MERGE_RESOLUTION|>--- conflicted
+++ resolved
@@ -4766,16 +4766,11 @@
                     }
                 }
                 break;
-<<<<<<< HEAD
             }
 
             if (effect == 1) // Drain Hp ability.
             {
                 if (BATTLER_MAX_HP(battler) || gStatuses3[battler] & STATUS3_HEAL_BLOCK)
-=======
-            case HOLD_EFFECT_MENTAL_HERB:
-                if (gBattleMons[battlerId].status2 & STATUS2_INFATUATION)
->>>>>>> 8422ad6c
                 {
                     if ((gProtectStructs[gBattlerAttacker].notFirstStrike))
                         gBattlescriptCurrInstr = BattleScript_MonMadeMoveUseless;
@@ -5001,7 +4996,6 @@
                     effect++;
                     break;
                 }
-<<<<<<< HEAD
             }
             break;
         case ABILITY_ANGER_POINT:
@@ -5115,11 +5109,6 @@
                  && CanSleep(gBattlerAttacker)
                  && IsMoveMakingContact(move, gBattlerAttacker)
                  && (Random() % 3) == 0)
-=======
-                break;
-            case HOLD_EFFECT_MENTAL_HERB:
-                if (gBattleMons[battlerId].status2 & STATUS2_INFATUATION)
->>>>>>> 8422ad6c
                 {
                     gBattleScripting.moveEffect = MOVE_EFFECT_AFFECTS_USER | MOVE_EFFECT_SLEEP;
                     PREPARE_ABILITY_BUFFER(gBattleTextBuff1, gLastUsedAbility);
