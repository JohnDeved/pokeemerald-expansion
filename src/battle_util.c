--- conflicted
+++ resolved
@@ -315,18 +315,10 @@
     GET_MOVE_TYPE(gChosenMove, moveType);
 
     // choose target
-<<<<<<< HEAD
-    side = GetBattlerSide(gBattlerAttacker) ^ BIT_SIDE;
+    side = BATTLE_OPPOSITE(GetBattlerSide(gBattlerAttacker));
     if (IsAffectedByFollowMe(gBattlerAttacker, side, gCurrentMove)
         && moveTarget == MOVE_TARGET_SELECTED
         && GetBattlerSide(gBattlerAttacker) != GetBattlerSide(gSideTimers[side].followmeTarget))
-=======
-    side = BATTLE_OPPOSITE(GetBattlerSide(gBattlerAttacker));
-    if (gSideTimers[side].followmeTimer != 0
-        && gBattleMoves[gCurrentMove].target == MOVE_TARGET_SELECTED
-        && GetBattlerSide(gBattlerAttacker) != GetBattlerSide(gSideTimers[side].followmeTarget)
-        && gBattleMons[gSideTimers[side].followmeTarget].hp != 0)
->>>>>>> ff53a553
     {
         gBattleStruct->moveTarget[gBattlerAttacker] = gBattlerTarget = gSideTimers[side].followmeTarget; // follow me moxie fix
     }
@@ -393,15 +385,9 @@
                 }
                 else
                 {
-<<<<<<< HEAD
-                    gBattlerTarget = GetBattlerAtPosition(GetBattlerPosition(gBattlerAttacker) ^ BIT_SIDE);
+                    gBattlerTarget = GetBattlerAtPosition(BATTLE_OPPOSITE(GetBattlerPosition(gBattlerAttacker)));
                     if (!IsBattlerAlive(gBattlerTarget))
-                        gBattlerTarget = GetBattlerAtPosition(GetBattlerPosition(gBattlerTarget) ^ BIT_FLANK);
-=======
-                    gBattlerTarget = GetBattlerAtPosition(BATTLE_OPPOSITE(GetBattlerPosition(gBattlerAttacker)));
-                    if (gAbsentBattlerFlags & gBitTable[gBattlerTarget])
                         gBattlerTarget = GetBattlerAtPosition(BATTLE_PARTNER(GetBattlerPosition(gBattlerTarget)));
->>>>>>> ff53a553
                 }
             }
         }
@@ -472,15 +458,9 @@
             }
             else
             {
-<<<<<<< HEAD
-                gBattlerTarget = GetBattlerAtPosition(GetBattlerPosition(gBattlerAttacker) ^ BIT_SIDE);
+                gBattlerTarget = GetBattlerAtPosition(BATTLE_OPPOSITE(GetBattlerPosition(gBattlerAttacker)));
                 if (!IsBattlerAlive(gBattlerTarget))
-                    gBattlerTarget = GetBattlerAtPosition(GetBattlerPosition(gBattlerTarget) ^ BIT_FLANK);
-=======
-                gBattlerTarget = GetBattlerAtPosition(BATTLE_OPPOSITE(GetBattlerPosition(gBattlerAttacker)));
-                if (gAbsentBattlerFlags & gBitTable[gBattlerTarget])
                     gBattlerTarget = GetBattlerAtPosition(BATTLE_PARTNER(GetBattlerPosition(gBattlerTarget)));
->>>>>>> ff53a553
             }
         }
     }
@@ -4568,65 +4548,10 @@
         case ABILITY_SCREEN_CLEANER:
             if (!gSpecialStatuses[battler].switchInAbilityDone && TryRemoveScreens(battler))
             {
-<<<<<<< HEAD
                 gBattleCommunication[MULTISTRING_CHOOSER] = B_MSG_SWITCHIN_SCREENCLEANER;
                 gSpecialStatuses[battler].switchInAbilityDone = TRUE;
                 BattleScriptPushCursorAndCallback(BattleScript_SwitchInAbilityMsg);
                 effect++;
-=======
-                if (gBattleMons[i].ability == ABILITY_TRACE && (gStatuses3[i] & STATUS3_TRACE))
-                {
-                    u8 target2;
-                    side = BATTLE_OPPOSITE(GetBattlerPosition(i)) & BIT_SIDE; // side of the opposing pokemon
-                    target1 = GetBattlerAtPosition(side);
-                    target2 = GetBattlerAtPosition(side + BIT_FLANK);
-                    if (gBattleTypeFlags & BATTLE_TYPE_DOUBLE)
-                    {
-                        if (gBattleMons[target1].ability != ABILITY_NONE && gBattleMons[target1].hp != 0
-                         && gBattleMons[target2].ability != ABILITY_NONE && gBattleMons[target2].hp != 0)
-                        {
-                            gActiveBattler = GetBattlerAtPosition(((Random() & 1) * 2) | side);
-                            gBattleMons[i].ability = gBattleMons[gActiveBattler].ability;
-                            gLastUsedAbility = gBattleMons[gActiveBattler].ability;
-                            effect++;
-                        }
-                        else if (gBattleMons[target1].ability != ABILITY_NONE && gBattleMons[target1].hp != 0)
-                        {
-                            gActiveBattler = target1;
-                            gBattleMons[i].ability = gBattleMons[gActiveBattler].ability;
-                            gLastUsedAbility = gBattleMons[gActiveBattler].ability;
-                            effect++;
-                        }
-                        else if (gBattleMons[target2].ability != ABILITY_NONE && gBattleMons[target2].hp != 0)
-                        {
-                            gActiveBattler = target2;
-                            gBattleMons[i].ability = gBattleMons[gActiveBattler].ability;
-                            gLastUsedAbility = gBattleMons[gActiveBattler].ability;
-                            effect++;
-                        }
-                    }
-                    else
-                    {
-                        gActiveBattler = target1;
-                        if (gBattleMons[target1].ability && gBattleMons[target1].hp)
-                        {
-                            gBattleMons[i].ability = gBattleMons[target1].ability;
-                            gLastUsedAbility = gBattleMons[target1].ability;
-                            effect++;
-                        }
-                    }
-                    if (effect != 0)
-                    {
-                        BattleScriptPushCursorAndCallback(BattleScript_TraceActivates);
-                        gStatuses3[i] &= ~STATUS3_TRACE;
-                        gBattleScripting.battler = i;
-
-                        PREPARE_MON_NICK_WITH_PREFIX_BUFFER(gBattleTextBuff1, gActiveBattler, gBattlerPartyIndexes[gActiveBattler])
-                        PREPARE_ABILITY_BUFFER(gBattleTextBuff2, gLastUsedAbility)
-                        break;
-                    }
-                }
->>>>>>> ff53a553
             }
             break;
         case ABILITY_DRIZZLE:
@@ -7654,7 +7579,7 @@
     switch (moveTarget)
     {
     case MOVE_TARGET_SELECTED:
-        side = GetBattlerSide(gBattlerAttacker) ^ BIT_SIDE;
+        side = BATTLE_OPPOSITE(GetBattlerSide(gBattlerAttacker));
         if (IsAffectedByFollowMe(gBattlerAttacker, side, move))
         {
             targetBattler = gSideTimers[side].followmeTarget;
@@ -7684,18 +7609,18 @@
     case MOVE_TARGET_BOTH:
     case MOVE_TARGET_FOES_AND_ALLY:
     case MOVE_TARGET_OPPONENTS_FIELD:
-        targetBattler = GetBattlerAtPosition((GetBattlerPosition(gBattlerAttacker) & BIT_SIDE) ^ BIT_SIDE);
+        targetBattler = GetBattlerAtPosition(BATTLE_OPPOSITE(GetBattlerPosition(gBattlerAttacker) & BIT_SIDE));
         if (!IsBattlerAlive(targetBattler))
             targetBattler ^= BIT_FLANK;
         break;
     case MOVE_TARGET_RANDOM:
-        side = GetBattlerSide(gBattlerAttacker) ^ BIT_SIDE;
+        side = BATTLE_OPPOSITE(GetBattlerSide(gBattlerAttacker));
         if (IsAffectedByFollowMe(gBattlerAttacker, side, move))
             targetBattler = gSideTimers[side].followmeTarget;
         else if (gBattleTypeFlags & BATTLE_TYPE_DOUBLE && moveTarget & MOVE_TARGET_RANDOM)
             targetBattler = SetRandomTarget(gBattlerAttacker);
         else
-            targetBattler = GetBattlerAtPosition((GetBattlerPosition(gBattlerAttacker) & BIT_SIDE) ^ BIT_SIDE);
+            targetBattler = GetBattlerAtPosition(BATTLE_OPPOSITE(GetBattlerPosition(gBattlerAttacker) & BIT_SIDE));
         break;
     case MOVE_TARGET_USER_OR_SELECTED:
     case MOVE_TARGET_USER:
@@ -10024,19 +9949,11 @@
 
     for (i = 1; i < gBattlersCount; i++)
     {
-<<<<<<< HEAD
         currBattler = battlers[i];
         currSpeed = speeds[i];
         j = i - 1;
 
         if (slowToFast)
-=======
-    case MOVE_TARGET_SELECTED:
-        side = BATTLE_OPPOSITE(GetBattlerSide(gBattlerAttacker));
-        if (gSideTimers[side].followmeTimer && gBattleMons[gSideTimers[side].followmeTarget].hp)
-            targetBattler = gSideTimers[side].followmeTarget;
-        else
->>>>>>> ff53a553
         {
             while (j >= 0 && speeds[j] > currSpeed)
             {
@@ -10045,24 +9962,7 @@
                 j = j - 1;
             }
         }
-<<<<<<< HEAD
         else
-=======
-        break;
-    case MOVE_TARGET_DEPENDS:
-    case MOVE_TARGET_BOTH:
-    case MOVE_TARGET_FOES_AND_ALLY:
-    case MOVE_TARGET_OPPONENTS_FIELD:
-        targetBattler = GetBattlerAtPosition(BATTLE_OPPOSITE(GetBattlerPosition(gBattlerAttacker) & BIT_SIDE));
-        if (gAbsentBattlerFlags & gBitTable[targetBattler])
-            targetBattler ^= BIT_FLANK;
-        break;
-    case MOVE_TARGET_RANDOM:
-        side = BATTLE_OPPOSITE(GetBattlerSide(gBattlerAttacker));
-        if (gSideTimers[side].followmeTimer && gBattleMons[gSideTimers[side].followmeTarget].hp)
-            targetBattler = gSideTimers[side].followmeTarget;
-        else if (gBattleTypeFlags & BATTLE_TYPE_DOUBLE && moveTarget & MOVE_TARGET_RANDOM)
->>>>>>> ff53a553
         {
             while (j >= 0 && speeds[j] < currSpeed)
             {
@@ -10071,19 +9971,6 @@
                 j = j - 1;
             }
         }
-<<<<<<< HEAD
-=======
-        else
-            targetBattler = GetBattlerAtPosition(BATTLE_OPPOSITE(GetBattlerPosition(gBattlerAttacker) & BIT_SIDE));
-        break;
-    case MOVE_TARGET_USER_OR_SELECTED:
-    case MOVE_TARGET_USER:
-        targetBattler = gBattlerAttacker;
-        break;
-    }
-
-    *(gBattleStruct->moveTarget + gBattlerAttacker) = targetBattler;
->>>>>>> ff53a553
 
         battlers[j + 1] = currBattler;
         speeds[j + 1] = currSpeed;
