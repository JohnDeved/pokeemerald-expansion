#include "global.h"
#include "battle.h"
#include "battle_anim.h"
#include "battle_arena.h"
#include "battle_pyramid.h"
#include "battle_util.h"
#include "battle_controllers.h"
#include "battle_interface.h"
#include "battle_setup.h"
#include "party_menu.h"
#include "pokemon.h"
#include "international_string_util.h"
#include "item.h"
#include "util.h"
#include "battle_scripts.h"
#include "random.h"
#include "text.h"
#include "safari_zone.h"
#include "sound.h"
#include "sprite.h"
#include "string_util.h"
#include "task.h"
#include "trig.h"
#include "window.h"
#include "battle_message.h"
#include "battle_ai_main.h"
#include "battle_ai_util.h"
#include "event_data.h"
#include "link.h"
#include "malloc.h"
#include "berry.h"
#include "pokedex.h"
#include "mail.h"
#include "field_weather.h"
#include "constants/abilities.h"
#include "constants/battle_anim.h"
#include "constants/battle_config.h"
#include "constants/battle_move_effects.h"
#include "constants/battle_script_commands.h"
#include "constants/battle_string_ids.h"
#include "constants/hold_effects.h"
#include "constants/items.h"
#include "constants/moves.h"
#include "constants/songs.h"
#include "constants/species.h"
#include "constants/trainers.h"
#include "constants/weather.h"

extern struct Evolution gEvolutionTable[][EVOS_PER_MON];

/*
NOTE: The data and functions in this file up until (but not including) sSoundMovesTable
are actually part of battle_main.c. They needed to be moved to this file in order to
match the ROM; this is also why sSoundMovesTable's declaration is in the middle of
functions instead of at the top of the file with the other declarations.
*/

static bool32 TryRemoveScreens(u8 battler);
static bool32 IsUnnerveAbilityOnOpposingSide(u8 battlerId);

extern const u8 *const gBattleScriptsForMoveEffects[];
extern const u8 *const gBattlescriptsForBallThrow[];
extern const u8 *const gBattlescriptsForRunningByItem[];
extern const u8 *const gBattlescriptsForUsingItem[];
extern const u8 *const gBattlescriptsForSafariActions[];

static const u8 sPkblToEscapeFactor[][3] = {
    {
        [B_MSG_MON_CURIOUS]    = 0,
        [B_MSG_MON_ENTHRALLED] = 0,
        [B_MSG_MON_IGNORED]    = 0
    },{
        [B_MSG_MON_CURIOUS]    = 3,
        [B_MSG_MON_ENTHRALLED] = 5,
        [B_MSG_MON_IGNORED]    = 0
    },{
        [B_MSG_MON_CURIOUS]    = 2,
        [B_MSG_MON_ENTHRALLED] = 3,
        [B_MSG_MON_IGNORED]    = 0
    },{
        [B_MSG_MON_CURIOUS]    = 1,
        [B_MSG_MON_ENTHRALLED] = 2,
        [B_MSG_MON_IGNORED]    = 0
    },{
        [B_MSG_MON_CURIOUS]    = 1,
        [B_MSG_MON_ENTHRALLED] = 1,
        [B_MSG_MON_IGNORED]    = 0
    }
};
static const u8 sGoNearCounterToCatchFactor[] = {4, 3, 2, 1};
static const u8 sGoNearCounterToEscapeFactor[] = {4, 4, 4, 4};

static const u16 sSkillSwapBannedAbilities[] =
{
    ABILITY_WONDER_GUARD,
    ABILITY_MULTITYPE,
    ABILITY_ILLUSION,
    ABILITY_STANCE_CHANGE,
    ABILITY_SCHOOLING,
    ABILITY_COMATOSE,
    ABILITY_SHIELDS_DOWN,
    ABILITY_DISGUISE,
    ABILITY_RKS_SYSTEM,
    ABILITY_BATTLE_BOND,
    ABILITY_POWER_CONSTRUCT,
    ABILITY_NEUTRALIZING_GAS,
    ABILITY_ICE_FACE,
    ABILITY_HUNGER_SWITCH,
    ABILITY_GULP_MISSILE,
};

static const u16 sRolePlayBannedAbilities[] =
{
    ABILITY_TRACE,
    ABILITY_WONDER_GUARD,
    ABILITY_FORECAST,
    ABILITY_FLOWER_GIFT,
    ABILITY_MULTITYPE,
    ABILITY_ILLUSION,
    ABILITY_ZEN_MODE,
    ABILITY_IMPOSTER,
    ABILITY_STANCE_CHANGE,
    ABILITY_POWER_OF_ALCHEMY,
    ABILITY_RECEIVER,
    ABILITY_SCHOOLING,
    ABILITY_COMATOSE,
    ABILITY_SHIELDS_DOWN,
    ABILITY_DISGUISE,
    ABILITY_RKS_SYSTEM,
    ABILITY_BATTLE_BOND,
    ABILITY_POWER_CONSTRUCT,
    ABILITY_ICE_FACE,
    ABILITY_HUNGER_SWITCH,
    ABILITY_GULP_MISSILE,
};

static const u16 sRolePlayBannedAttackerAbilities[] =
{
    ABILITY_MULTITYPE,
    ABILITY_ZEN_MODE,
    ABILITY_STANCE_CHANGE,
    ABILITY_SCHOOLING,
    ABILITY_COMATOSE,
    ABILITY_SHIELDS_DOWN,
    ABILITY_DISGUISE,
    ABILITY_RKS_SYSTEM,
    ABILITY_BATTLE_BOND,
    ABILITY_POWER_CONSTRUCT,
    ABILITY_ICE_FACE,
    ABILITY_GULP_MISSILE,
};

static const u16 sWorrySeedBannedAbilities[] =
{
    ABILITY_MULTITYPE,
    ABILITY_STANCE_CHANGE,
    ABILITY_SCHOOLING,
    ABILITY_COMATOSE,
    ABILITY_SHIELDS_DOWN,
    ABILITY_DISGUISE,
    ABILITY_RKS_SYSTEM,
    ABILITY_BATTLE_BOND,
    ABILITY_POWER_CONSTRUCT,
    ABILITY_TRUANT,
    ABILITY_ICE_FACE,
    ABILITY_GULP_MISSILE,
};

static const u16 sGastroAcidBannedAbilities[] =
{
    ABILITY_AS_ONE_ICE_RIDER,
    ABILITY_AS_ONE_SHADOW_RIDER,
    ABILITY_BATTLE_BOND,
    ABILITY_COMATOSE,
    ABILITY_DISGUISE,
    ABILITY_GULP_MISSILE,
    ABILITY_ICE_FACE,
    ABILITY_MULTITYPE,
    ABILITY_POWER_CONSTRUCT,
    ABILITY_RKS_SYSTEM,
    ABILITY_SCHOOLING,
    ABILITY_SHIELDS_DOWN,
    ABILITY_STANCE_CHANGE,
    ABILITY_ZEN_MODE,
};

static const u16 sEntrainmentBannedAttackerAbilities[] =
{
    ABILITY_TRACE,
    ABILITY_FORECAST,
    ABILITY_FLOWER_GIFT,
    ABILITY_ZEN_MODE,
    ABILITY_ILLUSION,
    ABILITY_IMPOSTER,
    ABILITY_POWER_OF_ALCHEMY,
    ABILITY_RECEIVER,
    ABILITY_DISGUISE,
    ABILITY_POWER_CONSTRUCT,
    ABILITY_NEUTRALIZING_GAS,
    ABILITY_ICE_FACE,
    ABILITY_HUNGER_SWITCH,
    ABILITY_GULP_MISSILE,
};

static const u16 sEntrainmentTargetSimpleBeamBannedAbilities[] =
{
    ABILITY_TRUANT,
    ABILITY_MULTITYPE,
    ABILITY_STANCE_CHANGE,
    ABILITY_SCHOOLING,
    ABILITY_COMATOSE,
    ABILITY_SHIELDS_DOWN,
    ABILITY_DISGUISE,
    ABILITY_RKS_SYSTEM,
    ABILITY_BATTLE_BOND,
    ABILITY_ICE_FACE,
    ABILITY_GULP_MISSILE,
};

bool32 IsAffectedByFollowMe(u32 battlerAtk, u32 defSide, u32 move)
{
    u32 ability = GetBattlerAbility(battlerAtk);

    if (gSideTimers[defSide].followmeTimer == 0
        || gBattleMons[gSideTimers[defSide].followmeTarget].hp == 0
        || gBattleMoves[move].effect == EFFECT_SNIPE_SHOT
        || gBattleMoves[move].effect == EFFECT_SKY_DROP
        || ability == ABILITY_PROPELLER_TAIL || ability == ABILITY_STALWART)
        return FALSE;

    if (gSideTimers[defSide].followmePowder && !IsAffectedByPowder(battlerAtk, ability, GetBattlerHoldEffect(battlerAtk, TRUE)))
        return FALSE;

    return TRUE;
}

// Functions
void HandleAction_UseMove(void)
{
    u32 i, side, moveType, var = 4;

    gBattlerAttacker = gBattlerByTurnOrder[gCurrentTurnActionNumber];
    if (gBattleStruct->absentBattlerFlags & gBitTable[gBattlerAttacker] || !IsBattlerAlive(gBattlerAttacker))
    {
        gCurrentActionFuncId = B_ACTION_FINISHED;
        return;
    }

    gIsCriticalHit = FALSE;
    gBattleStruct->atkCancellerTracker = 0;
    gMoveResultFlags = 0;
    gMultiHitCounter = 0;
    gBattleCommunication[6] = 0;
    gBattleScripting.savedMoveEffect = 0;
    gCurrMovePos = gChosenMovePos = *(gBattleStruct->chosenMovePositions + gBattlerAttacker);

    // choose move
    if (gProtectStructs[gBattlerAttacker].noValidMoves)
    {
        gProtectStructs[gBattlerAttacker].noValidMoves = FALSE;
        gCurrentMove = gChosenMove = MOVE_STRUGGLE;
        gHitMarker |= HITMARKER_NO_PPDEDUCT;
        *(gBattleStruct->moveTarget + gBattlerAttacker) = GetMoveTarget(MOVE_STRUGGLE, NO_TARGET_OVERRIDE);
    }
    else if (gBattleMons[gBattlerAttacker].status2 & STATUS2_MULTIPLETURNS || gBattleMons[gBattlerAttacker].status2 & STATUS2_RECHARGE)
    {
        gCurrentMove = gChosenMove = gLockedMoves[gBattlerAttacker];
    }
    // encore forces you to use the same move
    else if (gDisableStructs[gBattlerAttacker].encoredMove != MOVE_NONE
          && gDisableStructs[gBattlerAttacker].encoredMove == gBattleMons[gBattlerAttacker].moves[gDisableStructs[gBattlerAttacker].encoredMovePos])
    {
        gCurrentMove = gChosenMove = gDisableStructs[gBattlerAttacker].encoredMove;
        gCurrMovePos = gChosenMovePos = gDisableStructs[gBattlerAttacker].encoredMovePos;
        *(gBattleStruct->moveTarget + gBattlerAttacker) = GetMoveTarget(gCurrentMove, NO_TARGET_OVERRIDE);
    }
    // check if the encored move wasn't overwritten
    else if (gDisableStructs[gBattlerAttacker].encoredMove != MOVE_NONE
          && gDisableStructs[gBattlerAttacker].encoredMove != gBattleMons[gBattlerAttacker].moves[gDisableStructs[gBattlerAttacker].encoredMovePos])
    {
        gCurrMovePos = gChosenMovePos = gDisableStructs[gBattlerAttacker].encoredMovePos;
        gCurrentMove = gChosenMove = gBattleMons[gBattlerAttacker].moves[gCurrMovePos];
        gDisableStructs[gBattlerAttacker].encoredMove = MOVE_NONE;
        gDisableStructs[gBattlerAttacker].encoredMovePos = 0;
        gDisableStructs[gBattlerAttacker].encoreTimer = 0;
        *(gBattleStruct->moveTarget + gBattlerAttacker) = GetMoveTarget(gCurrentMove, NO_TARGET_OVERRIDE);
    }
    else if (gBattleMons[gBattlerAttacker].moves[gCurrMovePos] != gChosenMoveByBattler[gBattlerAttacker])
    {
        gCurrentMove = gChosenMove = gBattleMons[gBattlerAttacker].moves[gCurrMovePos];
        *(gBattleStruct->moveTarget + gBattlerAttacker) = GetMoveTarget(gCurrentMove, NO_TARGET_OVERRIDE);
    }
    else
    {
        gCurrentMove = gChosenMove = gBattleMons[gBattlerAttacker].moves[gCurrMovePos];
    }

    if (gBattleMons[gBattlerAttacker].hp != 0)
    {
        if (GetBattlerSide(gBattlerAttacker) == B_SIDE_PLAYER)
            gBattleResults.lastUsedMovePlayer = gCurrentMove;
        else
            gBattleResults.lastUsedMoveOpponent = gCurrentMove;
    }

    // Set dynamic move type.
    SetTypeBeforeUsingMove(gChosenMove, gBattlerAttacker);
    GET_MOVE_TYPE(gChosenMove, moveType);

    // choose target
    side = GetBattlerSide(gBattlerAttacker) ^ BIT_SIDE;
    if (IsAffectedByFollowMe(gBattlerAttacker, side, gCurrentMove)
        && gBattleMoves[gCurrentMove].target == MOVE_TARGET_SELECTED
        && GetBattlerSide(gBattlerAttacker) != GetBattlerSide(gSideTimers[side].followmeTarget))
    {
        gBattlerTarget = gSideTimers[side].followmeTarget;
    }
    else if ((gBattleTypeFlags & BATTLE_TYPE_DOUBLE)
           && gSideTimers[side].followmeTimer == 0
           && (gBattleMoves[gCurrentMove].power != 0 || gBattleMoves[gCurrentMove].target != MOVE_TARGET_USER)
           && ((GetBattlerAbility(*(gBattleStruct->moveTarget + gBattlerAttacker)) != ABILITY_LIGHTNING_ROD && moveType == TYPE_ELECTRIC)
            || (GetBattlerAbility(*(gBattleStruct->moveTarget + gBattlerAttacker)) != ABILITY_STORM_DRAIN && moveType == TYPE_WATER)))
    {
        side = GetBattlerSide(gBattlerAttacker);
        for (gActiveBattler = 0; gActiveBattler < gBattlersCount; gActiveBattler++)
        {
            if (side != GetBattlerSide(gActiveBattler)
                && *(gBattleStruct->moveTarget + gBattlerAttacker) != gActiveBattler
                && ((GetBattlerAbility(gActiveBattler) == ABILITY_LIGHTNING_ROD && moveType == TYPE_ELECTRIC)
                 || (GetBattlerAbility(gActiveBattler) == ABILITY_STORM_DRAIN && moveType == TYPE_WATER))
                && GetBattlerTurnOrderNum(gActiveBattler) < var
                && gBattleMoves[gCurrentMove].effect != EFFECT_SNIPE_SHOT
                && (GetBattlerAbility(gBattlerAttacker) != ABILITY_PROPELLER_TAIL
                 || GetBattlerAbility(gBattlerAttacker) != ABILITY_STALWART))
            {
                var = GetBattlerTurnOrderNum(gActiveBattler);
            }
        }
        if (var == 4)
        {
            if (gBattleMoves[gChosenMove].target & MOVE_TARGET_RANDOM)
            {
                if (GetBattlerSide(gBattlerAttacker) == B_SIDE_PLAYER)
                {
                    if (Random() & 1)
                        gBattlerTarget = GetBattlerAtPosition(B_POSITION_OPPONENT_LEFT);
                    else
                        gBattlerTarget = GetBattlerAtPosition(B_POSITION_OPPONENT_RIGHT);
                }
                else
                {
                    if (Random() & 1)
                        gBattlerTarget = GetBattlerAtPosition(B_POSITION_PLAYER_LEFT);
                    else
                        gBattlerTarget = GetBattlerAtPosition(B_POSITION_PLAYER_RIGHT);
                }
            }
            else if (gBattleMoves[gChosenMove].target & MOVE_TARGET_FOES_AND_ALLY)
            {
                for (gBattlerTarget = 0; gBattlerTarget < gBattlersCount; gBattlerTarget++)
                {
                    if (gBattlerTarget == gBattlerAttacker)
                        continue;
                    if (IsBattlerAlive(gBattlerTarget))
                        break;
                }
            }
            else
            {
                gBattlerTarget = *(gBattleStruct->moveTarget + gBattlerAttacker);
            }

            if (!IsBattlerAlive(gBattlerTarget))
            {
                if (GetBattlerSide(gBattlerAttacker) != GetBattlerSide(gBattlerTarget))
                {
                    gBattlerTarget = GetBattlerAtPosition(GetBattlerPosition(gBattlerTarget) ^ BIT_FLANK);
                }
                else
                {
                    gBattlerTarget = GetBattlerAtPosition(GetBattlerPosition(gBattlerAttacker) ^ BIT_SIDE);
                    if (!IsBattlerAlive(gBattlerTarget))
                        gBattlerTarget = GetBattlerAtPosition(GetBattlerPosition(gBattlerTarget) ^ BIT_FLANK);
                }
            }
        }
        else
        {
            gActiveBattler = gBattlerByTurnOrder[var];
            RecordAbilityBattle(gActiveBattler, gBattleMons[gActiveBattler].ability);
            if (GetBattlerAbility(gActiveBattler) == ABILITY_LIGHTNING_ROD)
                gSpecialStatuses[gActiveBattler].lightningRodRedirected = TRUE;
            else if (GetBattlerAbility(gActiveBattler) == ABILITY_STORM_DRAIN)
                gSpecialStatuses[gActiveBattler].stormDrainRedirected = TRUE;
            gBattlerTarget = gActiveBattler;
        }
    }
    else if (gBattleTypeFlags & BATTLE_TYPE_DOUBLE
          && gBattleMoves[gChosenMove].target & MOVE_TARGET_RANDOM)
    {
        if (GetBattlerSide(gBattlerAttacker) == B_SIDE_PLAYER)
        {
            if (Random() & 1)
                gBattlerTarget = GetBattlerAtPosition(B_POSITION_OPPONENT_LEFT);
            else
                gBattlerTarget = GetBattlerAtPosition(B_POSITION_OPPONENT_RIGHT);
        }
        else
        {
            if (Random() & 1)
                gBattlerTarget = GetBattlerAtPosition(B_POSITION_PLAYER_LEFT);
            else
                gBattlerTarget = GetBattlerAtPosition(B_POSITION_PLAYER_RIGHT);
        }

        if (gAbsentBattlerFlags & gBitTable[gBattlerTarget]
            && GetBattlerSide(gBattlerAttacker) != GetBattlerSide(gBattlerTarget))
        {
            gBattlerTarget = GetBattlerAtPosition(GetBattlerPosition(gBattlerTarget) ^ BIT_FLANK);
        }
    }
    else if (gBattleMoves[gChosenMove].target == MOVE_TARGET_ALLY)
    {
        if (IsBattlerAlive(BATTLE_PARTNER(gBattlerAttacker)))
            gBattlerTarget = BATTLE_PARTNER(gBattlerAttacker);
        else
            gBattlerTarget = gBattlerAttacker;
    }
    else if (gBattleTypeFlags & BATTLE_TYPE_DOUBLE
          && gBattleMoves[gChosenMove].target == MOVE_TARGET_FOES_AND_ALLY)
    {
        for (gBattlerTarget = 0; gBattlerTarget < gBattlersCount; gBattlerTarget++)
        {
            if (gBattlerTarget == gBattlerAttacker)
                continue;
            if (IsBattlerAlive(gBattlerTarget))
                break;
        }
    }
    else
    {
        gBattlerTarget = *(gBattleStruct->moveTarget + gBattlerAttacker);
        if (!IsBattlerAlive(gBattlerTarget))
        {
            if (GetBattlerSide(gBattlerAttacker) != GetBattlerSide(gBattlerTarget))
            {
                gBattlerTarget = GetBattlerAtPosition(GetBattlerPosition(gBattlerTarget) ^ BIT_FLANK);
            }
            else
            {
                gBattlerTarget = GetBattlerAtPosition(GetBattlerPosition(gBattlerAttacker) ^ BIT_SIDE);
                if (!IsBattlerAlive(gBattlerTarget))
                    gBattlerTarget = GetBattlerAtPosition(GetBattlerPosition(gBattlerTarget) ^ BIT_FLANK);
            }
        }
    }

    if (gBattleTypeFlags & BATTLE_TYPE_PALACE && gProtectStructs[gBattlerAttacker].palaceUnableToUseMove)
    {
        // Battle Palace, select battle script for failure to use move
        if (gBattleMons[gBattlerAttacker].hp == 0)
        {
            gCurrentActionFuncId = B_ACTION_FINISHED;
            return;
        }
        else if (gPalaceSelectionBattleScripts[gBattlerAttacker] != NULL)
        {
            gBattleCommunication[MULTISTRING_CHOOSER] = B_MSG_INCAPABLE_OF_POWER;
            gBattlescriptCurrInstr = gPalaceSelectionBattleScripts[gBattlerAttacker];
            gPalaceSelectionBattleScripts[gBattlerAttacker] = NULL;
        }
        else
        {
            gBattleCommunication[MULTISTRING_CHOOSER] = B_MSG_INCAPABLE_OF_POWER;
            gBattlescriptCurrInstr = BattleScript_MoveUsedLoafingAround;
        }
    }
    else
    {
        gBattlescriptCurrInstr = gBattleScriptsForMoveEffects[gBattleMoves[gCurrentMove].effect];
    }

    if (gBattleTypeFlags & BATTLE_TYPE_ARENA)
        BattleArena_AddMindPoints(gBattlerAttacker);

    // Record HP of each battler
    for (i = 0; i < MAX_BATTLERS_COUNT; i++)
        gBattleStruct->hpBefore[i] = gBattleMons[i].hp;

    gCurrentActionFuncId = B_ACTION_EXEC_SCRIPT;
}

void HandleAction_Switch(void)
{
    gBattlerAttacker = gBattlerByTurnOrder[gCurrentTurnActionNumber];
    gBattle_BG0_X = 0;
    gBattle_BG0_Y = 0;
    gActionSelectionCursor[gBattlerAttacker] = 0;
    gMoveSelectionCursor[gBattlerAttacker] = 0;

    PREPARE_MON_NICK_BUFFER(gBattleTextBuff1, gBattlerAttacker, *(gBattleStruct->battlerPartyIndexes + gBattlerAttacker))

    gBattleScripting.battler = gBattlerAttacker;
    gBattlescriptCurrInstr = BattleScript_ActionSwitch;
    gCurrentActionFuncId = B_ACTION_EXEC_SCRIPT;

    if (gBattleResults.playerSwitchesCounter < 255)
        gBattleResults.playerSwitchesCounter++;

    UndoFormChange(gBattlerPartyIndexes[gBattlerAttacker], GetBattlerSide(gBattlerAttacker), TRUE);
}

void HandleAction_UseItem(void)
{
    gBattlerAttacker = gBattlerTarget = gBattlerByTurnOrder[gCurrentTurnActionNumber];
    gBattle_BG0_X = 0;
    gBattle_BG0_Y = 0;
    ClearFuryCutterDestinyBondGrudge(gBattlerAttacker);

    gLastUsedItem = gBattleResources->bufferB[gBattlerAttacker][1] | (gBattleResources->bufferB[gBattlerAttacker][2] << 8);

    if (gLastUsedItem <= LAST_BALL) // is ball
    {
        gBattlescriptCurrInstr = gBattlescriptsForBallThrow[gLastUsedItem];
    }
    else if (gLastUsedItem == ITEM_POKE_DOLL || gLastUsedItem == ITEM_FLUFFY_TAIL)
    {
        gBattlescriptCurrInstr = gBattlescriptsForRunningByItem[0]; // BattleScript_RunByUsingItem
    }
    else if (GetBattlerSide(gBattlerAttacker) == B_SIDE_PLAYER)
    {
        gBattlescriptCurrInstr = gBattlescriptsForUsingItem[0]; // BattleScript_PlayerUsesItem
    }
    else
    {
        gBattleScripting.battler = gBattlerAttacker;

        switch (*(gBattleStruct->AI_itemType + (gBattlerAttacker >> 1)))
        {
        case AI_ITEM_FULL_RESTORE:
        case AI_ITEM_HEAL_HP:
            break;
        case AI_ITEM_CURE_CONDITION:
            gBattleCommunication[MULTISTRING_CHOOSER] = AI_HEAL_CONFUSION;
            if (*(gBattleStruct->AI_itemFlags + gBattlerAttacker / 2) & (1 << AI_HEAL_CONFUSION))
            {
                if (*(gBattleStruct->AI_itemFlags + gBattlerAttacker / 2) & 0x3E)
                    gBattleCommunication[MULTISTRING_CHOOSER] = AI_HEAL_SLEEP;
            }
            else
            {
                // Check for other statuses, stopping at first (shouldn't be more than one)
                while (!(*(gBattleStruct->AI_itemFlags + gBattlerAttacker / 2) & 1))
                {
                    *(gBattleStruct->AI_itemFlags + gBattlerAttacker / 2) >>= 1;
                    gBattleCommunication[MULTISTRING_CHOOSER]++;
                    // MULTISTRING_CHOOSER will be either AI_HEAL_PARALYSIS, AI_HEAL_FREEZE,
                    // AI_HEAL_BURN, AI_HEAL_POISON, or AI_HEAL_SLEEP
                }
            }
            break;
        case AI_ITEM_X_STAT:
            gBattleCommunication[MULTISTRING_CHOOSER] = B_MSG_STAT_ROSE_ITEM;
            if (*(gBattleStruct->AI_itemFlags + (gBattlerAttacker >> 1)) & (1 << AI_DIRE_HIT))
            {
                gBattleCommunication[MULTISTRING_CHOOSER] = B_MSG_USED_DIRE_HIT;
            }
            else
            {
                PREPARE_STAT_BUFFER(gBattleTextBuff1, STAT_ATK)
                PREPARE_STRING_BUFFER(gBattleTextBuff2, CHAR_X)

                while (!((*(gBattleStruct->AI_itemFlags + (gBattlerAttacker >> 1))) & 1))
                {
                    *(gBattleStruct->AI_itemFlags + gBattlerAttacker / 2) >>= 1;
                    gBattleTextBuff1[2]++;
                }

                gBattleScripting.animArg1 = gBattleTextBuff1[2] + 14;
                gBattleScripting.animArg2 = 0;
            }
            break;
        case AI_ITEM_GUARD_SPEC:
            // It seems probable that at some point there was a special message for
            // an AI trainer using Guard Spec in a double battle.
            // There isn't now however, and the assignment to 2 below goes out of
            // bounds for gMistUsedStringIds and instead prints "{mon} is getting pumped"
            // from the next table, gFocusEnergyUsedStringIds.
            // In any case this isn't an issue in the retail version, as no trainers
            // are ever given any Guard Spec to use.
#ifndef UBFIX
            if (gBattleTypeFlags & BATTLE_TYPE_DOUBLE)
                gBattleCommunication[MULTISTRING_CHOOSER] = 2;
            else
#endif
                gBattleCommunication[MULTISTRING_CHOOSER] = B_MSG_SET_MIST;
            break;
        }

        gBattlescriptCurrInstr = gBattlescriptsForUsingItem[*(gBattleStruct->AI_itemType + gBattlerAttacker / 2)];
    }
    gCurrentActionFuncId = B_ACTION_EXEC_SCRIPT;
}

bool8 TryRunFromBattle(u8 battler)
{
    bool8 effect = FALSE;
    u8 holdEffect;
    u8 pyramidMultiplier;
    u8 speedVar;

    if (gBattleMons[battler].item == ITEM_ENIGMA_BERRY)
        holdEffect = gEnigmaBerries[battler].holdEffect;
    else
        holdEffect = ItemId_GetHoldEffect(gBattleMons[battler].item);

    gPotentialItemEffectBattler = battler;

    if (holdEffect == HOLD_EFFECT_CAN_ALWAYS_RUN)
    {
        gLastUsedItem = gBattleMons[battler].item;
        gProtectStructs[battler].fleeType = FLEE_ITEM;
        effect++;
    }
    #if B_GHOSTS_ESCAPE >= GEN_6
    else if (IS_BATTLER_OF_TYPE(battler, TYPE_GHOST))
    {
        effect++;
    }
    #endif
    else if (GetBattlerAbility(battler) == ABILITY_RUN_AWAY)
    {
        if (InBattlePyramid())
        {
            gBattleStruct->runTries++;
            pyramidMultiplier = GetPyramidRunMultiplier();
            speedVar = (gBattleMons[battler].speed * pyramidMultiplier) / (gBattleMons[BATTLE_OPPOSITE(battler)].speed) + (gBattleStruct->runTries * 30);
            if (speedVar > (Random() & 0xFF))
            {
                gLastUsedAbility = ABILITY_RUN_AWAY;
                gProtectStructs[battler].fleeType = FLEE_ABILITY;
                effect++;
            }
        }
        else
        {
            gLastUsedAbility = ABILITY_RUN_AWAY;
            gProtectStructs[battler].fleeType = FLEE_ABILITY;
            effect++;
        }
    }
    else if (gBattleTypeFlags & (BATTLE_TYPE_FRONTIER | BATTLE_TYPE_TRAINER_HILL) && gBattleTypeFlags & BATTLE_TYPE_TRAINER)
    {
        effect++;
    }
    else
    {
        u8 runningFromBattler = BATTLE_OPPOSITE(battler);
        if (!IsBattlerAlive(runningFromBattler))
            runningFromBattler |= BIT_FLANK;

        if (InBattlePyramid())
        {
            pyramidMultiplier = GetPyramidRunMultiplier();
            speedVar = (gBattleMons[battler].speed * pyramidMultiplier) / (gBattleMons[runningFromBattler].speed) + (gBattleStruct->runTries * 30);
            if (speedVar > (Random() & 0xFF))
                effect++;
        }
        else if (gBattleMons[battler].speed < gBattleMons[runningFromBattler].speed)
        {
            speedVar = (gBattleMons[battler].speed * 128) / (gBattleMons[runningFromBattler].speed) + (gBattleStruct->runTries * 30);
            if (speedVar > (Random() & 0xFF))
                effect++;
        }
        else // same speed or faster
        {
            effect++;
        }

        gBattleStruct->runTries++;
    }

    if (effect)
    {
        gCurrentTurnActionNumber = gBattlersCount;
        gBattleOutcome = B_OUTCOME_RAN;
    }

    return effect;
}

void HandleAction_Run(void)
{
    gBattlerAttacker = gBattlerByTurnOrder[gCurrentTurnActionNumber];

    if (gBattleTypeFlags & (BATTLE_TYPE_LINK | BATTLE_TYPE_RECORDED_LINK))
    {
        gCurrentTurnActionNumber = gBattlersCount;

        for (gActiveBattler = 0; gActiveBattler < gBattlersCount; gActiveBattler++)
        {
            if (GetBattlerSide(gActiveBattler) == B_SIDE_PLAYER)
            {
                if (gChosenActionByBattler[gActiveBattler] == B_ACTION_RUN)
                    gBattleOutcome |= B_OUTCOME_LOST;
            }
            else
            {
                if (gChosenActionByBattler[gActiveBattler] == B_ACTION_RUN)
                    gBattleOutcome |= B_OUTCOME_WON;
            }
        }

        gBattleOutcome |= B_OUTCOME_LINK_BATTLE_RAN;
        gSaveBlock2Ptr->frontier.disableRecordBattle = TRUE;
    }
    else
    {
        if (GetBattlerSide(gBattlerAttacker) == B_SIDE_PLAYER)
        {
            if (!TryRunFromBattle(gBattlerAttacker)) // failed to run away
            {
                ClearFuryCutterDestinyBondGrudge(gBattlerAttacker);
                gBattleCommunication[MULTISTRING_CHOOSER] = B_MSG_CANT_ESCAPE_2;
                gBattlescriptCurrInstr = BattleScript_PrintFailedToRunString;
                gCurrentActionFuncId = B_ACTION_EXEC_SCRIPT;
            }
        }
        else
        {
            if (!CanBattlerEscape(gBattlerAttacker))
            {
                gBattleCommunication[MULTISTRING_CHOOSER] = B_MSG_ATTACKER_CANT_ESCAPE;
                gBattlescriptCurrInstr = BattleScript_PrintFailedToRunString;
                gCurrentActionFuncId = B_ACTION_EXEC_SCRIPT;
            }
            else
            {
                gCurrentTurnActionNumber = gBattlersCount;
                gBattleOutcome = B_OUTCOME_MON_FLED;
            }
        }
    }
}

void HandleAction_WatchesCarefully(void)
{
    gBattlerAttacker = gBattlerByTurnOrder[gCurrentTurnActionNumber];
    gBattle_BG0_X = 0;
    gBattle_BG0_Y = 0;
    gBattlescriptCurrInstr = gBattlescriptsForSafariActions[0];
    gCurrentActionFuncId = B_ACTION_EXEC_SCRIPT;
}

void HandleAction_SafariZoneBallThrow(void)
{
    gBattlerAttacker = gBattlerByTurnOrder[gCurrentTurnActionNumber];
    gBattle_BG0_X = 0;
    gBattle_BG0_Y = 0;
    gNumSafariBalls--;
    gLastUsedItem = ITEM_SAFARI_BALL;
    gBattlescriptCurrInstr = gBattlescriptsForBallThrow[ITEM_SAFARI_BALL];
    gCurrentActionFuncId = B_ACTION_EXEC_SCRIPT;
}

void HandleAction_ThrowBall(void)
{
    gBattlerAttacker = gBattlerByTurnOrder[gCurrentTurnActionNumber];
    gBattle_BG0_X = 0;
    gBattle_BG0_Y = 0;
    gLastUsedItem = gLastThrownBall;
    RemoveBagItem(gLastUsedItem, 1);
    gBattlescriptCurrInstr = BattleScript_BallThrow;
    gCurrentActionFuncId = B_ACTION_EXEC_SCRIPT;
}

void HandleAction_ThrowPokeblock(void)
{
    gBattlerAttacker = gBattlerByTurnOrder[gCurrentTurnActionNumber];
    gBattle_BG0_X = 0;
    gBattle_BG0_Y = 0;
    gBattleCommunication[MULTISTRING_CHOOSER] = gBattleResources->bufferB[gBattlerAttacker][1] - 1;
    gLastUsedItem = gBattleResources->bufferB[gBattlerAttacker][2];

    if (gBattleResults.pokeblockThrows < 255)
        gBattleResults.pokeblockThrows++;
    if (gBattleStruct->safariPkblThrowCounter < 3)
        gBattleStruct->safariPkblThrowCounter++;
    if (gBattleStruct->safariEscapeFactor > 1)
    {
        // BUG: safariEscapeFactor can become 0 below. This causes the pokeblock throw glitch.
        #ifdef BUGFIX
        if (gBattleStruct->safariEscapeFactor <= sPkblToEscapeFactor[gBattleStruct->safariPkblThrowCounter][gBattleCommunication[MULTISTRING_CHOOSER]])
        #else
        if (gBattleStruct->safariEscapeFactor < sPkblToEscapeFactor[gBattleStruct->safariPkblThrowCounter][gBattleCommunication[MULTISTRING_CHOOSER]])
        #endif
            gBattleStruct->safariEscapeFactor = 1;
        else
            gBattleStruct->safariEscapeFactor -= sPkblToEscapeFactor[gBattleStruct->safariPkblThrowCounter][gBattleCommunication[MULTISTRING_CHOOSER]];
    }

    gBattlescriptCurrInstr = gBattlescriptsForSafariActions[2];
    gCurrentActionFuncId = B_ACTION_EXEC_SCRIPT;
}

void HandleAction_GoNear(void)
{
    gBattlerAttacker = gBattlerByTurnOrder[gCurrentTurnActionNumber];
    gBattle_BG0_X = 0;
    gBattle_BG0_Y = 0;

    gBattleStruct->safariCatchFactor += sGoNearCounterToCatchFactor[gBattleStruct->safariGoNearCounter];
    if (gBattleStruct->safariCatchFactor > 20)
        gBattleStruct->safariCatchFactor = 20;

    gBattleStruct->safariEscapeFactor += sGoNearCounterToEscapeFactor[gBattleStruct->safariGoNearCounter];
    if (gBattleStruct->safariEscapeFactor > 20)
        gBattleStruct->safariEscapeFactor = 20;

    if (gBattleStruct->safariGoNearCounter < 3)
    {
        gBattleStruct->safariGoNearCounter++;
        gBattleCommunication[MULTISTRING_CHOOSER] = B_MSG_CREPT_CLOSER;
    }
    else
    {
        gBattleCommunication[MULTISTRING_CHOOSER] = B_MSG_CANT_GET_CLOSER;
    }
    gBattlescriptCurrInstr = gBattlescriptsForSafariActions[1];
    gCurrentActionFuncId = B_ACTION_EXEC_SCRIPT;
}

void HandleAction_SafariZoneRun(void)
{
    gBattlerAttacker = gBattlerByTurnOrder[gCurrentTurnActionNumber];
    PlaySE(SE_FLEE);
    gCurrentTurnActionNumber = gBattlersCount;
    gBattleOutcome = B_OUTCOME_RAN;
}

void HandleAction_WallyBallThrow(void)
{
    gBattlerAttacker = gBattlerByTurnOrder[gCurrentTurnActionNumber];
    gBattle_BG0_X = 0;
    gBattle_BG0_Y = 0;

    PREPARE_MON_NICK_BUFFER(gBattleTextBuff1, gBattlerAttacker, gBattlerPartyIndexes[gBattlerAttacker])

    gBattlescriptCurrInstr = gBattlescriptsForSafariActions[3];
    gCurrentActionFuncId = B_ACTION_EXEC_SCRIPT;
    gActionsByTurnOrder[1] = B_ACTION_FINISHED;
}

void HandleAction_TryFinish(void)
{
    if (!HandleFaintedMonActions())
    {
        gBattleStruct->faintedActionsState = 0;
        gCurrentActionFuncId = B_ACTION_FINISHED;
    }
}

void HandleAction_NothingIsFainted(void)
{
    gCurrentTurnActionNumber++;
    gCurrentActionFuncId = gActionsByTurnOrder[gCurrentTurnActionNumber];
    gHitMarker &= ~(HITMARKER_DESTINYBOND | HITMARKER_IGNORE_SUBSTITUTE | HITMARKER_ATTACKSTRING_PRINTED
                    | HITMARKER_NO_PPDEDUCT | HITMARKER_IGNORE_SAFEGUARD | HITMARKER_PASSIVE_DAMAGE
                    | HITMARKER_OBEYS | HITMARKER_WAKE_UP_CLEAR | HITMARKER_SYNCHRONISE_EFFECT
                    | HITMARKER_CHARGING | HITMARKER_NEVER_SET);
}

void HandleAction_ActionFinished(void)
{
    *(gBattleStruct->monToSwitchIntoId + gBattlerByTurnOrder[gCurrentTurnActionNumber]) = PARTY_SIZE;
    gCurrentTurnActionNumber++;
    gCurrentActionFuncId = gActionsByTurnOrder[gCurrentTurnActionNumber];
    SpecialStatusesClear();
    gHitMarker &= ~(HITMARKER_DESTINYBOND | HITMARKER_IGNORE_SUBSTITUTE | HITMARKER_ATTACKSTRING_PRINTED
                    | HITMARKER_NO_PPDEDUCT | HITMARKER_IGNORE_SAFEGUARD | HITMARKER_PASSIVE_DAMAGE
                    | HITMARKER_OBEYS | HITMARKER_WAKE_UP_CLEAR | HITMARKER_SYNCHRONISE_EFFECT
                    | HITMARKER_CHARGING | HITMARKER_NEVER_SET | HITMARKER_IGNORE_DISGUISE);

    gCurrentMove = 0;
    gBattleMoveDamage = 0;
    gMoveResultFlags = 0;
    gBattleScripting.animTurn = 0;
    gBattleScripting.animTargetsHit = 0;
    gLastLandedMoves[gBattlerAttacker] = 0;
    gLastHitByType[gBattlerAttacker] = 0;
    gBattleStruct->dynamicMoveType = 0;
    gBattleScripting.moveendState = 0;
    gBattleScripting.moveendState = 0;
    gBattleCommunication[3] = 0;
    gBattleCommunication[4] = 0;
    gBattleScripting.multihitMoveEffect = 0;
    gBattleResources->battleScriptsStack->size = 0;
}

static const u8 sMovesNotAffectedByStench[] =
{
    [MOVE_AIR_SLASH] = 1,
    [MOVE_ASTONISH] = 1,
    [MOVE_BITE] = 1,
    [MOVE_BONE_CLUB] = 1,
    [MOVE_DARK_PULSE] = 1,
    [MOVE_DOUBLE_IRON_BASH] = 1,
    [MOVE_DRAGON_RUSH] = 1,
    [MOVE_EXTRASENSORY] = 1,
    [MOVE_FAKE_OUT] = 1,
    [MOVE_FIERY_WRATH] = 1,
    [MOVE_FIRE_FANG] = 1,
    [MOVE_FLING] = 1,
    [MOVE_FLOATY_FALL] = 1,
    [MOVE_HEADBUTT] = 1,
    [MOVE_HEART_STAMP] = 1,
    [MOVE_HYPER_FANG] = 1,
    [MOVE_ICE_FANG] = 1,
    [MOVE_ICICLE_CRASH] = 1,
    [MOVE_IRON_HEAD] = 1,
    [MOVE_NEEDLE_ARM] = 1,
    [MOVE_NONE] = 1,
    [MOVE_ROCK_SLIDE] = 1,
    [MOVE_ROLLING_KICK] = 1,
    [MOVE_SECRET_POWER] = 1,
    [MOVE_SKY_ATTACK] = 1,
    [MOVE_SNORE] = 1,
    [MOVE_STEAMROLLER] = 1,
    [MOVE_STOMP] = 1,
    [MOVE_THUNDER_FANG] = 1,
    [MOVE_TWISTER] = 1,
    [MOVE_WATERFALL] = 1,
    [MOVE_ZEN_HEADBUTT] = 1,
    [MOVE_ZING_ZAP] = 1,
};

static const u8 sAbilitiesAffectedByMoldBreaker[] =
{
    [ABILITY_BATTLE_ARMOR] = 1,
    [ABILITY_CLEAR_BODY] = 1,
    [ABILITY_DAMP] = 1,
    [ABILITY_DRY_SKIN] = 1,
    [ABILITY_FILTER] = 1,
    [ABILITY_FLASH_FIRE] = 1,
    [ABILITY_FLOWER_GIFT] = 1,
    [ABILITY_HEATPROOF] = 1,
    [ABILITY_HYPER_CUTTER] = 1,
    [ABILITY_IMMUNITY] = 1,
    [ABILITY_INNER_FOCUS] = 1,
    [ABILITY_INSOMNIA] = 1,
    [ABILITY_KEEN_EYE] = 1,
    [ABILITY_LEAF_GUARD] = 1,
    [ABILITY_LEVITATE] = 1,
    [ABILITY_LIGHTNING_ROD] = 1,
    [ABILITY_LIMBER] = 1,
    [ABILITY_MAGMA_ARMOR] = 1,
    [ABILITY_MARVEL_SCALE] = 1,
    [ABILITY_MOTOR_DRIVE] = 1,
    [ABILITY_OBLIVIOUS] = 1,
    [ABILITY_OWN_TEMPO] = 1,
    [ABILITY_SAND_VEIL] = 1,
    [ABILITY_SHELL_ARMOR] = 1,
    [ABILITY_SHIELD_DUST] = 1,
    [ABILITY_SIMPLE] = 1,
    [ABILITY_SNOW_CLOAK] = 1,
    [ABILITY_SOLID_ROCK] = 1,
    [ABILITY_SOUNDPROOF] = 1,
    [ABILITY_STICKY_HOLD] = 1,
    [ABILITY_STORM_DRAIN] = 1,
    [ABILITY_STURDY] = 1,
    [ABILITY_SUCTION_CUPS] = 1,
    [ABILITY_TANGLED_FEET] = 1,
    [ABILITY_THICK_FAT] = 1,
    [ABILITY_UNAWARE] = 1,
    [ABILITY_VITAL_SPIRIT] = 1,
    [ABILITY_VOLT_ABSORB] = 1,
    [ABILITY_WATER_ABSORB] = 1,
    [ABILITY_WATER_VEIL] = 1,
    [ABILITY_WHITE_SMOKE] = 1,
    [ABILITY_WONDER_GUARD] = 1,
    [ABILITY_BIG_PECKS] = 1,
    [ABILITY_CONTRARY] = 1,
    [ABILITY_FRIEND_GUARD] = 1,
    [ABILITY_HEAVY_METAL] = 1,
    [ABILITY_LIGHT_METAL] = 1,
    [ABILITY_MAGIC_BOUNCE] = 1,
    [ABILITY_MULTISCALE] = 1,
    [ABILITY_SAP_SIPPER] = 1,
    [ABILITY_TELEPATHY] = 1,
    [ABILITY_WONDER_SKIN] = 1,
    [ABILITY_AROMA_VEIL] = 1,
    [ABILITY_BULLETPROOF] = 1,
    [ABILITY_FLOWER_VEIL] = 1,
    [ABILITY_FUR_COAT] = 1,
    [ABILITY_OVERCOAT] = 1,
    [ABILITY_SWEET_VEIL] = 1,
    [ABILITY_DAZZLING] = 1,
    [ABILITY_DISGUISE] = 1,
    [ABILITY_FLUFFY] = 1,
    [ABILITY_QUEENLY_MAJESTY] = 1,
    [ABILITY_WATER_BUBBLE] = 1,
    [ABILITY_MIRROR_ARMOR] = 1,
    [ABILITY_PUNK_ROCK] = 1,
    [ABILITY_ICE_SCALES] = 1,
    [ABILITY_ICE_FACE] = 1,
    [ABILITY_PASTEL_VEIL] = 1,
};

static const u8 sAbilitiesNotTraced[ABILITIES_COUNT] =
{
    [ABILITY_AS_ONE_ICE_RIDER] = 1,
    [ABILITY_AS_ONE_SHADOW_RIDER] = 1,
    [ABILITY_BATTLE_BOND] = 1,
    [ABILITY_COMATOSE] = 1,
    [ABILITY_DISGUISE] = 1,
    [ABILITY_FLOWER_GIFT] = 1,
    [ABILITY_FORECAST] = 1,
    [ABILITY_GULP_MISSILE] = 1,
    [ABILITY_HUNGER_SWITCH] = 1,
    [ABILITY_ICE_FACE] = 1,
    [ABILITY_ILLUSION] = 1,
    [ABILITY_IMPOSTER] = 1,
    [ABILITY_MULTITYPE] = 1,
    [ABILITY_NEUTRALIZING_GAS] = 1,
    [ABILITY_NONE] = 1,
    [ABILITY_POWER_CONSTRUCT] = 1,
    [ABILITY_POWER_OF_ALCHEMY] = 1,
    [ABILITY_RECEIVER] = 1,
    [ABILITY_RKS_SYSTEM] = 1,
    [ABILITY_SCHOOLING] = 1,
    [ABILITY_SHIELDS_DOWN] = 1,
    [ABILITY_STANCE_CHANGE] = 1,
    [ABILITY_TRACE] = 1,
    [ABILITY_ZEN_MODE] = 1,
};

static const u8 sHoldEffectToType[][2] =
{
    {HOLD_EFFECT_BUG_POWER, TYPE_BUG},
    {HOLD_EFFECT_STEEL_POWER, TYPE_STEEL},
    {HOLD_EFFECT_GROUND_POWER, TYPE_GROUND},
    {HOLD_EFFECT_ROCK_POWER, TYPE_ROCK},
    {HOLD_EFFECT_GRASS_POWER, TYPE_GRASS},
    {HOLD_EFFECT_DARK_POWER, TYPE_DARK},
    {HOLD_EFFECT_FIGHTING_POWER, TYPE_FIGHTING},
    {HOLD_EFFECT_ELECTRIC_POWER, TYPE_ELECTRIC},
    {HOLD_EFFECT_WATER_POWER, TYPE_WATER},
    {HOLD_EFFECT_FLYING_POWER, TYPE_FLYING},
    {HOLD_EFFECT_POISON_POWER, TYPE_POISON},
    {HOLD_EFFECT_ICE_POWER, TYPE_ICE},
    {HOLD_EFFECT_GHOST_POWER, TYPE_GHOST},
    {HOLD_EFFECT_PSYCHIC_POWER, TYPE_PSYCHIC},
    {HOLD_EFFECT_FIRE_POWER, TYPE_FIRE},
    {HOLD_EFFECT_DRAGON_POWER, TYPE_DRAGON},
    {HOLD_EFFECT_NORMAL_POWER, TYPE_NORMAL},
    {HOLD_EFFECT_FAIRY_POWER, TYPE_FAIRY},
};

// percent in UQ_4_12 format
static const u16 sPercentToModifier[] =
{
    UQ_4_12(0.00), // 0
    UQ_4_12(0.01), // 1
    UQ_4_12(0.02), // 2
    UQ_4_12(0.03), // 3
    UQ_4_12(0.04), // 4
    UQ_4_12(0.05), // 5
    UQ_4_12(0.06), // 6
    UQ_4_12(0.07), // 7
    UQ_4_12(0.08), // 8
    UQ_4_12(0.09), // 9
    UQ_4_12(0.10), // 10
    UQ_4_12(0.11), // 11
    UQ_4_12(0.12), // 12
    UQ_4_12(0.13), // 13
    UQ_4_12(0.14), // 14
    UQ_4_12(0.15), // 15
    UQ_4_12(0.16), // 16
    UQ_4_12(0.17), // 17
    UQ_4_12(0.18), // 18
    UQ_4_12(0.19), // 19
    UQ_4_12(0.20), // 20
    UQ_4_12(0.21), // 21
    UQ_4_12(0.22), // 22
    UQ_4_12(0.23), // 23
    UQ_4_12(0.24), // 24
    UQ_4_12(0.25), // 25
    UQ_4_12(0.26), // 26
    UQ_4_12(0.27), // 27
    UQ_4_12(0.28), // 28
    UQ_4_12(0.29), // 29
    UQ_4_12(0.30), // 30
    UQ_4_12(0.31), // 31
    UQ_4_12(0.32), // 32
    UQ_4_12(0.33), // 33
    UQ_4_12(0.34), // 34
    UQ_4_12(0.35), // 35
    UQ_4_12(0.36), // 36
    UQ_4_12(0.37), // 37
    UQ_4_12(0.38), // 38
    UQ_4_12(0.39), // 39
    UQ_4_12(0.40), // 40
    UQ_4_12(0.41), // 41
    UQ_4_12(0.42), // 42
    UQ_4_12(0.43), // 43
    UQ_4_12(0.44), // 44
    UQ_4_12(0.45), // 45
    UQ_4_12(0.46), // 46
    UQ_4_12(0.47), // 47
    UQ_4_12(0.48), // 48
    UQ_4_12(0.49), // 49
    UQ_4_12(0.50), // 50
    UQ_4_12(0.51), // 51
    UQ_4_12(0.52), // 52
    UQ_4_12(0.53), // 53
    UQ_4_12(0.54), // 54
    UQ_4_12(0.55), // 55
    UQ_4_12(0.56), // 56
    UQ_4_12(0.57), // 57
    UQ_4_12(0.58), // 58
    UQ_4_12(0.59), // 59
    UQ_4_12(0.60), // 60
    UQ_4_12(0.61), // 61
    UQ_4_12(0.62), // 62
    UQ_4_12(0.63), // 63
    UQ_4_12(0.64), // 64
    UQ_4_12(0.65), // 65
    UQ_4_12(0.66), // 66
    UQ_4_12(0.67), // 67
    UQ_4_12(0.68), // 68
    UQ_4_12(0.69), // 69
    UQ_4_12(0.70), // 70
    UQ_4_12(0.71), // 71
    UQ_4_12(0.72), // 72
    UQ_4_12(0.73), // 73
    UQ_4_12(0.74), // 74
    UQ_4_12(0.75), // 75
    UQ_4_12(0.76), // 76
    UQ_4_12(0.77), // 77
    UQ_4_12(0.78), // 78
    UQ_4_12(0.79), // 79
    UQ_4_12(0.80), // 80
    UQ_4_12(0.81), // 81
    UQ_4_12(0.82), // 82
    UQ_4_12(0.83), // 83
    UQ_4_12(0.84), // 84
    UQ_4_12(0.85), // 85
    UQ_4_12(0.86), // 86
    UQ_4_12(0.87), // 87
    UQ_4_12(0.88), // 88
    UQ_4_12(0.89), // 89
    UQ_4_12(0.90), // 90
    UQ_4_12(0.91), // 91
    UQ_4_12(0.92), // 92
    UQ_4_12(0.93), // 93
    UQ_4_12(0.94), // 94
    UQ_4_12(0.95), // 95
    UQ_4_12(0.96), // 96
    UQ_4_12(0.97), // 97
    UQ_4_12(0.98), // 98
    UQ_4_12(0.99), // 99
    UQ_4_12(1.00), // 100
};

#define X UQ_4_12

static const u16 sTypeEffectivenessTable[NUMBER_OF_MON_TYPES][NUMBER_OF_MON_TYPES] =
{
//   normal  fight   flying  poison  ground  rock    bug     ghost   steel   mystery fire    water   grass  electric psychic ice     dragon  dark    fairy
    {X(1.0), X(1.0), X(1.0), X(1.0), X(1.0), X(0.5), X(1.0), X(0.0), X(0.5), X(1.0), X(1.0), X(1.0), X(1.0), X(1.0), X(1.0), X(1.0), X(1.0), X(1.0), X(1.0)}, // normal
    {X(2.0), X(1.0), X(0.5), X(0.5), X(1.0), X(2.0), X(0.5), X(0.0), X(2.0), X(1.0), X(1.0), X(1.0), X(1.0), X(1.0), X(0.5), X(2.0), X(1.0), X(2.0), X(0.5)}, // fight
    {X(1.0), X(2.0), X(1.0), X(1.0), X(1.0), X(0.5), X(2.0), X(1.0), X(0.5), X(1.0), X(1.0), X(1.0), X(2.0), X(0.5), X(1.0), X(1.0), X(1.0), X(1.0), X(1.0)}, // flying
    {X(1.0), X(1.0), X(1.0), X(0.5), X(0.5), X(0.5), X(1.0), X(0.5), X(0.0), X(1.0), X(1.0), X(1.0), X(2.0), X(1.0), X(1.0), X(1.0), X(1.0), X(1.0), X(2.0)}, // poison
    {X(1.0), X(1.0), X(0.0), X(2.0), X(1.0), X(2.0), X(0.5), X(1.0), X(2.0), X(1.0), X(2.0), X(1.0), X(0.5), X(2.0), X(1.0), X(1.0), X(1.0), X(1.0), X(1.0)}, // ground
    {X(1.0), X(0.5), X(2.0), X(1.0), X(0.5), X(1.0), X(2.0), X(1.0), X(0.5), X(1.0), X(2.0), X(1.0), X(1.0), X(1.0), X(1.0), X(2.0), X(1.0), X(1.0), X(1.0)}, // rock
    {X(1.0), X(0.5), X(0.5), X(0.5), X(1.0), X(1.0), X(1.0), X(0.5), X(0.5), X(1.0), X(0.5), X(1.0), X(2.0), X(1.0), X(2.0), X(1.0), X(1.0), X(2.0), X(0.5)}, // bug
    #if B_STEEL_RESISTANCES >= GEN_6
    {X(0.0), X(1.0), X(1.0), X(1.0), X(1.0), X(1.0), X(1.0), X(2.0), X(1.0), X(1.0), X(1.0), X(1.0), X(1.0), X(1.0), X(2.0), X(1.0), X(1.0), X(0.5), X(1.0)}, // ghost
    #else
    {X(0.0), X(1.0), X(1.0), X(1.0), X(1.0), X(1.0), X(1.0), X(2.0), X(0.5), X(1.0), X(1.0), X(1.0), X(1.0), X(1.0), X(2.0), X(1.0), X(1.0), X(0.5), X(1.0)}, // ghost
    #endif
    {X(1.0), X(1.0), X(1.0), X(1.0), X(1.0), X(2.0), X(1.0), X(1.0), X(0.5), X(1.0), X(0.5), X(0.5), X(1.0), X(0.5), X(1.0), X(2.0), X(1.0), X(1.0), X(2.0)}, // steel
    {X(1.0), X(1.0), X(1.0), X(1.0), X(1.0), X(1.0), X(1.0), X(1.0), X(1.0), X(1.0), X(1.0), X(1.0), X(1.0), X(1.0), X(1.0), X(1.0), X(1.0), X(1.0), X(1.0)}, // mystery
    {X(1.0), X(1.0), X(1.0), X(1.0), X(1.0), X(0.5), X(2.0), X(1.0), X(2.0), X(1.0), X(0.5), X(0.5), X(2.0), X(1.0), X(1.0), X(2.0), X(0.5), X(1.0), X(1.0)}, // fire
    {X(1.0), X(1.0), X(1.0), X(1.0), X(2.0), X(2.0), X(1.0), X(1.0), X(1.0), X(1.0), X(2.0), X(0.5), X(0.5), X(1.0), X(1.0), X(1.0), X(0.5), X(1.0), X(1.0)}, // water
    {X(1.0), X(1.0), X(0.5), X(0.5), X(2.0), X(2.0), X(0.5), X(1.0), X(0.5), X(1.0), X(0.5), X(2.0), X(0.5), X(1.0), X(1.0), X(1.0), X(0.5), X(1.0), X(1.0)}, // grass
    {X(1.0), X(1.0), X(2.0), X(1.0), X(0.0), X(1.0), X(1.0), X(1.0), X(1.0), X(1.0), X(1.0), X(2.0), X(0.5), X(0.5), X(1.0), X(1.0), X(0.5), X(1.0), X(1.0)}, // electric
    {X(1.0), X(2.0), X(1.0), X(2.0), X(1.0), X(1.0), X(1.0), X(1.0), X(0.5), X(1.0), X(1.0), X(1.0), X(1.0), X(1.0), X(0.5), X(1.0), X(1.0), X(0.0), X(1.0)}, // psychic
    {X(1.0), X(1.0), X(2.0), X(1.0), X(2.0), X(1.0), X(1.0), X(1.0), X(0.5), X(1.0), X(0.5), X(0.5), X(2.0), X(1.0), X(1.0), X(0.5), X(2.0), X(1.0), X(1.0)}, // ice
    {X(1.0), X(1.0), X(1.0), X(1.0), X(1.0), X(1.0), X(1.0), X(1.0), X(0.5), X(1.0), X(1.0), X(1.0), X(1.0), X(1.0), X(1.0), X(1.0), X(2.0), X(1.0), X(0.0)}, // dragon
    #if B_STEEL_RESISTANCES >= GEN_6
    {X(1.0), X(0.5), X(1.0), X(1.0), X(1.0), X(1.0), X(1.0), X(2.0), X(1.0), X(1.0), X(1.0), X(1.0), X(1.0), X(1.0), X(2.0), X(1.0), X(1.0), X(0.5), X(0.5)}, // dark
    #else
    {X(1.0), X(0.5), X(1.0), X(1.0), X(1.0), X(1.0), X(1.0), X(2.0), X(0.5), X(1.0), X(1.0), X(1.0), X(1.0), X(1.0), X(2.0), X(1.0), X(1.0), X(0.5), X(0.5)}, // dark
    #endif
    {X(1.0), X(2.0), X(1.0), X(0.5), X(1.0), X(1.0), X(1.0), X(1.0), X(0.5), X(1.0), X(0.5), X(1.0), X(1.0), X(1.0), X(1.0), X(1.0), X(2.0), X(2.0), X(1.0)}, // fairy
};

static const u16 sInverseTypeEffectivenessTable[NUMBER_OF_MON_TYPES][NUMBER_OF_MON_TYPES] =
{
//   normal  fight   flying  poison  ground  rock    bug     ghost   steel   mystery fire    water   grass  electric psychic ice     dragon  dark    fairy
    {X(1.0), X(1.0), X(1.0), X(1.0), X(1.0), X(2.0), X(1.0), X(2.0), X(2.0), X(1.0), X(1.0), X(1.0), X(1.0), X(1.0), X(1.0), X(1.0), X(1.0), X(1.0), X(1.0)}, // normal
    {X(0.5), X(1.0), X(2.0), X(2.0), X(1.0), X(0.5), X(2.0), X(2.0), X(0.5), X(1.0), X(1.0), X(1.0), X(1.0), X(1.0), X(2.0), X(0.5), X(1.0), X(0.5), X(2.0)}, // fight
    {X(1.0), X(0.5), X(1.0), X(1.0), X(1.0), X(2.0), X(0.5), X(1.0), X(2.0), X(1.0), X(1.0), X(1.0), X(0.5), X(2.0), X(1.0), X(1.0), X(1.0), X(1.0), X(1.0)}, // flying
    {X(1.0), X(1.0), X(1.0), X(2.0), X(2.0), X(2.0), X(1.0), X(2.0), X(2.0), X(1.0), X(1.0), X(1.0), X(0.5), X(1.0), X(1.0), X(1.0), X(1.0), X(1.0), X(0.5)}, // poison
    {X(1.0), X(1.0), X(2.0), X(0.5), X(1.0), X(0.5), X(2.0), X(1.0), X(0.5), X(1.0), X(0.5), X(1.0), X(2.0), X(0.5), X(1.0), X(1.0), X(1.0), X(1.0), X(1.0)}, // ground
    {X(1.0), X(2.0), X(0.5), X(1.0), X(2.0), X(1.0), X(0.5), X(1.0), X(2.0), X(1.0), X(0.5), X(1.0), X(1.0), X(1.0), X(1.0), X(0.5), X(1.0), X(1.0), X(1.0)}, // rock
    {X(1.0), X(2.0), X(2.0), X(2.0), X(1.0), X(1.0), X(1.0), X(2.0), X(2.0), X(1.0), X(2.0), X(1.0), X(0.5), X(1.0), X(0.5), X(1.0), X(1.0), X(0.5), X(2.0)}, // bug
    #if B_STEEL_RESISTANCES >= GEN_6
    {X(2.0), X(1.0), X(1.0), X(1.0), X(1.0), X(1.0), X(1.0), X(0.5), X(1.0), X(1.0), X(1.0), X(1.0), X(1.0), X(1.0), X(0.5), X(1.0), X(1.0), X(2.0), X(1.0)}, // ghost
    #else
    {X(2.0), X(1.0), X(1.0), X(1.0), X(1.0), X(1.0), X(1.0), X(0.5), X(2.0), X(1.0), X(1.0), X(1.0), X(1.0), X(1.0), X(0.5), X(1.0), X(1.0), X(2.0), X(1.0)}, // ghost
    #endif
    {X(1.0), X(1.0), X(1.0), X(1.0), X(1.0), X(0.5), X(1.0), X(1.0), X(2.0), X(1.0), X(2.0), X(2.0), X(1.0), X(2.0), X(1.0), X(0.5), X(1.0), X(1.0), X(0.5)}, // steel
    {X(1.0), X(1.0), X(1.0), X(1.0), X(1.0), X(1.0), X(1.0), X(1.0), X(1.0), X(1.0), X(1.0), X(1.0), X(1.0), X(1.0), X(1.0), X(1.0), X(1.0), X(1.0), X(1.0)}, // mystery
    {X(1.0), X(1.0), X(1.0), X(1.0), X(1.0), X(2.0), X(0.5), X(1.0), X(0.5), X(1.0), X(2.0), X(2.0), X(0.5), X(1.0), X(1.0), X(0.5), X(2.0), X(1.0), X(1.0)}, // fire
    {X(1.0), X(1.0), X(1.0), X(1.0), X(0.5), X(0.5), X(1.0), X(1.0), X(1.0), X(1.0), X(0.5), X(2.0), X(2.0), X(1.0), X(1.0), X(1.0), X(2.0), X(1.0), X(1.0)}, // water
    {X(1.0), X(1.0), X(2.0), X(2.0), X(0.5), X(0.5), X(2.0), X(1.0), X(2.0), X(1.0), X(2.0), X(0.5), X(2.0), X(1.0), X(1.0), X(1.0), X(2.0), X(1.0), X(1.0)}, // grass
    {X(1.0), X(1.0), X(0.5), X(1.0), X(2.0), X(1.0), X(1.0), X(1.0), X(1.0), X(1.0), X(1.0), X(0.5), X(2.0), X(2.0), X(1.0), X(1.0), X(2.0), X(1.0), X(1.0)}, // electric
    {X(1.0), X(0.5), X(1.0), X(0.5), X(1.0), X(1.0), X(1.0), X(1.0), X(2.0), X(1.0), X(1.0), X(1.0), X(1.0), X(1.0), X(2.0), X(1.0), X(1.0), X(2.0), X(1.0)}, // psychic
    {X(1.0), X(1.0), X(0.5), X(1.0), X(0.5), X(1.0), X(1.0), X(1.0), X(2.0), X(1.0), X(2.0), X(2.0), X(0.5), X(1.0), X(1.0), X(2.0), X(0.5), X(1.0), X(1.0)}, // ice
    {X(1.0), X(1.0), X(1.0), X(1.0), X(1.0), X(1.0), X(1.0), X(1.0), X(2.0), X(1.0), X(1.0), X(1.0), X(1.0), X(1.0), X(1.0), X(1.0), X(0.5), X(1.0), X(2.0)}, // dragon
    #if B_STEEL_RESISTANCES >= GEN_6
    {X(1.0), X(2.0), X(1.0), X(1.0), X(1.0), X(1.0), X(1.0), X(0.5), X(1.0), X(1.0), X(1.0), X(1.0), X(1.0), X(1.0), X(0.5), X(1.0), X(1.0), X(2.0), X(2.0)}, // dark
    #else
    {X(1.0), X(2.0), X(1.0), X(1.0), X(1.0), X(1.0), X(1.0), X(0.5), X(2.0), X(1.0), X(1.0), X(1.0), X(1.0), X(1.0), X(0.5), X(1.0), X(1.0), X(2.0), X(2.0)}, // dark
    #endif
    {X(1.0), X(0.5), X(1.0), X(2.0), X(1.0), X(1.0), X(1.0), X(1.0), X(2.0), X(1.0), X(2.0), X(1.0), X(1.0), X(1.0), X(1.0), X(1.0), X(0.5), X(0.5), X(1.0)}, // fairy
};

#undef X

// code
u8 GetBattlerForBattleScript(u8 caseId)
{
    u8 ret = 0;
    switch (caseId)
    {
    case BS_TARGET:
        ret = gBattlerTarget;
        break;
    case BS_ATTACKER:
        ret = gBattlerAttacker;
        break;
    case BS_EFFECT_BATTLER:
        ret = gEffectBattler;
        break;
    case BS_BATTLER_0:
        ret = 0;
        break;
    case BS_SCRIPTING:
        ret = gBattleScripting.battler;
        break;
    case BS_FAINTED:
        ret = gBattlerFainted;
        break;
    case BS_FAINTED_LINK_MULTIPLE_1:
        ret = gBattlerFainted;
        break;
    case BS_ATTACKER_WITH_PARTNER:
    case BS_FAINTED_LINK_MULTIPLE_2:
    case BS_ATTACKER_SIDE:
    case BS_TARGET_SIDE:
    case BS_PLAYER1:
        ret = GetBattlerAtPosition(B_POSITION_PLAYER_LEFT);
        break;
    case BS_OPPONENT1:
        ret = GetBattlerAtPosition(B_POSITION_OPPONENT_LEFT);
        break;
    case BS_PLAYER2:
        ret = GetBattlerAtPosition(B_POSITION_PLAYER_RIGHT);
        break;
    case BS_OPPONENT2:
        ret = GetBattlerAtPosition(B_POSITION_OPPONENT_RIGHT);
        break;
    case BS_ABILITY_BATTLER:
        ret = gBattlerAbility;
        break;
    }
    return ret;
}

void PressurePPLose(u8 target, u8 attacker, u16 move)
{
    int moveIndex;

    if (GetBattlerAbility(target) != ABILITY_PRESSURE)
        return;

    for (moveIndex = 0; moveIndex < MAX_MON_MOVES; moveIndex++)
    {
        if (gBattleMons[attacker].moves[moveIndex] == move)
            break;
    }

    if (moveIndex == MAX_MON_MOVES)
        return;

    if (gBattleMons[attacker].pp[moveIndex] != 0)
        gBattleMons[attacker].pp[moveIndex]--;

    if (MOVE_IS_PERMANENT(attacker, moveIndex))
    {
        gActiveBattler = attacker;
        BtlController_EmitSetMonData(BUFFER_A, REQUEST_PPMOVE1_BATTLE + moveIndex, 0, 1, &gBattleMons[gActiveBattler].pp[moveIndex]);
        MarkBattlerForControllerExec(gActiveBattler);
    }
}

void PressurePPLoseOnUsingImprison(u8 attacker)
{
    int i, j;
    int imprisonPos = MAX_MON_MOVES;
    u8 atkSide = GetBattlerSide(attacker);

    for (i = 0; i < gBattlersCount; i++)
    {
        if (atkSide != GetBattlerSide(i) && GetBattlerAbility(i) == ABILITY_PRESSURE)
        {
            for (j = 0; j < MAX_MON_MOVES; j++)
            {
                if (gBattleMons[attacker].moves[j] == MOVE_IMPRISON)
                    break;
            }
            if (j != MAX_MON_MOVES)
            {
                imprisonPos = j;
                if (gBattleMons[attacker].pp[j] != 0)
                    gBattleMons[attacker].pp[j]--;
            }
        }
    }

    if (imprisonPos != MAX_MON_MOVES && MOVE_IS_PERMANENT(attacker, imprisonPos))
    {
        gActiveBattler = attacker;
        BtlController_EmitSetMonData(BUFFER_A, REQUEST_PPMOVE1_BATTLE + imprisonPos, 0, 1, &gBattleMons[gActiveBattler].pp[imprisonPos]);
        MarkBattlerForControllerExec(gActiveBattler);
    }
}

void PressurePPLoseOnUsingPerishSong(u8 attacker)
{
    int i, j;
    int perishSongPos = MAX_MON_MOVES;

    for (i = 0; i < gBattlersCount; i++)
    {
        if (GetBattlerAbility(i) == ABILITY_PRESSURE && i != attacker)
        {
            for (j = 0; j < MAX_MON_MOVES; j++)
            {
                if (gBattleMons[attacker].moves[j] == MOVE_PERISH_SONG)
                    break;
            }
            if (j != MAX_MON_MOVES)
            {
                perishSongPos = j;
                if (gBattleMons[attacker].pp[j] != 0)
                    gBattleMons[attacker].pp[j]--;
            }
        }
    }

    if (perishSongPos != MAX_MON_MOVES && MOVE_IS_PERMANENT(attacker, perishSongPos))
    {
        gActiveBattler = attacker;
        BtlController_EmitSetMonData(BUFFER_A, REQUEST_PPMOVE1_BATTLE + perishSongPos, 0, 1, &gBattleMons[gActiveBattler].pp[perishSongPos]);
        MarkBattlerForControllerExec(gActiveBattler);
    }
}

void MarkAllBattlersForControllerExec(void) // unused
{
    int i;

    if (gBattleTypeFlags & BATTLE_TYPE_LINK)
    {
        for (i = 0; i < gBattlersCount; i++)
            gBattleControllerExecFlags |= gBitTable[i] << (32 - MAX_BATTLERS_COUNT);
    }
    else
    {
        for (i = 0; i < gBattlersCount; i++)
            gBattleControllerExecFlags |= gBitTable[i];
    }
}

bool32 IsBattlerMarkedForControllerExec(u8 battlerId)
{
    if (gBattleTypeFlags & BATTLE_TYPE_LINK)
        return (gBattleControllerExecFlags & (gBitTable[battlerId] << 0x1C)) != 0;
    else
        return (gBattleControllerExecFlags & (gBitTable[battlerId])) != 0;
}

void MarkBattlerForControllerExec(u8 battlerId)
{
    if (gBattleTypeFlags & BATTLE_TYPE_LINK)
        gBattleControllerExecFlags |= gBitTable[battlerId] << (32 - MAX_BATTLERS_COUNT);
    else
        gBattleControllerExecFlags |= gBitTable[battlerId];
}

void MarkBattlerReceivedLinkData(u8 battlerId)
{
    s32 i;

    for (i = 0; i < GetLinkPlayerCount(); i++)
        gBattleControllerExecFlags |= gBitTable[battlerId] << (i << 2);

    gBattleControllerExecFlags &= ~((1 << 28) << battlerId);
}

void CancelMultiTurnMoves(u8 battler)
{
<<<<<<< HEAD
    u8 i;
    gBattleMons[battler].status2 &= ~(STATUS2_MULTIPLETURNS);
    gBattleMons[battler].status2 &= ~(STATUS2_LOCK_CONFUSE);
    gBattleMons[battler].status2 &= ~(STATUS2_UPROAR);
    gBattleMons[battler].status2 &= ~(STATUS2_BIDE);

    // Clear battler's semi-invulnerable bits if they are not held by Sky Drop.
    if (!(gStatuses3[battler] & STATUS3_SKY_DROPPED))
        gStatuses3[battler] &= ~(STATUS3_SEMI_INVULNERABLE);
    
    // Check to see if this Pokemon was in the middle of using Sky Drop. If so, release the target.
    if (gBattleStruct->skyDropTargets[battler] != 0xFF && !(gStatuses3[battler] & STATUS3_SKY_DROPPED))
    {
        // Get the target's battler id
        u8 otherSkyDropper = gBattleStruct->skyDropTargets[battler];
        
        // Clears sky_dropped and on_air statuses
        gStatuses3[otherSkyDropper] &= ~(STATUS3_SKY_DROPPED | STATUS3_ON_AIR);
        
        // Makes both attacker and target's sprites visible
        gSprites[gBattlerSpriteIds[battler]].invisible = FALSE;
        gSprites[gBattlerSpriteIds[otherSkyDropper]].invisible = FALSE;
        
        // If target was sky dropped in the middle of Outrage/Thrash/Petal Dance,
        // confuse them upon release and display "confused by fatigue" message & animation.
        // Don't do this if this CancelMultiTurnMoves is caused by falling asleep via Yawn.
        if (gBattleMons[otherSkyDropper].status2 & STATUS2_LOCK_CONFUSE && gBattleStruct->turnEffectsTracker != 24)
        {
            gBattleMons[otherSkyDropper].status2 &= ~(STATUS2_LOCK_CONFUSE);

            // If the target can be confused, confuse them.
            // Don't use CanBeConfused, can cause issues in edge cases.
            if (!(GetBattlerAbility(otherSkyDropper) == ABILITY_OWN_TEMPO
                || gBattleMons[otherSkyDropper].status2 & STATUS2_CONFUSION
                || IsBattlerTerrainAffected(otherSkyDropper, STATUS_FIELD_MISTY_TERRAIN)))
            {
                // Set confused status
                gBattleMons[otherSkyDropper].status2 |= STATUS2_CONFUSION_TURN(((Random()) % 4) + 2);

                // If this CancelMultiTurnMoves is occuring due to attackcanceller
                if (gBattlescriptCurrInstr[0] == 0x0)
                {
                    gBattleStruct->skyDropTargets[battler] = 0xFE;
                }
                // If this CancelMultiTurnMoves is occuring due to VARIOUS_GRAVITY_ON_AIRBORNE_MONS
                // Reapplying STATUS3_SKY_DROPPED allows for avoiding unecessary messages when Gravity is applied to the target.
                else if (gBattlescriptCurrInstr[0] == 0x76 && gBattlescriptCurrInstr[2] == 76)
                {
                    gBattleStruct->skyDropTargets[battler] = 0xFE;
                    gStatuses3[otherSkyDropper] |= STATUS3_SKY_DROPPED;
                }
                // If this CancelMultiTurnMoves is occuring due to cancelmultiturnmoves script
                else if (gBattlescriptCurrInstr[0] == 0x76 && gBattlescriptCurrInstr[2] == 0)
                {
                    gBattlerAttacker = otherSkyDropper;
                    gBattlescriptCurrInstr = BattleScript_ThrashConfuses - 3;
                }
                // If this CancelMultiTurnMoves is occuring due to receiving Sleep/Freeze status
                else if (gBattleScripting.moveEffect <= PRIMARY_STATUS_MOVE_EFFECT)
                {
                    gBattlerAttacker = otherSkyDropper;
                    BattleScriptPush(gBattlescriptCurrInstr + 1);
                    gBattlescriptCurrInstr = BattleScript_ThrashConfuses - 1;
                }
            }
        }

        // Clear skyDropTargets data, unless this CancelMultiTurnMoves is caused by Yawn, attackcanceler, or VARIOUS_GRAVITY_ON_AIRBORNE_MONS
        if (!(gBattleMons[otherSkyDropper].status2 & STATUS2_LOCK_CONFUSE) && gBattleStruct->skyDropTargets[battler] < 4)
        {
            gBattleStruct->skyDropTargets[battler] = 0xFF;
            gBattleStruct->skyDropTargets[otherSkyDropper] = 0xFF;
        }
    }
=======
    gBattleMons[battler].status2 &= ~STATUS2_MULTIPLETURNS;
    gBattleMons[battler].status2 &= ~STATUS2_LOCK_CONFUSE;
    gBattleMons[battler].status2 &= ~STATUS2_UPROAR;
    gBattleMons[battler].status2 &= ~STATUS2_BIDE;

    gStatuses3[battler] &= ~STATUS3_SEMI_INVULNERABLE;
>>>>>>> a725592a

    gDisableStructs[battler].rolloutTimer = 0;
    gDisableStructs[battler].furyCutterCounter = 0;
}

bool8 WasUnableToUseMove(u8 battler)
{
    if (gProtectStructs[battler].prlzImmobility
        || gProtectStructs[battler].usedImprisonedMove
        || gProtectStructs[battler].loveImmobility
        || gProtectStructs[battler].usedDisabledMove
        || gProtectStructs[battler].usedTauntedMove
        || gProtectStructs[battler].usedGravityPreventedMove
        || gProtectStructs[battler].usedHealBlockedMove
        || gProtectStructs[battler].flag2Unknown
        || gProtectStructs[battler].flinchImmobility
        || gProtectStructs[battler].confusionSelfDmg
        || gProtectStructs[battler].powderSelfDmg
        || gProtectStructs[battler].usedThroatChopPreventedMove)
        return TRUE;
    else
        return FALSE;
}

void PrepareStringBattle(u16 stringId, u8 battler)
{
    // Support for Contrary ability.
    // If a move attempted to raise stat - print "won't increase".
    // If a move attempted to lower stat - print "won't decrease".
    if (stringId == STRINGID_STATSWONTDECREASE && !(gBattleScripting.statChanger & STAT_BUFF_NEGATIVE))
        stringId = STRINGID_STATSWONTINCREASE;
    else if (stringId == STRINGID_STATSWONTINCREASE && gBattleScripting.statChanger & STAT_BUFF_NEGATIVE)
        stringId = STRINGID_STATSWONTDECREASE;

    else if (stringId == STRINGID_STATSWONTDECREASE2 && GetBattlerAbility(battler) == ABILITY_CONTRARY)
        stringId = STRINGID_STATSWONTINCREASE2;
    else if (stringId == STRINGID_STATSWONTINCREASE2 && GetBattlerAbility(battler) == ABILITY_CONTRARY)
        stringId = STRINGID_STATSWONTDECREASE2;

    // Check Defiant and Competitive stat raise whenever a stat is lowered.
    else if ((stringId == STRINGID_DEFENDERSSTATFELL || stringId == STRINGID_PKMNCUTSATTACKWITH)
              && ((GetBattlerAbility(gBattlerTarget) == ABILITY_DEFIANT && CompareStat(gBattlerTarget, STAT_ATK, MAX_STAT_STAGE, CMP_LESS_THAN))
                 || (GetBattlerAbility(gBattlerTarget) == ABILITY_COMPETITIVE && CompareStat(gBattlerTarget, STAT_SPATK, MAX_STAT_STAGE, CMP_LESS_THAN)))
              && gSpecialStatuses[gBattlerTarget].changedStatsBattlerId != BATTLE_PARTNER(gBattlerTarget)
              && gSpecialStatuses[gBattlerTarget].changedStatsBattlerId != gBattlerTarget)
    {
        gBattlerAbility = gBattlerTarget;
        BattleScriptPushCursor();
        gBattlescriptCurrInstr = BattleScript_DefiantActivates;
        if (GetBattlerAbility(gBattlerTarget) == ABILITY_DEFIANT)
            SET_STATCHANGER(STAT_ATK, 2, FALSE);
        else
            SET_STATCHANGER(STAT_SPATK, 2, FALSE);
    }

    gActiveBattler = battler;
    BtlController_EmitPrintString(BUFFER_A, stringId);
    MarkBattlerForControllerExec(gActiveBattler);
}

void ResetSentPokesToOpponentValue(void)
{
    s32 i;
    u32 bits = 0;

    gSentPokesToOpponent[0] = 0;
    gSentPokesToOpponent[1] = 0;

    for (i = 0; i < gBattlersCount; i += 2)
        bits |= gBitTable[gBattlerPartyIndexes[i]];

    for (i = 1; i < gBattlersCount; i += 2)
        gSentPokesToOpponent[(i & BIT_FLANK) >> 1] = bits;
}

void OpponentSwitchInResetSentPokesToOpponentValue(u8 battler)
{
    s32 i = 0;
    u32 bits = 0;

    if (GetBattlerSide(battler) == B_SIDE_OPPONENT)
    {
        u8 flank = ((battler & BIT_FLANK) >> 1);
        gSentPokesToOpponent[flank] = 0;

        for (i = 0; i < gBattlersCount; i += 2)
        {
            if (!(gAbsentBattlerFlags & gBitTable[i]))
                bits |= gBitTable[gBattlerPartyIndexes[i]];
        }
        gSentPokesToOpponent[flank] = bits;
    }
}

void UpdateSentPokesToOpponentValue(u8 battler)
{
    if (GetBattlerSide(battler) == B_SIDE_OPPONENT)
    {
        OpponentSwitchInResetSentPokesToOpponentValue(battler);
    }
    else
    {
        s32 i;
        for (i = 1; i < gBattlersCount; i++)
            gSentPokesToOpponent[(i & BIT_FLANK) >> 1] |= gBitTable[gBattlerPartyIndexes[battler]];
    }
}

void BattleScriptPush(const u8 *bsPtr)
{
    gBattleResources->battleScriptsStack->ptr[gBattleResources->battleScriptsStack->size++] = bsPtr;
}

void BattleScriptPushCursor(void)
{
    gBattleResources->battleScriptsStack->ptr[gBattleResources->battleScriptsStack->size++] = gBattlescriptCurrInstr;
}

void BattleScriptPop(void)
{
    gBattlescriptCurrInstr = gBattleResources->battleScriptsStack->ptr[--gBattleResources->battleScriptsStack->size];
}

static bool32 IsGravityPreventingMove(u32 move)
{
    if (!(gFieldStatuses & STATUS_FIELD_GRAVITY))
        return FALSE;

    switch (move)
    {
    case MOVE_BOUNCE:
    case MOVE_FLY:
    case MOVE_FLYING_PRESS:
    case MOVE_HIGH_JUMP_KICK:
    case MOVE_JUMP_KICK:
    case MOVE_MAGNET_RISE:
    case MOVE_SKY_DROP:
    case MOVE_SPLASH:
    case MOVE_TELEKINESIS:
    case MOVE_FLOATY_FALL:
        return TRUE;
    default:
        return FALSE;
    }
}

bool32 IsHealBlockPreventingMove(u32 battler, u32 move)
{
    if (!(gStatuses3[battler] & STATUS3_HEAL_BLOCK))
        return FALSE;

    switch (gBattleMoves[move].effect)
    {
    case EFFECT_ABSORB:
    case EFFECT_MORNING_SUN:
    case EFFECT_MOONLIGHT:
    case EFFECT_RESTORE_HP:
    case EFFECT_REST:
    case EFFECT_ROOST:
    case EFFECT_HEALING_WISH:
    case EFFECT_WISH:
    case EFFECT_DREAM_EATER:
        return TRUE;
    default:
        return FALSE;
    }
}

static bool32 IsBelchPreventingMove(u32 battler, u32 move)
{
    if (gBattleMoves[move].effect != EFFECT_BELCH)
        return FALSE;

    return !(gBattleStruct->ateBerry[battler & BIT_SIDE] & gBitTable[gBattlerPartyIndexes[battler]]);
}

u8 TrySetCantSelectMoveBattleScript(void)
{
    u32 limitations = 0;
    u8 moveId = gBattleResources->bufferB[gActiveBattler][2] & ~RET_MEGA_EVOLUTION;
    u32 move = gBattleMons[gActiveBattler].moves[moveId];
    u32 holdEffect = GetBattlerHoldEffect(gActiveBattler, TRUE);
    u16 *choicedMove = &gBattleStruct->choicedMove[gActiveBattler];

    if (gDisableStructs[gActiveBattler].disabledMove == move && move != MOVE_NONE)
    {
        gBattleScripting.battler = gActiveBattler;
        gCurrentMove = move;
        if (gBattleTypeFlags & BATTLE_TYPE_PALACE)
        {
            gPalaceSelectionBattleScripts[gActiveBattler] = BattleScript_SelectingDisabledMoveInPalace;
            gProtectStructs[gActiveBattler].palaceUnableToUseMove = TRUE;
        }
        else
        {
            gSelectionBattleScripts[gActiveBattler] = BattleScript_SelectingDisabledMove;
            limitations++;
        }
    }

    if (move == gLastMoves[gActiveBattler] && move != MOVE_STRUGGLE && (gBattleMons[gActiveBattler].status2 & STATUS2_TORMENT))
    {
        CancelMultiTurnMoves(gActiveBattler);
        if (gBattleTypeFlags & BATTLE_TYPE_PALACE)
        {
            gPalaceSelectionBattleScripts[gActiveBattler] = BattleScript_SelectingTormentedMoveInPalace;
            gProtectStructs[gActiveBattler].palaceUnableToUseMove = TRUE;
        }
        else
        {
            gSelectionBattleScripts[gActiveBattler] = BattleScript_SelectingTormentedMove;
            limitations++;
        }
    }

    if (gDisableStructs[gActiveBattler].tauntTimer != 0 && gBattleMoves[move].power == 0)
    {
        gCurrentMove = move;
        if (gBattleTypeFlags & BATTLE_TYPE_PALACE)
        {
            gPalaceSelectionBattleScripts[gActiveBattler] = BattleScript_SelectingNotAllowedMoveTauntInPalace;
            gProtectStructs[gActiveBattler].palaceUnableToUseMove = TRUE;
        }
        else
        {
            gSelectionBattleScripts[gActiveBattler] = BattleScript_SelectingNotAllowedMoveTaunt;
            limitations++;
        }
    }

    if (gDisableStructs[gActiveBattler].throatChopTimer != 0 && gBattleMoves[move].flags & FLAG_SOUND)
    {
        gCurrentMove = move;
        if (gBattleTypeFlags & BATTLE_TYPE_PALACE)
        {
            gPalaceSelectionBattleScripts[gActiveBattler] = BattleScript_SelectingNotAllowedMoveThroatChopInPalace;
            gProtectStructs[gActiveBattler].palaceUnableToUseMove = TRUE;
        }
        else
        {
            gSelectionBattleScripts[gActiveBattler] = BattleScript_SelectingNotAllowedMoveThroatChop;
            limitations++;
        }
    }

    if (GetImprisonedMovesCount(gActiveBattler, move))
    {
        gCurrentMove = move;
        if (gBattleTypeFlags & BATTLE_TYPE_PALACE)
        {
            gPalaceSelectionBattleScripts[gActiveBattler] = BattleScript_SelectingImprisonedMoveInPalace;
            gProtectStructs[gActiveBattler].palaceUnableToUseMove = TRUE;
        }
        else
        {
            gSelectionBattleScripts[gActiveBattler] = BattleScript_SelectingImprisonedMove;
            limitations++;
        }
    }

    if (IsGravityPreventingMove(move))
    {
        gCurrentMove = move;
        if (gBattleTypeFlags & BATTLE_TYPE_PALACE)
        {
            gPalaceSelectionBattleScripts[gActiveBattler] = BattleScript_SelectingNotAllowedMoveGravityInPalace;
            gProtectStructs[gActiveBattler].palaceUnableToUseMove = TRUE;
        }
        else
        {
            gSelectionBattleScripts[gActiveBattler] = BattleScript_SelectingNotAllowedMoveGravity;
            limitations++;
        }
    }

    if (IsHealBlockPreventingMove(gActiveBattler, move))
    {
        gCurrentMove = move;
        if (gBattleTypeFlags & BATTLE_TYPE_PALACE)
        {
            gPalaceSelectionBattleScripts[gActiveBattler] = BattleScript_SelectingNotAllowedMoveHealBlockInPalace;
            gProtectStructs[gActiveBattler].palaceUnableToUseMove = TRUE;
        }
        else
        {
            gSelectionBattleScripts[gActiveBattler] = BattleScript_SelectingNotAllowedMoveHealBlock;
            limitations++;
        }
    }

    if (IsBelchPreventingMove(gActiveBattler, move))
    {
        gCurrentMove = move;
        if (gBattleTypeFlags & BATTLE_TYPE_PALACE)
        {
            gPalaceSelectionBattleScripts[gActiveBattler] = BattleScript_SelectingNotAllowedBelchInPalace;
            gProtectStructs[gActiveBattler].palaceUnableToUseMove = TRUE;
        }
        else
        {
            gSelectionBattleScripts[gActiveBattler] = BattleScript_SelectingNotAllowedBelch;
            limitations++;
        }
    }

    if (move == MOVE_STUFF_CHEEKS && ItemId_GetPocket(gBattleMons[gActiveBattler].item) != POCKET_BERRIES)
    {
        gCurrentMove = move;
        if (gBattleTypeFlags & BATTLE_TYPE_PALACE)
        {
            gPalaceSelectionBattleScripts[gActiveBattler] = BattleScript_SelectingNotAllowedBelchInPalace;
            gProtectStructs[gActiveBattler].palaceUnableToUseMove = TRUE;
        }
        else
        {
            gSelectionBattleScripts[gActiveBattler] = BattleScript_SelectingNotAllowedStuffCheeks;
            limitations++;
        }
    }

    gPotentialItemEffectBattler = gActiveBattler;
    if (HOLD_EFFECT_CHOICE(holdEffect) && *choicedMove != MOVE_NONE && *choicedMove != 0xFFFF && *choicedMove != move)
    {
        gCurrentMove = *choicedMove;
        gLastUsedItem = gBattleMons[gActiveBattler].item;
        if (gBattleTypeFlags & BATTLE_TYPE_PALACE)
        {
            gProtectStructs[gActiveBattler].palaceUnableToUseMove = TRUE;
        }
        else
        {
            gSelectionBattleScripts[gActiveBattler] = BattleScript_SelectingNotAllowedMoveChoiceItem;
            limitations++;
        }
    }
    else if (holdEffect == HOLD_EFFECT_ASSAULT_VEST && gBattleMoves[move].power == 0 && move != MOVE_ME_FIRST)
    {
        gCurrentMove = move;
        gLastUsedItem = gBattleMons[gActiveBattler].item;
        if (gBattleTypeFlags & BATTLE_TYPE_PALACE)
        {
            gProtectStructs[gActiveBattler].palaceUnableToUseMove = TRUE;
        }
        else
        {
            gSelectionBattleScripts[gActiveBattler] = BattleScript_SelectingNotAllowedMoveAssaultVest;
            limitations++;
        }
    }
    if ((GetBattlerAbility(gActiveBattler) == ABILITY_GORILLA_TACTICS) && *choicedMove != MOVE_NONE
              && *choicedMove != 0xFFFF && *choicedMove != move)
    {
        gCurrentMove = *choicedMove;
        gLastUsedItem = gBattleMons[gActiveBattler].item;
        if (gBattleTypeFlags & BATTLE_TYPE_PALACE)
        {
            gProtectStructs[gActiveBattler].palaceUnableToUseMove = TRUE;
        }
        else
        {
            gSelectionBattleScripts[gActiveBattler] = BattleScript_SelectingNotAllowedMoveGorillaTactics;
            limitations++;
        }
    }

    if (gBattleMons[gActiveBattler].pp[moveId] == 0)
    {
        if (gBattleTypeFlags & BATTLE_TYPE_PALACE)
        {
            gProtectStructs[gActiveBattler].palaceUnableToUseMove = TRUE;
        }
        else
        {
            gSelectionBattleScripts[gActiveBattler] = BattleScript_SelectingMoveWithNoPP;
            limitations++;
        }
    }

    return limitations;
}

u8 CheckMoveLimitations(u8 battlerId, u8 unusableMoves, u8 check)
{
    u8 holdEffect = GetBattlerHoldEffect(battlerId, TRUE);
    u16 *choicedMove = &gBattleStruct->choicedMove[battlerId];
    s32 i;

    gPotentialItemEffectBattler = battlerId;

    for (i = 0; i < MAX_MON_MOVES; i++)
    {
        // No move
        if (gBattleMons[battlerId].moves[i] == MOVE_NONE && check & MOVE_LIMITATION_ZEROMOVE)
            unusableMoves |= gBitTable[i];
        // No PP
        else if (gBattleMons[battlerId].pp[i] == 0 && check & MOVE_LIMITATION_PP)
            unusableMoves |= gBitTable[i];
        // Disable
        else if (gBattleMons[battlerId].moves[i] == gDisableStructs[battlerId].disabledMove && check & MOVE_LIMITATION_DISABLED)
            unusableMoves |= gBitTable[i];
        // Torment
        else if (gBattleMons[battlerId].moves[i] == gLastMoves[battlerId] && check & MOVE_LIMITATION_TORMENTED && gBattleMons[battlerId].status2 & STATUS2_TORMENT)
            unusableMoves |= gBitTable[i];
        // Taunt
        else if (gDisableStructs[battlerId].tauntTimer && check & MOVE_LIMITATION_TAUNT && gBattleMoves[gBattleMons[battlerId].moves[i]].power == 0)
            unusableMoves |= gBitTable[i];
        // Imprison
        else if (GetImprisonedMovesCount(battlerId, gBattleMons[battlerId].moves[i]) && check & MOVE_LIMITATION_IMPRISON)
            unusableMoves |= gBitTable[i];
        // Encore
        else if (gDisableStructs[battlerId].encoreTimer && gDisableStructs[battlerId].encoredMove != gBattleMons[battlerId].moves[i])
            unusableMoves |= gBitTable[i];
        // Choice Items
        else if (HOLD_EFFECT_CHOICE(holdEffect) && *choicedMove != MOVE_NONE && *choicedMove != 0xFFFF && *choicedMove != gBattleMons[battlerId].moves[i])
            unusableMoves |= gBitTable[i];
        // Assault Vest
        else if (holdEffect == HOLD_EFFECT_ASSAULT_VEST && gBattleMoves[gBattleMons[battlerId].moves[i]].power == 0 && gBattleMons[battlerId].moves[i] != MOVE_ME_FIRST)
            unusableMoves |= gBitTable[i];
        // Gravity
        else if (IsGravityPreventingMove(gBattleMons[battlerId].moves[i]))
            unusableMoves |= gBitTable[i];
        // Heal Block
        else if (IsHealBlockPreventingMove(battlerId, gBattleMons[battlerId].moves[i]))
            unusableMoves |= gBitTable[i];
        // Belch
        else if (IsBelchPreventingMove(battlerId, gBattleMons[battlerId].moves[i]))
            unusableMoves |= gBitTable[i];
        // Throat Chop
        else if (gDisableStructs[battlerId].throatChopTimer && gBattleMoves[gBattleMons[battlerId].moves[i]].flags & FLAG_SOUND)
            unusableMoves |= gBitTable[i];
        // Stuff Cheeks
        else if (gBattleMons[battlerId].moves[i] == MOVE_STUFF_CHEEKS && ItemId_GetPocket(gBattleMons[gActiveBattler].item) != POCKET_BERRIES)
            unusableMoves |= gBitTable[i];
        // Gorilla Tactics
        else if (GetBattlerAbility(battlerId) == ABILITY_GORILLA_TACTICS && *choicedMove != MOVE_NONE && *choicedMove != 0xFFFF && *choicedMove != gBattleMons[battlerId].moves[i])
            unusableMoves |= gBitTable[i];
    }
    return unusableMoves;
}

#define ALL_MOVES_MASK ((1 << MAX_MON_MOVES) - 1)
bool8 AreAllMovesUnusable(void)
{
    u8 unusable;
    unusable = CheckMoveLimitations(gActiveBattler, 0, MOVE_LIMITATIONS_ALL);

    if (unusable == ALL_MOVES_MASK) // All moves are unusable.
    {
        gProtectStructs[gActiveBattler].noValidMoves = TRUE;
        gSelectionBattleScripts[gActiveBattler] = BattleScript_NoMovesLeft;
    }
    else
    {
        gProtectStructs[gActiveBattler].noValidMoves = FALSE;
    }

    return (unusable == ALL_MOVES_MASK);
}
#undef ALL_MOVES_MASK

u8 GetImprisonedMovesCount(u8 battlerId, u16 move)
{
    s32 i;
    u8 imprisonedMoves = 0;
    u8 battlerSide = GetBattlerSide(battlerId);

    for (i = 0; i < gBattlersCount; i++)
    {
        if (battlerSide != GetBattlerSide(i) && gStatuses3[i] & STATUS3_IMPRISONED_OTHERS)
        {
            s32 j;
            for (j = 0; j < MAX_MON_MOVES; j++)
            {
                if (move == gBattleMons[i].moves[j])
                    break;
            }
            if (j < MAX_MON_MOVES)
                imprisonedMoves++;
        }
    }

    return imprisonedMoves;
}

void RestoreBattlerOriginalTypes(u8 battlerId)
{
    gBattleMons[battlerId].type1 = gBaseStats[gBattleMons[battlerId].species].type1;
    gBattleMons[battlerId].type2 = gBaseStats[gBattleMons[battlerId].species].type2;
}

void TryToApplyMimicry(u8 battlerId, bool8 various)
{
    u32 moveType, move;

    GET_MOVE_TYPE(move, moveType);
    switch (gFieldStatuses)
    {
    case STATUS_FIELD_ELECTRIC_TERRAIN:
        moveType = TYPE_ELECTRIC;
        break;
    case STATUS_FIELD_MISTY_TERRAIN:
        moveType = TYPE_FAIRY;
        break;
    case STATUS_FIELD_GRASSY_TERRAIN:
        moveType = TYPE_GRASS;
        break;
    case STATUS_FIELD_PSYCHIC_TERRAIN:
        moveType = TYPE_PSYCHIC;
        break;
    default:
        moveType = 0;
        break;
    }

    if (moveType != 0 && !IS_BATTLER_OF_TYPE(battlerId, moveType))
    {
        SET_BATTLER_TYPE(battlerId, moveType);
        PREPARE_MON_NICK_WITH_PREFIX_BUFFER(gBattleTextBuff1, battlerId, gBattlerPartyIndexes[battlerId])
        PREPARE_TYPE_BUFFER(gBattleTextBuff2, moveType);
        if (!various)
            BattleScriptPushCursorAndCallback(BattleScript_MimicryActivatesEnd3);
    }
}

void TryToRevertMimicry(void)
{
    s32 i;

    for (i = 0; i < MAX_BATTLERS_COUNT; i++)
    {
        if (GetBattlerAbility(i) == ABILITY_MIMICRY)
            RestoreBattlerOriginalTypes(i);
    }
}

enum
{
    ENDTURN_ORDER,
    ENDTURN_REFLECT,
    ENDTURN_LIGHT_SCREEN,
    ENDTURN_AURORA_VEIL,
    ENDTURN_MIST,
    ENDTURN_LUCKY_CHANT,
    ENDTURN_SAFEGUARD,
    ENDTURN_TAILWIND,
    ENDTURN_WISH,
    ENDTURN_RAIN,
    ENDTURN_SANDSTORM,
    ENDTURN_SUN,
    ENDTURN_HAIL,
    ENDTURN_GRAVITY,
    ENDTURN_WATER_SPORT,
    ENDTURN_MUD_SPORT,
    ENDTURN_TRICK_ROOM,
    ENDTURN_WONDER_ROOM,
    ENDTURN_MAGIC_ROOM,
    ENDTURN_ELECTRIC_TERRAIN,
    ENDTURN_MISTY_TERRAIN,
    ENDTURN_GRASSY_TERRAIN,
    ENDTURN_PSYCHIC_TERRAIN,
    ENDTURN_ION_DELUGE,
    ENDTURN_FAIRY_LOCK,
    ENDTURN_RETALIATE,
    ENDTURN_FIELD_COUNT,
};

u8 DoFieldEndTurnEffects(void)
{
    u8 effect = 0;

    for (gBattlerAttacker = 0; gBattlerAttacker < gBattlersCount && gAbsentBattlerFlags & gBitTable[gBattlerAttacker]; gBattlerAttacker++)
    {
    }
    for (gBattlerTarget = 0; gBattlerTarget < gBattlersCount && gAbsentBattlerFlags & gBitTable[gBattlerTarget]; gBattlerTarget++)
    {
    }

    do
    {
        s32 i;
        u8 side;

        switch (gBattleStruct->turnCountersTracker)
        {
        case ENDTURN_ORDER:
            for (i = 0; i < gBattlersCount; i++)
            {
                gBattlerByTurnOrder[i] = i;
            }
            for (i = 0; i < gBattlersCount - 1; i++)
            {
                s32 j;
                for (j = i + 1; j < gBattlersCount; j++)
                {
                    if (GetWhoStrikesFirst(gBattlerByTurnOrder[i], gBattlerByTurnOrder[j], 0))
                        SwapTurnOrder(i, j);
                }
            }

            gBattleStruct->turnCountersTracker++;
            gBattleStruct->turnSideTracker = 0;
            // fall through
        case ENDTURN_REFLECT:
            while (gBattleStruct->turnSideTracker < 2)
            {
                side = gBattleStruct->turnSideTracker;
                gActiveBattler = gBattlerAttacker = gSideTimers[side].reflectBattlerId;
                if (gSideStatuses[side] & SIDE_STATUS_REFLECT)
                {
                    if (--gSideTimers[side].reflectTimer == 0)
                    {
                        gSideStatuses[side] &= ~SIDE_STATUS_REFLECT;
                        BattleScriptExecute(BattleScript_SideStatusWoreOff);
                        PREPARE_MOVE_BUFFER(gBattleTextBuff1, MOVE_REFLECT);
                        effect++;
                    }
                }
                gBattleStruct->turnSideTracker++;
                if (effect)
                    break;
            }
            if (!effect)
            {
                gBattleStruct->turnCountersTracker++;
                gBattleStruct->turnSideTracker = 0;
            }
            break;
        case ENDTURN_LIGHT_SCREEN:
            while (gBattleStruct->turnSideTracker < 2)
            {
                side = gBattleStruct->turnSideTracker;
                gActiveBattler = gBattlerAttacker = gSideTimers[side].lightscreenBattlerId;
                if (gSideStatuses[side] & SIDE_STATUS_LIGHTSCREEN)
                {
                    if (--gSideTimers[side].lightscreenTimer == 0)
                    {
                        gSideStatuses[side] &= ~SIDE_STATUS_LIGHTSCREEN;
                        BattleScriptExecute(BattleScript_SideStatusWoreOff);
                        gBattleCommunication[MULTISTRING_CHOOSER] = side;
                        PREPARE_MOVE_BUFFER(gBattleTextBuff1, MOVE_LIGHT_SCREEN);
                        effect++;
                    }
                }
                gBattleStruct->turnSideTracker++;
                if (effect)
                    break;
            }
            if (!effect)
            {
                gBattleStruct->turnCountersTracker++;
                gBattleStruct->turnSideTracker = 0;
            }
            break;
        case ENDTURN_AURORA_VEIL:
            while (gBattleStruct->turnSideTracker < 2)
            {
                side = gBattleStruct->turnSideTracker;
                gActiveBattler = gBattlerAttacker = gSideTimers[side].auroraVeilBattlerId;
                if (gSideStatuses[side] & SIDE_STATUS_AURORA_VEIL)
                {
                    if (--gSideTimers[side].auroraVeilTimer == 0)
                    {
                        gSideStatuses[side] &= ~SIDE_STATUS_AURORA_VEIL;
                        BattleScriptExecute(BattleScript_SideStatusWoreOff);
                        gBattleCommunication[MULTISTRING_CHOOSER] = side;
                        PREPARE_MOVE_BUFFER(gBattleTextBuff1, MOVE_AURORA_VEIL);
                        effect++;
                    }
                }
                gBattleStruct->turnSideTracker++;
                if (effect)
                    break;
            }
            if (!effect)
            {
                gBattleStruct->turnCountersTracker++;
                gBattleStruct->turnSideTracker = 0;
            }
            break;
        case ENDTURN_MIST:
            while (gBattleStruct->turnSideTracker < 2)
            {
                side = gBattleStruct->turnSideTracker;
                gActiveBattler = gBattlerAttacker = gSideTimers[side].mistBattlerId;
                if (gSideTimers[side].mistTimer != 0
                 && --gSideTimers[side].mistTimer == 0)
                {
                    gSideStatuses[side] &= ~SIDE_STATUS_MIST;
                    BattleScriptExecute(BattleScript_SideStatusWoreOff);
                    gBattleCommunication[MULTISTRING_CHOOSER] = side;
                    PREPARE_MOVE_BUFFER(gBattleTextBuff1, MOVE_MIST);
                    effect++;
                }
                gBattleStruct->turnSideTracker++;
                if (effect)
                    break;
            }
            if (!effect)
            {
                gBattleStruct->turnCountersTracker++;
                gBattleStruct->turnSideTracker = 0;
            }
            break;
        case ENDTURN_SAFEGUARD:
            while (gBattleStruct->turnSideTracker < 2)
            {
                side = gBattleStruct->turnSideTracker;
                gActiveBattler = gBattlerAttacker = gSideTimers[side].safeguardBattlerId;
                if (gSideStatuses[side] & SIDE_STATUS_SAFEGUARD)
                {
                    if (--gSideTimers[side].safeguardTimer == 0)
                    {
                        gSideStatuses[side] &= ~SIDE_STATUS_SAFEGUARD;
                        BattleScriptExecute(BattleScript_SafeguardEnds);
                        effect++;
                    }
                }
                gBattleStruct->turnSideTracker++;
                if (effect)
                    break;
            }
            if (!effect)
            {
                gBattleStruct->turnCountersTracker++;
                gBattleStruct->turnSideTracker = 0;
            }
            break;
        case ENDTURN_LUCKY_CHANT:
            while (gBattleStruct->turnSideTracker < 2)
            {
                side = gBattleStruct->turnSideTracker;
                gActiveBattler = gBattlerAttacker = gSideTimers[side].luckyChantBattlerId;
                if (gSideStatuses[side] & SIDE_STATUS_LUCKY_CHANT)
                {
                    if (--gSideTimers[side].luckyChantTimer == 0)
                    {
                        gSideStatuses[side] &= ~SIDE_STATUS_LUCKY_CHANT;
                        BattleScriptExecute(BattleScript_LuckyChantEnds);
                        effect++;
                    }
                }
                gBattleStruct->turnSideTracker++;
                if (effect)
                    break;
            }
            if (!effect)
            {
                gBattleStruct->turnCountersTracker++;
                gBattleStruct->turnSideTracker = 0;
            }
            break;
        case ENDTURN_TAILWIND:
            while (gBattleStruct->turnSideTracker < 2)
            {
                side = gBattleStruct->turnSideTracker;
                gActiveBattler = gBattlerAttacker = gSideTimers[side].tailwindBattlerId;
                if (gSideStatuses[side] & SIDE_STATUS_TAILWIND)
                {
                    if (--gSideTimers[side].tailwindTimer == 0)
                    {
                        gSideStatuses[side] &= ~SIDE_STATUS_TAILWIND;
                        BattleScriptExecute(BattleScript_TailwindEnds);
                        effect++;
                    }
                }
                gBattleStruct->turnSideTracker++;
                if (effect)
                    break;
            }
            if (!effect)
            {
                gBattleStruct->turnCountersTracker++;
                gBattleStruct->turnSideTracker = 0;
            }
            break;
        case ENDTURN_WISH:
            while (gBattleStruct->turnSideTracker < gBattlersCount)
            {
                gActiveBattler = gBattlerByTurnOrder[gBattleStruct->turnSideTracker];
                if (gWishFutureKnock.wishCounter[gActiveBattler] != 0
                 && --gWishFutureKnock.wishCounter[gActiveBattler] == 0
                 && gBattleMons[gActiveBattler].hp != 0)
                {
                    gBattlerTarget = gActiveBattler;
                    BattleScriptExecute(BattleScript_WishComesTrue);
                    effect++;
                }
                gBattleStruct->turnSideTracker++;
                if (effect)
                    break;
            }
            if (!effect)
            {
                gBattleStruct->turnCountersTracker++;
            }
            break;
        case ENDTURN_RAIN:
            if (gBattleWeather & B_WEATHER_RAIN)
            {
                if (!(gBattleWeather & B_WEATHER_RAIN_PERMANENT)
                 && !(gBattleWeather & B_WEATHER_RAIN_PRIMAL))
                {
                    if (--gWishFutureKnock.weatherDuration == 0)
                    {
                        gBattleWeather &= ~B_WEATHER_RAIN_TEMPORARY;
                        gBattleWeather &= ~B_WEATHER_RAIN_DOWNPOUR;
                        gBattleCommunication[MULTISTRING_CHOOSER] = B_MSG_RAIN_STOPPED;
                    }
                    else if (gBattleWeather & B_WEATHER_RAIN_DOWNPOUR)
                        gBattleCommunication[MULTISTRING_CHOOSER] = B_MSG_DOWNPOUR_CONTINUES;
                    else
                        gBattleCommunication[MULTISTRING_CHOOSER] = B_MSG_RAIN_CONTINUES;
                }
                else if (gBattleWeather & B_WEATHER_RAIN_DOWNPOUR)
                {
                    gBattleCommunication[MULTISTRING_CHOOSER] = B_MSG_DOWNPOUR_CONTINUES;
                }
                else
                {
                    gBattleCommunication[MULTISTRING_CHOOSER] = B_MSG_RAIN_CONTINUES;
                }

                BattleScriptExecute(BattleScript_RainContinuesOrEnds);
                effect++;
            }
            gBattleStruct->turnCountersTracker++;
            break;
        case ENDTURN_SANDSTORM:
            if (gBattleWeather & B_WEATHER_SANDSTORM)
            {
                if (!(gBattleWeather & B_WEATHER_SANDSTORM_PERMANENT) && --gWishFutureKnock.weatherDuration == 0)
                {
                    gBattleWeather &= ~B_WEATHER_SANDSTORM_TEMPORARY;
                    gBattlescriptCurrInstr = BattleScript_SandStormHailEnds;
                }
                else
                {
                    gBattlescriptCurrInstr = BattleScript_DamagingWeatherContinues;
                }

                gBattleScripting.animArg1 = B_ANIM_SANDSTORM_CONTINUES;
                gBattleCommunication[MULTISTRING_CHOOSER] = B_MSG_SANDSTORM;
                BattleScriptExecute(gBattlescriptCurrInstr);
                effect++;
            }
            gBattleStruct->turnCountersTracker++;
            break;
        case ENDTURN_SUN:
            if (gBattleWeather & B_WEATHER_SUN)
            {
                if (!(gBattleWeather & B_WEATHER_SUN_PERMANENT)
                 && !(gBattleWeather & B_WEATHER_SUN_PRIMAL)
                 && --gWishFutureKnock.weatherDuration == 0)
                {
                    gBattleWeather &= ~B_WEATHER_SUN_TEMPORARY;
                    gBattlescriptCurrInstr = BattleScript_SunlightFaded;
                }
                else
                {
                    gBattlescriptCurrInstr = BattleScript_SunlightContinues;
                }

                BattleScriptExecute(gBattlescriptCurrInstr);
                effect++;
            }
            gBattleStruct->turnCountersTracker++;
            break;
        case ENDTURN_HAIL:
            if (gBattleWeather & B_WEATHER_HAIL)
            {
                if (!(gBattleWeather & B_WEATHER_HAIL_PERMANENT) && --gWishFutureKnock.weatherDuration == 0)
                {
                    gBattleWeather &= ~B_WEATHER_HAIL_TEMPORARY;
                    gBattlescriptCurrInstr = BattleScript_SandStormHailEnds;
                }
                else
                {
                    gBattlescriptCurrInstr = BattleScript_DamagingWeatherContinues;
                }

                gBattleScripting.animArg1 = B_ANIM_HAIL_CONTINUES;
                gBattleCommunication[MULTISTRING_CHOOSER] = B_MSG_HAIL;
                BattleScriptExecute(gBattlescriptCurrInstr);
                effect++;
            }
            gBattleStruct->turnCountersTracker++;
            break;
        case ENDTURN_TRICK_ROOM:
            if (gFieldStatuses & STATUS_FIELD_TRICK_ROOM && --gFieldTimers.trickRoomTimer == 0)
            {
                gFieldStatuses &= ~STATUS_FIELD_TRICK_ROOM;
                BattleScriptExecute(BattleScript_TrickRoomEnds);
                effect++;
            }
            gBattleStruct->turnCountersTracker++;
            break;
        case ENDTURN_WONDER_ROOM:
            if (gFieldStatuses & STATUS_FIELD_WONDER_ROOM && --gFieldTimers.wonderRoomTimer == 0)
            {
                gFieldStatuses &= ~STATUS_FIELD_WONDER_ROOM;
                BattleScriptExecute(BattleScript_WonderRoomEnds);
                effect++;
            }
            gBattleStruct->turnCountersTracker++;
            break;
        case ENDTURN_MAGIC_ROOM:
            if (gFieldStatuses & STATUS_FIELD_MAGIC_ROOM && --gFieldTimers.magicRoomTimer == 0)
            {
                gFieldStatuses &= ~STATUS_FIELD_MAGIC_ROOM;
                BattleScriptExecute(BattleScript_MagicRoomEnds);
                effect++;
            }
            gBattleStruct->turnCountersTracker++;
            break;
        case ENDTURN_ELECTRIC_TERRAIN:
            if (gFieldStatuses & STATUS_FIELD_ELECTRIC_TERRAIN
              && (!(gFieldStatuses & STATUS_FIELD_TERRAIN_PERMANENT) && --gFieldTimers.terrainTimer == 0))
            {
                gFieldStatuses &= ~(STATUS_FIELD_ELECTRIC_TERRAIN | STATUS_FIELD_TERRAIN_PERMANENT);
                TryToRevertMimicry();
                BattleScriptExecute(BattleScript_ElectricTerrainEnds);
                effect++;
            }
            gBattleStruct->turnCountersTracker++;
            break;
        case ENDTURN_MISTY_TERRAIN:
            if (gFieldStatuses & STATUS_FIELD_MISTY_TERRAIN
              && (!(gFieldStatuses & STATUS_FIELD_TERRAIN_PERMANENT) && --gFieldTimers.terrainTimer == 0))
            {
                gFieldStatuses &= ~STATUS_FIELD_MISTY_TERRAIN;
                TryToRevertMimicry();
                BattleScriptExecute(BattleScript_MistyTerrainEnds);
                effect++;
            }
            gBattleStruct->turnCountersTracker++;
            break;
        case ENDTURN_GRASSY_TERRAIN:
            if (gFieldStatuses & STATUS_FIELD_GRASSY_TERRAIN)
            {
                if (!(gFieldStatuses & STATUS_FIELD_TERRAIN_PERMANENT)
                  && (gFieldTimers.terrainTimer == 0 || --gFieldTimers.terrainTimer == 0))
                {
                    gFieldStatuses &= ~STATUS_FIELD_GRASSY_TERRAIN;
                    TryToRevertMimicry();
                }
                BattleScriptExecute(BattleScript_GrassyTerrainHeals);
                effect++;
            }
            gBattleStruct->turnCountersTracker++;
            break;
        case ENDTURN_PSYCHIC_TERRAIN:
            if (gFieldStatuses & STATUS_FIELD_PSYCHIC_TERRAIN
              && (!(gFieldStatuses & STATUS_FIELD_TERRAIN_PERMANENT) && --gFieldTimers.terrainTimer == 0))
            {
                gFieldStatuses &= ~STATUS_FIELD_PSYCHIC_TERRAIN;
                TryToRevertMimicry();
                BattleScriptExecute(BattleScript_PsychicTerrainEnds);
                effect++;
            }
            gBattleStruct->turnCountersTracker++;
            break;
        case ENDTURN_WATER_SPORT:
            if (gFieldStatuses & STATUS_FIELD_WATERSPORT && --gFieldTimers.waterSportTimer == 0)
            {
                gFieldStatuses &= ~STATUS_FIELD_WATERSPORT;
                BattleScriptExecute(BattleScript_WaterSportEnds);
                effect++;
            }
            gBattleStruct->turnCountersTracker++;
            break;
        case ENDTURN_MUD_SPORT:
            if (gFieldStatuses & STATUS_FIELD_MUDSPORT && --gFieldTimers.mudSportTimer == 0)
            {
                gFieldStatuses &= ~STATUS_FIELD_MUDSPORT;
                BattleScriptExecute(BattleScript_MudSportEnds);
                effect++;
            }
            gBattleStruct->turnCountersTracker++;
            break;
        case ENDTURN_GRAVITY:
            if (gFieldStatuses & STATUS_FIELD_GRAVITY && --gFieldTimers.gravityTimer == 0)
            {
                gFieldStatuses &= ~STATUS_FIELD_GRAVITY;
                BattleScriptExecute(BattleScript_GravityEnds);
                effect++;
            }
            gBattleStruct->turnCountersTracker++;
            break;
        case ENDTURN_ION_DELUGE:
            gFieldStatuses &= ~STATUS_FIELD_ION_DELUGE;
            gBattleStruct->turnCountersTracker++;
            break;
        case ENDTURN_FAIRY_LOCK:
            if (gFieldStatuses & STATUS_FIELD_FAIRY_LOCK && --gFieldTimers.fairyLockTimer == 0)
            {
                gFieldStatuses &= ~STATUS_FIELD_FAIRY_LOCK;
            }
            gBattleStruct->turnCountersTracker++;
            break;
        case ENDTURN_RETALIATE:
            if (gSideTimers[B_SIDE_PLAYER].retaliateTimer > 0)
                gSideTimers[B_SIDE_PLAYER].retaliateTimer--;
            if (gSideTimers[B_SIDE_OPPONENT].retaliateTimer > 0)
                gSideTimers[B_SIDE_OPPONENT].retaliateTimer--;
            gBattleStruct->turnCountersTracker++;
            break;
        case ENDTURN_FIELD_COUNT:
            effect++;
            break;
        }
    } while (effect == 0);

    return (gBattleMainFunc != BattleTurnPassed);
}

enum
{
    ENDTURN_INGRAIN,
    ENDTURN_AQUA_RING,
    ENDTURN_ABILITIES,
    ENDTURN_ITEMS1,
    ENDTURN_LEECH_SEED,
    ENDTURN_POISON,
    ENDTURN_BAD_POISON,
    ENDTURN_BURN,
    ENDTURN_NIGHTMARES,
    ENDTURN_CURSE,
    ENDTURN_WRAP,
    ENDTURN_OCTOLOCK,
    ENDTURN_UPROAR,
    ENDTURN_THRASH,
    ENDTURN_FLINCH,
    ENDTURN_DISABLE,
    ENDTURN_ENCORE,
    ENDTURN_MAGNET_RISE,
    ENDTURN_TELEKINESIS,
    ENDTURN_HEALBLOCK,
    ENDTURN_EMBARGO,
    ENDTURN_LOCK_ON,
    ENDTURN_CHARGE,
    ENDTURN_LASER_FOCUS,
    ENDTURN_TAUNT,
    ENDTURN_YAWN,
    ENDTURN_ITEMS2,
    ENDTURN_ORBS,
    ENDTURN_ROOST,
    ENDTURN_ELECTRIFY,
    ENDTURN_POWDER,
    ENDTURN_THROAT_CHOP,
    ENDTURN_SLOW_START,
    ENDTURN_PLASMA_FISTS,
    ENDTURN_BATTLER_COUNT
};

// Ingrain, Leech Seed, Strength Sap and Aqua Ring
s32 GetDrainedBigRootHp(u32 battler, s32 hp)
{
    if (GetBattlerHoldEffect(battler, TRUE) == HOLD_EFFECT_BIG_ROOT)
        hp = (hp * 1300) / 1000;
    if (hp == 0)
        hp = 1;

    return hp * -1;
}

#define MAGIC_GUARD_CHECK \
if (ability == ABILITY_MAGIC_GUARD) \
{\
    RecordAbilityBattle(gActiveBattler, ability);\
    gBattleStruct->turnEffectsTracker++;\
            break;\
}


u8 DoBattlerEndTurnEffects(void)
{
    u32 ability, i, effect = 0;

    gHitMarker |= (HITMARKER_GRUDGE | HITMARKER_SKIP_DMG_TRACK);
    while (gBattleStruct->turnEffectsBattlerId < gBattlersCount && gBattleStruct->turnEffectsTracker <= ENDTURN_BATTLER_COUNT)
    {
        gActiveBattler = gBattlerAttacker = gBattlerByTurnOrder[gBattleStruct->turnEffectsBattlerId];
        if (gAbsentBattlerFlags & gBitTable[gActiveBattler])
        {
            gBattleStruct->turnEffectsBattlerId++;
            continue;
        }

        ability = GetBattlerAbility(gActiveBattler);
        switch (gBattleStruct->turnEffectsTracker)
        {
        case ENDTURN_INGRAIN:  // ingrain
            if ((gStatuses3[gActiveBattler] & STATUS3_ROOTED)
             && !BATTLER_MAX_HP(gActiveBattler)
             && !(gStatuses3[gActiveBattler] & STATUS3_HEAL_BLOCK)
             && gBattleMons[gActiveBattler].hp != 0)
            {
                gBattleMoveDamage = GetDrainedBigRootHp(gActiveBattler, gBattleMons[gActiveBattler].maxHP / 16);
                BattleScriptExecute(BattleScript_IngrainTurnHeal);
                effect++;
            }
            gBattleStruct->turnEffectsTracker++;
            break;
        case ENDTURN_AQUA_RING:  // aqua ring
            if ((gStatuses3[gActiveBattler] & STATUS3_AQUA_RING)
             && !BATTLER_MAX_HP(gActiveBattler)
             && !(gStatuses3[gActiveBattler] & STATUS3_HEAL_BLOCK)
             && gBattleMons[gActiveBattler].hp != 0)
            {
                gBattleMoveDamage = GetDrainedBigRootHp(gActiveBattler, gBattleMons[gActiveBattler].maxHP / 16);
                BattleScriptExecute(BattleScript_AquaRingHeal);
                effect++;
            }
            gBattleStruct->turnEffectsTracker++;
            break;
        case ENDTURN_ABILITIES:  // end turn abilities
            if (AbilityBattleEffects(ABILITYEFFECT_ENDTURN, gActiveBattler, 0, 0, 0))
                effect++;
            gBattleStruct->turnEffectsTracker++;
            break;
        case ENDTURN_ITEMS1:  // item effects
            if (ItemBattleEffects(ITEMEFFECT_NORMAL, gActiveBattler, FALSE))
                effect++;
            gBattleStruct->turnEffectsTracker++;
            break;
        case ENDTURN_ITEMS2:  // item effects again
            if (ItemBattleEffects(ITEMEFFECT_NORMAL, gActiveBattler, TRUE))
                effect++;
            gBattleStruct->turnEffectsTracker++;
            break;
        case ENDTURN_ORBS:
            if (ItemBattleEffects(ITEMEFFECT_ORBS, gActiveBattler, FALSE))
                effect++;
            gBattleStruct->turnEffectsTracker++;
            break;
        case ENDTURN_LEECH_SEED:  // leech seed
            if ((gStatuses3[gActiveBattler] & STATUS3_LEECHSEED)
             && gBattleMons[gStatuses3[gActiveBattler] & STATUS3_LEECHSEED_BATTLER].hp != 0
             && gBattleMons[gActiveBattler].hp != 0)
            {
                MAGIC_GUARD_CHECK;

                gBattlerTarget = gStatuses3[gActiveBattler] & STATUS3_LEECHSEED_BATTLER; // Notice gBattlerTarget is actually the HP receiver.
                gBattleMoveDamage = gBattleMons[gActiveBattler].maxHP / 8;
                if (gBattleMoveDamage == 0)
                    gBattleMoveDamage = 1;
                gBattleScripting.animArg1 = gBattlerTarget;
                gBattleScripting.animArg2 = gBattlerAttacker;
                BattleScriptExecute(BattleScript_LeechSeedTurnDrain);
                effect++;
            }
            gBattleStruct->turnEffectsTracker++;
            break;
        case ENDTURN_POISON:  // poison
            if ((gBattleMons[gActiveBattler].status1 & STATUS1_POISON)
                && gBattleMons[gActiveBattler].hp != 0)
            {
                MAGIC_GUARD_CHECK;

                if (ability == ABILITY_POISON_HEAL)
                {
                    if (!BATTLER_MAX_HP(gActiveBattler) && !(gStatuses3[gActiveBattler] & STATUS3_HEAL_BLOCK))
                    {
                        gBattleMoveDamage = gBattleMons[gActiveBattler].maxHP / 8;
                        if (gBattleMoveDamage == 0)
                            gBattleMoveDamage = 1;
                        gBattleMoveDamage *= -1;
                        BattleScriptExecute(BattleScript_PoisonHealActivates);
                        effect++;
                    }
                }
                else
                {
                    gBattleMoveDamage = gBattleMons[gActiveBattler].maxHP / 8;
                    if (gBattleMoveDamage == 0)
                        gBattleMoveDamage = 1;
                    BattleScriptExecute(BattleScript_PoisonTurnDmg);
                    effect++;
                }
            }
            gBattleStruct->turnEffectsTracker++;
            break;
        case ENDTURN_BAD_POISON:  // toxic poison
            if ((gBattleMons[gActiveBattler].status1 & STATUS1_TOXIC_POISON)
                && gBattleMons[gActiveBattler].hp != 0)
            {
                MAGIC_GUARD_CHECK;

                if (ability == ABILITY_POISON_HEAL)
                {
                    if (!BATTLER_MAX_HP(gActiveBattler) && !(gStatuses3[gActiveBattler] & STATUS3_HEAL_BLOCK))
                    {
                        gBattleMoveDamage = gBattleMons[gActiveBattler].maxHP / 8;
                        if (gBattleMoveDamage == 0)
                            gBattleMoveDamage = 1;
                        gBattleMoveDamage *= -1;
                        BattleScriptExecute(BattleScript_PoisonHealActivates);
                        effect++;
                    }
                }
                else
                {
                    gBattleMoveDamage = gBattleMons[gActiveBattler].maxHP / 16;
                    if (gBattleMoveDamage == 0)
                        gBattleMoveDamage = 1;
                    if ((gBattleMons[gActiveBattler].status1 & STATUS1_TOXIC_COUNTER) != STATUS1_TOXIC_TURN(15)) // not 16 turns
                        gBattleMons[gActiveBattler].status1 += STATUS1_TOXIC_TURN(1);
                    gBattleMoveDamage *= (gBattleMons[gActiveBattler].status1 & STATUS1_TOXIC_COUNTER) >> 8;
                    BattleScriptExecute(BattleScript_PoisonTurnDmg);
                    effect++;
                }
            }
            gBattleStruct->turnEffectsTracker++;
            break;
        case ENDTURN_BURN:  // burn
            if ((gBattleMons[gActiveBattler].status1 & STATUS1_BURN)
                && gBattleMons[gActiveBattler].hp != 0)
            {
                MAGIC_GUARD_CHECK;

                gBattleMoveDamage = gBattleMons[gActiveBattler].maxHP / (B_BURN_DAMAGE >= GEN_7 ? 16 : 8);
                if (ability == ABILITY_HEATPROOF)
                {
                    if (gBattleMoveDamage > (gBattleMoveDamage / 2) + 1) // Record ability if the burn takes less damage than it normally would.
                        RecordAbilityBattle(gActiveBattler, ABILITY_HEATPROOF);
                    gBattleMoveDamage /= 2;
                }
                if (gBattleMoveDamage == 0)
                    gBattleMoveDamage = 1;
                BattleScriptExecute(BattleScript_BurnTurnDmg);
                effect++;
            }
            gBattleStruct->turnEffectsTracker++;
            break;
        case ENDTURN_NIGHTMARES:  // spooky nightmares
            if ((gBattleMons[gActiveBattler].status2 & STATUS2_NIGHTMARE)
                && gBattleMons[gActiveBattler].hp != 0)
            {
                MAGIC_GUARD_CHECK;
                // R/S does not perform this sleep check, which causes the nightmare effect to
                // persist even after the affected Pokemon has been awakened by Shed Skin.
                if (gBattleMons[gActiveBattler].status1 & STATUS1_SLEEP)
                {
                    gBattleMoveDamage = gBattleMons[gActiveBattler].maxHP / 4;
                    if (gBattleMoveDamage == 0)
                        gBattleMoveDamage = 1;
                    BattleScriptExecute(BattleScript_NightmareTurnDmg);
                    effect++;
                }
                else
                {
                    gBattleMons[gActiveBattler].status2 &= ~STATUS2_NIGHTMARE;
                }
            }
            gBattleStruct->turnEffectsTracker++;
            break;
        case ENDTURN_CURSE:  // curse
            if ((gBattleMons[gActiveBattler].status2 & STATUS2_CURSED)
                && gBattleMons[gActiveBattler].hp != 0)
            {
                MAGIC_GUARD_CHECK;
                gBattleMoveDamage = gBattleMons[gActiveBattler].maxHP / 4;
                if (gBattleMoveDamage == 0)
                    gBattleMoveDamage = 1;
                BattleScriptExecute(BattleScript_CurseTurnDmg);
                effect++;
            }
            gBattleStruct->turnEffectsTracker++;
            break;
        case ENDTURN_WRAP:  // wrap
            if ((gBattleMons[gActiveBattler].status2 & STATUS2_WRAPPED) && gBattleMons[gActiveBattler].hp != 0)
            {
                if (--gDisableStructs[gActiveBattler].wrapTurns != 0)  // damaged by wrap
                {
                    MAGIC_GUARD_CHECK;

                    gBattleScripting.animArg1 = gBattleStruct->wrappedMove[gActiveBattler];
                    gBattleScripting.animArg2 = gBattleStruct->wrappedMove[gActiveBattler] >> 8;
                    PREPARE_MOVE_BUFFER(gBattleTextBuff1, gBattleStruct->wrappedMove[gActiveBattler]);
                    gBattlescriptCurrInstr = BattleScript_WrapTurnDmg;
                    if (GetBattlerHoldEffect(gBattleStruct->wrappedBy[gActiveBattler], TRUE) == HOLD_EFFECT_BINDING_BAND)
                        gBattleMoveDamage = gBattleMons[gActiveBattler].maxHP / ((B_BINDING_DAMAGE >= GEN_6) ? 6 : 8);
                    else
                        gBattleMoveDamage = gBattleMons[gActiveBattler].maxHP / ((B_BINDING_DAMAGE >= GEN_6) ? 8 : 16);

                    if (gBattleMoveDamage == 0)
                        gBattleMoveDamage = 1;
                }
                else  // broke free
                {
                    gBattleMons[gActiveBattler].status2 &= ~STATUS2_WRAPPED;
                    PREPARE_MOVE_BUFFER(gBattleTextBuff1, gBattleStruct->wrappedMove[gActiveBattler]);
                    gBattlescriptCurrInstr = BattleScript_WrapEnds;
                }
                BattleScriptExecute(gBattlescriptCurrInstr);
                effect++;
            }
            gBattleStruct->turnEffectsTracker++;
            break;
        case ENDTURN_OCTOLOCK:
            if (gDisableStructs[gActiveBattler].octolock
             && !(GetBattlerAbility(gActiveBattler) == ABILITY_CLEAR_BODY
                  || GetBattlerAbility(gActiveBattler) == ABILITY_FULL_METAL_BODY
                  || GetBattlerAbility(gActiveBattler) == ABILITY_WHITE_SMOKE))
            {
                gBattlerTarget = gActiveBattler;
                BattleScriptExecute(BattleScript_OctolockEndTurn);
                effect++;
            }
            gBattleStruct->turnEffectsTracker++;
            break;
        case ENDTURN_UPROAR:  // uproar
            if (gBattleMons[gActiveBattler].status2 & STATUS2_UPROAR)
            {
                for (gBattlerAttacker = 0; gBattlerAttacker < gBattlersCount; gBattlerAttacker++)
                {
                    if ((gBattleMons[gBattlerAttacker].status1 & STATUS1_SLEEP)
                     && GetBattlerAbility(gBattlerAttacker) != ABILITY_SOUNDPROOF)
                    {
                        gBattleMons[gBattlerAttacker].status1 &= ~STATUS1_SLEEP;
                        gBattleMons[gBattlerAttacker].status2 &= ~STATUS2_NIGHTMARE;
                        gBattleCommunication[MULTISTRING_CHOOSER] = 1;
                        BattleScriptExecute(BattleScript_MonWokeUpInUproar);
                        gActiveBattler = gBattlerAttacker;
                        BtlController_EmitSetMonData(BUFFER_A, REQUEST_STATUS_BATTLE, 0, 4, &gBattleMons[gActiveBattler].status1);
                        MarkBattlerForControllerExec(gActiveBattler);
                        break;
                    }
                }
                if (gBattlerAttacker != gBattlersCount)
                {
                    effect = 2;  // a pokemon was awaken
                    break;
                }
                else
                {
                    gBattlerAttacker = gActiveBattler;
                    gBattleMons[gActiveBattler].status2 -= STATUS2_UPROAR_TURN(1);  // uproar timer goes down
                    if (WasUnableToUseMove(gActiveBattler))
                    {
                        CancelMultiTurnMoves(gActiveBattler);
                        gBattleCommunication[MULTISTRING_CHOOSER] = B_MSG_UPROAR_ENDS;
                    }
                    else if (gBattleMons[gActiveBattler].status2 & STATUS2_UPROAR)
                    {
                        gBattleCommunication[MULTISTRING_CHOOSER] = B_MSG_UPROAR_CONTINUES;
                        gBattleMons[gActiveBattler].status2 |= STATUS2_MULTIPLETURNS;
                    }
                    else
                    {
                        gBattleCommunication[MULTISTRING_CHOOSER] = B_MSG_UPROAR_ENDS;
                        CancelMultiTurnMoves(gActiveBattler);
                    }
                    BattleScriptExecute(BattleScript_PrintUproarOverTurns);
                    effect = 1;
                }
            }
            if (effect != 2)
                gBattleStruct->turnEffectsTracker++;
            break;
        case ENDTURN_THRASH:  // thrash
            // Don't decrement STATUS2_LOCK_CONFUSE if the target is held by Sky Drop
            if (gBattleMons[gActiveBattler].status2 & STATUS2_LOCK_CONFUSE && !(gStatuses3[gActiveBattler] & STATUS3_SKY_DROPPED))
            {
                gBattleMons[gActiveBattler].status2 -= STATUS2_LOCK_CONFUSE_TURN(1);
                if (WasUnableToUseMove(gActiveBattler))
                    CancelMultiTurnMoves(gActiveBattler);
                else if (!(gBattleMons[gActiveBattler].status2 & STATUS2_LOCK_CONFUSE)
                 && (gBattleMons[gActiveBattler].status2 & STATUS2_MULTIPLETURNS))
                {
                    gBattleMons[gActiveBattler].status2 &= ~STATUS2_MULTIPLETURNS;
                    if (!(gBattleMons[gActiveBattler].status2 & STATUS2_CONFUSION))
                    {
                        gBattleScripting.moveEffect = MOVE_EFFECT_CONFUSION | MOVE_EFFECT_AFFECTS_USER;
                        SetMoveEffect(TRUE, 0);
                        if (gBattleMons[gActiveBattler].status2 & STATUS2_CONFUSION)
                            BattleScriptExecute(BattleScript_ThrashConfuses);
                        effect++;
                    }
                }
            }
            gBattleStruct->turnEffectsTracker++;
            break;
        case ENDTURN_FLINCH:  // reset flinch
            gBattleMons[gActiveBattler].status2 &= ~STATUS2_FLINCHED;
            gBattleStruct->turnEffectsTracker++;
            break;
        case ENDTURN_DISABLE:  // disable
            if (gDisableStructs[gActiveBattler].disableTimer != 0)
            {
                for (i = 0; i < MAX_MON_MOVES; i++)
                {
                    if (gDisableStructs[gActiveBattler].disabledMove == gBattleMons[gActiveBattler].moves[i])
                        break;
                }
                if (i == MAX_MON_MOVES)  // pokemon does not have the disabled move anymore
                {
                    gDisableStructs[gActiveBattler].disabledMove = 0;
                    gDisableStructs[gActiveBattler].disableTimer = 0;
                }
                else if (--gDisableStructs[gActiveBattler].disableTimer == 0)  // disable ends
                {
                    gDisableStructs[gActiveBattler].disabledMove = 0;
                    BattleScriptExecute(BattleScript_DisabledNoMore);
                    effect++;
                }
            }
            gBattleStruct->turnEffectsTracker++;
            break;
        case ENDTURN_ENCORE:  // encore
            if (gDisableStructs[gActiveBattler].encoreTimer != 0)
            {
                if (gBattleMons[gActiveBattler].moves[gDisableStructs[gActiveBattler].encoredMovePos] != gDisableStructs[gActiveBattler].encoredMove)  // pokemon does not have the encored move anymore
                {
                    gDisableStructs[gActiveBattler].encoredMove = 0;
                    gDisableStructs[gActiveBattler].encoreTimer = 0;
                }
                else if (--gDisableStructs[gActiveBattler].encoreTimer == 0
                 || gBattleMons[gActiveBattler].pp[gDisableStructs[gActiveBattler].encoredMovePos] == 0)
                {
                    gDisableStructs[gActiveBattler].encoredMove = 0;
                    gDisableStructs[gActiveBattler].encoreTimer = 0;
                    BattleScriptExecute(BattleScript_EncoredNoMore);
                    effect++;
                }
            }
            gBattleStruct->turnEffectsTracker++;
            break;
        case ENDTURN_LOCK_ON:  // lock-on decrement
            if (gStatuses3[gActiveBattler] & STATUS3_ALWAYS_HITS)
                gStatuses3[gActiveBattler] -= STATUS3_ALWAYS_HITS_TURN(1);
            gBattleStruct->turnEffectsTracker++;
            break;
        case ENDTURN_CHARGE:  // charge
            if (gDisableStructs[gActiveBattler].chargeTimer && --gDisableStructs[gActiveBattler].chargeTimer == 0)
                gStatuses3[gActiveBattler] &= ~STATUS3_CHARGED_UP;
            gBattleStruct->turnEffectsTracker++;
            break;
        case ENDTURN_TAUNT:  // taunt
            if (gDisableStructs[gActiveBattler].tauntTimer && --gDisableStructs[gActiveBattler].tauntTimer == 0)
            {
                BattleScriptExecute(BattleScript_BufferEndTurn);
                PREPARE_MOVE_BUFFER(gBattleTextBuff1, MOVE_TAUNT);
                effect++;
            }
            gBattleStruct->turnEffectsTracker++;
            break;
        case ENDTURN_YAWN:  // yawn
            if (gStatuses3[gActiveBattler] & STATUS3_YAWN)
            {
                gStatuses3[gActiveBattler] -= STATUS3_YAWN_TURN(1);
                if (!(gStatuses3[gActiveBattler] & STATUS3_YAWN) && !(gBattleMons[gActiveBattler].status1 & STATUS1_ANY)
                 && GetBattlerAbility(gActiveBattler) != ABILITY_VITAL_SPIRIT
                 && GetBattlerAbility(gActiveBattler) != ABILITY_INSOMNIA && !UproarWakeUpCheck(gActiveBattler)
                 && !IsLeafGuardProtected(gActiveBattler))
                {
                    CancelMultiTurnMoves(gActiveBattler);
                    gEffectBattler = gActiveBattler;
                    if (IsBattlerTerrainAffected(gActiveBattler, STATUS_FIELD_ELECTRIC_TERRAIN))
                    {
                        gBattleCommunication[MULTISTRING_CHOOSER] = B_MSG_TERRAINPREVENTS_ELECTRIC;
                        BattleScriptExecute(BattleScript_TerrainPreventsEnd2);
                    }
                    else if (IsBattlerTerrainAffected(gActiveBattler, STATUS_FIELD_MISTY_TERRAIN))
                    {
                        gBattleCommunication[MULTISTRING_CHOOSER] = B_MSG_TERRAINPREVENTS_MISTY;
                        BattleScriptExecute(BattleScript_TerrainPreventsEnd2);
                    }
                    else
                    {
                        gBattleMons[gActiveBattler].status1 |= (Random() & 3) + 2;
                        BtlController_EmitSetMonData(BUFFER_A, REQUEST_STATUS_BATTLE, 0, 4, &gBattleMons[gActiveBattler].status1);
                        MarkBattlerForControllerExec(gActiveBattler);
                        BattleScriptExecute(BattleScript_YawnMakesAsleep);
                    }
                    effect++;
                }
            }
            gBattleStruct->turnEffectsTracker++;
            break;
        case ENDTURN_LASER_FOCUS:
            if (gStatuses3[gActiveBattler] & STATUS3_LASER_FOCUS)
            {
                if (gDisableStructs[gActiveBattler].laserFocusTimer == 0 || --gDisableStructs[gActiveBattler].laserFocusTimer == 0)
                    gStatuses3[gActiveBattler] &= ~STATUS3_LASER_FOCUS;
            }
            gBattleStruct->turnEffectsTracker++;
            break;
        case ENDTURN_EMBARGO:
            if (gStatuses3[gActiveBattler] & STATUS3_EMBARGO)
            {
                if (gDisableStructs[gActiveBattler].embargoTimer == 0 || --gDisableStructs[gActiveBattler].embargoTimer == 0)
                {
                    gStatuses3[gActiveBattler] &= ~STATUS3_EMBARGO;
                    BattleScriptExecute(BattleScript_EmbargoEndTurn);
                    effect++;
                }
            }
            gBattleStruct->turnEffectsTracker++;
            break;
        case ENDTURN_MAGNET_RISE:
            if (gStatuses3[gActiveBattler] & STATUS3_MAGNET_RISE)
            {
                if (gDisableStructs[gActiveBattler].magnetRiseTimer == 0 || --gDisableStructs[gActiveBattler].magnetRiseTimer == 0)
                {
                    gStatuses3[gActiveBattler] &= ~STATUS3_MAGNET_RISE;
                    BattleScriptExecute(BattleScript_BufferEndTurn);
                    PREPARE_STRING_BUFFER(gBattleTextBuff1, STRINGID_ELECTROMAGNETISM);
                    effect++;
                }
            }
            gBattleStruct->turnEffectsTracker++;
            break;
        case ENDTURN_TELEKINESIS:
            if (gStatuses3[gActiveBattler] & STATUS3_TELEKINESIS)
            {
                if (gDisableStructs[gActiveBattler].telekinesisTimer == 0 || --gDisableStructs[gActiveBattler].telekinesisTimer == 0)
                {
                    gStatuses3[gActiveBattler] &= ~STATUS3_TELEKINESIS;
                    BattleScriptExecute(BattleScript_TelekinesisEndTurn);
                    effect++;
                }
            }
            gBattleStruct->turnEffectsTracker++;
            break;
        case ENDTURN_HEALBLOCK:
            if (gStatuses3[gActiveBattler] & STATUS3_HEAL_BLOCK)
            {
                if (gDisableStructs[gActiveBattler].healBlockTimer == 0 || --gDisableStructs[gActiveBattler].healBlockTimer == 0)
                {
                    gStatuses3[gActiveBattler] &= ~STATUS3_HEAL_BLOCK;
                    BattleScriptExecute(BattleScript_BufferEndTurn);
                    PREPARE_MOVE_BUFFER(gBattleTextBuff1, MOVE_HEAL_BLOCK);
                    effect++;
                }
            }
            gBattleStruct->turnEffectsTracker++;
            break;
        case ENDTURN_ROOST: // Return flying type.
            if (gBattleResources->flags->flags[gActiveBattler] & RESOURCE_FLAG_ROOST)
            {
                gBattleResources->flags->flags[gActiveBattler] &= ~RESOURCE_FLAG_ROOST;
                gBattleMons[gActiveBattler].type1 = gBattleStruct->roostTypes[gActiveBattler][0];
                gBattleMons[gActiveBattler].type2 = gBattleStruct->roostTypes[gActiveBattler][1];
            }
            gBattleStruct->turnEffectsTracker++;
            break;
        case ENDTURN_ELECTRIFY:
            gStatuses4[gActiveBattler] &= ~STATUS4_ELECTRIFIED;
            gBattleStruct->turnEffectsTracker++;
        case ENDTURN_POWDER:
            gBattleMons[gActiveBattler].status2 &= ~STATUS2_POWDER;
            gBattleStruct->turnEffectsTracker++;
        case ENDTURN_THROAT_CHOP:
            if (gDisableStructs[gActiveBattler].throatChopTimer && --gDisableStructs[gActiveBattler].throatChopTimer == 0)
            {
                BattleScriptExecute(BattleScript_ThroatChopEndTurn);
                effect++;
            }
            gBattleStruct->turnEffectsTracker++;
            break;
        case ENDTURN_SLOW_START:
            if (gDisableStructs[gActiveBattler].slowStartTimer
                && --gDisableStructs[gActiveBattler].slowStartTimer == 0
                && ability == ABILITY_SLOW_START)
            {
                BattleScriptExecute(BattleScript_SlowStartEnds);
                effect++;
            }
            gBattleStruct->turnEffectsTracker++;
            break;
        case ENDTURN_PLASMA_FISTS:
            for (i = 0; i < gBattlersCount; i++)
                gStatuses4[i] &= ~STATUS4_PLASMA_FISTS;
            gBattleStruct->turnEffectsTracker++;
            break;
        case ENDTURN_BATTLER_COUNT:  // done
            gBattleStruct->turnEffectsTracker = 0;
            gBattleStruct->turnEffectsBattlerId++;
            break;
        }

        if (effect != 0)
            return effect;

    }
    gHitMarker &= ~(HITMARKER_GRUDGE | HITMARKER_SKIP_DMG_TRACK);
    return 0;
}

bool8 HandleWishPerishSongOnTurnEnd(void)
{
    gHitMarker |= (HITMARKER_GRUDGE | HITMARKER_SKIP_DMG_TRACK);

    switch (gBattleStruct->wishPerishSongState)
    {
    case 0:
        while (gBattleStruct->wishPerishSongBattlerId < gBattlersCount)
        {
            gActiveBattler = gBattleStruct->wishPerishSongBattlerId;
            if (gAbsentBattlerFlags & gBitTable[gActiveBattler])
            {
                gBattleStruct->wishPerishSongBattlerId++;
                continue;
            }

            gBattleStruct->wishPerishSongBattlerId++;
            if (gWishFutureKnock.futureSightCounter[gActiveBattler] != 0
             && --gWishFutureKnock.futureSightCounter[gActiveBattler] == 0
             && gBattleMons[gActiveBattler].hp != 0)
            {
                if (gWishFutureKnock.futureSightMove[gActiveBattler] == MOVE_FUTURE_SIGHT)
                    gBattleCommunication[MULTISTRING_CHOOSER] = B_MSG_FUTURE_SIGHT;
                else
                    gBattleCommunication[MULTISTRING_CHOOSER] = B_MSG_DOOM_DESIRE;

                PREPARE_MOVE_BUFFER(gBattleTextBuff1, gWishFutureKnock.futureSightMove[gActiveBattler]);

                gBattlerTarget = gActiveBattler;
                gBattlerAttacker = gWishFutureKnock.futureSightAttacker[gActiveBattler];
                gSpecialStatuses[gBattlerTarget].dmg = 0xFFFF;
                gCurrentMove = gWishFutureKnock.futureSightMove[gActiveBattler];
                SetTypeBeforeUsingMove(gCurrentMove, gActiveBattler);
                BattleScriptExecute(BattleScript_MonTookFutureAttack);

                if (gWishFutureKnock.futureSightCounter[gActiveBattler] == 0
                 && gWishFutureKnock.futureSightCounter[gActiveBattler ^ BIT_FLANK] == 0)
                {
                    gSideStatuses[GET_BATTLER_SIDE(gBattlerTarget)] &= ~SIDE_STATUS_FUTUREATTACK;
                }
                return TRUE;
            }
        }
        gBattleStruct->wishPerishSongState = 1;
        gBattleStruct->wishPerishSongBattlerId = 0;
        // fall through
    case 1:
        while (gBattleStruct->wishPerishSongBattlerId < gBattlersCount)
        {
            gActiveBattler = gBattlerAttacker = gBattlerByTurnOrder[gBattleStruct->wishPerishSongBattlerId];
            if (gAbsentBattlerFlags & gBitTable[gActiveBattler])
            {
                gBattleStruct->wishPerishSongBattlerId++;
                continue;
            }
            gBattleStruct->wishPerishSongBattlerId++;
            if (gStatuses3[gActiveBattler] & STATUS3_PERISH_SONG)
            {
                PREPARE_BYTE_NUMBER_BUFFER(gBattleTextBuff1, 1, gDisableStructs[gActiveBattler].perishSongTimer);
                if (gDisableStructs[gActiveBattler].perishSongTimer == 0)
                {
                    gStatuses3[gActiveBattler] &= ~STATUS3_PERISH_SONG;
                    gBattleMoveDamage = gBattleMons[gActiveBattler].hp;
                    gBattlescriptCurrInstr = BattleScript_PerishSongTakesLife;
                }
                else
                {
                    gDisableStructs[gActiveBattler].perishSongTimer--;
                    gBattlescriptCurrInstr = BattleScript_PerishSongCountGoesDown;
                }
                BattleScriptExecute(gBattlescriptCurrInstr);
                return TRUE;
            }
        }
        // Hm...
        {
            u8 *state = &gBattleStruct->wishPerishSongState;
            *state = 2;
            gBattleStruct->wishPerishSongBattlerId = 0;
        }
        // fall through
    case 2:
        if ((gBattleTypeFlags & BATTLE_TYPE_ARENA)
         && gBattleStruct->arenaTurnCounter == 2
         && gBattleMons[0].hp != 0 && gBattleMons[1].hp != 0)
        {
            s32 i;

            for (i = 0; i < 2; i++)
                CancelMultiTurnMoves(i);

            gBattlescriptCurrInstr = BattleScript_ArenaDoJudgment;
            BattleScriptExecute(BattleScript_ArenaDoJudgment);
            gBattleStruct->wishPerishSongState++;
            return TRUE;
        }
        break;
    }

    gHitMarker &= ~(HITMARKER_GRUDGE | HITMARKER_SKIP_DMG_TRACK);

    return FALSE;
}

#define FAINTED_ACTIONS_MAX_CASE 7

bool8 HandleFaintedMonActions(void)
{
    if (gBattleTypeFlags & BATTLE_TYPE_SAFARI)
        return FALSE;
    do
    {
        s32 i;
        switch (gBattleStruct->faintedActionsState)
        {
        case 0:
            gBattleStruct->faintedActionsBattlerId = 0;
            gBattleStruct->faintedActionsState++;
            for (i = 0; i < gBattlersCount; i++)
            {
                if (gAbsentBattlerFlags & gBitTable[i] && !HasNoMonsToSwitch(i, PARTY_SIZE, PARTY_SIZE))
                    gAbsentBattlerFlags &= ~(gBitTable[i]);
            }
            // fall through
        case 1:
            do
            {
                gBattlerFainted = gBattlerTarget = gBattleStruct->faintedActionsBattlerId;
                if (gBattleMons[gBattleStruct->faintedActionsBattlerId].hp == 0
                 && !(gBattleStruct->givenExpMons & gBitTable[gBattlerPartyIndexes[gBattleStruct->faintedActionsBattlerId]])
                 && !(gAbsentBattlerFlags & gBitTable[gBattleStruct->faintedActionsBattlerId]))
                {
                    BattleScriptExecute(BattleScript_GiveExp);
                    gBattleStruct->faintedActionsState = 2;
                    return TRUE;
                }
            } while (++gBattleStruct->faintedActionsBattlerId != gBattlersCount);
            gBattleStruct->faintedActionsState = 3;
            break;
        case 2:
            OpponentSwitchInResetSentPokesToOpponentValue(gBattlerFainted);
            if (++gBattleStruct->faintedActionsBattlerId == gBattlersCount)
                gBattleStruct->faintedActionsState = 3;
            else
                gBattleStruct->faintedActionsState = 1;

            // Don't switch mons until all pokemon performed their actions or the battle's over.
            if (gBattleOutcome == 0
                && !NoAliveMonsForEitherParty()
                && gCurrentTurnActionNumber != gBattlersCount)
            {
                gAbsentBattlerFlags |= gBitTable[gBattlerFainted];
                return FALSE;
            }
            break;
        case 3:
            // Don't switch mons until all pokemon performed their actions or the battle's over.
            if (gBattleOutcome == 0
                && !NoAliveMonsForEitherParty()
                && gCurrentTurnActionNumber != gBattlersCount)
            {
                return FALSE;
            }
            gBattleStruct->faintedActionsBattlerId = 0;
            gBattleStruct->faintedActionsState++;
            // fall through
        case 4:
            do
            {
                gBattlerFainted = gBattlerTarget = gBattleStruct->faintedActionsBattlerId;
                if (gBattleMons[gBattleStruct->faintedActionsBattlerId].hp == 0
                 && !(gAbsentBattlerFlags & gBitTable[gBattleStruct->faintedActionsBattlerId]))
                {
                    BattleScriptExecute(BattleScript_HandleFaintedMon);
                    gBattleStruct->faintedActionsState = 5;
                    return TRUE;
                }
            } while (++gBattleStruct->faintedActionsBattlerId != gBattlersCount);
            gBattleStruct->faintedActionsState = 6;
            break;
        case 5:
            if (++gBattleStruct->faintedActionsBattlerId == gBattlersCount)
                gBattleStruct->faintedActionsState = 6;
            else
                gBattleStruct->faintedActionsState = 4;
            break;
        case 6:
            if (ItemBattleEffects(ITEMEFFECT_NORMAL, 0, TRUE))
                return TRUE;
            gBattleStruct->faintedActionsState++;
            break;
        case FAINTED_ACTIONS_MAX_CASE:
            break;
        }
    } while (gBattleStruct->faintedActionsState != FAINTED_ACTIONS_MAX_CASE);
    return FALSE;
}

void TryClearRageAndFuryCutter(void)
{
    s32 i;
    for (i = 0; i < gBattlersCount; i++)
    {
        if ((gBattleMons[i].status2 & STATUS2_RAGE) && gChosenMoveByBattler[i] != MOVE_RAGE)
            gBattleMons[i].status2 &= ~STATUS2_RAGE;
        if (gDisableStructs[i].furyCutterCounter != 0 && gChosenMoveByBattler[i] != MOVE_FURY_CUTTER)
            gDisableStructs[i].furyCutterCounter = 0;
    }
}

enum
{
    CANCELLER_FLAGS,
    CANCELLER_SKY_DROP,
    CANCELLER_ASLEEP,
    CANCELLER_FROZEN,
    CANCELLER_TRUANT,
    CANCELLER_RECHARGE,
    CANCELLER_FLINCH,
    CANCELLER_DISABLED,
    CANCELLER_GRAVITY,
    CANCELLER_HEAL_BLOCKED,
    CANCELLER_TAUNTED,
    CANCELLER_IMPRISONED,
    CANCELLER_CONFUSED,
    CANCELLER_PARALYSED,
    CANCELLER_IN_LOVE,
    CANCELLER_BIDE,
    CANCELLER_THAW,
    CANCELLER_POWDER_MOVE,
    CANCELLER_POWDER_STATUS,
    CANCELLER_THROAT_CHOP,
    CANCELLER_END,
    CANCELLER_PSYCHIC_TERRAIN,
    CANCELLER_END2,
};

u8 AtkCanceller_UnableToUseMove(void)
{
    u8 effect = 0;
    s32 *bideDmg = &gBattleScripting.bideDmg;
    do
    {
        switch (gBattleStruct->atkCancellerTracker)
        {
        case CANCELLER_FLAGS: // flags clear
            gBattleMons[gBattlerAttacker].status2 &= ~STATUS2_DESTINY_BOND;
            gStatuses3[gBattlerAttacker] &= ~STATUS3_GRUDGE;
            gBattleStruct->atkCancellerTracker++;
            break;
        case CANCELLER_SKY_DROP:
            // If Pokemon is being held in Sky Drop
            if (gStatuses3[gBattlerAttacker] & STATUS3_SKY_DROPPED)
            {
                gBattlescriptCurrInstr = BattleScript_MoveEnd;
                gHitMarker |= HITMARKER_UNABLE_TO_USE_MOVE;
                effect = 1;
            }
            gBattleStruct->atkCancellerTracker++;
            break;
        case CANCELLER_ASLEEP: // check being asleep
            if (gBattleMons[gBattlerAttacker].status1 & STATUS1_SLEEP)
            {
                if (UproarWakeUpCheck(gBattlerAttacker))
                {
                    gBattleMons[gBattlerAttacker].status1 &= ~STATUS1_SLEEP;
                    gBattleMons[gBattlerAttacker].status2 &= ~STATUS2_NIGHTMARE;
                    BattleScriptPushCursor();
                    gBattleCommunication[MULTISTRING_CHOOSER] = B_MSG_WOKE_UP_UPROAR;
                    gBattlescriptCurrInstr = BattleScript_MoveUsedWokeUp;
                    effect = 2;
                }
                else
                {
                    u8 toSub;
                    if (GetBattlerAbility(gBattlerAttacker) == ABILITY_EARLY_BIRD)
                        toSub = 2;
                    else
                        toSub = 1;
                    if ((gBattleMons[gBattlerAttacker].status1 & STATUS1_SLEEP) < toSub)
                        gBattleMons[gBattlerAttacker].status1 &= ~STATUS1_SLEEP;
                    else
                        gBattleMons[gBattlerAttacker].status1 -= toSub;
                    if (gBattleMons[gBattlerAttacker].status1 & STATUS1_SLEEP)
                    {
                        if (gChosenMove != MOVE_SNORE && gChosenMove != MOVE_SLEEP_TALK)
                        {
                            gBattlescriptCurrInstr = BattleScript_MoveUsedIsAsleep;
                            gHitMarker |= HITMARKER_UNABLE_TO_USE_MOVE;
                            effect = 2;
                        }
                    }
                    else
                    {
                        gBattleMons[gBattlerAttacker].status2 &= ~STATUS2_NIGHTMARE;
                        BattleScriptPushCursor();
                        gBattleCommunication[MULTISTRING_CHOOSER] = B_MSG_WOKE_UP;
                        gBattlescriptCurrInstr = BattleScript_MoveUsedWokeUp;
                        effect = 2;
                    }
                }
            }
            gBattleStruct->atkCancellerTracker++;
            break;
        case CANCELLER_FROZEN: // check being frozen
            if (gBattleMons[gBattlerAttacker].status1 & STATUS1_FREEZE && !(gBattleMoves[gCurrentMove].flags & FLAG_THAW_USER))
            {
                if (Random() % 5)
                {
                    gBattlescriptCurrInstr = BattleScript_MoveUsedIsFrozen;
                    gHitMarker |= HITMARKER_NO_ATTACKSTRING;
                }
                else // unfreeze
                {
                    gBattleMons[gBattlerAttacker].status1 &= ~STATUS1_FREEZE;
                    BattleScriptPushCursor();
                    gBattlescriptCurrInstr = BattleScript_MoveUsedUnfroze;
                    gBattleCommunication[MULTISTRING_CHOOSER] = B_MSG_DEFROSTED;
                }
                effect = 2;
            }
            gBattleStruct->atkCancellerTracker++;
            break;
        case CANCELLER_TRUANT: // truant
            if (GetBattlerAbility(gBattlerAttacker) == ABILITY_TRUANT && gDisableStructs[gBattlerAttacker].truantCounter)
            {
                CancelMultiTurnMoves(gBattlerAttacker);
                gHitMarker |= HITMARKER_UNABLE_TO_USE_MOVE;
                gBattleCommunication[MULTISTRING_CHOOSER] = B_MSG_LOAFING;
                gBattlerAbility = gBattlerAttacker;
                gBattlescriptCurrInstr = BattleScript_TruantLoafingAround;
                gMoveResultFlags |= MOVE_RESULT_MISSED;
                effect = 1;
            }
            gBattleStruct->atkCancellerTracker++;
            break;
        case CANCELLER_RECHARGE: // recharge
            if (gBattleMons[gBattlerAttacker].status2 & STATUS2_RECHARGE)
            {
                gBattleMons[gBattlerAttacker].status2 &= ~STATUS2_RECHARGE;
                gDisableStructs[gBattlerAttacker].rechargeTimer = 0;
                CancelMultiTurnMoves(gBattlerAttacker);
                gBattlescriptCurrInstr = BattleScript_MoveUsedMustRecharge;
                gHitMarker |= HITMARKER_UNABLE_TO_USE_MOVE;
                effect = 1;
            }
            gBattleStruct->atkCancellerTracker++;
            break;
        case CANCELLER_FLINCH: // flinch
            if (gBattleMons[gBattlerAttacker].status2 & STATUS2_FLINCHED)
            {
                gProtectStructs[gBattlerAttacker].flinchImmobility = TRUE;
                CancelMultiTurnMoves(gBattlerAttacker);
                gBattlescriptCurrInstr = BattleScript_MoveUsedFlinched;
                gHitMarker |= HITMARKER_UNABLE_TO_USE_MOVE;
                effect = 1;
            }
            gBattleStruct->atkCancellerTracker++;
            break;
        case CANCELLER_DISABLED: // disabled move
            if (gDisableStructs[gBattlerAttacker].disabledMove == gCurrentMove && gDisableStructs[gBattlerAttacker].disabledMove != 0)
            {
                gProtectStructs[gBattlerAttacker].usedDisabledMove = TRUE;
                gBattleScripting.battler = gBattlerAttacker;
                CancelMultiTurnMoves(gBattlerAttacker);
                gBattlescriptCurrInstr = BattleScript_MoveUsedIsDisabled;
                gHitMarker |= HITMARKER_UNABLE_TO_USE_MOVE;
                effect = 1;
            }
            gBattleStruct->atkCancellerTracker++;
            break;
        case CANCELLER_HEAL_BLOCKED:
            if (gStatuses3[gBattlerAttacker] & STATUS3_HEAL_BLOCK && IsHealBlockPreventingMove(gBattlerAttacker, gCurrentMove))
            {
                gProtectStructs[gBattlerAttacker].usedHealBlockedMove = TRUE;
                gBattleScripting.battler = gBattlerAttacker;
                CancelMultiTurnMoves(gBattlerAttacker);
                gBattlescriptCurrInstr = BattleScript_MoveUsedHealBlockPrevents;
                gHitMarker |= HITMARKER_UNABLE_TO_USE_MOVE;
                effect = 1;
            }
            gBattleStruct->atkCancellerTracker++;
            break;
        case CANCELLER_GRAVITY:
            if (gFieldStatuses & STATUS_FIELD_GRAVITY && IsGravityPreventingMove(gCurrentMove))
            {
                gProtectStructs[gBattlerAttacker].usedGravityPreventedMove = TRUE;
                gBattleScripting.battler = gBattlerAttacker;
                CancelMultiTurnMoves(gBattlerAttacker);
                gBattlescriptCurrInstr = BattleScript_MoveUsedGravityPrevents;
                gHitMarker |= HITMARKER_UNABLE_TO_USE_MOVE;
                effect = 1;
            }
            gBattleStruct->atkCancellerTracker++;
            break;
        case CANCELLER_TAUNTED: // taunt
            if (gDisableStructs[gBattlerAttacker].tauntTimer && gBattleMoves[gCurrentMove].power == 0)
            {
                gProtectStructs[gBattlerAttacker].usedTauntedMove = TRUE;
                CancelMultiTurnMoves(gBattlerAttacker);
                gBattlescriptCurrInstr = BattleScript_MoveUsedIsTaunted;
                gHitMarker |= HITMARKER_UNABLE_TO_USE_MOVE;
                effect = 1;
            }
            gBattleStruct->atkCancellerTracker++;
            break;
        case CANCELLER_IMPRISONED: // imprisoned
            if (GetImprisonedMovesCount(gBattlerAttacker, gCurrentMove))
            {
                gProtectStructs[gBattlerAttacker].usedImprisonedMove = TRUE;
                CancelMultiTurnMoves(gBattlerAttacker);
                gBattlescriptCurrInstr = BattleScript_MoveUsedIsImprisoned;
                gHitMarker |= HITMARKER_UNABLE_TO_USE_MOVE;
                effect = 1;
            }
            gBattleStruct->atkCancellerTracker++;
            break;
        case CANCELLER_CONFUSED: // confusion
            if (gBattleMons[gBattlerAttacker].status2 & STATUS2_CONFUSION)
            {
                gBattleMons[gBattlerAttacker].status2 -= STATUS2_CONFUSION_TURN(1);
                if (gBattleMons[gBattlerAttacker].status2 & STATUS2_CONFUSION)
                {
                    if (Random() % ((B_CONFUSION_SELF_DMG_CHANCE >= GEN_7) ? 3 : 2) == 0) // confusion dmg
                    {
                        gBattleCommunication[MULTISTRING_CHOOSER] = TRUE;
                        gBattlerTarget = gBattlerAttacker;
                        gBattleMoveDamage = CalculateMoveDamage(MOVE_NONE, gBattlerAttacker, gBattlerAttacker, TYPE_MYSTERY, 40, FALSE, FALSE, TRUE);
                        gProtectStructs[gBattlerAttacker].confusionSelfDmg = TRUE;
                        gHitMarker |= HITMARKER_UNABLE_TO_USE_MOVE;
                    }
                    else
                    {
                        gBattleCommunication[MULTISTRING_CHOOSER] = FALSE;
                        BattleScriptPushCursor();
                    }
                    gBattlescriptCurrInstr = BattleScript_MoveUsedIsConfused;
                }
                else // snapped out of confusion
                {
                    BattleScriptPushCursor();
                    gBattlescriptCurrInstr = BattleScript_MoveUsedIsConfusedNoMore;
                }
                effect = 1;
            }
            gBattleStruct->atkCancellerTracker++;
            break;
        case CANCELLER_PARALYSED: // paralysis
            if ((gBattleMons[gBattlerAttacker].status1 & STATUS1_PARALYSIS) && (Random() % 4) == 0)
            {
                gProtectStructs[gBattlerAttacker].prlzImmobility = TRUE;
                // This is removed in Emerald for some reason
                //CancelMultiTurnMoves(gBattlerAttacker);
                gBattlescriptCurrInstr = BattleScript_MoveUsedIsParalyzed;
                gHitMarker |= HITMARKER_UNABLE_TO_USE_MOVE;
                effect = 1;
            }
            gBattleStruct->atkCancellerTracker++;
            break;
        case CANCELLER_IN_LOVE: // infatuation
            if (gBattleMons[gBattlerAttacker].status2 & STATUS2_INFATUATION)
            {
                gBattleScripting.battler = CountTrailingZeroBits((gBattleMons[gBattlerAttacker].status2 & STATUS2_INFATUATION) >> 0x10);
                if (Random() & 1)
                {
                    BattleScriptPushCursor();
                }
                else
                {
                    BattleScriptPush(BattleScript_MoveUsedIsInLoveCantAttack);
                    gHitMarker |= HITMARKER_UNABLE_TO_USE_MOVE;
                    gProtectStructs[gBattlerAttacker].loveImmobility = TRUE;
                    CancelMultiTurnMoves(gBattlerAttacker);
                }
                gBattlescriptCurrInstr = BattleScript_MoveUsedIsInLove;
                effect = 1;
            }
            gBattleStruct->atkCancellerTracker++;
            break;
        case CANCELLER_BIDE: // bide
            if (gBattleMons[gBattlerAttacker].status2 & STATUS2_BIDE)
            {
                gBattleMons[gBattlerAttacker].status2 -= STATUS2_BIDE_TURN(1);
                if (gBattleMons[gBattlerAttacker].status2 & STATUS2_BIDE)
                {
                    gBattlescriptCurrInstr = BattleScript_BideStoringEnergy;
                }
                else
                {
                    // This is removed in Emerald for some reason
                    //gBattleMons[gBattlerAttacker].status2 &= ~STATUS2_MULTIPLETURNS;
                    if (gTakenDmg[gBattlerAttacker])
                    {
                        gCurrentMove = MOVE_BIDE;
                        *bideDmg = gTakenDmg[gBattlerAttacker] * 2;
                        gBattlerTarget = gTakenDmgByBattler[gBattlerAttacker];
                        if (gAbsentBattlerFlags & gBitTable[gBattlerTarget])
                            gBattlerTarget = GetMoveTarget(MOVE_BIDE, MOVE_TARGET_SELECTED + 1);
                        gBattlescriptCurrInstr = BattleScript_BideAttack;
                    }
                    else
                    {
                        gBattlescriptCurrInstr = BattleScript_BideNoEnergyToAttack;
                    }
                }
                effect = 1;
            }
            gBattleStruct->atkCancellerTracker++;
            break;
        case CANCELLER_THAW: // move thawing
            if (gBattleMons[gBattlerAttacker].status1 & STATUS1_FREEZE)
            {
                if (!(gBattleMoves[gCurrentMove].effect == EFFECT_BURN_UP && !IS_BATTLER_OF_TYPE(gBattlerAttacker, TYPE_FIRE)))
                {
                    gBattleMons[gBattlerAttacker].status1 &= ~STATUS1_FREEZE;
                    BattleScriptPushCursor();
                    gBattlescriptCurrInstr = BattleScript_MoveUsedUnfroze;
                    gBattleCommunication[MULTISTRING_CHOOSER] = B_MSG_DEFROSTED_BY_MOVE;
                }
                effect = 2;
            }
            gBattleStruct->atkCancellerTracker++;
            break;
        case CANCELLER_POWDER_MOVE:
            if ((gBattleMoves[gCurrentMove].flags & FLAG_POWDER) && (gBattlerAttacker != gBattlerTarget))
            {
                if ((B_POWDER_GRASS >= GEN_6 && IS_BATTLER_OF_TYPE(gBattlerTarget, TYPE_GRASS))
                    || GetBattlerAbility(gBattlerTarget) == ABILITY_OVERCOAT)
                {
                    gBattlerAbility = gBattlerTarget;
                    effect = 1;
                }
                else if (GetBattlerHoldEffect(gBattlerTarget, TRUE) == HOLD_EFFECT_SAFETY_GOGGLES)
                {
                    RecordItemEffectBattle(gBattlerTarget, HOLD_EFFECT_SAFETY_GOGGLES);
                    gLastUsedItem = gBattleMons[gBattlerTarget].item;
                    effect = 1;
                }

                if (effect)
                    gBattlescriptCurrInstr = BattleScript_PowderMoveNoEffect;
            }
            gBattleStruct->atkCancellerTracker++;
            break;
        case CANCELLER_POWDER_STATUS:
            if (gBattleMons[gBattlerAttacker].status2 & STATUS2_POWDER)
            {
                u32 moveType;
                GET_MOVE_TYPE(gCurrentMove, moveType);
                if (moveType == TYPE_FIRE)
                {
                    gProtectStructs[gBattlerAttacker].powderSelfDmg = TRUE;
                    gBattleMoveDamage = gBattleMons[gBattlerAttacker].maxHP / 4;
                    gBattlescriptCurrInstr = BattleScript_MoveUsedPowder;
                    effect = 1;
                }
            }
            gBattleStruct->atkCancellerTracker++;
            break;
        case CANCELLER_THROAT_CHOP:
            if (gDisableStructs[gBattlerAttacker].throatChopTimer && gBattleMoves[gCurrentMove].flags & FLAG_SOUND)
            {
                gProtectStructs[gBattlerAttacker].usedThroatChopPreventedMove = TRUE;
                CancelMultiTurnMoves(gBattlerAttacker);
                gBattlescriptCurrInstr = BattleScript_MoveUsedIsThroatChopPrevented;
                gHitMarker |= HITMARKER_UNABLE_TO_USE_MOVE;
                effect = 1;
            }
            gBattleStruct->atkCancellerTracker++;
            break;
        case CANCELLER_END:
            break;
        }

    } while (gBattleStruct->atkCancellerTracker != CANCELLER_END && gBattleStruct->atkCancellerTracker != CANCELLER_END2 && effect == 0);

    if (effect == 2)
    {
        gActiveBattler = gBattlerAttacker;
        BtlController_EmitSetMonData(BUFFER_A, REQUEST_STATUS_BATTLE, 0, 4, &gBattleMons[gActiveBattler].status1);
        MarkBattlerForControllerExec(gActiveBattler);
    }
    return effect;
}

// After Protean Activation.
u8 AtkCanceller_UnableToUseMove2(void)
{
    u8 effect = 0;

    do
    {
        switch (gBattleStruct->atkCancellerTracker)
        {
        case CANCELLER_END:
            gBattleStruct->atkCancellerTracker++;
        case CANCELLER_PSYCHIC_TERRAIN:
            if (gFieldStatuses & STATUS_FIELD_PSYCHIC_TERRAIN
                && IsBattlerGrounded(gBattlerTarget)
                && GetChosenMovePriority(gBattlerAttacker) > 0
                && GetBattlerSide(gBattlerAttacker) != GetBattlerSide(gBattlerTarget))
            {
                CancelMultiTurnMoves(gBattlerAttacker);
                gBattlescriptCurrInstr = BattleScript_MoveUsedPsychicTerrainPrevents;
                gHitMarker |= HITMARKER_UNABLE_TO_USE_MOVE;
                effect = 1;
            }
            gBattleStruct->atkCancellerTracker++;
            break;
        case CANCELLER_END2:
            break;
        }

    } while (gBattleStruct->atkCancellerTracker != CANCELLER_END2 && effect == 0);

    return effect;
}

bool8 HasNoMonsToSwitch(u8 battler, u8 partyIdBattlerOn1, u8 partyIdBattlerOn2)
{
    struct Pokemon *party;
    u8 id1, id2;
    s32 i;

    if (!(gBattleTypeFlags & BATTLE_TYPE_DOUBLE))
        return FALSE;

    if (BATTLE_TWO_VS_ONE_OPPONENT && GetBattlerSide(battler) == B_SIDE_OPPONENT)
    {
        id2 = GetBattlerAtPosition(B_POSITION_OPPONENT_LEFT);
        id1 = GetBattlerAtPosition(B_POSITION_OPPONENT_RIGHT);
        party = gEnemyParty;

        if (partyIdBattlerOn1 == PARTY_SIZE)
            partyIdBattlerOn1 = gBattlerPartyIndexes[id2];
        if (partyIdBattlerOn2 == PARTY_SIZE)
            partyIdBattlerOn2 = gBattlerPartyIndexes[id1];

        for (i = 0; i < PARTY_SIZE; i++)
        {
            if (GetMonData(&party[i], MON_DATA_HP) != 0
             && GetMonData(&party[i], MON_DATA_SPECIES2) != SPECIES_NONE
             && GetMonData(&party[i], MON_DATA_SPECIES2) != SPECIES_EGG
             && i != partyIdBattlerOn1 && i != partyIdBattlerOn2
             && i != *(gBattleStruct->monToSwitchIntoId + id2) && i != id1[gBattleStruct->monToSwitchIntoId])
                break;
        }
        return (i == PARTY_SIZE);
    }
    else if (gBattleTypeFlags & BATTLE_TYPE_INGAME_PARTNER)
    {
        if (GetBattlerSide(battler) == B_SIDE_PLAYER)
            party = gPlayerParty;
        else
            party = gEnemyParty;

        id1 = ((battler & BIT_FLANK) / 2);
        for (i = id1 * MULTI_PARTY_SIZE; i < id1 * MULTI_PARTY_SIZE + MULTI_PARTY_SIZE; i++)
        {
            if (GetMonData(&party[i], MON_DATA_HP) != 0
             && GetMonData(&party[i], MON_DATA_SPECIES2) != SPECIES_NONE
             && GetMonData(&party[i], MON_DATA_SPECIES2) != SPECIES_EGG)
                break;
        }
        return (i == id1 * MULTI_PARTY_SIZE + MULTI_PARTY_SIZE);
    }
    else if (gBattleTypeFlags & BATTLE_TYPE_MULTI)
    {
        if (gBattleTypeFlags & BATTLE_TYPE_TOWER_LINK_MULTI)
        {
            if (GetBattlerSide(battler) == B_SIDE_PLAYER)
            {
                party = gPlayerParty;
                id2 = GetBattlerMultiplayerId(battler);
                id1 = GetLinkTrainerFlankId(id2);
            }
            else
            {
                party = gEnemyParty;
                if (battler == 1)
                    id1 = 0;
                else
                    id1 = 1;
            }
        }
        else
        {
            id2 = GetBattlerMultiplayerId(battler);

            if (GetBattlerSide(battler) == B_SIDE_PLAYER)
                party = gPlayerParty;
            else
                party = gEnemyParty;

            id1 = GetLinkTrainerFlankId(id2);
        }

        for (i = id1 * MULTI_PARTY_SIZE; i < id1 * MULTI_PARTY_SIZE + MULTI_PARTY_SIZE; i++)
        {
            if (GetMonData(&party[i], MON_DATA_HP) != 0
             && GetMonData(&party[i], MON_DATA_SPECIES2) != SPECIES_NONE
             && GetMonData(&party[i], MON_DATA_SPECIES2) != SPECIES_EGG)
                break;
        }
        return (i == id1 * MULTI_PARTY_SIZE + MULTI_PARTY_SIZE);
    }
    else if ((gBattleTypeFlags & BATTLE_TYPE_TWO_OPPONENTS) && GetBattlerSide(battler) == B_SIDE_OPPONENT)
    {
        party = gEnemyParty;

        if (battler == 1)
            id1 = 0;
        else
            id1 = MULTI_PARTY_SIZE;

        for (i = id1; i < id1 + MULTI_PARTY_SIZE; i++)
        {
            if (GetMonData(&party[i], MON_DATA_HP) != 0
             && GetMonData(&party[i], MON_DATA_SPECIES2) != SPECIES_NONE
             && GetMonData(&party[i], MON_DATA_SPECIES2) != SPECIES_EGG)
                break;
        }
        return (i == id1 + 3);
    }
    else
    {
        if (GetBattlerSide(battler) == B_SIDE_OPPONENT)
        {
            id2 = GetBattlerAtPosition(B_POSITION_OPPONENT_LEFT);
            id1 = GetBattlerAtPosition(B_POSITION_OPPONENT_RIGHT);
            party = gEnemyParty;
        }
        else
        {
            id2 = GetBattlerAtPosition(B_POSITION_PLAYER_LEFT);
            id1 = GetBattlerAtPosition(B_POSITION_PLAYER_RIGHT);
            party = gPlayerParty;
        }

        if (partyIdBattlerOn1 == PARTY_SIZE)
            partyIdBattlerOn1 = gBattlerPartyIndexes[id2];
        if (partyIdBattlerOn2 == PARTY_SIZE)
            partyIdBattlerOn2 = gBattlerPartyIndexes[id1];

        for (i = 0; i < PARTY_SIZE; i++)
        {
            if (GetMonData(&party[i], MON_DATA_HP) != 0
             && GetMonData(&party[i], MON_DATA_SPECIES2) != SPECIES_NONE
             && GetMonData(&party[i], MON_DATA_SPECIES2) != SPECIES_EGG
             && i != partyIdBattlerOn1 && i != partyIdBattlerOn2
             && i != *(gBattleStruct->monToSwitchIntoId + id2) && i != id1[gBattleStruct->monToSwitchIntoId])
                break;
        }
        return (i == PARTY_SIZE);
    }
}

u8 TryWeatherFormChange(u8 battler)
{
    u8 ret = 0;
    bool32 weatherEffect = WEATHER_HAS_EFFECT;
    u16 holdEffect = GetBattlerHoldEffect(battler, TRUE);

    if (gBattleMons[battler].species == SPECIES_CASTFORM)
    {
        if (GetBattlerAbility(battler) != ABILITY_FORECAST || gBattleMons[battler].hp == 0)
        {
            ret = 0; // No change
        }
        else if (!weatherEffect && !IS_BATTLER_OF_TYPE(battler, TYPE_NORMAL))
        {
            SET_BATTLER_TYPE(battler, TYPE_NORMAL);
            ret = CASTFORM_NORMAL + 1;
        }
        else if (!weatherEffect)
        {
            ret = 0; // No change
        }
        else if (holdEffect == HOLD_EFFECT_UTILITY_UMBRELLA || (!(gBattleWeather & (B_WEATHER_RAIN | B_WEATHER_SUN | B_WEATHER_HAIL)) && !IS_BATTLER_OF_TYPE(battler, TYPE_NORMAL)))
        {
            SET_BATTLER_TYPE(battler, TYPE_NORMAL);
            ret = CASTFORM_NORMAL + 1;
        }
        else if (gBattleWeather & B_WEATHER_SUN && holdEffect != HOLD_EFFECT_UTILITY_UMBRELLA && !IS_BATTLER_OF_TYPE(battler, TYPE_FIRE))
        {
            SET_BATTLER_TYPE(battler, TYPE_FIRE);
            ret = CASTFORM_FIRE + 1;
        }
        else if (gBattleWeather & B_WEATHER_RAIN && holdEffect != HOLD_EFFECT_UTILITY_UMBRELLA && !IS_BATTLER_OF_TYPE(battler, TYPE_WATER))
        {
            SET_BATTLER_TYPE(battler, TYPE_WATER);
            ret = CASTFORM_WATER + 1;
        }
        else if (gBattleWeather & B_WEATHER_HAIL && !IS_BATTLER_OF_TYPE(battler, TYPE_ICE))
        {
            SET_BATTLER_TYPE(battler, TYPE_ICE);
            ret = CASTFORM_ICE + 1;
        }
    }
    else if (gBattleMons[battler].species == SPECIES_CHERRIM)
    {
        if (GetBattlerAbility(battler) != ABILITY_FLOWER_GIFT || gBattleMons[battler].hp == 0)
            ret = 0; // No change
        else if (gBattleMonForms[battler] == 0 && weatherEffect && holdEffect != HOLD_EFFECT_UTILITY_UMBRELLA && gBattleWeather & B_WEATHER_SUN)
            ret = CHERRIM_SUNSHINE + 1;
        else if (gBattleMonForms[battler] != 0 && (!weatherEffect || holdEffect == HOLD_EFFECT_UTILITY_UMBRELLA || !(gBattleWeather & B_WEATHER_SUN)))
            ret = CHERRIM_OVERCAST + 1;
    }

    return ret;
}

static const u16 sWeatherFlagsInfo[][3] =
{
    [ENUM_WEATHER_RAIN] = {B_WEATHER_RAIN_TEMPORARY, B_WEATHER_RAIN_PERMANENT, HOLD_EFFECT_DAMP_ROCK},
    [ENUM_WEATHER_RAIN_PRIMAL] = {B_WEATHER_RAIN_PRIMAL, B_WEATHER_RAIN_PRIMAL, HOLD_EFFECT_DAMP_ROCK},
    [ENUM_WEATHER_SUN] = {B_WEATHER_SUN_TEMPORARY, B_WEATHER_SUN_PERMANENT, HOLD_EFFECT_HEAT_ROCK},
    [ENUM_WEATHER_SUN_PRIMAL] = {B_WEATHER_SUN_PRIMAL, B_WEATHER_SUN_PRIMAL, HOLD_EFFECT_HEAT_ROCK},
    [ENUM_WEATHER_SANDSTORM] = {B_WEATHER_SANDSTORM_TEMPORARY, B_WEATHER_SANDSTORM_PERMANENT, HOLD_EFFECT_SMOOTH_ROCK},
    [ENUM_WEATHER_HAIL] = {B_WEATHER_HAIL_TEMPORARY, B_WEATHER_HAIL_PERMANENT, HOLD_EFFECT_ICY_ROCK},
    [ENUM_WEATHER_STRONG_WINDS] = {B_WEATHER_STRONG_WINDS, B_WEATHER_STRONG_WINDS, HOLD_EFFECT_NONE},
};

bool32 TryChangeBattleWeather(u8 battler, u32 weatherEnumId, bool32 viaAbility)
{
    if (viaAbility && B_ABILITY_WEATHER <= GEN_5
        && !(gBattleWeather & sWeatherFlagsInfo[weatherEnumId][1]))
    {
        gBattleWeather = (sWeatherFlagsInfo[weatherEnumId][0] | sWeatherFlagsInfo[weatherEnumId][1]);
        return TRUE;
    }
    else if (gBattleWeather & B_WEATHER_PRIMAL_ANY
          && GetBattlerAbility(battler) != ABILITY_DESOLATE_LAND
          && GetBattlerAbility(battler) != ABILITY_PRIMORDIAL_SEA
          && GetBattlerAbility(battler) != ABILITY_DELTA_STREAM)
    {
        return FALSE;
    }
    else if (!(gBattleWeather & (sWeatherFlagsInfo[weatherEnumId][0] | sWeatherFlagsInfo[weatherEnumId][1])))
    {
        gBattleWeather = (sWeatherFlagsInfo[weatherEnumId][0]);
        if (GetBattlerHoldEffect(battler, TRUE) == sWeatherFlagsInfo[weatherEnumId][2])
            gWishFutureKnock.weatherDuration = 8;
        else
            gWishFutureKnock.weatherDuration = 5;

        return TRUE;
    }

    return FALSE;
}

static bool32 TryChangeBattleTerrain(u32 battler, u32 statusFlag, u8 *timer)
{
    if (!(gFieldStatuses & statusFlag))
    {
        gFieldStatuses &= ~(STATUS_FIELD_MISTY_TERRAIN | STATUS_FIELD_GRASSY_TERRAIN | EFFECT_ELECTRIC_TERRAIN | EFFECT_PSYCHIC_TERRAIN);
        gFieldStatuses |= statusFlag;

        if (GetBattlerHoldEffect(battler, TRUE) == HOLD_EFFECT_TERRAIN_EXTENDER)
            *timer = 8;
        else
            *timer = 5;

        gBattlerAttacker = gBattleScripting.battler = battler;
        return TRUE;
    }

    return FALSE;
}

static bool32 ShouldChangeFormHpBased(u32 battler)
{
    // Ability,     form >, form <=, hp divided
    static const u16 forms[][4] =
    {
        {ABILITY_ZEN_MODE, SPECIES_DARMANITAN, SPECIES_DARMANITAN_ZEN_MODE, 2},
        {ABILITY_SHIELDS_DOWN, SPECIES_MINIOR, SPECIES_MINIOR_CORE_RED, 2},
        {ABILITY_SHIELDS_DOWN, SPECIES_MINIOR_METEOR_BLUE, SPECIES_MINIOR_CORE_BLUE, 2},
        {ABILITY_SHIELDS_DOWN, SPECIES_MINIOR_METEOR_GREEN, SPECIES_MINIOR_CORE_GREEN, 2},
        {ABILITY_SHIELDS_DOWN, SPECIES_MINIOR_METEOR_INDIGO, SPECIES_MINIOR_CORE_INDIGO, 2},
        {ABILITY_SHIELDS_DOWN, SPECIES_MINIOR_METEOR_ORANGE, SPECIES_MINIOR_CORE_ORANGE, 2},
        {ABILITY_SHIELDS_DOWN, SPECIES_MINIOR_METEOR_VIOLET, SPECIES_MINIOR_CORE_VIOLET, 2},
        {ABILITY_SHIELDS_DOWN, SPECIES_MINIOR_METEOR_YELLOW, SPECIES_MINIOR_CORE_YELLOW, 2},
        {ABILITY_SCHOOLING, SPECIES_WISHIWASHI_SCHOOL, SPECIES_WISHIWASHI, 4},
        {ABILITY_GULP_MISSILE, SPECIES_CRAMORANT, SPECIES_CRAMORANT_GORGING, 2},
        {ABILITY_GULP_MISSILE, SPECIES_CRAMORANT, SPECIES_CRAMORANT_GULPING, 1},
    };
    u32 i;

    for (i = 0; i < ARRAY_COUNT(forms); i++)
    {
        if (GetBattlerAbility(battler) == forms[i][0])
        {
            if (gBattleMons[battler].species == forms[i][2]
                && gBattleMons[battler].hp > gBattleMons[battler].maxHP / forms[i][3])
            {
                gBattleMons[battler].species = forms[i][1];
                return TRUE;
            }
            if (gBattleMons[battler].species == forms[i][1]
                && gBattleMons[battler].hp <= gBattleMons[battler].maxHP / forms[i][3])
            {
                gBattleMons[battler].species = forms[i][2];
                return TRUE;
            }
        }
    }
    return FALSE;
}

static u8 ForewarnChooseMove(u32 battler)
{
    struct Forewarn {
        u8 battlerId;
        u8 power;
        u16 moveId;
    };
    u32 i, j, bestId, count;
    struct Forewarn *data = malloc(sizeof(struct Forewarn) * MAX_BATTLERS_COUNT * MAX_MON_MOVES);

    // Put all moves
    for (count = 0, i = 0; i < MAX_BATTLERS_COUNT; i++)
    {
        if (IsBattlerAlive(i) && GetBattlerSide(i) != GetBattlerSide(battler))
        {
            for (j = 0; j < MAX_MON_MOVES; j++)
            {
                if (gBattleMons[i].moves[j] == MOVE_NONE)
                    continue;
                data[count].moveId = gBattleMons[i].moves[j];
                data[count].battlerId = i;
                switch (gBattleMoves[data[count].moveId].effect)
                {
                case EFFECT_OHKO:
                    data[count].power = 150;
                    break;
                case EFFECT_COUNTER:
                case EFFECT_MIRROR_COAT:
                case EFFECT_METAL_BURST:
                    data[count].power = 120;
                    break;
                default:
                    if (gBattleMoves[data[count].moveId].power == 1)
                        data[count].power = 80;
                    else
                        data[count].power = gBattleMoves[data[count].moveId].power;
                    break;
                }
                count++;
            }
        }
    }

    for (bestId = 0, i = 1; i < count; i++)
    {
        if (data[i].power > data[bestId].power)
            bestId = i;
        else if (data[i].power == data[bestId].power && Random() & 1)
            bestId = i;
    }

    gBattlerTarget = data[bestId].battlerId;
    PREPARE_MOVE_BUFFER(gBattleTextBuff1, data[bestId].moveId)
    RecordKnownMove(gBattlerTarget, data[bestId].moveId);

    free(data);
}

u8 AbilityBattleEffects(u8 caseID, u8 battler, u16 ability, u8 special, u16 moveArg)
{
    u8 effect = 0;
    u32 speciesAtk, speciesDef;
    u32 pidAtk, pidDef;
    u32 moveType, move;
    u32 i, j;

    if (gBattleTypeFlags & BATTLE_TYPE_SAFARI)
        return 0;

    if (gBattlerAttacker >= gBattlersCount)
        gBattlerAttacker = battler;

    speciesAtk = gBattleMons[gBattlerAttacker].species;
    pidAtk = gBattleMons[gBattlerAttacker].personality;

    speciesDef = gBattleMons[gBattlerTarget].species;
    pidDef = gBattleMons[gBattlerTarget].personality;

    if (special)
        gLastUsedAbility = special;
    else
        gLastUsedAbility = GetBattlerAbility(battler);

    if (moveArg)
        move = moveArg;
    else
        move = gCurrentMove;

    GET_MOVE_TYPE(move, moveType);

    switch (caseID)
    {
    case ABILITYEFFECT_ON_SWITCHIN: // 0
        gBattleScripting.battler = battler;
        switch (gLastUsedAbility)
        {
        case ABILITYEFFECT_SWITCH_IN_TERRAIN:
            if (VarGet(VAR_TERRAIN) & STATUS_FIELD_TERRAIN_ANY)
            {
                u16 terrainFlags = VarGet(VAR_TERRAIN) & STATUS_FIELD_TERRAIN_ANY;    // only works for status flag (1 << 15)
                gFieldStatuses = terrainFlags | STATUS_FIELD_TERRAIN_PERMANENT; // terrain is permanent
                switch (VarGet(VAR_TERRAIN) & STATUS_FIELD_TERRAIN_ANY)
                {
                case STATUS_FIELD_ELECTRIC_TERRAIN:
                    gBattleCommunication[MULTISTRING_CHOOSER] = 2;
                    break;
                case STATUS_FIELD_MISTY_TERRAIN:
                    gBattleCommunication[MULTISTRING_CHOOSER] = 0;
                    break;
                case STATUS_FIELD_GRASSY_TERRAIN:
                    gBattleCommunication[MULTISTRING_CHOOSER] = 1;
                    break;
                case STATUS_FIELD_PSYCHIC_TERRAIN:
                    gBattleCommunication[MULTISTRING_CHOOSER] = 3;
                    break;
                }

                BattleScriptPushCursorAndCallback(BattleScript_OverworldTerrain);
                effect++;
            }
            #if B_THUNDERSTORM_TERRAIN == TRUE
            else if (GetCurrentWeather() == WEATHER_RAIN_THUNDERSTORM && !(gFieldStatuses & STATUS_FIELD_ELECTRIC_TERRAIN))
            {
                // overworld weather started rain, so just do electric terrain anim
                gFieldStatuses = (STATUS_FIELD_ELECTRIC_TERRAIN | STATUS_FIELD_TERRAIN_PERMANENT);
                gBattleCommunication[MULTISTRING_CHOOSER] = 2;
                BattleScriptPushCursorAndCallback(BattleScript_OverworldTerrain);
                effect++;
            }
            #endif
            break;
        case ABILITYEFFECT_SWITCH_IN_WEATHER:
            if (!(gBattleTypeFlags & BATTLE_TYPE_RECORDED))
            {
                switch (GetCurrentWeather())
                {
                case WEATHER_RAIN:
                case WEATHER_RAIN_THUNDERSTORM:
                case WEATHER_DOWNPOUR:
                    if (!(gBattleWeather & B_WEATHER_RAIN))
                    {
                        gBattleWeather = (B_WEATHER_RAIN_TEMPORARY | B_WEATHER_RAIN_PERMANENT);
                        gBattleScripting.animArg1 = B_ANIM_RAIN_CONTINUES;
                        effect++;
                    }
                    break;
                case WEATHER_SANDSTORM:
                    if (!(gBattleWeather & B_WEATHER_SANDSTORM))
                    {
                        gBattleWeather = B_WEATHER_SANDSTORM;
                        gBattleScripting.animArg1 = B_ANIM_SANDSTORM_CONTINUES;
                        effect++;
                    }
                    break;
                case WEATHER_DROUGHT:
                    if (!(gBattleWeather & B_WEATHER_SUN))
                    {
                        gBattleWeather = (B_WEATHER_SUN_PERMANENT | B_WEATHER_SUN_TEMPORARY);
                        gBattleScripting.animArg1 = B_ANIM_SUN_CONTINUES;
                        effect++;
                    }
                    break;
                }
            }
            if (effect)
            {
                gBattleCommunication[MULTISTRING_CHOOSER] = GetCurrentWeather();
                BattleScriptPushCursorAndCallback(BattleScript_OverworldWeatherStarts);
            }
            break;
        case ABILITY_IMPOSTER:
            if (IsBattlerAlive(BATTLE_OPPOSITE(battler))
                && !(gBattleMons[BATTLE_OPPOSITE(battler)].status2 & (STATUS2_TRANSFORMED | STATUS2_SUBSTITUTE))
                && !(gBattleMons[battler].status2 & STATUS2_TRANSFORMED)
                && !(gBattleStruct->illusion[BATTLE_OPPOSITE(battler)].on)
                && !(gStatuses3[BATTLE_OPPOSITE(battler)] & STATUS3_SEMI_INVULNERABLE))
            {
                gBattlerAttacker = battler;
                gBattlerTarget = BATTLE_OPPOSITE(battler);
                BattleScriptPushCursorAndCallback(BattleScript_ImposterActivates);
                effect++;
            }
            break;
        case ABILITY_MOLD_BREAKER:
            if (!gSpecialStatuses[battler].switchInAbilityDone)
            {
                gBattleCommunication[MULTISTRING_CHOOSER] = B_MSG_SWITCHIN_MOLDBREAKER;
                gSpecialStatuses[battler].switchInAbilityDone = TRUE;
                BattleScriptPushCursorAndCallback(BattleScript_SwitchInAbilityMsg);
                effect++;
            }
            break;
        case ABILITY_TERAVOLT:
            if (!gSpecialStatuses[battler].switchInAbilityDone)
            {
                gBattleCommunication[MULTISTRING_CHOOSER] = B_MSG_SWITCHIN_TERAVOLT;
                gSpecialStatuses[battler].switchInAbilityDone = TRUE;
                BattleScriptPushCursorAndCallback(BattleScript_SwitchInAbilityMsg);
                effect++;
            }
            break;
        case ABILITY_TURBOBLAZE:
            if (!gSpecialStatuses[battler].switchInAbilityDone)
            {
                gBattleCommunication[MULTISTRING_CHOOSER] = B_MSG_SWITCHIN_TURBOBLAZE;
                gSpecialStatuses[battler].switchInAbilityDone = TRUE;
                BattleScriptPushCursorAndCallback(BattleScript_SwitchInAbilityMsg);
                effect++;
            }
            break;
        case ABILITY_SLOW_START:
            if (!gSpecialStatuses[battler].switchInAbilityDone)
            {
                gDisableStructs[battler].slowStartTimer = 5;
                gBattleCommunication[MULTISTRING_CHOOSER] = B_MSG_SWITCHIN_SLOWSTART;
                gSpecialStatuses[battler].switchInAbilityDone = TRUE;
                BattleScriptPushCursorAndCallback(BattleScript_SwitchInAbilityMsg);
                effect++;
            }
            break;
        case ABILITY_UNNERVE:
            if (!gSpecialStatuses[battler].switchInAbilityDone)
            {
                gBattleCommunication[MULTISTRING_CHOOSER] = B_MSG_SWITCHIN_UNNERVE;
                gSpecialStatuses[battler].switchInAbilityDone = TRUE;
                BattleScriptPushCursorAndCallback(BattleScript_SwitchInAbilityMsg);
                effect++;
            }
            break;
        case ABILITY_AS_ONE_ICE_RIDER:
        case ABILITY_AS_ONE_SHADOW_RIDER:
            if (!gSpecialStatuses[battler].switchInAbilityDone)
            {
                gBattleCommunication[MULTISTRING_CHOOSER] = B_MSG_SWITCHIN_ASONE;
                gSpecialStatuses[battler].switchInAbilityDone = TRUE;
                BattleScriptPushCursorAndCallback(BattleScript_ActivateAsOne);
                effect++;
            }
            break;
        case ABILITY_CURIOUS_MEDICINE:
            if (!gSpecialStatuses[battler].switchInAbilityDone && IsDoubleBattle()
              && IsBattlerAlive(BATTLE_PARTNER(battler)) && TryResetBattlerStatChanges(BATTLE_PARTNER(battler)))
            {
                u32 i;
                gEffectBattler = BATTLE_PARTNER(battler);
                gBattleCommunication[MULTISTRING_CHOOSER] = B_MSG_SWITCHIN_CURIOUS_MEDICINE;
                gSpecialStatuses[battler].switchInAbilityDone = TRUE;
                BattleScriptPushCursorAndCallback(BattleScript_SwitchInAbilityMsg);
                effect++;
            }
            break;
        case ABILITY_PASTEL_VEIL:
            if (!gSpecialStatuses[battler].switchInAbilityDone)
            {
                gBattlerTarget = battler;
                gBattleCommunication[MULTISTRING_CHOOSER] = B_MSG_SWITCHIN_PASTEL_VEIL;
                BattleScriptPushCursorAndCallback(BattleScript_PastelVeilActivates);
                effect++;
                gSpecialStatuses[battler].switchInAbilityDone = TRUE;
            }
            break;
        case ABILITY_ANTICIPATION:
            if (!gSpecialStatuses[battler].switchInAbilityDone)
            {
                u32 side = GetBattlerSide(battler);

                for (i = 0; i < MAX_BATTLERS_COUNT; i++)
                {
                    if (IsBattlerAlive(i) && side != GetBattlerSide(i))
                    {
                        for (j = 0; j < MAX_MON_MOVES; j++)
                        {
                            move = gBattleMons[i].moves[j];
                            GET_MOVE_TYPE(move, moveType);
                            if (CalcTypeEffectivenessMultiplier(move, moveType, i, battler, FALSE) >= UQ_4_12(2.0))
                            {
                                effect++;
                                break;
                            }
                        }
                    }
                }

                if (effect)
                {
                    gBattleCommunication[MULTISTRING_CHOOSER] = B_MSG_SWITCHIN_ANTICIPATION;
                    gSpecialStatuses[battler].switchInAbilityDone = TRUE;
                    BattleScriptPushCursorAndCallback(BattleScript_SwitchInAbilityMsg);
                }
            }
            break;
        case ABILITY_FRISK:
            if (!gSpecialStatuses[battler].switchInAbilityDone)
            {
                gSpecialStatuses[battler].switchInAbilityDone = TRUE;
                BattleScriptPushCursorAndCallback(BattleScript_FriskActivates); // Try activate
                effect++;
            }
            return effect; // Note: It returns effect as to not record the ability if Frisk does not activate.
        case ABILITY_FOREWARN:
            if (!gSpecialStatuses[battler].switchInAbilityDone)
            {
                ForewarnChooseMove(battler);
                gBattleCommunication[MULTISTRING_CHOOSER] = B_MSG_SWITCHIN_FOREWARN;
                gSpecialStatuses[battler].switchInAbilityDone = TRUE;
                BattleScriptPushCursorAndCallback(BattleScript_SwitchInAbilityMsg);
                effect++;
            }
            break;
        case ABILITY_DOWNLOAD:
            if (!gSpecialStatuses[battler].switchInAbilityDone)
            {
                u32 statId, opposingBattler;
                u32 opposingDef = 0, opposingSpDef = 0;

                opposingBattler = BATTLE_OPPOSITE(battler);
                for (i = 0; i < 2; opposingBattler ^= BIT_FLANK, i++)
                {
                    if (IsBattlerAlive(opposingBattler))
                    {
                        opposingDef += gBattleMons[opposingBattler].defense
                                    * gStatStageRatios[gBattleMons[opposingBattler].statStages[STAT_DEF]][0]
                                    / gStatStageRatios[gBattleMons[opposingBattler].statStages[STAT_DEF]][1];
                        opposingSpDef += gBattleMons[opposingBattler].spDefense
                                      * gStatStageRatios[gBattleMons[opposingBattler].statStages[STAT_SPDEF]][0]
                                      / gStatStageRatios[gBattleMons[opposingBattler].statStages[STAT_SPDEF]][1];
                    }
                }

                if (opposingDef < opposingSpDef)
                    statId = STAT_ATK;
                else
                    statId = STAT_SPATK;

                gSpecialStatuses[battler].switchInAbilityDone = TRUE;

                if (CompareStat(battler, statId, MAX_STAT_STAGE, CMP_LESS_THAN))
                {
                    gBattleMons[battler].statStages[statId]++;
                    SET_STATCHANGER(statId, 1, FALSE);
                    gBattlerAttacker = battler;
                    PREPARE_STAT_BUFFER(gBattleTextBuff1, statId);
                    BattleScriptPushCursorAndCallback(BattleScript_AttackerAbilityStatRaiseEnd3);
                    effect++;
                }
            }
            break;
        case ABILITY_PRESSURE:
            if (!gSpecialStatuses[battler].switchInAbilityDone)
            {
                gBattleCommunication[MULTISTRING_CHOOSER] = B_MSG_SWITCHIN_PRESSURE;
                gSpecialStatuses[battler].switchInAbilityDone = TRUE;
                BattleScriptPushCursorAndCallback(BattleScript_SwitchInAbilityMsg);
                effect++;
            }
            break;
        case ABILITY_DARK_AURA:
            if (!gSpecialStatuses[battler].switchInAbilityDone)
            {
                gBattleCommunication[MULTISTRING_CHOOSER] = B_MSG_SWITCHIN_DARKAURA;
                gSpecialStatuses[battler].switchInAbilityDone = TRUE;
                BattleScriptPushCursorAndCallback(BattleScript_SwitchInAbilityMsg);
                effect++;
            }
            break;
        case ABILITY_FAIRY_AURA:
            if (!gSpecialStatuses[battler].switchInAbilityDone)
            {
                gBattleCommunication[MULTISTRING_CHOOSER] = B_MSG_SWITCHIN_FAIRYAURA;
                gSpecialStatuses[battler].switchInAbilityDone = TRUE;
                BattleScriptPushCursorAndCallback(BattleScript_SwitchInAbilityMsg);
                effect++;
            }
            break;
        case ABILITY_AURA_BREAK:
            if (!gSpecialStatuses[battler].switchInAbilityDone)
            {
                gBattleCommunication[MULTISTRING_CHOOSER] = B_MSG_SWITCHIN_AURABREAK;
                gSpecialStatuses[battler].switchInAbilityDone = TRUE;
                BattleScriptPushCursorAndCallback(BattleScript_SwitchInAbilityMsg);
                effect++;
            }
            break;
        case ABILITY_COMATOSE:
            if (!gSpecialStatuses[battler].switchInAbilityDone)
            {
                gBattleCommunication[MULTISTRING_CHOOSER] = B_MSG_SWITCHIN_COMATOSE;
                gSpecialStatuses[battler].switchInAbilityDone = TRUE;
                BattleScriptPushCursorAndCallback(BattleScript_SwitchInAbilityMsg);
                effect++;
            }
            break;
        case ABILITY_SCREEN_CLEANER:
            if (!gSpecialStatuses[battler].switchInAbilityDone && TryRemoveScreens(battler))
            {
                gBattleCommunication[MULTISTRING_CHOOSER] = B_MSG_SWITCHIN_SCREENCLEANER;
                gSpecialStatuses[battler].switchInAbilityDone = TRUE;
                BattleScriptPushCursorAndCallback(BattleScript_SwitchInAbilityMsg);
                effect++;
            }
            break;
        case ABILITY_DRIZZLE:
            if (TryChangeBattleWeather(battler, ENUM_WEATHER_RAIN, TRUE))
            {
                BattleScriptPushCursorAndCallback(BattleScript_DrizzleActivates);
                effect++;
            }
            else if (WEATHER_HAS_EFFECT && gBattleWeather & B_WEATHER_PRIMAL_ANY && !gSpecialStatuses[battler].switchInAbilityDone)
            {
                gSpecialStatuses[battler].switchInAbilityDone = TRUE;
                BattleScriptPushCursorAndCallback(BattleScript_BlockedByPrimalWeatherEnd3);
                effect++;
            }
            break;
        case ABILITY_SAND_STREAM:
            if (TryChangeBattleWeather(battler, ENUM_WEATHER_SANDSTORM, TRUE))
            {
                BattleScriptPushCursorAndCallback(BattleScript_SandstreamActivates);
                effect++;
            }
            else if (WEATHER_HAS_EFFECT && gBattleWeather & B_WEATHER_PRIMAL_ANY && !gSpecialStatuses[battler].switchInAbilityDone)
            {
                gSpecialStatuses[battler].switchInAbilityDone = TRUE;
                BattleScriptPushCursorAndCallback(BattleScript_BlockedByPrimalWeatherEnd3);
                effect++;
            }
            break;
        case ABILITY_DROUGHT:
            if (TryChangeBattleWeather(battler, ENUM_WEATHER_SUN, TRUE))
            {
                BattleScriptPushCursorAndCallback(BattleScript_DroughtActivates);
                effect++;
            }
            else if (WEATHER_HAS_EFFECT && gBattleWeather & B_WEATHER_PRIMAL_ANY && !gSpecialStatuses[battler].switchInAbilityDone)
            {
                gSpecialStatuses[battler].switchInAbilityDone = TRUE;
                BattleScriptPushCursorAndCallback(BattleScript_BlockedByPrimalWeatherEnd3);
                effect++;
            }
            break;
        case ABILITY_SNOW_WARNING:
            if (TryChangeBattleWeather(battler, ENUM_WEATHER_HAIL, TRUE))
            {
                BattleScriptPushCursorAndCallback(BattleScript_SnowWarningActivates);
                effect++;
            }
            else if (WEATHER_HAS_EFFECT && gBattleWeather & B_WEATHER_PRIMAL_ANY && !gSpecialStatuses[battler].switchInAbilityDone)
            {
                gSpecialStatuses[battler].switchInAbilityDone = TRUE;
                BattleScriptPushCursorAndCallback(BattleScript_BlockedByPrimalWeatherEnd3);
                effect++;
            }
            break;
        case ABILITY_ELECTRIC_SURGE:
            if (TryChangeBattleTerrain(battler, STATUS_FIELD_ELECTRIC_TERRAIN, &gFieldTimers.terrainTimer))
            {
                BattleScriptPushCursorAndCallback(BattleScript_ElectricSurgeActivates);
                effect++;
            }
            break;
        case ABILITY_GRASSY_SURGE:
            if (TryChangeBattleTerrain(battler, STATUS_FIELD_GRASSY_TERRAIN, &gFieldTimers.terrainTimer))
            {
                BattleScriptPushCursorAndCallback(BattleScript_GrassySurgeActivates);
                effect++;
            }
            break;
        case ABILITY_MISTY_SURGE:
            if (TryChangeBattleTerrain(battler, STATUS_FIELD_MISTY_TERRAIN, &gFieldTimers.terrainTimer))
            {
                BattleScriptPushCursorAndCallback(BattleScript_MistySurgeActivates);
                effect++;
            }
            break;
        case ABILITY_PSYCHIC_SURGE:
            if (TryChangeBattleTerrain(battler, STATUS_FIELD_PSYCHIC_TERRAIN, &gFieldTimers.terrainTimer))
            {
                BattleScriptPushCursorAndCallback(BattleScript_PsychicSurgeActivates);
                effect++;
            }
            break;
        case ABILITY_INTIMIDATE:
            if (!(gSpecialStatuses[battler].intimidatedMon))
            {
                gBattleResources->flags->flags[battler] |= RESOURCE_FLAG_INTIMIDATED;
                gSpecialStatuses[battler].intimidatedMon = TRUE;
            }
            break;
        case ABILITY_FORECAST:
        case ABILITY_FLOWER_GIFT:
            effect = TryWeatherFormChange(battler);
            if (effect)
            {
                BattleScriptPushCursorAndCallback(BattleScript_CastformChange);
                *(&gBattleStruct->formToChangeInto) = effect - 1;
            }
            break;
        case ABILITY_TRACE:
            if (!(gSpecialStatuses[battler].traced))
            {
                gBattleResources->flags->flags[battler] |= RESOURCE_FLAG_TRACED;
                gSpecialStatuses[battler].traced = TRUE;
            }
            break;
        case ABILITY_CLOUD_NINE:
        case ABILITY_AIR_LOCK:
            if (!gSpecialStatuses[battler].switchInAbilityDone)
            {
                gSpecialStatuses[battler].switchInAbilityDone = TRUE;
                BattleScriptPushCursorAndCallback(BattleScript_AnnounceAirLockCloudNine);
                effect++;
            }
            break;
        case ABILITY_SCHOOLING:
            if (gBattleMons[battler].level < 20)
                break;
        case ABILITY_SHIELDS_DOWN:
            if (ShouldChangeFormHpBased(battler))
            {
                BattleScriptPushCursorAndCallback(BattleScript_AttackerFormChangeEnd3);
                effect++;
            }
            break;
        case ABILITY_INTREPID_SWORD:
            if (!gSpecialStatuses[battler].switchInAbilityDone)
            {
                gSpecialStatuses[battler].switchInAbilityDone = TRUE;
                SET_STATCHANGER(STAT_ATK, 1, FALSE);
                BattleScriptPushCursorAndCallback(BattleScript_BattlerAbilityStatRaiseOnSwitchIn);
                effect++;
            }
            break;
        case ABILITY_DAUNTLESS_SHIELD:
            if (!gSpecialStatuses[battler].switchInAbilityDone)
            {
                gSpecialStatuses[battler].switchInAbilityDone = TRUE;
                SET_STATCHANGER(STAT_DEF, 1, FALSE);
                BattleScriptPushCursorAndCallback(BattleScript_BattlerAbilityStatRaiseOnSwitchIn);
                effect++;
            }
            break;
        case ABILITY_DESOLATE_LAND:
            if (TryChangeBattleWeather(battler, ENUM_WEATHER_SUN_PRIMAL, TRUE))
            {
                BattleScriptPushCursorAndCallback(BattleScript_DesolateLandActivates);
                effect++;
            }
            break;
        case ABILITY_PRIMORDIAL_SEA:
            if (TryChangeBattleWeather(battler, ENUM_WEATHER_RAIN_PRIMAL, TRUE))
            {
                BattleScriptPushCursorAndCallback(BattleScript_PrimordialSeaActivates);
                effect++;
            }
            break;
        case ABILITY_DELTA_STREAM:
            if (TryChangeBattleWeather(battler, ENUM_WEATHER_STRONG_WINDS, TRUE))
            {
                BattleScriptPushCursorAndCallback(BattleScript_DeltaStreamActivates);
                effect++;
            }
            break;
        case ABILITY_MIMICRY:
            if (gBattleMons[battler].hp != 0 && gFieldStatuses & STATUS_FIELD_TERRAIN_ANY)
            {
                TryToApplyMimicry(battler, FALSE);
                effect++;
            }
            break;
        }
        break;
    case ABILITYEFFECT_ENDTURN: // 1
        if (gBattleMons[battler].hp != 0)
        {
            gBattlerAttacker = battler;
            switch (gLastUsedAbility)
            {
            case ABILITY_HARVEST:
                if ((IsBattlerWeatherAffected(battler, B_WEATHER_SUN) || Random() % 2 == 0)
                 && gBattleMons[battler].item == ITEM_NONE
                 && gBattleStruct->changedItems[battler] == ITEM_NONE   // Will not inherit an item
                 && ItemId_GetPocket(GetUsedHeldItem(battler)) == POCKET_BERRIES)
                {
                    BattleScriptPushCursorAndCallback(BattleScript_HarvestActivates);
                    effect++;
                }
                break;
            case ABILITY_DRY_SKIN:
                if (IsBattlerWeatherAffected(battler, B_WEATHER_SUN))
                    goto SOLAR_POWER_HP_DROP;
            // Dry Skin works similarly to Rain Dish in Rain
            case ABILITY_RAIN_DISH:
                if (IsBattlerWeatherAffected(battler, B_WEATHER_RAIN)
                 && !BATTLER_MAX_HP(battler)
                 && !(gStatuses3[battler] & STATUS3_HEAL_BLOCK))
                {
                    BattleScriptPushCursorAndCallback(BattleScript_RainDishActivates);
                    gBattleMoveDamage = gBattleMons[battler].maxHP / (gLastUsedAbility == ABILITY_RAIN_DISH ? 16 : 8);
                    if (gBattleMoveDamage == 0)
                        gBattleMoveDamage = 1;
                    gBattleMoveDamage *= -1;
                    effect++;
                }
                break;
            case ABILITY_HYDRATION:
                if (IsBattlerWeatherAffected(battler, B_WEATHER_RAIN)
                 && gBattleMons[battler].status1 & STATUS1_ANY)
                {
                    goto ABILITY_HEAL_MON_STATUS;
                }
                break;
            case ABILITY_SHED_SKIN:
                if ((gBattleMons[battler].status1 & STATUS1_ANY) && (Random() % 3) == 0)
                {
                ABILITY_HEAL_MON_STATUS:
                    if (gBattleMons[battler].status1 & (STATUS1_POISON | STATUS1_TOXIC_POISON))
                        StringCopy(gBattleTextBuff1, gStatusConditionString_PoisonJpn);
                    if (gBattleMons[battler].status1 & STATUS1_SLEEP)
                        StringCopy(gBattleTextBuff1, gStatusConditionString_SleepJpn);
                    if (gBattleMons[battler].status1 & STATUS1_PARALYSIS)
                        StringCopy(gBattleTextBuff1, gStatusConditionString_ParalysisJpn);
                    if (gBattleMons[battler].status1 & STATUS1_BURN)
                        StringCopy(gBattleTextBuff1, gStatusConditionString_BurnJpn);
                    if (gBattleMons[battler].status1 & STATUS1_FREEZE)
                        StringCopy(gBattleTextBuff1, gStatusConditionString_IceJpn);

                    gBattleMons[battler].status1 = 0;
                    gBattleMons[battler].status2 &= ~STATUS2_NIGHTMARE;
                    gBattleScripting.battler = gActiveBattler = battler;
                    BattleScriptPushCursorAndCallback(BattleScript_ShedSkinActivates);
                    BtlController_EmitSetMonData(BUFFER_A, REQUEST_STATUS_BATTLE, 0, 4, &gBattleMons[battler].status1);
                    MarkBattlerForControllerExec(gActiveBattler);
                    effect++;
                }
                break;
            case ABILITY_SPEED_BOOST:
                if (CompareStat(battler, STAT_SPEED, MAX_STAT_STAGE, CMP_LESS_THAN) && gDisableStructs[battler].isFirstTurn != 2)
                {
                    gBattleMons[battler].statStages[STAT_SPEED]++;
                    gBattleScripting.animArg1 = 14 + STAT_SPEED;
                    gBattleScripting.animArg2 = 0;
                    BattleScriptPushCursorAndCallback(BattleScript_SpeedBoostActivates);
                    gBattleScripting.battler = battler;
                    effect++;
                }
                break;
            case ABILITY_MOODY:
                if (gDisableStructs[battler].isFirstTurn != 2)
                {
                    u32 validToRaise = 0, validToLower = 0;
                    u32 statsNum = (B_MOODY_ACC_EVASION != GEN_8) ? NUM_BATTLE_STATS : NUM_STATS;

                    for (i = STAT_ATK; i < statsNum; i++)
                    {
                        if (CompareStat(battler, i, MIN_STAT_STAGE, CMP_GREATER_THAN))
                            validToLower |= gBitTable[i];
                        if (CompareStat(battler, i, MAX_STAT_STAGE, CMP_LESS_THAN))
                            validToRaise |= gBitTable[i];
                    }

                    if (validToLower != 0 || validToRaise != 0) // Can lower one stat, or can raise one stat
                    {
                        gBattleScripting.statChanger = gBattleScripting.savedStatChanger = 0; // for raising and lowering stat respectively
                        if (validToRaise != 0) // Find stat to raise
                        {
                            do
                            {
                                i = (Random() % statsNum) + STAT_ATK;
                            } while (!(validToRaise & gBitTable[i]));
                            SET_STATCHANGER(i, 2, FALSE);
                            validToLower &= ~(gBitTable[i]); // Can't lower the same stat as raising.
                        }
                        if (validToLower != 0) // Find stat to lower
                        {
                            do
                            {
                                i = (Random() % statsNum) + STAT_ATK;
                            } while (!(validToLower & gBitTable[i]));
                            SET_STATCHANGER2(gBattleScripting.savedStatChanger, i, 1, TRUE);
                        }
                        BattleScriptPushCursorAndCallback(BattleScript_MoodyActivates);
                        effect++;
                    }
                }
                break;
            case ABILITY_TRUANT:
                gDisableStructs[gBattlerAttacker].truantCounter ^= 1;
                break;
            case ABILITY_BAD_DREAMS:
                if (gBattleMons[battler].status1 & STATUS1_SLEEP
                    || gBattleMons[BATTLE_OPPOSITE(battler)].status1 & STATUS1_SLEEP
                    || GetBattlerAbility(battler) == ABILITY_COMATOSE
                    || GetBattlerAbility(BATTLE_OPPOSITE(battler)) == ABILITY_COMATOSE)
                {
                    BattleScriptPushCursorAndCallback(BattleScript_BadDreamsActivates);
                    effect++;
                }
                break;
            SOLAR_POWER_HP_DROP:
            case ABILITY_SOLAR_POWER:
                if (IsBattlerWeatherAffected(battler, B_WEATHER_SUN))
                {
                    BattleScriptPushCursorAndCallback(BattleScript_SolarPowerActivates);
                    gBattleMoveDamage = gBattleMons[battler].maxHP / 8;
                    if (gBattleMoveDamage == 0)
                        gBattleMoveDamage = 1;
                    effect++;
                }
                break;
            case ABILITY_HEALER:
                gBattleScripting.battler = BATTLE_PARTNER(battler);
                if (IsBattlerAlive(gBattleScripting.battler)
                    && gBattleMons[gBattleScripting.battler].status1 & STATUS1_ANY
                    && (Random() % 100) < 30)
                {
                    BattleScriptPushCursorAndCallback(BattleScript_HealerActivates);
                    effect++;
                }
                break;
            case ABILITY_SCHOOLING:
                if (gBattleMons[battler].level < 20)
                    break;
            case ABILITY_ZEN_MODE:
            case ABILITY_SHIELDS_DOWN:
                if ((effect = ShouldChangeFormHpBased(battler)))
                    BattleScriptPushCursorAndCallback(BattleScript_AttackerFormChangeEnd3);
                break;
            case ABILITY_POWER_CONSTRUCT:
                if ((gBattleMons[battler].species == SPECIES_ZYGARDE || gBattleMons[battler].species == SPECIES_ZYGARDE_10)
                    && gBattleMons[battler].hp <= gBattleMons[battler].maxHP / 2)
                {
                    gBattleStruct->changedSpecies[gBattlerPartyIndexes[battler]] = gBattleMons[battler].species;
                    gBattleMons[battler].species = SPECIES_ZYGARDE_COMPLETE;
                    BattleScriptPushCursorAndCallback(BattleScript_AttackerFormChangeEnd3);
                    effect++;
                }
                break;
            case ABILITY_BALL_FETCH:
                if (gBattleMons[battler].item == ITEM_NONE
                    && gBattleResults.catchAttempts[gLastUsedBall - ITEM_ULTRA_BALL] >= 1
                    && !gHasFetchedBall)
                {
                    gBattleScripting.battler = battler;
                    BtlController_EmitSetMonData(BUFFER_A, REQUEST_HELDITEM_BATTLE, 0, 2, &gLastUsedBall);
                    MarkBattlerForControllerExec(battler);
                    gHasFetchedBall = TRUE;
                    gLastUsedItem = gLastUsedBall;
                    BattleScriptPushCursorAndCallback(BattleScript_BallFetch);
                    effect++;
                }
                break;
            case ABILITY_HUNGER_SWITCH:
                if (!(gBattleMons[battler].status2 & STATUS2_TRANSFORMED))
                {
                    if (gBattleMons[battler].species == SPECIES_MORPEKO)
                    {
                        gBattleMons[battler].species = SPECIES_MORPEKO_HANGRY;
                        BattleScriptPushCursorAndCallback(BattleScript_AttackerFormChangeEnd3NoPopup);
                    }
                    else if (gBattleMons[battler].species == SPECIES_MORPEKO_HANGRY)
                    {
                        gBattleMons[battler].species = SPECIES_MORPEKO;
                        BattleScriptPushCursorAndCallback(BattleScript_AttackerFormChangeEnd3NoPopup);
                    }
                    effect++;
                }
                break;
            }
        }
        break;
    case ABILITYEFFECT_MOVES_BLOCK: // 2
        if ((gLastUsedAbility == ABILITY_SOUNDPROOF && gBattleMoves[move].flags & FLAG_SOUND && !(gBattleMoves[move].target & MOVE_TARGET_USER))
            || (gLastUsedAbility == ABILITY_BULLETPROOF && gBattleMoves[move].flags & FLAG_BALLISTIC))
        {
            if (gBattleMons[gBattlerAttacker].status2 & STATUS2_MULTIPLETURNS)
                gHitMarker |= HITMARKER_NO_PPDEDUCT;
            gBattlescriptCurrInstr = BattleScript_SoundproofProtected;
            effect = 1;
        }
        else if ((((gLastUsedAbility == ABILITY_DAZZLING || gLastUsedAbility == ABILITY_QUEENLY_MAJESTY
                   || (IsBattlerAlive(battler ^= BIT_FLANK)
                       && ((GetBattlerAbility(battler) == ABILITY_DAZZLING) || GetBattlerAbility(battler) == ABILITY_QUEENLY_MAJESTY)))
                   ))
                 && GetChosenMovePriority(gBattlerAttacker) > 0
                 && GetBattlerSide(gBattlerAttacker) != GetBattlerSide(battler))
        {
            if (gBattleMons[gBattlerAttacker].status2 & STATUS2_MULTIPLETURNS)
                gHitMarker |= HITMARKER_NO_PPDEDUCT;
            gBattlescriptCurrInstr = BattleScript_DazzlingProtected;
            effect = 1;
        }
        else if (BlocksPrankster(move, gBattlerAttacker, gBattlerTarget, TRUE)
          && !(IS_MOVE_STATUS(move) && GetBattlerAbility(gBattlerTarget) == ABILITY_MAGIC_BOUNCE))
        {
            if (!(gBattleTypeFlags & BATTLE_TYPE_DOUBLE) || !(gBattleMoves[move].target & (MOVE_TARGET_BOTH | MOVE_TARGET_FOES_AND_ALLY)))
                CancelMultiTurnMoves(gBattlerAttacker); // Don't cancel moves that can hit two targets bc one target might not be protected
            gBattleScripting.battler = gBattlerAbility = gBattlerTarget;
            gBattlescriptCurrInstr = BattleScript_DarkTypePreventsPrankster;
            effect = 1;
        }

        break;
    case ABILITYEFFECT_ABSORBING: // 3
        if (move != MOVE_NONE)
        {
            u8 statId;
            switch (gLastUsedAbility)
            {
            case ABILITY_VOLT_ABSORB:
                if (moveType == TYPE_ELECTRIC)
                    effect = 1;
                break;
            case ABILITY_WATER_ABSORB:
            case ABILITY_DRY_SKIN:
                if (moveType == TYPE_WATER)
                    effect = 1;
                break;
            case ABILITY_MOTOR_DRIVE:
                if (moveType == TYPE_ELECTRIC)
                    effect = 2, statId = STAT_SPEED;
                break;
            case ABILITY_LIGHTNING_ROD:
                if (moveType == TYPE_ELECTRIC)
                    effect = 2, statId = STAT_SPATK;
                break;
            case ABILITY_STORM_DRAIN:
                if (moveType == TYPE_WATER)
                    effect = 2, statId = STAT_SPATK;
                break;
            case ABILITY_SAP_SIPPER:
                if (moveType == TYPE_GRASS)
                    effect = 2, statId = STAT_ATK;
                break;
            case ABILITY_FLASH_FIRE:
                if (moveType == TYPE_FIRE && !((gBattleMons[battler].status1 & STATUS1_FREEZE) && B_FLASH_FIRE_FROZEN <= GEN_4))
                {
                    if (!(gBattleResources->flags->flags[battler] & RESOURCE_FLAG_FLASH_FIRE))
                    {
                        gBattleCommunication[MULTISTRING_CHOOSER] = B_MSG_FLASH_FIRE_BOOST;
                        if (gProtectStructs[gBattlerAttacker].notFirstStrike)
                            gBattlescriptCurrInstr = BattleScript_FlashFireBoost;
                        else
                            gBattlescriptCurrInstr = BattleScript_FlashFireBoost_PPLoss;

                        gBattleResources->flags->flags[battler] |= RESOURCE_FLAG_FLASH_FIRE;
                        effect = 3;
                    }
                    else
                    {
                        gBattleCommunication[MULTISTRING_CHOOSER] = B_MSG_FLASH_FIRE_NO_BOOST;
                        if (gProtectStructs[gBattlerAttacker].notFirstStrike)
                            gBattlescriptCurrInstr = BattleScript_FlashFireBoost;
                        else
                            gBattlescriptCurrInstr = BattleScript_FlashFireBoost_PPLoss;

                        effect = 3;
                    }
                }
                break;
            }

            if (effect == 1) // Drain Hp ability.
            {
                if (BATTLER_MAX_HP(battler) || gStatuses3[battler] & STATUS3_HEAL_BLOCK)
                {
                    if ((gProtectStructs[gBattlerAttacker].notFirstStrike))
                        gBattlescriptCurrInstr = BattleScript_MonMadeMoveUseless;
                    else
                        gBattlescriptCurrInstr = BattleScript_MonMadeMoveUseless_PPLoss;
                }
                else
                {
                    if (gProtectStructs[gBattlerAttacker].notFirstStrike)
                        gBattlescriptCurrInstr = BattleScript_MoveHPDrain;
                    else
                        gBattlescriptCurrInstr = BattleScript_MoveHPDrain_PPLoss;

                    gBattleMoveDamage = gBattleMons[battler].maxHP / 4;
                    if (gBattleMoveDamage == 0)
                        gBattleMoveDamage = 1;
                    gBattleMoveDamage *= -1;
                }
            }
            else if (effect == 2) // Boost Stat ability;
            {
                if (!CompareStat(battler, statId, MAX_STAT_STAGE, CMP_LESS_THAN))
                {
                    if ((gProtectStructs[gBattlerAttacker].notFirstStrike))
                        gBattlescriptCurrInstr = BattleScript_MonMadeMoveUseless;
                    else
                        gBattlescriptCurrInstr = BattleScript_MonMadeMoveUseless_PPLoss;
                }
                else
                {
                    if (gProtectStructs[gBattlerAttacker].notFirstStrike)
                        gBattlescriptCurrInstr = BattleScript_MoveStatDrain;
                    else
                        gBattlescriptCurrInstr = BattleScript_MoveStatDrain_PPLoss;

                    SET_STATCHANGER(statId, 1, FALSE);
                    gBattleMons[battler].statStages[statId]++;
                    PREPARE_STAT_BUFFER(gBattleTextBuff1, statId);
                }
            }
        }
        break;
    case ABILITYEFFECT_MOVE_END: // Think contact abilities.
        switch (gLastUsedAbility)
        {
        case ABILITY_JUSTIFIED:
            if (!(gMoveResultFlags & MOVE_RESULT_NO_EFFECT)
             && TARGET_TURN_DAMAGED
             && IsBattlerAlive(battler)
             && moveType == TYPE_DARK
             && CompareStat(battler, STAT_ATK, MAX_STAT_STAGE, CMP_LESS_THAN))
            {
                SET_STATCHANGER(STAT_ATK, 1, FALSE);
                BattleScriptPushCursor();
                gBattlescriptCurrInstr = BattleScript_TargetAbilityStatRaiseOnMoveEnd;
                effect++;
            }
            break;
        case ABILITY_RATTLED:
            if (!(gMoveResultFlags & MOVE_RESULT_NO_EFFECT)
             && TARGET_TURN_DAMAGED
             && IsBattlerAlive(battler)
             && (moveType == TYPE_DARK || moveType == TYPE_BUG || moveType == TYPE_GHOST)
             && CompareStat(battler, STAT_SPEED, MAX_STAT_STAGE, CMP_LESS_THAN))
            {
                SET_STATCHANGER(STAT_SPEED, 1, FALSE);
                BattleScriptPushCursor();
                gBattlescriptCurrInstr = BattleScript_TargetAbilityStatRaiseOnMoveEnd;
                effect++;
            }
            break;
        case ABILITY_WATER_COMPACTION:
            if (!(gMoveResultFlags & MOVE_RESULT_NO_EFFECT)
             && TARGET_TURN_DAMAGED
             && IsBattlerAlive(battler)
             && moveType == TYPE_WATER
             && CompareStat(battler, STAT_DEF, MAX_STAT_STAGE, CMP_LESS_THAN))
            {
                SET_STATCHANGER(STAT_DEF, 2, FALSE);
                BattleScriptPushCursor();
                gBattlescriptCurrInstr = BattleScript_TargetAbilityStatRaiseOnMoveEnd;
                effect++;
            }
            break;
        case ABILITY_STAMINA:
            if (!(gMoveResultFlags & MOVE_RESULT_NO_EFFECT)
             && TARGET_TURN_DAMAGED
             && IsBattlerAlive(battler)
             && CompareStat(battler, STAT_DEF, MAX_STAT_STAGE, CMP_LESS_THAN))
            {
                SET_STATCHANGER(STAT_DEF, 1, FALSE);
                BattleScriptPushCursor();
                gBattlescriptCurrInstr = BattleScript_TargetAbilityStatRaiseOnMoveEnd;
                effect++;
            }
            break;
        case ABILITY_BERSERK:
            if (!(gMoveResultFlags & MOVE_RESULT_NO_EFFECT)
             && TARGET_TURN_DAMAGED
             && IsBattlerAlive(battler)
            // Had more than half of hp before, now has less
             && gBattleStruct->hpBefore[battler] > gBattleMons[battler].maxHP / 2
             && gBattleMons[battler].hp < gBattleMons[battler].maxHP / 2
             && (gMultiHitCounter == 0 || gMultiHitCounter == 1)
             && !(TestSheerForceFlag(gBattlerAttacker, gCurrentMove))
             && CompareStat(battler, STAT_SPATK, MAX_STAT_STAGE, CMP_LESS_THAN))
            {
                SET_STATCHANGER(STAT_SPATK, 1, FALSE);
                BattleScriptPushCursor();
                gBattlescriptCurrInstr = BattleScript_TargetAbilityStatRaiseOnMoveEnd;
                effect++;
            }
            break;
        case ABILITY_EMERGENCY_EXIT:
        case ABILITY_WIMP_OUT:
            if (!(gMoveResultFlags & MOVE_RESULT_NO_EFFECT)
             && TARGET_TURN_DAMAGED
             && IsBattlerAlive(battler)
            // Had more than half of hp before, now has less
             && gBattleStruct->hpBefore[battler] > gBattleMons[battler].maxHP / 2
             && gBattleMons[battler].hp < gBattleMons[battler].maxHP / 2
             && (gMultiHitCounter == 0 || gMultiHitCounter == 1)
             && !(TestSheerForceFlag(gBattlerAttacker, gCurrentMove))
             && (CanBattlerSwitch(battler) || !(gBattleTypeFlags & BATTLE_TYPE_TRAINER))
             && !(gBattleTypeFlags & BATTLE_TYPE_ARENA)
             && CountUsablePartyMons(battler) > 0
             // Not currently held by Sky Drop
             && !(gStatuses3[battler] & STATUS3_SKY_DROPPED))
            {
                gBattleResources->flags->flags[battler] |= RESOURCE_FLAG_EMERGENCY_EXIT;
                effect++;
            }
            break;
        case ABILITY_WEAK_ARMOR:
            if (!(gMoveResultFlags & MOVE_RESULT_NO_EFFECT)
             && TARGET_TURN_DAMAGED
             && IsBattlerAlive(battler)
             && IS_MOVE_PHYSICAL(gCurrentMove)
             && (CompareStat(battler, STAT_SPEED, MAX_STAT_STAGE, CMP_LESS_THAN) // Don't activate if speed cannot be raised
               || CompareStat(battler, STAT_DEF, MIN_STAT_STAGE, CMP_GREATER_THAN))) // Don't activate if defense cannot be lowered
            {
                if (gBattleMoves[gCurrentMove].effect == EFFECT_HIT_ESCAPE && CanBattlerSwitch(gBattlerAttacker))
                    gProtectStructs[battler].disableEjectPack = TRUE;  // Set flag for target

                BattleScriptPushCursor();
                gBattlescriptCurrInstr = BattleScript_WeakArmorActivates;
                effect++;
            }
            break;
        case ABILITY_CURSED_BODY:
            if (!(gMoveResultFlags & MOVE_RESULT_NO_EFFECT)
             && TARGET_TURN_DAMAGED
             && gDisableStructs[gBattlerAttacker].disabledMove == MOVE_NONE
             && IsBattlerAlive(gBattlerAttacker)
             && !IsAbilityOnSide(gBattlerAttacker, ABILITY_AROMA_VEIL)
             && gBattleMons[gBattlerAttacker].pp[gChosenMovePos] != 0
             && (Random() % 3) == 0)
            {
                gDisableStructs[gBattlerAttacker].disabledMove = gChosenMove;
                gDisableStructs[gBattlerAttacker].disableTimer = 4;
                PREPARE_MOVE_BUFFER(gBattleTextBuff1, gChosenMove);
                BattleScriptPushCursor();
                gBattlescriptCurrInstr = BattleScript_CursedBodyActivates;
                effect++;
            }
            break;
        case ABILITY_MUMMY:
            if (!(gMoveResultFlags & MOVE_RESULT_NO_EFFECT)
             && IsBattlerAlive(gBattlerAttacker)
             && TARGET_TURN_DAMAGED
             && (IsMoveMakingContact(move, gBattlerAttacker)))
            {
                switch (gBattleMons[gBattlerAttacker].ability)
                {
                case ABILITY_MUMMY:
                case ABILITY_BATTLE_BOND:
                case ABILITY_COMATOSE:
                case ABILITY_DISGUISE:
                case ABILITY_MULTITYPE:
                case ABILITY_POWER_CONSTRUCT:
                case ABILITY_RKS_SYSTEM:
                case ABILITY_SCHOOLING:
                case ABILITY_SHIELDS_DOWN:
                case ABILITY_STANCE_CHANGE:
                    break;
                default:
                    gLastUsedAbility = gBattleMons[gBattlerAttacker].ability = ABILITY_MUMMY;
                    BattleScriptPushCursor();
                    gBattlescriptCurrInstr = BattleScript_MummyActivates;
                    effect++;
                    break;
                }
            }
            break;
        case ABILITY_WANDERING_SPIRIT:
            if (!(gMoveResultFlags & MOVE_RESULT_NO_EFFECT)
             && IsBattlerAlive(gBattlerAttacker)
             && TARGET_TURN_DAMAGED
             && (gBattleMoves[move].flags & FLAG_MAKES_CONTACT))
            {
                switch (gBattleMons[gBattlerAttacker].ability)
                {
                case ABILITY_DISGUISE:
                case ABILITY_FLOWER_GIFT:
                case ABILITY_GULP_MISSILE:
                case ABILITY_HUNGER_SWITCH:
                case ABILITY_ICE_FACE:
                case ABILITY_ILLUSION:
                case ABILITY_IMPOSTER:
                case ABILITY_RECEIVER:
                case ABILITY_RKS_SYSTEM:
                case ABILITY_SCHOOLING:
                case ABILITY_STANCE_CHANGE:
                case ABILITY_WONDER_GUARD:
                case ABILITY_ZEN_MODE:
                    break;
                default:
                    gLastUsedAbility = gBattleMons[gBattlerAttacker].ability;
                    gBattleMons[gBattlerAttacker].ability = gBattleMons[gBattlerTarget].ability;
                    gBattleMons[gBattlerTarget].ability = gLastUsedAbility;
                    RecordAbilityBattle(gBattlerAttacker, gBattleMons[gBattlerAttacker].ability);
                    RecordAbilityBattle(gBattlerTarget, gBattleMons[gBattlerTarget].ability);
                    BattleScriptPushCursor();
                    gBattlescriptCurrInstr = BattleScript_WanderingSpiritActivates;
                    effect++;
                    break;
                }
            }
            break;
        case ABILITY_ANGER_POINT:
            if (!(gMoveResultFlags & MOVE_RESULT_NO_EFFECT)
             && gIsCriticalHit
             && TARGET_TURN_DAMAGED
             && IsBattlerAlive(battler)
             && CompareStat(battler, STAT_ATK, MAX_STAT_STAGE, CMP_LESS_THAN))
            {
                SET_STATCHANGER(STAT_ATK, MAX_STAT_STAGE - gBattleMons[battler].statStages[STAT_ATK], FALSE);
                BattleScriptPushCursor();
                gBattlescriptCurrInstr = BattleScript_TargetsStatWasMaxedOut;
                effect++;
            }
            break;
        case ABILITY_COLOR_CHANGE:
            if (!(gMoveResultFlags & MOVE_RESULT_NO_EFFECT)
             && move != MOVE_STRUGGLE
             && gBattleMoves[move].power != 0
             && TARGET_TURN_DAMAGED
             && !IS_BATTLER_OF_TYPE(battler, moveType)
             && gBattleMons[battler].hp != 0)
            {
                SET_BATTLER_TYPE(battler, moveType);
                PREPARE_TYPE_BUFFER(gBattleTextBuff1, moveType);
                BattleScriptPushCursor();
                gBattlescriptCurrInstr = BattleScript_ColorChangeActivates;
                effect++;
            }
            break;
        case ABILITY_GOOEY:
        case ABILITY_TANGLING_HAIR:
            if (!(gMoveResultFlags & MOVE_RESULT_NO_EFFECT)
             && gBattleMons[gBattlerAttacker].hp != 0
             && (CompareStat(gBattlerAttacker, STAT_SPEED, MIN_STAT_STAGE, CMP_GREATER_THAN) || GetBattlerAbility(gBattlerAttacker) == ABILITY_MIRROR_ARMOR)
             && !gProtectStructs[gBattlerAttacker].confusionSelfDmg
             && TARGET_TURN_DAMAGED
             && IsMoveMakingContact(move, gBattlerAttacker))
            {
                SET_STATCHANGER(STAT_SPEED, 1, TRUE);
                gBattleScripting.moveEffect = MOVE_EFFECT_SPD_MINUS_1;
                PREPARE_ABILITY_BUFFER(gBattleTextBuff1, gLastUsedAbility);
                BattleScriptPushCursor();
                gBattlescriptCurrInstr = BattleScript_GooeyActivates;
                gHitMarker |= HITMARKER_IGNORE_SAFEGUARD;
                effect++;
            }
            break;
        case ABILITY_ROUGH_SKIN:
        case ABILITY_IRON_BARBS:
            if (!(gMoveResultFlags & MOVE_RESULT_NO_EFFECT)
             && gBattleMons[gBattlerAttacker].hp != 0
             && !gProtectStructs[gBattlerAttacker].confusionSelfDmg
             && TARGET_TURN_DAMAGED
             && IsMoveMakingContact(move, gBattlerAttacker))
            {
                #if B_ROUGH_SKIN_DMG >= GEN_4
                    gBattleMoveDamage = gBattleMons[gBattlerAttacker].maxHP / 8;
                #else
                    gBattleMoveDamage = gBattleMons[gBattlerAttacker].maxHP / 16;
                #endif
                if (gBattleMoveDamage == 0)
                    gBattleMoveDamage = 1;
                PREPARE_ABILITY_BUFFER(gBattleTextBuff1, gLastUsedAbility);
                BattleScriptPushCursor();
                gBattlescriptCurrInstr = BattleScript_RoughSkinActivates;
                effect++;
            }
            break;
        case ABILITY_AFTERMATH:
            if (!IsAbilityOnField(ABILITY_DAMP)
             && !(gMoveResultFlags & MOVE_RESULT_NO_EFFECT)
             && gBattleMons[gBattlerTarget].hp == 0
             && IsBattlerAlive(gBattlerAttacker)
             && IsMoveMakingContact(move, gBattlerAttacker))
            {
                gBattleMoveDamage = gBattleMons[gBattlerAttacker].maxHP / 4;
                if (gBattleMoveDamage == 0)
                    gBattleMoveDamage = 1;
                BattleScriptPushCursor();
                gBattlescriptCurrInstr = BattleScript_AftermathDmg;
                effect++;
            }
            break;
        case ABILITY_INNARDS_OUT:
            if (!(gMoveResultFlags & MOVE_RESULT_NO_EFFECT)
             && gBattleMons[gBattlerTarget].hp == 0
             && IsBattlerAlive(gBattlerAttacker))
            {
                gBattleMoveDamage = gSpecialStatuses[gBattlerTarget].dmg;
                BattleScriptPushCursor();
                gBattlescriptCurrInstr = BattleScript_AftermathDmg;
                effect++;
            }
            break;
        case ABILITY_EFFECT_SPORE:
            if (!IS_BATTLER_OF_TYPE(gBattlerAttacker, TYPE_GRASS)
             && GetBattlerAbility(gBattlerAttacker) != ABILITY_OVERCOAT
             && GetBattlerHoldEffect(gBattlerAttacker, TRUE) != HOLD_EFFECT_SAFETY_GOGGLES)
            {
                i = Random() % 3;
                if (i == 0)
                    goto POISON_POINT;
                if (i == 1)
                    goto STATIC;
                // Sleep
                if (!(gMoveResultFlags & MOVE_RESULT_NO_EFFECT)
                 && gBattleMons[gBattlerAttacker].hp != 0
                 && !gProtectStructs[gBattlerAttacker].confusionSelfDmg
                 && TARGET_TURN_DAMAGED
                 && CanSleep(gBattlerAttacker)
                 && IsMoveMakingContact(move, gBattlerAttacker)
                 && (Random() % 3) == 0)
                {
                    gBattleScripting.moveEffect = MOVE_EFFECT_AFFECTS_USER | MOVE_EFFECT_SLEEP;
                    PREPARE_ABILITY_BUFFER(gBattleTextBuff1, gLastUsedAbility);
                    BattleScriptPushCursor();
                    gBattlescriptCurrInstr = BattleScript_AbilityStatusEffect;
                    gHitMarker |= HITMARKER_IGNORE_SAFEGUARD;
                    effect++;
                }
            }
            break;
        POISON_POINT:
        case ABILITY_POISON_POINT:
            if (!(gMoveResultFlags & MOVE_RESULT_NO_EFFECT)
             && gBattleMons[gBattlerAttacker].hp != 0
             && !gProtectStructs[gBattlerAttacker].confusionSelfDmg
             && TARGET_TURN_DAMAGED
             && CanBePoisoned(gBattlerAttacker, gBattlerTarget)
             && IsMoveMakingContact(move, gBattlerAttacker)
             && (Random() % 3) == 0)
            {
                gBattleScripting.moveEffect = MOVE_EFFECT_AFFECTS_USER | MOVE_EFFECT_POISON;
                PREPARE_ABILITY_BUFFER(gBattleTextBuff1, gLastUsedAbility);
                BattleScriptPushCursor();
                gBattlescriptCurrInstr = BattleScript_AbilityStatusEffect;
                gHitMarker |= HITMARKER_IGNORE_SAFEGUARD;
                effect++;
            }
            break;
        STATIC:
        case ABILITY_STATIC:
            if (!(gMoveResultFlags & MOVE_RESULT_NO_EFFECT)
             && gBattleMons[gBattlerAttacker].hp != 0
             && !gProtectStructs[gBattlerAttacker].confusionSelfDmg
             && TARGET_TURN_DAMAGED
             && CanBeParalyzed(gBattlerAttacker)
             && IsMoveMakingContact(move, gBattlerAttacker)
             && (Random() % 3) == 0)
            {
                gBattleScripting.moveEffect = MOVE_EFFECT_AFFECTS_USER | MOVE_EFFECT_PARALYSIS;
                BattleScriptPushCursor();
                gBattlescriptCurrInstr = BattleScript_AbilityStatusEffect;
                gHitMarker |= HITMARKER_IGNORE_SAFEGUARD;
                effect++;
            }
            break;
        case ABILITY_FLAME_BODY:
            if (!(gMoveResultFlags & MOVE_RESULT_NO_EFFECT)
             && gBattleMons[gBattlerAttacker].hp != 0
             && !gProtectStructs[gBattlerAttacker].confusionSelfDmg
             && (IsMoveMakingContact(move, gBattlerAttacker))
             && TARGET_TURN_DAMAGED
             && CanBeBurned(gBattlerAttacker)
             && (Random() % 3) == 0)
            {
                gBattleScripting.moveEffect = MOVE_EFFECT_AFFECTS_USER | MOVE_EFFECT_BURN;
                BattleScriptPushCursor();
                gBattlescriptCurrInstr = BattleScript_AbilityStatusEffect;
                gHitMarker |= HITMARKER_IGNORE_SAFEGUARD;
                effect++;
            }
            break;
        case ABILITY_CUTE_CHARM:
            if (!(gMoveResultFlags & MOVE_RESULT_NO_EFFECT)
             && gBattleMons[gBattlerAttacker].hp != 0
             && !gProtectStructs[gBattlerAttacker].confusionSelfDmg
             && (IsMoveMakingContact(move, gBattlerAttacker))
             && TARGET_TURN_DAMAGED
             && gBattleMons[gBattlerTarget].hp != 0
             && (Random() % 3) == 0
             && GetBattlerAbility(gBattlerAttacker) != ABILITY_OBLIVIOUS
             && !IsAbilityOnSide(gBattlerAttacker, ABILITY_AROMA_VEIL)
             && GetGenderFromSpeciesAndPersonality(speciesAtk, pidAtk) != GetGenderFromSpeciesAndPersonality(speciesDef, pidDef)
             && !(gBattleMons[gBattlerAttacker].status2 & STATUS2_INFATUATION)
             && GetGenderFromSpeciesAndPersonality(speciesAtk, pidAtk) != MON_GENDERLESS
             && GetGenderFromSpeciesAndPersonality(speciesDef, pidDef) != MON_GENDERLESS)
            {
                gBattleMons[gBattlerAttacker].status2 |= STATUS2_INFATUATED_WITH(gBattlerTarget);
                BattleScriptPushCursor();
                gBattlescriptCurrInstr = BattleScript_CuteCharmActivates;
                effect++;
            }
            break;
        case ABILITY_ILLUSION:
            if (gBattleStruct->illusion[gBattlerTarget].on && !gBattleStruct->illusion[gBattlerTarget].broken && TARGET_TURN_DAMAGED)
            {
                BattleScriptPushCursor();
                gBattlescriptCurrInstr = BattleScript_IllusionOff;
                effect++;
            }
            break;
        case ABILITY_COTTON_DOWN:
            if (!(gMoveResultFlags & MOVE_RESULT_NO_EFFECT)
             && gBattleMons[gBattlerAttacker].hp != 0
             && !gProtectStructs[gBattlerAttacker].confusionSelfDmg
             && TARGET_TURN_DAMAGED)
            {
                gEffectBattler = gBattlerTarget;
                BattleScriptPushCursor();
                gBattlescriptCurrInstr = BattleScript_CottonDownActivates;
                effect++;
            }
            break;
        case ABILITY_STEAM_ENGINE:
            if (!(gMoveResultFlags & MOVE_RESULT_NO_EFFECT)
             && TARGET_TURN_DAMAGED
             && IsBattlerAlive(battler)
             && CompareStat(battler, STAT_SPEED, MAX_STAT_STAGE, CMP_LESS_THAN)
             && (moveType == TYPE_FIRE || moveType == TYPE_WATER))
            {
                SET_STATCHANGER(STAT_SPEED, 6, FALSE);
                BattleScriptPushCursor();
                gBattlescriptCurrInstr = BattleScript_TargetAbilityStatRaiseOnMoveEnd;
                effect++;
            }
            break;
        case ABILITY_SAND_SPIT:
            if (!(gMoveResultFlags & MOVE_RESULT_NO_EFFECT)
             && !gProtectStructs[gBattlerAttacker].confusionSelfDmg
             && TARGET_TURN_DAMAGED
             && !(WEATHER_HAS_EFFECT && gBattleWeather & B_WEATHER_SANDSTORM))
            {
                if (WEATHER_HAS_EFFECT && gBattleWeather & B_WEATHER_PRIMAL_ANY)
                {
                    BattleScriptPushCursor();
                    gBattlescriptCurrInstr = BattleScript_BlockedByPrimalWeatherRet;
                    effect++;
                }
                else if (TryChangeBattleWeather(battler, ENUM_WEATHER_SANDSTORM, TRUE))
                {
                    gBattleScripting.battler = gActiveBattler = battler;
                    BattleScriptPushCursor();
                    gBattlescriptCurrInstr = BattleScript_SandSpitActivates;
                    effect++;
                }
            }
            break;
        case ABILITY_PERISH_BODY:
            if (!(gMoveResultFlags & MOVE_RESULT_NO_EFFECT)
             && !gProtectStructs[gBattlerAttacker].confusionSelfDmg
             && TARGET_TURN_DAMAGED
             && IsBattlerAlive(battler)
             && (IsMoveMakingContact(move, gBattlerAttacker))
             && !(gStatuses3[gBattlerAttacker] & STATUS3_PERISH_SONG))
            {
                if (!(gStatuses3[battler] & STATUS3_PERISH_SONG))
                {
                    gStatuses3[battler] |= STATUS3_PERISH_SONG;
                    gDisableStructs[battler].perishSongTimer = 3;
                    gDisableStructs[battler].perishSongTimerStartValue = 3;
                }
                gStatuses3[gBattlerAttacker] |= STATUS3_PERISH_SONG;
                gDisableStructs[gBattlerAttacker].perishSongTimer = 3;
                gDisableStructs[gBattlerAttacker].perishSongTimerStartValue = 3;
                BattleScriptPushCursor();
                gBattlescriptCurrInstr = BattleScript_PerishBodyActivates;
                effect++;
            }
            break;
        case ABILITY_GULP_MISSILE:
            if (!(gMoveResultFlags & MOVE_RESULT_NO_EFFECT)
             && !gProtectStructs[gBattlerAttacker].confusionSelfDmg
             && TARGET_TURN_DAMAGED
             && IsBattlerAlive(battler))
            {
                if (gBattleMons[gBattlerTarget].species == SPECIES_CRAMORANT_GORGING)
                {
                    gBattleStruct->changedSpecies[gBattlerPartyIndexes[gBattlerTarget]] = gBattleMons[gBattlerTarget].species;
                    gBattleMons[gBattlerTarget].species = SPECIES_CRAMORANT;
                    if (GetBattlerAbility(gBattlerAttacker) != ABILITY_MAGIC_GUARD)
                    {
                        gBattleMoveDamage = gBattleMons[gBattlerAttacker].maxHP / 4;
                        if (gBattleMoveDamage == 0)
                            gBattleMoveDamage = 1;
                    }
                    BattleScriptPushCursor();
                    gBattlescriptCurrInstr = BattleScript_GulpMissileGorging;
                    effect++;
                }
                else if (gBattleMons[gBattlerTarget].species == SPECIES_CRAMORANT_GULPING)
                {
                    gBattleStruct->changedSpecies[gBattlerPartyIndexes[gBattlerTarget]] = gBattleMons[gBattlerTarget].species;
                    gBattleMons[gBattlerTarget].species = SPECIES_CRAMORANT;
                    if (GetBattlerAbility(gBattlerAttacker) != ABILITY_MAGIC_GUARD)
                    {
                        gBattleMoveDamage = gBattleMons[gBattlerAttacker].maxHP / 4;
                        if (gBattleMoveDamage == 0)
                            gBattleMoveDamage = 1;
                    }
                    BattleScriptPushCursor();
                    gBattlescriptCurrInstr = BattleScript_GulpMissileGulping;
                    effect++;
                }
            }
            break;
        }
        break;
    case ABILITYEFFECT_MOVE_END_ATTACKER: // Same as above, but for attacker
        switch (gLastUsedAbility)
        {
        case ABILITY_POISON_TOUCH:
            if (!(gMoveResultFlags & MOVE_RESULT_NO_EFFECT)
             && gBattleMons[gBattlerTarget].hp != 0
             && !gProtectStructs[gBattlerAttacker].confusionSelfDmg
             && CanBePoisoned(gBattlerAttacker, gBattlerTarget)
             && IsMoveMakingContact(move, gBattlerAttacker)
             && TARGET_TURN_DAMAGED // Need to actually hit the target
             && (Random() % 3) == 0)
            {
                gBattleScripting.moveEffect = MOVE_EFFECT_POISON;
                PREPARE_ABILITY_BUFFER(gBattleTextBuff1, gLastUsedAbility);
                BattleScriptPushCursor();
                gBattlescriptCurrInstr = BattleScript_AbilityStatusEffect;
                gHitMarker |= HITMARKER_IGNORE_SAFEGUARD;
                effect++;
            }
            break;
        case ABILITY_STENCH:
            if (!(gMoveResultFlags & MOVE_RESULT_NO_EFFECT)
             && gBattleMons[gBattlerTarget].hp != 0
             && !gProtectStructs[gBattlerAttacker].confusionSelfDmg
             && (Random() % 10) == 0
             && !IS_MOVE_STATUS(move)
             && !sMovesNotAffectedByStench[gCurrentMove])
            {
                gBattleScripting.moveEffect = MOVE_EFFECT_FLINCH;
                BattleScriptPushCursor();
                SetMoveEffect(FALSE, 0);
                BattleScriptPop();
                effect++;
            }
            break;
        case ABILITY_GULP_MISSILE:
            if (((gCurrentMove == MOVE_SURF && TARGET_TURN_DAMAGED) || gStatuses3[gBattlerAttacker] & STATUS3_UNDERWATER)
             && (effect = ShouldChangeFormHpBased(gBattlerAttacker)))
            {
                BattleScriptPushCursor();
                gBattlescriptCurrInstr = BattleScript_AttackerFormChange;
                effect++;
            }
            break;
        }
        break;
    case ABILITYEFFECT_MOVE_END_OTHER: // Abilities that activate on *another* battler's moveend: Dancer, Soul-Heart, Receiver, Symbiosis
        switch (GetBattlerAbility(battler))
        {
        case ABILITY_DANCER:
            if (IsBattlerAlive(battler)
             && (gBattleMoves[gCurrentMove].flags & FLAG_DANCE)
             && !gSpecialStatuses[battler].dancerUsedMove
             && gBattlerAttacker != battler)
            {
                // Set bit and save Dancer mon's original target
                gSpecialStatuses[battler].dancerUsedMove = TRUE;
                gSpecialStatuses[battler].dancerOriginalTarget = *(gBattleStruct->moveTarget + battler) | 0x4;
                gBattleStruct->atkCancellerTracker = 0;
                gBattlerAttacker = gBattlerAbility = battler;
                gCalledMove = gCurrentMove;

                // Set the target to the original target of the mon that first used a Dance move
                gBattlerTarget = gBattleScripting.savedBattler & 0x3;

                // Make sure that the target isn't an ally - if it is, target the original user
                if (GetBattlerSide(gBattlerTarget) == GetBattlerSide(gBattlerAttacker))
                    gBattlerTarget = (gBattleScripting.savedBattler & 0xF0) >> 4;
                gHitMarker &= ~HITMARKER_ATTACKSTRING_PRINTED;
                BattleScriptExecute(BattleScript_DancerActivates);
                effect++;
            }
            break;
        }
        break;
    case ABILITYEFFECT_IMMUNITY: // 5
        for (battler = 0; battler < gBattlersCount; battler++)
        {
            switch (GetBattlerAbility(battler))
            {
            case ABILITY_IMMUNITY:
                if (gBattleMons[battler].status1 & (STATUS1_POISON | STATUS1_TOXIC_POISON | STATUS1_TOXIC_COUNTER))
                {
                    StringCopy(gBattleTextBuff1, gStatusConditionString_PoisonJpn);
                    effect = 1;
                }
                break;
            case ABILITY_OWN_TEMPO:
                if (gBattleMons[battler].status2 & STATUS2_CONFUSION)
                {
                    StringCopy(gBattleTextBuff1, gStatusConditionString_ConfusionJpn);
                    effect = 2;
                }
                break;
            case ABILITY_LIMBER:
                if (gBattleMons[battler].status1 & STATUS1_PARALYSIS)
                {
                    StringCopy(gBattleTextBuff1, gStatusConditionString_ParalysisJpn);
                    effect = 1;
                }
                break;
            case ABILITY_INSOMNIA:
            case ABILITY_VITAL_SPIRIT:
                if (gBattleMons[battler].status1 & STATUS1_SLEEP)
                {
                    gBattleMons[battler].status2 &= ~STATUS2_NIGHTMARE;
                    StringCopy(gBattleTextBuff1, gStatusConditionString_SleepJpn);
                    effect = 1;
                }
                break;
            case ABILITY_WATER_VEIL:
            case ABILITY_WATER_BUBBLE:
                if (gBattleMons[battler].status1 & STATUS1_BURN)
                {
                    StringCopy(gBattleTextBuff1, gStatusConditionString_BurnJpn);
                    effect = 1;
                }
                break;
            case ABILITY_MAGMA_ARMOR:
                if (gBattleMons[battler].status1 & STATUS1_FREEZE)
                {
                    StringCopy(gBattleTextBuff1, gStatusConditionString_IceJpn);
                    effect = 1;
                }
                break;
            case ABILITY_OBLIVIOUS:
                if (gBattleMons[battler].status2 & STATUS2_INFATUATION)
                    effect = 3;
                else if (gDisableStructs[battler].tauntTimer != 0)
                    effect = 4;
                break;
            }
            if (effect)
            {
                switch (effect)
                {
                case 1: // status cleared
                    gBattleMons[battler].status1 = 0;
                    BattleScriptPushCursor();
                    gBattlescriptCurrInstr = BattleScript_AbilityCuredStatus;
                    break;
                case 2: // get rid of confusion
                    gBattleMons[battler].status2 &= ~STATUS2_CONFUSION;
                    BattleScriptPushCursor();
                    gBattlescriptCurrInstr = BattleScript_AbilityCuredStatus;
                    break;
                case 3: // get rid of infatuation
                    gBattleMons[battler].status2 &= ~STATUS2_INFATUATION;
                    BattleScriptPushCursor();
                    gBattlescriptCurrInstr = BattleScript_BattlerGotOverItsInfatuation;
                    break;
                case 4: // get rid of taunt
                    gDisableStructs[battler].tauntTimer = 0;
                    BattleScriptPushCursor();
                    gBattlescriptCurrInstr = BattleScript_BattlerShookOffTaunt;
                    break;
                }

                gBattleScripting.battler = gActiveBattler = gBattlerAbility = battler;
                BtlController_EmitSetMonData(BUFFER_A, REQUEST_STATUS_BATTLE, 0, 4, &gBattleMons[gActiveBattler].status1);
                MarkBattlerForControllerExec(gActiveBattler);
                return effect;
            }
        }
        break;
    case ABILITYEFFECT_FORECAST: // 6
        for (battler = 0; battler < gBattlersCount; battler++)
        {
            if (GetBattlerAbility(battler) == ABILITY_FORECAST || GetBattlerAbility(battler) == ABILITY_FLOWER_GIFT)
            {
                effect = TryWeatherFormChange(battler);
                if (effect)
                {
                    BattleScriptPushCursorAndCallback(BattleScript_CastformChange);
                    gBattleScripting.battler = battler;
                    gBattleStruct->formToChangeInto = effect - 1;
                    return effect;
                }
            }
        }
        break;
    case ABILITYEFFECT_SYNCHRONIZE:
        if (gLastUsedAbility == ABILITY_SYNCHRONIZE && (gHitMarker & HITMARKER_SYNCHRONISE_EFFECT))
        {
            gHitMarker &= ~HITMARKER_SYNCHRONISE_EFFECT;

            if (!(gBattleMons[gBattlerAttacker].status1 & STATUS1_ANY))
            {
                gBattleStruct->synchronizeMoveEffect &= ~(MOVE_EFFECT_AFFECTS_USER | MOVE_EFFECT_CERTAIN);
                #if B_SYNCHRONIZE_TOXIC < GEN_5
                    if (gBattleStruct->synchronizeMoveEffect == MOVE_EFFECT_TOXIC)
                        gBattleStruct->synchronizeMoveEffect = MOVE_EFFECT_POISON;
                #endif

                gBattleScripting.moveEffect = gBattleStruct->synchronizeMoveEffect + MOVE_EFFECT_AFFECTS_USER;
                gBattleScripting.battler = gBattlerAbility = gBattlerTarget;
                PREPARE_ABILITY_BUFFER(gBattleTextBuff1, ABILITY_SYNCHRONIZE);
                BattleScriptPushCursor();
                gBattlescriptCurrInstr = BattleScript_SynchronizeActivates;
                gHitMarker |= HITMARKER_IGNORE_SAFEGUARD;
                effect++;
            }
        }
        break;
    case ABILITYEFFECT_ATK_SYNCHRONIZE: // 8
        if (gLastUsedAbility == ABILITY_SYNCHRONIZE && (gHitMarker & HITMARKER_SYNCHRONISE_EFFECT))
        {
            gHitMarker &= ~HITMARKER_SYNCHRONISE_EFFECT;

            if (!(gBattleMons[gBattlerTarget].status1 & STATUS1_ANY))
            {
                gBattleStruct->synchronizeMoveEffect &= ~(MOVE_EFFECT_AFFECTS_USER | MOVE_EFFECT_CERTAIN);
                if (gBattleStruct->synchronizeMoveEffect == MOVE_EFFECT_TOXIC)
                    gBattleStruct->synchronizeMoveEffect = MOVE_EFFECT_POISON;

                gBattleScripting.moveEffect = gBattleStruct->synchronizeMoveEffect;
                gBattleScripting.battler = gBattlerAbility = gBattlerAttacker;
                PREPARE_ABILITY_BUFFER(gBattleTextBuff1, ABILITY_SYNCHRONIZE);
                BattleScriptPushCursor();
                gBattlescriptCurrInstr = BattleScript_SynchronizeActivates;
                gHitMarker |= HITMARKER_IGNORE_SAFEGUARD;
                effect++;
            }
        }
        break;
    case ABILITYEFFECT_INTIMIDATE1:
    case ABILITYEFFECT_INTIMIDATE2:
        for (i = 0; i < gBattlersCount; i++)
        {
            if (GetBattlerAbility(i) == ABILITY_INTIMIDATE && gBattleResources->flags->flags[i] & RESOURCE_FLAG_INTIMIDATED
                && (IsBattlerAlive(BATTLE_OPPOSITE(i)) || IsBattlerAlive(BATTLE_PARTNER(BATTLE_OPPOSITE(i))))) // At least one opposing mon has to be alive.
            {
                gBattleResources->flags->flags[i] &= ~RESOURCE_FLAG_INTIMIDATED;
                gLastUsedAbility = ABILITY_INTIMIDATE;
                if (caseID == ABILITYEFFECT_INTIMIDATE1)
                {
                    BattleScriptPushCursorAndCallback(BattleScript_IntimidateActivatesEnd3);
                }
                else
                {
                    BattleScriptPushCursor();
                    gBattlescriptCurrInstr = BattleScript_IntimidateActivates;
                }
                battler = gBattlerAbility = gBattleStruct->intimidateBattler = i;
                effect++;
                break;
            }
        }
        break;
    case ABILITYEFFECT_TRACE1:
    case ABILITYEFFECT_TRACE2:
        for (i = 0; i < gBattlersCount; i++)
        {
            if (gBattleMons[i].ability == ABILITY_TRACE && (gBattleResources->flags->flags[i] & RESOURCE_FLAG_TRACED))
            {
                u8 side = (GetBattlerPosition(i) ^ BIT_SIDE) & BIT_SIDE; // side of the opposing pokemon
                u8 target1 = GetBattlerAtPosition(side);
                u8 target2 = GetBattlerAtPosition(side + BIT_FLANK);

                if (gBattleTypeFlags & BATTLE_TYPE_DOUBLE)
                {
                    if (!sAbilitiesNotTraced[gBattleMons[target1].ability] && gBattleMons[target1].hp != 0
                     && !sAbilitiesNotTraced[gBattleMons[target2].ability] && gBattleMons[target2].hp != 0)
                        gActiveBattler = GetBattlerAtPosition(((Random() & 1) * 2) | side), effect++;
                    else if (!sAbilitiesNotTraced[gBattleMons[target1].ability] && gBattleMons[target1].hp != 0)
                        gActiveBattler = target1, effect++;
                    else if (!sAbilitiesNotTraced[gBattleMons[target2].ability] && gBattleMons[target2].hp != 0)
                        gActiveBattler = target2, effect++;
                }
                else
                {
                    if (!sAbilitiesNotTraced[gBattleMons[target1].ability] && gBattleMons[target1].hp != 0)
                        gActiveBattler = target1, effect++;
                }

                if (effect)
                {
                    if (caseID == ABILITYEFFECT_TRACE1)
                    {
                        BattleScriptPushCursorAndCallback(BattleScript_TraceActivatesEnd3);
                    }
                    else
                    {
                        BattleScriptPushCursor();
                        gBattlescriptCurrInstr = BattleScript_TraceActivates;
                    }
                    gBattleResources->flags->flags[i] &= ~RESOURCE_FLAG_TRACED;
                    gBattleStruct->tracedAbility[i] = gLastUsedAbility = gBattleMons[gActiveBattler].ability;
                    battler = gBattlerAbility = gBattleScripting.battler = i;

                    PREPARE_MON_NICK_WITH_PREFIX_BUFFER(gBattleTextBuff1, gActiveBattler, gBattlerPartyIndexes[gActiveBattler])
                    PREPARE_ABILITY_BUFFER(gBattleTextBuff2, gLastUsedAbility)
                    break;
                }
            }
        }
        break;
    case ABILITYEFFECT_NEUTRALIZINGGAS:
        // Prints message only. separate from ABILITYEFFECT_ON_SWITCHIN bc activates before entry hazards
        for (i = 0; i < gBattlersCount; i++)
        {
            if (gBattleMons[i].ability == ABILITY_NEUTRALIZING_GAS && !(gBattleResources->flags->flags[i] & RESOURCE_FLAG_NEUTRALIZING_GAS))
            {
                gBattleResources->flags->flags[i] |= RESOURCE_FLAG_NEUTRALIZING_GAS;
                gBattlerAbility = i;
                gBattleCommunication[MULTISTRING_CHOOSER] = B_MSG_SWITCHIN_NEUTRALIZING_GAS;
                BattleScriptPushCursorAndCallback(BattleScript_SwitchInAbilityMsg);
                effect++;
            }

            if (effect)
                break;
        }
        break;
    }

    if (effect && gLastUsedAbility != 0xFF)
        RecordAbilityBattle(battler, gLastUsedAbility);
    if (effect && caseID <= ABILITYEFFECT_MOVE_END)
        gBattlerAbility = battler;

    return effect;
}

bool32 IsNeutralizingGasBannedAbility(u32 ability)
{
    switch (ability)
    {
    case ABILITY_MULTITYPE:
    case ABILITY_ZEN_MODE:
    case ABILITY_STANCE_CHANGE:
    case ABILITY_POWER_CONSTRUCT:
    case ABILITY_SCHOOLING:
    case ABILITY_RKS_SYSTEM:
    case ABILITY_SHIELDS_DOWN:
    case ABILITY_COMATOSE:
    case ABILITY_DISGUISE:
    case ABILITY_GULP_MISSILE:
    case ABILITY_ICE_FACE:
    case ABILITY_AS_ONE_ICE_RIDER:
    case ABILITY_AS_ONE_SHADOW_RIDER:
        return TRUE;
    default:
        return FALSE;
    }
}

bool32 IsNeutralizingGasOnField(void)
{
    u32 i;

    for (i = 0; i < gBattlersCount; i++)
    {
        if (IsBattlerAlive(i) && gBattleMons[i].ability == ABILITY_NEUTRALIZING_GAS && !(gStatuses3[i] & STATUS3_GASTRO_ACID))
            return TRUE;
    }

    return FALSE;
}

u32 GetBattlerAbility(u8 battlerId)
{
    if (gStatuses3[battlerId] & STATUS3_GASTRO_ACID)
        return ABILITY_NONE;

    if (IsNeutralizingGasOnField() && !IsNeutralizingGasBannedAbility(gBattleMons[battlerId].ability))
        return ABILITY_NONE;

    if ((((gBattleMons[gBattlerAttacker].ability == ABILITY_MOLD_BREAKER
            || gBattleMons[gBattlerAttacker].ability == ABILITY_TERAVOLT
            || gBattleMons[gBattlerAttacker].ability == ABILITY_TURBOBLAZE)
            && !(gStatuses3[gBattlerAttacker] & STATUS3_GASTRO_ACID))
            || gBattleMoves[gCurrentMove].flags & FLAG_TARGET_ABILITY_IGNORED)
            && sAbilitiesAffectedByMoldBreaker[gBattleMons[battlerId].ability]
            && gBattlerByTurnOrder[gCurrentTurnActionNumber] == gBattlerAttacker
            && gActionsByTurnOrder[gBattlerByTurnOrder[gBattlerAttacker]] == B_ACTION_USE_MOVE
            && gCurrentTurnActionNumber < gBattlersCount)
        return ABILITY_NONE;

    return gBattleMons[battlerId].ability;
}

u32 IsAbilityOnSide(u32 battlerId, u32 ability)
{
    if (IsBattlerAlive(battlerId) && GetBattlerAbility(battlerId) == ability)
        return battlerId + 1;
    else if (IsBattlerAlive(BATTLE_PARTNER(battlerId)) && GetBattlerAbility(BATTLE_PARTNER(battlerId)) == ability)
        return BATTLE_PARTNER(battlerId) + 1;
    else
        return 0;
}

u32 IsAbilityOnOpposingSide(u32 battlerId, u32 ability)
{
    return IsAbilityOnSide(BATTLE_OPPOSITE(battlerId), ability);
}

u32 IsAbilityOnField(u32 ability)
{
    u32 i;

    for (i = 0; i < gBattlersCount; i++)
    {
        if (IsBattlerAlive(i) && GetBattlerAbility(i) == ability)
            return i + 1;
    }

    return 0;
}

u32 IsAbilityOnFieldExcept(u32 battlerId, u32 ability)
{
    u32 i;

    for (i = 0; i < gBattlersCount; i++)
    {
        if (i != battlerId && IsBattlerAlive(i) && GetBattlerAbility(i) == ability)
            return i + 1;
    }

    return 0;
}

u32 IsAbilityPreventingEscape(u32 battlerId)
{
    u32 id;
    #if B_GHOSTS_ESCAPE >= GEN_6
        if (IS_BATTLER_OF_TYPE(battlerId, TYPE_GHOST))
            return 0;
    #endif
    #if B_SHADOW_TAG_ESCAPE >= GEN_4
        if ((id = IsAbilityOnOpposingSide(battlerId, ABILITY_SHADOW_TAG)) && GetBattlerAbility(battlerId) != ABILITY_SHADOW_TAG)
    #else
        if (id = IsAbilityOnOpposingSide(battlerId, ABILITY_SHADOW_TAG))
    #endif
        return id;
    if ((id = IsAbilityOnOpposingSide(battlerId, ABILITY_ARENA_TRAP)) && IsBattlerGrounded(battlerId))
        return id;
    if ((id = IsAbilityOnOpposingSide(battlerId, ABILITY_MAGNET_PULL)) && IS_BATTLER_OF_TYPE(battlerId, TYPE_STEEL))
        return id;

    return 0;
}

bool32 CanBattlerEscape(u32 battlerId) // no ability check
{
    if (GetBattlerHoldEffect(battlerId, TRUE) == HOLD_EFFECT_SHED_SHELL)
        return TRUE;
    else if ((B_GHOSTS_ESCAPE >= GEN_6 && !IS_BATTLER_OF_TYPE(battlerId, TYPE_GHOST)) && gBattleMons[battlerId].status2 & (STATUS2_ESCAPE_PREVENTION | STATUS2_WRAPPED))
        return FALSE;
    else if (gStatuses3[battlerId] & STATUS3_ROOTED)
        return FALSE;
    else if (gFieldStatuses & STATUS_FIELD_FAIRY_LOCK)
        return FALSE;
    else if (gStatuses3[battlerId] & STATUS3_SKY_DROPPED)
        return FALSE;
    else
        return TRUE;
}

void BattleScriptExecute(const u8 *BS_ptr)
{
    gBattlescriptCurrInstr = BS_ptr;
    gBattleResources->battleCallbackStack->function[gBattleResources->battleCallbackStack->size++] = gBattleMainFunc;
    gBattleMainFunc = RunBattleScriptCommands_PopCallbacksStack;
    gCurrentActionFuncId = 0;
}

void BattleScriptPushCursorAndCallback(const u8 *BS_ptr)
{
    BattleScriptPushCursor();
    gBattlescriptCurrInstr = BS_ptr;
    gBattleResources->battleCallbackStack->function[gBattleResources->battleCallbackStack->size++] = gBattleMainFunc;
    gBattleMainFunc = RunBattleScriptCommands;
}

enum
{
    ITEM_NO_EFFECT,
    ITEM_STATUS_CHANGE,
    ITEM_EFFECT_OTHER,
    ITEM_PP_CHANGE,
    ITEM_HP_CHANGE,
    ITEM_STATS_CHANGE,
};

bool32 IsBattlerTerrainAffected(u8 battlerId, u32 terrainFlag)
{
    if (!(gFieldStatuses & terrainFlag))
        return FALSE;
    else if (gStatuses3[battlerId] & STATUS3_SEMI_INVULNERABLE)
        return FALSE;

    return IsBattlerGrounded(battlerId);
}

bool32 CanSleep(u8 battlerId)
{
    u16 ability = GetBattlerAbility(battlerId);
    if (ability == ABILITY_INSOMNIA
      || ability == ABILITY_VITAL_SPIRIT
      || ability == ABILITY_COMATOSE
      || gSideStatuses[GetBattlerSide(battlerId)] & SIDE_STATUS_SAFEGUARD
      || gBattleMons[battlerId].status1 & STATUS1_ANY
      || IsAbilityOnSide(battlerId, ABILITY_SWEET_VEIL)
      || IsAbilityStatusProtected(battlerId)
      || IsBattlerTerrainAffected(battlerId, STATUS_FIELD_ELECTRIC_TERRAIN | STATUS_FIELD_MISTY_TERRAIN))
        return FALSE;
    return TRUE;
}

bool32 CanBePoisoned(u8 battlerAttacker, u8 battlerTarget)
{
    u16 ability = GetBattlerAbility(battlerTarget);

    if (!(CanPoisonType(battlerAttacker, battlerTarget))
     || gSideStatuses[GetBattlerSide(battlerTarget)] & SIDE_STATUS_SAFEGUARD
     || gBattleMons[battlerTarget].status1 & STATUS1_ANY
     || ability == ABILITY_IMMUNITY
     || ability == ABILITY_COMATOSE
     || IsAbilityOnSide(battlerTarget, ABILITY_PASTEL_VEIL)
     || gBattleMons[battlerTarget].status1 & STATUS1_ANY
     || IsAbilityStatusProtected(battlerTarget)
     || IsBattlerTerrainAffected(battlerTarget, STATUS_FIELD_MISTY_TERRAIN))
        return FALSE;
    return TRUE;
}

bool32 CanBeBurned(u8 battlerId)
{
    u16 ability = GetBattlerAbility(battlerId);
    if (IS_BATTLER_OF_TYPE(battlerId, TYPE_FIRE)
      || gSideStatuses[GetBattlerSide(battlerId)] & SIDE_STATUS_SAFEGUARD
      || gBattleMons[battlerId].status1 & STATUS1_ANY
      || ability == ABILITY_WATER_VEIL
      || ability == ABILITY_WATER_BUBBLE
      || ability == ABILITY_COMATOSE
      || IsAbilityStatusProtected(battlerId)
      || IsBattlerTerrainAffected(battlerId, STATUS_FIELD_MISTY_TERRAIN))
        return FALSE;
    return TRUE;
}

bool32 CanBeParalyzed(u8 battlerId)
{
    u16 ability = GetBattlerAbility(battlerId);
    if ((B_PARALYZE_ELECTRIC >= GEN_6 && IS_BATTLER_OF_TYPE(battlerId, TYPE_ELECTRIC))
      || gSideStatuses[GetBattlerSide(battlerId)] & SIDE_STATUS_SAFEGUARD
      || ability == ABILITY_LIMBER
      || ability == ABILITY_COMATOSE
      || gBattleMons[battlerId].status1 & STATUS1_ANY
      || IsAbilityStatusProtected(battlerId)
      || IsBattlerTerrainAffected(battlerId, STATUS_FIELD_MISTY_TERRAIN))
        return FALSE;
    return TRUE;
}

bool32 CanBeFrozen(u8 battlerId)
{
    u16 ability = GetBattlerAbility(battlerId);
    if (IS_BATTLER_OF_TYPE(battlerId, TYPE_ICE)
      || IsBattlerWeatherAffected(battlerId, B_WEATHER_SUN)
      || gSideStatuses[GetBattlerSide(battlerId)] & SIDE_STATUS_SAFEGUARD
      || ability == ABILITY_MAGMA_ARMOR
      || ability == ABILITY_COMATOSE
      || gBattleMons[battlerId].status1 & STATUS1_ANY
      || IsAbilityStatusProtected(battlerId)
      || IsBattlerTerrainAffected(battlerId, STATUS_FIELD_MISTY_TERRAIN))
        return FALSE;
    return TRUE;
}

bool32 CanBeConfused(u8 battlerId)
{
    if (GetBattlerAbility(gEffectBattler) == ABILITY_OWN_TEMPO
      || gBattleMons[gEffectBattler].status2 & STATUS2_CONFUSION
      || IsBattlerTerrainAffected(battlerId, STATUS_FIELD_MISTY_TERRAIN))
        return FALSE;
    return TRUE;
}

// second argument is 1/X of current hp compared to max hp
bool32 HasEnoughHpToEatBerry(u32 battlerId, u32 hpFraction, u32 itemId)
{
    bool32 isBerry = (ItemId_GetPocket(itemId) == POCKET_BERRIES);

    if (gBattleMons[battlerId].hp == 0)
        return FALSE;
    if (gBattleScripting.overrideBerryRequirements)
        return TRUE;
    // Unnerve prevents consumption of opponents' berries.
    if (isBerry && IsUnnerveAbilityOnOpposingSide(battlerId))
        return FALSE;
    if (gBattleMons[battlerId].hp <= gBattleMons[battlerId].maxHP / hpFraction)
        return TRUE;

    if (hpFraction <= 4 && GetBattlerAbility(battlerId) == ABILITY_GLUTTONY && isBerry
         && gBattleMons[battlerId].hp <= gBattleMons[battlerId].maxHP / 2)
    {
        RecordAbilityBattle(battlerId, ABILITY_GLUTTONY);
        return TRUE;
    }

    return FALSE;
}

static u8 HealConfuseBerry(u32 battlerId, u32 itemId, u8 flavorId, bool32 end2)
{
    if (HasEnoughHpToEatBerry(battlerId, 2, itemId))
    {
        PREPARE_FLAVOR_BUFFER(gBattleTextBuff1, flavorId);

        gBattleMoveDamage = gBattleMons[battlerId].maxHP / GetBattlerHoldEffectParam(battlerId);
        if (gBattleMoveDamage == 0)
            gBattleMoveDamage = 1;
        gBattleMoveDamage *= -1;

        if (GetBattlerAbility(battlerId) == ABILITY_RIPEN)
        {
            gBattleMoveDamage *= 2;
            gBattlerAbility = battlerId;
        }
        gBattleScripting.battler = battlerId;
        if (end2)
        {
            if (GetFlavorRelationByPersonality(gBattleMons[battlerId].personality, flavorId) < 0)
                BattleScriptExecute(BattleScript_BerryConfuseHealEnd2);
            else
                BattleScriptExecute(BattleScript_ItemHealHP_RemoveItemEnd2);
        }
        else
        {
            BattleScriptPushCursor();
            if (GetFlavorRelationByPersonality(gBattleMons[battlerId].personality, flavorId) < 0)
                gBattlescriptCurrInstr = BattleScript_BerryConfuseHealRet;
            else
                gBattlescriptCurrInstr = BattleScript_ItemHealHP_RemoveItemRet;
        }

        return ITEM_HP_CHANGE;
    }
    return 0;
}

static u8 StatRaiseBerry(u32 battlerId, u32 itemId, u32 statId, bool32 end2)
{
    if (CompareStat(battlerId, statId, MAX_STAT_STAGE, CMP_LESS_THAN) && HasEnoughHpToEatBerry(battlerId, GetBattlerHoldEffectParam(battlerId), itemId))
    {
        BufferStatChange(battlerId, statId, STRINGID_STATROSE);
        gEffectBattler = battlerId;
        if (GetBattlerAbility(battlerId) == ABILITY_RIPEN)
            SET_STATCHANGER(statId, 2, FALSE);
        else
            SET_STATCHANGER(statId, 1, FALSE);

        gBattleScripting.animArg1 = 14 + statId;
        gBattleScripting.animArg2 = 0;

        if (end2)
        {
            BattleScriptExecute(BattleScript_BerryStatRaiseEnd2);
        }
        else
        {
            BattleScriptPushCursor();
            gBattlescriptCurrInstr = BattleScript_BerryStatRaiseRet;
        }
        return ITEM_STATS_CHANGE;
    }
    return 0;
}

static u8 RandomStatRaiseBerry(u32 battlerId, u32 itemId, bool32 end2)
{
    s32 i;
    u16 stringId;

    for (i = 0; i < NUM_STATS - 1; i++)
    {
        if (CompareStat(battlerId, STAT_ATK + i, MAX_STAT_STAGE, CMP_LESS_THAN))
            break;
    }
    if (i != NUM_STATS - 1 && HasEnoughHpToEatBerry(battlerId, GetBattlerHoldEffectParam(battlerId), itemId))
    {
        do
        {
            i = Random() % (NUM_STATS - 1);
        } while (!CompareStat(battlerId, STAT_ATK + i, MAX_STAT_STAGE, CMP_LESS_THAN));

        PREPARE_STAT_BUFFER(gBattleTextBuff1, i + 1);
        stringId = (GetBattlerAbility(battlerId) == ABILITY_CONTRARY) ? STRINGID_STATFELL : STRINGID_STATROSE;
        gBattleTextBuff2[0] = B_BUFF_PLACEHOLDER_BEGIN;
        gBattleTextBuff2[1] = B_BUFF_STRING;
        gBattleTextBuff2[2] = STRINGID_STATSHARPLY;
        gBattleTextBuff2[3] = STRINGID_STATSHARPLY >> 8;
        gBattleTextBuff2[4] = B_BUFF_STRING;
        gBattleTextBuff2[5] = stringId;
        gBattleTextBuff2[6] = stringId >> 8;
        gBattleTextBuff2[7] = EOS;
        gEffectBattler = battlerId;
        if (GetBattlerAbility(battlerId) == ABILITY_RIPEN)
            SET_STATCHANGER(i + 1, 4, FALSE);
        else
            SET_STATCHANGER(i + 1, 2, FALSE);

        gBattleScripting.animArg1 = 0x21 + i + 6;
        gBattleScripting.animArg2 = 0;
        if (end2)
        {
            BattleScriptExecute(BattleScript_BerryStatRaiseEnd2);
        }
        else
        {
            BattleScriptPushCursor();
            gBattlescriptCurrInstr = BattleScript_BerryStatRaiseRet;
        }

        return ITEM_STATS_CHANGE;
    }
    return 0;
}

static u8 TrySetMicleBerry(u32 battlerId, u32 itemId, bool32 end2)
{
    if (HasEnoughHpToEatBerry(battlerId, 4, itemId))
    {
        gProtectStructs[battlerId].usedMicleBerry = TRUE;  // battler's next attack has increased accuracy

        if (end2)
        {
            BattleScriptExecute(BattleScript_MicleBerryActivateEnd2);
        }
        else
        {
            BattleScriptPushCursor();
            gBattlescriptCurrInstr = BattleScript_MicleBerryActivateRet;
        }
        return ITEM_EFFECT_OTHER;
    }
    return 0;
}

static u8 DamagedStatBoostBerryEffect(u8 battlerId, u8 statId, u8 split)
{
    if (IsBattlerAlive(battlerId)
     && TARGET_TURN_DAMAGED
     && CompareStat(battlerId, statId, MAX_STAT_STAGE, CMP_LESS_THAN)
     && !DoesSubstituteBlockMove(gBattlerAttacker, battlerId, gCurrentMove)
     && GetBattleMoveSplit(gCurrentMove) == split)
    {
        BufferStatChange(battlerId, statId, STRINGID_STATROSE);

        gEffectBattler = battlerId;
        if (GetBattlerAbility(battlerId) == ABILITY_RIPEN)
            SET_STATCHANGER(statId, 2, FALSE);
        else
            SET_STATCHANGER(statId, 1, FALSE);

        gBattleScripting.animArg1 = 14 + statId;
        gBattleScripting.animArg2 = 0;
        BattleScriptPushCursor();
        gBattlescriptCurrInstr = BattleScript_BerryStatRaiseRet;
        return ITEM_STATS_CHANGE;
    }
    return 0;
}

u8 TryHandleSeed(u8 battler, u32 terrainFlag, u8 statId, u16 itemId, bool32 execute)
{
    if (gFieldStatuses & terrainFlag && CompareStat(battler, statId, MAX_STAT_STAGE, CMP_LESS_THAN))
    {
        BufferStatChange(battler, statId, STRINGID_STATROSE);
        gLastUsedItem = itemId; // For surge abilities
        gEffectBattler = gBattleScripting.battler = battler;
        SET_STATCHANGER(statId, 1, FALSE);
        gBattleScripting.animArg1 = 14 + statId;
        gBattleScripting.animArg2 = 0;
        if (execute)
        {
            BattleScriptExecute(BattleScript_BerryStatRaiseEnd2);
        }
        else
        {
            BattleScriptPushCursor();
            gBattlescriptCurrInstr = BattleScript_BerryStatRaiseRet;
        }
        return ITEM_STATS_CHANGE;
    }
    return 0;
}

static u8 ItemHealHp(u32 battlerId, u32 itemId, bool32 end2, bool32 percentHeal)
{
    if (HasEnoughHpToEatBerry(battlerId, 2, itemId)
      && !(gBattleScripting.overrideBerryRequirements && gBattleMons[battlerId].hp == gBattleMons[battlerId].maxHP))
    {
        if (percentHeal)
            gBattleMoveDamage = (gBattleMons[battlerId].maxHP * GetBattlerHoldEffectParam(battlerId) / 100) * -1;
        else
            gBattleMoveDamage = GetBattlerHoldEffectParam(battlerId) * -1;

        // check ripen
        if (ItemId_GetPocket(itemId) == POCKET_BERRIES && GetBattlerAbility(battlerId) == ABILITY_RIPEN)
            gBattleMoveDamage *= 2;

        gBattlerAbility = battlerId;    // in SWSH, berry juice shows ability pop up but has no effect. This is mimicked here
        if (end2)
        {
            BattleScriptExecute(BattleScript_ItemHealHP_RemoveItemEnd2);
        }
        else
        {
            BattleScriptPushCursor();
            gBattlescriptCurrInstr = BattleScript_ItemHealHP_RemoveItemRet;
        }
        return ITEM_HP_CHANGE;
    }
    return 0;
}

static bool32 UnnerveOn(u32 battlerId, u32 itemId)
{
    if (ItemId_GetPocket(itemId) == POCKET_BERRIES && IsUnnerveAbilityOnOpposingSide(battlerId))
        return TRUE;
    return FALSE;
}

static bool32 GetMentalHerbEffect(u8 battlerId)
{
    bool32 ret = FALSE;

    // Check infatuation
    if (gBattleMons[battlerId].status2 & STATUS2_INFATUATION)
    {
        gBattleMons[battlerId].status2 &= ~STATUS2_INFATUATION;
        gBattleCommunication[MULTISTRING_CHOOSER] = B_MSG_MENTALHERBCURE_INFATUATION;  // STRINGID_TARGETGOTOVERINFATUATION
        StringCopy(gBattleTextBuff1, gStatusConditionString_LoveJpn);
        ret = TRUE;
    }
    #if B_MENTAL_HERB >= GEN_5
        // Check taunt
        if (gDisableStructs[battlerId].tauntTimer != 0)
        {
            gDisableStructs[battlerId].tauntTimer = gDisableStructs[battlerId].tauntTimer2 = 0;
            gBattleCommunication[MULTISTRING_CHOOSER] = B_MSG_MENTALHERBCURE_TAUNT;
            PREPARE_MOVE_BUFFER(gBattleTextBuff1, MOVE_TAUNT);
            ret = TRUE;
        }
        // Check encore
        if (gDisableStructs[battlerId].encoreTimer != 0)
        {
            gDisableStructs[battlerId].encoredMove = 0;
            gDisableStructs[battlerId].encoreTimerStartValue = gDisableStructs[battlerId].encoreTimer = 0;
            gBattleCommunication[MULTISTRING_CHOOSER] = B_MSG_MENTALHERBCURE_ENCORE;   // STRINGID_PKMNENCOREENDED
            ret = TRUE;
        }
        // Check torment
        if (gBattleMons[battlerId].status2 & STATUS2_TORMENT)
        {
            gBattleMons[battlerId].status2 &= ~STATUS2_TORMENT;
            gBattleCommunication[MULTISTRING_CHOOSER] = B_MSG_MENTALHERBCURE_TORMENT;
            ret = TRUE;
        }
        // Check heal block
        if (gStatuses3[battlerId] & STATUS3_HEAL_BLOCK)
        {
            gStatuses3[battlerId] &= ~STATUS3_HEAL_BLOCK;
            gBattleCommunication[MULTISTRING_CHOOSER] = B_MSG_MENTALHERBCURE_HEALBLOCK;
            ret = TRUE;
        }
        // Check disable
        if (gDisableStructs[battlerId].disableTimer != 0)
        {
            gDisableStructs[battlerId].disableTimer = gDisableStructs[battlerId].disableTimerStartValue = 0;
            gDisableStructs[battlerId].disabledMove = 0;
            gBattleCommunication[MULTISTRING_CHOOSER] = B_MSG_MENTALHERBCURE_DISABLE;
            ret = TRUE;
        }
    #endif
    return ret;
}

u8 ItemBattleEffects(u8 caseID, u8 battlerId, bool8 moveTurn)
{
    int i = 0, moveType;
    u8 effect = ITEM_NO_EFFECT;
    u8 changedPP = 0;
    u8 battlerHoldEffect, atkHoldEffect;
    u8 atkHoldEffectParam;
    u16 atkItem;

    gLastUsedItem = gBattleMons[battlerId].item;
    battlerHoldEffect = GetBattlerHoldEffect(battlerId, TRUE);

    atkItem = gBattleMons[gBattlerAttacker].item;
    atkHoldEffect = GetBattlerHoldEffect(gBattlerAttacker, TRUE);
    atkHoldEffectParam = GetBattlerHoldEffectParam(gBattlerAttacker);

    switch (caseID)
    {
    case ITEMEFFECT_ON_SWITCH_IN:
        if (!gSpecialStatuses[battlerId].switchInItemDone)
        {
            switch (battlerHoldEffect)
            {
            case HOLD_EFFECT_DOUBLE_PRIZE:
                if (GetBattlerSide(battlerId) == B_SIDE_PLAYER && !gBattleStruct->moneyMultiplierItem)
                {
                    gBattleStruct->moneyMultiplier *= 2;
                    gBattleStruct->moneyMultiplierItem = 1;
                }
                break;
            case HOLD_EFFECT_RESTORE_STATS:
                for (i = 0; i < NUM_BATTLE_STATS; i++)
                {
                    if (gBattleMons[battlerId].statStages[i] < DEFAULT_STAT_STAGE)
                    {
                        gBattleMons[battlerId].statStages[i] = DEFAULT_STAT_STAGE;
                        effect = ITEM_STATS_CHANGE;
                    }
                }
                if (effect)
                {
                    gBattleScripting.battler = battlerId;
                    gPotentialItemEffectBattler = battlerId;
                    gActiveBattler = gBattlerAttacker = battlerId;
                    BattleScriptExecute(BattleScript_WhiteHerbEnd2);
                }
                break;
            case HOLD_EFFECT_CONFUSE_SPICY:
                if (B_BERRIES_INSTANT >= GEN_4)
                    effect = HealConfuseBerry(battlerId, gLastUsedItem, FLAVOR_SPICY, TRUE);
                break;
            case HOLD_EFFECT_CONFUSE_DRY:
                if (B_BERRIES_INSTANT >= GEN_4)
                    effect = HealConfuseBerry(battlerId, gLastUsedItem, FLAVOR_DRY, TRUE);
                break;
            case HOLD_EFFECT_CONFUSE_SWEET:
                if (B_BERRIES_INSTANT >= GEN_4)
                    effect = HealConfuseBerry(battlerId, gLastUsedItem, FLAVOR_SWEET, TRUE);
                break;
            case HOLD_EFFECT_CONFUSE_BITTER:
                if (B_BERRIES_INSTANT >= GEN_4)
                    effect = HealConfuseBerry(battlerId, gLastUsedItem, FLAVOR_BITTER, TRUE);
                break;
            case HOLD_EFFECT_CONFUSE_SOUR:
                if (B_BERRIES_INSTANT >= GEN_4)
                    effect = HealConfuseBerry(battlerId, gLastUsedItem, FLAVOR_SOUR, TRUE);
                break;
            case HOLD_EFFECT_ATTACK_UP:
                if (B_BERRIES_INSTANT >= GEN_4)
                    effect = StatRaiseBerry(battlerId, gLastUsedItem, STAT_ATK, TRUE);
                break;
            case HOLD_EFFECT_DEFENSE_UP:
                if (B_BERRIES_INSTANT >= GEN_4)
                    effect = StatRaiseBerry(battlerId, gLastUsedItem, STAT_DEF, TRUE);
                break;
            case HOLD_EFFECT_SPEED_UP:
                if (B_BERRIES_INSTANT >= GEN_4)
                    effect = StatRaiseBerry(battlerId, gLastUsedItem, STAT_SPEED, TRUE);
                break;
            case HOLD_EFFECT_SP_ATTACK_UP:
                if (B_BERRIES_INSTANT >= GEN_4)
                    effect = StatRaiseBerry(battlerId, gLastUsedItem, STAT_SPATK, TRUE);
                break;
            case HOLD_EFFECT_SP_DEFENSE_UP:
                if (B_BERRIES_INSTANT >= GEN_4)
                    effect = StatRaiseBerry(battlerId, gLastUsedItem, STAT_SPDEF, TRUE);
                break;
            case HOLD_EFFECT_CRITICAL_UP:
                if (B_BERRIES_INSTANT >= GEN_4 && !(gBattleMons[battlerId].status2 & STATUS2_FOCUS_ENERGY) && HasEnoughHpToEatBerry(battlerId, GetBattlerHoldEffectParam(battlerId), gLastUsedItem))
                {
                    gBattleMons[battlerId].status2 |= STATUS2_FOCUS_ENERGY;
                    BattleScriptExecute(BattleScript_BerryFocusEnergyEnd2);
                    effect = ITEM_EFFECT_OTHER;
                }
                break;
            case HOLD_EFFECT_RANDOM_STAT_UP:
                if (B_BERRIES_INSTANT >= GEN_4)
                    effect = RandomStatRaiseBerry(battlerId, gLastUsedItem, TRUE);
                break;
            case HOLD_EFFECT_CURE_PAR:
                if (B_BERRIES_INSTANT >= GEN_4 && gBattleMons[battlerId].status1 & STATUS1_PARALYSIS && !UnnerveOn(battlerId, gLastUsedItem))
                {
                    gBattleMons[battlerId].status1 &= ~STATUS1_PARALYSIS;
                    BattleScriptExecute(BattleScript_BerryCurePrlzEnd2);
                    effect = ITEM_STATUS_CHANGE;
                }
                break;
            case HOLD_EFFECT_CURE_PSN:
                if (B_BERRIES_INSTANT >= GEN_4 && gBattleMons[battlerId].status1 & STATUS1_PSN_ANY && !UnnerveOn(battlerId, gLastUsedItem))
                {
                    gBattleMons[battlerId].status1 &= ~(STATUS1_PSN_ANY | STATUS1_TOXIC_COUNTER);
                    BattleScriptExecute(BattleScript_BerryCurePsnEnd2);
                    effect = ITEM_STATUS_CHANGE;
                }
                break;
            case HOLD_EFFECT_CURE_BRN:
                if (B_BERRIES_INSTANT >= GEN_4 && gBattleMons[battlerId].status1 & STATUS1_BURN && !UnnerveOn(battlerId, gLastUsedItem))
                {
                    gBattleMons[battlerId].status1 &= ~STATUS1_BURN;
                    BattleScriptExecute(BattleScript_BerryCureBrnEnd2);
                    effect = ITEM_STATUS_CHANGE;
                }
                break;
            case HOLD_EFFECT_CURE_FRZ:
                if (B_BERRIES_INSTANT >= GEN_4 && gBattleMons[battlerId].status1 & STATUS1_FREEZE && !UnnerveOn(battlerId, gLastUsedItem))
                {
                    gBattleMons[battlerId].status1 &= ~STATUS1_FREEZE;
                    BattleScriptExecute(BattleScript_BerryCureFrzEnd2);
                    effect = ITEM_STATUS_CHANGE;
                }
                break;
            case HOLD_EFFECT_CURE_SLP:
                if (B_BERRIES_INSTANT >= GEN_4 && gBattleMons[battlerId].status1 & STATUS1_SLEEP && !UnnerveOn(battlerId, gLastUsedItem))
                {
                    gBattleMons[battlerId].status1 &= ~STATUS1_SLEEP;
                    gBattleMons[battlerId].status2 &= ~STATUS2_NIGHTMARE;
                    BattleScriptExecute(BattleScript_BerryCureSlpEnd2);
                    effect = ITEM_STATUS_CHANGE;
                }
                break;
            case HOLD_EFFECT_CURE_STATUS:
                if (B_BERRIES_INSTANT >= GEN_4 && (gBattleMons[battlerId].status1 & STATUS1_ANY || gBattleMons[battlerId].status2 & STATUS2_CONFUSION) && !UnnerveOn(battlerId, gLastUsedItem))
                {
                    i = 0;
                    if (gBattleMons[battlerId].status1 & STATUS1_PSN_ANY)
                    {
                        StringCopy(gBattleTextBuff1, gStatusConditionString_PoisonJpn);
                        i++;
                    }
                    if (gBattleMons[battlerId].status1 & STATUS1_SLEEP)
                    {
                        gBattleMons[battlerId].status2 &= ~STATUS2_NIGHTMARE;
                        StringCopy(gBattleTextBuff1, gStatusConditionString_SleepJpn);
                        i++;
                    }
                    if (gBattleMons[battlerId].status1 & STATUS1_PARALYSIS)
                    {
                        StringCopy(gBattleTextBuff1, gStatusConditionString_ParalysisJpn);
                        i++;
                    }
                    if (gBattleMons[battlerId].status1 & STATUS1_BURN)
                    {
                        StringCopy(gBattleTextBuff1, gStatusConditionString_BurnJpn);
                        i++;
                    }
                    if (gBattleMons[battlerId].status1 & STATUS1_FREEZE)
                    {
                        StringCopy(gBattleTextBuff1, gStatusConditionString_IceJpn);
                        i++;
                    }
                    if (gBattleMons[battlerId].status2 & STATUS2_CONFUSION)
                    {
                        StringCopy(gBattleTextBuff1, gStatusConditionString_ConfusionJpn);
                        i++;
                    }
                    if (i <= 1)
                        gBattleCommunication[MULTISTRING_CHOOSER] = B_MSG_CURED_PROBLEM;
                    else
                        gBattleCommunication[MULTISTRING_CHOOSER] = B_MSG_NORMALIZED_STATUS;
                    gBattleMons[battlerId].status1 = 0;
                    gBattleMons[battlerId].status2 &= ~STATUS2_CONFUSION;
                    BattleScriptExecute(BattleScript_BerryCureChosenStatusEnd2);
                    effect = ITEM_STATUS_CHANGE;
                }
                break;
            case HOLD_EFFECT_RESTORE_HP:
                if (B_BERRIES_INSTANT >= GEN_4)
                    effect = ItemHealHp(battlerId, gLastUsedItem, TRUE, FALSE);
                break;
            case HOLD_EFFECT_RESTORE_PCT_HP:
                if (B_BERRIES_INSTANT >= GEN_4)
                    effect = ItemHealHp(battlerId, gLastUsedItem, TRUE, TRUE);
                break;
            case HOLD_EFFECT_AIR_BALLOON:
                effect = ITEM_EFFECT_OTHER;
                gBattleScripting.battler = battlerId;
                BattleScriptPushCursorAndCallback(BattleScript_AirBaloonMsgIn);
                RecordItemEffectBattle(battlerId, HOLD_EFFECT_AIR_BALLOON);
                break;
            case HOLD_EFFECT_ROOM_SERVICE:
                if (TryRoomService(battlerId))
                {
                    BattleScriptExecute(BattleScript_BerryStatRaiseEnd2);
                    effect = ITEM_STATS_CHANGE;
                }
                break;
            case HOLD_EFFECT_SEEDS:
                switch (GetBattlerHoldEffectParam(battlerId))
                {
                case HOLD_EFFECT_PARAM_ELECTRIC_TERRAIN:
                    effect = TryHandleSeed(battlerId, STATUS_FIELD_ELECTRIC_TERRAIN, STAT_DEF, gLastUsedItem, TRUE);
                    break;
                case HOLD_EFFECT_PARAM_GRASSY_TERRAIN:
                    effect = TryHandleSeed(battlerId, STATUS_FIELD_GRASSY_TERRAIN, STAT_DEF, gLastUsedItem, TRUE);
                    break;
                case HOLD_EFFECT_PARAM_MISTY_TERRAIN:
                    effect = TryHandleSeed(battlerId, STATUS_FIELD_MISTY_TERRAIN, STAT_SPDEF, gLastUsedItem, TRUE);
                    break;
                case HOLD_EFFECT_PARAM_PSYCHIC_TERRAIN:
                    effect = TryHandleSeed(battlerId, STATUS_FIELD_PSYCHIC_TERRAIN, STAT_SPDEF, gLastUsedItem, TRUE);
                    break;
                }
                break;
            case HOLD_EFFECT_EJECT_PACK:
                if (gProtectStructs[battlerId].statFell
                 && gProtectStructs[battlerId].disableEjectPack == 0
                 && !(gCurrentMove == MOVE_PARTING_SHOT && CanBattlerSwitch(gBattlerAttacker))) // Does not activate if attacker used Parting Shot and can switch out
                {
                    gProtectStructs[battlerId].statFell = FALSE;
                    gActiveBattler = gBattleScripting.battler = battlerId;
                    effect = ITEM_STATS_CHANGE;
                    if (moveTurn)
                    {
                        BattleScriptPushCursor();
                        gBattlescriptCurrInstr = BattleScript_EjectPackActivate_Ret;
                    }
                    else
                    {
                        BattleScriptExecute(BattleScript_EjectPackActivate_End2);
                    }
                }
                break;
            }

            if (effect)
            {
                gSpecialStatuses[battlerId].switchInItemDone = TRUE;
                gActiveBattler = gBattlerAttacker = gPotentialItemEffectBattler = gBattleScripting.battler = battlerId;
                switch (effect)
                {
                case ITEM_STATUS_CHANGE:
                    BtlController_EmitSetMonData(BUFFER_A, REQUEST_STATUS_BATTLE, 0, 4, &gBattleMons[battlerId].status1);
                    MarkBattlerForControllerExec(gActiveBattler);
                    break;
                case ITEM_PP_CHANGE:
                    if (MOVE_IS_PERMANENT(battlerId, i))
                        gBattleMons[battlerId].pp[i] = changedPP;
                    break;
                }
            }
        }
        break;
    case ITEMEFFECT_NORMAL:
        if (gBattleMons[battlerId].hp)
        {
            switch (battlerHoldEffect)
            {
            case HOLD_EFFECT_RESTORE_HP:
                if (!moveTurn)
                    effect = ItemHealHp(battlerId, gLastUsedItem, TRUE, FALSE);
                break;
            case HOLD_EFFECT_RESTORE_PCT_HP:
                if (!moveTurn)
                    effect = ItemHealHp(battlerId, gLastUsedItem, TRUE, TRUE);
                break;
            case HOLD_EFFECT_RESTORE_PP:
                if (!moveTurn)
                {
                    struct Pokemon *mon;
                    u8 ppBonuses;
                    u16 move;

                    mon = GetBattlerPartyData(battlerId);
                    for (i = 0; i < MAX_MON_MOVES; i++)
                    {
                        move = GetMonData(mon, MON_DATA_MOVE1 + i);
                        changedPP = GetMonData(mon, MON_DATA_PP1 + i);
                        ppBonuses = GetMonData(mon, MON_DATA_PP_BONUSES);
                        if (move && changedPP == 0)
                            break;
                    }
                    if (i != MAX_MON_MOVES)
                    {
                        u8 maxPP = CalculatePPWithBonus(move, ppBonuses, i);
                        u8 ppRestored = GetBattlerHoldEffectParam(battlerId);

                        if (GetBattlerAbility(battlerId) == ABILITY_RIPEN)
                        {
                            ppRestored *= 2;
                            gBattlerAbility = battlerId;
                        }
                        if (changedPP + ppRestored > maxPP)
                            changedPP = maxPP;
                        else
                            changedPP = changedPP + ppRestored;

                        PREPARE_MOVE_BUFFER(gBattleTextBuff1, move);

                        BattleScriptExecute(BattleScript_BerryPPHealEnd2);
                        BtlController_EmitSetMonData(BUFFER_A, i + REQUEST_PPMOVE1_BATTLE, 0, 1, &changedPP);
                        MarkBattlerForControllerExec(gActiveBattler);
                        effect = ITEM_PP_CHANGE;
                    }
                }
                break;
            case HOLD_EFFECT_RESTORE_STATS:
                for (i = 0; i < NUM_BATTLE_STATS; i++)
                {
                    if (gBattleMons[battlerId].statStages[i] < DEFAULT_STAT_STAGE)
                    {
                        gBattleMons[battlerId].statStages[i] = DEFAULT_STAT_STAGE;
                        effect = ITEM_STATS_CHANGE;
                    }
                }
                if (effect)
                {
                    gBattleScripting.battler = battlerId;
                    gPotentialItemEffectBattler = battlerId;
                    gActiveBattler = gBattlerAttacker = battlerId;
                    BattleScriptExecute(BattleScript_WhiteHerbEnd2);
                }
                break;
            case HOLD_EFFECT_BLACK_SLUDGE:
                if (IS_BATTLER_OF_TYPE(battlerId, TYPE_POISON))
                {
                    goto LEFTOVERS;
                }
                else if (GetBattlerAbility(battlerId) != ABILITY_MAGIC_GUARD && !moveTurn)
                {
                    gBattleMoveDamage = gBattleMons[battlerId].maxHP / 8;
                    if (gBattleMoveDamage == 0)
                        gBattleMoveDamage = 1;
                    BattleScriptExecute(BattleScript_ItemHurtEnd2);
                    effect = ITEM_HP_CHANGE;
                    RecordItemEffectBattle(battlerId, battlerHoldEffect);
                    PREPARE_ITEM_BUFFER(gBattleTextBuff1, gLastUsedItem);
                }
                break;
            case HOLD_EFFECT_LEFTOVERS:
            LEFTOVERS:
                if (gBattleMons[battlerId].hp < gBattleMons[battlerId].maxHP && !moveTurn)
                {
                    gBattleMoveDamage = gBattleMons[battlerId].maxHP / 16;
                    if (gBattleMoveDamage == 0)
                        gBattleMoveDamage = 1;
                    gBattleMoveDamage *= -1;
                    BattleScriptExecute(BattleScript_ItemHealHP_End2);
                    effect = ITEM_HP_CHANGE;
                    RecordItemEffectBattle(battlerId, battlerHoldEffect);
                }
                break;
            case HOLD_EFFECT_CONFUSE_SPICY:
                if (!moveTurn)
                    effect = HealConfuseBerry(battlerId, gLastUsedItem, FLAVOR_SPICY, TRUE);
                break;
            case HOLD_EFFECT_CONFUSE_DRY:
                if (!moveTurn)
                    effect = HealConfuseBerry(battlerId, gLastUsedItem, FLAVOR_DRY, TRUE);
                break;
            case HOLD_EFFECT_CONFUSE_SWEET:
                if (!moveTurn)
                    effect = HealConfuseBerry(battlerId, gLastUsedItem, FLAVOR_SWEET, TRUE);
                break;
            case HOLD_EFFECT_CONFUSE_BITTER:
                if (!moveTurn)
                    effect = HealConfuseBerry(battlerId, gLastUsedItem, FLAVOR_BITTER, TRUE);
                break;
            case HOLD_EFFECT_CONFUSE_SOUR:
                if (!moveTurn)
                    effect = HealConfuseBerry(battlerId, gLastUsedItem, FLAVOR_SOUR, TRUE);
                break;
            case HOLD_EFFECT_ATTACK_UP:
                if (!moveTurn)
                    effect = StatRaiseBerry(battlerId, gLastUsedItem, STAT_ATK, TRUE);
                break;
            case HOLD_EFFECT_DEFENSE_UP:
                if (!moveTurn)
                    effect = StatRaiseBerry(battlerId, gLastUsedItem, STAT_DEF, TRUE);
                break;
            case HOLD_EFFECT_SPEED_UP:
                if (!moveTurn)
                    effect = StatRaiseBerry(battlerId, gLastUsedItem, STAT_SPEED, TRUE);
                break;
            case HOLD_EFFECT_SP_ATTACK_UP:
                if (!moveTurn)
                    effect = StatRaiseBerry(battlerId, gLastUsedItem, STAT_SPATK, TRUE);
                break;
            case HOLD_EFFECT_SP_DEFENSE_UP:
                if (!moveTurn)
                    effect = StatRaiseBerry(battlerId, gLastUsedItem, STAT_SPDEF, TRUE);
                break;
            case HOLD_EFFECT_CRITICAL_UP:
                if (!moveTurn && !(gBattleMons[battlerId].status2 & STATUS2_FOCUS_ENERGY)
                    && HasEnoughHpToEatBerry(battlerId, GetBattlerHoldEffectParam(battlerId), gLastUsedItem))
                {
                    gBattleMons[battlerId].status2 |= STATUS2_FOCUS_ENERGY;
                    BattleScriptExecute(BattleScript_BerryFocusEnergyEnd2);
                    effect = ITEM_EFFECT_OTHER;
                }
                break;
            case HOLD_EFFECT_RANDOM_STAT_UP:
                if (!moveTurn)
                    effect = RandomStatRaiseBerry(battlerId, gLastUsedItem, TRUE);
                break;
            case HOLD_EFFECT_CURE_PAR:
                if (gBattleMons[battlerId].status1 & STATUS1_PARALYSIS && !UnnerveOn(battlerId, gLastUsedItem))
                {
                    gBattleMons[battlerId].status1 &= ~STATUS1_PARALYSIS;
                    BattleScriptExecute(BattleScript_BerryCurePrlzEnd2);
                    effect = ITEM_STATUS_CHANGE;
                }
                break;
            case HOLD_EFFECT_CURE_PSN:
                if (gBattleMons[battlerId].status1 & STATUS1_PSN_ANY && !UnnerveOn(battlerId, gLastUsedItem))
                {
                    gBattleMons[battlerId].status1 &= ~(STATUS1_PSN_ANY | STATUS1_TOXIC_COUNTER);
                    BattleScriptExecute(BattleScript_BerryCurePsnEnd2);
                    effect = ITEM_STATUS_CHANGE;
                }
                break;
            case HOLD_EFFECT_CURE_BRN:
                if (gBattleMons[battlerId].status1 & STATUS1_BURN && !UnnerveOn(battlerId, gLastUsedItem))
                {
                    gBattleMons[battlerId].status1 &= ~STATUS1_BURN;
                    BattleScriptExecute(BattleScript_BerryCureBrnEnd2);
                    effect = ITEM_STATUS_CHANGE;
                }
                break;
            case HOLD_EFFECT_CURE_FRZ:
                if (gBattleMons[battlerId].status1 & STATUS1_FREEZE && !UnnerveOn(battlerId, gLastUsedItem))
                {
                    gBattleMons[battlerId].status1 &= ~STATUS1_FREEZE;
                    BattleScriptExecute(BattleScript_BerryCureFrzEnd2);
                    effect = ITEM_STATUS_CHANGE;
                }
                break;
            case HOLD_EFFECT_CURE_SLP:
                if (gBattleMons[battlerId].status1 & STATUS1_SLEEP && !UnnerveOn(battlerId, gLastUsedItem))
                {
                    gBattleMons[battlerId].status1 &= ~STATUS1_SLEEP;
                    gBattleMons[battlerId].status2 &= ~STATUS2_NIGHTMARE;
                    BattleScriptExecute(BattleScript_BerryCureSlpEnd2);
                    effect = ITEM_STATUS_CHANGE;
                }
                break;
            case HOLD_EFFECT_CURE_CONFUSION:
                if (gBattleMons[battlerId].status2 & STATUS2_CONFUSION && !UnnerveOn(battlerId, gLastUsedItem))
                {
                    gBattleMons[battlerId].status2 &= ~STATUS2_CONFUSION;
                    BattleScriptExecute(BattleScript_BerryCureConfusionEnd2);
                    effect = ITEM_EFFECT_OTHER;
                }
                break;
            case HOLD_EFFECT_CURE_STATUS:
                if ((gBattleMons[battlerId].status1 & STATUS1_ANY || gBattleMons[battlerId].status2 & STATUS2_CONFUSION) && !UnnerveOn(battlerId, gLastUsedItem))
                {
                    i = 0;
                    if (gBattleMons[battlerId].status1 & STATUS1_PSN_ANY)
                    {
                        StringCopy(gBattleTextBuff1, gStatusConditionString_PoisonJpn);
                        i++;
                    }
                    if (gBattleMons[battlerId].status1 & STATUS1_SLEEP)
                    {
                        gBattleMons[battlerId].status2 &= ~STATUS2_NIGHTMARE;
                        StringCopy(gBattleTextBuff1, gStatusConditionString_SleepJpn);
                        i++;
                    }
                    if (gBattleMons[battlerId].status1 & STATUS1_PARALYSIS)
                    {
                        StringCopy(gBattleTextBuff1, gStatusConditionString_ParalysisJpn);
                        i++;
                    }
                    if (gBattleMons[battlerId].status1 & STATUS1_BURN)
                    {
                        StringCopy(gBattleTextBuff1, gStatusConditionString_BurnJpn);
                        i++;
                    }
                    if (gBattleMons[battlerId].status1 & STATUS1_FREEZE)
                    {
                        StringCopy(gBattleTextBuff1, gStatusConditionString_IceJpn);
                        i++;
                    }
                    if (gBattleMons[battlerId].status2 & STATUS2_CONFUSION)
                    {
                        StringCopy(gBattleTextBuff1, gStatusConditionString_ConfusionJpn);
                        i++;
                    }
                    if (i <= 1)
                        gBattleCommunication[MULTISTRING_CHOOSER] = B_MSG_CURED_PROBLEM;
                    else
                        gBattleCommunication[MULTISTRING_CHOOSER] = B_MSG_NORMALIZED_STATUS;
                    gBattleMons[battlerId].status1 = 0;
                    gBattleMons[battlerId].status2 &= ~STATUS2_CONFUSION;
                    BattleScriptExecute(BattleScript_BerryCureChosenStatusEnd2);
                    effect = ITEM_STATUS_CHANGE;
                }
                break;
            case HOLD_EFFECT_MENTAL_HERB:
                if (GetMentalHerbEffect(battlerId))
                {
                    gBattleScripting.savedBattler = gBattlerAttacker;
                    gBattlerAttacker = battlerId;
                    BattleScriptExecute(BattleScript_MentalHerbCureEnd2);
                    effect = ITEM_EFFECT_OTHER;
                }
                break;
            case HOLD_EFFECT_MICLE_BERRY:
                if (!moveTurn)
                    effect = TrySetMicleBerry(battlerId, gLastUsedItem, TRUE);
                break;
            }

            if (effect)
            {
                gActiveBattler = gBattlerAttacker = gPotentialItemEffectBattler = gBattleScripting.battler = battlerId;
                switch (effect)
                {
                case ITEM_STATUS_CHANGE:
                    BtlController_EmitSetMonData(BUFFER_A, REQUEST_STATUS_BATTLE, 0, 4, &gBattleMons[battlerId].status1);
                    MarkBattlerForControllerExec(gActiveBattler);
                    break;
                case ITEM_PP_CHANGE:
                    if (MOVE_IS_PERMANENT(battlerId, i))
                        gBattleMons[battlerId].pp[i] = changedPP;
                    break;
                }
            }
        }
        break;
    case ITEMEFFECT_BATTLER_MOVE_END:
        goto DO_ITEMEFFECT_MOVE_END;    // this hurts a bit to do, but is an easy solution
    case ITEMEFFECT_MOVE_END:
        for (battlerId = 0; battlerId < gBattlersCount; battlerId++)
        {
            gLastUsedItem = gBattleMons[battlerId].item;
            battlerHoldEffect = GetBattlerHoldEffect(battlerId, TRUE);
        DO_ITEMEFFECT_MOVE_END:
            switch (battlerHoldEffect)
            {
            case HOLD_EFFECT_MICLE_BERRY:
                if (B_HP_BERRIES >= GEN_4)
                    effect = TrySetMicleBerry(battlerId, gLastUsedItem, FALSE);
                break;
            case HOLD_EFFECT_RESTORE_HP:
                if (B_HP_BERRIES >= GEN_4)
                    effect = ItemHealHp(battlerId, gLastUsedItem, FALSE, FALSE);
                break;
            case HOLD_EFFECT_RESTORE_PCT_HP:
                if (B_BERRIES_INSTANT >= GEN_4)
                    effect = ItemHealHp(battlerId, gLastUsedItem, FALSE, TRUE);
                break;
            case HOLD_EFFECT_CONFUSE_SPICY:
                if (B_BERRIES_INSTANT >= GEN_4)
                    effect = HealConfuseBerry(battlerId, gLastUsedItem, FLAVOR_SPICY, FALSE);
                break;
            case HOLD_EFFECT_CONFUSE_DRY:
                if (B_BERRIES_INSTANT >= GEN_4)
                    effect = HealConfuseBerry(battlerId, gLastUsedItem, FLAVOR_DRY, FALSE);
                break;
            case HOLD_EFFECT_CONFUSE_SWEET:
                if (B_BERRIES_INSTANT >= GEN_4)
                    effect = HealConfuseBerry(battlerId, gLastUsedItem, FLAVOR_SWEET, FALSE);
                break;
            case HOLD_EFFECT_CONFUSE_BITTER:
                if (B_BERRIES_INSTANT >= GEN_4)
                    effect = HealConfuseBerry(battlerId, gLastUsedItem, FLAVOR_BITTER, FALSE);
                break;
            case HOLD_EFFECT_CONFUSE_SOUR:
                if (B_BERRIES_INSTANT >= GEN_4)
                    effect = HealConfuseBerry(battlerId, gLastUsedItem, FLAVOR_SOUR, FALSE);
                break;
            case HOLD_EFFECT_ATTACK_UP:
                if (B_BERRIES_INSTANT >= GEN_4)
                    effect = StatRaiseBerry(battlerId, gLastUsedItem, STAT_ATK, FALSE);
                break;
            case HOLD_EFFECT_DEFENSE_UP:
                if (B_BERRIES_INSTANT >= GEN_4)
                    effect = StatRaiseBerry(battlerId, gLastUsedItem, STAT_DEF, FALSE);
                break;
            case HOLD_EFFECT_SPEED_UP:
                if (B_BERRIES_INSTANT >= GEN_4)
                    effect = StatRaiseBerry(battlerId, gLastUsedItem, STAT_SPEED, FALSE);
                break;
            case HOLD_EFFECT_SP_ATTACK_UP:
                if (B_BERRIES_INSTANT >= GEN_4)
                    effect = StatRaiseBerry(battlerId, gLastUsedItem, STAT_SPATK, FALSE);
                break;
            case HOLD_EFFECT_SP_DEFENSE_UP:
                if (B_BERRIES_INSTANT >= GEN_4)
                    effect = StatRaiseBerry(battlerId, gLastUsedItem, STAT_SPDEF, FALSE);
                break;
            case HOLD_EFFECT_RANDOM_STAT_UP:
                if (B_BERRIES_INSTANT >= GEN_4)
                    effect = RandomStatRaiseBerry(battlerId, gLastUsedItem, FALSE);
                break;
            case HOLD_EFFECT_CURE_PAR:
                if (gBattleMons[battlerId].status1 & STATUS1_PARALYSIS && !UnnerveOn(battlerId, gLastUsedItem))
                {
                    gBattleMons[battlerId].status1 &= ~STATUS1_PARALYSIS;
                    BattleScriptPushCursor();
                    gBattlescriptCurrInstr = BattleScript_BerryCureParRet;
                    effect = ITEM_STATUS_CHANGE;
                }
                break;
            case HOLD_EFFECT_CURE_PSN:
                if (gBattleMons[battlerId].status1 & STATUS1_PSN_ANY && !UnnerveOn(battlerId, gLastUsedItem))
                {
                    gBattleMons[battlerId].status1 &= ~(STATUS1_PSN_ANY | STATUS1_TOXIC_COUNTER);
                    BattleScriptPushCursor();
                    gBattlescriptCurrInstr = BattleScript_BerryCurePsnRet;
                    effect = ITEM_STATUS_CHANGE;
                }
                break;
            case HOLD_EFFECT_CURE_BRN:
                if (gBattleMons[battlerId].status1 & STATUS1_BURN && !UnnerveOn(battlerId, gLastUsedItem))
                {
                    gBattleMons[battlerId].status1 &= ~STATUS1_BURN;
                    BattleScriptPushCursor();
                    gBattlescriptCurrInstr = BattleScript_BerryCureBrnRet;
                    effect = ITEM_STATUS_CHANGE;
                }
                break;
            case HOLD_EFFECT_CURE_FRZ:
                if (gBattleMons[battlerId].status1 & STATUS1_FREEZE && !UnnerveOn(battlerId, gLastUsedItem))
                {
                    gBattleMons[battlerId].status1 &= ~STATUS1_FREEZE;
                    BattleScriptPushCursor();
                    gBattlescriptCurrInstr = BattleScript_BerryCureFrzRet;
                    effect = ITEM_STATUS_CHANGE;
                }
                break;
            case HOLD_EFFECT_CURE_SLP:
                if (gBattleMons[battlerId].status1 & STATUS1_SLEEP && !UnnerveOn(battlerId, gLastUsedItem))
                {
                    gBattleMons[battlerId].status1 &= ~STATUS1_SLEEP;
                    gBattleMons[battlerId].status2 &= ~STATUS2_NIGHTMARE;
                    BattleScriptPushCursor();
                    gBattlescriptCurrInstr = BattleScript_BerryCureSlpRet;
                    effect = ITEM_STATUS_CHANGE;
                }
                break;
            case HOLD_EFFECT_CURE_CONFUSION:
                if (gBattleMons[battlerId].status2 & STATUS2_CONFUSION && !UnnerveOn(battlerId, gLastUsedItem))
                {
                    gBattleMons[battlerId].status2 &= ~STATUS2_CONFUSION;
                    BattleScriptPushCursor();
                    gBattlescriptCurrInstr = BattleScript_BerryCureConfusionRet;
                    effect = ITEM_EFFECT_OTHER;
                }
                break;
            case HOLD_EFFECT_MENTAL_HERB:
                if (GetMentalHerbEffect(battlerId))
                {
                    gBattleScripting.savedBattler = gBattlerAttacker;
                    gBattlerAttacker = battlerId;
                    BattleScriptPushCursor();
                    gBattlescriptCurrInstr = BattleScript_MentalHerbCureRet;
                    effect = ITEM_EFFECT_OTHER;
                }
                break;
            case HOLD_EFFECT_CURE_STATUS:
                if ((gBattleMons[battlerId].status1 & STATUS1_ANY || gBattleMons[battlerId].status2 & STATUS2_CONFUSION) && !UnnerveOn(battlerId, gLastUsedItem))
                {
                    if (gBattleMons[battlerId].status1 & STATUS1_PSN_ANY)
                        StringCopy(gBattleTextBuff1, gStatusConditionString_PoisonJpn);

                    if (gBattleMons[battlerId].status1 & STATUS1_SLEEP)
                    {
                        gBattleMons[battlerId].status2 &= ~STATUS2_NIGHTMARE;
                        StringCopy(gBattleTextBuff1, gStatusConditionString_SleepJpn);
                    }

                    if (gBattleMons[battlerId].status1 & STATUS1_PARALYSIS)
                        StringCopy(gBattleTextBuff1, gStatusConditionString_ParalysisJpn);

                    if (gBattleMons[battlerId].status1 & STATUS1_BURN)
                        StringCopy(gBattleTextBuff1, gStatusConditionString_BurnJpn);

                    if (gBattleMons[battlerId].status1 & STATUS1_FREEZE)
                        StringCopy(gBattleTextBuff1, gStatusConditionString_IceJpn);

                    if (gBattleMons[battlerId].status2 & STATUS2_CONFUSION)
                        StringCopy(gBattleTextBuff1, gStatusConditionString_ConfusionJpn);

                    gBattleMons[battlerId].status1 = 0;
                    gBattleMons[battlerId].status2 &= ~STATUS2_CONFUSION;
                    BattleScriptPushCursor();
                    gBattleCommunication[MULTISTRING_CHOOSER] = B_MSG_CURED_PROBLEM;
                    gBattlescriptCurrInstr = BattleScript_BerryCureChosenStatusRet;
                    effect = ITEM_STATUS_CHANGE;
                }
                break;
            case HOLD_EFFECT_RESTORE_STATS:
                for (i = 0; i < NUM_BATTLE_STATS; i++)
                {
                    if (gBattleMons[battlerId].statStages[i] < DEFAULT_STAT_STAGE)
                    {
                        gBattleMons[battlerId].statStages[i] = DEFAULT_STAT_STAGE;
                        effect = ITEM_STATS_CHANGE;
                    }
                }
                if (effect)
                {
                    gBattleScripting.battler = battlerId;
                    gPotentialItemEffectBattler = battlerId;
                    BattleScriptPushCursor();
                    gBattlescriptCurrInstr = BattleScript_WhiteHerbRet;
                    return effect;
                }
                break;
            }

            if (effect)
            {
                gActiveBattler = gPotentialItemEffectBattler = gBattleScripting.battler = battlerId;
                if (effect == ITEM_STATUS_CHANGE)
                {
                    BtlController_EmitSetMonData(BUFFER_A, REQUEST_STATUS_BATTLE, 0, 4, &gBattleMons[gActiveBattler].status1);
                    MarkBattlerForControllerExec(gActiveBattler);
                }
                break;
            }
        }
        break;
    case ITEMEFFECT_KINGSROCK:
        // Occur on each hit of a multi-strike move
        switch (atkHoldEffect)
        {
        case HOLD_EFFECT_FLINCH:
            #if B_SERENE_GRACE_BOOST >= GEN_5
                if (GetBattlerAbility(gBattlerAttacker) == ABILITY_SERENE_GRACE)
                    atkHoldEffectParam *= 2;
            #endif
            if (gBattleMoveDamage != 0  // Need to have done damage
                && !(gMoveResultFlags & MOVE_RESULT_NO_EFFECT)
                && TARGET_TURN_DAMAGED
                && (Random() % 100) < atkHoldEffectParam
                && gBattleMoves[gCurrentMove].flags & FLAG_KINGS_ROCK_AFFECTED
                && gBattleMons[gBattlerTarget].hp)
            {
                gBattleScripting.moveEffect = MOVE_EFFECT_FLINCH;
                BattleScriptPushCursor();
                SetMoveEffect(FALSE, 0);
                BattleScriptPop();
            }
            break;
        case HOLD_EFFECT_BLUNDER_POLICY:
            if (gBattleStruct->blunderPolicy
             && gBattleMons[gBattlerAttacker].hp != 0
             && CompareStat(gBattlerAttacker, STAT_SPEED, MAX_STAT_STAGE, CMP_LESS_THAN))
            {
                gBattleStruct->blunderPolicy = FALSE;
                gLastUsedItem = atkItem;
                gBattleScripting.statChanger = SET_STATCHANGER(STAT_SPEED, 2, FALSE);
                effect = ITEM_STATS_CHANGE;
                BattleScriptPushCursor();
                gBattlescriptCurrInstr = BattleScript_AttackerItemStatRaise;
            }
            break;
        }
        break;
    case ITEMEFFECT_LIFEORB_SHELLBELL:
        // Occur after the final hit of a multi-strike move
        switch (atkHoldEffect)
        {
        case HOLD_EFFECT_SHELL_BELL:
            if (gSpecialStatuses[gBattlerAttacker].damagedMons  // Need to have done damage
                && gBattlerAttacker != gBattlerTarget
                && gBattleMons[gBattlerAttacker].hp != gBattleMons[gBattlerAttacker].maxHP
                && gBattleMons[gBattlerAttacker].hp != 0)
            {
                gLastUsedItem = atkItem;
                gPotentialItemEffectBattler = gBattlerAttacker;
                gBattleScripting.battler = gBattlerAttacker;
                gBattleMoveDamage = (gSpecialStatuses[gBattlerTarget].dmg / atkHoldEffectParam) * -1;
                if (gBattleMoveDamage == 0)
                    gBattleMoveDamage = -1;
                gSpecialStatuses[gBattlerTarget].dmg = 0;
                BattleScriptPushCursor();
                gBattlescriptCurrInstr = BattleScript_ItemHealHP_Ret;
                effect = ITEM_HP_CHANGE;
            }
            break;
        case HOLD_EFFECT_LIFE_ORB:
            if (IsBattlerAlive(gBattlerAttacker)
                && !(TestSheerForceFlag(gBattlerAttacker, gCurrentMove))
                && GetBattlerAbility(gBattlerAttacker) != ABILITY_MAGIC_GUARD
                && gSpecialStatuses[gBattlerAttacker].damagedMons)
            {
                gBattleMoveDamage = gBattleMons[gBattlerAttacker].maxHP / 10;
                if (gBattleMoveDamage == 0)
                    gBattleMoveDamage = 1;
                effect = ITEM_HP_CHANGE;
                BattleScriptPushCursor();
                gBattlescriptCurrInstr = BattleScript_ItemHurtRet;
                gLastUsedItem = gBattleMons[gBattlerAttacker].item;
            }
            break;
        case HOLD_EFFECT_THROAT_SPRAY:  // Does NOT need to be a damaging move
            if (gProtectStructs[gBattlerAttacker].targetAffected
             && gBattleMons[gBattlerAttacker].hp != 0
             && gBattleMoves[gCurrentMove].flags & FLAG_SOUND
             && CompareStat(gBattlerAttacker, STAT_SPATK, MAX_STAT_STAGE, CMP_LESS_THAN)
             && !NoAliveMonsForEitherParty())   // Don't activate if battle will end
            {
                gLastUsedItem = atkItem;
                gBattleScripting.battler = gBattlerAttacker;
                gBattleScripting.statChanger = SET_STATCHANGER(STAT_SPATK, 1, FALSE);
                effect = ITEM_STATS_CHANGE;
                BattleScriptPushCursor();
                gBattlescriptCurrInstr = BattleScript_AttackerItemStatRaise;
            }
            break;
        }
        break;
    case ITEMEFFECT_TARGET:
        if (!(gMoveResultFlags & MOVE_RESULT_NO_EFFECT))
        {
            GET_MOVE_TYPE(gCurrentMove, moveType);
            switch (battlerHoldEffect)
            {
            case HOLD_EFFECT_AIR_BALLOON:
                if (TARGET_TURN_DAMAGED)
                {
                    effect = ITEM_EFFECT_OTHER;
                    BattleScriptPushCursor();
                    gBattlescriptCurrInstr = BattleScript_AirBaloonMsgPop;
                }
                break;
            case HOLD_EFFECT_ROCKY_HELMET:
                if (TARGET_TURN_DAMAGED
                    && IsMoveMakingContact(gCurrentMove, gBattlerAttacker)
                    && IsBattlerAlive(gBattlerAttacker)
                    && GetBattlerAbility(gBattlerAttacker) != ABILITY_MAGIC_GUARD)
                {
                    gBattleMoveDamage = gBattleMons[gBattlerAttacker].maxHP / 6;
                    if (gBattleMoveDamage == 0)
                        gBattleMoveDamage = 1;
                    effect = ITEM_HP_CHANGE;
                    BattleScriptPushCursor();
                    gBattlescriptCurrInstr = BattleScript_RockyHelmetActivates;
                    PREPARE_ITEM_BUFFER(gBattleTextBuff1, gLastUsedItem);
                    RecordItemEffectBattle(battlerId, HOLD_EFFECT_ROCKY_HELMET);
                }
                break;
            case HOLD_EFFECT_WEAKNESS_POLICY:
                if (IsBattlerAlive(battlerId)
                    && TARGET_TURN_DAMAGED
                    && gMoveResultFlags & MOVE_RESULT_SUPER_EFFECTIVE)
                {
                    effect = ITEM_STATS_CHANGE;
                    BattleScriptPushCursor();
                    gBattlescriptCurrInstr = BattleScript_WeaknessPolicy;
                }
                break;
            case HOLD_EFFECT_SNOWBALL:
                if (IsBattlerAlive(battlerId)
                    && TARGET_TURN_DAMAGED
                    && moveType == TYPE_ICE)
                {
                    effect = ITEM_STATS_CHANGE;
                    BattleScriptPushCursor();
                    gBattlescriptCurrInstr = BattleScript_TargetItemStatRaise;
                    gBattleScripting.statChanger = SET_STATCHANGER(STAT_ATK, 1, FALSE);
                }
                break;
            case HOLD_EFFECT_LUMINOUS_MOSS:
                if (IsBattlerAlive(battlerId)
                    && TARGET_TURN_DAMAGED
                    && moveType == TYPE_WATER)
                {
                    effect = ITEM_STATS_CHANGE;
                    BattleScriptPushCursor();
                    gBattlescriptCurrInstr = BattleScript_TargetItemStatRaise;
                    gBattleScripting.statChanger = SET_STATCHANGER(STAT_SPDEF, 1, FALSE);
                }
                break;
            case HOLD_EFFECT_CELL_BATTERY:
                if (IsBattlerAlive(battlerId)
                    && TARGET_TURN_DAMAGED
                    && moveType == TYPE_ELECTRIC)
                {
                    effect = ITEM_STATS_CHANGE;
                    BattleScriptPushCursor();
                    gBattlescriptCurrInstr = BattleScript_TargetItemStatRaise;
                    gBattleScripting.statChanger = SET_STATCHANGER(STAT_ATK, 1, FALSE);
                }
                break;
            case HOLD_EFFECT_ABSORB_BULB:
                if (IsBattlerAlive(battlerId)
                    && TARGET_TURN_DAMAGED
                    && moveType == TYPE_WATER)
                {
                    effect = ITEM_STATS_CHANGE;
                    BattleScriptPushCursor();
                    gBattlescriptCurrInstr = BattleScript_TargetItemStatRaise;
                    gBattleScripting.statChanger = SET_STATCHANGER(STAT_SPATK, 1, FALSE);
                }
                break;
            case HOLD_EFFECT_JABOCA_BERRY:  // consume and damage attacker if used physical move
                if (IsBattlerAlive(battlerId)
                 && TARGET_TURN_DAMAGED
                 && !DoesSubstituteBlockMove(gBattlerAttacker, battlerId, gCurrentMove)
                 && IS_MOVE_PHYSICAL(gCurrentMove)
                 && GetBattlerAbility(gBattlerAttacker) != ABILITY_MAGIC_GUARD)
                {
                    gBattleMoveDamage = gBattleMons[gBattlerAttacker].maxHP / 8;
                    if (gBattleMoveDamage == 0)
                        gBattleMoveDamage = 1;
                    if (GetBattlerAbility(battlerId) == ABILITY_RIPEN)
                        gBattleMoveDamage *= 2;

                    effect = ITEM_HP_CHANGE;
                    BattleScriptPushCursor();
                    gBattlescriptCurrInstr = BattleScript_JabocaRowapBerryActivates;
                    PREPARE_ITEM_BUFFER(gBattleTextBuff1, gLastUsedItem);
                    RecordItemEffectBattle(battlerId, HOLD_EFFECT_ROCKY_HELMET);
                }
                break;
            case HOLD_EFFECT_ROWAP_BERRY:  // consume and damage attacker if used special move
                if (IsBattlerAlive(battlerId)
                 && TARGET_TURN_DAMAGED
                 && !DoesSubstituteBlockMove(gBattlerAttacker, battlerId, gCurrentMove)
                 && IS_MOVE_SPECIAL(gCurrentMove)
                 && GetBattlerAbility(gBattlerAttacker) != ABILITY_MAGIC_GUARD)
                {
                    gBattleMoveDamage = gBattleMons[gBattlerAttacker].maxHP / 8;
                    if (gBattleMoveDamage == 0)
                        gBattleMoveDamage = 1;
                    if (GetBattlerAbility(battlerId) == ABILITY_RIPEN)
                        gBattleMoveDamage *= 2;

                    effect = ITEM_HP_CHANGE;
                    BattleScriptPushCursor();
                    gBattlescriptCurrInstr = BattleScript_JabocaRowapBerryActivates;
                    PREPARE_ITEM_BUFFER(gBattleTextBuff1, gLastUsedItem);
                    RecordItemEffectBattle(battlerId, HOLD_EFFECT_ROCKY_HELMET);
                }
                break;
            case HOLD_EFFECT_KEE_BERRY:  // consume and boost defense if used physical move
                effect = DamagedStatBoostBerryEffect(battlerId, STAT_DEF, SPLIT_PHYSICAL);
                break;
            case HOLD_EFFECT_MARANGA_BERRY:  // consume and boost sp. defense if used special move
                effect = DamagedStatBoostBerryEffect(battlerId, STAT_SPDEF, SPLIT_SPECIAL);
                break;
            case HOLD_EFFECT_STICKY_BARB:
                if (TARGET_TURN_DAMAGED
                  && (!(gMoveResultFlags & MOVE_RESULT_NO_EFFECT))
                  && IsMoveMakingContact(gCurrentMove, gBattlerAttacker)
                  && !DoesSubstituteBlockMove(gBattlerAttacker, battlerId, gCurrentMove)
                  && IsBattlerAlive(gBattlerAttacker)
                  && CanStealItem(gBattlerAttacker, gBattlerTarget, gBattleMons[gBattlerTarget].item)
                  && gBattleMons[gBattlerAttacker].item == ITEM_NONE)
                {
                    // No sticky hold checks.
                    gEffectBattler = battlerId; // gEffectBattler = target
                    StealTargetItem(gBattlerAttacker, gBattlerTarget);  // Attacker takes target's barb
                    BattleScriptPushCursor();
                    gBattlescriptCurrInstr = BattleScript_StickyBarbTransfer;
                    effect = ITEM_EFFECT_OTHER;
                }
                break;
            }
        }
        break;
    case ITEMEFFECT_ORBS:
        switch (battlerHoldEffect)
        {
        case HOLD_EFFECT_TOXIC_ORB:
            if (!gBattleMons[battlerId].status1
                && CanPoisonType(battlerId, battlerId)
                && GetBattlerAbility(battlerId) != ABILITY_IMMUNITY
                && GetBattlerAbility(battlerId) != ABILITY_COMATOSE
                && IsBattlerAlive)
            {
                effect = ITEM_STATUS_CHANGE;
                gBattleMons[battlerId].status1 = STATUS1_TOXIC_POISON;
                BattleScriptExecute(BattleScript_ToxicOrb);
                RecordItemEffectBattle(battlerId, battlerHoldEffect);
            }
            break;
        case HOLD_EFFECT_FLAME_ORB:
            if (!gBattleMons[battlerId].status1
                && !IS_BATTLER_OF_TYPE(battlerId, TYPE_FIRE)
                && GetBattlerAbility(battlerId) != ABILITY_WATER_VEIL
                && GetBattlerAbility(battlerId) != ABILITY_WATER_BUBBLE
                && GetBattlerAbility(battlerId) != ABILITY_COMATOSE
                && IsBattlerAlive)
            {
                effect = ITEM_STATUS_CHANGE;
                gBattleMons[battlerId].status1 = STATUS1_BURN;
                BattleScriptExecute(BattleScript_FlameOrb);
                RecordItemEffectBattle(battlerId, battlerHoldEffect);
            }
            break;
        case HOLD_EFFECT_STICKY_BARB:   // Not an orb per se, but similar effect, and needs to NOT activate with pickpocket
            if (GetBattlerAbility(battlerId) != ABILITY_MAGIC_GUARD)
            {
                gBattleMoveDamage = gBattleMons[battlerId].maxHP / 8;
                if (gBattleMoveDamage == 0)
                    gBattleMoveDamage = 1;
                BattleScriptExecute(BattleScript_ItemHurtEnd2);
                effect = ITEM_HP_CHANGE;
                RecordItemEffectBattle(battlerId, battlerHoldEffect);
                PREPARE_ITEM_BUFFER(gBattleTextBuff1, gLastUsedItem);
            }
            break;
        }

        if (effect == ITEM_STATUS_CHANGE)
        {
            gActiveBattler = battlerId;
            BtlController_EmitSetMonData(BUFFER_A, REQUEST_STATUS_BATTLE, 0, 4, &gBattleMons[battlerId].status1);
            MarkBattlerForControllerExec(gActiveBattler);
        }
        break;
    }

    // Berry was successfully used on a Pokemon.
    if (effect && (gLastUsedItem >= FIRST_BERRY_INDEX && gLastUsedItem <= LAST_BERRY_INDEX))
        gBattleStruct->ateBerry[battlerId & BIT_SIDE] |= gBitTable[gBattlerPartyIndexes[battlerId]];

    return effect;
}

void ClearFuryCutterDestinyBondGrudge(u8 battlerId)
{
    gDisableStructs[battlerId].furyCutterCounter = 0;
    gBattleMons[battlerId].status2 &= ~STATUS2_DESTINY_BOND;
    gStatuses3[battlerId] &= ~STATUS3_GRUDGE;
}

void HandleAction_RunBattleScript(void) // identical to RunBattleScriptCommands
{
    if (gBattleControllerExecFlags == 0)
        gBattleScriptingCommandsTable[*gBattlescriptCurrInstr]();
}

u32 SetRandomTarget(u32 battlerId)
{
    u32 target;
    static const u8 targets[2][2] =
    {
        [B_SIDE_PLAYER] = {B_POSITION_OPPONENT_LEFT, B_POSITION_OPPONENT_RIGHT},
        [B_SIDE_OPPONENT] = {B_POSITION_PLAYER_LEFT, B_POSITION_PLAYER_RIGHT},
    };

    if (gBattleTypeFlags & BATTLE_TYPE_DOUBLE)
    {
        target = GetBattlerAtPosition(targets[GetBattlerSide(battlerId)][Random() % 2]);
        if (!IsBattlerAlive(target))
            target ^= BIT_FLANK;
    }
    else
    {
        target = GetBattlerAtPosition(targets[GetBattlerSide(battlerId)][0]);
    }

    return target;
}

u32 GetMoveTarget(u16 move, u8 setTarget)
{
    u8 targetBattler = 0;
    u32 i, moveTarget, side;

    if (setTarget != NO_TARGET_OVERRIDE)
        moveTarget = setTarget - 1;
    else
        moveTarget = gBattleMoves[move].target;

    // Special cases
    if (move == MOVE_CURSE && !IS_BATTLER_OF_TYPE(gBattlerAttacker, TYPE_GHOST))
        moveTarget = MOVE_TARGET_USER;

    switch (moveTarget)
    {
    case MOVE_TARGET_SELECTED:
        side = GetBattlerSide(gBattlerAttacker) ^ BIT_SIDE;
        if (IsAffectedByFollowMe(gBattlerAttacker, side, move))
        {
            targetBattler = gSideTimers[side].followmeTarget;
        }
        else
        {
            targetBattler = SetRandomTarget(gBattlerAttacker);
            if (gBattleMoves[move].type == TYPE_ELECTRIC
                && IsAbilityOnOpposingSide(gBattlerAttacker, ABILITY_LIGHTNING_ROD)
                && GetBattlerAbility(targetBattler) != ABILITY_LIGHTNING_ROD)
            {
                targetBattler ^= BIT_FLANK;
                RecordAbilityBattle(targetBattler, gBattleMons[targetBattler].ability);
                gSpecialStatuses[targetBattler].lightningRodRedirected = TRUE;
            }
            else if (gBattleMoves[move].type == TYPE_WATER
                && IsAbilityOnOpposingSide(gBattlerAttacker, ABILITY_STORM_DRAIN)
                && GetBattlerAbility(targetBattler) != ABILITY_STORM_DRAIN)
            {
                targetBattler ^= BIT_FLANK;
                RecordAbilityBattle(targetBattler, gBattleMons[targetBattler].ability);
                gSpecialStatuses[targetBattler].stormDrainRedirected = TRUE;
            }
        }
        break;
    case MOVE_TARGET_DEPENDS:
    case MOVE_TARGET_BOTH:
    case MOVE_TARGET_FOES_AND_ALLY:
    case MOVE_TARGET_OPPONENTS_FIELD:
        targetBattler = GetBattlerAtPosition((GetBattlerPosition(gBattlerAttacker) & BIT_SIDE) ^ BIT_SIDE);
        if (!IsBattlerAlive(targetBattler))
            targetBattler ^= BIT_FLANK;
        break;
    case MOVE_TARGET_RANDOM:
        side = GetBattlerSide(gBattlerAttacker) ^ BIT_SIDE;
        if (IsAffectedByFollowMe(gBattlerAttacker, side, move))
            targetBattler = gSideTimers[side].followmeTarget;
        else if (gBattleTypeFlags & BATTLE_TYPE_DOUBLE && moveTarget & MOVE_TARGET_RANDOM)
            targetBattler = SetRandomTarget(gBattlerAttacker);
        else
            targetBattler = GetBattlerAtPosition((GetBattlerPosition(gBattlerAttacker) & BIT_SIDE) ^ BIT_SIDE);
        break;
    case MOVE_TARGET_USER_OR_SELECTED:
    case MOVE_TARGET_USER:
    default:
        targetBattler = gBattlerAttacker;
        break;
    case MOVE_TARGET_ALLY:
        if (IsBattlerAlive(BATTLE_PARTNER(gBattlerAttacker)))
            targetBattler = BATTLE_PARTNER(gBattlerAttacker);
        else
            targetBattler = gBattlerAttacker;
        break;
    }

    *(gBattleStruct->moveTarget + gBattlerAttacker) = targetBattler;

    return targetBattler;
}

static bool32 IsMonEventLegal(u8 battlerId)
{
    if (GetBattlerSide(battlerId) == B_SIDE_OPPONENT)
        return TRUE;
    if (GetMonData(&gPlayerParty[gBattlerPartyIndexes[battlerId]], MON_DATA_SPECIES, NULL) != SPECIES_DEOXYS
        && GetMonData(&gPlayerParty[gBattlerPartyIndexes[battlerId]], MON_DATA_SPECIES, NULL) != SPECIES_MEW)
            return TRUE;
    return GetMonData(&gPlayerParty[gBattlerPartyIndexes[battlerId]], MON_DATA_EVENT_LEGAL, NULL);
}

u8 IsMonDisobedient(void)
{
    s32 rnd;
    s32 calc;
    u8 obedienceLevel = 0;

    if (gBattleTypeFlags & (BATTLE_TYPE_LINK | BATTLE_TYPE_RECORDED_LINK))
        return 0;
    if (GetBattlerSide(gBattlerAttacker) == B_SIDE_OPPONENT)
        return 0;

    if (IsMonEventLegal(gBattlerAttacker)) // only false if illegal Mew or Deoxys
    {
        if (gBattleTypeFlags & BATTLE_TYPE_INGAME_PARTNER && GetBattlerPosition(gBattlerAttacker) == 2)
            return 0;
        if (gBattleTypeFlags & BATTLE_TYPE_FRONTIER)
            return 0;
        if (gBattleTypeFlags & BATTLE_TYPE_RECORDED)
            return 0;
        if (!IsOtherTrainer(gBattleMons[gBattlerAttacker].otId, gBattleMons[gBattlerAttacker].otName))
            return 0;
        if (FlagGet(FLAG_BADGE08_GET))
            return 0;

        obedienceLevel = 10;

        if (FlagGet(FLAG_BADGE02_GET))
            obedienceLevel = 30;
        if (FlagGet(FLAG_BADGE04_GET))
            obedienceLevel = 50;
        if (FlagGet(FLAG_BADGE06_GET))
            obedienceLevel = 70;
    }

    if (gBattleMons[gBattlerAttacker].level <= obedienceLevel)
        return 0;
    rnd = (Random() & 255);
    calc = (gBattleMons[gBattlerAttacker].level + obedienceLevel) * rnd >> 8;
    if (calc < obedienceLevel)
        return 0;

    // is not obedient
    if (gCurrentMove == MOVE_RAGE)
        gBattleMons[gBattlerAttacker].status2 &= ~STATUS2_RAGE;
    if (gBattleMons[gBattlerAttacker].status1 & STATUS1_SLEEP && (gCurrentMove == MOVE_SNORE || gCurrentMove == MOVE_SLEEP_TALK))
    {
        gBattlescriptCurrInstr = BattleScript_IgnoresWhileAsleep;
        return 1;
    }

    rnd = (Random() & 255);
    calc = (gBattleMons[gBattlerAttacker].level + obedienceLevel) * rnd >> 8;
    if (calc < obedienceLevel)
    {
        calc = CheckMoveLimitations(gBattlerAttacker, gBitTable[gCurrMovePos], MOVE_LIMITATIONS_ALL);
        if (calc == 0xF) // all moves cannot be used
        {
            // Randomly select, then print a disobedient string
            // B_MSG_LOAFING, B_MSG_WONT_OBEY, B_MSG_TURNED_AWAY, or B_MSG_PRETEND_NOT_NOTICE
            gBattleCommunication[MULTISTRING_CHOOSER] = Random() & (NUM_LOAF_STRINGS - 1);
            gBattlescriptCurrInstr = BattleScript_MoveUsedLoafingAround;
            return 1;
        }
        else // use a random move
        {
            do
            {
                gCurrMovePos = gChosenMovePos = Random() & (MAX_MON_MOVES - 1);
            } while (gBitTable[gCurrMovePos] & calc);

            gCalledMove = gBattleMons[gBattlerAttacker].moves[gCurrMovePos];
            gBattlescriptCurrInstr = BattleScript_IgnoresAndUsesRandomMove;
            gBattlerTarget = GetMoveTarget(gCalledMove, NO_TARGET_OVERRIDE);
            gHitMarker |= HITMARKER_DISOBEDIENT_MOVE;
            return 2;
        }
    }
    else
    {
        obedienceLevel = gBattleMons[gBattlerAttacker].level - obedienceLevel;

        calc = (Random() & 255);
        if (calc < obedienceLevel && CanSleep(gBattlerAttacker))
        {
            // try putting asleep
            int i;
            for (i = 0; i < gBattlersCount; i++)
            {
                if (gBattleMons[i].status2 & STATUS2_UPROAR)
                    break;
            }
            if (i == gBattlersCount)
            {
                gBattlescriptCurrInstr = BattleScript_IgnoresAndFallsAsleep;
                return 1;
            }
        }
        calc -= obedienceLevel;
        if (calc < obedienceLevel)
        {
            gBattleMoveDamage = CalculateMoveDamage(MOVE_NONE, gBattlerAttacker, gBattlerAttacker, TYPE_MYSTERY, 40, FALSE, FALSE, TRUE);
            gBattlerTarget = gBattlerAttacker;
            gBattlescriptCurrInstr = BattleScript_IgnoresAndHitsItself;
            gHitMarker |= HITMARKER_UNABLE_TO_USE_MOVE;
            return 2;
        }
        else
        {
            // Randomly select, then print a disobedient string
            // B_MSG_LOAFING, B_MSG_WONT_OBEY, B_MSG_TURNED_AWAY, or B_MSG_PRETEND_NOT_NOTICE
            gBattleCommunication[MULTISTRING_CHOOSER] = Random() & (NUM_LOAF_STRINGS - 1);
            gBattlescriptCurrInstr = BattleScript_MoveUsedLoafingAround;
            return 1;
        }
    }
}

u32 GetBattlerHoldEffect(u8 battlerId, bool32 checkNegating)
{
    if (checkNegating)
    {
        if (gStatuses3[battlerId] & STATUS3_EMBARGO)
            return HOLD_EFFECT_NONE;
        if (gFieldStatuses & STATUS_FIELD_MAGIC_ROOM)
            return HOLD_EFFECT_NONE;
        if (GetBattlerAbility(battlerId) == ABILITY_KLUTZ)
            return HOLD_EFFECT_NONE;
    }

    gPotentialItemEffectBattler = battlerId;

    if (B_ENABLE_DEBUG && gBattleStruct->debugHoldEffects[battlerId] != 0 && gBattleMons[battlerId].item)
        return gBattleStruct->debugHoldEffects[battlerId];
    else if (gBattleMons[battlerId].item == ITEM_ENIGMA_BERRY)
        return gEnigmaBerries[battlerId].holdEffect;
    else
        return ItemId_GetHoldEffect(gBattleMons[battlerId].item);
}

u32 GetBattlerHoldEffectParam(u8 battlerId)
{
    if (gBattleMons[battlerId].item == ITEM_ENIGMA_BERRY)
        return gEnigmaBerries[battlerId].holdEffectParam;
    else
        return ItemId_GetHoldEffectParam(gBattleMons[battlerId].item);
}

bool32 IsMoveMakingContact(u16 move, u8 battlerAtk)
{
    if (!(gBattleMoves[move].flags & FLAG_MAKES_CONTACT))
    {
        if (gBattleMoves[move].effect == EFFECT_SHELL_SIDE_ARM && gSwapDamageCategory)
            return TRUE;
        else
            return FALSE;
    }
    else if (GetBattlerAbility(battlerAtk) == ABILITY_LONG_REACH)
    {
        return FALSE;
    }
    else if (GetBattlerHoldEffect(battlerAtk, TRUE) == HOLD_EFFECT_PROTECTIVE_PADS)
    {
        return FALSE;
    }
    else
    {
        return TRUE;
    }
}

bool32 IsBattlerProtected(u8 battlerId, u16 move)
{
    // Decorate bypasses protect and detect, but not crafty shield
    if (move == MOVE_DECORATE)
    {
        if (gSideStatuses[GetBattlerSide(battlerId)] & SIDE_STATUS_CRAFTY_SHIELD)
            return TRUE;
        else if (gProtectStructs[battlerId].protected)
            return FALSE;
    }

    // Protective Pads doesn't stop Unseen Fist from bypassing Protect effects, so IsMoveMakingContact() isn't used here.
    // This means extra logic is needed to handle Shell Side Arm.
    if (GetBattlerAbility(gBattlerAttacker) == ABILITY_UNSEEN_FIST
        && (gBattleMoves[move].flags & FLAG_MAKES_CONTACT || (gBattleMoves[move].effect == EFFECT_SHELL_SIDE_ARM && gSwapDamageCategory)))
        return FALSE;
    else if (!(gBattleMoves[move].flags & FLAG_PROTECT_AFFECTED))
        return FALSE;
    else if (gBattleMoves[move].effect == MOVE_EFFECT_FEINT)
        return FALSE;
    else if (gProtectStructs[battlerId].protected)
        return TRUE;
    else if (gSideStatuses[GetBattlerSide(battlerId)] & SIDE_STATUS_WIDE_GUARD
             && gBattleMoves[move].target & (MOVE_TARGET_BOTH | MOVE_TARGET_FOES_AND_ALLY))
        return TRUE;
    else if (gProtectStructs[battlerId].banefulBunkered)
        return TRUE;
    else if (gProtectStructs[battlerId].obstructed && !IS_MOVE_STATUS(move))
        return TRUE;
    else if (gProtectStructs[battlerId].spikyShielded)
        return TRUE;
    else if (gProtectStructs[battlerId].kingsShielded && gBattleMoves[move].power != 0)
        return TRUE;
    else if (gSideStatuses[GetBattlerSide(battlerId)] & SIDE_STATUS_QUICK_GUARD
             && GetChosenMovePriority(gBattlerAttacker) > 0)
        return TRUE;
    else if (gSideStatuses[GetBattlerSide(battlerId)] & SIDE_STATUS_CRAFTY_SHIELD
      && IS_MOVE_STATUS(move))
        return TRUE;
    else if (gSideStatuses[GetBattlerSide(battlerId)] & SIDE_STATUS_MAT_BLOCK
      && !IS_MOVE_STATUS(move))
        return TRUE;
    else
        return FALSE;
}


bool32 IsBattlerGrounded(u8 battlerId)
{
    if (GetBattlerHoldEffect(battlerId, TRUE) == HOLD_EFFECT_IRON_BALL)
        return TRUE;
    else if (gFieldStatuses & STATUS_FIELD_GRAVITY)
        return TRUE;
    else if (gStatuses3[battlerId] & STATUS3_ROOTED)
        return TRUE;
    else if (gStatuses3[battlerId] & STATUS3_SMACKED_DOWN)
        return TRUE;

    else if (gStatuses3[battlerId] & STATUS3_TELEKINESIS)
        return FALSE;
    else if (gStatuses3[battlerId] & STATUS3_MAGNET_RISE)
        return FALSE;
    else if (GetBattlerHoldEffect(battlerId, TRUE) == HOLD_EFFECT_AIR_BALLOON)
        return FALSE;
    else if (GetBattlerAbility(battlerId) == ABILITY_LEVITATE)
        return FALSE;
    else if (IS_BATTLER_OF_TYPE(battlerId, TYPE_FLYING))
        return FALSE;

    else
        return TRUE;
}

bool32 IsBattlerAlive(u8 battlerId)
{
    if (gBattleMons[battlerId].hp == 0)
        return FALSE;
    else if (battlerId >= gBattlersCount)
        return FALSE;
    else if (gAbsentBattlerFlags & gBitTable[battlerId])
        return FALSE;
    else
        return TRUE;
}

u8 GetBattleMonMoveSlot(struct BattlePokemon *battleMon, u16 move)
{
    u8 i;

    for (i = 0; i < 4; i++)
    {
        if (battleMon->moves[i] == move)
            break;
    }
    return i;
}

u32 GetBattlerWeight(u8 battlerId)
{
    u32 i;
    u32 weight = GetPokedexHeightWeight(SpeciesToNationalPokedexNum(gBattleMons[battlerId].species), 1);
    u32 ability = GetBattlerAbility(battlerId);
    u32 holdEffect = GetBattlerHoldEffect(battlerId, TRUE);

    if (ability == ABILITY_HEAVY_METAL)
        weight *= 2;
    else if (ability == ABILITY_LIGHT_METAL)
        weight /= 2;

    if (holdEffect == HOLD_EFFECT_FLOAT_STONE)
        weight /= 2;

    for (i = 0; i < gDisableStructs[battlerId].autotomizeCount; i++)
    {
        if (weight > 1000)
        {
            weight -= 1000;
        }
        else if (weight <= 1000)
        {
            weight = 1;
            break;
        }
    }

    if (weight == 0)
        weight = 1;

    return weight;
}

u32 CountBattlerStatIncreases(u8 battlerId, bool32 countEvasionAcc)
{
    u32 i;
    u32 count = 0;

    for (i = 0; i < NUM_BATTLE_STATS; i++)
    {
        if ((i == STAT_ACC || i == STAT_EVASION) && !countEvasionAcc)
            continue;
        if (gBattleMons[battlerId].statStages[i] > DEFAULT_STAT_STAGE) // Stat is increased.
            count += gBattleMons[battlerId].statStages[i] - DEFAULT_STAT_STAGE;
    }

    return count;
}

u32 GetMoveTargetCount(u16 move, u8 battlerAtk, u8 battlerDef)
{
    switch (gBattleMoves[move].target)
    {
    case MOVE_TARGET_BOTH:
        return IsBattlerAlive(battlerDef)
             + IsBattlerAlive(BATTLE_PARTNER(battlerDef));
    case MOVE_TARGET_FOES_AND_ALLY:
        return IsBattlerAlive(battlerDef)
             + IsBattlerAlive(BATTLE_PARTNER(battlerDef))
             + IsBattlerAlive(BATTLE_PARTNER(battlerAtk));
    case MOVE_TARGET_OPPONENTS_FIELD:
        return 1;
    case MOVE_TARGET_DEPENDS:
    case MOVE_TARGET_SELECTED:
    case MOVE_TARGET_RANDOM:
    case MOVE_TARGET_USER_OR_SELECTED:
        return IsBattlerAlive(battlerDef);
    case MOVE_TARGET_USER:
        return IsBattlerAlive(battlerAtk);
    default:
        return 0;
    }
}

static void MulModifier(u16 *modifier, u16 val)
{
    *modifier = UQ_4_12_TO_INT((*modifier * val) + UQ_4_12_ROUND);
}

static u32 ApplyModifier(u16 modifier, u32 val)
{
    return UQ_4_12_TO_INT((modifier * val) + UQ_4_12_ROUND);
}

static const u8 sFlailHpScaleToPowerTable[] =
{
    1, 200,
    4, 150,
    9, 100,
    16, 80,
    32, 40,
    48, 20
};

// format: min. weight (hectograms), base power
static const u16 sWeightToDamageTable[] =
{
    100, 20,
    250, 40,
    500, 60,
    1000, 80,
    2000, 100,
    0xFFFF, 0xFFFF
};

static const u8 sSpeedDiffPowerTable[] = {40, 60, 80, 120, 150};
static const u8 sHeatCrashPowerTable[] = {40, 40, 60, 80, 100, 120};
static const u8 sTrumpCardPowerTable[] = {200, 80, 60, 50, 40};

const struct TypePower gNaturalGiftTable[] =
{
    [ITEM_TO_BERRY(ITEM_CHERI_BERRY)] = {TYPE_FIRE, 80},
    [ITEM_TO_BERRY(ITEM_CHESTO_BERRY)] = {TYPE_WATER, 80},
    [ITEM_TO_BERRY(ITEM_PECHA_BERRY)] = {TYPE_ELECTRIC, 80},
    [ITEM_TO_BERRY(ITEM_RAWST_BERRY)] = {TYPE_GRASS, 80},
    [ITEM_TO_BERRY(ITEM_ASPEAR_BERRY)] = {TYPE_ICE, 80},
    [ITEM_TO_BERRY(ITEM_LEPPA_BERRY)] = {TYPE_FIGHTING, 80},
    [ITEM_TO_BERRY(ITEM_ORAN_BERRY)] = {TYPE_POISON, 80},
    [ITEM_TO_BERRY(ITEM_PERSIM_BERRY)] = {TYPE_GROUND, 80},
    [ITEM_TO_BERRY(ITEM_LUM_BERRY)] = {TYPE_FLYING, 80},
    [ITEM_TO_BERRY(ITEM_SITRUS_BERRY)] = {TYPE_PSYCHIC, 80},
    [ITEM_TO_BERRY(ITEM_FIGY_BERRY)] = {TYPE_BUG, 80},
    [ITEM_TO_BERRY(ITEM_WIKI_BERRY)] = {TYPE_ROCK, 80},
    [ITEM_TO_BERRY(ITEM_MAGO_BERRY)] = {TYPE_GHOST, 80},
    [ITEM_TO_BERRY(ITEM_AGUAV_BERRY)] = {TYPE_DRAGON, 80},
    [ITEM_TO_BERRY(ITEM_IAPAPA_BERRY)] = {TYPE_DARK, 80},
    [ITEM_TO_BERRY(ITEM_RAZZ_BERRY)] = {TYPE_STEEL, 80},
    [ITEM_TO_BERRY(ITEM_OCCA_BERRY)] = {TYPE_FIRE, 80},
    [ITEM_TO_BERRY(ITEM_PASSHO_BERRY)] = {TYPE_WATER, 80},
    [ITEM_TO_BERRY(ITEM_WACAN_BERRY)] = {TYPE_ELECTRIC, 80},
    [ITEM_TO_BERRY(ITEM_RINDO_BERRY)] = {TYPE_GRASS, 80},
    [ITEM_TO_BERRY(ITEM_YACHE_BERRY)] = {TYPE_ICE, 80},
    [ITEM_TO_BERRY(ITEM_CHOPLE_BERRY)] = {TYPE_FIGHTING, 80},
    [ITEM_TO_BERRY(ITEM_KEBIA_BERRY)] = {TYPE_POISON, 80},
    [ITEM_TO_BERRY(ITEM_SHUCA_BERRY)] = {TYPE_GROUND, 80},
    [ITEM_TO_BERRY(ITEM_COBA_BERRY)] = {TYPE_FLYING, 80},
    [ITEM_TO_BERRY(ITEM_PAYAPA_BERRY)] = {TYPE_PSYCHIC, 80},
    [ITEM_TO_BERRY(ITEM_TANGA_BERRY)] = {TYPE_BUG, 80},
    [ITEM_TO_BERRY(ITEM_CHARTI_BERRY)] = {TYPE_ROCK, 80},
    [ITEM_TO_BERRY(ITEM_KASIB_BERRY)] = {TYPE_GHOST, 80},
    [ITEM_TO_BERRY(ITEM_HABAN_BERRY)] = {TYPE_DRAGON, 80},
    [ITEM_TO_BERRY(ITEM_COLBUR_BERRY)] = {TYPE_DARK, 80},
    [ITEM_TO_BERRY(ITEM_BABIRI_BERRY)] = {TYPE_STEEL, 80},
    [ITEM_TO_BERRY(ITEM_CHILAN_BERRY)] = {TYPE_NORMAL, 80},
    [ITEM_TO_BERRY(ITEM_ROSELI_BERRY)] = {TYPE_FAIRY, 80},
    [ITEM_TO_BERRY(ITEM_BLUK_BERRY)] = {TYPE_FIRE, 90},
    [ITEM_TO_BERRY(ITEM_NANAB_BERRY)] = {TYPE_WATER, 90},
    [ITEM_TO_BERRY(ITEM_WEPEAR_BERRY)] = {TYPE_ELECTRIC, 90},
    [ITEM_TO_BERRY(ITEM_PINAP_BERRY)] = {TYPE_GRASS, 90},
    [ITEM_TO_BERRY(ITEM_POMEG_BERRY)] = {TYPE_ICE, 90},
    [ITEM_TO_BERRY(ITEM_KELPSY_BERRY)] = {TYPE_FIGHTING, 90},
    [ITEM_TO_BERRY(ITEM_QUALOT_BERRY)] = {TYPE_POISON, 90},
    [ITEM_TO_BERRY(ITEM_HONDEW_BERRY)] = {TYPE_GROUND, 90},
    [ITEM_TO_BERRY(ITEM_GREPA_BERRY)] = {TYPE_FLYING, 90},
    [ITEM_TO_BERRY(ITEM_TAMATO_BERRY)] = {TYPE_PSYCHIC, 90},
    [ITEM_TO_BERRY(ITEM_CORNN_BERRY)] = {TYPE_BUG, 90},
    [ITEM_TO_BERRY(ITEM_MAGOST_BERRY)] = {TYPE_ROCK, 90},
    [ITEM_TO_BERRY(ITEM_RABUTA_BERRY)] = {TYPE_GHOST, 90},
    [ITEM_TO_BERRY(ITEM_NOMEL_BERRY)] = {TYPE_DRAGON, 90},
    [ITEM_TO_BERRY(ITEM_SPELON_BERRY)] = {TYPE_DARK, 90},
    [ITEM_TO_BERRY(ITEM_PAMTRE_BERRY)] = {TYPE_STEEL, 90},
    [ITEM_TO_BERRY(ITEM_WATMEL_BERRY)] = {TYPE_FIRE, 100},
    [ITEM_TO_BERRY(ITEM_DURIN_BERRY)] = {TYPE_WATER, 100},
    [ITEM_TO_BERRY(ITEM_BELUE_BERRY)] = {TYPE_ELECTRIC, 100},
    [ITEM_TO_BERRY(ITEM_LIECHI_BERRY)] = {TYPE_GRASS, 100},
    [ITEM_TO_BERRY(ITEM_GANLON_BERRY)] = {TYPE_ICE, 100},
    [ITEM_TO_BERRY(ITEM_SALAC_BERRY)] = {TYPE_FIGHTING, 100},
    [ITEM_TO_BERRY(ITEM_PETAYA_BERRY)] = {TYPE_POISON, 100},
    [ITEM_TO_BERRY(ITEM_APICOT_BERRY)] = {TYPE_GROUND, 100},
    [ITEM_TO_BERRY(ITEM_LANSAT_BERRY)] = {TYPE_FLYING, 100},
    [ITEM_TO_BERRY(ITEM_STARF_BERRY)] = {TYPE_PSYCHIC, 100},
    [ITEM_TO_BERRY(ITEM_ENIGMA_BERRY)] = {TYPE_BUG, 100},
    [ITEM_TO_BERRY(ITEM_MICLE_BERRY)] = {TYPE_ROCK, 100},
    [ITEM_TO_BERRY(ITEM_CUSTAP_BERRY)] = {TYPE_GHOST, 100},
    [ITEM_TO_BERRY(ITEM_JABOCA_BERRY)] = {TYPE_DRAGON, 100},
    [ITEM_TO_BERRY(ITEM_ROWAP_BERRY)] = {TYPE_DARK, 100},
    [ITEM_TO_BERRY(ITEM_KEE_BERRY)] = {TYPE_FAIRY, 100},
    [ITEM_TO_BERRY(ITEM_MARANGA_BERRY)] = {TYPE_DARK, 100},
};

static u16 CalcMoveBasePower(u16 move, u8 battlerAtk, u8 battlerDef)
{
    u32 i;
    u16 basePower = gBattleMoves[move].power;
    u32 weight, hpFraction, speed;

    switch (gBattleMoves[move].effect)
    {
    case EFFECT_PLEDGE:
        // todo
        break;
    case EFFECT_FLING:
        // todo: program Fling + Unburden interaction
        break;
    case EFFECT_ERUPTION:
        basePower = gBattleMons[battlerAtk].hp * basePower / gBattleMons[battlerAtk].maxHP;
        break;
    case EFFECT_FLAIL:
        hpFraction = GetScaledHPFraction(gBattleMons[battlerAtk].hp, gBattleMons[battlerAtk].maxHP, 48);
        for (i = 0; i < sizeof(sFlailHpScaleToPowerTable); i += 2)
        {
            if (hpFraction <= sFlailHpScaleToPowerTable[i])
                break;
        }
        basePower = sFlailHpScaleToPowerTable[i + 1];
        break;
    case EFFECT_RETURN:
        basePower = 10 * (gBattleMons[battlerAtk].friendship) / 25;
        break;
    case EFFECT_FRUSTRATION:
        basePower = 10 * (255 - gBattleMons[battlerAtk].friendship) / 25;
        break;
    case EFFECT_FURY_CUTTER:
        for (i = 1; i < gDisableStructs[battlerAtk].furyCutterCounter; i++)
            basePower *= 2;
        break;
    case EFFECT_ROLLOUT:
        for (i = 1; i < (5 - gDisableStructs[battlerAtk].rolloutTimer); i++)
            basePower *= 2;
        if (gBattleMons[battlerAtk].status2 & STATUS2_DEFENSE_CURL)
            basePower *= 2;
        break;
    case EFFECT_MAGNITUDE:
        basePower = gBattleStruct->magnitudeBasePower;
        break;
    case EFFECT_PRESENT:
        basePower = gBattleStruct->presentBasePower;
        break;
    case EFFECT_TRIPLE_KICK:
        basePower += gBattleScripting.tripleKickPower;
        break;
    case EFFECT_SPIT_UP:
        basePower = 100 * gDisableStructs[battlerAtk].stockpileCounter;
        break;
    case EFFECT_REVENGE:
        if ((gProtectStructs[battlerAtk].physicalDmg
                && gProtectStructs[battlerAtk].physicalBattlerId == battlerDef)
            || (gProtectStructs[battlerAtk].specialDmg
                && gProtectStructs[battlerAtk].specialBattlerId == battlerDef))
            basePower *= 2;
        break;
    case EFFECT_WEATHER_BALL:
        if (WEATHER_HAS_EFFECT && gBattleWeather & B_WEATHER_ANY)
            basePower *= 2;
        break;
    case EFFECT_PURSUIT:
        if (gActionsByTurnOrder[GetBattlerTurnOrderNum(gBattlerTarget)] == B_ACTION_SWITCH)
            basePower *= 2;
        break;
    case EFFECT_NATURAL_GIFT:
        basePower = gNaturalGiftTable[ITEM_TO_BERRY(gBattleMons[battlerAtk].item)].power;
        break;
    case EFFECT_WAKE_UP_SLAP:
        if (gBattleMons[battlerDef].status1 & STATUS1_SLEEP || GetBattlerAbility(battlerDef) == ABILITY_COMATOSE)
            basePower *= 2;
        break;
    case EFFECT_SMELLINGSALT:
        if (gBattleMons[battlerDef].status1 & STATUS1_PARALYSIS)
            basePower *= 2;
        break;
    case EFFECT_WRING_OUT:
        basePower = 120 * gBattleMons[battlerDef].hp / gBattleMons[battlerDef].maxHP;
        break;
    case EFFECT_HEX:
        if (gBattleMons[battlerDef].status1 & STATUS1_ANY || GetBattlerAbility(battlerDef) == ABILITY_COMATOSE)
            basePower *= 2;
        break;
    case EFFECT_ASSURANCE:
        if (gProtectStructs[battlerDef].physicalDmg != 0 || gProtectStructs[battlerDef].specialDmg != 0 || gProtectStructs[battlerDef].confusionSelfDmg)
            basePower *= 2;
        break;
    case EFFECT_TRUMP_CARD:
        i = GetBattleMonMoveSlot(&gBattleMons[battlerAtk], move);
        if (i != 4)
        {
            if (gBattleMons[battlerAtk].pp[i] >= ARRAY_COUNT(sTrumpCardPowerTable))
                basePower = sTrumpCardPowerTable[ARRAY_COUNT(sTrumpCardPowerTable) - 1];
            else
                basePower = sTrumpCardPowerTable[gBattleMons[battlerAtk].pp[i]];
        }
        break;
    case EFFECT_ACROBATICS:
        if (gBattleMons[battlerAtk].item == ITEM_NONE
            // Edge case, because removal of items happens after damage calculation.
            || (gSpecialStatuses[battlerAtk].gemBoost && GetBattlerHoldEffect(battlerAtk, FALSE) == HOLD_EFFECT_GEMS))
            basePower *= 2;
        break;
    case EFFECT_LOW_KICK:
        weight = GetBattlerWeight(battlerDef);
        for (i = 0; sWeightToDamageTable[i] != 0xFFFF; i += 2)
        {
            if (sWeightToDamageTable[i] > weight)
                break;
        }
        if (sWeightToDamageTable[i] != 0xFFFF)
            basePower = sWeightToDamageTable[i + 1];
        else
            basePower = 120;
        break;
    case EFFECT_HEAT_CRASH:
        weight = GetBattlerWeight(battlerAtk) / GetBattlerWeight(battlerDef);
        if (weight >= ARRAY_COUNT(sHeatCrashPowerTable))
            basePower = sHeatCrashPowerTable[ARRAY_COUNT(sHeatCrashPowerTable) - 1];
        else
            basePower = sHeatCrashPowerTable[weight];
        break;
    case EFFECT_PUNISHMENT:
        basePower = 60 + (CountBattlerStatIncreases(battlerDef, FALSE) * 20);
        if (basePower > 200)
            basePower = 200;
        break;
    case EFFECT_STORED_POWER:
        basePower += (CountBattlerStatIncreases(battlerAtk, TRUE) * 20);
        break;
    case EFFECT_ELECTRO_BALL:
        speed = GetBattlerTotalSpeedStat(battlerAtk) / GetBattlerTotalSpeedStat(battlerDef);
        if (speed >= ARRAY_COUNT(sSpeedDiffPowerTable))
            speed = ARRAY_COUNT(sSpeedDiffPowerTable) - 1;
        basePower = sSpeedDiffPowerTable[speed];
        break;
    case EFFECT_GYRO_BALL:
        basePower = ((25 * GetBattlerTotalSpeedStat(battlerDef)) / GetBattlerTotalSpeedStat(battlerAtk)) + 1;
        if (basePower > 150)
            basePower = 150;
        break;
    case EFFECT_ECHOED_VOICE:
        // gBattleStruct->sameMoveTurns incremented in ppreduce
        if (gBattleStruct->sameMoveTurns[battlerAtk] != 0)
        {
            basePower += (basePower * gBattleStruct->sameMoveTurns[battlerAtk]);
            if (basePower > 200)
                basePower = 200;
        }
        break;
    case EFFECT_PAYBACK:
        if (GetBattlerTurnOrderNum(battlerAtk) > GetBattlerTurnOrderNum(battlerDef)
            && (gDisableStructs[battlerDef].isFirstTurn != 2 || B_PAYBACK_SWITCH_BOOST < GEN_5))
            basePower *= 2;
        break;
    case EFFECT_BOLT_BEAK:
        if (GetBattlerTurnOrderNum(battlerAtk) < GetBattlerTurnOrderNum(battlerDef))
            basePower *= 2;
        break;
    case EFFECT_ROUND:
        if (gChosenMoveByBattler[BATTLE_PARTNER(battlerAtk)] == MOVE_ROUND && !(gAbsentBattlerFlags & gBitTable[BATTLE_PARTNER(battlerAtk)]))
            basePower *= 2;
        break;
    case EFFECT_FUSION_COMBO:
        if (gBattleMoves[gLastUsedMove].effect == EFFECT_FUSION_COMBO && move != gLastUsedMove)
            basePower *= 2;
        break;
    case EFFECT_LASH_OUT:
        if (gProtectStructs[battlerAtk].statFell)
            basePower *= 2;
        break;
    case EFFECT_EXPLOSION:
        if (move == MOVE_MISTY_EXPLOSION && gFieldStatuses & STATUS_FIELD_MISTY_TERRAIN && IsBattlerGrounded(battlerAtk))
            MulModifier(&basePower, UQ_4_12(1.5));
        break;
    case EFFECT_DYNAMAX_DOUBLE_DMG:
        #ifdef B_DYNAMAX
        if (IsDynamaxed(battlerDef))
            basePower *= 2;
        #endif
        break;
    case EFFECT_HIDDEN_POWER:
    {
        #if B_HIDDEN_POWER_DMG < GEN_6
        u8 powerBits;

        powerBits = ((gBattleMons[gBattlerAttacker].hpIV & 2) >> 1)
                | ((gBattleMons[gBattlerAttacker].attackIV & 2) << 0)
                | ((gBattleMons[gBattlerAttacker].defenseIV & 2) << 1)
                | ((gBattleMons[gBattlerAttacker].speedIV & 2) << 2)
                | ((gBattleMons[gBattlerAttacker].spAttackIV & 2) << 3)
                | ((gBattleMons[gBattlerAttacker].spDefenseIV & 2) << 4);

        basePower = (40 * powerBits) / 63 + 30;
        #endif
        break;
    }
    case EFFECT_GRAV_APPLE:
        if (gFieldStatuses & STATUS_FIELD_GRAVITY)
            MulModifier(&basePower, UQ_4_12(1.5));
        break;
    case EFFECT_TERRAIN_PULSE:
        if ((gFieldStatuses & STATUS_FIELD_TERRAIN_ANY)
            && IsBattlerGrounded(gBattlerAttacker))
            basePower *= 2;
        break;
    }

    // move-specific base power changes
    switch (move)
    {
    case MOVE_WATER_SHURIKEN:
        if (gBattleMons[battlerAtk].species == SPECIES_GRENINJA_ASH)
            basePower = 20;
        break;
    }

    if (basePower == 0)
        basePower = 1;
    return basePower;
}

static u32 CalcMoveBasePowerAfterModifiers(u16 move, u8 battlerAtk, u8 battlerDef, u8 moveType, bool32 updateFlags)
{
    u32 i, ability;
    u32 holdEffectAtk, holdEffectParamAtk;
    u16 basePower = CalcMoveBasePower(move, battlerAtk, battlerDef);
    u16 holdEffectModifier;
    u16 modifier = UQ_4_12(1.0);
    u32 atkSide = GET_BATTLER_SIDE(battlerAtk);

    // attacker's abilities
    switch (GetBattlerAbility(battlerAtk))
    {
    case ABILITY_TECHNICIAN:
        if (basePower <= 60)
           MulModifier(&modifier, UQ_4_12(1.5));
        break;
    case ABILITY_FLARE_BOOST:
        if (gBattleMons[battlerAtk].status1 & STATUS1_BURN && IS_MOVE_SPECIAL(move))
           MulModifier(&modifier, UQ_4_12(1.5));
        break;
    case ABILITY_TOXIC_BOOST:
        if (gBattleMons[battlerAtk].status1 & STATUS1_PSN_ANY && IS_MOVE_PHYSICAL(move))
           MulModifier(&modifier, UQ_4_12(1.5));
        break;
    case ABILITY_RECKLESS:
        if (gBattleMoves[move].flags & FLAG_RECKLESS_BOOST)
           MulModifier(&modifier, UQ_4_12(1.2));
        break;
    case ABILITY_IRON_FIST:
        if (gBattleMoves[move].flags & FLAG_IRON_FIST_BOOST)
           MulModifier(&modifier, UQ_4_12(1.2));
        break;
    case ABILITY_SHEER_FORCE:
        if (gBattleMoves[move].flags & FLAG_SHEER_FORCE_BOOST)
           MulModifier(&modifier, UQ_4_12(1.3));
        break;
    case ABILITY_SAND_FORCE:
        if ((moveType == TYPE_STEEL || moveType == TYPE_ROCK || moveType == TYPE_GROUND)
            && WEATHER_HAS_EFFECT && gBattleWeather & B_WEATHER_SANDSTORM)
           MulModifier(&modifier, UQ_4_12(1.3));
        break;
    case ABILITY_RIVALRY:
        if (GetGenderFromSpeciesAndPersonality(gBattleMons[battlerAtk].species, gBattleMons[battlerAtk].personality) != MON_GENDERLESS
            && GetGenderFromSpeciesAndPersonality(gBattleMons[battlerDef].species, gBattleMons[battlerDef].personality) != MON_GENDERLESS)
        {
            if (GetGenderFromSpeciesAndPersonality(gBattleMons[battlerAtk].species, gBattleMons[battlerAtk].personality)
             == GetGenderFromSpeciesAndPersonality(gBattleMons[battlerDef].species, gBattleMons[battlerDef].personality))
               MulModifier(&modifier, UQ_4_12(1.25));
            else
               MulModifier(&modifier, UQ_4_12(0.75));
        }
        break;
    case ABILITY_ANALYTIC:
        if (GetBattlerTurnOrderNum(battlerAtk) == gBattlersCount - 1 && move != MOVE_FUTURE_SIGHT && move != MOVE_DOOM_DESIRE)
           MulModifier(&modifier, UQ_4_12(1.3));
        break;
    case ABILITY_TOUGH_CLAWS:
        if (IsMoveMakingContact(move, battlerAtk))
           MulModifier(&modifier, UQ_4_12(1.3));
        break;
    case ABILITY_STRONG_JAW:
        if (gBattleMoves[move].flags & FLAG_STRONG_JAW_BOOST)
           MulModifier(&modifier, UQ_4_12(1.5));
        break;
    case ABILITY_MEGA_LAUNCHER:
        if (gBattleMoves[move].flags & FLAG_MEGA_LAUNCHER_BOOST)
           MulModifier(&modifier, UQ_4_12(1.5));
        break;
    case ABILITY_WATER_BUBBLE:
        if (moveType == TYPE_WATER)
           MulModifier(&modifier, UQ_4_12(2.0));
        break;
    case ABILITY_STEELWORKER:
        if (moveType == TYPE_STEEL)
           MulModifier(&modifier, UQ_4_12(1.5));
        break;
    case ABILITY_PIXILATE:
        if (moveType == TYPE_FAIRY && gBattleStruct->ateBoost[battlerAtk])
            MulModifier(&modifier, UQ_4_12(1.2));
        break;
    case ABILITY_GALVANIZE:
        if (moveType == TYPE_ELECTRIC && gBattleStruct->ateBoost[battlerAtk])
            MulModifier(&modifier, UQ_4_12(1.2));
        break;
    case ABILITY_REFRIGERATE:
        if (moveType == TYPE_ICE && gBattleStruct->ateBoost[battlerAtk])
            MulModifier(&modifier, UQ_4_12(1.2));
        break;
    case ABILITY_AERILATE:
        if (moveType == TYPE_FLYING && gBattleStruct->ateBoost[battlerAtk])
            MulModifier(&modifier, UQ_4_12(1.2));
        break;
    case ABILITY_NORMALIZE:
        if (moveType == TYPE_NORMAL && gBattleStruct->ateBoost[battlerAtk])
            MulModifier(&modifier, UQ_4_12(1.2));
        break;
    case ABILITY_PUNK_ROCK:
        if (gBattleMoves[move].flags & FLAG_SOUND)
            MulModifier(&modifier, UQ_4_12(1.3));
        break;
    case ABILITY_STEELY_SPIRIT:
        if (moveType == TYPE_STEEL)
            MulModifier(&modifier, UQ_4_12(1.5));
        break;
    case ABILITY_TRANSISTOR:
        if (moveType == TYPE_ELECTRIC)
            MulModifier(&modifier, UQ_4_12(1.5));
        break;
    case ABILITY_DRAGONS_MAW:
        if (moveType == TYPE_DRAGON)
            MulModifier(&modifier, UQ_4_12(1.5));
        break;
    case ABILITY_GORILLA_TACTICS:
        if (IS_MOVE_PHYSICAL(move))
            MulModifier(&modifier, UQ_4_12(1.5));
        break;
    }

    // field abilities
    if ((IsAbilityOnField(ABILITY_DARK_AURA) && moveType == TYPE_DARK)
        || (IsAbilityOnField(ABILITY_FAIRY_AURA) && moveType == TYPE_FAIRY))
    {
        if (IsAbilityOnField(ABILITY_AURA_BREAK))
            MulModifier(&modifier, UQ_4_12(0.75));
        else
            MulModifier(&modifier, UQ_4_12(1.33));
    }

    // attacker partner's abilities
    if (IsBattlerAlive(BATTLE_PARTNER(battlerAtk)))
    {
        switch (GetBattlerAbility(BATTLE_PARTNER(battlerAtk)))
        {
        case ABILITY_BATTERY:
            if (IS_MOVE_SPECIAL(move))
                MulModifier(&modifier, UQ_4_12(1.3));
            break;
        case ABILITY_POWER_SPOT:
            MulModifier(&modifier, UQ_4_12(1.3));
            break;
        case ABILITY_STEELY_SPIRIT:
            if (moveType == TYPE_STEEL)
                MulModifier(&modifier, UQ_4_12(1.5));
            break;
        }
    }

    // target's abilities
    ability = GetBattlerAbility(battlerDef);
    switch (ability)
    {
    case ABILITY_HEATPROOF:
    case ABILITY_WATER_BUBBLE:
        if (moveType == TYPE_FIRE)
        {
            MulModifier(&modifier, UQ_4_12(0.5));
            if (updateFlags)
                RecordAbilityBattle(battlerDef, ability);
        }
        break;
    case ABILITY_DRY_SKIN:
        if (moveType == TYPE_FIRE)
            MulModifier(&modifier, UQ_4_12(1.25));
        break;
    case ABILITY_FLUFFY:
        if (IsMoveMakingContact(move, battlerAtk))
        {
            MulModifier(&modifier, UQ_4_12(0.5));
            if (updateFlags)
                RecordAbilityBattle(battlerDef, ability);
        }
        if (moveType == TYPE_FIRE)
            MulModifier(&modifier, UQ_4_12(2.0));
        break;
    }

    holdEffectAtk = GetBattlerHoldEffect(battlerAtk, TRUE);
    holdEffectParamAtk = GetBattlerHoldEffectParam(battlerAtk);
    if (holdEffectParamAtk > 100)
        holdEffectParamAtk = 100;

    holdEffectModifier = UQ_4_12(1.0) + sPercentToModifier[holdEffectParamAtk];

    // attacker's hold effect
    switch (holdEffectAtk)
    {
    case HOLD_EFFECT_MUSCLE_BAND:
        if (IS_MOVE_PHYSICAL(move))
            MulModifier(&modifier, holdEffectModifier);
        break;
    case HOLD_EFFECT_WISE_GLASSES:
        if (IS_MOVE_SPECIAL(move))
            MulModifier(&modifier, holdEffectModifier);
        break;
    case HOLD_EFFECT_LUSTROUS_ORB:
        if (gBattleMons[battlerAtk].species == SPECIES_PALKIA && (moveType == TYPE_WATER || moveType == TYPE_DRAGON))
            MulModifier(&modifier, holdEffectModifier);
        break;
    case HOLD_EFFECT_ADAMANT_ORB:
        if (gBattleMons[battlerAtk].species == SPECIES_DIALGA && (moveType == TYPE_STEEL || moveType == TYPE_DRAGON))
            MulModifier(&modifier, holdEffectModifier);
        break;
    case HOLD_EFFECT_GRISEOUS_ORB:
        if (gBattleMons[battlerAtk].species == SPECIES_GIRATINA && (moveType == TYPE_GHOST || moveType == TYPE_DRAGON))
            MulModifier(&modifier, holdEffectModifier);
        break;
    case HOLD_EFFECT_SOUL_DEW:
        #if B_SOUL_DEW_BOOST >= GEN_7
        if ((gBattleMons[battlerAtk].species == SPECIES_LATIAS || gBattleMons[battlerAtk].species == SPECIES_LATIOS) && (moveType == TYPE_PSYCHIC || moveType == TYPE_DRAGON))
        #else
        if ((gBattleMons[battlerAtk].species == SPECIES_LATIAS || gBattleMons[battlerAtk].species == SPECIES_LATIOS) && !(gBattleTypeFlags & BATTLE_TYPE_FRONTIER) && IS_MOVE_SPECIAL(move))
        #endif
            MulModifier(&modifier, holdEffectModifier);
        break;
    case HOLD_EFFECT_GEMS:
        if (gSpecialStatuses[battlerAtk].gemBoost && gBattleMons[battlerAtk].item)
            MulModifier(&modifier, UQ_4_12(1.0) + sPercentToModifier[gSpecialStatuses[battlerAtk].gemParam]);
        break;
    case HOLD_EFFECT_BUG_POWER:
    case HOLD_EFFECT_STEEL_POWER:
    case HOLD_EFFECT_GROUND_POWER:
    case HOLD_EFFECT_ROCK_POWER:
    case HOLD_EFFECT_GRASS_POWER:
    case HOLD_EFFECT_DARK_POWER:
    case HOLD_EFFECT_FIGHTING_POWER:
    case HOLD_EFFECT_ELECTRIC_POWER:
    case HOLD_EFFECT_WATER_POWER:
    case HOLD_EFFECT_FLYING_POWER:
    case HOLD_EFFECT_POISON_POWER:
    case HOLD_EFFECT_ICE_POWER:
    case HOLD_EFFECT_GHOST_POWER:
    case HOLD_EFFECT_PSYCHIC_POWER:
    case HOLD_EFFECT_FIRE_POWER:
    case HOLD_EFFECT_DRAGON_POWER:
    case HOLD_EFFECT_NORMAL_POWER:
    case HOLD_EFFECT_FAIRY_POWER:
        for (i = 0; i < ARRAY_COUNT(sHoldEffectToType); i++)
        {
            if (holdEffectAtk == sHoldEffectToType[i][0])
            {
                if (moveType == sHoldEffectToType[i][1])
                    MulModifier(&modifier, holdEffectModifier);
                break;
            }
        }
        break;
    case HOLD_EFFECT_PLATE:
        if (moveType == ItemId_GetSecondaryId(gBattleMons[battlerAtk].item))
            MulModifier(&modifier, holdEffectModifier);
        break;
    }

    // move effect
    switch (gBattleMoves[move].effect)
    {
    case EFFECT_FACADE:
        if (gBattleMons[battlerAtk].status1 & (STATUS1_BURN | STATUS1_PSN_ANY | STATUS1_PARALYSIS))
            MulModifier(&modifier, UQ_4_12(2.0));
        break;
    case EFFECT_BRINE:
        if (gBattleMons[battlerDef].hp <= (gBattleMons[battlerDef].maxHP / 2))
            MulModifier(&modifier, UQ_4_12(2.0));
        break;
    case EFFECT_VENOSHOCK:
        if (gBattleMons[battlerDef].status1 & STATUS1_PSN_ANY)
            MulModifier(&modifier, UQ_4_12(2.0));
        break;
    case EFFECT_RETALIATE:
        if (gSideTimers[atkSide].retaliateTimer == 1)
            MulModifier(&modifier, UQ_4_12(2.0));
        break;
    case EFFECT_SOLAR_BEAM:
        if (IsBattlerWeatherAffected(battlerAtk, (B_WEATHER_HAIL | B_WEATHER_SANDSTORM | B_WEATHER_RAIN)))
            MulModifier(&modifier, UQ_4_12(0.5));
        break;
    case EFFECT_STOMPING_TANTRUM:
        if (gBattleStruct->lastMoveFailed & gBitTable[battlerAtk])
            MulModifier(&modifier, UQ_4_12(2.0));
        break;
    case EFFECT_BULLDOZE:
    case EFFECT_MAGNITUDE:
    case EFFECT_EARTHQUAKE:
        if (gFieldStatuses & STATUS_FIELD_GRASSY_TERRAIN && !(gStatuses3[battlerDef] & STATUS3_SEMI_INVULNERABLE))
            MulModifier(&modifier, UQ_4_12(0.5));
        break;
    case EFFECT_KNOCK_OFF:
        #if B_KNOCK_OFF_DMG >= GEN_6
        if (gBattleMons[battlerDef].item != ITEM_NONE
            && CanBattlerGetOrLoseItem(battlerDef, gBattleMons[battlerDef].item))
            MulModifier(&modifier, UQ_4_12(1.5));
        #endif
        break;
    }

    // various effecs
    if (gProtectStructs[battlerAtk].helpingHand)
        MulModifier(&modifier, UQ_4_12(1.5));
    if (gStatuses3[battlerAtk] & STATUS3_CHARGED_UP && moveType == TYPE_ELECTRIC)
        MulModifier(&modifier, UQ_4_12(2.0));
    if (gStatuses3[battlerAtk] & STATUS3_ME_FIRST)
        MulModifier(&modifier, UQ_4_12(1.5));
    if (gFieldStatuses & STATUS_FIELD_GRASSY_TERRAIN && moveType == TYPE_GRASS && IsBattlerGrounded(battlerAtk) && !(gStatuses3[battlerAtk] & STATUS3_SEMI_INVULNERABLE))
        MulModifier(&modifier, (B_TERRAIN_TYPE_BOOST >= GEN_8) ? UQ_4_12(1.3) : UQ_4_12(1.5));
    if (gFieldStatuses & STATUS_FIELD_MISTY_TERRAIN && moveType == TYPE_DRAGON && IsBattlerGrounded(battlerDef) && !(gStatuses3[battlerDef] & STATUS3_SEMI_INVULNERABLE))
        MulModifier(&modifier, UQ_4_12(0.5));
    if (gFieldStatuses & STATUS_FIELD_ELECTRIC_TERRAIN && moveType == TYPE_ELECTRIC && IsBattlerGrounded(battlerAtk) && !(gStatuses3[battlerAtk] & STATUS3_SEMI_INVULNERABLE))
        MulModifier(&modifier, (B_TERRAIN_TYPE_BOOST >= GEN_8) ? UQ_4_12(1.3) : UQ_4_12(1.5));
    if (gFieldStatuses & STATUS_FIELD_PSYCHIC_TERRAIN && moveType == TYPE_PSYCHIC && IsBattlerGrounded(battlerAtk) && !(gStatuses3[battlerAtk] & STATUS3_SEMI_INVULNERABLE))
        MulModifier(&modifier, (B_TERRAIN_TYPE_BOOST >= GEN_8) ? UQ_4_12(1.3) : UQ_4_12(1.5));

    return ApplyModifier(modifier, basePower);
}

static u32 CalcAttackStat(u16 move, u8 battlerAtk, u8 battlerDef, u8 moveType, bool32 isCrit, bool32 updateFlags)
{
    u8 atkStage;
    u32 atkStat;
    u16 modifier;
    u16 atkBaseSpeciesId;

    atkBaseSpeciesId = GET_BASE_SPECIES_ID(gBattleMons[battlerAtk].species);

    if (gBattleMoves[move].effect == EFFECT_FOUL_PLAY)
    {
        if (IS_MOVE_PHYSICAL(move))
        {
            atkStat = gBattleMons[battlerDef].attack;
            atkStage = gBattleMons[battlerDef].statStages[STAT_ATK];
        }
        else
        {
            atkStat = gBattleMons[battlerDef].spAttack;
            atkStage = gBattleMons[battlerDef].statStages[STAT_SPATK];
        }
    }
    else if (gBattleMoves[move].effect == EFFECT_BODY_PRESS)
    {
        atkStat = gBattleMons[battlerAtk].defense;
        atkStage = gBattleMons[battlerAtk].statStages[STAT_DEF];
    }
    else
    {
        if (IS_MOVE_PHYSICAL(move))
        {
            atkStat = gBattleMons[battlerAtk].attack;
            atkStage = gBattleMons[battlerAtk].statStages[STAT_ATK];
        }
        else
        {
            atkStat = gBattleMons[battlerAtk].spAttack;
            atkStage = gBattleMons[battlerAtk].statStages[STAT_SPATK];
        }
    }

    // critical hits ignore attack stat's stage drops
    if (isCrit && atkStage < DEFAULT_STAT_STAGE)
        atkStage = DEFAULT_STAT_STAGE;
    // pokemon with unaware ignore attack stat changes while taking damage
    if (GetBattlerAbility(battlerDef) == ABILITY_UNAWARE)
        atkStage = DEFAULT_STAT_STAGE;

    atkStat *= gStatStageRatios[atkStage][0];
    atkStat /= gStatStageRatios[atkStage][1];

    // apply attack stat modifiers
    modifier = UQ_4_12(1.0);

    // attacker's abilities
    switch (GetBattlerAbility(battlerAtk))
    {
    case ABILITY_HUGE_POWER:
    case ABILITY_PURE_POWER:
        if (IS_MOVE_PHYSICAL(move))
            MulModifier(&modifier, UQ_4_12(2.0));
        break;
    case ABILITY_SLOW_START:
        if (gDisableStructs[battlerAtk].slowStartTimer != 0)
            MulModifier(&modifier, UQ_4_12(0.5));
        break;
    case ABILITY_SOLAR_POWER:
        if (IS_MOVE_SPECIAL(move) && IsBattlerWeatherAffected(battlerAtk, B_WEATHER_SUN))
            MulModifier(&modifier, UQ_4_12(1.5));
        break;
    case ABILITY_DEFEATIST:
        if (gBattleMons[battlerAtk].hp <= (gBattleMons[battlerAtk].maxHP / 2))
            MulModifier(&modifier, UQ_4_12(0.5));
        break;
    case ABILITY_FLASH_FIRE:
        if (moveType == TYPE_FIRE && gBattleResources->flags->flags[battlerAtk] & RESOURCE_FLAG_FLASH_FIRE)
            MulModifier(&modifier, UQ_4_12(1.5));
        break;
    case ABILITY_SWARM:
        if (moveType == TYPE_BUG && gBattleMons[battlerAtk].hp <= (gBattleMons[battlerAtk].maxHP / 3))
            MulModifier(&modifier, UQ_4_12(1.5));
        break;
    case ABILITY_TORRENT:
        if (moveType == TYPE_WATER && gBattleMons[battlerAtk].hp <= (gBattleMons[battlerAtk].maxHP / 3))
            MulModifier(&modifier, UQ_4_12(1.5));
        break;
    case ABILITY_BLAZE:
        if (moveType == TYPE_FIRE && gBattleMons[battlerAtk].hp <= (gBattleMons[battlerAtk].maxHP / 3))
            MulModifier(&modifier, UQ_4_12(1.5));
        break;
    case ABILITY_OVERGROW:
        if (moveType == TYPE_GRASS && gBattleMons[battlerAtk].hp <= (gBattleMons[battlerAtk].maxHP / 3))
            MulModifier(&modifier, UQ_4_12(1.5));
        break;
    case ABILITY_PLUS:
    case ABILITY_MINUS:
        if (IsBattlerAlive(BATTLE_PARTNER(battlerAtk)))
        {
            u32 partnerAbility = GetBattlerAbility(BATTLE_PARTNER(battlerAtk));
            if (partnerAbility == ABILITY_PLUS || partnerAbility == ABILITY_MINUS)
                MulModifier(&modifier, UQ_4_12(1.5));
        }
        break;
    case ABILITY_FLOWER_GIFT:
        if (gBattleMons[battlerAtk].species == SPECIES_CHERRIM && IsBattlerWeatherAffected(battlerAtk, B_WEATHER_SUN) && IS_MOVE_PHYSICAL(move))
            MulModifier(&modifier, UQ_4_12(1.5));
        break;
    case ABILITY_HUSTLE:
        if (IS_MOVE_PHYSICAL(move))
            MulModifier(&modifier, UQ_4_12(1.5));
        break;
    case ABILITY_STAKEOUT:
        if (gDisableStructs[battlerDef].isFirstTurn == 2) // just switched in
            MulModifier(&modifier, UQ_4_12(2.0));
        break;
    case ABILITY_GUTS:
        if (gBattleMons[battlerAtk].status1 & STATUS1_ANY && IS_MOVE_PHYSICAL(move))
            MulModifier(&modifier, UQ_4_12(1.5));
        break;
    }

    // target's abilities
    switch (GetBattlerAbility(battlerDef))
    {
    case ABILITY_THICK_FAT:
        if (moveType == TYPE_FIRE || moveType == TYPE_ICE)
        {
            MulModifier(&modifier, UQ_4_12(0.5));
            if (updateFlags)
                RecordAbilityBattle(battlerDef, ABILITY_THICK_FAT);
        }
        break;
    case ABILITY_ICE_SCALES:
        if (IS_MOVE_SPECIAL(move))
            MulModifier(&modifier, UQ_4_12(0.5));
        break;
    }

    // ally's abilities
    if (IsBattlerAlive(BATTLE_PARTNER(battlerAtk)))
    {
        switch (GetBattlerAbility(BATTLE_PARTNER(battlerAtk)))
        {
        case ABILITY_FLOWER_GIFT:
            if (gBattleMons[BATTLE_PARTNER(battlerAtk)].species == SPECIES_CHERRIM && IsBattlerWeatherAffected(BATTLE_PARTNER(battlerAtk), B_WEATHER_SUN) && IS_MOVE_PHYSICAL(move))
                MulModifier(&modifier, UQ_4_12(1.5));
            break;
        }
    }

    // attacker's hold effect
    switch (GetBattlerHoldEffect(battlerAtk, TRUE))
    {
    case HOLD_EFFECT_THICK_CLUB:
        if ((atkBaseSpeciesId == SPECIES_CUBONE || atkBaseSpeciesId == SPECIES_MAROWAK) && IS_MOVE_PHYSICAL(move))
            MulModifier(&modifier, UQ_4_12(2.0));
        break;
    case HOLD_EFFECT_DEEP_SEA_TOOTH:
        if (gBattleMons[battlerAtk].species == SPECIES_CLAMPERL && IS_MOVE_SPECIAL(move))
            MulModifier(&modifier, UQ_4_12(2.0));
        break;
    case HOLD_EFFECT_LIGHT_BALL:
        if (atkBaseSpeciesId == SPECIES_PIKACHU)
            MulModifier(&modifier, UQ_4_12(2.0));
        break;
    case HOLD_EFFECT_CHOICE_BAND:
        if (IS_MOVE_PHYSICAL(move))
            MulModifier(&modifier, UQ_4_12(1.5));
        break;
    case HOLD_EFFECT_CHOICE_SPECS:
        if (IS_MOVE_SPECIAL(move))
            MulModifier(&modifier, UQ_4_12(1.5));
        break;
    }

    // The offensive stats of a Player's Pokémon are boosted by x1.1 (+10%) if they have the 1st badge and 7th badges.
    // Having the 1st badge boosts physical attack while having the 7th badge boosts special attack.
    if (ShouldGetStatBadgeBoost(FLAG_BADGE01_GET, battlerAtk) && IS_MOVE_PHYSICAL(move))
        MulModifier(&modifier, UQ_4_12(1.1));
    if (ShouldGetStatBadgeBoost(FLAG_BADGE07_GET, battlerAtk) && IS_MOVE_SPECIAL(move))
        MulModifier(&modifier, UQ_4_12(1.1));

    return ApplyModifier(modifier, atkStat);
}

static bool32 CanEvolve(u32 species)
{
    u32 i;

    for (i = 0; i < EVOS_PER_MON; i++)
    {
        if (gEvolutionTable[species][i].method
         && gEvolutionTable[species][i].method != EVO_MEGA_EVOLUTION
         && gEvolutionTable[species][i].method != EVO_MOVE_MEGA_EVOLUTION
         && gEvolutionTable[species][i].method != EVO_PRIMAL_REVERSION)
            return TRUE;
    }
    return FALSE;
}

static u32 CalcDefenseStat(u16 move, u8 battlerAtk, u8 battlerDef, u8 moveType, bool32 isCrit, bool32 updateFlags)
{
    bool32 usesDefStat;
    u8 defStage;
    u32 defStat, def, spDef;
    u16 modifier;

    if (gFieldStatuses & STATUS_FIELD_WONDER_ROOM) // the defense stats are swapped
    {
        def = gBattleMons[battlerDef].spDefense;
        spDef = gBattleMons[battlerDef].defense;
    }
    else
    {
        def = gBattleMons[battlerDef].defense;
        spDef = gBattleMons[battlerDef].spDefense;
    }

    if (gBattleMoves[move].effect == EFFECT_PSYSHOCK || IS_MOVE_PHYSICAL(move)) // uses defense stat instead of sp.def
    {
        defStat = def;
        defStage = gBattleMons[battlerDef].statStages[STAT_DEF];
        usesDefStat = TRUE;
    }
    else // is special
    {
        defStat = spDef;
        defStage = gBattleMons[battlerDef].statStages[STAT_SPDEF];
        usesDefStat = FALSE;
    }

    // critical hits ignore positive stat changes
    if (isCrit && defStage > DEFAULT_STAT_STAGE)
        defStage = DEFAULT_STAT_STAGE;
    // pokemon with unaware ignore defense stat changes while dealing damage
    if (GetBattlerAbility(battlerAtk) == ABILITY_UNAWARE)
        defStage = DEFAULT_STAT_STAGE;
    // certain moves also ignore stat changes
    if (gBattleMoves[move].flags & FLAG_STAT_STAGES_IGNORED)
        defStage = DEFAULT_STAT_STAGE;

    defStat *= gStatStageRatios[defStage][0];
    defStat /= gStatStageRatios[defStage][1];

    // apply defense stat modifiers
    modifier = UQ_4_12(1.0);

    // target's abilities
    switch (GetBattlerAbility(battlerDef))
    {
    case ABILITY_MARVEL_SCALE:
        if (gBattleMons[battlerDef].status1 & STATUS1_ANY && usesDefStat)
        {
            MulModifier(&modifier, UQ_4_12(1.5));
            if (updateFlags)
                RecordAbilityBattle(battlerDef, ABILITY_MARVEL_SCALE);
        }
        break;
    case ABILITY_FUR_COAT:
        if (usesDefStat)
        {
            MulModifier(&modifier, UQ_4_12(2.0));
            if (updateFlags)
                RecordAbilityBattle(battlerDef, ABILITY_FUR_COAT);
        }
        break;
    case ABILITY_GRASS_PELT:
        if (gFieldStatuses & STATUS_FIELD_GRASSY_TERRAIN && usesDefStat)
        {
            MulModifier(&modifier, UQ_4_12(1.5));
            if (updateFlags)
                RecordAbilityBattle(battlerDef, ABILITY_GRASS_PELT);
        }
        break;
    case ABILITY_FLOWER_GIFT:
        if (gBattleMons[battlerDef].species == SPECIES_CHERRIM && IsBattlerWeatherAffected(battlerDef, B_WEATHER_SUN) && !usesDefStat)
            MulModifier(&modifier, UQ_4_12(1.5));
        break;
    case ABILITY_PUNK_ROCK:
        if (gBattleMoves[move].flags & FLAG_SOUND)
            MulModifier(&modifier, UQ_4_12(2.0));
        break;
    }

    // ally's abilities
    if (IsBattlerAlive(BATTLE_PARTNER(battlerDef)))
    {
        switch (GetBattlerAbility(BATTLE_PARTNER(battlerDef)))
        {
        case ABILITY_FLOWER_GIFT:
            if (gBattleMons[BATTLE_PARTNER(battlerDef)].species == SPECIES_CHERRIM && IsBattlerWeatherAffected(BATTLE_PARTNER(battlerDef), B_WEATHER_SUN) && !usesDefStat)
                MulModifier(&modifier, UQ_4_12(1.5));
            break;
        }
    }

    // target's hold effects
    switch (GetBattlerHoldEffect(battlerDef, TRUE))
    {
    case HOLD_EFFECT_DEEP_SEA_SCALE:
        if (gBattleMons[battlerDef].species == SPECIES_CLAMPERL && !usesDefStat)
            MulModifier(&modifier, UQ_4_12(2.0));
        break;
    case HOLD_EFFECT_METAL_POWDER:
        if (gBattleMons[battlerDef].species == SPECIES_DITTO && usesDefStat && !(gBattleMons[battlerDef].status2 & STATUS2_TRANSFORMED))
            MulModifier(&modifier, UQ_4_12(2.0));
        break;
    case HOLD_EFFECT_EVIOLITE:
        if (CanEvolve(gBattleMons[battlerDef].species))
            MulModifier(&modifier, UQ_4_12(1.5));
        break;
    case HOLD_EFFECT_ASSAULT_VEST:
        if (!usesDefStat)
            MulModifier(&modifier, UQ_4_12(1.5));
        break;
#if B_SOUL_DEW_BOOST <= GEN_6
    case HOLD_EFFECT_SOUL_DEW:
        if ((gBattleMons[battlerDef].species == SPECIES_LATIAS || gBattleMons[battlerDef].species == SPECIES_LATIOS)
         && !(gBattleTypeFlags & BATTLE_TYPE_FRONTIER)
         && !usesDefStat)
            MulModifier(&modifier, UQ_4_12(1.5));
        break;
#endif
    }

    // sandstorm sp.def boost for rock types
    if (IS_BATTLER_OF_TYPE(battlerDef, TYPE_ROCK) && WEATHER_HAS_EFFECT && gBattleWeather & B_WEATHER_SANDSTORM && !usesDefStat)
        MulModifier(&modifier, UQ_4_12(1.5));

    // The defensive stats of a Player's Pokémon are boosted by x1.1 (+10%) if they have the 5th badge and 7th badges.
    // Having the 5th badge boosts physical defense while having the 7th badge boosts special defense.
    if (ShouldGetStatBadgeBoost(FLAG_BADGE05_GET, battlerDef) && IS_MOVE_PHYSICAL(move))
        MulModifier(&modifier, UQ_4_12(1.1));
    if (ShouldGetStatBadgeBoost(FLAG_BADGE07_GET, battlerDef) && IS_MOVE_SPECIAL(move))
        MulModifier(&modifier, UQ_4_12(1.1));

    return ApplyModifier(modifier, defStat);
}

static u32 CalcFinalDmg(u32 dmg, u16 move, u8 battlerAtk, u8 battlerDef, u8 moveType, u16 typeEffectivenessModifier, bool32 isCrit, bool32 updateFlags)
{
    u32 percentBoost;
    u32 abilityAtk = GetBattlerAbility(battlerAtk);
    u32 abilityDef = GetBattlerAbility(battlerDef);
    u32 defSide = GET_BATTLER_SIDE(battlerDef);
    u16 finalModifier = UQ_4_12(1.0);
    u16 itemDef = gBattleMons[battlerDef].item;

    // check multiple targets in double battle
    if (GetMoveTargetCount(move, battlerAtk, battlerDef) >= 2)
        MulModifier(&finalModifier, UQ_4_12(0.75));

    // take type effectiveness
    MulModifier(&finalModifier, typeEffectivenessModifier);

    // check crit
    if (isCrit)
        dmg = ApplyModifier((B_CRIT_MULTIPLIER >= GEN_6 ? UQ_4_12(1.5) : UQ_4_12(2.0)), dmg);

    // check burn
    if (gBattleMons[battlerAtk].status1 & STATUS1_BURN && IS_MOVE_PHYSICAL(move)
        && gBattleMoves[move].effect != EFFECT_FACADE && abilityAtk != ABILITY_GUTS)
        dmg = ApplyModifier(UQ_4_12(0.5), dmg);

    // check sunny/rain weather
    if (IsBattlerWeatherAffected(battlerAtk, B_WEATHER_RAIN))
    {
        if (moveType == TYPE_FIRE)
            dmg = ApplyModifier(UQ_4_12(0.5), dmg);
        else if (moveType == TYPE_WATER)
            dmg = ApplyModifier(UQ_4_12(1.5), dmg);
    }
    else if (IsBattlerWeatherAffected(battlerAtk, B_WEATHER_SUN))
    {
        if (moveType == TYPE_FIRE)
            dmg = ApplyModifier(UQ_4_12(1.5), dmg);
        else if (moveType == TYPE_WATER)
            dmg = ApplyModifier(UQ_4_12(0.5), dmg);
    }

    // check stab
    if (IS_BATTLER_OF_TYPE(battlerAtk, moveType) && move != MOVE_STRUGGLE)
    {
        if (abilityAtk == ABILITY_ADAPTABILITY)
            MulModifier(&finalModifier, UQ_4_12(2.0));
        else
            MulModifier(&finalModifier, UQ_4_12(1.5));
    }

    // reflect, light screen, aurora veil
    if (((gSideStatuses[defSide] & SIDE_STATUS_REFLECT && IS_MOVE_PHYSICAL(move))
            || (gSideStatuses[defSide] & SIDE_STATUS_LIGHTSCREEN && IS_MOVE_SPECIAL(move))
            || (gSideStatuses[defSide] & SIDE_STATUS_AURORA_VEIL))
        && abilityAtk != ABILITY_INFILTRATOR
        && !(isCrit)
        && !gProtectStructs[gBattlerAttacker].confusionSelfDmg)
    {
        if (gBattleTypeFlags & BATTLE_TYPE_DOUBLE)
            MulModifier(&finalModifier, UQ_4_12(0.66));
        else
            MulModifier(&finalModifier, UQ_4_12(0.5));
    }

    // attacker's abilities
    switch (abilityAtk)
    {
    case ABILITY_TINTED_LENS:
        if (typeEffectivenessModifier <= UQ_4_12(0.5))
            MulModifier(&finalModifier, UQ_4_12(2.0));
        break;
    case ABILITY_SNIPER:
        if (isCrit)
            MulModifier(&finalModifier, UQ_4_12(1.5));
        break;
    case ABILITY_NEUROFORCE:
        if (typeEffectivenessModifier >= UQ_4_12(2.0))
            MulModifier(&finalModifier, UQ_4_12(1.25));
        break;
    }

    // target's abilities
    switch (abilityDef)
    {
    case ABILITY_MULTISCALE:
    case ABILITY_SHADOW_SHIELD:
        if (BATTLER_MAX_HP(battlerDef))
            MulModifier(&finalModifier, UQ_4_12(0.5));
        break;
    case ABILITY_FILTER:
    case ABILITY_SOLID_ROCK:
    case ABILITY_PRISM_ARMOR:
        if (typeEffectivenessModifier >= UQ_4_12(2.0))
            MulModifier(&finalModifier, UQ_4_12(0.75));
        break;
    }

    // target's ally's abilities
    if (IsBattlerAlive(BATTLE_PARTNER(battlerDef)))
    {
        switch (GetBattlerAbility(BATTLE_PARTNER(battlerDef)))
        {
        case ABILITY_FRIEND_GUARD:
            MulModifier(&finalModifier, UQ_4_12(0.75));
            break;
        }
    }

    // attacker's hold effect
    switch (GetBattlerHoldEffect(battlerAtk, TRUE))
    {
    case HOLD_EFFECT_METRONOME:
        percentBoost = min((gBattleStruct->sameMoveTurns[battlerAtk] * GetBattlerHoldEffectParam(battlerAtk)), 100);
        MulModifier(&finalModifier, UQ_4_12(1.0) + sPercentToModifier[percentBoost]);
        break;
    case HOLD_EFFECT_EXPERT_BELT:
        if (typeEffectivenessModifier >= UQ_4_12(2.0))
            MulModifier(&finalModifier, UQ_4_12(1.2));
        break;
    case HOLD_EFFECT_LIFE_ORB:
        MulModifier(&finalModifier, UQ_4_12(1.3));
        break;
    }

    // target's hold effect
    switch (GetBattlerHoldEffect(battlerDef, TRUE))
    {
    // berries reducing dmg
    case HOLD_EFFECT_RESIST_BERRY:
        if (moveType == GetBattlerHoldEffectParam(battlerDef)
            && (moveType == TYPE_NORMAL || typeEffectivenessModifier >= UQ_4_12(2.0))
            && !UnnerveOn(battlerDef, itemDef))
        {
            if (abilityDef == ABILITY_RIPEN)
                MulModifier(&finalModifier, UQ_4_12(0.25));
            else
                MulModifier(&finalModifier, UQ_4_12(0.5));
            if (updateFlags)
                gSpecialStatuses[battlerDef].berryReduced = TRUE;
        }
        break;
    }

    if (gBattleMoves[move].flags & FLAG_DMG_MINIMIZE    && gStatuses3[battlerDef] & STATUS3_MINIMIZED)
        MulModifier(&finalModifier, UQ_4_12(2.0));
    if (gBattleMoves[move].flags & FLAG_DMG_UNDERGROUND && gStatuses3[battlerDef] & STATUS3_UNDERGROUND)
        MulModifier(&finalModifier, UQ_4_12(2.0));
    if (gBattleMoves[move].flags & FLAG_DMG_UNDERWATER  && gStatuses3[battlerDef] & STATUS3_UNDERWATER)
        MulModifier(&finalModifier, UQ_4_12(2.0));
    if (gBattleMoves[move].flags & FLAG_DMG_2X_IN_AIR   && gStatuses3[battlerDef] & STATUS3_ON_AIR)
        MulModifier(&finalModifier, UQ_4_12(2.0));

    dmg = ApplyModifier(finalModifier, dmg);
    if (dmg == 0)
        dmg = 1;

    return dmg;
}

s32 CalculateMoveDamage(u16 move, u8 battlerAtk, u8 battlerDef, u8 moveType, s32 fixedBasePower, bool32 isCrit, bool32 randomFactor, bool32 updateFlags)
{
    s32 dmg;
    u16 typeEffectivenessModifier;

    typeEffectivenessModifier = CalcTypeEffectivenessMultiplier(move, moveType, battlerAtk, battlerDef, updateFlags);

    // Don't calculate damage if the move has no effect on target.
    if (typeEffectivenessModifier == UQ_4_12(0))
        return 0;

    if (fixedBasePower)
        gBattleMovePower = fixedBasePower;
    else
        gBattleMovePower = CalcMoveBasePowerAfterModifiers(move, battlerAtk, battlerDef, moveType, updateFlags);

    // long dmg basic formula
    dmg = ((gBattleMons[battlerAtk].level * 2) / 5) + 2;
    dmg *= gBattleMovePower;
    dmg *= CalcAttackStat(move, battlerAtk, battlerDef, moveType, isCrit, updateFlags);
    dmg /= CalcDefenseStat(move, battlerAtk, battlerDef, moveType, isCrit, updateFlags);
    dmg = (dmg / 50) + 2;

    // Calculate final modifiers.
    dmg = CalcFinalDmg(dmg, move, battlerAtk, battlerDef, moveType, typeEffectivenessModifier, isCrit, updateFlags);

    // Add a random factor.
    if (randomFactor)
    {
        dmg *= 100 - (Random() % 16);
        dmg /= 100;
    }

    if (dmg == 0)
        dmg = 1;

    return dmg;
}

static void MulByTypeEffectiveness(u16 *modifier, u16 move, u8 moveType, u8 battlerDef, u8 defType, u8 battlerAtk, bool32 recordAbilities)
{
    u16 mod = GetTypeModifier(moveType, defType);

    if (mod == UQ_4_12(0.0) && GetBattlerHoldEffect(battlerDef, TRUE) == HOLD_EFFECT_RING_TARGET)
    {
        mod = UQ_4_12(1.0);
        if (recordAbilities)
            RecordItemEffectBattle(battlerDef, HOLD_EFFECT_RING_TARGET);
    }
    else if ((moveType == TYPE_FIGHTING || moveType == TYPE_NORMAL) && defType == TYPE_GHOST && gBattleMons[battlerDef].status2 & STATUS2_FORESIGHT && mod == UQ_4_12(0.0))
    {
        mod = UQ_4_12(1.0);
    }
    else if ((moveType == TYPE_FIGHTING || moveType == TYPE_NORMAL) && defType == TYPE_GHOST && GetBattlerAbility(battlerAtk) == ABILITY_SCRAPPY && mod == UQ_4_12(0.0))
    {
        mod = UQ_4_12(1.0);
        if (recordAbilities)
            RecordAbilityBattle(battlerAtk, ABILITY_SCRAPPY);
    }

    if (moveType == TYPE_PSYCHIC && defType == TYPE_DARK && gStatuses3[battlerDef] & STATUS3_MIRACLE_EYED && mod == UQ_4_12(0.0))
        mod = UQ_4_12(1.0);
    if (gBattleMoves[move].effect == EFFECT_FREEZE_DRY && defType == TYPE_WATER)
        mod = UQ_4_12(2.0);
    if (moveType == TYPE_GROUND && defType == TYPE_FLYING && IsBattlerGrounded(battlerDef) && mod == UQ_4_12(0.0))
        mod = UQ_4_12(1.0);
    if (moveType == TYPE_FIRE && gDisableStructs[battlerDef].tarShot)
        mod = UQ_4_12(2.0);

    // B_WEATHER_STRONG_WINDS weakens Super Effective moves against Flying-type Pokémon
    if (WEATHER_HAS_EFFECT && gBattleWeather & B_WEATHER_STRONG_WINDS)
    {
        if (defType == TYPE_FLYING && mod >= UQ_4_12(2.0))
            mod = UQ_4_12(1.0);
    }

    MulModifier(modifier, mod);
}

static void UpdateMoveResultFlags(u16 modifier)
{
    if (modifier == UQ_4_12(0.0))
    {
        gMoveResultFlags |= MOVE_RESULT_DOESNT_AFFECT_FOE;
        gMoveResultFlags &= ~(MOVE_RESULT_NOT_VERY_EFFECTIVE | MOVE_RESULT_SUPER_EFFECTIVE);
    }
    else if (modifier == UQ_4_12(1.0))
    {
        gMoveResultFlags &= ~(MOVE_RESULT_NOT_VERY_EFFECTIVE | MOVE_RESULT_SUPER_EFFECTIVE | MOVE_RESULT_DOESNT_AFFECT_FOE);
    }
    else if (modifier > UQ_4_12(1.0))
    {
        gMoveResultFlags |= MOVE_RESULT_SUPER_EFFECTIVE;
        gMoveResultFlags &= ~(MOVE_RESULT_NOT_VERY_EFFECTIVE | MOVE_RESULT_DOESNT_AFFECT_FOE);
    }
    else //if (modifier < UQ_4_12(1.0))
    {
        gMoveResultFlags |= MOVE_RESULT_NOT_VERY_EFFECTIVE;
        gMoveResultFlags &= ~(MOVE_RESULT_SUPER_EFFECTIVE | MOVE_RESULT_DOESNT_AFFECT_FOE);
    }
}

static u16 CalcTypeEffectivenessMultiplierInternal(u16 move, u8 moveType, u8 battlerAtk, u8 battlerDef, bool32 recordAbilities, u16 modifier)
{
    MulByTypeEffectiveness(&modifier, move, moveType, battlerDef, gBattleMons[battlerDef].type1, battlerAtk, recordAbilities);
    if (gBattleMons[battlerDef].type2 != gBattleMons[battlerDef].type1)
        MulByTypeEffectiveness(&modifier, move, moveType, battlerDef, gBattleMons[battlerDef].type2, battlerAtk, recordAbilities);
    if (gBattleMons[battlerDef].type3 != TYPE_MYSTERY && gBattleMons[battlerDef].type3 != gBattleMons[battlerDef].type2
        && gBattleMons[battlerDef].type3 != gBattleMons[battlerDef].type1)
        MulByTypeEffectiveness(&modifier, move, moveType, battlerDef, gBattleMons[battlerDef].type3, battlerAtk, recordAbilities);

    if (moveType == TYPE_GROUND && !IsBattlerGrounded(battlerDef) && !(gBattleMoves[move].flags & FLAG_DMG_UNGROUNDED_IGNORE_TYPE_IF_FLYING))
    {
        modifier = UQ_4_12(0.0);
        if (recordAbilities && GetBattlerAbility(battlerDef) == ABILITY_LEVITATE)
        {
            gLastUsedAbility = ABILITY_LEVITATE;
            gMoveResultFlags |= (MOVE_RESULT_MISSED | MOVE_RESULT_DOESNT_AFFECT_FOE);
            gLastLandedMoves[battlerDef] = 0;
            gBattleCommunication[MISS_TYPE] = B_MSG_GROUND_MISS;
            RecordAbilityBattle(battlerDef, ABILITY_LEVITATE);
        }
    }
    else if (B_SHEER_COLD_IMMUNITY >= GEN_7 && move == MOVE_SHEER_COLD && IS_BATTLER_OF_TYPE(battlerDef, TYPE_ICE))
    {
        modifier = UQ_4_12(0.0);
    }

    // Thousand Arrows ignores type modifiers for flying mons
    if (!IsBattlerGrounded(battlerDef) && (gBattleMoves[move].flags & FLAG_DMG_UNGROUNDED_IGNORE_TYPE_IF_FLYING)
        && (gBattleMons[battlerDef].type1 == TYPE_FLYING || gBattleMons[battlerDef].type2 == TYPE_FLYING || gBattleMons[battlerDef].type3 == TYPE_FLYING))
    {
        modifier = UQ_4_12(1.0);
    }

    if (((GetBattlerAbility(battlerDef) == ABILITY_WONDER_GUARD && modifier <= UQ_4_12(1.0))
        || (GetBattlerAbility(battlerDef) == ABILITY_TELEPATHY && battlerDef == BATTLE_PARTNER(battlerAtk)))
        && gBattleMoves[move].power)
    {
        modifier = UQ_4_12(0.0);
        if (recordAbilities)
        {
            gLastUsedAbility = gBattleMons[battlerDef].ability;
            gMoveResultFlags |= MOVE_RESULT_MISSED;
            gLastLandedMoves[battlerDef] = 0;
            gBattleCommunication[MISS_TYPE] = B_MSG_AVOIDED_DMG;
            RecordAbilityBattle(battlerDef, gBattleMons[battlerDef].ability);
        }
    }

    return modifier;
}

u16 CalcTypeEffectivenessMultiplier(u16 move, u8 moveType, u8 battlerAtk, u8 battlerDef, bool32 recordAbilities)
{
    u16 modifier = UQ_4_12(1.0);

    if (move != MOVE_STRUGGLE && moveType != TYPE_MYSTERY)
    {
        modifier = CalcTypeEffectivenessMultiplierInternal(move, moveType, battlerAtk, battlerDef, recordAbilities, modifier);
        if (gBattleMoves[move].effect == EFFECT_TWO_TYPED_MOVE)
            modifier = CalcTypeEffectivenessMultiplierInternal(move, gBattleMoves[move].argument, battlerAtk, battlerDef, recordAbilities, modifier);
    }

    if (recordAbilities)
        UpdateMoveResultFlags(modifier);
    return modifier;
}

u16 CalcPartyMonTypeEffectivenessMultiplier(u16 move, u16 speciesDef, u16 abilityDef)
{
    u16 modifier = UQ_4_12(1.0);
    u8 moveType = gBattleMoves[move].type;

    if (move != MOVE_STRUGGLE && moveType != TYPE_MYSTERY)
    {
        MulByTypeEffectiveness(&modifier, move, moveType, 0, gBaseStats[speciesDef].type1, 0, FALSE);
        if (gBaseStats[speciesDef].type2 != gBaseStats[speciesDef].type1)
            MulByTypeEffectiveness(&modifier, move, moveType, 0, gBaseStats[speciesDef].type2, 0, FALSE);

        if (moveType == TYPE_GROUND && abilityDef == ABILITY_LEVITATE && !(gFieldStatuses & STATUS_FIELD_GRAVITY))
            modifier = UQ_4_12(0.0);
        if (abilityDef == ABILITY_WONDER_GUARD && modifier <= UQ_4_12(1.0) && gBattleMoves[move].power)
            modifier = UQ_4_12(0.0);
    }

    UpdateMoveResultFlags(modifier);
    return modifier;
}

u16 GetTypeModifier(u8 atkType, u8 defType)
{
    if (B_FLAG_INVERSE_BATTLE != 0 && FlagGet(B_FLAG_INVERSE_BATTLE))
        return sInverseTypeEffectivenessTable[atkType][defType];
    else
        return sTypeEffectivenessTable[atkType][defType];
}

s32 GetStealthHazardDamage(u8 hazardType, u8 battlerId)
{
    u8 type1 = gBattleMons[battlerId].type1;
    u8 type2 = gBattleMons[battlerId].type2;
    u32 maxHp = gBattleMons[battlerId].maxHP;
    s32 dmg = 0;
    u16 modifier = UQ_4_12(1.0);

    MulModifier(&modifier, GetTypeModifier(hazardType, type1));
    if (type2 != type1)
        MulModifier(&modifier, GetTypeModifier(hazardType, type2));

    switch (modifier)
    {
    case UQ_4_12(0.0):
        dmg = 0;
        break;
    case UQ_4_12(0.25):
        dmg = maxHp / 32;
        if (dmg == 0)
            dmg = 1;
        break;
    case UQ_4_12(0.5):
        dmg = maxHp / 16;
        if (dmg == 0)
            dmg = 1;
        break;
    case UQ_4_12(1.0):
        dmg = maxHp / 8;
        if (dmg == 0)
            dmg = 1;
        break;
    case UQ_4_12(2.0):
        dmg = maxHp / 4;
        if (dmg == 0)
            dmg = 1;
        break;
    case UQ_4_12(4.0):
        dmg = maxHp / 2;
        if (dmg == 0)
            dmg = 1;
        break;
    }

    return dmg;
}

bool32 IsPartnerMonFromSameTrainer(u8 battlerId)
{
    if (GetBattlerSide(battlerId) == B_SIDE_OPPONENT && gBattleTypeFlags & BATTLE_TYPE_TWO_OPPONENTS)
        return FALSE;
    else if (GetBattlerSide(battlerId) == B_SIDE_PLAYER && gBattleTypeFlags & BATTLE_TYPE_INGAME_PARTNER)
        return FALSE;
    else if (gBattleTypeFlags & BATTLE_TYPE_MULTI)
        return FALSE;
    else
        return TRUE;
}

u16 GetMegaEvolutionSpecies(u16 preEvoSpecies, u16 heldItemId)
{
    u32 i;

    for (i = 0; i < EVOS_PER_MON; i++)
    {
        if ((gEvolutionTable[preEvoSpecies][i].method == EVO_MEGA_EVOLUTION
         || gEvolutionTable[preEvoSpecies][i].method == EVO_PRIMAL_REVERSION)
         && gEvolutionTable[preEvoSpecies][i].param == heldItemId)
            return gEvolutionTable[preEvoSpecies][i].targetSpecies;
    }
    return SPECIES_NONE;
}

u16 GetWishMegaEvolutionSpecies(u16 preEvoSpecies, u16 moveId1, u16 moveId2, u16 moveId3, u16 moveId4)
{
    u32 i, par;

    for (i = 0; i < EVOS_PER_MON; i++)
    {
        if (gEvolutionTable[preEvoSpecies][i].method == EVO_MOVE_MEGA_EVOLUTION)
        {
            par = gEvolutionTable[preEvoSpecies][i].param;
            if (par == moveId1 || par == moveId2 || par == moveId3 || par == moveId4)
                return gEvolutionTable[preEvoSpecies][i].targetSpecies;
        }
    }
    return SPECIES_NONE;
}

bool32 CanMegaEvolve(u8 battlerId)
{
    u32 itemId, holdEffect, species;
    struct Pokemon *mon;
    u8 battlerPosition = GetBattlerPosition(battlerId);
    u8 partnerPosition = GetBattlerPosition(BATTLE_PARTNER(battlerId));
    struct MegaEvolutionData *mega = &(((struct ChooseMoveStruct*)(&gBattleResources->bufferA[gActiveBattler][4]))->mega);

#ifdef ITEM_EXPANSION
    // Check if Player has a Mega Ring
    if ((GetBattlerPosition(battlerId) == B_POSITION_PLAYER_LEFT || (!(gBattleTypeFlags & BATTLE_TYPE_MULTI) && GetBattlerPosition(battlerId) == B_POSITION_PLAYER_RIGHT))
     && !CheckBagHasItem(ITEM_MEGA_RING, 1))
        return FALSE;
#endif

    // Check if trainer already mega evolved a pokemon.
    if (mega->alreadyEvolved[battlerPosition])
        return FALSE;
    if (gBattleTypeFlags & BATTLE_TYPE_DOUBLE)
    {
        if (IsPartnerMonFromSameTrainer(battlerId)
            && (mega->alreadyEvolved[partnerPosition] || (mega->toEvolve & gBitTable[BATTLE_PARTNER(battlerId)])))
            return FALSE;
    }

    // Check if mon is currently held by Sky Drop
    if (gStatuses3[battlerId] & STATUS3_SKY_DROPPED)
        return FALSE;

    // Gets mon data.
    if (GetBattlerSide(battlerId) == B_SIDE_OPPONENT)
        mon = &gEnemyParty[gBattlerPartyIndexes[battlerId]];
    else
        mon = &gPlayerParty[gBattlerPartyIndexes[battlerId]];

    species = GetMonData(mon, MON_DATA_SPECIES);
    itemId = GetMonData(mon, MON_DATA_HELD_ITEM);

    // Check if there is an entry in the evolution table for regular Mega Evolution.
    if (GetMegaEvolutionSpecies(species, itemId) != SPECIES_NONE)
    {
        if (B_ENABLE_DEBUG && gBattleStruct->debugHoldEffects[battlerId])
            holdEffect = gBattleStruct->debugHoldEffects[battlerId];
        else if (itemId == ITEM_ENIGMA_BERRY)
            holdEffect = gEnigmaBerries[battlerId].holdEffect;
        else
            holdEffect = ItemId_GetHoldEffect(itemId);

        // Can Mega Evolve via Mega Stone.
        if (holdEffect == HOLD_EFFECT_MEGA_STONE)
        {
            gBattleStruct->mega.isWishMegaEvo = FALSE;
            return TRUE;
        }

        // Can undergo Primal Reversion.
        if (holdEffect == HOLD_EFFECT_PRIMAL_ORB)
        {
            gBattleStruct->mega.isWishMegaEvo = FALSE;
            gBattleStruct->mega.isPrimalReversion = TRUE;
            return TRUE;
        }
    }

    // Check if there is an entry in the evolution table for Wish Mega Evolution.
    if (GetWishMegaEvolutionSpecies(species, GetMonData(mon, MON_DATA_MOVE1), GetMonData(mon, MON_DATA_MOVE2), GetMonData(mon, MON_DATA_MOVE3), GetMonData(mon, MON_DATA_MOVE4)))
    {
        gBattleStruct->mega.isWishMegaEvo = TRUE;
        return TRUE;
    }

    // No checks passed, the mon CAN'T mega evolve.
    return FALSE;
}

void UndoMegaEvolution(u32 monId)
{
    u16 baseSpecies = GET_BASE_SPECIES_ID(GetMonData(&gPlayerParty[monId], MON_DATA_SPECIES));

    if (gBattleStruct->mega.evolvedPartyIds[B_SIDE_PLAYER] & gBitTable[monId])
    {
        gBattleStruct->mega.evolvedPartyIds[B_SIDE_PLAYER] &= ~(gBitTable[monId]);
        SetMonData(&gPlayerParty[monId], MON_DATA_SPECIES, &gBattleStruct->mega.playerEvolvedSpecies);
        CalculateMonStats(&gPlayerParty[monId]);
    }
    else if (gBattleStruct->mega.primalRevertedPartyIds[B_SIDE_PLAYER] & gBitTable[monId])
    {
        gBattleStruct->mega.primalRevertedPartyIds[B_SIDE_PLAYER] &= ~(gBitTable[monId]);
        SetMonData(&gPlayerParty[monId], MON_DATA_SPECIES, &baseSpecies);
        CalculateMonStats(&gPlayerParty[monId]);
    }
    // While not exactly a mega evolution, Zygarde follows the same rules.
    else if (GetMonData(&gPlayerParty[monId], MON_DATA_SPECIES, NULL) == SPECIES_ZYGARDE_COMPLETE)
    {
        SetMonData(&gPlayerParty[monId], MON_DATA_SPECIES, &gBattleStruct->changedSpecies[monId]);
        gBattleStruct->changedSpecies[monId] = 0;
        CalculateMonStats(&gPlayerParty[monId]);
    }
}

void UndoFormChange(u32 monId, u32 side, bool32 isSwitchingOut)
{
    u32 i, currSpecies;
    struct Pokemon *party = (side == B_SIDE_PLAYER) ? gPlayerParty : gEnemyParty;
    static const u16 species[][3] =
    {
        // Changed Form ID             Default Form ID               Should change on switch
        {SPECIES_MIMIKYU_BUSTED,       SPECIES_MIMIKYU,              FALSE},
        {SPECIES_GRENINJA_ASH,         SPECIES_GRENINJA_BATTLE_BOND, FALSE},
        {SPECIES_MELOETTA_PIROUETTE,   SPECIES_MELOETTA,             FALSE},
        {SPECIES_AEGISLASH_BLADE,      SPECIES_AEGISLASH,            TRUE},
        {SPECIES_DARMANITAN_ZEN_MODE,  SPECIES_DARMANITAN,           TRUE},
        {SPECIES_MINIOR,               SPECIES_MINIOR_CORE_RED,      TRUE},
        {SPECIES_MINIOR_METEOR_BLUE,   SPECIES_MINIOR_CORE_BLUE,     TRUE},
        {SPECIES_MINIOR_METEOR_GREEN,  SPECIES_MINIOR_CORE_GREEN,    TRUE},
        {SPECIES_MINIOR_METEOR_INDIGO, SPECIES_MINIOR_CORE_INDIGO,   TRUE},
        {SPECIES_MINIOR_METEOR_ORANGE, SPECIES_MINIOR_CORE_ORANGE,   TRUE},
        {SPECIES_MINIOR_METEOR_VIOLET, SPECIES_MINIOR_CORE_VIOLET,   TRUE},
        {SPECIES_MINIOR_METEOR_YELLOW, SPECIES_MINIOR_CORE_YELLOW,   TRUE},
        {SPECIES_WISHIWASHI_SCHOOL,    SPECIES_WISHIWASHI,           TRUE},
        {SPECIES_CRAMORANT_GORGING,    SPECIES_CRAMORANT,            TRUE},
        {SPECIES_CRAMORANT_GULPING,    SPECIES_CRAMORANT,            TRUE},
        {SPECIES_MORPEKO_HANGRY,       SPECIES_MORPEKO,              TRUE},
    };

    currSpecies = GetMonData(&party[monId], MON_DATA_SPECIES, NULL);
    for (i = 0; i < ARRAY_COUNT(species); i++)
    {
        if (currSpecies == species[i][0] && (!isSwitchingOut || species[i][2] == TRUE))
        {
            SetMonData(&party[monId], MON_DATA_SPECIES, &species[i][1]);
            CalculateMonStats(&party[monId]);
            break;
        }
    }
}

bool32 DoBattlersShareType(u32 battler1, u32 battler2)
{
    s32 i;
    u8 types1[3] = {gBattleMons[battler1].type1, gBattleMons[battler1].type2, gBattleMons[battler1].type3};
    u8 types2[3] = {gBattleMons[battler2].type1, gBattleMons[battler2].type2, gBattleMons[battler2].type3};

    if (types1[2] == TYPE_MYSTERY)
        types1[2] = types1[0];
    if (types2[2] == TYPE_MYSTERY)
        types2[2] = types2[0];

    for (i = 0; i < 3; i++)
    {
        if (types1[i] == types2[0] || types1[i] == types2[1] || types1[i] == types2[2])
            return TRUE;
    }

    return FALSE;
}

bool32 CanBattlerGetOrLoseItem(u8 battlerId, u16 itemId)
{
    u16 species = gBattleMons[battlerId].species;
    u16 holdEffect = ItemId_GetHoldEffect(itemId);

    // Mail can be stolen now
    if (itemId == ITEM_ENIGMA_BERRY)
        return FALSE;
    else if (GET_BASE_SPECIES_ID(species) == SPECIES_KYOGRE && itemId == ITEM_BLUE_ORB) // includes primal
        return FALSE;
    else if (GET_BASE_SPECIES_ID(species) == SPECIES_GROUDON && itemId == ITEM_RED_ORB) // includes primal
        return FALSE;
    // Mega stone cannot be lost if pokemon's base species can mega evolve with it.
    else if (holdEffect == HOLD_EFFECT_MEGA_STONE && (GetMegaEvolutionSpecies(GET_BASE_SPECIES_ID(species), itemId) != SPECIES_NONE))
        return FALSE;
    else if (GET_BASE_SPECIES_ID(species) == SPECIES_GIRATINA && itemId == ITEM_GRISEOUS_ORB)
        return FALSE;
    else if (GET_BASE_SPECIES_ID(species) == SPECIES_GENESECT && holdEffect == HOLD_EFFECT_DRIVE)
        return FALSE;
    else if (GET_BASE_SPECIES_ID(species) == SPECIES_SILVALLY && holdEffect == HOLD_EFFECT_MEMORY)
        return FALSE;
    else if (GET_BASE_SPECIES_ID(species) == SPECIES_ARCEUS && holdEffect == HOLD_EFFECT_PLATE)
        return FALSE;
#ifdef HOLD_EFFECT_Z_CRYSTAL
    else if (holdEffect == HOLD_EFFECT_Z_CRYSTAL)
        return FALSE;
#endif
    else
        return TRUE;
}

struct Pokemon *GetIllusionMonPtr(u32 battlerId)
{
    if (gBattleStruct->illusion[battlerId].broken)
        return NULL;
    if (!gBattleStruct->illusion[battlerId].set)
    {
        if (GetBattlerSide(battlerId) == B_SIDE_PLAYER)
            SetIllusionMon(&gPlayerParty[gBattlerPartyIndexes[battlerId]], battlerId);
        else
            SetIllusionMon(&gEnemyParty[gBattlerPartyIndexes[battlerId]], battlerId);
    }
    if (!gBattleStruct->illusion[battlerId].on)
        return NULL;

    return gBattleStruct->illusion[battlerId].mon;
}

void ClearIllusionMon(u32 battlerId)
{
    memset(&gBattleStruct->illusion[battlerId], 0, sizeof(gBattleStruct->illusion[battlerId]));
}

bool32 SetIllusionMon(struct Pokemon *mon, u32 battlerId)
{
    struct Pokemon *party, *partnerMon;
    s32 i, id;

    gBattleStruct->illusion[battlerId].set = 1;
    if (GetMonAbility(mon) != ABILITY_ILLUSION)
        return FALSE;

    if (GetBattlerSide(battlerId) == B_SIDE_PLAYER)
        party = gPlayerParty;
    else
        party = gEnemyParty;

    if (IsBattlerAlive(BATTLE_PARTNER(battlerId)))
        partnerMon = &party[gBattlerPartyIndexes[BATTLE_PARTNER(battlerId)]];
    else
        partnerMon = mon;

    // Find last alive non-egg pokemon.
    for (i = PARTY_SIZE - 1; i >= 0; i--)
    {
        id = i;
        if (GetMonData(&party[id], MON_DATA_SANITY_HAS_SPECIES)
            && GetMonData(&party[id], MON_DATA_HP)
            && !GetMonData(&party[id], MON_DATA_IS_EGG)
            && &party[id] != mon
            && &party[id] != partnerMon)
        {
            gBattleStruct->illusion[battlerId].on = 1;
            gBattleStruct->illusion[battlerId].broken = 0;
            gBattleStruct->illusion[battlerId].partyId = id;
            gBattleStruct->illusion[battlerId].mon = &party[id];
            return TRUE;
        }
    }

    return FALSE;
}

bool8 ShouldGetStatBadgeBoost(u16 badgeFlag, u8 battlerId)
{
    if (B_BADGE_BOOST != GEN_3)
        return FALSE;
    else if (gBattleTypeFlags & (BATTLE_TYPE_LINK | BATTLE_TYPE_EREADER_TRAINER | BATTLE_TYPE_RECORDED_LINK | BATTLE_TYPE_FRONTIER))
        return FALSE;
    else if (GetBattlerSide(battlerId) != B_SIDE_PLAYER)
        return FALSE;
    else if (gBattleTypeFlags & BATTLE_TYPE_TRAINER && gTrainerBattleOpponent_A == TRAINER_SECRET_BASE)
        return FALSE;
    else if (FlagGet(badgeFlag))
        return TRUE;
    else
        return FALSE;
}

u8 GetBattleMoveSplit(u32 moveId)
{
    if (gSwapDamageCategory) // Photon Geyser, Shell Side Arm, Light That Burns the Sky
        return SPLIT_PHYSICAL;
    else if (IS_MOVE_STATUS(moveId) || B_PHYSICAL_SPECIAL_SPLIT >= GEN_4)
        return gBattleMoves[moveId].split;
    else if (gBattleMoves[moveId].type < TYPE_MYSTERY)
        return SPLIT_PHYSICAL;
    else
        return SPLIT_SPECIAL;
}

static bool32 TryRemoveScreens(u8 battler)
{
    bool32 removed = FALSE;
    u8 battlerSide = GetBattlerSide(battler);
    u8 enemySide = GetBattlerSide(BATTLE_OPPOSITE(battler));

    // try to remove from battler's side
    if (gSideStatuses[battlerSide] & (SIDE_STATUS_REFLECT | SIDE_STATUS_LIGHTSCREEN | SIDE_STATUS_AURORA_VEIL))
    {
        gSideStatuses[battlerSide] &= ~(SIDE_STATUS_REFLECT | SIDE_STATUS_LIGHTSCREEN | SIDE_STATUS_AURORA_VEIL);
        gSideTimers[battlerSide].reflectTimer = 0;
        gSideTimers[battlerSide].lightscreenTimer = 0;
        gSideTimers[battlerSide].auroraVeilTimer = 0;
        removed = TRUE;
    }

    // try to remove from battler opponent's side
    if (gSideStatuses[enemySide] & (SIDE_STATUS_REFLECT | SIDE_STATUS_LIGHTSCREEN | SIDE_STATUS_AURORA_VEIL))
    {
        gSideStatuses[enemySide] &= ~(SIDE_STATUS_REFLECT | SIDE_STATUS_LIGHTSCREEN | SIDE_STATUS_AURORA_VEIL);
        gSideTimers[enemySide].reflectTimer = 0;
        gSideTimers[enemySide].lightscreenTimer = 0;
        gSideTimers[enemySide].auroraVeilTimer = 0;
        removed = TRUE;
    }

    return removed;
}

static bool32 IsUnnerveAbilityOnOpposingSide(u8 battlerId)
{
    if (IsAbilityOnOpposingSide(battlerId, ABILITY_UNNERVE)
      || IsAbilityOnOpposingSide(battlerId, ABILITY_AS_ONE_ICE_RIDER)
      || IsAbilityOnOpposingSide(battlerId, ABILITY_AS_ONE_SHADOW_RIDER))
        return TRUE;
    return FALSE;
}

bool32 TestMoveFlags(u16 move, u32 flag)
{
    if (gBattleMoves[move].flags & flag)
        return TRUE;
    return FALSE;
}

struct Pokemon *GetBattlerPartyData(u8 battlerId)
{
    struct Pokemon *mon;
    if (GetBattlerSide(battlerId) == B_SIDE_PLAYER)
        mon = &gPlayerParty[gBattlerPartyIndexes[battlerId]];
    else
        mon = &gEnemyParty[gBattlerPartyIndexes[battlerId]];

    return mon;
}

//Make sure the input bank is any bank on the specific mon's side
bool32 CanFling(u8 battlerId)
{
    u16 item = gBattleMons[battlerId].item;
    u16 itemEffect = ItemId_GetHoldEffect(item);

    if (item == ITEM_NONE
      || GetBattlerAbility(battlerId) == ABILITY_KLUTZ
      || gFieldStatuses & STATUS_FIELD_MAGIC_ROOM
      || gDisableStructs[battlerId].embargoTimer != 0
      || !CanBattlerGetOrLoseItem(battlerId, item)
      //|| itemEffect == HOLD_EFFECT_PRIMAL_ORB
      || itemEffect == HOLD_EFFECT_GEMS
      #ifdef ITEM_ABILITY_CAPSULE
      || item == ITEM_ABILITY_CAPSULE
      #endif
      || (ItemId_GetPocket(item) == POCKET_BERRIES && IsAbilityOnSide(battlerId, ABILITY_UNNERVE))
      || GetPocketByItemId(item) == POCKET_POKE_BALLS)
        return FALSE;

    return TRUE;
}

// ability checks
bool32 IsRolePlayBannedAbilityAtk(u16 ability)
{
    u32 i;
    for (i = 0; i < ARRAY_COUNT(sRolePlayBannedAttackerAbilities); i++)
    {
        if (ability == sRolePlayBannedAttackerAbilities[i])
            return TRUE;
    }
    return FALSE;
}

bool32 IsRolePlayBannedAbility(u16 ability)
{
    u32 i;
    for (i = 0; i < ARRAY_COUNT(sRolePlayBannedAbilities); i++)
    {
        if (ability == sRolePlayBannedAbilities[i])
            return TRUE;
    }
    return FALSE;
}

bool32 IsSkillSwapBannedAbility(u16 ability)
{
    u32 i;
    for (i = 0; i < ARRAY_COUNT(sSkillSwapBannedAbilities); i++)
    {
        if (ability == sSkillSwapBannedAbilities[i])
            return TRUE;
    }
    return FALSE;
}

bool32 IsWorrySeedBannedAbility(u16 ability)
{
    u32 i;
    for (i = 0; i < ARRAY_COUNT(sWorrySeedBannedAbilities); i++)
    {
        if (ability == sWorrySeedBannedAbilities[i])
            return TRUE;
    }
    return FALSE;
}

bool32 IsGastroAcidBannedAbility(u16 ability)
{
    u32 i;
    for (i = 0; i < ARRAY_COUNT(sGastroAcidBannedAbilities); i++)
    {
        if (ability == sGastroAcidBannedAbilities[i])
            return TRUE;
    }
    return FALSE;
}

bool32 IsEntrainmentBannedAbilityAttacker(u16 ability)
{
    u32 i;
    for (i = 0; i < ARRAY_COUNT(sEntrainmentBannedAttackerAbilities); i++)
    {
        if (ability == sEntrainmentBannedAttackerAbilities[i])
            return TRUE;
    }
    return FALSE;
}

bool32 IsEntrainmentTargetOrSimpleBeamBannedAbility(u16 ability)
{
    u32 i;
    for (i = 0; i < ARRAY_COUNT(sEntrainmentTargetSimpleBeamBannedAbilities); i++)
    {
        if (ability == sEntrainmentTargetSimpleBeamBannedAbilities[i])
            return TRUE;
    }
    return FALSE;
}

// Sort an array of battlers by speed
// Useful for effects like pickpocket, eject button, red card, dancer
void SortBattlersBySpeed(u8 *battlers, bool8 slowToFast)
{
    int i, j, currSpeed, currBattler;
    u16 speeds[4] = {0};

    for (i = 0; i < gBattlersCount; i++)
        speeds[i] = GetBattlerTotalSpeedStat(battlers[i]);

    for (i = 1; i < gBattlersCount; i++)
    {
        currBattler = battlers[i];
        currSpeed = speeds[i];
        j = i - 1;

        if (slowToFast)
        {
            while (j >= 0 && speeds[j] > currSpeed)
            {
                battlers[j + 1] = battlers[j];
                speeds[j + 1] = speeds[j];
                j = j - 1;
            }
        }
        else
        {
            while (j >= 0 && speeds[j] < currSpeed)
            {
                battlers[j + 1] = battlers[j];
                speeds[j + 1] = speeds[j];
                j = j - 1;
            }
        }

        battlers[j + 1] = currBattler;
        speeds[j + 1] = currSpeed;
    }
}

void TryRestoreStolenItems(void)
{
    u32 i;
    u16 stolenItem = ITEM_NONE;

    for (i = 0; i < PARTY_SIZE; i++)
    {
        if (gBattleStruct->itemStolen[i].stolen)
        {
            stolenItem = gBattleStruct->itemStolen[i].originalItem;
            if (stolenItem != ITEM_NONE && ItemId_GetPocket(stolenItem) != POCKET_BERRIES)
                SetMonData(&gPlayerParty[i], MON_DATA_HELD_ITEM, &stolenItem);  // Restore stolen non-berry items
        }
    }
}

bool32 CanStealItem(u8 battlerStealing, u8 battlerItem, u16 item)
{
    u8 stealerSide = GetBattlerSide(battlerStealing);

    if (gBattleTypeFlags & BATTLE_TYPE_TRAINER_HILL)
        return FALSE;

    // Check if the battler trying to steal should be able to
    if (stealerSide == B_SIDE_OPPONENT
        && !(gBattleTypeFlags &
             (BATTLE_TYPE_EREADER_TRAINER
              | BATTLE_TYPE_FRONTIER
              | BATTLE_TYPE_LINK
              | BATTLE_TYPE_RECORDED_LINK
              | BATTLE_TYPE_SECRET_BASE
              #if B_TRAINERS_KNOCK_OFF_ITEMS
              | BATTLE_TYPE_TRAINER
              #endif
              )))
    {
        return FALSE;
    }
    else if (!(gBattleTypeFlags &
          (BATTLE_TYPE_EREADER_TRAINER
           | BATTLE_TYPE_FRONTIER
           | BATTLE_TYPE_LINK
           | BATTLE_TYPE_RECORDED_LINK
           | BATTLE_TYPE_SECRET_BASE))
        && (gWishFutureKnock.knockedOffMons[stealerSide] & gBitTable[gBattlerPartyIndexes[battlerStealing]]))
    {
        return FALSE;
    }

    if (!CanBattlerGetOrLoseItem(battlerItem, item)      // Battler with item cannot have it stolen
      ||!CanBattlerGetOrLoseItem(battlerStealing, item)) // Stealer cannot take the item
        return FALSE;

    return TRUE;
}

void TrySaveExchangedItem(u8 battlerId, u16 stolenItem)
{
    // Because BtlController_EmitSetMonData does SetMonData, we need to save the stolen item only if it matches the battler's original
    // So, if the player steals an item during battle and has it stolen from it, it will not end the battle with it (naturally)
    #if B_TRAINERS_KNOCK_OFF_ITEMS == TRUE
    // If regular trainer battle and mon's original item matches what is being stolen, save it to be restored at end of battle
    if (gBattleTypeFlags & BATTLE_TYPE_TRAINER
      && !(gBattleTypeFlags & BATTLE_TYPE_FRONTIER)
      && GetBattlerSide(battlerId) == B_SIDE_PLAYER
      && stolenItem == gBattleStruct->itemStolen[gBattlerPartyIndexes[battlerId]].originalItem)
        gBattleStruct->itemStolen[gBattlerPartyIndexes[battlerId]].stolen = TRUE;
    #endif
}

bool32 IsBattlerAffectedByHazards(u8 battlerId, bool32 toxicSpikes)
{
    bool32 ret = TRUE;
    u32 holdEffect = GetBattlerHoldEffect(gActiveBattler, TRUE);
    if (toxicSpikes && holdEffect == HOLD_EFFECT_HEAVY_DUTY_BOOTS && !IS_BATTLER_OF_TYPE(battlerId, TYPE_POISON))
    {
        ret = FALSE;
        RecordItemEffectBattle(battlerId, holdEffect);
    }
    else if (holdEffect == HOLD_EFFECT_HEAVY_DUTY_BOOTS)
    {
        ret = FALSE;
        RecordItemEffectBattle(battlerId, holdEffect);
    }
    return ret;
}

bool32 TestSheerForceFlag(u8 battler, u16 move)
{
    if (GetBattlerAbility(battler) == ABILITY_SHEER_FORCE && gBattleMoves[move].flags & FLAG_SHEER_FORCE_BOOST)
        return TRUE;
    else
        return FALSE;
}

// This function is the body of "jumpifstat", but can be used dynamically in a function
bool32 CompareStat(u8 battlerId, u8 statId, u8 cmpTo, u8 cmpKind)
{
    bool8 ret = FALSE;
    u8 statValue = gBattleMons[battlerId].statStages[statId];

    // Because this command is used as a way of checking if a stat can be lowered/raised,
    // we need to do some modification at run-time.
    if (GetBattlerAbility(battlerId) == ABILITY_CONTRARY)
    {
        if (cmpKind == CMP_GREATER_THAN)
            cmpKind = CMP_LESS_THAN;
        else if (cmpKind == CMP_LESS_THAN)
            cmpKind = CMP_GREATER_THAN;

        if (cmpTo == MIN_STAT_STAGE)
            cmpTo = MAX_STAT_STAGE;
        else if (cmpTo == MAX_STAT_STAGE)
            cmpTo = MIN_STAT_STAGE;
    }

    switch (cmpKind)
    {
    case CMP_EQUAL:
        if (statValue == cmpTo)
            ret = TRUE;
        break;
    case CMP_NOT_EQUAL:
        if (statValue != cmpTo)
            ret = TRUE;
        break;
    case CMP_GREATER_THAN:
        if (statValue > cmpTo)
            ret = TRUE;
        break;
    case CMP_LESS_THAN:
        if (statValue < cmpTo)
            ret = TRUE;
        break;
    case CMP_COMMON_BITS:
        if (statValue & cmpTo)
            ret = TRUE;
        break;
    case CMP_NO_COMMON_BITS:
        if (!(statValue & cmpTo))
            ret = TRUE;
        break;
    }

    return ret;
}

void BufferStatChange(u8 battlerId, u8 statId, u8 stringId)
{
    bool8 hasContrary = (GetBattlerAbility(battlerId) == ABILITY_CONTRARY);

    PREPARE_STAT_BUFFER(gBattleTextBuff1, statId);
    if (stringId == STRINGID_STATFELL)
    {
        if (hasContrary)
            PREPARE_STRING_BUFFER(gBattleTextBuff2, STRINGID_STATROSE)
        else
            PREPARE_STRING_BUFFER(gBattleTextBuff2, STRINGID_STATFELL)
    }
    else if (stringId == STRINGID_STATROSE)
    {
        if (hasContrary)
            PREPARE_STRING_BUFFER(gBattleTextBuff2, STRINGID_STATFELL)
        else
            PREPARE_STRING_BUFFER(gBattleTextBuff2, STRINGID_STATROSE)
    }
    else
    {
        PREPARE_STRING_BUFFER(gBattleTextBuff2, stringId)
    }
}

bool32 TryRoomService(u8 battlerId)
{
    if (gFieldStatuses & STATUS_FIELD_TRICK_ROOM && CompareStat(battlerId, STAT_SPEED, MIN_STAT_STAGE, CMP_GREATER_THAN))
    {
        BufferStatChange(battlerId, STAT_SPEED, STRINGID_STATFELL);
        gEffectBattler = gBattleScripting.battler = battlerId;
        SET_STATCHANGER(STAT_SPEED, 1, TRUE);
        gBattleScripting.animArg1 = 14 + STAT_SPEED;
        gBattleScripting.animArg2 = 0;
        gLastUsedItem = gBattleMons[battlerId].item;
        return TRUE;
    }
    else
    {
        return FALSE;
    }
}

void DoBurmyFormChange(u32 monId)
{
    u16 newSpecies, currSpecies;
    struct Pokemon *party = gPlayerParty;

    currSpecies = GetMonData(&party[monId], MON_DATA_SPECIES, NULL);

    if ((GET_BASE_SPECIES_ID(currSpecies) == SPECIES_BURMY) 
        && (gBattleStruct->appearedInBattle & gBitTable[monId]) // Burmy appeared in battle
        && GetMonData(&party[monId], MON_DATA_HP, NULL) != 0) // Burmy isn't fainted
    {
        switch (gBattleTerrain)
        {
            case BATTLE_TERRAIN_GRASS:
            case BATTLE_TERRAIN_LONG_GRASS:
            case BATTLE_TERRAIN_POND:
            case BATTLE_TERRAIN_MOUNTAIN:
            case BATTLE_TERRAIN_PLAIN:
                newSpecies = SPECIES_BURMY;
                break;
            case BATTLE_TERRAIN_CAVE:
            case BATTLE_TERRAIN_SAND:
                newSpecies = SPECIES_BURMY_SANDY_CLOAK;
                break;
            case BATTLE_TERRAIN_BUILDING:
                newSpecies = SPECIES_BURMY_TRASH_CLOAK;
                break;
            default: // Don't change form if last battle was water-related
                newSpecies = SPECIES_NONE;
                break;
        }

        if (newSpecies != SPECIES_NONE)
        {
            SetMonData(&party[monId], MON_DATA_SPECIES, &newSpecies);
            CalculateMonStats(&party[monId]);
        }
    }
}

bool32 BlocksPrankster(u16 move, u8 battlerPrankster, u8 battlerDef, bool32 checkTarget)
{
    #if B_PRANKSTER_DARK_TYPES >= GEN_7
    if (!gProtectStructs[battlerPrankster].pranksterElevated)
        return FALSE;
    if (GetBattlerSide(battlerPrankster) == GetBattlerSide(battlerDef))
        return FALSE;
    if (checkTarget && (gBattleMoves[move].target & (MOVE_TARGET_OPPONENTS_FIELD | MOVE_TARGET_DEPENDS)))
        return FALSE;
    if (!IS_BATTLER_OF_TYPE(battlerDef, TYPE_DARK))
        return FALSE;
    if (gStatuses3[battlerDef] & STATUS3_SEMI_INVULNERABLE)
        return FALSE;

    return TRUE;
    #endif
    return FALSE;
}

u16 GetUsedHeldItem(u8 battler)
{
    return gBattleStruct->usedHeldItems[gBattlerPartyIndexes[battler]][GetBattlerSide(battler)];
}

bool32 IsBattlerWeatherAffected(u8 battlerId, u32 weatherFlags)
{
    if (!WEATHER_HAS_EFFECT)
        return FALSE;

    if (gBattleWeather & weatherFlags)
    {
        // given weather is active -> check if its sun, rain against utility umbrella ( since only 1 weather can be active at once)
        if (gBattleWeather & (B_WEATHER_SUN | B_WEATHER_RAIN) && GetBattlerHoldEffect(battlerId, TRUE) == HOLD_EFFECT_UTILITY_UMBRELLA)
            return FALSE; // utility umbrella blocks sun, rain effects

        return TRUE;
    }
    return FALSE;
}<|MERGE_RESOLUTION|>--- conflicted
+++ resolved
@@ -1414,7 +1414,6 @@
 
 void CancelMultiTurnMoves(u8 battler)
 {
-<<<<<<< HEAD
     u8 i;
     gBattleMons[battler].status2 &= ~(STATUS2_MULTIPLETURNS);
     gBattleMons[battler].status2 &= ~(STATUS2_LOCK_CONFUSE);
@@ -1489,14 +1488,6 @@
             gBattleStruct->skyDropTargets[otherSkyDropper] = 0xFF;
         }
     }
-=======
-    gBattleMons[battler].status2 &= ~STATUS2_MULTIPLETURNS;
-    gBattleMons[battler].status2 &= ~STATUS2_LOCK_CONFUSE;
-    gBattleMons[battler].status2 &= ~STATUS2_UPROAR;
-    gBattleMons[battler].status2 &= ~STATUS2_BIDE;
-
-    gStatuses3[battler] &= ~STATUS3_SEMI_INVULNERABLE;
->>>>>>> a725592a
 
     gDisableStructs[battler].rolloutTimer = 0;
     gDisableStructs[battler].furyCutterCounter = 0;
