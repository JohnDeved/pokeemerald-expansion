--- conflicted
+++ resolved
@@ -4006,99 +4006,6 @@
     }
 }
 
-<<<<<<< HEAD
-=======
-u8 TryWeatherFormChange(u8 battler)
-{
-    u8 ret = 0;
-    bool32 weatherEffect = WEATHER_HAS_EFFECT;
-    u16 holdEffect = GetBattlerHoldEffect(battler, TRUE);
-
-    switch (gBattleMons[battler].species)
-    {
-    case SPECIES_CASTFORM:
-/*  Placeholder
-    case SPECIES_CASTFORM_RAINY:
-    case SPECIES_CASTFORM_SNOWY:
-    case SPECIES_CASTFORM_SUNNY:*/
-#if B_WEATHER_FORMS >= GEN_5
-        if (gBattleMons[battler].hp == 0)
-        {
-            ret = 0; // No change
-        }
-        else if (GetBattlerAbility(battler) != ABILITY_FORECAST || !weatherEffect)
-        {
-            if (!IS_BATTLER_OF_TYPE(battler, TYPE_NORMAL))
-            {
-                SET_BATTLER_TYPE(battler, TYPE_NORMAL);
-                ret = CASTFORM_NORMAL + 1;
-            }
-            else
-            {
-                ret = 0; // No change
-            }
-        }
-#else
-        if (GetBattlerAbility(battler) != ABILITY_FORECAST || gBattleMons[battler].hp == 0)
-        {
-            ret = 0; // No change
-        }
-        else if (!weatherEffect)
-        {
-            if (!IS_BATTLER_OF_TYPE(battler, TYPE_NORMAL))
-            {
-                SET_BATTLER_TYPE(battler, TYPE_NORMAL);
-                ret = CASTFORM_NORMAL + 1;
-            }
-            else
-            {
-                ret = 0; // No change
-            }
-        }
-#endif
-        else if (holdEffect == HOLD_EFFECT_UTILITY_UMBRELLA || (!(gBattleWeather & (B_WEATHER_RAIN | B_WEATHER_SUN | B_WEATHER_HAIL | B_WEATHER_SNOW)) && !IS_BATTLER_OF_TYPE(battler, TYPE_NORMAL)))
-        {
-            SET_BATTLER_TYPE(battler, TYPE_NORMAL);
-            ret = CASTFORM_NORMAL + 1;
-        }
-        else if (gBattleWeather & B_WEATHER_SUN && holdEffect != HOLD_EFFECT_UTILITY_UMBRELLA && !IS_BATTLER_OF_TYPE(battler, TYPE_FIRE))
-        {
-            SET_BATTLER_TYPE(battler, TYPE_FIRE);
-            ret = CASTFORM_FIRE + 1;
-        }
-        else if (gBattleWeather & B_WEATHER_RAIN && holdEffect != HOLD_EFFECT_UTILITY_UMBRELLA && !IS_BATTLER_OF_TYPE(battler, TYPE_WATER))
-        {
-            SET_BATTLER_TYPE(battler, TYPE_WATER);
-            ret = CASTFORM_WATER + 1;
-        }
-        else if (gBattleWeather & (B_WEATHER_HAIL | B_WEATHER_SNOW) && !IS_BATTLER_OF_TYPE(battler, TYPE_ICE))
-        {
-            SET_BATTLER_TYPE(battler, TYPE_ICE);
-            ret = CASTFORM_ICE + 1;
-        }
-        break;
-    case SPECIES_CHERRIM:
-//  case SPECIES_CHERRIM_SUNSHINE:
-        if (gBattleMons[battler].hp == 0)
-            ret = 0; // No change
-#if B_WEATHER_FORMS >= GEN_5
-        if (GetBattlerAbility(battler) != ABILITY_FLOWER_GIFT)
-            if (gBattleMonForms[battler] != 0)
-                ret = CHERRIM_OVERCAST + 1;
-            else
-                ret = 0; // No change
-#endif
-        else if (gBattleMonForms[battler] == 0 && weatherEffect && holdEffect != HOLD_EFFECT_UTILITY_UMBRELLA && gBattleWeather & B_WEATHER_SUN)
-            ret = CHERRIM_SUNSHINE + 1;
-        else if (gBattleMonForms[battler] != 0 && (!weatherEffect || holdEffect == HOLD_EFFECT_UTILITY_UMBRELLA || !(gBattleWeather & B_WEATHER_SUN)))
-            ret = CHERRIM_OVERCAST + 1;
-        break;
-    }
-
-    return ret;
-}
-
->>>>>>> 37874fe5
 static const u16 sWeatherFlagsInfo[][3] =
 {
     [ENUM_WEATHER_RAIN] = {B_WEATHER_RAIN_TEMPORARY, B_WEATHER_RAIN_PERMANENT, HOLD_EFFECT_DAMP_ROCK},
