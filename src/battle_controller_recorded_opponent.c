--- conflicted
+++ resolved
@@ -409,11 +409,7 @@
         if (gBattleTypeFlags & BATTLE_TYPE_BATTLE_TOWER)
         {
             if (battler == B_POSITION_OPPONENT_LEFT)
-<<<<<<< HEAD
-                trainerPicId = GetFrontierTrainerFrontSpriteId(gTrainerBattleOpponent_A);
-=======
                 trainerPicId = GetFrontierTrainerFrontSpriteId(TRAINER_BATTLE_PARAM.opponentA);
->>>>>>> 82f6d477
             else
                 trainerPicId = GetFrontierTrainerFrontSpriteId(TRAINER_BATTLE_PARAM.opponentB);
         }
