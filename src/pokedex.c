--- conflicted
+++ resolved
@@ -2632,37 +2632,27 @@
 
 static void LoadPokedexBgPalette(bool8 isSearchResults)
 {
-<<<<<<< HEAD
     if (!HGSS_DARK_MODE)
     {
         if (isSearchResults == TRUE)
-            LoadPalette(gPokedexSearchResults_Pal + 1, 1, 0xBE);
+            LoadPalette(gPokedexSearchResults_Pal + 1, BG_PLTT_ID(0) + 1, PLTT_SIZEOF(6 * 16 - 1));
         else if (!IsNationalPokedexEnabled())
-            LoadPalette(gPokedexDefault_Pal + 1, 1, 0xBE);
+            LoadPalette(gPokedexDefault_Pal + 1, BG_PLTT_ID(0) + 1, PLTT_SIZEOF(6 * 16 - 1));
         else
-            LoadPalette(gPokedexNational_Pal + 1, 1, 0xBE);
+            LoadPalette(gPokedexNational_Pal + 1, BG_PLTT_ID(0) + 1, PLTT_SIZEOF(6 * 16 - 1));
         LoadPalette(GetOverworldTextboxPalettePtr(), 0xF0, 32);
     }
     else
     {
         if (isSearchResults == TRUE)
-            LoadPalette(gPokedexSearchResults_dark_Pal + 1, 1, 0xBE);
+            LoadPalette(gPokedexSearchResults_dark_Pal + 1, BG_PLTT_ID(0) + 1, PLTT_SIZEOF(6 * 16 - 1));
         else if (!IsNationalPokedexEnabled())
-            LoadPalette(gPokedexDefault_dark_Pal + 1, 1, 0xBE);
+            LoadPalette(gPokedexDefault_dark_Pal + 1, BG_PLTT_ID(0) + 1, PLTT_SIZEOF(6 * 16 - 1));
         else
-            LoadPalette(gPokedexNational_dark_Pal + 1, 1, 0xBE);
+            LoadPalette(gPokedexNational_dark_Pal + 1, BG_PLTT_ID(0) + 1, PLTT_SIZEOF(6 * 16 - 1));
         LoadPalette(GetOverworldTextboxPalettePtr(), 0xF0, 32);
     }
 
-=======
-    if (isSearchResults == TRUE)
-        LoadPalette(gPokedexSearchResults_Pal + 1, BG_PLTT_ID(0) + 1, PLTT_SIZEOF(6 * 16 - 1));
-    else if (!IsNationalPokedexEnabled())
-        LoadPalette(gPokedexBgHoenn_Pal + 1, BG_PLTT_ID(0) + 1, PLTT_SIZEOF(6 * 16 - 1));
-    else
-        LoadPalette(gPokedexBgNational_Pal + 1, BG_PLTT_ID(0) + 1, PLTT_SIZEOF(6 * 16 - 1));
-    LoadPalette(GetOverworldTextboxPalettePtr(), BG_PLTT_ID(15), PLTT_SIZE_4BPP);
->>>>>>> f4cb6d22
 }
 
 static void FreeWindowAndBgBuffers(void)
@@ -4556,25 +4546,17 @@
     // Flicker caught screen color
     else if (++gTasks[taskId].tPalTimer & 16)
     {
-<<<<<<< HEAD
         if (!HGSS_DARK_MODE)
-            LoadPalette(gPokedexDefault_Pal + 1, 0x31, 14);
+            LoadPalette(gPokedexDefault_Pal + 1, BG_PLTT_ID(3) + 1, PLTT_SIZEOF(7));
         else
-            LoadPalette(gPokedexDefault_dark_Pal + 1, 0x31, 14);
+            LoadPalette(gPokedexDefault_dark_Pal + 1, BG_PLTT_ID(3) + 1, PLTT_SIZEOF(7));
     }
     else
     {
         if (!HGSS_DARK_MODE)
-            LoadPalette(gPokedexDefault_Pal + 1, 0x31, 14); //gPokedexCaughtScreen_Pal
+            LoadPalette(gPokedexDefault_Pal + 1, BG_PLTT_ID(3) + 1, PLTT_SIZEOF(7));
         else
-            LoadPalette(gPokedexDefault_dark_Pal + 1, 0x31, 14);
-=======
-        LoadPalette(gPokedexBgHoenn_Pal + 1, BG_PLTT_ID(3) + 1, PLTT_SIZEOF(7));
-    }
-    else
-    {
-        LoadPalette(gPokedexCaughtScreen_Pal + 1, BG_PLTT_ID(3) + 1, PLTT_SIZEOF(7));
->>>>>>> f4cb6d22
+            LoadPalette(gPokedexDefault_dark_Pal + 1, BG_PLTT_ID(3) + 1, PLTT_SIZEOF(7));
     }
 }
 
@@ -4695,8 +4677,8 @@
         type1 = GetTypeBySpecies(species, 1);
         type2 = GetTypeBySpecies(species, 2);
     #else
-        type1 = gBaseStats[species].type1;
-        type2 = gBaseStats[species].type2;
+        type1 = gSpeciesInfo[species].types[0];
+        type2 = gSpeciesInfo[species].types[1];
     #endif
     if (species == SPECIES_NONE)
         type1 = type2 = TYPE_MYSTERY;
@@ -5331,7 +5313,7 @@
 }
 
 
-static int DoPokedexSearch(u8 dexMode, u8 order, u8 abcGroup, u8 bodyColor, u8 type1, u8 type2) // ,u16 move)
+static int DoPokedexSearch(u8 dexMode, u8 order, u8 abcGroup, u8 bodyColor, u8 type1, u8 type2)
 {
     u16 species;
     u16 i,j;
@@ -5580,16 +5562,11 @@
             if (!IsNationalPokedexEnabled())
                 CopyToBgTilemapBuffer(3, gPokedexScreenSearchHoenn_Tilemap, 0, 0);
             else
-<<<<<<< HEAD
                 CopyToBgTilemapBuffer(3, gPokedexScreenSearchNational_Tilemap, 0, 0);
             if (!HGSS_DARK_MODE)
-                LoadPalette(gPokedexMenuSearch_Pal + 1, 1, 0x7E);
+                LoadPalette(gPokedexMenuSearch_Pal + 1, BG_PLTT_ID(0) + 1, PLTT_SIZEOF(4 * 16 - 1));
             else
-                LoadPalette(gPokedexMenuSearch_dark_Pal + 1, 1, 0x7E);
-=======
-                CopyToBgTilemapBuffer(3, gPokedexSearchMenuNational_Tilemap, 0, 0);
-            LoadPalette(gPokedexSearchMenu_Pal + 1, BG_PLTT_ID(0) + 1, PLTT_SIZEOF(4 * 16 - 1));
->>>>>>> f4cb6d22
+                LoadPalette(gPokedexMenuSearch_dark_Pal + 1, BG_PLTT_ID(0) + 1, PLTT_SIZEOF(4 * 16 - 1));
             gMain.state = 1;
         }
         break;
@@ -6502,7 +6479,7 @@
 static void SaveMonDataInStruct(void)
 {
     u16 species = NationalPokedexNumToSpeciesHGSS(sPokedexListItem->dexNum);
-    u8 EVs[6] = {gBaseStats[species].evYield_HP, gBaseStats[species].evYield_Speed, gBaseStats[species].evYield_Attack, gBaseStats[species].evYield_SpAttack, gBaseStats[species].evYield_Defense, gBaseStats[species].evYield_SpDefense};
+    u8 EVs[6] = {gSpeciesInfo[species].evYield_HP, gSpeciesInfo[species].evYield_Speed, gSpeciesInfo[species].evYield_Attack, gSpeciesInfo[species].evYield_SpAttack, gSpeciesInfo[species].evYield_Defense, gSpeciesInfo[species].evYield_SpDefense};
     u8 differentEVs;
     u8 i;
 
@@ -6514,13 +6491,13 @@
     }
 
     sPokedexView->sPokemonStats.species             = species;
-    sPokedexView->sPokemonStats.genderRatio         = gBaseStats[species].genderRatio;
-    sPokedexView->sPokemonStats.baseHP              = gBaseStats[species].baseHP;
-    sPokedexView->sPokemonStats.baseSpeed           = gBaseStats[species].baseSpeed;
-    sPokedexView->sPokemonStats.baseAttack          = gBaseStats[species].baseAttack;
-    sPokedexView->sPokemonStats.baseSpAttack        = gBaseStats[species].baseSpAttack;
-    sPokedexView->sPokemonStats.baseDefense         = gBaseStats[species].baseDefense;
-    sPokedexView->sPokemonStats.baseSpDefense       = gBaseStats[species].baseSpDefense;
+    sPokedexView->sPokemonStats.genderRatio         = gSpeciesInfo[species].genderRatio;
+    sPokedexView->sPokemonStats.baseHP              = gSpeciesInfo[species].baseHP;
+    sPokedexView->sPokemonStats.baseSpeed           = gSpeciesInfo[species].baseSpeed;
+    sPokedexView->sPokemonStats.baseAttack          = gSpeciesInfo[species].baseAttack;
+    sPokedexView->sPokemonStats.baseSpAttack        = gSpeciesInfo[species].baseSpAttack;
+    sPokedexView->sPokemonStats.baseDefense         = gSpeciesInfo[species].baseDefense;
+    sPokedexView->sPokemonStats.baseSpDefense       = gSpeciesInfo[species].baseSpDefense;
     sPokedexView->sPokemonStats.differentEVs        = differentEVs;
     sPokedexView->sPokemonStats.evYield_HP          = EVs[0];
     sPokedexView->sPokemonStats.evYield_Speed       = EVs[1];
@@ -6528,13 +6505,13 @@
     sPokedexView->sPokemonStats.evYield_SpAttack    = EVs[3];
     sPokedexView->sPokemonStats.evYield_Defense     = EVs[4];
     sPokedexView->sPokemonStats.evYield_SpDefense   = EVs[5];
-    sPokedexView->sPokemonStats.catchRate           = gBaseStats[species].catchRate;
-    sPokedexView->sPokemonStats.growthRate          = gBaseStats[species].growthRate;
-    sPokedexView->sPokemonStats.eggGroup1           = gBaseStats[species].eggGroup1;
-    sPokedexView->sPokemonStats.eggGroup2           = gBaseStats[species].eggGroup2;
-    sPokedexView->sPokemonStats.eggCycles           = gBaseStats[species].eggCycles;
-    sPokedexView->sPokemonStats.expYield            = gBaseStats[species].expYield;
-    sPokedexView->sPokemonStats.friendship          = gBaseStats[species].friendship;
+    sPokedexView->sPokemonStats.catchRate           = gSpeciesInfo[species].catchRate;
+    sPokedexView->sPokemonStats.growthRate          = gSpeciesInfo[species].growthRate;
+    sPokedexView->sPokemonStats.eggGroup1           = gSpeciesInfo[species].eggGroups[0];
+    sPokedexView->sPokemonStats.eggGroup2           = gSpeciesInfo[species].eggGroups[1];
+    sPokedexView->sPokemonStats.eggCycles           = gSpeciesInfo[species].eggCycles;
+    sPokedexView->sPokemonStats.expYield            = gSpeciesInfo[species].expYield;
+    sPokedexView->sPokemonStats.friendship          = gSpeciesInfo[species].friendship;
     sPokedexView->sPokemonStats.ability0            = GetAbilityBySpecies(species, 0);
     sPokedexView->sPokemonStats.ability1            = GetAbilityBySpecies(species, 1);
     #ifdef POKEMON_EXPANSION  
@@ -8479,12 +8456,12 @@
 }
 static const u8 sBaseStatOffsets[] =
 {
-    offsetof(struct BaseStats, baseHP),
-    offsetof(struct BaseStats, baseAttack),
-    offsetof(struct BaseStats, baseDefense),
-    offsetof(struct BaseStats, baseSpAttack),
-    offsetof(struct BaseStats, baseSpDefense),
-    offsetof(struct BaseStats, baseSpeed),
+    offsetof(struct SpeciesInfo, baseHP),
+    offsetof(struct SpeciesInfo, baseAttack),
+    offsetof(struct SpeciesInfo, baseDefense),
+    offsetof(struct SpeciesInfo, baseSpAttack),
+    offsetof(struct SpeciesInfo, baseSpDefense),
+    offsetof(struct SpeciesInfo, baseSpeed),
 };
 static void TryDestroyStatBars(void)
 {
@@ -8527,7 +8504,7 @@
         memcpy(gfx, sStatBarsGfx, sizeof(sStatBarsGfx));
         for (i = 0; i < NUM_STATS; i++)
         {
-            statValue = *((u8*)(&gBaseStats[species]) + sBaseStatOffsets[i]);
+            statValue = *((u8*)(&gSpeciesInfo[species]) + sBaseStatOffsets[i]);
             if (statValue <= 100)
             {
                 width = statValue / 3;
