--- conflicted
+++ resolved
@@ -597,12 +597,7 @@
     DrawDownArrow(WIN_MSG, DOWN_ARROW_X, DOWN_ARROW_Y, 1, TRUE, &sDownArrowCounterAndYCoordIdx[0], &sDownArrowCounterAndYCoordIdx[1]);
 }
 
-<<<<<<< HEAD
-// Unused
-static bool32 HideDownArrowAndWaitButton(u8 *textState)
-=======
-static bool32 UNUSED HideDownArrowAndWaitButton(u8 * textState)
->>>>>>> 654b6380
+static bool32 UNUSED HideDownArrowAndWaitButton(u8 *textState)
 {
     switch (*textState)
     {
