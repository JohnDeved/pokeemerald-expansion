--- conflicted
+++ resolved
@@ -72,13 +72,8 @@
     ResetSpriteData();
     ResetPaletteFade();
     FreeAllSpritePalettes();
-<<<<<<< HEAD
     LoadPalette(sDiplomaPalettes, BG_PLTT_ID(0), 2 * PLTT_SIZE_4BPP);
-    sDiplomaTilemapPtr = malloc(0x1000);
-=======
-    LoadPalette(sDiplomaPalettes, 0, 64);
     sDiplomaTilemapPtr = Alloc(0x1000);
->>>>>>> 4a9c4951
     InitDiplomaBg();
     InitDiplomaWindow();
     ResetTempTileDataBuffers();
