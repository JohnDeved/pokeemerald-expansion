#include "global.h"
#include "battle.h"
#include "battle_setup.h"
#include "battle_transition.h"
#include "main.h"
#include "task.h"
#include "safari_zone.h"
#include "script.h"
#include "event_data.h"
#include "metatile_behavior.h"
#include "field_player_avatar.h"
#include "fieldmap.h"
#include "random.h"
#include "starter_choose.h"
#include "script_pokemon_util.h"
#include "palette.h"
#include "window.h"
#include "event_object_movement.h"
#include "event_scripts.h"
#include "tv.h"
#include "trainer_see.h"
#include "field_message_box.h"
#include "sound.h"
#include "strings.h"
#include "trainer_hill.h"
#include "secret_base.h"
#include "string_util.h"
#include "overworld.h"
#include "field_weather.h"
#include "battle_tower.h"
#include "gym_leader_rematch.h"
#include "battle_pike.h"
#include "battle_pyramid.h"
#include "fldeff.h"
#include "fldeff_misc.h"
#include "field_control_avatar.h"
#include "mirage_tower.h"
#include "field_screen_effect.h"
#include "data.h"
#include "constants/battle_frontier.h"
#include "constants/battle_setup.h"
#include "constants/event_objects.h"
#include "constants/game_stat.h"
#include "constants/items.h"
#include "constants/songs.h"
#include "constants/map_types.h"
#include "constants/trainers.h"
#include "constants/trainer_hill.h"
#include "constants/weather.h"

enum {
    TRANSITION_TYPE_NORMAL,
    TRANSITION_TYPE_CAVE,
    TRANSITION_TYPE_FLASH,
    TRANSITION_TYPE_WATER,
};

enum {
    TRAINER_PARAM_LOAD_VAL_8BIT,
    TRAINER_PARAM_LOAD_VAL_16BIT,
    TRAINER_PARAM_LOAD_VAL_32BIT,
    TRAINER_PARAM_CLEAR_VAL_8BIT,
    TRAINER_PARAM_CLEAR_VAL_16BIT,
    TRAINER_PARAM_CLEAR_VAL_32BIT,
    TRAINER_PARAM_LOAD_SCRIPT_RET_ADDR,
};

struct TrainerBattleParameter
{
    void *varPtr;
    u8 ptrType;
};

// this file's functions
static void DoBattlePikeWildBattle(void);
static void DoSafariBattle(void);
static void DoStandardWildBattle(void);
static void CB2_EndWildBattle(void);
static void CB2_EndScriptedWildBattle(void);
static u8 GetWildBattleTransition(void);
static u8 GetTrainerBattleTransition(void);
static void TryUpdateGymLeaderRematchFromWild(void);
static void TryUpdateGymLeaderRematchFromTrainer(void);
static void CB2_GiveStarter(void);
static void CB2_StartFirstBattle(void);
static void CB2_EndFirstBattle(void);
static void CB2_EndTrainerBattle(void);
static bool32 IsPlayerDefeated(u32 battleOutcome);
static u16 GetRematchTrainerId(u16 trainerId);
static void RegisterTrainerInMatchCall(void);
static void HandleRematchVarsOnBattleEnd(void);
static const u8 *GetIntroSpeechOfApproachingTrainer(void);
static const u8 *GetTrainerCantBattleSpeech(void);

EWRAM_DATA static u16 sTrainerBattleMode = 0;
EWRAM_DATA u16 gTrainerBattleOpponent_A = 0;
EWRAM_DATA u16 gTrainerBattleOpponent_B = 0;
EWRAM_DATA u16 gPartnerTrainerId = 0;
EWRAM_DATA static u16 sTrainerObjectEventLocalId = 0;
EWRAM_DATA static u8 *sTrainerAIntroSpeech = NULL;
EWRAM_DATA static u8 *sTrainerBIntroSpeech = NULL;
EWRAM_DATA static u8 *sTrainerADefeatSpeech = NULL;
EWRAM_DATA static u8 *sTrainerBDefeatSpeech = NULL;
EWRAM_DATA static u8 *sTrainerVictorySpeech = NULL;
EWRAM_DATA static u8 *sTrainerCannotBattleSpeech = NULL;
EWRAM_DATA static u8 *sTrainerBattleEndScript = NULL;
EWRAM_DATA static u8 *sTrainerABattleScriptRetAddr = NULL;
EWRAM_DATA static u8 *sTrainerBBattleScriptRetAddr = NULL;
EWRAM_DATA static bool8 sShouldCheckTrainerBScript = FALSE;
EWRAM_DATA static u8 sNoOfPossibleTrainerRetScripts = 0;

// The first transition is used if the enemy Pokémon are lower level than our Pokémon.
// Otherwise, the second transition is used.
static const u8 sBattleTransitionTable_Wild[][2] =
{
    [TRANSITION_TYPE_NORMAL] = {B_TRANSITION_SLICE,          B_TRANSITION_WHITE_BARS_FADE},
    [TRANSITION_TYPE_CAVE]   = {B_TRANSITION_CLOCKWISE_WIPE, B_TRANSITION_GRID_SQUARES},
    [TRANSITION_TYPE_FLASH]  = {B_TRANSITION_BLUR,           B_TRANSITION_GRID_SQUARES},
    [TRANSITION_TYPE_WATER]  = {B_TRANSITION_WAVE,           B_TRANSITION_RIPPLE},
};

static const u8 sBattleTransitionTable_Trainer[][2] =
{
    [TRANSITION_TYPE_NORMAL] = {B_TRANSITION_POKEBALLS_TRAIL, B_TRANSITION_ANGLED_WIPES},
    [TRANSITION_TYPE_CAVE]   = {B_TRANSITION_SHUFFLE,         B_TRANSITION_BIG_POKEBALL},
    [TRANSITION_TYPE_FLASH]  = {B_TRANSITION_BLUR,            B_TRANSITION_GRID_SQUARES},
    [TRANSITION_TYPE_WATER]  = {B_TRANSITION_SWIRL,           B_TRANSITION_RIPPLE},
};

// Battle Frontier (excluding Pyramid and Dome, which have their own tables below)
static const u8 sBattleTransitionTable_BattleFrontier[] =
{
    B_TRANSITION_FRONTIER_LOGO_WIGGLE,
    B_TRANSITION_FRONTIER_LOGO_WAVE,
    B_TRANSITION_FRONTIER_SQUARES,
    B_TRANSITION_FRONTIER_SQUARES_SCROLL,
    B_TRANSITION_FRONTIER_CIRCLES_MEET,
    B_TRANSITION_FRONTIER_CIRCLES_CROSS,
    B_TRANSITION_FRONTIER_CIRCLES_ASYMMETRIC_SPIRAL,
    B_TRANSITION_FRONTIER_CIRCLES_SYMMETRIC_SPIRAL,
    B_TRANSITION_FRONTIER_CIRCLES_MEET_IN_SEQ,
    B_TRANSITION_FRONTIER_CIRCLES_CROSS_IN_SEQ,
    B_TRANSITION_FRONTIER_CIRCLES_ASYMMETRIC_SPIRAL_IN_SEQ,
    B_TRANSITION_FRONTIER_CIRCLES_SYMMETRIC_SPIRAL_IN_SEQ
};

static const u8 sBattleTransitionTable_BattlePyramid[] =
{
    B_TRANSITION_FRONTIER_SQUARES,
    B_TRANSITION_FRONTIER_SQUARES_SCROLL,
    B_TRANSITION_FRONTIER_SQUARES_SPIRAL
};

static const u8 sBattleTransitionTable_BattleDome[] =
{
    B_TRANSITION_FRONTIER_LOGO_WIGGLE,
    B_TRANSITION_FRONTIER_SQUARES,
    B_TRANSITION_FRONTIER_SQUARES_SCROLL,
    B_TRANSITION_FRONTIER_SQUARES_SPIRAL
};

static const struct TrainerBattleParameter sOrdinaryBattleParams[] =
{
    {&sTrainerBattleMode,           TRAINER_PARAM_LOAD_VAL_8BIT},
    {&gTrainerBattleOpponent_A,     TRAINER_PARAM_LOAD_VAL_16BIT},
    {&sTrainerObjectEventLocalId,   TRAINER_PARAM_LOAD_VAL_16BIT},
    {&sTrainerAIntroSpeech,         TRAINER_PARAM_LOAD_VAL_32BIT},
    {&sTrainerADefeatSpeech,        TRAINER_PARAM_LOAD_VAL_32BIT},
    {&sTrainerVictorySpeech,        TRAINER_PARAM_CLEAR_VAL_32BIT},
    {&sTrainerCannotBattleSpeech,   TRAINER_PARAM_CLEAR_VAL_32BIT},
    {&sTrainerABattleScriptRetAddr, TRAINER_PARAM_CLEAR_VAL_32BIT},
    {&sTrainerBattleEndScript,      TRAINER_PARAM_LOAD_SCRIPT_RET_ADDR},
};

static const struct TrainerBattleParameter sContinueScriptBattleParams[] =
{
    {&sTrainerBattleMode,           TRAINER_PARAM_LOAD_VAL_8BIT},
    {&gTrainerBattleOpponent_A,     TRAINER_PARAM_LOAD_VAL_16BIT},
    {&sTrainerObjectEventLocalId,   TRAINER_PARAM_LOAD_VAL_16BIT},
    {&sTrainerAIntroSpeech,         TRAINER_PARAM_LOAD_VAL_32BIT},
    {&sTrainerADefeatSpeech,        TRAINER_PARAM_LOAD_VAL_32BIT},
    {&sTrainerVictorySpeech,        TRAINER_PARAM_CLEAR_VAL_32BIT},
    {&sTrainerCannotBattleSpeech,   TRAINER_PARAM_CLEAR_VAL_32BIT},
    {&sTrainerABattleScriptRetAddr, TRAINER_PARAM_LOAD_VAL_32BIT},
    {&sTrainerBattleEndScript,      TRAINER_PARAM_LOAD_SCRIPT_RET_ADDR},
};

static const struct TrainerBattleParameter sDoubleBattleParams[] =
{
    {&sTrainerBattleMode,           TRAINER_PARAM_LOAD_VAL_8BIT},
    {&gTrainerBattleOpponent_A,     TRAINER_PARAM_LOAD_VAL_16BIT},
    {&sTrainerObjectEventLocalId,   TRAINER_PARAM_LOAD_VAL_16BIT},
    {&sTrainerAIntroSpeech,         TRAINER_PARAM_LOAD_VAL_32BIT},
    {&sTrainerADefeatSpeech,        TRAINER_PARAM_LOAD_VAL_32BIT},
    {&sTrainerVictorySpeech,        TRAINER_PARAM_CLEAR_VAL_32BIT},
    {&sTrainerCannotBattleSpeech,   TRAINER_PARAM_LOAD_VAL_32BIT},
    {&sTrainerABattleScriptRetAddr, TRAINER_PARAM_CLEAR_VAL_32BIT},
    {&sTrainerBattleEndScript,      TRAINER_PARAM_LOAD_SCRIPT_RET_ADDR},
};

static const struct TrainerBattleParameter sOrdinaryNoIntroBattleParams[] =
{
    {&sTrainerBattleMode,           TRAINER_PARAM_LOAD_VAL_8BIT},
    {&gTrainerBattleOpponent_A,     TRAINER_PARAM_LOAD_VAL_16BIT},
    {&sTrainerObjectEventLocalId,   TRAINER_PARAM_LOAD_VAL_16BIT},
    {&sTrainerAIntroSpeech,         TRAINER_PARAM_CLEAR_VAL_32BIT},
    {&sTrainerADefeatSpeech,        TRAINER_PARAM_LOAD_VAL_32BIT},
    {&sTrainerVictorySpeech,        TRAINER_PARAM_CLEAR_VAL_32BIT},
    {&sTrainerCannotBattleSpeech,   TRAINER_PARAM_CLEAR_VAL_32BIT},
    {&sTrainerABattleScriptRetAddr, TRAINER_PARAM_CLEAR_VAL_32BIT},
    {&sTrainerBattleEndScript,      TRAINER_PARAM_LOAD_SCRIPT_RET_ADDR},
};

static const struct TrainerBattleParameter sContinueScriptDoubleBattleParams[] =
{
    {&sTrainerBattleMode,           TRAINER_PARAM_LOAD_VAL_8BIT},
    {&gTrainerBattleOpponent_A,     TRAINER_PARAM_LOAD_VAL_16BIT},
    {&sTrainerObjectEventLocalId,   TRAINER_PARAM_LOAD_VAL_16BIT},
    {&sTrainerAIntroSpeech,         TRAINER_PARAM_LOAD_VAL_32BIT},
    {&sTrainerADefeatSpeech,        TRAINER_PARAM_LOAD_VAL_32BIT},
    {&sTrainerVictorySpeech,        TRAINER_PARAM_CLEAR_VAL_32BIT},
    {&sTrainerCannotBattleSpeech,   TRAINER_PARAM_LOAD_VAL_32BIT},
    {&sTrainerABattleScriptRetAddr, TRAINER_PARAM_LOAD_VAL_32BIT},
    {&sTrainerBattleEndScript,      TRAINER_PARAM_LOAD_SCRIPT_RET_ADDR},
};

static const struct TrainerBattleParameter sTrainerBOrdinaryBattleParams[] =
{
    {&sTrainerBattleMode,           TRAINER_PARAM_LOAD_VAL_8BIT},
    {&gTrainerBattleOpponent_B,     TRAINER_PARAM_LOAD_VAL_16BIT},
    {&sTrainerObjectEventLocalId,   TRAINER_PARAM_LOAD_VAL_16BIT},
    {&sTrainerBIntroSpeech,         TRAINER_PARAM_LOAD_VAL_32BIT},
    {&sTrainerBDefeatSpeech,        TRAINER_PARAM_LOAD_VAL_32BIT},
    {&sTrainerVictorySpeech,        TRAINER_PARAM_CLEAR_VAL_32BIT},
    {&sTrainerCannotBattleSpeech,   TRAINER_PARAM_CLEAR_VAL_32BIT},
    {&sTrainerBBattleScriptRetAddr, TRAINER_PARAM_CLEAR_VAL_32BIT},
    {&sTrainerBattleEndScript,      TRAINER_PARAM_LOAD_SCRIPT_RET_ADDR},
};

static const struct TrainerBattleParameter sTrainerBContinueScriptBattleParams[] =
{
    {&sTrainerBattleMode,           TRAINER_PARAM_LOAD_VAL_8BIT},
    {&gTrainerBattleOpponent_B,     TRAINER_PARAM_LOAD_VAL_16BIT},
    {&sTrainerObjectEventLocalId,   TRAINER_PARAM_LOAD_VAL_16BIT},
    {&sTrainerBIntroSpeech,         TRAINER_PARAM_LOAD_VAL_32BIT},
    {&sTrainerBDefeatSpeech,        TRAINER_PARAM_LOAD_VAL_32BIT},
    {&sTrainerVictorySpeech,        TRAINER_PARAM_CLEAR_VAL_32BIT},
    {&sTrainerCannotBattleSpeech,   TRAINER_PARAM_CLEAR_VAL_32BIT},
    {&sTrainerBBattleScriptRetAddr, TRAINER_PARAM_LOAD_VAL_32BIT},
    {&sTrainerBattleEndScript,      TRAINER_PARAM_LOAD_SCRIPT_RET_ADDR},
};

#define REMATCH(trainer1, trainer2, trainer3, trainer4, trainer5, map)  \
{                                                                       \
    .trainerIds = {trainer1, trainer2, trainer3, trainer4, trainer5},   \
    .mapGroup = MAP_GROUP(map),                                         \
    .mapNum = MAP_NUM(map),                                             \
}

const struct RematchTrainer gRematchTable[REMATCH_TABLE_ENTRIES] =
{
    [REMATCH_ROSE] = REMATCH(TRAINER_ROSE_1, TRAINER_ROSE_2, TRAINER_ROSE_3, TRAINER_ROSE_4, TRAINER_ROSE_5, MAP_ROUTE118),
    [REMATCH_ANDRES] = REMATCH(TRAINER_ANDRES_1, TRAINER_ANDRES_2, TRAINER_ANDRES_3, TRAINER_ANDRES_4, TRAINER_ANDRES_5, MAP_ROUTE105),
    [REMATCH_DUSTY] = REMATCH(TRAINER_DUSTY_1, TRAINER_DUSTY_2, TRAINER_DUSTY_3, TRAINER_DUSTY_4, TRAINER_DUSTY_5, MAP_ROUTE111),
    [REMATCH_LOLA] = REMATCH(TRAINER_LOLA_1, TRAINER_LOLA_2, TRAINER_LOLA_3, TRAINER_LOLA_4, TRAINER_LOLA_5, MAP_ROUTE109),
    [REMATCH_RICKY] = REMATCH(TRAINER_RICKY_1, TRAINER_RICKY_2, TRAINER_RICKY_3, TRAINER_RICKY_4, TRAINER_RICKY_5, MAP_ROUTE109),
    [REMATCH_LILA_AND_ROY] = REMATCH(TRAINER_LILA_AND_ROY_1, TRAINER_LILA_AND_ROY_2, TRAINER_LILA_AND_ROY_3, TRAINER_LILA_AND_ROY_4, TRAINER_LILA_AND_ROY_5, MAP_ROUTE124),
    [REMATCH_CRISTIN] = REMATCH(TRAINER_CRISTIN_1, TRAINER_CRISTIN_2, TRAINER_CRISTIN_3, TRAINER_CRISTIN_4, TRAINER_CRISTIN_5, MAP_ROUTE121),
    [REMATCH_BROOKE] = REMATCH(TRAINER_BROOKE_1, TRAINER_BROOKE_2, TRAINER_BROOKE_3, TRAINER_BROOKE_4, TRAINER_BROOKE_5, MAP_ROUTE111),
    [REMATCH_WILTON] = REMATCH(TRAINER_WILTON_1, TRAINER_WILTON_2, TRAINER_WILTON_3, TRAINER_WILTON_4, TRAINER_WILTON_5, MAP_ROUTE111),
    [REMATCH_VALERIE] = REMATCH(TRAINER_VALERIE_1, TRAINER_VALERIE_2, TRAINER_VALERIE_3, TRAINER_VALERIE_4, TRAINER_VALERIE_5, MAP_MT_PYRE_6F),
    [REMATCH_CINDY] = REMATCH(TRAINER_CINDY_1, TRAINER_CINDY_3, TRAINER_CINDY_4, TRAINER_CINDY_5, TRAINER_CINDY_6, MAP_ROUTE104),
    [REMATCH_THALIA] = REMATCH(TRAINER_THALIA_1, TRAINER_THALIA_2, TRAINER_THALIA_3, TRAINER_THALIA_4, TRAINER_THALIA_5, MAP_ABANDONED_SHIP_ROOMS_1F),
    [REMATCH_JESSICA] = REMATCH(TRAINER_JESSICA_1, TRAINER_JESSICA_2, TRAINER_JESSICA_3, TRAINER_JESSICA_4, TRAINER_JESSICA_5, MAP_ROUTE121),
    [REMATCH_WINSTON] = REMATCH(TRAINER_WINSTON_1, TRAINER_WINSTON_2, TRAINER_WINSTON_3, TRAINER_WINSTON_4, TRAINER_WINSTON_5, MAP_ROUTE104),
    [REMATCH_STEVE] = REMATCH(TRAINER_STEVE_1, TRAINER_STEVE_2, TRAINER_STEVE_3, TRAINER_STEVE_4, TRAINER_STEVE_5, MAP_ROUTE114),
    [REMATCH_TONY] = REMATCH(TRAINER_TONY_1, TRAINER_TONY_2, TRAINER_TONY_3, TRAINER_TONY_4, TRAINER_TONY_5, MAP_ROUTE107),
    [REMATCH_NOB] = REMATCH(TRAINER_NOB_1, TRAINER_NOB_2, TRAINER_NOB_3, TRAINER_NOB_4, TRAINER_NOB_5, MAP_ROUTE115),
    [REMATCH_KOJI] = REMATCH(TRAINER_KOJI_1, TRAINER_KOJI_2, TRAINER_KOJI_3, TRAINER_KOJI_4, TRAINER_KOJI_5, MAP_ROUTE127),
    [REMATCH_FERNANDO] = REMATCH(TRAINER_FERNANDO_1, TRAINER_FERNANDO_2, TRAINER_FERNANDO_3, TRAINER_FERNANDO_4, TRAINER_FERNANDO_5, MAP_ROUTE123),
    [REMATCH_DALTON] = REMATCH(TRAINER_DALTON_1, TRAINER_DALTON_2, TRAINER_DALTON_3, TRAINER_DALTON_4, TRAINER_DALTON_5, MAP_ROUTE118),
    [REMATCH_BERNIE] = REMATCH(TRAINER_BERNIE_1, TRAINER_BERNIE_2, TRAINER_BERNIE_3, TRAINER_BERNIE_4, TRAINER_BERNIE_5, MAP_ROUTE114),
    [REMATCH_ETHAN] = REMATCH(TRAINER_ETHAN_1, TRAINER_ETHAN_2, TRAINER_ETHAN_3, TRAINER_ETHAN_4, TRAINER_ETHAN_5, MAP_JAGGED_PASS),
    [REMATCH_JOHN_AND_JAY] = REMATCH(TRAINER_JOHN_AND_JAY_1, TRAINER_JOHN_AND_JAY_2, TRAINER_JOHN_AND_JAY_3, TRAINER_JOHN_AND_JAY_4, TRAINER_JOHN_AND_JAY_5, MAP_METEOR_FALLS_1F_2R),
    [REMATCH_JEFFREY] = REMATCH(TRAINER_JEFFREY_1, TRAINER_JEFFREY_2, TRAINER_JEFFREY_3, TRAINER_JEFFREY_4, TRAINER_JEFFREY_5, MAP_ROUTE120),
    [REMATCH_CAMERON] = REMATCH(TRAINER_CAMERON_1, TRAINER_CAMERON_2, TRAINER_CAMERON_3, TRAINER_CAMERON_4, TRAINER_CAMERON_5, MAP_ROUTE123),
    [REMATCH_JACKI] = REMATCH(TRAINER_JACKI_1, TRAINER_JACKI_2, TRAINER_JACKI_3, TRAINER_JACKI_4, TRAINER_JACKI_5, MAP_ROUTE123),
    [REMATCH_WALTER] = REMATCH(TRAINER_WALTER_1, TRAINER_WALTER_2, TRAINER_WALTER_3, TRAINER_WALTER_4, TRAINER_WALTER_5, MAP_ROUTE121),
    [REMATCH_KAREN] = REMATCH(TRAINER_KAREN_1, TRAINER_KAREN_2, TRAINER_KAREN_3, TRAINER_KAREN_4, TRAINER_KAREN_5, MAP_ROUTE116),
    [REMATCH_JERRY] = REMATCH(TRAINER_JERRY_1, TRAINER_JERRY_2, TRAINER_JERRY_3, TRAINER_JERRY_4, TRAINER_JERRY_5, MAP_ROUTE116),
    [REMATCH_ANNA_AND_MEG] = REMATCH(TRAINER_ANNA_AND_MEG_1, TRAINER_ANNA_AND_MEG_2, TRAINER_ANNA_AND_MEG_3, TRAINER_ANNA_AND_MEG_4, TRAINER_ANNA_AND_MEG_5, MAP_ROUTE117),
    [REMATCH_ISABEL] = REMATCH(TRAINER_ISABEL_1, TRAINER_ISABEL_2, TRAINER_ISABEL_3, TRAINER_ISABEL_4, TRAINER_ISABEL_5, MAP_ROUTE110),
    [REMATCH_MIGUEL] = REMATCH(TRAINER_MIGUEL_1, TRAINER_MIGUEL_2, TRAINER_MIGUEL_3, TRAINER_MIGUEL_4, TRAINER_MIGUEL_5, MAP_ROUTE103),
    [REMATCH_TIMOTHY] = REMATCH(TRAINER_TIMOTHY_1, TRAINER_TIMOTHY_2, TRAINER_TIMOTHY_3, TRAINER_TIMOTHY_4, TRAINER_TIMOTHY_5, MAP_ROUTE115),
    [REMATCH_SHELBY] = REMATCH(TRAINER_SHELBY_1, TRAINER_SHELBY_2, TRAINER_SHELBY_3, TRAINER_SHELBY_4, TRAINER_SHELBY_5, MAP_MT_CHIMNEY),
    [REMATCH_CALVIN] = REMATCH(TRAINER_CALVIN_1, TRAINER_CALVIN_2, TRAINER_CALVIN_3, TRAINER_CALVIN_4, TRAINER_CALVIN_5, MAP_ROUTE102),
    [REMATCH_ELLIOT] = REMATCH(TRAINER_ELLIOT_1, TRAINER_ELLIOT_2, TRAINER_ELLIOT_3, TRAINER_ELLIOT_4, TRAINER_ELLIOT_5, MAP_ROUTE106),
    [REMATCH_ISAIAH] = REMATCH(TRAINER_ISAIAH_1, TRAINER_ISAIAH_2, TRAINER_ISAIAH_3, TRAINER_ISAIAH_4, TRAINER_ISAIAH_5, MAP_ROUTE128),
    [REMATCH_MARIA] = REMATCH(TRAINER_MARIA_1, TRAINER_MARIA_2, TRAINER_MARIA_3, TRAINER_MARIA_4, TRAINER_MARIA_5, MAP_ROUTE117),
    [REMATCH_ABIGAIL] = REMATCH(TRAINER_ABIGAIL_1, TRAINER_ABIGAIL_2, TRAINER_ABIGAIL_3, TRAINER_ABIGAIL_4, TRAINER_ABIGAIL_5, MAP_ROUTE110),
    [REMATCH_DYLAN] = REMATCH(TRAINER_DYLAN_1, TRAINER_DYLAN_2, TRAINER_DYLAN_3, TRAINER_DYLAN_4, TRAINER_DYLAN_5, MAP_ROUTE117),
    [REMATCH_KATELYN] = REMATCH(TRAINER_KATELYN_1, TRAINER_KATELYN_2, TRAINER_KATELYN_3, TRAINER_KATELYN_4, TRAINER_KATELYN_5, MAP_ROUTE128),
    [REMATCH_BENJAMIN] = REMATCH(TRAINER_BENJAMIN_1, TRAINER_BENJAMIN_2, TRAINER_BENJAMIN_3, TRAINER_BENJAMIN_4, TRAINER_BENJAMIN_5, MAP_ROUTE110),
    [REMATCH_PABLO] = REMATCH(TRAINER_PABLO_1, TRAINER_PABLO_2, TRAINER_PABLO_3, TRAINER_PABLO_4, TRAINER_PABLO_5, MAP_ROUTE126),
    [REMATCH_NICOLAS] = REMATCH(TRAINER_NICOLAS_1, TRAINER_NICOLAS_2, TRAINER_NICOLAS_3, TRAINER_NICOLAS_4, TRAINER_NICOLAS_5, MAP_METEOR_FALLS_1F_2R),
    [REMATCH_ROBERT] = REMATCH(TRAINER_ROBERT_1, TRAINER_ROBERT_2, TRAINER_ROBERT_3, TRAINER_ROBERT_4, TRAINER_ROBERT_5, MAP_ROUTE120),
    [REMATCH_LAO] = REMATCH(TRAINER_LAO_1, TRAINER_LAO_2, TRAINER_LAO_3, TRAINER_LAO_4, TRAINER_LAO_5, MAP_ROUTE113),
    [REMATCH_CYNDY] = REMATCH(TRAINER_CYNDY_1, TRAINER_CYNDY_2, TRAINER_CYNDY_3, TRAINER_CYNDY_4, TRAINER_CYNDY_5, MAP_ROUTE115),
    [REMATCH_MADELINE] = REMATCH(TRAINER_MADELINE_1, TRAINER_MADELINE_2, TRAINER_MADELINE_3, TRAINER_MADELINE_4, TRAINER_MADELINE_5, MAP_ROUTE113),
    [REMATCH_JENNY] = REMATCH(TRAINER_JENNY_1, TRAINER_JENNY_2, TRAINER_JENNY_3, TRAINER_JENNY_4, TRAINER_JENNY_5, MAP_ROUTE124),
    [REMATCH_DIANA] = REMATCH(TRAINER_DIANA_1, TRAINER_DIANA_2, TRAINER_DIANA_3, TRAINER_DIANA_4, TRAINER_DIANA_5, MAP_JAGGED_PASS),
    [REMATCH_AMY_AND_LIV] = REMATCH(TRAINER_AMY_AND_LIV_1, TRAINER_AMY_AND_LIV_2, TRAINER_AMY_AND_LIV_4, TRAINER_AMY_AND_LIV_5, TRAINER_AMY_AND_LIV_6, MAP_ROUTE103),
    [REMATCH_ERNEST] = REMATCH(TRAINER_ERNEST_1, TRAINER_ERNEST_2, TRAINER_ERNEST_3, TRAINER_ERNEST_4, TRAINER_ERNEST_5, MAP_ROUTE125),
    [REMATCH_CORY] = REMATCH(TRAINER_CORY_1, TRAINER_CORY_2, TRAINER_CORY_3, TRAINER_CORY_4, TRAINER_CORY_5, MAP_ROUTE108),
    [REMATCH_EDWIN] = REMATCH(TRAINER_EDWIN_1, TRAINER_EDWIN_2, TRAINER_EDWIN_3, TRAINER_EDWIN_4, TRAINER_EDWIN_5, MAP_ROUTE110),
    [REMATCH_LYDIA] = REMATCH(TRAINER_LYDIA_1, TRAINER_LYDIA_2, TRAINER_LYDIA_3, TRAINER_LYDIA_4, TRAINER_LYDIA_5, MAP_ROUTE117),
    [REMATCH_ISAAC] = REMATCH(TRAINER_ISAAC_1, TRAINER_ISAAC_2, TRAINER_ISAAC_3, TRAINER_ISAAC_4, TRAINER_ISAAC_5, MAP_ROUTE117),
    [REMATCH_GABRIELLE] = REMATCH(TRAINER_GABRIELLE_1, TRAINER_GABRIELLE_2, TRAINER_GABRIELLE_3, TRAINER_GABRIELLE_4, TRAINER_GABRIELLE_5, MAP_MT_PYRE_3F),
    [REMATCH_CATHERINE] = REMATCH(TRAINER_CATHERINE_1, TRAINER_CATHERINE_2, TRAINER_CATHERINE_3, TRAINER_CATHERINE_4, TRAINER_CATHERINE_5, MAP_ROUTE119),
    [REMATCH_JACKSON] = REMATCH(TRAINER_JACKSON_1, TRAINER_JACKSON_2, TRAINER_JACKSON_3, TRAINER_JACKSON_4, TRAINER_JACKSON_5, MAP_ROUTE119),
    [REMATCH_HALEY] = REMATCH(TRAINER_HALEY_1, TRAINER_HALEY_2, TRAINER_HALEY_3, TRAINER_HALEY_4, TRAINER_HALEY_5, MAP_ROUTE104),
    [REMATCH_JAMES] = REMATCH(TRAINER_JAMES_1, TRAINER_JAMES_2, TRAINER_JAMES_3, TRAINER_JAMES_4, TRAINER_JAMES_5, MAP_PETALBURG_WOODS),
    [REMATCH_TRENT] = REMATCH(TRAINER_TRENT_1, TRAINER_TRENT_2, TRAINER_TRENT_3, TRAINER_TRENT_4, TRAINER_TRENT_5, MAP_ROUTE112),
    [REMATCH_SAWYER] = REMATCH(TRAINER_SAWYER_1, TRAINER_SAWYER_2, TRAINER_SAWYER_3, TRAINER_SAWYER_4, TRAINER_SAWYER_5, MAP_MT_CHIMNEY),
    [REMATCH_KIRA_AND_DAN] = REMATCH(TRAINER_KIRA_AND_DAN_1, TRAINER_KIRA_AND_DAN_2, TRAINER_KIRA_AND_DAN_3, TRAINER_KIRA_AND_DAN_4, TRAINER_KIRA_AND_DAN_5, MAP_ABANDONED_SHIP_ROOMS2_1F),
    [REMATCH_WALLY_VR] = REMATCH(TRAINER_WALLY_VR_2, TRAINER_WALLY_VR_3, TRAINER_WALLY_VR_4, TRAINER_WALLY_VR_5, TRAINER_WALLY_VR_5, MAP_VICTORY_ROAD_1F),
    [REMATCH_ROXANNE] = REMATCH(TRAINER_ROXANNE_1, TRAINER_ROXANNE_2, TRAINER_ROXANNE_3, TRAINER_ROXANNE_4, TRAINER_ROXANNE_5, MAP_RUSTBORO_CITY),
    [REMATCH_BRAWLY] = REMATCH(TRAINER_BRAWLY_1, TRAINER_BRAWLY_2, TRAINER_BRAWLY_3, TRAINER_BRAWLY_4, TRAINER_BRAWLY_5, MAP_DEWFORD_TOWN),
    [REMATCH_WATTSON] = REMATCH(TRAINER_WATTSON_1, TRAINER_WATTSON_2, TRAINER_WATTSON_3, TRAINER_WATTSON_4, TRAINER_WATTSON_5, MAP_MAUVILLE_CITY),
    [REMATCH_FLANNERY] = REMATCH(TRAINER_FLANNERY_1, TRAINER_FLANNERY_2, TRAINER_FLANNERY_3, TRAINER_FLANNERY_4, TRAINER_FLANNERY_5, MAP_LAVARIDGE_TOWN),
    [REMATCH_NORMAN] = REMATCH(TRAINER_NORMAN_1, TRAINER_NORMAN_2, TRAINER_NORMAN_3, TRAINER_NORMAN_4, TRAINER_NORMAN_5, MAP_PETALBURG_CITY),
    [REMATCH_WINONA] = REMATCH(TRAINER_WINONA_1, TRAINER_WINONA_2, TRAINER_WINONA_3, TRAINER_WINONA_4, TRAINER_WINONA_5, MAP_FORTREE_CITY),
    [REMATCH_TATE_AND_LIZA] = REMATCH(TRAINER_TATE_AND_LIZA_1, TRAINER_TATE_AND_LIZA_2, TRAINER_TATE_AND_LIZA_3, TRAINER_TATE_AND_LIZA_4, TRAINER_TATE_AND_LIZA_5, MAP_MOSSDEEP_CITY),
    [REMATCH_JUAN] = REMATCH(TRAINER_JUAN_1, TRAINER_JUAN_2, TRAINER_JUAN_3, TRAINER_JUAN_4, TRAINER_JUAN_5, MAP_SOOTOPOLIS_CITY),
    [REMATCH_SIDNEY] = REMATCH(TRAINER_SIDNEY, TRAINER_SIDNEY, TRAINER_SIDNEY, TRAINER_SIDNEY, TRAINER_SIDNEY, MAP_EVER_GRANDE_CITY),
    [REMATCH_PHOEBE] = REMATCH(TRAINER_PHOEBE, TRAINER_PHOEBE, TRAINER_PHOEBE, TRAINER_PHOEBE, TRAINER_PHOEBE, MAP_EVER_GRANDE_CITY),
    [REMATCH_GLACIA] = REMATCH(TRAINER_GLACIA, TRAINER_GLACIA, TRAINER_GLACIA, TRAINER_GLACIA, TRAINER_GLACIA, MAP_EVER_GRANDE_CITY),
    [REMATCH_DRAKE] = REMATCH(TRAINER_DRAKE, TRAINER_DRAKE, TRAINER_DRAKE, TRAINER_DRAKE, TRAINER_DRAKE, MAP_EVER_GRANDE_CITY),
    [REMATCH_WALLACE] = REMATCH(TRAINER_WALLACE, TRAINER_WALLACE, TRAINER_WALLACE, TRAINER_WALLACE, TRAINER_WALLACE, MAP_EVER_GRANDE_CITY),
};

static const u16 sBadgeFlags[NUM_BADGES] =
{
    FLAG_BADGE01_GET, FLAG_BADGE02_GET, FLAG_BADGE03_GET, FLAG_BADGE04_GET,
    FLAG_BADGE05_GET, FLAG_BADGE06_GET, FLAG_BADGE07_GET, FLAG_BADGE08_GET,
};

#define tState data[0]
#define tTransition data[1]

static void Task_BattleStart(u8 taskId)
{
    s16 *data = gTasks[taskId].data;

    switch (tState)
    {
    case 0:
        if (!FldEffPoison_IsActive()) // is poison not active?
        {
            BattleTransition_StartOnField(tTransition);
            ClearMirageTowerPulseBlendEffect();
            tState++; // go to case 1.
        }
        break;
    case 1:
        if (IsBattleTransitionDone() == TRUE)
        {
            CleanupOverworldWindowsAndTilemaps();
            SetMainCallback2(CB2_InitBattle);
            RestartWildEncounterImmunitySteps();
            ClearPoisonStepCounter();
            DestroyTask(taskId);
        }
        break;
    }
}

static void CreateBattleStartTask(u8 transition, u16 song)
{
    u8 taskId = CreateTask(Task_BattleStart, 1);

    gTasks[taskId].tTransition = transition;
    PlayMapChosenOrBattleBGM(song);
}

#undef tState
#undef tTransition

void BattleSetup_StartWildBattle(void)
{
    if (GetSafariZoneFlag())
        DoSafariBattle();
    else
        DoStandardWildBattle();
}

void BattleSetup_StartBattlePikeWildBattle(void)
{
    DoBattlePikeWildBattle();
}

static void DoStandardWildBattle(void)
{
    LockPlayerFieldControls();
    FreezeObjectEvents();
    StopPlayerAvatar();
    gMain.savedCallback = CB2_EndWildBattle;
    gBattleTypeFlags = 0;
    if (InBattlePyramid())
    {
        VarSet(VAR_TEMP_PLAYING_PYRAMID_MUSIC, 0);
        gBattleTypeFlags |= BATTLE_TYPE_PYRAMID;
    }
    CreateBattleStartTask(GetWildBattleTransition(), 0);
    IncrementGameStat(GAME_STAT_TOTAL_BATTLES);
    IncrementGameStat(GAME_STAT_WILD_BATTLES);
    IncrementDailyWildBattles();
    TryUpdateGymLeaderRematchFromWild();
}

void BattleSetup_StartRoamerBattle(void)
{
    LockPlayerFieldControls();
    FreezeObjectEvents();
    StopPlayerAvatar();
    gMain.savedCallback = CB2_EndWildBattle;
    gBattleTypeFlags = BATTLE_TYPE_ROAMER;
    CreateBattleStartTask(GetWildBattleTransition(), 0);
    IncrementGameStat(GAME_STAT_TOTAL_BATTLES);
    IncrementGameStat(GAME_STAT_WILD_BATTLES);
    IncrementDailyWildBattles();
    TryUpdateGymLeaderRematchFromWild();
}

static void DoSafariBattle(void)
{
    LockPlayerFieldControls();
    FreezeObjectEvents();
    StopPlayerAvatar();
    gMain.savedCallback = CB2_EndSafariBattle;
    gBattleTypeFlags = BATTLE_TYPE_SAFARI;
    CreateBattleStartTask(GetWildBattleTransition(), 0);
}

static void DoBattlePikeWildBattle(void)
{
    LockPlayerFieldControls();
    FreezeObjectEvents();
    StopPlayerAvatar();
    gMain.savedCallback = CB2_EndWildBattle;
    gBattleTypeFlags = BATTLE_TYPE_PIKE;
    CreateBattleStartTask(GetWildBattleTransition(), 0);
    IncrementGameStat(GAME_STAT_TOTAL_BATTLES);
    IncrementGameStat(GAME_STAT_WILD_BATTLES);
    IncrementDailyWildBattles();
    TryUpdateGymLeaderRematchFromWild();
}

static void DoTrainerBattle(void)
{
    CreateBattleStartTask(GetTrainerBattleTransition(), 0);
    IncrementGameStat(GAME_STAT_TOTAL_BATTLES);
    IncrementGameStat(GAME_STAT_TRAINER_BATTLES);
    TryUpdateGymLeaderRematchFromTrainer();
}

static void DoBattlePyramidTrainerHillBattle(void)
{
    if (InBattlePyramid())
        CreateBattleStartTask(GetSpecialBattleTransition(B_TRANSITION_GROUP_B_PYRAMID), 0);
    else
        CreateBattleStartTask(GetSpecialBattleTransition(B_TRANSITION_GROUP_TRAINER_HILL), 0);

    IncrementGameStat(GAME_STAT_TOTAL_BATTLES);
    IncrementGameStat(GAME_STAT_TRAINER_BATTLES);
    TryUpdateGymLeaderRematchFromTrainer();
}

// Initiates battle where Wally catches Ralts
void StartWallyTutorialBattle(void)
{
    CreateMaleMon(&gEnemyParty[0], SPECIES_RALTS, 5);
    LockPlayerFieldControls();
    gMain.savedCallback = CB2_ReturnToFieldContinueScriptPlayMapMusic;
    gBattleTypeFlags = BATTLE_TYPE_WALLY_TUTORIAL;
    CreateBattleStartTask(B_TRANSITION_SLICE, 0);
}

void BattleSetup_StartScriptedWildBattle(void)
{
    LockPlayerFieldControls();
    gMain.savedCallback = CB2_EndScriptedWildBattle;
    gBattleTypeFlags = 0;
    CreateBattleStartTask(GetWildBattleTransition(), 0);
    IncrementGameStat(GAME_STAT_TOTAL_BATTLES);
    IncrementGameStat(GAME_STAT_WILD_BATTLES);
    IncrementDailyWildBattles();
    TryUpdateGymLeaderRematchFromWild();
}

void BattleSetup_StartLatiBattle(void)
{
    LockPlayerFieldControls();
    gMain.savedCallback = CB2_EndScriptedWildBattle;
    gBattleTypeFlags = BATTLE_TYPE_LEGENDARY;
    CreateBattleStartTask(GetWildBattleTransition(), 0);
    IncrementGameStat(GAME_STAT_TOTAL_BATTLES);
    IncrementGameStat(GAME_STAT_WILD_BATTLES);
    IncrementDailyWildBattles();
    TryUpdateGymLeaderRematchFromWild();
}

void BattleSetup_StartLegendaryBattle(void)
{
    LockPlayerFieldControls();
    gMain.savedCallback = CB2_EndScriptedWildBattle;
    gBattleTypeFlags = BATTLE_TYPE_LEGENDARY;

    switch (GetMonData(&gEnemyParty[0], MON_DATA_SPECIES, NULL))
    {
    default:
    case SPECIES_GROUDON:
        gBattleTypeFlags |= BATTLE_TYPE_GROUDON;
        CreateBattleStartTask(B_TRANSITION_GROUDON, MUS_VS_KYOGRE_GROUDON);
        break;
    case SPECIES_KYOGRE:
        gBattleTypeFlags |= BATTLE_TYPE_KYOGRE;
        CreateBattleStartTask(B_TRANSITION_KYOGRE, MUS_VS_KYOGRE_GROUDON);
        break;
    case SPECIES_RAYQUAZA:
        gBattleTypeFlags |= BATTLE_TYPE_RAYQUAZA;
        CreateBattleStartTask(B_TRANSITION_RAYQUAZA, MUS_VS_RAYQUAZA);
        break;
    case SPECIES_DEOXYS:
        CreateBattleStartTask(B_TRANSITION_BLUR, MUS_RG_VS_DEOXYS);
        break;
    case SPECIES_LUGIA:
    case SPECIES_HO_OH:
        CreateBattleStartTask(B_TRANSITION_BLUR, MUS_RG_VS_LEGEND);
        break;
    case SPECIES_MEW:
        CreateBattleStartTask(B_TRANSITION_GRID_SQUARES, MUS_VS_MEW);
        break;
    }

    IncrementGameStat(GAME_STAT_TOTAL_BATTLES);
    IncrementGameStat(GAME_STAT_WILD_BATTLES);
    IncrementDailyWildBattles();
    TryUpdateGymLeaderRematchFromWild();
}

void StartGroudonKyogreBattle(void)
{
    LockPlayerFieldControls();
    gMain.savedCallback = CB2_EndScriptedWildBattle;
    gBattleTypeFlags = BATTLE_TYPE_LEGENDARY | BATTLE_TYPE_KYOGRE_GROUDON;

    if (gGameVersion == VERSION_RUBY)
        CreateBattleStartTask(B_TRANSITION_ANGLED_WIPES, MUS_VS_KYOGRE_GROUDON); // GROUDON
    else
        CreateBattleStartTask(B_TRANSITION_RIPPLE, MUS_VS_KYOGRE_GROUDON); // KYOGRE

    IncrementGameStat(GAME_STAT_TOTAL_BATTLES);
    IncrementGameStat(GAME_STAT_WILD_BATTLES);
    IncrementDailyWildBattles();
    TryUpdateGymLeaderRematchFromWild();
}

void StartRegiBattle(void)
{
    u8 transitionId;
    u16 species;

    LockPlayerFieldControls();
    gMain.savedCallback = CB2_EndScriptedWildBattle;
    gBattleTypeFlags = BATTLE_TYPE_LEGENDARY | BATTLE_TYPE_REGI;

    species = GetMonData(&gEnemyParty[0], MON_DATA_SPECIES);
    switch (species)
    {
    case SPECIES_REGIROCK:
        transitionId = B_TRANSITION_REGIROCK;
        break;
    case SPECIES_REGICE:
        transitionId = B_TRANSITION_REGICE;
        break;
    case SPECIES_REGISTEEL:
        transitionId = B_TRANSITION_REGISTEEL;
        break;
    default:
        transitionId = B_TRANSITION_GRID_SQUARES;
        break;
    }
    CreateBattleStartTask(transitionId, MUS_VS_REGI);

    IncrementGameStat(GAME_STAT_TOTAL_BATTLES);
    IncrementGameStat(GAME_STAT_WILD_BATTLES);
    IncrementDailyWildBattles();
    TryUpdateGymLeaderRematchFromWild();
}

static void CB2_EndWildBattle(void)
{
    CpuFill16(0, (void *)(BG_PLTT), BG_PLTT_SIZE);
    ResetOamRange(0, 128);

    if (IsPlayerDefeated(gBattleOutcome) == TRUE && !InBattlePyramid() && !InBattlePike())
    {
        SetMainCallback2(CB2_WhiteOut);
    }
    else
    {
        SetMainCallback2(CB2_ReturnToField);
        gFieldCallback = FieldCB_ReturnToFieldNoScriptCheckMusic;
    }
}

static void CB2_EndScriptedWildBattle(void)
{
    CpuFill16(0, (void *)(BG_PLTT), BG_PLTT_SIZE);
    ResetOamRange(0, 128);

    if (IsPlayerDefeated(gBattleOutcome) == TRUE)
    {
        if (InBattlePyramid())
            SetMainCallback2(CB2_ReturnToFieldContinueScriptPlayMapMusic);
        else
            SetMainCallback2(CB2_WhiteOut);
    }
    else
    {
        SetMainCallback2(CB2_ReturnToFieldContinueScriptPlayMapMusic);
    }
}

u8 BattleSetup_GetEnvironmentId(void)
{
    u16 tileBehavior;
    s16 x, y;

    PlayerGetDestCoords(&x, &y);
    tileBehavior = MapGridGetMetatileBehaviorAt(x, y);

    if (MetatileBehavior_IsTallGrass(tileBehavior))
        return BATTLE_ENVIRONMENT_GRASS;
    if (MetatileBehavior_IsLongGrass(tileBehavior))
        return BATTLE_ENVIRONMENT_LONG_GRASS;
    if (MetatileBehavior_IsSandOrDeepSand(tileBehavior))
        return BATTLE_ENVIRONMENT_SAND;

    switch (gMapHeader.mapType)
    {
    case MAP_TYPE_TOWN:
    case MAP_TYPE_CITY:
    case MAP_TYPE_ROUTE:
        break;
    case MAP_TYPE_UNDERGROUND:
        if (MetatileBehavior_IsIndoorEncounter(tileBehavior))
            return BATTLE_ENVIRONMENT_BUILDING;
        if (MetatileBehavior_IsSurfableWaterOrUnderwater(tileBehavior))
            return BATTLE_ENVIRONMENT_POND;
        return BATTLE_ENVIRONMENT_CAVE;
    case MAP_TYPE_INDOOR:
    case MAP_TYPE_SECRET_BASE:
        return BATTLE_ENVIRONMENT_BUILDING;
    case MAP_TYPE_UNDERWATER:
        return BATTLE_ENVIRONMENT_UNDERWATER;
    case MAP_TYPE_OCEAN_ROUTE:
        if (MetatileBehavior_IsSurfableWaterOrUnderwater(tileBehavior))
            return BATTLE_ENVIRONMENT_WATER;
        return BATTLE_ENVIRONMENT_PLAIN;
    }
    if (MetatileBehavior_IsDeepOrOceanWater(tileBehavior))
        return BATTLE_ENVIRONMENT_WATER;
    if (MetatileBehavior_IsSurfableWaterOrUnderwater(tileBehavior))
        return BATTLE_ENVIRONMENT_POND;
    if (MetatileBehavior_IsMountain(tileBehavior))
        return BATTLE_ENVIRONMENT_MOUNTAIN;
    if (TestPlayerAvatarFlags(PLAYER_AVATAR_FLAG_SURFING))
    {
        // Is BRIDGE_TYPE_POND_*?
        if (MetatileBehavior_GetBridgeType(tileBehavior) != BRIDGE_TYPE_OCEAN)
            return BATTLE_ENVIRONMENT_POND;

        if (MetatileBehavior_IsBridgeOverWater(tileBehavior) == TRUE)
            return BATTLE_ENVIRONMENT_WATER;
    }
<<<<<<< HEAD
    if (gSaveBlock1Ptr->location.mapGroup == MAP_GROUP(MAP_ROUTE113) && gSaveBlock1Ptr->location.mapNum == MAP_NUM(MAP_ROUTE113))
        return BATTLE_TERRAIN_SAND;
=======
    if (gSaveBlock1Ptr->location.mapGroup == MAP_GROUP(ROUTE113) && gSaveBlock1Ptr->location.mapNum == MAP_NUM(ROUTE113))
        return BATTLE_ENVIRONMENT_SAND;
>>>>>>> 0aae3698
    if (GetSavedWeather() == WEATHER_SANDSTORM)
        return BATTLE_ENVIRONMENT_SAND;

    return BATTLE_ENVIRONMENT_PLAIN;
}

static u8 GetBattleTransitionTypeByMap(void)
{
    u16 tileBehavior;
    s16 x, y;

    PlayerGetDestCoords(&x, &y);
    tileBehavior = MapGridGetMetatileBehaviorAt(x, y);

    if (GetFlashLevel())
        return TRANSITION_TYPE_FLASH;

    if (MetatileBehavior_IsSurfableWaterOrUnderwater(tileBehavior))
        return TRANSITION_TYPE_WATER;

    switch (gMapHeader.mapType)
    {
    case MAP_TYPE_UNDERGROUND:
        return TRANSITION_TYPE_CAVE;
    case MAP_TYPE_UNDERWATER:
        return TRANSITION_TYPE_WATER;
    default:
        return TRANSITION_TYPE_NORMAL;
    }
}

static u16 GetSumOfPlayerPartyLevel(u8 numMons)
{
    u8 sum = 0;
    int i;

    for (i = 0; i < PARTY_SIZE; i++)
    {
        u32 species = GetMonData(&gPlayerParty[i], MON_DATA_SPECIES_OR_EGG);

        if (species != SPECIES_EGG && species != SPECIES_NONE && GetMonData(&gPlayerParty[i], MON_DATA_HP) != 0)
        {
            sum += GetMonData(&gPlayerParty[i], MON_DATA_LEVEL);
            if (--numMons == 0)
                break;
        }
    }
    return sum;
}

static u8 GetSumOfEnemyPartyLevel(u16 opponentId, u8 numMons)
{
    u8 i;
    u8 sum;
    u32 count = numMons;

    if (gTrainers[opponentId].partySize < count)
        count = gTrainers[opponentId].partySize;

    sum = 0;

    switch (gTrainers[opponentId].partyFlags)
    {
    case 0:
        {
            const struct TrainerMonNoItemDefaultMoves *party;
            party = gTrainers[opponentId].party.NoItemDefaultMoves;
            for (i = 0; i < count; i++)
                sum += party[i].lvl;
        }
        break;
    case F_TRAINER_PARTY_CUSTOM_MOVESET:
        {
            const struct TrainerMonNoItemCustomMoves *party;
            party = gTrainers[opponentId].party.NoItemCustomMoves;
            for (i = 0; i < count; i++)
                sum += party[i].lvl;
        }
        break;
    case F_TRAINER_PARTY_HELD_ITEM:
        {
            const struct TrainerMonItemDefaultMoves *party;
            party = gTrainers[opponentId].party.ItemDefaultMoves;
            for (i = 0; i < count; i++)
                sum += party[i].lvl;
        }
        break;
    case F_TRAINER_PARTY_CUSTOM_MOVESET | F_TRAINER_PARTY_HELD_ITEM:
        {
            const struct TrainerMonItemCustomMoves *party;
            party = gTrainers[opponentId].party.ItemCustomMoves;
            for (i = 0; i < count; i++)
                sum += party[i].lvl;
        }
        break;
    }

    return sum;
}

static u8 GetWildBattleTransition(void)
{
    u8 transitionType = GetBattleTransitionTypeByMap();
    u8 enemyLevel = GetMonData(&gEnemyParty[0], MON_DATA_LEVEL);
    u8 playerLevel = GetSumOfPlayerPartyLevel(1);

    if (enemyLevel < playerLevel)
    {
        if (InBattlePyramid())
            return B_TRANSITION_BLUR;
        else
            return sBattleTransitionTable_Wild[transitionType][0];
    }
    else
    {
        if (InBattlePyramid())
            return B_TRANSITION_GRID_SQUARES;
        else
            return sBattleTransitionTable_Wild[transitionType][1];
    }
}

static u8 GetTrainerBattleTransition(void)
{
    u8 minPartyCount;
    u8 transitionType;
    u8 enemyLevel;
    u8 playerLevel;

    if (gTrainerBattleOpponent_A == TRAINER_SECRET_BASE)
        return B_TRANSITION_CHAMPION;

    if (gTrainers[gTrainerBattleOpponent_A].trainerClass == TRAINER_CLASS_ELITE_FOUR)
    {
        if (gTrainerBattleOpponent_A == TRAINER_SIDNEY)
            return B_TRANSITION_SIDNEY;
        if (gTrainerBattleOpponent_A == TRAINER_PHOEBE)
            return B_TRANSITION_PHOEBE;
        if (gTrainerBattleOpponent_A == TRAINER_GLACIA)
            return B_TRANSITION_GLACIA;
        if (gTrainerBattleOpponent_A == TRAINER_DRAKE)
            return B_TRANSITION_DRAKE;
        return B_TRANSITION_CHAMPION;
    }

    if (gTrainers[gTrainerBattleOpponent_A].trainerClass == TRAINER_CLASS_CHAMPION)
        return B_TRANSITION_CHAMPION;

    if (gTrainers[gTrainerBattleOpponent_A].trainerClass == TRAINER_CLASS_TEAM_MAGMA
        || gTrainers[gTrainerBattleOpponent_A].trainerClass == TRAINER_CLASS_MAGMA_LEADER
        || gTrainers[gTrainerBattleOpponent_A].trainerClass == TRAINER_CLASS_MAGMA_ADMIN)
        return B_TRANSITION_MAGMA;

    if (gTrainers[gTrainerBattleOpponent_A].trainerClass == TRAINER_CLASS_TEAM_AQUA
        || gTrainers[gTrainerBattleOpponent_A].trainerClass == TRAINER_CLASS_AQUA_LEADER
        || gTrainers[gTrainerBattleOpponent_A].trainerClass == TRAINER_CLASS_AQUA_ADMIN)
        return B_TRANSITION_AQUA;

    if (gTrainers[gTrainerBattleOpponent_A].doubleBattle == TRUE)
        minPartyCount = 2; // double battles always at least have 2 Pokémon.
    else
        minPartyCount = 1;

    transitionType = GetBattleTransitionTypeByMap();
    enemyLevel = GetSumOfEnemyPartyLevel(gTrainerBattleOpponent_A, minPartyCount);
    playerLevel = GetSumOfPlayerPartyLevel(minPartyCount);

    if (enemyLevel < playerLevel)
        return sBattleTransitionTable_Trainer[transitionType][0];
    else
        return sBattleTransitionTable_Trainer[transitionType][1];
}

#define RANDOM_TRANSITION(table) (table[Random() % ARRAY_COUNT(table)])
u8 GetSpecialBattleTransition(s32 id)
{
    u16 var;
    u8 enemyLevel = GetMonData(&gEnemyParty[0], MON_DATA_LEVEL);
    u8 playerLevel = GetSumOfPlayerPartyLevel(1);

    if (enemyLevel < playerLevel)
    {
        switch (id)
        {
        case B_TRANSITION_GROUP_TRAINER_HILL:
        case B_TRANSITION_GROUP_SECRET_BASE:
        case B_TRANSITION_GROUP_E_READER:
            return B_TRANSITION_POKEBALLS_TRAIL;
        case B_TRANSITION_GROUP_B_PYRAMID:
            return RANDOM_TRANSITION(sBattleTransitionTable_BattlePyramid);
        case B_TRANSITION_GROUP_B_DOME:
            return RANDOM_TRANSITION(sBattleTransitionTable_BattleDome);
        }

        if (VarGet(VAR_FRONTIER_BATTLE_MODE) != FRONTIER_MODE_LINK_MULTIS)
            return RANDOM_TRANSITION(sBattleTransitionTable_BattleFrontier);
    }
    else
    {
        switch (id)
        {
        case B_TRANSITION_GROUP_TRAINER_HILL:
        case B_TRANSITION_GROUP_SECRET_BASE:
        case B_TRANSITION_GROUP_E_READER:
            return B_TRANSITION_BIG_POKEBALL;
        case B_TRANSITION_GROUP_B_PYRAMID:
            return RANDOM_TRANSITION(sBattleTransitionTable_BattlePyramid);
        case B_TRANSITION_GROUP_B_DOME:
            return RANDOM_TRANSITION(sBattleTransitionTable_BattleDome);
        }

        if (VarGet(VAR_FRONTIER_BATTLE_MODE) != FRONTIER_MODE_LINK_MULTIS)
            return RANDOM_TRANSITION(sBattleTransitionTable_BattleFrontier);
    }

    var = gSaveBlock2Ptr->frontier.trainerIds[gSaveBlock2Ptr->frontier.curChallengeBattleNum * 2 + 0]
        + gSaveBlock2Ptr->frontier.trainerIds[gSaveBlock2Ptr->frontier.curChallengeBattleNum * 2 + 1];

    return sBattleTransitionTable_BattleFrontier[var % ARRAY_COUNT(sBattleTransitionTable_BattleFrontier)];
}

void ChooseStarter(void)
{
    SetMainCallback2(CB2_ChooseStarter);
    gMain.savedCallback = CB2_GiveStarter;
}

static void CB2_GiveStarter(void)
{
    u16 starterMon;

    *GetVarPointer(VAR_STARTER_MON) = gSpecialVar_Result;
    starterMon = GetStarterPokemon(gSpecialVar_Result);
    ScriptGiveMon(starterMon, 5, ITEM_NONE, 0, 0, 0);
    ResetTasks();
    PlayBattleBGM();
    SetMainCallback2(CB2_StartFirstBattle);
    BattleTransition_Start(B_TRANSITION_BLUR);
}

static void CB2_StartFirstBattle(void)
{
    UpdatePaletteFade();
    RunTasks();

    if (IsBattleTransitionDone() == TRUE)
    {
        gBattleTypeFlags = BATTLE_TYPE_FIRST_BATTLE;
        gMain.savedCallback = CB2_EndFirstBattle;
        FreeAllWindowBuffers();
        SetMainCallback2(CB2_InitBattle);
        RestartWildEncounterImmunitySteps();
        ClearPoisonStepCounter();
        IncrementGameStat(GAME_STAT_TOTAL_BATTLES);
        IncrementGameStat(GAME_STAT_WILD_BATTLES);
        IncrementDailyWildBattles();
        TryUpdateGymLeaderRematchFromWild();
    }
}

static void CB2_EndFirstBattle(void)
{
    Overworld_ClearSavedMusic();
    SetMainCallback2(CB2_ReturnToFieldContinueScriptPlayMapMusic);
}

static void TryUpdateGymLeaderRematchFromWild(void)
{
    if (GetGameStat(GAME_STAT_WILD_BATTLES) % 60 == 0)
        UpdateGymLeaderRematch();
}

static void TryUpdateGymLeaderRematchFromTrainer(void)
{
    if (GetGameStat(GAME_STAT_TRAINER_BATTLES) % 20 == 0)
        UpdateGymLeaderRematch();
}

// why not just use the macros? maybe its because they didnt want to uncast const every time?
static u32 TrainerBattleLoadArg32(const u8 *ptr)
{
    return T1_READ_32(ptr);
}

static u16 TrainerBattleLoadArg16(const u8 *ptr)
{
    return T1_READ_16(ptr);
}

static u8 TrainerBattleLoadArg8(const u8 *ptr)
{
    return T1_READ_8(ptr);
}

static u16 GetTrainerAFlag(void)
{
    return TRAINER_FLAGS_START + gTrainerBattleOpponent_A;
}

static u16 GetTrainerBFlag(void)
{
    return TRAINER_FLAGS_START + gTrainerBattleOpponent_B;
}

static bool32 IsPlayerDefeated(u32 battleOutcome)
{
    switch (battleOutcome)
    {
    case B_OUTCOME_LOST:
    case B_OUTCOME_DREW:
        return TRUE;
    case B_OUTCOME_WON:
    case B_OUTCOME_RAN:
    case B_OUTCOME_PLAYER_TELEPORTED:
    case B_OUTCOME_MON_FLED:
    case B_OUTCOME_CAUGHT:
        return FALSE;
    default:
        return FALSE;
    }
}

void ResetTrainerOpponentIds(void)
{
    gTrainerBattleOpponent_A = 0;
    gTrainerBattleOpponent_B = 0;
}

static void InitTrainerBattleVariables(void)
{
    sTrainerBattleMode = 0;
    if (gApproachingTrainerId == 0)
    {
        sTrainerAIntroSpeech = NULL;
        sTrainerADefeatSpeech = NULL;
        sTrainerABattleScriptRetAddr = NULL;
    }
    else
    {
        sTrainerBIntroSpeech = NULL;
        sTrainerBDefeatSpeech = NULL;
        sTrainerBBattleScriptRetAddr = NULL;
    }
    sTrainerObjectEventLocalId = 0;
    sTrainerVictorySpeech = NULL;
    sTrainerCannotBattleSpeech = NULL;
    sTrainerBattleEndScript = NULL;
}

static inline void SetU8(void *ptr, u8 value)
{
    *(u8 *)(ptr) = value;
}

static inline void SetU16(void *ptr, u16 value)
{
    *(u16 *)(ptr) = value;
}

static inline void SetU32(void *ptr, u32 value)
{
    *(u32 *)(ptr) = value;
}

static inline void SetPtr(const void *ptr, const void *value)
{
    *(const void **)(ptr) = value;
}

static void TrainerBattleLoadArgs(const struct TrainerBattleParameter *specs, const u8 *data)
{
    while (1)
    {
        switch (specs->ptrType)
        {
        case TRAINER_PARAM_LOAD_VAL_8BIT:
            SetU8(specs->varPtr, TrainerBattleLoadArg8(data));
            data += 1;
            break;
        case TRAINER_PARAM_LOAD_VAL_16BIT:
            SetU16(specs->varPtr, TrainerBattleLoadArg16(data));
            data += 2;
            break;
        case TRAINER_PARAM_LOAD_VAL_32BIT:
            SetU32(specs->varPtr, TrainerBattleLoadArg32(data));
            data += 4;
            break;
        case TRAINER_PARAM_CLEAR_VAL_8BIT:
            SetU8(specs->varPtr, 0);
            break;
        case TRAINER_PARAM_CLEAR_VAL_16BIT:
            SetU16(specs->varPtr, 0);
            break;
        case TRAINER_PARAM_CLEAR_VAL_32BIT:
            SetU32(specs->varPtr, 0);
            break;
        case TRAINER_PARAM_LOAD_SCRIPT_RET_ADDR:
            SetPtr(specs->varPtr, data);
            return;
        }
        specs++;
    }
}

void SetMapVarsToTrainer(void)
{
    if (sTrainerObjectEventLocalId != LOCALID_NONE)
    {
        gSpecialVar_LastTalked = sTrainerObjectEventLocalId;
        gSelectedObjectEvent = GetObjectEventIdByLocalIdAndMap(sTrainerObjectEventLocalId, gSaveBlock1Ptr->location.mapNum, gSaveBlock1Ptr->location.mapGroup);
    }
}

const u8 *BattleSetup_ConfigureTrainerBattle(const u8 *data)
{
    InitTrainerBattleVariables();
    sTrainerBattleMode = TrainerBattleLoadArg8(data);

    switch (sTrainerBattleMode)
    {
    case TRAINER_BATTLE_SINGLE_NO_INTRO_TEXT:
        TrainerBattleLoadArgs(sOrdinaryNoIntroBattleParams, data);
        return EventScript_DoNoIntroTrainerBattle;
    case TRAINER_BATTLE_DOUBLE:
        TrainerBattleLoadArgs(sDoubleBattleParams, data);
        SetMapVarsToTrainer();
        return EventScript_TryDoDoubleTrainerBattle;
    case TRAINER_BATTLE_CONTINUE_SCRIPT:
        if (gApproachingTrainerId == 0)
        {
            TrainerBattleLoadArgs(sContinueScriptBattleParams, data);
            SetMapVarsToTrainer();
        }
        else
        {
            TrainerBattleLoadArgs(sTrainerBContinueScriptBattleParams, data);
        }
        return EventScript_TryDoNormalTrainerBattle;
    case TRAINER_BATTLE_CONTINUE_SCRIPT_NO_MUSIC:
        TrainerBattleLoadArgs(sContinueScriptBattleParams, data);
        SetMapVarsToTrainer();
        return EventScript_TryDoNormalTrainerBattle;
    case TRAINER_BATTLE_CONTINUE_SCRIPT_DOUBLE:
    case TRAINER_BATTLE_CONTINUE_SCRIPT_DOUBLE_NO_MUSIC:
        TrainerBattleLoadArgs(sContinueScriptDoubleBattleParams, data);
        SetMapVarsToTrainer();
        return EventScript_TryDoDoubleTrainerBattle;
    case TRAINER_BATTLE_REMATCH_DOUBLE:
        TrainerBattleLoadArgs(sDoubleBattleParams, data);
        SetMapVarsToTrainer();
        gTrainerBattleOpponent_A = GetRematchTrainerId(gTrainerBattleOpponent_A);
        return EventScript_TryDoDoubleRematchBattle;
    case TRAINER_BATTLE_REMATCH:
        TrainerBattleLoadArgs(sOrdinaryBattleParams, data);
        SetMapVarsToTrainer();
        gTrainerBattleOpponent_A = GetRematchTrainerId(gTrainerBattleOpponent_A);
        return EventScript_TryDoRematchBattle;
    case TRAINER_BATTLE_PYRAMID:
        if (gApproachingTrainerId == 0)
        {
            TrainerBattleLoadArgs(sOrdinaryBattleParams, data);
            SetMapVarsToTrainer();
            gTrainerBattleOpponent_A = LocalIdToPyramidTrainerId(gSpecialVar_LastTalked);
        }
        else
        {
            TrainerBattleLoadArgs(sTrainerBOrdinaryBattleParams, data);
            gTrainerBattleOpponent_B = LocalIdToPyramidTrainerId(gSpecialVar_LastTalked);
        }
        return EventScript_TryDoNormalTrainerBattle;
    case TRAINER_BATTLE_SET_TRAINER_A:
        TrainerBattleLoadArgs(sOrdinaryBattleParams, data);
        return NULL;
    case TRAINER_BATTLE_SET_TRAINER_B:
        TrainerBattleLoadArgs(sTrainerBOrdinaryBattleParams, data);
        return NULL;
    case TRAINER_BATTLE_HILL:
        if (gApproachingTrainerId == 0)
        {
            TrainerBattleLoadArgs(sOrdinaryBattleParams, data);
            SetMapVarsToTrainer();
            gTrainerBattleOpponent_A = LocalIdToHillTrainerId(gSpecialVar_LastTalked);
        }
        else
        {
            TrainerBattleLoadArgs(sTrainerBOrdinaryBattleParams, data);
            gTrainerBattleOpponent_B = LocalIdToHillTrainerId(gSpecialVar_LastTalked);
        }
        return EventScript_TryDoNormalTrainerBattle;
    default:
        if (gApproachingTrainerId == 0)
        {
            TrainerBattleLoadArgs(sOrdinaryBattleParams, data);
            SetMapVarsToTrainer();
        }
        else
        {
            TrainerBattleLoadArgs(sTrainerBOrdinaryBattleParams, data);
        }
        return EventScript_TryDoNormalTrainerBattle;
    }
}

void ConfigureAndSetUpOneTrainerBattle(u8 trainerObjEventId, const u8 *trainerScript)
{
    gSelectedObjectEvent = trainerObjEventId;
    gSpecialVar_LastTalked = gObjectEvents[trainerObjEventId].localId;
    BattleSetup_ConfigureTrainerBattle(trainerScript + 1);
    ScriptContext_SetupScript(EventScript_StartTrainerApproach);
    LockPlayerFieldControls();
}

void ConfigureTwoTrainersBattle(u8 trainerObjEventId, const u8 *trainerScript)
{
    gSelectedObjectEvent = trainerObjEventId;
    gSpecialVar_LastTalked = gObjectEvents[trainerObjEventId].localId;
    BattleSetup_ConfigureTrainerBattle(trainerScript + 1);
}

void SetUpTwoTrainersBattle(void)
{
    ScriptContext_SetupScript(EventScript_StartTrainerApproach);
    LockPlayerFieldControls();
}

bool32 GetTrainerFlagFromScriptPointer(const u8 *data)
{
    u32 flag = TrainerBattleLoadArg16(data + 2);
    return FlagGet(TRAINER_FLAGS_START + flag);
}

// Set trainer's movement type so they stop and remain facing that direction
// Note: Only for trainers who are spoken to directly
//       For trainers who spot the player this is handled by PlayerFaceApproachingTrainer
void SetTrainerFacingDirection(void)
{
    struct ObjectEvent *objectEvent = &gObjectEvents[gSelectedObjectEvent];
    SetTrainerMovementType(objectEvent, GetTrainerFacingDirectionMovementType(objectEvent->facingDirection));
}

u8 GetTrainerBattleMode(void)
{
    return sTrainerBattleMode;
}

bool8 GetTrainerFlag(void)
{
    if (InBattlePyramid())
        return GetBattlePyramidTrainerFlag(gSelectedObjectEvent);
    else if (InTrainerHill())
        return GetHillTrainerFlag(gSelectedObjectEvent);
    else
        return FlagGet(GetTrainerAFlag());
}

static void SetBattledTrainersFlags(void)
{
    if (gTrainerBattleOpponent_B != 0)
        FlagSet(GetTrainerBFlag());
    FlagSet(GetTrainerAFlag());
}

static void UNUSED SetBattledTrainerFlag(void)
{
    FlagSet(GetTrainerAFlag());
}

bool8 HasTrainerBeenFought(u16 trainerId)
{
    return FlagGet(TRAINER_FLAGS_START + trainerId);
}

void SetTrainerFlag(u16 trainerId)
{
    FlagSet(TRAINER_FLAGS_START + trainerId);
}

void ClearTrainerFlag(u16 trainerId)
{
    FlagClear(TRAINER_FLAGS_START + trainerId);
}

void BattleSetup_StartTrainerBattle(void)
{
    if (gNoOfApproachingTrainers == 2)
        gBattleTypeFlags = (BATTLE_TYPE_DOUBLE | BATTLE_TYPE_TWO_OPPONENTS | BATTLE_TYPE_TRAINER);
    else
        gBattleTypeFlags = (BATTLE_TYPE_TRAINER);

    if (InBattlePyramid())
    {
        VarSet(VAR_TEMP_PLAYING_PYRAMID_MUSIC, 0);
        gBattleTypeFlags |= BATTLE_TYPE_PYRAMID;

        if (gNoOfApproachingTrainers == 2)
        {
            FillFrontierTrainersParties(1);
            ZeroMonData(&gEnemyParty[1]);
            ZeroMonData(&gEnemyParty[2]);
            ZeroMonData(&gEnemyParty[4]);
            ZeroMonData(&gEnemyParty[5]);
        }
        else
        {
            FillFrontierTrainerParty(1);
            ZeroMonData(&gEnemyParty[1]);
            ZeroMonData(&gEnemyParty[2]);
        }

        MarkApproachingPyramidTrainersAsBattled();
    }
    else if (InTrainerHillChallenge())
    {
        gBattleTypeFlags |= BATTLE_TYPE_TRAINER_HILL;

        if (gNoOfApproachingTrainers == 2)
            FillHillTrainersParties();
        else
            FillHillTrainerParty();

        SetHillTrainerFlag();
    }

    sNoOfPossibleTrainerRetScripts = gNoOfApproachingTrainers;
    gNoOfApproachingTrainers = 0;
    sShouldCheckTrainerBScript = FALSE;
    gWhichTrainerToFaceAfterBattle = 0;
    gMain.savedCallback = CB2_EndTrainerBattle;

    if (InBattlePyramid() || InTrainerHillChallenge())
        DoBattlePyramidTrainerHillBattle();
    else
        DoTrainerBattle();

    ScriptContext_Stop();
}

static void CB2_EndTrainerBattle(void)
{
    if (gTrainerBattleOpponent_A == TRAINER_SECRET_BASE)
    {
        SetMainCallback2(CB2_ReturnToFieldContinueScriptPlayMapMusic);
    }
    else if (IsPlayerDefeated(gBattleOutcome) == TRUE)
    {
        if (InBattlePyramid() || InTrainerHillChallenge())
            SetMainCallback2(CB2_ReturnToFieldContinueScriptPlayMapMusic);
        else
            SetMainCallback2(CB2_WhiteOut);
    }
    else
    {
        SetMainCallback2(CB2_ReturnToFieldContinueScriptPlayMapMusic);
        if (!InBattlePyramid() && !InTrainerHillChallenge())
        {
            RegisterTrainerInMatchCall();
            SetBattledTrainersFlags();
        }
    }
}

static void CB2_EndRematchBattle(void)
{
    if (gTrainerBattleOpponent_A == TRAINER_SECRET_BASE)
    {
        SetMainCallback2(CB2_ReturnToFieldContinueScriptPlayMapMusic);
    }
    else if (IsPlayerDefeated(gBattleOutcome) == TRUE)
    {
        SetMainCallback2(CB2_WhiteOut);
    }
    else
    {
        SetMainCallback2(CB2_ReturnToFieldContinueScriptPlayMapMusic);
        RegisterTrainerInMatchCall();
        SetBattledTrainersFlags();
        HandleRematchVarsOnBattleEnd();
    }
}

void BattleSetup_StartRematchBattle(void)
{
    gBattleTypeFlags = BATTLE_TYPE_TRAINER;
    gMain.savedCallback = CB2_EndRematchBattle;
    DoTrainerBattle();
    ScriptContext_Stop();
}

void ShowTrainerIntroSpeech(void)
{
    if (InBattlePyramid())
    {
        if (gNoOfApproachingTrainers == 0 || gNoOfApproachingTrainers == 1)
            CopyPyramidTrainerSpeechBefore(LocalIdToPyramidTrainerId(gSpecialVar_LastTalked));
        else
            CopyPyramidTrainerSpeechBefore(LocalIdToPyramidTrainerId(gObjectEvents[gApproachingTrainers[gApproachingTrainerId].objectEventId].localId));

        ShowFieldMessageFromBuffer();
    }
    else if (InTrainerHillChallenge())
    {
        if (gNoOfApproachingTrainers == 0 || gNoOfApproachingTrainers == 1)
            CopyTrainerHillTrainerText(TRAINER_HILL_TEXT_INTRO, LocalIdToHillTrainerId(gSpecialVar_LastTalked));
        else
            CopyTrainerHillTrainerText(TRAINER_HILL_TEXT_INTRO, LocalIdToHillTrainerId(gObjectEvents[gApproachingTrainers[gApproachingTrainerId].objectEventId].localId));

        ShowFieldMessageFromBuffer();
    }
    else
    {
        ShowFieldMessage(GetIntroSpeechOfApproachingTrainer());
    }
}

const u8 *BattleSetup_GetScriptAddrAfterBattle(void)
{
    if (sTrainerBattleEndScript != NULL)
        return sTrainerBattleEndScript;
    else
        return EventScript_TestSignpostMsg;
}

const u8 *BattleSetup_GetTrainerPostBattleScript(void)
{
    if (sShouldCheckTrainerBScript)
    {
        sShouldCheckTrainerBScript = FALSE;
        if (sTrainerBBattleScriptRetAddr != NULL)
        {
            gWhichTrainerToFaceAfterBattle = 1;
            return sTrainerBBattleScriptRetAddr;
        }
    }
    else
    {
        if (sTrainerABattleScriptRetAddr != NULL)
        {
            gWhichTrainerToFaceAfterBattle = 0;
            return sTrainerABattleScriptRetAddr;
        }
    }

    return EventScript_TryGetTrainerScript;
}

void ShowTrainerCantBattleSpeech(void)
{
    ShowFieldMessage(GetTrainerCantBattleSpeech());
}

void PlayTrainerEncounterMusic(void)
{
    u16 trainerId;
    u16 music;

    if (gApproachingTrainerId == 0)
        trainerId = gTrainerBattleOpponent_A;
    else
        trainerId = gTrainerBattleOpponent_B;

    if (sTrainerBattleMode != TRAINER_BATTLE_CONTINUE_SCRIPT_NO_MUSIC
        && sTrainerBattleMode != TRAINER_BATTLE_CONTINUE_SCRIPT_DOUBLE_NO_MUSIC)
    {
        switch (GetTrainerEncounterMusicId(trainerId))
        {
        case TRAINER_ENCOUNTER_MUSIC_MALE:
            music = MUS_ENCOUNTER_MALE;
            break;
        case TRAINER_ENCOUNTER_MUSIC_FEMALE:
            music = MUS_ENCOUNTER_FEMALE;
            break;
        case TRAINER_ENCOUNTER_MUSIC_GIRL:
            music = MUS_ENCOUNTER_GIRL;
            break;
        case TRAINER_ENCOUNTER_MUSIC_INTENSE:
            music = MUS_ENCOUNTER_INTENSE;
            break;
        case TRAINER_ENCOUNTER_MUSIC_COOL:
            music = MUS_ENCOUNTER_COOL;
            break;
        case TRAINER_ENCOUNTER_MUSIC_AQUA:
            music = MUS_ENCOUNTER_AQUA;
            break;
        case TRAINER_ENCOUNTER_MUSIC_MAGMA:
            music = MUS_ENCOUNTER_MAGMA;
            break;
        case TRAINER_ENCOUNTER_MUSIC_SWIMMER:
            music = MUS_ENCOUNTER_SWIMMER;
            break;
        case TRAINER_ENCOUNTER_MUSIC_TWINS:
            music = MUS_ENCOUNTER_TWINS;
            break;
        case TRAINER_ENCOUNTER_MUSIC_ELITE_FOUR:
            music = MUS_ENCOUNTER_ELITE_FOUR;
            break;
        case TRAINER_ENCOUNTER_MUSIC_HIKER:
            music = MUS_ENCOUNTER_HIKER;
            break;
        case TRAINER_ENCOUNTER_MUSIC_INTERVIEWER:
            music = MUS_ENCOUNTER_INTERVIEWER;
            break;
        case TRAINER_ENCOUNTER_MUSIC_RICH:
            music = MUS_ENCOUNTER_RICH;
            break;
        default:
            music = MUS_ENCOUNTER_SUSPICIOUS;
        }
        PlayNewMapMusic(music);
    }
}

static const u8 *ReturnEmptyStringIfNull(const u8 *string)
{
    if (string == NULL)
        return gText_EmptyString2;
    else
        return string;
}

static const u8 *GetIntroSpeechOfApproachingTrainer(void)
{
    if (gApproachingTrainerId == 0)
        return ReturnEmptyStringIfNull(sTrainerAIntroSpeech);
    else
        return ReturnEmptyStringIfNull(sTrainerBIntroSpeech);
}

const u8 *GetTrainerALoseText(void)
{
    const u8 *string;

    if (gTrainerBattleOpponent_A == TRAINER_SECRET_BASE)
        string = GetSecretBaseTrainerLoseText();
    else
        string = sTrainerADefeatSpeech;

    StringExpandPlaceholders(gStringVar4, ReturnEmptyStringIfNull(string));
    return gStringVar4;
}

const u8 *GetTrainerBLoseText(void)
{
    StringExpandPlaceholders(gStringVar4, ReturnEmptyStringIfNull(sTrainerBDefeatSpeech));
    return gStringVar4;
}

const u8 *GetTrainerWonSpeech(void)
{
    return ReturnEmptyStringIfNull(sTrainerVictorySpeech);
}

static const u8 *GetTrainerCantBattleSpeech(void)
{
    return ReturnEmptyStringIfNull(sTrainerCannotBattleSpeech);
}

static s32 FirstBattleTrainerIdToRematchTableId(const struct RematchTrainer *table, u16 trainerId)
{
    s32 i;

    for (i = 0; i < REMATCH_TABLE_ENTRIES; i++)
    {
        if (table[i].trainerIds[0] == trainerId)
            return i;
    }

    return -1;
}

static s32 TrainerIdToRematchTableId(const struct RematchTrainer *table, u16 trainerId)
{
    s32 i, j;

    for (i = 0; i < REMATCH_TABLE_ENTRIES; i++)
    {
        for (j = 0; j < REMATCHES_COUNT; j++)
        {
            if (table[i].trainerIds[j] == 0) break; // one line required to match -g
            if (table[i].trainerIds[j] == trainerId)
                return i;
        }
    }

    return -1;
}

// Returns TRUE if the given trainer (by their entry in the rematch table) is not allowed to have rematches.
// This applies to the Elite Four and Victory Road Wally (if he's not been defeated yet)
static bool32 IsRematchForbidden(s32 rematchTableId)
{
    if (rematchTableId >= REMATCH_ELITE_FOUR_ENTRIES)
        return TRUE;
    else if (rematchTableId == REMATCH_WALLY_VR)
        return !FlagGet(FLAG_DEFEATED_WALLY_VICTORY_ROAD);
    else
        return FALSE;
}

static void SetRematchIdForTrainer(const struct RematchTrainer *table, u32 tableId)
{
    s32 i;

    for (i = 1; i < REMATCHES_COUNT; i++)
    {
        u16 trainerId = table[tableId].trainerIds[i];

        if (trainerId == 0)
            break;
        if (!HasTrainerBeenFought(trainerId))
            break;
    }

    gSaveBlock1Ptr->trainerRematches[tableId] = i;
}

static bool32 UpdateRandomTrainerRematches(const struct RematchTrainer *table, u16 mapGroup, u16 mapNum)
{
    s32 i;
    bool32 ret = FALSE;

    for (i = 0; i <= REMATCH_SPECIAL_TRAINER_START; i++)
    {
        if (table[i].mapGroup == mapGroup && table[i].mapNum == mapNum && !IsRematchForbidden(i))
        {
            if (gSaveBlock1Ptr->trainerRematches[i] != 0)
            {
                // Trainer already wants a rematch. Don't bother updating it.
                ret = TRUE;
            }
            else if (FlagGet(TRAINER_REGISTERED_FLAGS_START + i)
             && (Random() % 100) <= 30)  // 31% chance of getting a rematch.
            {
                SetRematchIdForTrainer(table, i);
                ret = TRUE;
            }
        }
    }

    return ret;
}

void UpdateRematchIfDefeated(s32 rematchTableId)
{
    if (HasTrainerBeenFought(gRematchTable[rematchTableId].trainerIds[0]) == TRUE)
        SetRematchIdForTrainer(gRematchTable, rematchTableId);
}

static bool32 DoesSomeoneWantRematchIn_(const struct RematchTrainer *table, u16 mapGroup, u16 mapNum)
{
    s32 i;

    for (i = 0; i < REMATCH_TABLE_ENTRIES; i++)
    {
        if (table[i].mapGroup == mapGroup && table[i].mapNum == mapNum && gSaveBlock1Ptr->trainerRematches[i] != 0)
            return TRUE;
    }

    return FALSE;
}

static bool32 IsRematchTrainerIn_(const struct RematchTrainer *table, u16 mapGroup, u16 mapNum)
{
    s32 i;

    for (i = 0; i < REMATCH_TABLE_ENTRIES; i++)
    {
        if (table[i].mapGroup == mapGroup && table[i].mapNum == mapNum)
            return TRUE;
    }

    return FALSE;
}

static bool8 IsFirstTrainerIdReadyForRematch(const struct RematchTrainer *table, u16 firstBattleTrainerId)
{
    s32 tableId = FirstBattleTrainerIdToRematchTableId(table, firstBattleTrainerId);

    if (tableId == -1)
        return FALSE;
    if (tableId >= MAX_REMATCH_ENTRIES)
        return FALSE;
    if (gSaveBlock1Ptr->trainerRematches[tableId] == 0)
        return FALSE;

    return TRUE;
}

static bool8 IsTrainerReadyForRematch_(const struct RematchTrainer *table, u16 trainerId)
{
    s32 tableId = TrainerIdToRematchTableId(table, trainerId);

    if (tableId == -1)
        return FALSE;
    if (tableId >= MAX_REMATCH_ENTRIES)
        return FALSE;
    if (gSaveBlock1Ptr->trainerRematches[tableId] == 0)
        return FALSE;

    return TRUE;
}

static u16 GetRematchTrainerIdFromTable(const struct RematchTrainer *table, u16 firstBattleTrainerId)
{
    const struct RematchTrainer *trainerEntry;
    s32 i;
    s32 tableId = FirstBattleTrainerIdToRematchTableId(table, firstBattleTrainerId);

    if (tableId == -1)
        return FALSE;

    trainerEntry = &table[tableId];
    for (i = 1; i < REMATCHES_COUNT; i++)
    {
        if (trainerEntry->trainerIds[i] == 0) // previous entry was this trainer's last one
            return trainerEntry->trainerIds[i - 1];
        if (!HasTrainerBeenFought(trainerEntry->trainerIds[i]))
            return trainerEntry->trainerIds[i];
    }

    return trainerEntry->trainerIds[REMATCHES_COUNT - 1]; // already beaten at max stage
}

static u16 GetLastBeatenRematchTrainerIdFromTable(const struct RematchTrainer *table, u16 firstBattleTrainerId)
{
    const struct RematchTrainer *trainerEntry;
    s32 i;
    s32 tableId = FirstBattleTrainerIdToRematchTableId(table, firstBattleTrainerId);

    if (tableId == -1)
        return FALSE;

    trainerEntry = &table[tableId];
    for (i = 1; i < REMATCHES_COUNT; i++)
    {
        if (trainerEntry->trainerIds[i] == 0) // previous entry was this trainer's last one
            return trainerEntry->trainerIds[i - 1];
        if (!HasTrainerBeenFought(trainerEntry->trainerIds[i]))
            return trainerEntry->trainerIds[i - 1];
    }

    return trainerEntry->trainerIds[REMATCHES_COUNT - 1]; // already beaten at max stage
}

static void ClearTrainerWantRematchState(const struct RematchTrainer *table, u16 firstBattleTrainerId)
{
    s32 tableId = TrainerIdToRematchTableId(table, firstBattleTrainerId);

    if (tableId != -1)
        gSaveBlock1Ptr->trainerRematches[tableId] = 0;
}

static u32 GetTrainerMatchCallFlag(u32 trainerId)
{
    s32 i;

    for (i = 0; i < REMATCH_TABLE_ENTRIES; i++)
    {
        if (gRematchTable[i].trainerIds[0] == trainerId)
            return TRAINER_REGISTERED_FLAGS_START + i;
    }

    return 0xFFFF;
}

static void RegisterTrainerInMatchCall(void)
{
    if (FlagGet(FLAG_HAS_MATCH_CALL))
    {
        u32 matchCallFlagId = GetTrainerMatchCallFlag(gTrainerBattleOpponent_A);
        if (matchCallFlagId != 0xFFFF)
            FlagSet(matchCallFlagId);
    }
}

static bool8 WasSecondRematchWon(const struct RematchTrainer *table, u16 firstBattleTrainerId)
{
    s32 tableId = FirstBattleTrainerIdToRematchTableId(table, firstBattleTrainerId);

    if (tableId == -1)
        return FALSE;
    if (!HasTrainerBeenFought(table[tableId].trainerIds[1]))
        return FALSE;

    return TRUE;
}

static bool32 HasAtLeastFiveBadges(void)
{
    s32 i, count;

    for (count = 0, i = 0; i < ARRAY_COUNT(sBadgeFlags); i++)
    {
        if (FlagGet(sBadgeFlags[i]) == TRUE)
        {
            if (++count >= 5)
                return TRUE;
        }
    }

    return FALSE;
}

#define STEP_COUNTER_MAX 255

void IncrementRematchStepCounter(void)
{
    if (HasAtLeastFiveBadges())
    {
        if (gSaveBlock1Ptr->trainerRematchStepCounter >= STEP_COUNTER_MAX)
            gSaveBlock1Ptr->trainerRematchStepCounter = STEP_COUNTER_MAX;
        else
            gSaveBlock1Ptr->trainerRematchStepCounter++;
    }
}

static bool32 IsRematchStepCounterMaxed(void)
{
    if (HasAtLeastFiveBadges() && gSaveBlock1Ptr->trainerRematchStepCounter >= STEP_COUNTER_MAX)
        return TRUE;
    else
        return FALSE;
}

void TryUpdateRandomTrainerRematches(u16 mapGroup, u16 mapNum)
{
    if (IsRematchStepCounterMaxed() && UpdateRandomTrainerRematches(gRematchTable, mapGroup, mapNum) == TRUE)
        gSaveBlock1Ptr->trainerRematchStepCounter = 0;
}

bool32 DoesSomeoneWantRematchIn(u16 mapGroup, u16 mapNum)
{
    return DoesSomeoneWantRematchIn_(gRematchTable, mapGroup, mapNum);
}

bool32 IsRematchTrainerIn(u16 mapGroup, u16 mapNum)
{
    return IsRematchTrainerIn_(gRematchTable, mapGroup, mapNum);
}

static u16 GetRematchTrainerId(u16 trainerId)
{
    return GetRematchTrainerIdFromTable(gRematchTable, trainerId);
}

u16 GetLastBeatenRematchTrainerId(u16 trainerId)
{
    return GetLastBeatenRematchTrainerIdFromTable(gRematchTable, trainerId);
}

bool8 ShouldTryRematchBattle(void)
{
    if (IsFirstTrainerIdReadyForRematch(gRematchTable, gTrainerBattleOpponent_A))
        return TRUE;

    return WasSecondRematchWon(gRematchTable, gTrainerBattleOpponent_A);
}

bool8 IsTrainerReadyForRematch(void)
{
    return IsTrainerReadyForRematch_(gRematchTable, gTrainerBattleOpponent_A);
}

static void HandleRematchVarsOnBattleEnd(void)
{
    ClearTrainerWantRematchState(gRematchTable, gTrainerBattleOpponent_A);
    SetBattledTrainersFlags();
}

void ShouldTryGetTrainerScript(void)
{
    if (sNoOfPossibleTrainerRetScripts > 1)
    {
        sNoOfPossibleTrainerRetScripts = 0;
        sShouldCheckTrainerBScript = TRUE;
        gSpecialVar_Result = TRUE;
    }
    else
    {
        sShouldCheckTrainerBScript = FALSE;
        gSpecialVar_Result = FALSE;
    }
}

u16 CountBattledRematchTeams(u16 trainerId)
{
    s32 i;

    if (HasTrainerBeenFought(gRematchTable[trainerId].trainerIds[0]) != TRUE)
        return 0;

    for (i = 1; i < REMATCHES_COUNT; i++)
    {
        if (gRematchTable[trainerId].trainerIds[i] == 0)
            break;
        if (!HasTrainerBeenFought(gRematchTable[trainerId].trainerIds[i]))
            break;
    }

    return i;
}<|MERGE_RESOLUTION|>--- conflicted
+++ resolved
@@ -685,13 +685,8 @@
         if (MetatileBehavior_IsBridgeOverWater(tileBehavior) == TRUE)
             return BATTLE_ENVIRONMENT_WATER;
     }
-<<<<<<< HEAD
     if (gSaveBlock1Ptr->location.mapGroup == MAP_GROUP(MAP_ROUTE113) && gSaveBlock1Ptr->location.mapNum == MAP_NUM(MAP_ROUTE113))
-        return BATTLE_TERRAIN_SAND;
-=======
-    if (gSaveBlock1Ptr->location.mapGroup == MAP_GROUP(ROUTE113) && gSaveBlock1Ptr->location.mapNum == MAP_NUM(ROUTE113))
         return BATTLE_ENVIRONMENT_SAND;
->>>>>>> 0aae3698
     if (GetSavedWeather() == WEATHER_SANDSTORM)
         return BATTLE_ENVIRONMENT_SAND;
 
