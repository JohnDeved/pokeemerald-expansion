//CREDITS
//TheXaman:             https://github.com/TheXaman/pokeemerald/tree/tx_debug_system
//CODE USED FROM:
//ketsuban:             https://github.com/pret/pokeemerald/wiki/Add-a-debug-menu
//Pyredrid:             https://github.com/Pyredrid/pokeemerald/tree/debugmenu
//AsparagusEduardo:     https://github.com/AsparagusEduardo/pokeemerald/tree/InfusedEmerald_v2
//Ghoulslash:           https://github.com/ghoulslash/pokeemerald
//Jaizu:                https://jaizu.moe/
//AND OTHER RHH POKEEMERALD-EXPANSION CONTRIBUTORS
#include "global.h"
#include "battle.h"
#include "battle_setup.h"
#include "berry.h"
#include "clock.h"
#include "coins.h"
#include "credits.h"
#include "data.h"
#include "daycare.h"
#include "debug.h"
#include "event_data.h"
#include "event_object_movement.h"
#include "event_scripts.h"
#include "field_message_box.h"
#include "field_screen_effect.h"
#include "field_weather.h"
#include "international_string_util.h"
#include "item.h"
#include "item_icon.h"
#include "list_menu.h"
#include "m4a.h"
#include "main.h"
#include "main_menu.h"
#include "malloc.h"
#include "map_name_popup.h"
#include "menu.h"
#include "money.h"
#include "naming_screen.h"
#include "new_game.h"
#include "overworld.h"
#include "palette.h"
#include "party_menu.h"
#include "pokedex.h"
#include "pokemon.h"
#include "pokemon_icon.h"
#include "pokemon_storage_system.h"
#include "random.h"
#include "region_map.h"
#include "rtc.h"
#include "script.h"
#include "script_pokemon_util.h"
#include "sound.h"
#include "strings.h"
#include "string_util.h"
#include "task.h"
#include "pokemon_summary_screen.h"
#include "wild_encounter.h"
#include "constants/abilities.h"
#include "constants/battle_ai.h"
#include "constants/battle_frontier.h"
#include "constants/coins.h"
#include "constants/expansion.h"
#include "constants/flags.h"
#include "constants/items.h"
#include "constants/map_groups.h"
#include "constants/rgb.h"
#include "constants/songs.h"
#include "constants/species.h"
#include "constants/weather.h"
#include "save.h"

// *******************************
enum DebugMenu
{
    DEBUG_MENU_ITEM_UTILITIES,
    DEBUG_MENU_ITEM_PCBAG,
    DEBUG_MENU_ITEM_PARTY,
    DEBUG_MENU_ITEM_GIVE,
    DEBUG_MENU_ITEM_SCRIPTS,
    DEBUG_MENU_ITEM_FLAGVAR,
    //DEBUG_MENU_ITEM_BATTLE,
    DEBUG_MENU_ITEM_SOUND,
    DEBUG_MENU_ITEM_CANCEL,
};

enum UtilDebugMenu
{
    DEBUG_UTIL_MENU_ITEM_FLY,
    DEBUG_UTIL_MENU_ITEM_WARP,
    DEBUG_UTIL_MENU_ITEM_SAVEBLOCK,
    DEBUG_UTIL_MENU_ITEM_ROM_SPACE,
    DEBUG_UTIL_MENU_ITEM_WEATHER,
    DEBUG_UTIL_MENU_ITEM_FONT_TEST,
    DEBUG_UTIL_MENU_ITEM_CHECKWALLCLOCK,
    DEBUG_UTIL_MENU_ITEM_SETWALLCLOCK,
    DEBUG_UTIL_MENU_ITEM_WATCHCREDITS,
    DEBUG_UTIL_MENU_ITEM_PLAYER_NAME,
    DEBUG_UTIL_MENU_ITEM_PLAYER_GENDER,
    DEBUG_UTIL_MENU_ITEM_PLAYER_ID,
    DEBUG_UTIL_MENU_ITEM_CHEAT,
    DEBUG_UTIL_MENU_ITEM_EXPANSION_VER,
    DEBUG_UTIL_MENU_ITEM_BERRY_FUNCTIONS,
    DEBUG_UTIL_MENU_ITEM_EWRAM_COUNTERS,
    DEBUG_UTIL_MENU_ITEM_STEVEN_MULTI,
};

enum GivePCBagDebugMenu
{
    DEBUG_PCBAG_MENU_ITEM_ACCESS_PC,
    DEBUG_PCBAG_MENU_ITEM_FILL,
    DEBUG_PCBAG_MENU_ITEM_CLEAR_BAG,
    DEBUG_PCBAG_MENU_ITEM_CLEAR_BOXES,
};

enum GivePCBagFillDebugMenu
{
    DEBUG_PCBAG_MENU_ITEM_FILL_PC_BOXES_FAST,
    DEBUG_PCBAG_MENU_ITEM_FILL_PC_BOXES_SLOW,
    DEBUG_PCBAG_MENU_ITEM_FILL_PC_ITEMS,
    DEBUG_PCBAG_MENU_ITEM_FILL_POCKET_ITEMS,
    DEBUG_PCBAG_MENU_ITEM_FILL_POCKET_BALLS,
    DEBUG_PCBAG_MENU_ITEM_FILL_POCKET_TMHM,
    DEBUG_PCBAG_MENU_ITEM_FILL_POCKET_BERRIES,
    DEBUG_PCBAG_MENU_ITEM_FILL_POCKET_KEY_ITEMS,
};

enum PartyDebugMenu
{
    DEBUG_PARTY_MENU_ITEM_MOVE_REMINDER,
    DEBUG_PARTY_MENU_ITEM_HATCH_AN_EGG,
    DEBUG_PARTY_MENU_ITEM_HEAL_PARTY,
    DEBUG_PARTY_MENU_ITEM_INFLICT_STATUS1,
    DEBUG_PARTY_MENU_ITEM_CHECK_EVS,
    DEBUG_PARTY_MENU_ITEM_CHECK_IVS,
    DEBUG_PARTY_MENU_ITEM_CLEAR_PARTY,
};

enum ScriptDebugMenu
{
    DEBUG_UTIL_MENU_ITEM_SCRIPT_1,
    DEBUG_UTIL_MENU_ITEM_SCRIPT_2,
    DEBUG_UTIL_MENU_ITEM_SCRIPT_3,
    DEBUG_UTIL_MENU_ITEM_SCRIPT_4,
    DEBUG_UTIL_MENU_ITEM_SCRIPT_5,
    DEBUG_UTIL_MENU_ITEM_SCRIPT_6,
    DEBUG_UTIL_MENU_ITEM_SCRIPT_7,
    DEBUG_UTIL_MENU_ITEM_SCRIPT_8,
};

enum FlagsVarsDebugMenu
{
    DEBUG_FLAGVAR_MENU_ITEM_FLAGS,
    DEBUG_FLAGVAR_MENU_ITEM_VARS,
    DEBUG_FLAGVAR_MENU_ITEM_DEXFLAGS_ALL,
    DEBUG_FLAGVAR_MENU_ITEM_DEXFLAGS_RESET,
    DEBUG_FLAGVAR_MENU_ITEM_TOGGLE_POKEDEX,
    DEBUG_FLAGVAR_MENU_ITEM_TOGGLE_NATDEX,
    DEBUG_FLAGVAR_MENU_ITEM_TOGGLE_POKENAV,
    DEBUG_FLAGVAR_MENU_ITEM_TOGGLE_MATCH_CALL,
    DEBUG_FLAGVAR_MENU_ITEM_TOGGLE_RUN_SHOES,
    DEBUG_FLAGVAR_MENU_ITEM_TOGGLE_LOCATIONS,
    DEBUG_FLAGVAR_MENU_ITEM_TOGGLE_BADGES_ALL,
    DEBUG_FLAGVAR_MENU_ITEM_TOGGLE_GAME_CLEAR,
    DEBUG_FLAGVAR_MENU_ITEM_TOGGLE_FRONTIER_PASS,
    DEBUG_FLAGVAR_MENU_ITEM_TOGGLE_COLLISION,
    DEBUG_FLAGVAR_MENU_ITEM_TOGGLE_ENCOUNTER,
    DEBUG_FLAGVAR_MENU_ITEM_TOGGLE_TRAINER_SEE,
    DEBUG_FLAGVAR_MENU_ITEM_TOGGLE_BAG_USE,
    DEBUG_FLAGVAR_MENU_ITEM_TOGGLE_CATCHING,
};

enum BattleType
{
    DEBUG_BATTLE_0_MENU_ITEM_WILD,
    DEBUG_BATTLE_0_MENU_ITEM_WILD_DOUBLE,
    DEBUG_BATTLE_0_MENU_ITEM_SINGLE,
    DEBUG_BATTLE_0_MENU_ITEM_DOUBLE,
    DEBUG_BATTLE_0_MENU_ITEM_MULTI,
};

enum BattleAIFlags
{
    DEBUG_BATTLE_1_MENU_ITEM_AI_FLAG_00,
    DEBUG_BATTLE_1_MENU_ITEM_AI_FLAG_01,
    DEBUG_BATTLE_1_MENU_ITEM_AI_FLAG_02,
    DEBUG_BATTLE_1_MENU_ITEM_AI_FLAG_03,
    DEBUG_BATTLE_1_MENU_ITEM_AI_FLAG_04,
    DEBUG_BATTLE_1_MENU_ITEM_AI_FLAG_05,
    DEBUG_BATTLE_1_MENU_ITEM_AI_FLAG_06,
    DEBUG_BATTLE_1_MENU_ITEM_AI_FLAG_07,
    DEBUG_BATTLE_1_MENU_ITEM_AI_FLAG_08,
    DEBUG_BATTLE_1_MENU_ITEM_AI_FLAG_09,
    DEBUG_BATTLE_1_MENU_ITEM_AI_FLAG_10,
    DEBUG_BATTLE_1_MENU_ITEM_AI_FLAG_11,
    DEBUG_BATTLE_1_MENU_ITEM_AI_FLAG_12,
    DEBUG_BATTLE_1_MENU_ITEM_AI_FLAG_13,
    DEBUG_BATTLE_1_MENU_ITEM_AI_FLAG_14,
    DEBUG_BATTLE_1_MENU_ITEM_AI_FLAG_15,
    DEBUG_BATTLE_1_MENU_ITEM_AI_FLAG_16,
    DEBUG_BATTLE_1_MENU_ITEM_AI_FLAG_17,
    DEBUG_BATTLE_1_MENU_ITEM_CONTINUE,
};

enum BattleTerrain
{
    DEBUG_BATTLE_2_MENU_ITEM_TERRAIN_0,
    DEBUG_BATTLE_2_MENU_ITEM_TERRAIN_1,
    DEBUG_BATTLE_2_MENU_ITEM_TERRAIN_2,
    DEBUG_BATTLE_2_MENU_ITEM_TERRAIN_3,
    DEBUG_BATTLE_2_MENU_ITEM_TERRAIN_4,
    DEBUG_BATTLE_2_MENU_ITEM_TERRAIN_5,
    DEBUG_BATTLE_2_MENU_ITEM_TERRAIN_6,
    DEBUG_BATTLE_2_MENU_ITEM_TERRAIN_7,
    DEBUG_BATTLE_2_MENU_ITEM_TERRAIN_8,
    DEBUG_BATTLE_2_MENU_ITEM_TERRAIN_9,
};

enum GiveDebugMenu
{
    DEBUG_GIVE_MENU_ITEM_ITEM_X,
    DEBUG_GIVE_MENU_ITEM_POKEMON_SIMPLE,
    DEBUG_GIVE_MENU_ITEM_POKEMON_COMPLEX,
    DEBUG_GIVE_MENU_ITEM_MAX_MONEY,
    DEBUG_GIVE_MENU_ITEM_MAX_COINS,
    DEBUG_GIVE_MENU_ITEM_MAX_BATTLE_POINTS,
    DEBUG_GIVE_MENU_ITEM_DAYCARE_EGG,
};

enum SoundDebugMenu
{
    DEBUG_SOUND_MENU_ITEM_SE,
    DEBUG_SOUND_MENU_ITEM_MUS,
};

enum BerryFunctionsMenu
{
    DEBUG_BERRY_FUNCTIONS_MENU_CLEAR_ALL,
    DEBUG_BERRY_FUNCTIONS_MENU_READY,
    DEBUG_BERRY_FUNCTIONS_MENU_NEXT_STAGE,
    DEBUG_BERRY_FUNCTIONS_MENU_WEEDS,
    DEBUG_BERRY_FUNCTIONS_MENU_PESTS,
};

// *******************************
// Constants
#define DEBUG_MENU_FONT FONT_NORMAL

#define DEBUG_MENU_WIDTH_MAIN 17
#define DEBUG_MENU_HEIGHT_MAIN 9

#define DEBUG_MENU_WIDTH_EXTRA 10
#define DEBUG_MENU_HEIGHT_EXTRA 4

#define DEBUG_MENU_WIDTH_WEATHER 15
#define DEBUG_MENU_HEIGHT_WEATHER 3

#define DEBUG_MENU_WIDTH_SOUND 20
#define DEBUG_MENU_HEIGHT_SOUND 6

#define DEBUG_MENU_WIDTH_FLAGVAR 4
#define DEBUG_MENU_HEIGHT_FLAGVAR 2

#define DEBUG_NUMBER_DIGITS_FLAGS 4
#define DEBUG_NUMBER_DIGITS_VARIABLES 5
#define DEBUG_NUMBER_DIGITS_VARIABLE_VALUE 5
#define DEBUG_NUMBER_DIGITS_ITEMS 4
#define DEBUG_NUMBER_DIGITS_ITEM_QUANTITY 3

#define DEBUG_NUMBER_ICON_X 210
#define DEBUG_NUMBER_ICON_Y 50

#define DEBUG_MAX_MENU_ITEMS 50

// *******************************
struct DebugMonData
{
    u16 species;
    u8 level;
    bool8 isShiny:1;
    u8 nature:5;
    u8 abilityNum:2;
    u8 monIVs[NUM_STATS];
    u16 monMoves[MAX_MON_MOVES];
    u8 monEVs[NUM_STATS];
    u8 teraType;
    u8 dynamaxLevel:7;
    u8 gmaxFactor:1;
};

struct DebugMenuListData
{
    struct ListMenuItem listItems[20 + 1];
    u8 itemNames[DEBUG_MAX_MENU_ITEMS + 1][26];
    u8 listId;
};

struct DebugBattleData
{
    u8 submenu;
    u8 battleType;
    u8 battleTerrain;
    bool8 aiFlags[AI_FLAG_COUNT];
};

// EWRAM
static EWRAM_DATA struct DebugMonData *sDebugMonData = NULL;
static EWRAM_DATA struct DebugMenuListData *sDebugMenuListData = NULL;
static EWRAM_DATA struct DebugBattleData *sDebugBattleData = NULL;
EWRAM_DATA bool8 gIsDebugBattle = FALSE;
EWRAM_DATA u32 gDebugAIFlags = 0;

// *******************************
// Define functions
static void Debug_ReShowMainMenu(void);
static void Debug_ShowMenu(void (*HandleInput)(u8), struct ListMenuTemplate LMtemplate);
static void Debug_DestroyMenu(u8 taskId);
static void Debug_DestroyMenu_Full(u8 taskId);
static void DebugAction_Cancel(u8 taskId);
static void DebugAction_DestroyExtraWindow(u8 taskId);
static void Debug_InitDebugBattleData(void);
static void Debug_RefreshListMenu(u8 taskId);
static void Debug_RedrawListMenu(u8 taskId);

static void DebugAction_Util_Script_1(u8 taskId);
static void DebugAction_Util_Script_2(u8 taskId);
static void DebugAction_Util_Script_3(u8 taskId);
static void DebugAction_Util_Script_4(u8 taskId);
static void DebugAction_Util_Script_5(u8 taskId);
static void DebugAction_Util_Script_6(u8 taskId);
static void DebugAction_Util_Script_7(u8 taskId);
static void DebugAction_Util_Script_8(u8 taskId);

static void DebugAction_OpenUtilitiesMenu(u8 taskId);
static void DebugAction_OpenPCBagMenu(u8 taskId);
static void DebugAction_OpenPartyMenu(u8 taskId);
static void DebugAction_OpenScriptsMenu(u8 taskId);
static void DebugAction_OpenFlagsVarsMenu(u8 taskId);
static void DebugAction_OpenGiveMenu(u8 taskId);
static void DebugAction_OpenSoundMenu(u8 taskId);

static void DebugTask_HandleMenuInput_Main(u8 taskId);
static void DebugTask_HandleMenuInput_Utilities(u8 taskId);
static void DebugTask_HandleMenuInput_PCBag(u8 taskId);
static void DebugTask_HandleMenuInput_PCBag_Fill(u8 taskId);
static void DebugTask_HandleMenuInput_Party(u8 taskId);
static void DebugTask_HandleMenuInput_Scripts(u8 taskId);
static void DebugTask_HandleMenuInput_FlagsVars(u8 taskId);
static void DebugTask_HandleMenuInput_Battle(u8 taskId);
static void DebugTask_HandleMenuInput_Give(u8 taskId);
static void DebugTask_HandleMenuInput_Sound(u8 taskId);
static void DebugTask_HandleMenuInput_BerryFunctions(u8 taskId);

static void DebugAction_Util_Fly(u8 taskId);
static void DebugAction_Util_Warp_Warp(u8 taskId);
static void DebugAction_Util_Warp_SelectMapGroup(u8 taskId);
static void DebugAction_Util_Warp_SelectMap(u8 taskId);
static void DebugAction_Util_Warp_SelectWarp(u8 taskId);
static void DebugAction_Util_CheckSaveBlock(u8 taskId);
static void DebugAction_Util_CheckROMSpace(u8 taskId);
static void DebugAction_Util_Weather(u8 taskId);
static void DebugAction_Util_Weather_SelectId(u8 taskId);
static void DebugAction_Util_FontTest(u8 taskId);
static void DebugAction_Util_CheckWallClock(u8 taskId);
static void DebugAction_Util_SetWallClock(u8 taskId);
static void DebugAction_Util_WatchCredits(u8 taskId);
static void DebugAction_Util_Player_Name(u8 taskId);
static void DebugAction_Util_Player_Gender(u8 taskId);
static void DebugAction_Util_Player_Id(u8 taskId);
static void DebugAction_Util_CheatStart(u8 taskId);
static void DebugAction_Util_ExpansionVersion(u8 taskId);
static void DebugAction_Util_BerryFunctions(u8 taskId);
static void DebugAction_Util_CheckEWRAMCounters(u8 taskId);
static void DebugAction_Util_Steven_Multi(u8 taskId);

static void DebugAction_OpenPCBagFillMenu(u8 taskId);
static void DebugAction_PCBag_Fill_PCBoxes_Fast(u8 taskId);
static void DebugAction_PCBag_Fill_PCBoxes_Slow(u8 taskId);
static void DebugAction_PCBag_Fill_PCItemStorage(u8 taskId);
static void DebugAction_PCBag_Fill_PocketItems(u8 taskId);
static void DebugAction_PCBag_Fill_PocketPokeBalls(u8 taskId);
static void DebugAction_PCBag_Fill_PocketTMHM(u8 taskId);
static void DebugAction_PCBag_Fill_PocketBerries(u8 taskId);
static void DebugAction_PCBag_Fill_PocketKeyItems(u8 taskId);
static void DebugAction_PCBag_AccessPC(u8 taskId);
static void DebugAction_PCBag_ClearBag(u8 taskId);
static void DebugAction_PCBag_ClearBoxes(u8 taskId);

static void DebugAction_Party_MoveReminder(u8 taskId);
static void DebugAction_Party_HatchAnEgg(u8 taskId);
static void DebugAction_Party_HealParty(u8 taskId);
static void DebugAction_Party_InflictStatus1(u8 taskId);
static void DebugAction_Party_CheckEVs(u8 taskId);
static void DebugAction_Party_CheckIVs(u8 taskId);
static void DebugAction_Party_ClearParty(u8 taskId);

static void DebugAction_FlagsVars_Flags(u8 taskId);
static void DebugAction_FlagsVars_FlagsSelect(u8 taskId);
static void DebugAction_FlagsVars_Vars(u8 taskId);
static void DebugAction_FlagsVars_Select(u8 taskId);
static void DebugAction_FlagsVars_SetValue(u8 taskId);
static void DebugAction_FlagsVars_PokedexFlags_All(u8 taskId);
static void DebugAction_FlagsVars_PokedexFlags_Reset(u8 taskId);
static void DebugAction_FlagsVars_SwitchDex(u8 taskId);
static void DebugAction_FlagsVars_SwitchNatDex(u8 taskId);
static void DebugAction_FlagsVars_SwitchPokeNav(u8 taskId);
static void DebugAction_FlagsVars_SwitchMatchCall(u8 taskId);
static void DebugAction_FlagsVars_ToggleFlyFlags(u8 taskId);
static void DebugAction_FlagsVars_ToggleBadgeFlags(u8 taskId);
static void DebugAction_FlagsVars_ToggleGameClear(u8 taskId);
static void DebugAction_FlagsVars_ToggleFrontierPass(u8 taskId);
static void DebugAction_FlagsVars_CollisionOnOff(u8 taskId);
static void DebugAction_FlagsVars_EncounterOnOff(u8 taskId);
static void DebugAction_FlagsVars_TrainerSeeOnOff(u8 taskId);
static void DebugAction_FlagsVars_BagUseOnOff(u8 taskId);
static void DebugAction_FlagsVars_CatchingOnOff(u8 taskId);
static void DebugAction_FlagsVars_RunningShoes(u8 taskId);

static void Debug_InitializeBattle(u8 taskId);

static void DebugAction_Give_Item(u8 taskId);
static void DebugAction_Give_Item_SelectId(u8 taskId);
static void DebugAction_Give_Item_SelectQuantity(u8 taskId);
static void DebugAction_Give_PokemonSimple(u8 taskId);
static void DebugAction_Give_PokemonComplex(u8 taskId);
static void DebugAction_Give_Pokemon_SelectId(u8 taskId);
static void DebugAction_Give_Pokemon_SelectLevel(u8 taskId);
static void DebugAction_Give_Pokemon_SelectShiny(u8 taskId);
static void DebugAction_Give_Pokemon_SelectNature(u8 taskId);
static void DebugAction_Give_Pokemon_SelectAbility(u8 taskId);
static void DebugAction_Give_Pokemon_SelectTeraType(u8 taskId);
static void DebugAction_Give_Pokemon_SelectDynamaxLevel(u8 taskId);
static void DebugAction_Give_Pokemon_SelectGigantamaxFactor(u8 taskId);
static void DebugAction_Give_Pokemon_SelectIVs(u8 taskId);
static void DebugAction_Give_Pokemon_SelectEVs(u8 taskId);
static void DebugAction_Give_Pokemon_ComplexCreateMon(u8 taskId);
static void DebugAction_Give_Pokemon_Move(u8 taskId);
static void DebugAction_Give_MaxMoney(u8 taskId);
static void DebugAction_Give_MaxCoins(u8 taskId);
static void DebugAction_Give_MaxBattlePoints(u8 taskId);
static void DebugAction_Give_DayCareEgg(u8 taskId);

static void DebugAction_Sound_SE(u8 taskId);
static void DebugAction_Sound_SE_SelectId(u8 taskId);
static void DebugAction_Sound_MUS(u8 taskId);
static void DebugAction_Sound_MUS_SelectId(u8 taskId);

static void DebugAction_BerryFunctions_ClearAll(u8 taskId);
static void DebugAction_BerryFunctions_Ready(u8 taskId);
static void DebugAction_BerryFunctions_NextStage(u8 taskId);
static void DebugAction_BerryFunctions_Pests(u8 taskId);
static void DebugAction_BerryFunctions_Weeds(u8 taskId);

extern const u8 Debug_FlagsNotSetOverworldConfigMessage[];
extern const u8 Debug_FlagsNotSetBattleConfigMessage[];
extern const u8 Debug_FlagsAndVarNotSetBattleConfigMessage[];
extern const u8 Debug_EventScript_FontTest[];
extern const u8 Debug_EventScript_CheckEVs[];
extern const u8 Debug_EventScript_CheckIVs[];
extern const u8 Debug_EventScript_InflictStatus1[];
extern const u8 Debug_EventScript_Script_1[];
extern const u8 Debug_EventScript_Script_2[];
extern const u8 Debug_EventScript_Script_3[];
extern const u8 Debug_EventScript_Script_4[];
extern const u8 Debug_EventScript_Script_5[];
extern const u8 Debug_EventScript_Script_6[];
extern const u8 Debug_EventScript_Script_7[];
extern const u8 Debug_EventScript_Script_8[];
extern const u8 DebugScript_DaycareMonsNotCompatible[];
extern const u8 DebugScript_OneDaycareMons[];
extern const u8 DebugScript_ZeroDaycareMons[];

extern const u8 Debug_ShowFieldMessageStringVar4[];
extern const u8 Debug_CheatStart[];
extern const u8 Debug_HatchAnEgg[];
extern const u8 PlayersHouse_2F_EventScript_SetWallClock[];
extern const u8 PlayersHouse_2F_EventScript_CheckWallClock[];
extern const u8 Debug_CheckSaveBlock[];
extern const u8 Debug_CheckROMSpace[];
extern const u8 Debug_BoxFilledMessage[];
extern const u8 Debug_ShowExpansionVersion[];
extern const u8 Debug_EventScript_EWRAMCounters[];
extern const u8 Debug_EventScript_Steven_Multi[];

extern const u8 Debug_BerryPestsDisabled[];
extern const u8 Debug_BerryWeedsDisabled[];

extern const u8 FallarborTown_MoveRelearnersHouse_EventScript_ChooseMon[];

#include "data/map_group_count.h"

// Text
// General
static const u8 sDebugText_True[] =          _("TRUE");
static const u8 sDebugText_False[] =         _("FALSE");
static const u8 sDebugText_Colored_True[] =  _("{COLOR GREEN}TRUE");
static const u8 sDebugText_Colored_False[] = _("{COLOR RED}FALSE");
static const u8 sDebugText_Dashes[] =        _("---");
static const u8 sDebugText_Empty[] =         _("");
static const u8 sDebugText_Continue[] =      _("Continue…{CLEAR_TO 110}{RIGHT_ARROW}");
// Util Menu
static const u8 sDebugText_Util_WarpToMap_SelectMapGroup[] = _("Group: {STR_VAR_1}{CLEAR_TO 90}\n{CLEAR_TO 90}\n\n{STR_VAR_3}{CLEAR_TO 90}");
static const u8 sDebugText_Util_WarpToMap_SelectMap[] =      _("Map: {STR_VAR_1}{CLEAR_TO 90}\nMapSec:{CLEAR_TO 90}\n{STR_VAR_2}{CLEAR_TO 90}\n{STR_VAR_3}{CLEAR_TO 90}");
static const u8 sDebugText_Util_WarpToMap_SelectWarp[] =     _("Warp:{CLEAR_TO 90}\n{STR_VAR_1}{CLEAR_TO 90}\n{CLEAR_TO 90}\n{STR_VAR_3}{CLEAR_TO 90}");
static const u8 sDebugText_Util_WarpToMap_SelMax[] =         _("{STR_VAR_1} / {STR_VAR_2}");
static const u8 sDebugText_Util_Weather_ID[] =               _("Weather ID: {STR_VAR_3}\n{STR_VAR_1}\n{STR_VAR_2}");
// Flags/Vars Menu
static const u8 sDebugText_FlagsVars_Flag[] =                _("Flag: {STR_VAR_1}{CLEAR_TO 90}\n{STR_VAR_2}{CLEAR_TO 90}\n{STR_VAR_3}");
static const u8 sDebugText_FlagsVars_VariableHex[] =         _("{STR_VAR_1}{CLEAR_TO 90}\n0x{STR_VAR_2}{CLEAR_TO 90}");
static const u8 sDebugText_FlagsVars_Variable[] =            _("Var: {STR_VAR_1}{CLEAR_TO 90}\nVal: {STR_VAR_3}{CLEAR_TO 90}\n{STR_VAR_2}");
static const u8 sDebugText_FlagsVars_VariableValueSet[] =    _("Var: {STR_VAR_1}{CLEAR_TO 90}\nVal: {STR_VAR_3}{CLEAR_TO 90}\n{STR_VAR_2}");
// Give Menu
static const u8 sDebugText_ItemQuantity[] =             _("Quantity:{CLEAR_TO 90}\n{STR_VAR_1}{CLEAR_TO 90}\n\n{STR_VAR_2}");
static const u8 sDebugText_ItemID[] =                   _("Item ID: {STR_VAR_3}\n{STR_VAR_1}{CLEAR_TO 90}\n\n{STR_VAR_2}");
static const u8 sDebugText_PokemonID[] =                _("Species: {STR_VAR_3}\n{STR_VAR_1}{CLEAR_TO 90}\n\n{STR_VAR_2}{CLEAR_TO 90}");
static const u8 sDebugText_PokemonLevel[] =             _("Level:{CLEAR_TO 90}\n{STR_VAR_1}{CLEAR_TO 90}\n{CLEAR_TO 90}\n{STR_VAR_2}{CLEAR_TO 90}");
static const u8 sDebugText_PokemonShiny[] =             _("Shiny:{CLEAR_TO 90}\n   {STR_VAR_2}{CLEAR_TO 90}\n{CLEAR_TO 90}\n{CLEAR_TO 90}");
static const u8 sDebugText_PokemonNature[] =            _("Nature ID: {STR_VAR_3}{CLEAR_TO 90}\n{STR_VAR_1}{CLEAR_TO 90}\n{CLEAR_TO 90}\n{STR_VAR_2}{CLEAR_TO 90}");
static const u8 sDebugText_PokemonAbility[] =           _("Ability Num: {STR_VAR_3}{CLEAR_TO 90}\n{STR_VAR_1}{CLEAR_TO 90}\n{CLEAR_TO 90}\n{STR_VAR_2}{CLEAR_TO 90}");
static const u8 sDebugText_PokemonTeraType[] =          _("Tera Type: {STR_VAR_3}{CLEAR_TO 90}\n{STR_VAR_1}{CLEAR_TO 90}\n{CLEAR_TO 90}\n{STR_VAR_2}{CLEAR_TO 90}");
static const u8 sDebugText_PokemonDynamaxLevel[] =      _("Dmax Lvl:{CLEAR_TO 90}\n{STR_VAR_1}{CLEAR_TO 90}\n{CLEAR_TO 90}\n{STR_VAR_2}{CLEAR_TO 90}");
static const u8 sDebugText_PokemonGmaxFactor[] =        _("Gmax Factor:{CLEAR_TO 90}\n   {STR_VAR_2}{CLEAR_TO 90}\n{CLEAR_TO 90}\n{CLEAR_TO 90}");
static const u8 sDebugText_IVs[] =                      _("IV {STR_VAR_1}:{CLEAR_TO 90}\n    {STR_VAR_3}{CLEAR_TO 90}\n{CLEAR_TO 90}\n{STR_VAR_2}{CLEAR_TO 90}");
static const u8 sDebugText_EVs[] =                      _("EV {STR_VAR_1}:{CLEAR_TO 90}\n    {STR_VAR_3}{CLEAR_TO 90}\n{CLEAR_TO 90}\n{STR_VAR_2}{CLEAR_TO 90}");
// Sound Menu
static const u8 sDebugText_Sound_SFX_ID[] =             _("SFX ID: {STR_VAR_3}   {START_BUTTON} Stop\n{STR_VAR_1}    \n{STR_VAR_2}");
static const u8 sDebugText_Sound_Music_ID[] =           _("Music ID: {STR_VAR_3}   {START_BUTTON} Stop\n{STR_VAR_1}    \n{STR_VAR_2}");

const u8 *const gText_DigitIndicator[] =
{
    COMPOUND_STRING("{LEFT_ARROW}+1{RIGHT_ARROW}        "),
    COMPOUND_STRING("{LEFT_ARROW}+10{RIGHT_ARROW}       "),
    COMPOUND_STRING("{LEFT_ARROW}+100{RIGHT_ARROW}      "),
    COMPOUND_STRING("{LEFT_ARROW}+1000{RIGHT_ARROW}     "),
    COMPOUND_STRING("{LEFT_ARROW}+10000{RIGHT_ARROW}    "),
    COMPOUND_STRING("{LEFT_ARROW}+100000{RIGHT_ARROW}   "),
    COMPOUND_STRING("{LEFT_ARROW}+1000000{RIGHT_ARROW}  "),
    COMPOUND_STRING("{LEFT_ARROW}+10000000{RIGHT_ARROW} "),
};

static const s32 sPowersOfTen[] =
{
             1,
            10,
           100,
          1000,
         10000,
        100000,
       1000000,
      10000000,
     100000000,
    1000000000,
};

// *******************************
// List Menu Items
static const struct ListMenuItem sDebugMenu_Items_Main[] =
{
    [DEBUG_MENU_ITEM_UTILITIES]     = {COMPOUND_STRING("Utilities…{CLEAR_TO 110}{RIGHT_ARROW}"),    DEBUG_MENU_ITEM_UTILITIES},
    [DEBUG_MENU_ITEM_PCBAG]         = {COMPOUND_STRING("PC/Bag…{CLEAR_TO 110}{RIGHT_ARROW}"),       DEBUG_MENU_ITEM_PCBAG},
    [DEBUG_MENU_ITEM_PARTY]         = {COMPOUND_STRING("Party…{CLEAR_TO 110}{RIGHT_ARROW}"),        DEBUG_MENU_ITEM_PARTY},
    [DEBUG_MENU_ITEM_GIVE]          = {COMPOUND_STRING("Give X…{CLEAR_TO 110}{RIGHT_ARROW}"),       DEBUG_MENU_ITEM_GIVE},
    [DEBUG_MENU_ITEM_SCRIPTS]       = {COMPOUND_STRING("Scripts…{CLEAR_TO 110}{RIGHT_ARROW}"),      DEBUG_MENU_ITEM_SCRIPTS},
    [DEBUG_MENU_ITEM_FLAGVAR]       = {COMPOUND_STRING("Flags & Vars…{CLEAR_TO 110}{RIGHT_ARROW}"), DEBUG_MENU_ITEM_FLAGVAR},
    //[DEBUG_MENU_ITEM_BATTLE]        = {COMPOUND_STRING("Battle Test{CLEAR_TO 110}{RIGHT_ARROW}"),   DEBUG_MENU_ITEM_BATTLE},
    [DEBUG_MENU_ITEM_SOUND]         = {COMPOUND_STRING("Sound…{CLEAR_TO 110}{RIGHT_ARROW}"),        DEBUG_MENU_ITEM_SOUND},
    [DEBUG_MENU_ITEM_CANCEL]        = {COMPOUND_STRING("Cancel"),                                   DEBUG_MENU_ITEM_CANCEL},
};

static const struct ListMenuItem sDebugMenu_Items_Utilities[] =
{
    [DEBUG_UTIL_MENU_ITEM_FLY]             = {COMPOUND_STRING("Fly to map…{CLEAR_TO 110}{RIGHT_ARROW}"),       DEBUG_UTIL_MENU_ITEM_FLY},
    [DEBUG_UTIL_MENU_ITEM_WARP]            = {COMPOUND_STRING("Warp to map warp…{CLEAR_TO 110}{RIGHT_ARROW}"), DEBUG_UTIL_MENU_ITEM_WARP},
    [DEBUG_UTIL_MENU_ITEM_SAVEBLOCK]       = {COMPOUND_STRING("Save Block space…{CLEAR_TO 110}{RIGHT_ARROW}"), DEBUG_UTIL_MENU_ITEM_SAVEBLOCK},
    [DEBUG_UTIL_MENU_ITEM_ROM_SPACE]       = {COMPOUND_STRING("ROM space…{CLEAR_TO 110}{RIGHT_ARROW}"),        DEBUG_UTIL_MENU_ITEM_ROM_SPACE},
    [DEBUG_UTIL_MENU_ITEM_WEATHER]         = {COMPOUND_STRING("Set weather…{CLEAR_TO 110}{RIGHT_ARROW}"),      DEBUG_UTIL_MENU_ITEM_WEATHER},
    [DEBUG_UTIL_MENU_ITEM_FONT_TEST]       = {COMPOUND_STRING("Font Test…{CLEAR_TO 110}{RIGHT_ARROW}"),        DEBUG_UTIL_MENU_ITEM_FONT_TEST},
    [DEBUG_UTIL_MENU_ITEM_CHECKWALLCLOCK]  = {COMPOUND_STRING("Check wall clock…{CLEAR_TO 110}{RIGHT_ARROW}"), DEBUG_UTIL_MENU_ITEM_CHECKWALLCLOCK},
    [DEBUG_UTIL_MENU_ITEM_SETWALLCLOCK]    = {COMPOUND_STRING("Set wall clock…{CLEAR_TO 110}{RIGHT_ARROW}"),   DEBUG_UTIL_MENU_ITEM_SETWALLCLOCK},
    [DEBUG_UTIL_MENU_ITEM_WATCHCREDITS]    = {COMPOUND_STRING("Watch credits…{CLEAR_TO 110}{RIGHT_ARROW}"),    DEBUG_UTIL_MENU_ITEM_WATCHCREDITS},
    [DEBUG_UTIL_MENU_ITEM_PLAYER_NAME]     = {COMPOUND_STRING("Player name"),                                  DEBUG_UTIL_MENU_ITEM_PLAYER_NAME},
    [DEBUG_UTIL_MENU_ITEM_PLAYER_GENDER]   = {COMPOUND_STRING("Toggle gender"),                                DEBUG_UTIL_MENU_ITEM_PLAYER_GENDER},
    [DEBUG_UTIL_MENU_ITEM_PLAYER_ID]       = {COMPOUND_STRING("New Trainer ID"),                               DEBUG_UTIL_MENU_ITEM_PLAYER_ID},
    [DEBUG_UTIL_MENU_ITEM_CHEAT]           = {COMPOUND_STRING("Cheat start"),                                  DEBUG_UTIL_MENU_ITEM_CHEAT},
    [DEBUG_UTIL_MENU_ITEM_EXPANSION_VER]   = {COMPOUND_STRING("Expansion Version"),                            DEBUG_UTIL_MENU_ITEM_EXPANSION_VER},
    [DEBUG_UTIL_MENU_ITEM_BERRY_FUNCTIONS] = {COMPOUND_STRING("Berry Functions…{CLEAR_TO 110}{RIGHT_ARROW}"),  DEBUG_UTIL_MENU_ITEM_BERRY_FUNCTIONS},
    [DEBUG_UTIL_MENU_ITEM_EWRAM_COUNTERS]  = {COMPOUND_STRING("EWRAM Counters…{CLEAR_TO 110}{RIGHT_ARROW}"),   DEBUG_UTIL_MENU_ITEM_EWRAM_COUNTERS},
    [DEBUG_UTIL_MENU_ITEM_STEVEN_MULTI]    = {COMPOUND_STRING("Steven Multi"),                                 DEBUG_UTIL_MENU_ITEM_STEVEN_MULTI},
};

static const struct ListMenuItem sDebugMenu_Items_PCBag[] =
{
    [DEBUG_PCBAG_MENU_ITEM_ACCESS_PC]   = {COMPOUND_STRING("Access PC"),                        DEBUG_PCBAG_MENU_ITEM_ACCESS_PC},
    [DEBUG_PCBAG_MENU_ITEM_FILL]        = {COMPOUND_STRING("Fill…{CLEAR_TO 110}{RIGHT_ARROW}"), DEBUG_PCBAG_MENU_ITEM_FILL},
    [DEBUG_PCBAG_MENU_ITEM_CLEAR_BAG]   = {COMPOUND_STRING("Clear Bag"),                        DEBUG_PCBAG_MENU_ITEM_CLEAR_BAG},
    [DEBUG_PCBAG_MENU_ITEM_CLEAR_BOXES] = {COMPOUND_STRING("Clear Storage Boxes"),              DEBUG_PCBAG_MENU_ITEM_CLEAR_BOXES},
};

static const struct ListMenuItem sDebugMenu_Items_PCBag_Fill[] =
{
    [DEBUG_PCBAG_MENU_ITEM_FILL_PC_BOXES_FAST]    = {COMPOUND_STRING("Fill PC Boxes Fast"),        DEBUG_PCBAG_MENU_ITEM_FILL_PC_BOXES_FAST},
    [DEBUG_PCBAG_MENU_ITEM_FILL_PC_BOXES_SLOW]    = {COMPOUND_STRING("Fill PC Boxes Slow (LAG!)"), DEBUG_PCBAG_MENU_ITEM_FILL_PC_BOXES_SLOW},
    [DEBUG_PCBAG_MENU_ITEM_FILL_PC_ITEMS]         = {COMPOUND_STRING("Fill PC Items") ,            DEBUG_PCBAG_MENU_ITEM_FILL_PC_ITEMS},
    [DEBUG_PCBAG_MENU_ITEM_FILL_POCKET_ITEMS]     = {COMPOUND_STRING("Fill Pocket Items"),         DEBUG_PCBAG_MENU_ITEM_FILL_POCKET_ITEMS},
    [DEBUG_PCBAG_MENU_ITEM_FILL_POCKET_BALLS]     = {COMPOUND_STRING("Fill Pocket Poké Balls"),    DEBUG_PCBAG_MENU_ITEM_FILL_POCKET_BALLS},
    [DEBUG_PCBAG_MENU_ITEM_FILL_POCKET_TMHM]      = {COMPOUND_STRING("Fill Pocket TMHM"),          DEBUG_PCBAG_MENU_ITEM_FILL_POCKET_TMHM},
    [DEBUG_PCBAG_MENU_ITEM_FILL_POCKET_BERRIES]   = {COMPOUND_STRING("Fill Pocket Berries"),       DEBUG_PCBAG_MENU_ITEM_FILL_POCKET_BERRIES},
    [DEBUG_PCBAG_MENU_ITEM_FILL_POCKET_KEY_ITEMS] = {COMPOUND_STRING("Fill Pocket Key Items"),     DEBUG_PCBAG_MENU_ITEM_FILL_POCKET_KEY_ITEMS},
};

static const struct ListMenuItem sDebugMenu_Items_Party[] =
{
    [DEBUG_PARTY_MENU_ITEM_MOVE_REMINDER]   = {COMPOUND_STRING("Move Reminder"),   DEBUG_PARTY_MENU_ITEM_MOVE_REMINDER},
    [DEBUG_PARTY_MENU_ITEM_HATCH_AN_EGG]    = {COMPOUND_STRING("Hatch an Egg"),    DEBUG_PARTY_MENU_ITEM_HATCH_AN_EGG},
    [DEBUG_PARTY_MENU_ITEM_HEAL_PARTY]      = {COMPOUND_STRING("Heal party"),      DEBUG_PARTY_MENU_ITEM_HEAL_PARTY},
    [DEBUG_PARTY_MENU_ITEM_INFLICT_STATUS1] = {COMPOUND_STRING("Inflict Status1"), DEBUG_PARTY_MENU_ITEM_INFLICT_STATUS1},
    [DEBUG_PARTY_MENU_ITEM_CHECK_EVS]       = {COMPOUND_STRING("Check EVs"),       DEBUG_PARTY_MENU_ITEM_CHECK_EVS},
    [DEBUG_PARTY_MENU_ITEM_CHECK_IVS]       = {COMPOUND_STRING("Check IVs"),       DEBUG_PARTY_MENU_ITEM_CHECK_IVS},
    [DEBUG_PARTY_MENU_ITEM_CLEAR_PARTY]     = {COMPOUND_STRING("Clear Party"),     DEBUG_PARTY_MENU_ITEM_CLEAR_PARTY},
};

static const struct ListMenuItem sDebugMenu_Items_Scripts[] =
{
    [DEBUG_UTIL_MENU_ITEM_SCRIPT_1] = {COMPOUND_STRING("Script 1"), DEBUG_UTIL_MENU_ITEM_SCRIPT_1},
    [DEBUG_UTIL_MENU_ITEM_SCRIPT_2] = {COMPOUND_STRING("Script 2"), DEBUG_UTIL_MENU_ITEM_SCRIPT_2},
    [DEBUG_UTIL_MENU_ITEM_SCRIPT_3] = {COMPOUND_STRING("Script 3"), DEBUG_UTIL_MENU_ITEM_SCRIPT_3},
    [DEBUG_UTIL_MENU_ITEM_SCRIPT_4] = {COMPOUND_STRING("Script 4"), DEBUG_UTIL_MENU_ITEM_SCRIPT_4},
    [DEBUG_UTIL_MENU_ITEM_SCRIPT_5] = {COMPOUND_STRING("Script 5"), DEBUG_UTIL_MENU_ITEM_SCRIPT_5},
    [DEBUG_UTIL_MENU_ITEM_SCRIPT_6] = {COMPOUND_STRING("Script 6"), DEBUG_UTIL_MENU_ITEM_SCRIPT_6},
    [DEBUG_UTIL_MENU_ITEM_SCRIPT_7] = {COMPOUND_STRING("Script 7"), DEBUG_UTIL_MENU_ITEM_SCRIPT_7},
    [DEBUG_UTIL_MENU_ITEM_SCRIPT_8] = {COMPOUND_STRING("Script 8"), DEBUG_UTIL_MENU_ITEM_SCRIPT_8},
};

static const struct ListMenuItem sDebugMenu_Items_FlagsVars[] =
{
    [DEBUG_FLAGVAR_MENU_ITEM_FLAGS]                = {COMPOUND_STRING("Set Flag XYZ…{CLEAR_TO 110}{RIGHT_ARROW}"), DEBUG_FLAGVAR_MENU_ITEM_FLAGS},
    [DEBUG_FLAGVAR_MENU_ITEM_VARS]                 = {COMPOUND_STRING("Set Var XYZ…{CLEAR_TO 110}{RIGHT_ARROW}"),  DEBUG_FLAGVAR_MENU_ITEM_VARS},
    [DEBUG_FLAGVAR_MENU_ITEM_DEXFLAGS_ALL]         = {COMPOUND_STRING("Pokédex Flags All"),                        DEBUG_FLAGVAR_MENU_ITEM_DEXFLAGS_ALL},
    [DEBUG_FLAGVAR_MENU_ITEM_DEXFLAGS_RESET]       = {COMPOUND_STRING("Pokédex Flags Reset"),                      DEBUG_FLAGVAR_MENU_ITEM_DEXFLAGS_RESET},
    [DEBUG_FLAGVAR_MENU_ITEM_TOGGLE_POKEDEX]       = {COMPOUND_STRING("Toggle {STR_VAR_1}Pokédex"),                DEBUG_FLAGVAR_MENU_ITEM_TOGGLE_POKEDEX},
    [DEBUG_FLAGVAR_MENU_ITEM_TOGGLE_NATDEX]        = {COMPOUND_STRING("Toggle {STR_VAR_1}National Dex"),           DEBUG_FLAGVAR_MENU_ITEM_TOGGLE_NATDEX},
    [DEBUG_FLAGVAR_MENU_ITEM_TOGGLE_POKENAV]       = {COMPOUND_STRING("Toggle {STR_VAR_1}PokéNav"),                DEBUG_FLAGVAR_MENU_ITEM_TOGGLE_POKENAV},
    [DEBUG_FLAGVAR_MENU_ITEM_TOGGLE_MATCH_CALL]    = {COMPOUND_STRING("Toggle {STR_VAR_1}Match Call"),             DEBUG_FLAGVAR_MENU_ITEM_TOGGLE_MATCH_CALL},
    [DEBUG_FLAGVAR_MENU_ITEM_TOGGLE_RUN_SHOES]     = {COMPOUND_STRING("Toggle {STR_VAR_1}Running Shoes"),          DEBUG_FLAGVAR_MENU_ITEM_TOGGLE_RUN_SHOES},
    [DEBUG_FLAGVAR_MENU_ITEM_TOGGLE_LOCATIONS]     = {COMPOUND_STRING("Toggle {STR_VAR_1}Fly Flags"),              DEBUG_FLAGVAR_MENU_ITEM_TOGGLE_LOCATIONS},
    [DEBUG_FLAGVAR_MENU_ITEM_TOGGLE_BADGES_ALL]    = {COMPOUND_STRING("Toggle {STR_VAR_1}All badges"),             DEBUG_FLAGVAR_MENU_ITEM_TOGGLE_BADGES_ALL},
    [DEBUG_FLAGVAR_MENU_ITEM_TOGGLE_GAME_CLEAR]    = {COMPOUND_STRING("Toggle {STR_VAR_1}Game clear"),             DEBUG_FLAGVAR_MENU_ITEM_TOGGLE_GAME_CLEAR},
    [DEBUG_FLAGVAR_MENU_ITEM_TOGGLE_FRONTIER_PASS] = {COMPOUND_STRING("Toggle {STR_VAR_1}Frontier Pass"),          DEBUG_FLAGVAR_MENU_ITEM_TOGGLE_FRONTIER_PASS},
    [DEBUG_FLAGVAR_MENU_ITEM_TOGGLE_COLLISION]     = {COMPOUND_STRING("Toggle {STR_VAR_1}Collision OFF"),          DEBUG_FLAGVAR_MENU_ITEM_TOGGLE_COLLISION},
    [DEBUG_FLAGVAR_MENU_ITEM_TOGGLE_ENCOUNTER]     = {COMPOUND_STRING("Toggle {STR_VAR_1}Encounter OFF"),          DEBUG_FLAGVAR_MENU_ITEM_TOGGLE_ENCOUNTER},
    [DEBUG_FLAGVAR_MENU_ITEM_TOGGLE_TRAINER_SEE]   = {COMPOUND_STRING("Toggle {STR_VAR_1}Trainer See OFF"),        DEBUG_FLAGVAR_MENU_ITEM_TOGGLE_TRAINER_SEE},
    [DEBUG_FLAGVAR_MENU_ITEM_TOGGLE_BAG_USE]       = {COMPOUND_STRING("Toggle {STR_VAR_1}Bag Use OFF"),            DEBUG_FLAGVAR_MENU_ITEM_TOGGLE_BAG_USE},
    [DEBUG_FLAGVAR_MENU_ITEM_TOGGLE_CATCHING]      = {COMPOUND_STRING("Toggle {STR_VAR_1}Catching OFF"),           DEBUG_FLAGVAR_MENU_ITEM_TOGGLE_CATCHING},
};

static const struct ListMenuItem sDebugMenu_Items_Battle_0[] =
{
    [DEBUG_BATTLE_0_MENU_ITEM_WILD]        = {COMPOUND_STRING("Wild…{CLEAR_TO 110}{RIGHT_ARROW}"),        DEBUG_BATTLE_0_MENU_ITEM_WILD},
    [DEBUG_BATTLE_0_MENU_ITEM_WILD_DOUBLE] = {COMPOUND_STRING("Wild Double…{CLEAR_TO 110}{RIGHT_ARROW}"), DEBUG_BATTLE_0_MENU_ITEM_WILD_DOUBLE},
    [DEBUG_BATTLE_0_MENU_ITEM_SINGLE]      = {COMPOUND_STRING("Single…{CLEAR_TO 110}{RIGHT_ARROW}"),      DEBUG_BATTLE_0_MENU_ITEM_SINGLE},
    [DEBUG_BATTLE_0_MENU_ITEM_DOUBLE]      = {COMPOUND_STRING("Double…{CLEAR_TO 110}{RIGHT_ARROW}"),      DEBUG_BATTLE_0_MENU_ITEM_DOUBLE},
    [DEBUG_BATTLE_0_MENU_ITEM_MULTI]       = {COMPOUND_STRING("Multi…{CLEAR_TO 110}{RIGHT_ARROW}"),       DEBUG_BATTLE_0_MENU_ITEM_MULTI},
};

static const struct ListMenuItem sDebugMenu_Items_Battle_1[] =
{
    [DEBUG_BATTLE_1_MENU_ITEM_AI_FLAG_00] = {COMPOUND_STRING("{STR_VAR_1}Check bad move"),        DEBUG_BATTLE_1_MENU_ITEM_AI_FLAG_00},
    [DEBUG_BATTLE_1_MENU_ITEM_AI_FLAG_01] = {COMPOUND_STRING("{STR_VAR_1}Try to faint"),          DEBUG_BATTLE_1_MENU_ITEM_AI_FLAG_01},
    [DEBUG_BATTLE_1_MENU_ITEM_AI_FLAG_02] = {COMPOUND_STRING("{STR_VAR_1}Check viability"),       DEBUG_BATTLE_1_MENU_ITEM_AI_FLAG_02},
    [DEBUG_BATTLE_1_MENU_ITEM_AI_FLAG_03] = {COMPOUND_STRING("{STR_VAR_1}Setup first turn"),      DEBUG_BATTLE_1_MENU_ITEM_AI_FLAG_03},
    [DEBUG_BATTLE_1_MENU_ITEM_AI_FLAG_04] = {COMPOUND_STRING("{STR_VAR_1}Risky"),                 DEBUG_BATTLE_1_MENU_ITEM_AI_FLAG_04},
    [DEBUG_BATTLE_1_MENU_ITEM_AI_FLAG_05] = {COMPOUND_STRING("{STR_VAR_1}Prefer strongest move"), DEBUG_BATTLE_1_MENU_ITEM_AI_FLAG_05},
    [DEBUG_BATTLE_1_MENU_ITEM_AI_FLAG_06] = {COMPOUND_STRING("{STR_VAR_1}Prefer Baton Pass"),     DEBUG_BATTLE_1_MENU_ITEM_AI_FLAG_06},
    [DEBUG_BATTLE_1_MENU_ITEM_AI_FLAG_07] = {COMPOUND_STRING("{STR_VAR_1}Double battle"),         DEBUG_BATTLE_1_MENU_ITEM_AI_FLAG_07},
    [DEBUG_BATTLE_1_MENU_ITEM_AI_FLAG_08] = {COMPOUND_STRING("{STR_VAR_1}HP aware"),              DEBUG_BATTLE_1_MENU_ITEM_AI_FLAG_08},
    [DEBUG_BATTLE_1_MENU_ITEM_AI_FLAG_09] = {COMPOUND_STRING("{STR_VAR_1}Negate Unaware"),        DEBUG_BATTLE_1_MENU_ITEM_AI_FLAG_09},
    [DEBUG_BATTLE_1_MENU_ITEM_AI_FLAG_10] = {COMPOUND_STRING("{STR_VAR_1}Will suicide"),          DEBUG_BATTLE_1_MENU_ITEM_AI_FLAG_10},
    [DEBUG_BATTLE_1_MENU_ITEM_AI_FLAG_11] = {COMPOUND_STRING("{STR_VAR_1}Help partner"),          DEBUG_BATTLE_1_MENU_ITEM_AI_FLAG_11},
    [DEBUG_BATTLE_1_MENU_ITEM_AI_FLAG_12] = {COMPOUND_STRING("{STR_VAR_1}Prefer status moves"),   DEBUG_BATTLE_1_MENU_ITEM_AI_FLAG_12},
    [DEBUG_BATTLE_1_MENU_ITEM_AI_FLAG_13] = {COMPOUND_STRING("{STR_VAR_1}Stall"),                 DEBUG_BATTLE_1_MENU_ITEM_AI_FLAG_13},
    [DEBUG_BATTLE_1_MENU_ITEM_AI_FLAG_14] = {COMPOUND_STRING("{STR_VAR_1}Screener"),              DEBUG_BATTLE_1_MENU_ITEM_AI_FLAG_14},
    [DEBUG_BATTLE_1_MENU_ITEM_AI_FLAG_15] = {COMPOUND_STRING("{STR_VAR_1}Smart switching"),       DEBUG_BATTLE_1_MENU_ITEM_AI_FLAG_15},
    [DEBUG_BATTLE_1_MENU_ITEM_AI_FLAG_16] = {COMPOUND_STRING("{STR_VAR_1}Ace pokemon"),           DEBUG_BATTLE_1_MENU_ITEM_AI_FLAG_16},
    [DEBUG_BATTLE_1_MENU_ITEM_AI_FLAG_17] = {COMPOUND_STRING("{STR_VAR_1}Omniscient"),            DEBUG_BATTLE_1_MENU_ITEM_AI_FLAG_17},
    [DEBUG_BATTLE_1_MENU_ITEM_CONTINUE]   = {sDebugText_Continue,                                 DEBUG_BATTLE_1_MENU_ITEM_CONTINUE},
};

static const struct ListMenuItem sDebugMenu_Items_Battle_2[] =
{
    [DEBUG_BATTLE_2_MENU_ITEM_TERRAIN_0] = {COMPOUND_STRING("Grass…{CLEAR_TO 110}{RIGHT_ARROW}"),      DEBUG_BATTLE_2_MENU_ITEM_TERRAIN_0},
    [DEBUG_BATTLE_2_MENU_ITEM_TERRAIN_1] = {COMPOUND_STRING("Long grass…{CLEAR_TO 110}{RIGHT_ARROW}"), DEBUG_BATTLE_2_MENU_ITEM_TERRAIN_1},
    [DEBUG_BATTLE_2_MENU_ITEM_TERRAIN_2] = {COMPOUND_STRING("Sand…{CLEAR_TO 110}{RIGHT_ARROW}"),       DEBUG_BATTLE_2_MENU_ITEM_TERRAIN_2},
    [DEBUG_BATTLE_2_MENU_ITEM_TERRAIN_3] = {COMPOUND_STRING("Underwater…{CLEAR_TO 110}{RIGHT_ARROW}"), DEBUG_BATTLE_2_MENU_ITEM_TERRAIN_3},
    [DEBUG_BATTLE_2_MENU_ITEM_TERRAIN_4] = {COMPOUND_STRING("Water…{CLEAR_TO 110}{RIGHT_ARROW}"),      DEBUG_BATTLE_2_MENU_ITEM_TERRAIN_4},
    [DEBUG_BATTLE_2_MENU_ITEM_TERRAIN_5] = {COMPOUND_STRING("Pond…{CLEAR_TO 110}{RIGHT_ARROW}"),       DEBUG_BATTLE_2_MENU_ITEM_TERRAIN_5},
    [DEBUG_BATTLE_2_MENU_ITEM_TERRAIN_6] = {COMPOUND_STRING("Mountain…{CLEAR_TO 110}{RIGHT_ARROW}"),   DEBUG_BATTLE_2_MENU_ITEM_TERRAIN_6},
    [DEBUG_BATTLE_2_MENU_ITEM_TERRAIN_7] = {COMPOUND_STRING("Cave…{CLEAR_TO 110}{RIGHT_ARROW}"),       DEBUG_BATTLE_2_MENU_ITEM_TERRAIN_7},
    [DEBUG_BATTLE_2_MENU_ITEM_TERRAIN_8] = {COMPOUND_STRING("Building…{CLEAR_TO 110}{RIGHT_ARROW}"),   DEBUG_BATTLE_2_MENU_ITEM_TERRAIN_8},
    [DEBUG_BATTLE_2_MENU_ITEM_TERRAIN_9] = {COMPOUND_STRING("Plain…{CLEAR_TO 110}{RIGHT_ARROW}"),      DEBUG_BATTLE_2_MENU_ITEM_TERRAIN_9},
};

static const struct ListMenuItem sDebugMenu_Items_Give[] =
{
    [DEBUG_GIVE_MENU_ITEM_ITEM_X]            = {COMPOUND_STRING("Give item XYZ…{CLEAR_TO 110}{RIGHT_ARROW}"),    DEBUG_GIVE_MENU_ITEM_ITEM_X},
    [DEBUG_GIVE_MENU_ITEM_POKEMON_SIMPLE]    = {COMPOUND_STRING("Pokémon (Basic){CLEAR_TO 110}{RIGHT_ARROW}"),   DEBUG_GIVE_MENU_ITEM_POKEMON_SIMPLE},
    [DEBUG_GIVE_MENU_ITEM_POKEMON_COMPLEX]   = {COMPOUND_STRING("Pokémon (Complex){CLEAR_TO 110}{RIGHT_ARROW}"), DEBUG_GIVE_MENU_ITEM_POKEMON_COMPLEX},
    [DEBUG_GIVE_MENU_ITEM_MAX_MONEY]         = {COMPOUND_STRING("Max Money"),                                    DEBUG_GIVE_MENU_ITEM_MAX_MONEY},
    [DEBUG_GIVE_MENU_ITEM_MAX_COINS]         = {COMPOUND_STRING("Max Coins"),                                    DEBUG_GIVE_MENU_ITEM_MAX_COINS},
    [DEBUG_GIVE_MENU_ITEM_MAX_BATTLE_POINTS] = {COMPOUND_STRING("Max Battle Points"),                            DEBUG_GIVE_MENU_ITEM_MAX_BATTLE_POINTS},
    [DEBUG_GIVE_MENU_ITEM_DAYCARE_EGG]       = {COMPOUND_STRING("Daycare Egg"),                                  DEBUG_GIVE_MENU_ITEM_DAYCARE_EGG},
};

static const struct ListMenuItem sDebugMenu_Items_Sound[] =
{
    [DEBUG_SOUND_MENU_ITEM_SE]  = {COMPOUND_STRING("SFX…{CLEAR_TO 110}{RIGHT_ARROW}"),   DEBUG_SOUND_MENU_ITEM_SE},
    [DEBUG_SOUND_MENU_ITEM_MUS] = {COMPOUND_STRING("Music…{CLEAR_TO 110}{RIGHT_ARROW}"), DEBUG_SOUND_MENU_ITEM_MUS},
};

static const struct ListMenuItem sDebugMenu_Items_BerryFunctions[] =
{
    [DEBUG_BERRY_FUNCTIONS_MENU_CLEAR_ALL]  = {COMPOUND_STRING("Clear map trees"),      DEBUG_BERRY_FUNCTIONS_MENU_CLEAR_ALL},
    [DEBUG_BERRY_FUNCTIONS_MENU_READY]      = {COMPOUND_STRING("Ready map trees"),      DEBUG_BERRY_FUNCTIONS_MENU_READY},
    [DEBUG_BERRY_FUNCTIONS_MENU_NEXT_STAGE] = {COMPOUND_STRING("Grow map trees"),       DEBUG_BERRY_FUNCTIONS_MENU_NEXT_STAGE},
    [DEBUG_BERRY_FUNCTIONS_MENU_PESTS]      = {COMPOUND_STRING("Give map trees pests"), DEBUG_BERRY_FUNCTIONS_MENU_PESTS},
    [DEBUG_BERRY_FUNCTIONS_MENU_WEEDS]      = {COMPOUND_STRING("Give map trees weeds"), DEBUG_BERRY_FUNCTIONS_MENU_WEEDS},
};

// *******************************
// Menu Actions
static void (*const sDebugMenu_Actions_Main[])(u8) =
{
    [DEBUG_MENU_ITEM_UTILITIES]     = DebugAction_OpenUtilitiesMenu,
    [DEBUG_MENU_ITEM_PCBAG]         = DebugAction_OpenPCBagMenu,
    [DEBUG_MENU_ITEM_PARTY]         = DebugAction_OpenPartyMenu,
    [DEBUG_MENU_ITEM_GIVE]          = DebugAction_OpenGiveMenu,
    [DEBUG_MENU_ITEM_SCRIPTS]       = DebugAction_OpenScriptsMenu,
    [DEBUG_MENU_ITEM_FLAGVAR]       = DebugAction_OpenFlagsVarsMenu,
    //[DEBUG_MENU_ITEM_BATTLE]        = DebugAction_OpenBattleMenu,
    [DEBUG_MENU_ITEM_SOUND]         = DebugAction_OpenSoundMenu,
    [DEBUG_MENU_ITEM_CANCEL]        = DebugAction_Cancel
};

static void (*const sDebugMenu_Actions_Utilities[])(u8) =
{
    [DEBUG_UTIL_MENU_ITEM_FLY]             = DebugAction_Util_Fly,
    [DEBUG_UTIL_MENU_ITEM_WARP]            = DebugAction_Util_Warp_Warp,
    [DEBUG_UTIL_MENU_ITEM_SAVEBLOCK]       = DebugAction_Util_CheckSaveBlock,
    [DEBUG_UTIL_MENU_ITEM_ROM_SPACE]       = DebugAction_Util_CheckROMSpace,
    [DEBUG_UTIL_MENU_ITEM_WEATHER]         = DebugAction_Util_Weather,
    [DEBUG_UTIL_MENU_ITEM_FONT_TEST]       = DebugAction_Util_FontTest,
    [DEBUG_UTIL_MENU_ITEM_CHECKWALLCLOCK]  = DebugAction_Util_CheckWallClock,
    [DEBUG_UTIL_MENU_ITEM_SETWALLCLOCK]    = DebugAction_Util_SetWallClock,
    [DEBUG_UTIL_MENU_ITEM_WATCHCREDITS]    = DebugAction_Util_WatchCredits,
    [DEBUG_UTIL_MENU_ITEM_PLAYER_NAME]     = DebugAction_Util_Player_Name,
    [DEBUG_UTIL_MENU_ITEM_PLAYER_GENDER]   = DebugAction_Util_Player_Gender,
    [DEBUG_UTIL_MENU_ITEM_PLAYER_ID]       = DebugAction_Util_Player_Id,
    [DEBUG_UTIL_MENU_ITEM_CHEAT]           = DebugAction_Util_CheatStart,
    [DEBUG_UTIL_MENU_ITEM_EXPANSION_VER]   = DebugAction_Util_ExpansionVersion,
    [DEBUG_UTIL_MENU_ITEM_BERRY_FUNCTIONS] = DebugAction_Util_BerryFunctions,
    [DEBUG_UTIL_MENU_ITEM_EWRAM_COUNTERS]  = DebugAction_Util_CheckEWRAMCounters,
    [DEBUG_UTIL_MENU_ITEM_STEVEN_MULTI]    = DebugAction_Util_Steven_Multi,
};

static void (*const sDebugMenu_Actions_PCBag[])(u8) =
{
    [DEBUG_PCBAG_MENU_ITEM_ACCESS_PC]             = DebugAction_PCBag_AccessPC,
    [DEBUG_PCBAG_MENU_ITEM_FILL]                  = DebugAction_OpenPCBagFillMenu,
    [DEBUG_PCBAG_MENU_ITEM_CLEAR_BAG]             = DebugAction_PCBag_ClearBag,
    [DEBUG_PCBAG_MENU_ITEM_CLEAR_BOXES]           = DebugAction_PCBag_ClearBoxes,
};

static void (*const sDebugMenu_Actions_PCBag_Fill[])(u8) =
{
    [DEBUG_PCBAG_MENU_ITEM_FILL_PC_BOXES_FAST]    = DebugAction_PCBag_Fill_PCBoxes_Fast,
    [DEBUG_PCBAG_MENU_ITEM_FILL_PC_BOXES_SLOW]    = DebugAction_PCBag_Fill_PCBoxes_Slow,
    [DEBUG_PCBAG_MENU_ITEM_FILL_PC_ITEMS]         = DebugAction_PCBag_Fill_PCItemStorage,
    [DEBUG_PCBAG_MENU_ITEM_FILL_POCKET_ITEMS]     = DebugAction_PCBag_Fill_PocketItems,
    [DEBUG_PCBAG_MENU_ITEM_FILL_POCKET_BALLS]     = DebugAction_PCBag_Fill_PocketPokeBalls,
    [DEBUG_PCBAG_MENU_ITEM_FILL_POCKET_TMHM]      = DebugAction_PCBag_Fill_PocketTMHM,
    [DEBUG_PCBAG_MENU_ITEM_FILL_POCKET_BERRIES]   = DebugAction_PCBag_Fill_PocketBerries,
    [DEBUG_PCBAG_MENU_ITEM_FILL_POCKET_KEY_ITEMS] = DebugAction_PCBag_Fill_PocketKeyItems,
};

static void (*const sDebugMenu_Actions_Party[])(u8) =
{
    [DEBUG_PARTY_MENU_ITEM_MOVE_REMINDER]   = DebugAction_Party_MoveReminder,
    [DEBUG_PARTY_MENU_ITEM_HATCH_AN_EGG]    = DebugAction_Party_HatchAnEgg,
    [DEBUG_PARTY_MENU_ITEM_HEAL_PARTY]      = DebugAction_Party_HealParty,
    [DEBUG_PARTY_MENU_ITEM_INFLICT_STATUS1] = DebugAction_Party_InflictStatus1,
    [DEBUG_PARTY_MENU_ITEM_CHECK_EVS]       = DebugAction_Party_CheckEVs,
    [DEBUG_PARTY_MENU_ITEM_CHECK_IVS]       = DebugAction_Party_CheckIVs,
    [DEBUG_PARTY_MENU_ITEM_CLEAR_PARTY]     = DebugAction_Party_ClearParty,
};

static void (*const sDebugMenu_Actions_Scripts[])(u8) =
{
    [DEBUG_UTIL_MENU_ITEM_SCRIPT_1] = DebugAction_Util_Script_1,
    [DEBUG_UTIL_MENU_ITEM_SCRIPT_2] = DebugAction_Util_Script_2,
    [DEBUG_UTIL_MENU_ITEM_SCRIPT_3] = DebugAction_Util_Script_3,
    [DEBUG_UTIL_MENU_ITEM_SCRIPT_4] = DebugAction_Util_Script_4,
    [DEBUG_UTIL_MENU_ITEM_SCRIPT_5] = DebugAction_Util_Script_5,
    [DEBUG_UTIL_MENU_ITEM_SCRIPT_6] = DebugAction_Util_Script_6,
    [DEBUG_UTIL_MENU_ITEM_SCRIPT_7] = DebugAction_Util_Script_7,
    [DEBUG_UTIL_MENU_ITEM_SCRIPT_8] = DebugAction_Util_Script_8,
};

static void (*const sDebugMenu_Actions_Flags[])(u8) =
{
    [DEBUG_FLAGVAR_MENU_ITEM_FLAGS]                = DebugAction_FlagsVars_Flags,
    [DEBUG_FLAGVAR_MENU_ITEM_VARS]                 = DebugAction_FlagsVars_Vars,
    [DEBUG_FLAGVAR_MENU_ITEM_DEXFLAGS_ALL]         = DebugAction_FlagsVars_PokedexFlags_All,
    [DEBUG_FLAGVAR_MENU_ITEM_DEXFLAGS_RESET]       = DebugAction_FlagsVars_PokedexFlags_Reset,
    [DEBUG_FLAGVAR_MENU_ITEM_TOGGLE_POKEDEX]       = DebugAction_FlagsVars_SwitchDex,
    [DEBUG_FLAGVAR_MENU_ITEM_TOGGLE_NATDEX]        = DebugAction_FlagsVars_SwitchNatDex,
    [DEBUG_FLAGVAR_MENU_ITEM_TOGGLE_POKENAV]       = DebugAction_FlagsVars_SwitchPokeNav,
    [DEBUG_FLAGVAR_MENU_ITEM_TOGGLE_MATCH_CALL]    = DebugAction_FlagsVars_SwitchMatchCall,
    [DEBUG_FLAGVAR_MENU_ITEM_TOGGLE_RUN_SHOES]     = DebugAction_FlagsVars_RunningShoes,
    [DEBUG_FLAGVAR_MENU_ITEM_TOGGLE_LOCATIONS]     = DebugAction_FlagsVars_ToggleFlyFlags,
    [DEBUG_FLAGVAR_MENU_ITEM_TOGGLE_BADGES_ALL]    = DebugAction_FlagsVars_ToggleBadgeFlags,
    [DEBUG_FLAGVAR_MENU_ITEM_TOGGLE_GAME_CLEAR]    = DebugAction_FlagsVars_ToggleGameClear,
    [DEBUG_FLAGVAR_MENU_ITEM_TOGGLE_FRONTIER_PASS] = DebugAction_FlagsVars_ToggleFrontierPass,
    [DEBUG_FLAGVAR_MENU_ITEM_TOGGLE_COLLISION]     = DebugAction_FlagsVars_CollisionOnOff,
    [DEBUG_FLAGVAR_MENU_ITEM_TOGGLE_ENCOUNTER]     = DebugAction_FlagsVars_EncounterOnOff,
    [DEBUG_FLAGVAR_MENU_ITEM_TOGGLE_TRAINER_SEE]   = DebugAction_FlagsVars_TrainerSeeOnOff,
    [DEBUG_FLAGVAR_MENU_ITEM_TOGGLE_BAG_USE]       = DebugAction_FlagsVars_BagUseOnOff,
    [DEBUG_FLAGVAR_MENU_ITEM_TOGGLE_CATCHING]      = DebugAction_FlagsVars_CatchingOnOff,
};
static void (*const sDebugMenu_Actions_Give[])(u8) =
{
    [DEBUG_GIVE_MENU_ITEM_ITEM_X]            = DebugAction_Give_Item,
    [DEBUG_GIVE_MENU_ITEM_POKEMON_SIMPLE]    = DebugAction_Give_PokemonSimple,
    [DEBUG_GIVE_MENU_ITEM_POKEMON_COMPLEX]   = DebugAction_Give_PokemonComplex,
    [DEBUG_GIVE_MENU_ITEM_MAX_MONEY]         = DebugAction_Give_MaxMoney,
    [DEBUG_GIVE_MENU_ITEM_MAX_COINS]         = DebugAction_Give_MaxCoins,
    [DEBUG_GIVE_MENU_ITEM_MAX_BATTLE_POINTS] = DebugAction_Give_MaxBattlePoints,
    [DEBUG_GIVE_MENU_ITEM_DAYCARE_EGG]       = DebugAction_Give_DayCareEgg,
};

static void (*const sDebugMenu_Actions_Sound[])(u8) =
{
    [DEBUG_SOUND_MENU_ITEM_SE]  = DebugAction_Sound_SE,
    [DEBUG_SOUND_MENU_ITEM_MUS] = DebugAction_Sound_MUS,
};

static void (*const sDebugMenu_Actions_BerryFunctions[])(u8) =
{
    [DEBUG_BERRY_FUNCTIONS_MENU_CLEAR_ALL]  = DebugAction_BerryFunctions_ClearAll,
    [DEBUG_BERRY_FUNCTIONS_MENU_READY]      = DebugAction_BerryFunctions_Ready,
    [DEBUG_BERRY_FUNCTIONS_MENU_NEXT_STAGE] = DebugAction_BerryFunctions_NextStage,
    [DEBUG_BERRY_FUNCTIONS_MENU_PESTS]      = DebugAction_BerryFunctions_Pests,
    [DEBUG_BERRY_FUNCTIONS_MENU_WEEDS]      = DebugAction_BerryFunctions_Weeds,
};

// *******************************
// Windows
static const struct WindowTemplate sDebugMenuWindowTemplateMain =
{
    .bg = 0,
    .tilemapLeft = 1,
    .tilemapTop = 1,
    .width = DEBUG_MENU_WIDTH_MAIN,
    .height = 2 * DEBUG_MENU_HEIGHT_MAIN,
    .paletteNum = 15,
    .baseBlock = 1,
};

static const struct WindowTemplate sDebugMenuWindowTemplateExtra =
{
    .bg = 0,
    .tilemapLeft = 30 - DEBUG_MENU_WIDTH_EXTRA - 1,
    .tilemapTop = 1,
    .width = DEBUG_MENU_WIDTH_EXTRA,
    .height = 2 * DEBUG_MENU_HEIGHT_EXTRA,
    .paletteNum = 15,
    .baseBlock = 1,
};

static const struct WindowTemplate sDebugMenuWindowTemplateWeather =
{
    .bg = 0,
    .tilemapLeft = 30 - DEBUG_MENU_WIDTH_WEATHER - 1,
    .tilemapTop = 1,
    .width = DEBUG_MENU_WIDTH_WEATHER,
    .height = 2 * DEBUG_MENU_HEIGHT_WEATHER,
    .paletteNum = 15,
    .baseBlock = 1,
};

static const struct WindowTemplate sDebugMenuWindowTemplateSound =
{
    .bg = 0,
    .tilemapLeft = 30 - DEBUG_MENU_WIDTH_SOUND - 1,
    .tilemapTop = 1,
    .width = DEBUG_MENU_WIDTH_SOUND,
    .height = DEBUG_MENU_HEIGHT_SOUND,
    .paletteNum = 15,
    .baseBlock = 1,
};

static const struct WindowTemplate sDebugMenuWindowTemplateFlagsVars =
{
    .bg = 0,
    .tilemapLeft = 30 - DEBUG_MENU_WIDTH_FLAGVAR - 1,
    .tilemapTop = 1,
    .width = DEBUG_MENU_WIDTH_FLAGVAR,
    .height = DEBUG_MENU_HEIGHT_FLAGVAR,
    .paletteNum = 15,
    .baseBlock = 1 + DEBUG_MENU_WIDTH_MAIN * DEBUG_MENU_HEIGHT_MAIN * 2,
};

// *******************************
// List Menu Templates
static const struct ListMenuTemplate sDebugMenu_ListTemplate_Main =
{
    .items = sDebugMenu_Items_Main,
    .moveCursorFunc = ListMenuDefaultCursorMoveFunc,
    .totalItems = ARRAY_COUNT(sDebugMenu_Items_Main),
};

static const struct ListMenuTemplate sDebugMenu_ListTemplate_Utilities =
{
    .items = sDebugMenu_Items_Utilities,
    .moveCursorFunc = ListMenuDefaultCursorMoveFunc,
    .totalItems = ARRAY_COUNT(sDebugMenu_Items_Utilities),
};

static const struct ListMenuTemplate sDebugMenu_ListTemplate_PCBag =
{
    .items = sDebugMenu_Items_PCBag,
    .moveCursorFunc = ListMenuDefaultCursorMoveFunc,
    .totalItems = ARRAY_COUNT(sDebugMenu_Items_PCBag),
};

static const struct ListMenuTemplate sDebugMenu_ListTemplate_PCBag_Fill =
{
    .items = sDebugMenu_Items_PCBag_Fill,
    .moveCursorFunc = ListMenuDefaultCursorMoveFunc,
    .totalItems = ARRAY_COUNT(sDebugMenu_Items_PCBag_Fill),
};

static const struct ListMenuTemplate sDebugMenu_ListTemplate_Party =
{
    .items = sDebugMenu_Items_Party,
    .moveCursorFunc = ListMenuDefaultCursorMoveFunc,
    .totalItems = ARRAY_COUNT(sDebugMenu_Items_Party),
};

static const struct ListMenuTemplate sDebugMenu_ListTemplate_Scripts =
{
    .items = sDebugMenu_Items_Scripts,
    .moveCursorFunc = ListMenuDefaultCursorMoveFunc,
    .totalItems = ARRAY_COUNT(sDebugMenu_Items_Scripts),
};

static const struct ListMenuTemplate sDebugMenu_ListTemplate_FlagsVars =
{
    .items = sDebugMenu_Items_FlagsVars,
    .moveCursorFunc = ListMenuDefaultCursorMoveFunc,
    .totalItems = ARRAY_COUNT(sDebugMenu_Items_FlagsVars),
};

static const struct ListMenuTemplate sDebugMenu_ListTemplate_Battle_0 =
{
    .items = sDebugMenu_Items_Battle_0,
    .moveCursorFunc = ListMenuDefaultCursorMoveFunc,
    .totalItems = ARRAY_COUNT(sDebugMenu_Items_Battle_0),
};

static const struct ListMenuTemplate sDebugMenu_ListTemplate_Battle_1 =
{
    .items = sDebugMenu_Items_Battle_1,
    .moveCursorFunc = ListMenuDefaultCursorMoveFunc,
    .totalItems = ARRAY_COUNT(sDebugMenu_Items_Battle_1),
};

static const struct ListMenuTemplate sDebugMenu_ListTemplate_Battle_2 =
{
    .items = sDebugMenu_Items_Battle_2,
    .moveCursorFunc = ListMenuDefaultCursorMoveFunc,
    .totalItems = ARRAY_COUNT(sDebugMenu_Items_Battle_2),
};

static const struct ListMenuTemplate sDebugMenu_ListTemplate_Give =
{
    .items = sDebugMenu_Items_Give,
    .moveCursorFunc = ListMenuDefaultCursorMoveFunc,
    .totalItems = ARRAY_COUNT(sDebugMenu_Items_Give),
};

static const struct ListMenuTemplate sDebugMenu_ListTemplate_Sound =
{
    .items = sDebugMenu_Items_Sound,
    .moveCursorFunc = ListMenuDefaultCursorMoveFunc,
    .totalItems = ARRAY_COUNT(sDebugMenu_Items_Sound),
};

static const struct ListMenuTemplate sDebugMenu_ListTemplate_BerryFunctions =
{
    .items = sDebugMenu_Items_BerryFunctions,
    .moveCursorFunc = ListMenuDefaultCursorMoveFunc,
    .totalItems = ARRAY_COUNT(sDebugMenu_Items_BerryFunctions),
};

// *******************************
// Functions universal
void Debug_ShowMainMenu(void)
{
    sDebugBattleData = AllocZeroed(sizeof(*sDebugBattleData));
    sDebugMenuListData = AllocZeroed(sizeof(*sDebugMenuListData));
    Debug_InitDebugBattleData();

    Debug_ShowMenu(DebugTask_HandleMenuInput_Main, sDebugMenu_ListTemplate_Main);
}

static void Debug_ReShowMainMenu(void)
{
    Debug_ShowMenu(DebugTask_HandleMenuInput_Main, sDebugMenu_ListTemplate_Main);
}

#define tMenuTaskId   data[0]
#define tWindowId     data[1]
#define tSubWindowId  data[2]
#define tInput        data[3]
#define tDigit        data[4]

static void Debug_ShowMenu(void (*HandleInput)(u8), struct ListMenuTemplate LMtemplate)
{
    struct ListMenuTemplate menuTemplate;
    u8 windowId;
    u8 menuTaskId;
    u8 inputTaskId;

    // create window
    HideMapNamePopUpWindow();
    LoadMessageBoxAndBorderGfx();
    windowId = AddWindow(&sDebugMenuWindowTemplateMain);
    DrawStdWindowFrame(windowId, FALSE);

    // create list menu
    menuTemplate = LMtemplate;
    menuTemplate.maxShowed = DEBUG_MENU_HEIGHT_MAIN;
    menuTemplate.windowId = windowId;
    menuTemplate.header_X = 0;
    menuTemplate.item_X = 8;
    menuTemplate.cursor_X = 0;
    menuTemplate.upText_Y = 1;
    menuTemplate.cursorPal = 2;
    menuTemplate.fillValue = 1;
    menuTemplate.cursorShadowPal = 3;
    menuTemplate.lettersSpacing = 1;
    menuTemplate.itemVerticalPadding = 0;
    menuTemplate.scrollMultiple = LIST_NO_MULTIPLE_SCROLL;
    menuTemplate.fontId = DEBUG_MENU_FONT;
    menuTemplate.cursorKind = 0;
    menuTaskId = ListMenuInit(&menuTemplate, 0, 0);

    // create input handler task
    inputTaskId = CreateTask(HandleInput, 3);
    gTasks[inputTaskId].tMenuTaskId = menuTaskId;
    gTasks[inputTaskId].tWindowId = windowId;
    gTasks[inputTaskId].tSubWindowId = 0;

    Debug_RefreshListMenu(inputTaskId);

    // draw everything
    CopyWindowToVram(windowId, COPYWIN_FULL);
}

static void Debug_DestroyMenu(u8 taskId)
{
    DestroyListMenuTask(gTasks[taskId].tMenuTaskId, NULL, NULL);
    RemoveWindow(gTasks[taskId].tWindowId);
    DestroyTask(taskId);
}

static void Debug_DestroyMenu_Full(u8 taskId)
{
    if (gTasks[taskId].tSubWindowId != 0)
    {
        ClearStdWindowAndFrame(gTasks[taskId].tSubWindowId, FALSE);
        DebugAction_DestroyExtraWindow(taskId);
    }
    DestroyListMenuTask(gTasks[taskId].tMenuTaskId, NULL, NULL);
    ClearStdWindowAndFrame(gTasks[taskId].tWindowId, TRUE);
    RemoveWindow(gTasks[taskId].tWindowId);
    DestroyTask(taskId);
    UnfreezeObjectEvents();
    Free(sDebugMenuListData);
    Free(sDebugBattleData);
}

static void Debug_DestroyMenu_Full_Script(u8 taskId, const u8 *script)
{
    Debug_DestroyMenu_Full(taskId);
    LockPlayerFieldControls();
    FreezeObjectEvents();
    ScriptContext_SetupScript(script);
}

static void Debug_HandleInput_Numeric(u8 taskId, s32 min, s32 max, u32 digits)
{
    if (JOY_NEW(DPAD_UP))
    {
        gTasks[taskId].tInput += sPowersOfTen[gTasks[taskId].tDigit];
        if (gTasks[taskId].tInput > max)
            gTasks[taskId].tInput = max;
    }
    if (JOY_NEW(DPAD_DOWN))
    {
        gTasks[taskId].tInput -= sPowersOfTen[gTasks[taskId].tDigit];
        if (gTasks[taskId].tInput < min)
            gTasks[taskId].tInput = min;
    }
    if (JOY_NEW(DPAD_LEFT))
    {
        if (gTasks[taskId].tDigit > 0)
            gTasks[taskId].tDigit -= 1;
    }
    if (JOY_NEW(DPAD_RIGHT))
    {
        if (gTasks[taskId].tDigit < digits - 1)
            gTasks[taskId].tDigit += 1;
    }
}

static void DebugAction_Cancel(u8 taskId)
{
    Debug_DestroyMenu_Full(taskId);
    ScriptContext_Enable();
}

static void DebugAction_DestroyExtraWindow(u8 taskId)
{
    ClearStdWindowAndFrame(gTasks[taskId].tWindowId, TRUE);
    RemoveWindow(gTasks[taskId].tWindowId);

    ClearStdWindowAndFrame(gTasks[taskId].tSubWindowId, TRUE);
    RemoveWindow(gTasks[taskId].tSubWindowId);

    DestroyListMenuTask(gTasks[taskId].tMenuTaskId, NULL, NULL);
    DestroyTask(taskId);
    ScriptContext_Enable();
    UnfreezeObjectEvents();
}


static const u16 sLocationFlags[] =
{
    FLAG_VISITED_LITTLEROOT_TOWN,
    FLAG_VISITED_OLDALE_TOWN,
    FLAG_VISITED_DEWFORD_TOWN,
    FLAG_VISITED_LAVARIDGE_TOWN,
    FLAG_VISITED_FALLARBOR_TOWN,
    FLAG_VISITED_VERDANTURF_TOWN,
    FLAG_VISITED_PACIFIDLOG_TOWN,
    FLAG_VISITED_PETALBURG_CITY,
    FLAG_VISITED_SLATEPORT_CITY,
    FLAG_VISITED_MAUVILLE_CITY,
    FLAG_VISITED_RUSTBORO_CITY,
    FLAG_VISITED_FORTREE_CITY,
    FLAG_VISITED_LILYCOVE_CITY,
    FLAG_VISITED_MOSSDEEP_CITY,
    FLAG_VISITED_SOOTOPOLIS_CITY,
    FLAG_VISITED_EVER_GRANDE_CITY,
    FLAG_LANDMARK_POKEMON_LEAGUE,
    FLAG_LANDMARK_BATTLE_FRONTIER,
};

static u8 Debug_CheckToggleFlags(u8 id)
{
    u8 result = FALSE;

    switch (id)
    {
        case DEBUG_FLAGVAR_MENU_ITEM_TOGGLE_POKEDEX:
            result = FlagGet(FLAG_SYS_POKEDEX_GET);
            break;
        case DEBUG_FLAGVAR_MENU_ITEM_TOGGLE_NATDEX:
            result = IsNationalPokedexEnabled();
            break;
        case DEBUG_FLAGVAR_MENU_ITEM_TOGGLE_POKENAV:
            result = FlagGet(FLAG_SYS_POKENAV_GET);
            break;
        case DEBUG_FLAGVAR_MENU_ITEM_TOGGLE_MATCH_CALL:
            result = FlagGet(FLAG_ADDED_MATCH_CALL_TO_POKENAV) && FlagGet(FLAG_HAS_MATCH_CALL);
            break;
        case DEBUG_FLAGVAR_MENU_ITEM_TOGGLE_RUN_SHOES:
            result = FlagGet(FLAG_SYS_B_DASH);
            break;
        case DEBUG_FLAGVAR_MENU_ITEM_TOGGLE_LOCATIONS:
            result = TRUE;
            for (u32 i = 0; i < ARRAY_COUNT(sLocationFlags); i++)
            {
                if (!FlagGet(sLocationFlags[i]))
                {
                    result = FALSE;
                    break;
                }
            }
            break;
        case DEBUG_FLAGVAR_MENU_ITEM_TOGGLE_BADGES_ALL:
            result = TRUE;
            for (u32 i = 0; i < ARRAY_COUNT(gBadgeFlags); i++)
            {
                if (!FlagGet(gBadgeFlags[i]))
                {
                    result = FALSE;
                    break;
                }
            }
            break;
        case DEBUG_FLAGVAR_MENU_ITEM_TOGGLE_GAME_CLEAR:
            result = FlagGet(FLAG_SYS_GAME_CLEAR);
            break;
        case DEBUG_FLAGVAR_MENU_ITEM_TOGGLE_FRONTIER_PASS:
            result = FlagGet(FLAG_SYS_FRONTIER_PASS);
            break;
    #if OW_FLAG_NO_COLLISION != 0
        case DEBUG_FLAGVAR_MENU_ITEM_TOGGLE_COLLISION:
            result = FlagGet(OW_FLAG_NO_COLLISION);
            break;
    #endif
    #if OW_FLAG_NO_ENCOUNTER != 0
        case DEBUG_FLAGVAR_MENU_ITEM_TOGGLE_ENCOUNTER:
            result = FlagGet(OW_FLAG_NO_ENCOUNTER);
            break;
    #endif
    #if OW_FLAG_NO_TRAINER_SEE != 0
        case DEBUG_FLAGVAR_MENU_ITEM_TOGGLE_TRAINER_SEE:
            result = FlagGet(OW_FLAG_NO_TRAINER_SEE);
            break;
    #endif
    #if B_FLAG_NO_BAG_USE != 0
        case DEBUG_FLAGVAR_MENU_ITEM_TOGGLE_BAG_USE:
            result = FlagGet(B_FLAG_NO_BAG_USE);
            break;
    #endif
    #if B_FLAG_NO_CATCHING != 0
        case DEBUG_FLAGVAR_MENU_ITEM_TOGGLE_CATCHING:
            result = FlagGet(B_FLAG_NO_CATCHING);
            break;
    #endif
        default:
            result = 0xFF;
            break;
    }

    return result;
}

static void Debug_InitDebugBattleData(void)
{
    u32 i;
    sDebugBattleData->submenu       = 0;
    sDebugBattleData->battleType    = 0xFF;
    sDebugBattleData->battleTerrain = 0xFF;

    for (i = 0; i < AI_FLAG_COUNT; i++)
        sDebugBattleData->aiFlags[i] = FALSE;
}

static void Debug_GenerateListMenuNames(u32 totalItems)
{
    const u8 sColor_Red[] = _("{COLOR RED}");
    const u8 sColor_Green[] = _("{COLOR GREEN}");
    u32 i, flagResult = 0;
    u8 const *name = NULL;

    // Copy item names for all entries but the last (which is Cancel)
    for (i = 0; i < totalItems; i++)
    {
        if (sDebugMenuListData->listId == 1 && sDebugBattleData->submenu > 1)
        {
            u16 species;
            if (i == 6)
            {
                name = sDebugText_Continue;
                StringCopy(&sDebugMenuListData->itemNames[i][0], name);
            }
            else if (GetMonData(&gEnemyParty[i], MON_DATA_SANITY_HAS_SPECIES))
            {
                species = GetMonData(&gEnemyParty[i], MON_DATA_SPECIES);
                StringCopy(gStringVar1, GetSpeciesName(species));
                StringCopy(&sDebugMenuListData->itemNames[i][0], gStringVar1);
            }
            else
            {
                StringCopy(&sDebugMenuListData->itemNames[i][0], sDebugText_Dashes);
            }
        }
        else
        {
            if (sDebugMenuListData->listId == 0)
            {
                flagResult = Debug_CheckToggleFlags(i);
                name = sDebugMenu_Items_FlagsVars[i].name;
            }
            else if (sDebugMenuListData->listId == 1)
            {
                flagResult = sDebugBattleData->aiFlags[i];
                if (i == totalItems - 1)
                    flagResult = 0xFF;
                name = sDebugMenu_Items_Battle_1[i].name;
            }

            if (flagResult == 0xFF)
            {
                StringCopy(&sDebugMenuListData->itemNames[i][0], name);
            }
            else if (flagResult)
            {
                StringCopy(gStringVar1, sColor_Green);
                StringExpandPlaceholders(gStringVar4, name);
                StringCopy(&sDebugMenuListData->itemNames[i][0], gStringVar4);
            }
            else
            {
                StringCopy(gStringVar1, sColor_Red);
                StringExpandPlaceholders(gStringVar4, name);
                StringCopy(&sDebugMenuListData->itemNames[i][0], gStringVar4);
            }
        }

        sDebugMenuListData->listItems[i].name = &sDebugMenuListData->itemNames[i][0];
        sDebugMenuListData->listItems[i].id = i;
    }
}

static void Debug_RefreshListMenu(u8 taskId)
{
    u8 totalItems = 0;

    if (sDebugMenuListData->listId == 0)
    {
        gMultiuseListMenuTemplate = sDebugMenu_ListTemplate_FlagsVars;
        totalItems = gMultiuseListMenuTemplate.totalItems;
    }
    else if (sDebugMenuListData->listId == 1 && sDebugBattleData->submenu <= 1)
    {
        gMultiuseListMenuTemplate = sDebugMenu_ListTemplate_Battle_1;
        totalItems = gMultiuseListMenuTemplate.totalItems;
    }
    else if (sDebugMenuListData->listId == 1 && sDebugBattleData->submenu > 1)
    {
        gMultiuseListMenuTemplate = sDebugMenu_ListTemplate_Battle_2;
        totalItems = 7;
    }

    // Failsafe to prevent memory corruption
    totalItems = min(totalItems, DEBUG_MAX_MENU_ITEMS);
    Debug_GenerateListMenuNames(totalItems);

    // Set list menu data
    gMultiuseListMenuTemplate.items = sDebugMenuListData->listItems;
    gMultiuseListMenuTemplate.totalItems = totalItems;
    gMultiuseListMenuTemplate.maxShowed = DEBUG_MENU_HEIGHT_MAIN;
    gMultiuseListMenuTemplate.windowId = gTasks[taskId].tWindowId;
    gMultiuseListMenuTemplate.header_X = 0;
    gMultiuseListMenuTemplate.item_X = 8;
    gMultiuseListMenuTemplate.cursor_X = 0;
    gMultiuseListMenuTemplate.upText_Y = 1;
    gMultiuseListMenuTemplate.cursorPal = 2;
    gMultiuseListMenuTemplate.fillValue = 1;
    gMultiuseListMenuTemplate.cursorShadowPal = 3;
    gMultiuseListMenuTemplate.lettersSpacing = 1;
    gMultiuseListMenuTemplate.itemVerticalPadding = 0;
    gMultiuseListMenuTemplate.scrollMultiple = LIST_NO_MULTIPLE_SCROLL;
    gMultiuseListMenuTemplate.fontId = 1;
    gMultiuseListMenuTemplate.cursorKind = 0;
}

static void Debug_RedrawListMenu(u8 taskId)
{
    u8 listTaskId = gTasks[taskId].tMenuTaskId;
    u16 scrollOffset, selectedRow;
    ListMenuGetScrollAndRow(listTaskId, &scrollOffset, &selectedRow);

    DestroyListMenuTask(gTasks[taskId].tMenuTaskId, &scrollOffset, &selectedRow);
    Debug_RefreshListMenu(taskId);
    gTasks[taskId].tMenuTaskId = ListMenuInit(&gMultiuseListMenuTemplate, scrollOffset, selectedRow);
}


// *******************************
// Handle Inputs
static void DebugTask_HandleMenuInput_Main(u8 taskId)
{
    void (*func)(u8);
    u32 input = ListMenu_ProcessInput(gTasks[taskId].tMenuTaskId);

    if (JOY_NEW(A_BUTTON))
    {
        PlaySE(SE_SELECT);
        if ((func = sDebugMenu_Actions_Main[input]) != NULL)
            func(taskId);
    }
    else if (JOY_NEW(B_BUTTON))
    {
        PlaySE(SE_SELECT);
        Debug_DestroyMenu_Full(taskId);
        ScriptContext_Enable();
    }
}

static void DebugTask_HandleMenuInput_General(u8 taskId, const void (*const actions[])(u8), void (*callbackInput)(u8), struct ListMenuTemplate callbackMenuTemplate)
{
    void (*func)(u8);
    u32 input = ListMenu_ProcessInput(gTasks[taskId].tMenuTaskId);

    if (JOY_NEW(A_BUTTON))
    {
        PlaySE(SE_SELECT);
        if ((func = actions[input]) != NULL)
            func(taskId);
    }
    else if (JOY_NEW(B_BUTTON))
    {
        PlaySE(SE_SELECT);
        Debug_DestroyMenu(taskId);
        Debug_ShowMenu(callbackInput, callbackMenuTemplate);
    }
}

static void DebugTask_HandleMenuInput_Utilities(u8 taskId)
{
    DebugTask_HandleMenuInput_General(taskId, sDebugMenu_Actions_Utilities, DebugTask_HandleMenuInput_Main, sDebugMenu_ListTemplate_Main);
}

static void DebugTask_HandleMenuInput_PCBag(u8 taskId)
{
    DebugTask_HandleMenuInput_General(taskId, sDebugMenu_Actions_PCBag, DebugTask_HandleMenuInput_Main, sDebugMenu_ListTemplate_Main);
}

static void DebugTask_HandleMenuInput_PCBag_Fill(u8 taskId)
{
    DebugTask_HandleMenuInput_General(taskId, sDebugMenu_Actions_PCBag_Fill, DebugTask_HandleMenuInput_PCBag, sDebugMenu_ListTemplate_PCBag);
}

static void DebugTask_HandleMenuInput_Party(u8 taskId)
{
    DebugTask_HandleMenuInput_General(taskId, sDebugMenu_Actions_Party, DebugTask_HandleMenuInput_Main, sDebugMenu_ListTemplate_Main);
}

static void DebugTask_HandleMenuInput_Scripts(u8 taskId)
{
    DebugTask_HandleMenuInput_General(taskId, sDebugMenu_Actions_Scripts, DebugTask_HandleMenuInput_Main, sDebugMenu_ListTemplate_Main);
}

static void DebugTask_HandleMenuInput_FlagsVars(u8 taskId)
{
    void (*func)(u8);
    u32 input = ListMenu_ProcessInput(gTasks[taskId].tMenuTaskId);

    if (JOY_NEW(A_BUTTON))
    {
        PlaySE(SE_SELECT);
        if ((func = sDebugMenu_Actions_Flags[input]) != NULL)
        {
            if (input == DEBUG_FLAGVAR_MENU_ITEM_FLAGS || input == DEBUG_FLAGVAR_MENU_ITEM_VARS)
            {
                Debug_RedrawListMenu(taskId);
                func(taskId);
            }
            else
            {
                func(taskId);
                Debug_GenerateListMenuNames(gMultiuseListMenuTemplate.totalItems);
                RedrawListMenu(gTasks[taskId].tMenuTaskId);
            }

            // Remove TRUE/FALSE window for functions that haven't been assigned flags
            if (gTasks[taskId].tInput == 0xFF)
            {
                ClearStdWindowAndFrame(gTasks[taskId].tSubWindowId, TRUE);
                RemoveWindow(gTasks[taskId].tSubWindowId);
                Free(sDebugMenuListData);
            }
        }
    }
    else if (JOY_NEW(B_BUTTON))
    {
        PlaySE(SE_SELECT);
        Debug_DestroyMenu(taskId);
        Debug_ReShowMainMenu();
    }
}

static void DebugTask_HandleBattleMenuReDraw(u8 taskId)
{
    Debug_RefreshListMenu(taskId);
    switch (sDebugBattleData->submenu)
    {
    case 0:
        Debug_DestroyMenu(taskId);
        Debug_ShowMenu(DebugTask_HandleMenuInput_Battle, sDebugMenu_ListTemplate_Battle_0);
        break;
    case 1:
        Debug_DestroyMenu(taskId);
        Debug_ShowMenu(DebugTask_HandleMenuInput_Battle, gMultiuseListMenuTemplate);
        break;
    case 2:
        Debug_DestroyMenu(taskId);
        Debug_ShowMenu(DebugTask_HandleMenuInput_Battle, sDebugMenu_ListTemplate_Battle_2);
        break;
    case 3:
        Debug_DestroyMenu(taskId);
        Debug_ShowMenu(DebugTask_HandleMenuInput_Battle, gMultiuseListMenuTemplate);
        break;
    }
}

static void DebugTask_HandleMenuInput_Battle(u8 taskId)
{
    u16 idx;
    u8 listTaskId = gTasks[taskId].tMenuTaskId;
    ListMenu_ProcessInput(listTaskId);

    ListMenuGetCurrentItemArrayId(listTaskId, &idx);

    if (JOY_NEW(A_BUTTON))
    {
        PlaySE(SE_SELECT);

        switch (sDebugBattleData->submenu)
        {
        case 0: // Battle type
            sDebugBattleData->battleType = idx;
            sDebugBattleData->submenu++;
            Debug_DestroyMenu(taskId);

            if (sDebugBattleData->battleType == DEBUG_BATTLE_0_MENU_ITEM_WILD // Skip AI Flag selection if wild battle
             || sDebugBattleData->battleType == DEBUG_BATTLE_0_MENU_ITEM_WILD_DOUBLE)
            {
                sDebugBattleData->submenu++;
                Debug_ShowMenu(DebugTask_HandleMenuInput_Battle, sDebugMenu_ListTemplate_Battle_2);
            }
            else
            {
                Debug_ShowMenu(DebugTask_HandleMenuInput_Battle, gMultiuseListMenuTemplate);
            }
            break;
        case 1: // AI Flags
            if (idx == sDebugMenu_ListTemplate_Battle_1.totalItems - 1)
            {
                sDebugBattleData->submenu++;
                Debug_DestroyMenu(taskId);
                Debug_ShowMenu(DebugTask_HandleMenuInput_Battle, sDebugMenu_ListTemplate_Battle_2);
            }
            else
            {
                sDebugBattleData->aiFlags[idx] = !sDebugBattleData->aiFlags[idx];
                Debug_RedrawListMenu(taskId);
            }

            break;
        case 2: // Terrain
            sDebugBattleData->submenu++;
            sDebugBattleData->battleTerrain = idx;
            Debug_DestroyMenu(taskId);
            Debug_ShowMenu(DebugTask_HandleMenuInput_Battle, gMultiuseListMenuTemplate);
            break;
        case 3: // Enemy pokemon
            if (idx == 6)
                Debug_InitializeBattle(taskId);
            break;
        }
    }
    else if (JOY_NEW(B_BUTTON))
    {
        switch (sDebugBattleData->submenu)
        {
        case 0: // Return to Main menu
            PlaySE(SE_SELECT);
            Debug_DestroyMenu(taskId);
            Debug_ReShowMainMenu();
            break;
        case 2: // Skip AI Flag selection if wild battle
            if (sDebugBattleData->battleType == DEBUG_BATTLE_0_MENU_ITEM_WILD
             || sDebugBattleData->battleType == DEBUG_BATTLE_0_MENU_ITEM_WILD_DOUBLE)
            {
                sDebugBattleData->submenu = 0;
            }
            else
                sDebugBattleData->submenu--;
            DebugTask_HandleBattleMenuReDraw(taskId);
            break;
        default:
            sDebugBattleData->submenu--;
            DebugTask_HandleBattleMenuReDraw(taskId);
            break;
        }
    }
}

static void Debug_InitializeBattle(u8 taskId)
{
    u32 i;
    gBattleTypeFlags = 0;

    // Set main battle flags
    switch (sDebugBattleData->battleType)
    {
    case DEBUG_BATTLE_0_MENU_ITEM_WILD:
        break;
    case DEBUG_BATTLE_0_MENU_ITEM_SINGLE:
        gBattleTypeFlags = (BATTLE_TYPE_TRAINER);
        break;
    case DEBUG_BATTLE_0_MENU_ITEM_DOUBLE:
        gBattleTypeFlags = (BATTLE_TYPE_DOUBLE | BATTLE_TYPE_TWO_OPPONENTS | BATTLE_TYPE_TRAINER);
        break;
    case DEBUG_BATTLE_0_MENU_ITEM_MULTI:
        gBattleTypeFlags = (BATTLE_TYPE_DOUBLE | BATTLE_TYPE_TWO_OPPONENTS | BATTLE_TYPE_TRAINER | BATTLE_TYPE_INGAME_PARTNER);
        break;
    }

    // Set terrain
    gBattleTerrain = sDebugBattleData->battleTerrain;

    // Populate enemy party
    for (i = 0; i < PARTY_SIZE; i++)
    {
        ZeroMonData(&gEnemyParty[i]);
        if (GetMonData(&gPlayerParty[i], MON_DATA_SANITY_HAS_SPECIES))
            gEnemyParty[i] = gPlayerParty[i];
    }

    // Set AI flags
    for (i = 0; i < ARRAY_COUNT(sDebugBattleData->aiFlags); i++)
    {
        if (sDebugBattleData->aiFlags[i])
            gDebugAIFlags |= (1 << i);
    }

    gIsDebugBattle = TRUE;
    BattleSetup_StartTrainerBattle_Debug();


    Debug_DestroyMenu_Full(taskId);
}

static void DebugTask_HandleMenuInput_Give(u8 taskId)
{
    DebugTask_HandleMenuInput_General(taskId, sDebugMenu_Actions_Give, DebugTask_HandleMenuInput_Main, sDebugMenu_ListTemplate_Main);
}

static void DebugTask_HandleMenuInput_Sound(u8 taskId)
{
    DebugTask_HandleMenuInput_General(taskId, sDebugMenu_Actions_Sound, DebugTask_HandleMenuInput_Main, sDebugMenu_ListTemplate_Main);
}

static void DebugTask_HandleMenuInput_BerryFunctions(u8 taskId)
{
    DebugTask_HandleMenuInput_General(taskId, sDebugMenu_Actions_BerryFunctions, DebugTask_HandleMenuInput_Main, sDebugMenu_ListTemplate_Main);
}

// *******************************
// Open sub-menus
static void DebugAction_OpenUtilitiesMenu(u8 taskId)
{
    Debug_DestroyMenu(taskId);
    Debug_ShowMenu(DebugTask_HandleMenuInput_Utilities, sDebugMenu_ListTemplate_Utilities);
}

static void DebugAction_OpenPCBagMenu(u8 taskId)
{
    Debug_DestroyMenu(taskId);
    Debug_ShowMenu(DebugTask_HandleMenuInput_PCBag, sDebugMenu_ListTemplate_PCBag);
}

static void DebugAction_OpenPartyMenu(u8 taskId)
{
    Debug_DestroyMenu(taskId);
    Debug_ShowMenu(DebugTask_HandleMenuInput_Party, sDebugMenu_ListTemplate_Party);
}

static void DebugAction_OpenScriptsMenu(u8 taskId)
{
    Debug_DestroyMenu(taskId);
    Debug_ShowMenu(DebugTask_HandleMenuInput_Scripts, sDebugMenu_ListTemplate_Scripts);
}

static void DebugAction_OpenFlagsVarsMenu(u8 taskId)
{
    Debug_DestroyMenu(taskId);
    sDebugMenuListData->listId = 0;
    Debug_ShowMenu(DebugTask_HandleMenuInput_FlagsVars, gMultiuseListMenuTemplate);
}

static void DebugAction_OpenGiveMenu(u8 taskId)
{
    Debug_DestroyMenu(taskId);
    Debug_ShowMenu(DebugTask_HandleMenuInput_Give, sDebugMenu_ListTemplate_Give);
}

static void DebugAction_OpenSoundMenu(u8 taskId)
{
    Debug_DestroyMenu(taskId);
    Debug_ShowMenu(DebugTask_HandleMenuInput_Sound, sDebugMenu_ListTemplate_Sound);
}

static void DebugAction_Util_BerryFunctions(u8 taskId)
{
    Debug_DestroyMenu(taskId);
    Debug_ShowMenu(DebugTask_HandleMenuInput_BerryFunctions, sDebugMenu_ListTemplate_BerryFunctions);
}

// *******************************
// Actions Utilities

static void DebugAction_Util_Fly(u8 taskId)
{
    Debug_DestroyMenu_Full(taskId);
    SetMainCallback2(CB2_OpenFlyMap);
}

#define tMapGroup  data[5]
#define tMapNum    data[6]
#define tWarp      data[7]

#define LAST_MAP_GROUP (MAP_GROUPS_COUNT - 1)

static void DebugAction_Util_Warp_Warp(u8 taskId)
{
    u8 windowId;

    ClearStdWindowAndFrame(gTasks[taskId].tWindowId, TRUE);
    RemoveWindow(gTasks[taskId].tWindowId);

    HideMapNamePopUpWindow();
    LoadMessageBoxAndBorderGfx();
    windowId = AddWindow(&sDebugMenuWindowTemplateExtra);
    DrawStdWindowFrame(windowId, FALSE);

    CopyWindowToVram(windowId, COPYWIN_FULL);

    ConvertIntToDecimalStringN(gStringVar1, gTasks[taskId].tInput, STR_CONV_MODE_LEADING_ZEROS, 3);
    ConvertIntToDecimalStringN(gStringVar2, LAST_MAP_GROUP, STR_CONV_MODE_LEADING_ZEROS, 3);
    StringExpandPlaceholders(gStringVar1, sDebugText_Util_WarpToMap_SelMax);
    StringCopy(gStringVar3, gText_DigitIndicator[0]);
    StringExpandPlaceholders(gStringVar4, sDebugText_Util_WarpToMap_SelectMapGroup);
    AddTextPrinterParameterized(windowId, DEBUG_MENU_FONT, gStringVar4, 0, 0, 0, NULL);

    gTasks[taskId].func = DebugAction_Util_Warp_SelectMapGroup;
    gTasks[taskId].tSubWindowId = windowId;
    gTasks[taskId].tInput = 0;
    gTasks[taskId].tDigit = 0;
    gTasks[taskId].tMapGroup = 0;
    gTasks[taskId].tMapNum = 0;
    gTasks[taskId].tWarp = 0;
}

static void DebugAction_Util_Warp_SelectMapGroup(u8 taskId)
{
    if (JOY_NEW(DPAD_ANY))
    {
        PlaySE(SE_SELECT);
        Debug_HandleInput_Numeric(taskId, 0, LAST_MAP_GROUP, 3);

        ConvertIntToDecimalStringN(gStringVar1, gTasks[taskId].tInput, STR_CONV_MODE_LEADING_ZEROS, 3);
        ConvertIntToDecimalStringN(gStringVar2, LAST_MAP_GROUP, STR_CONV_MODE_LEADING_ZEROS, 3);
        StringExpandPlaceholders(gStringVar1, sDebugText_Util_WarpToMap_SelMax);
        StringCopy(gStringVar3, gText_DigitIndicator[gTasks[taskId].tDigit]);
        StringExpandPlaceholders(gStringVar4, sDebugText_Util_WarpToMap_SelectMapGroup);
        AddTextPrinterParameterized(gTasks[taskId].tSubWindowId, DEBUG_MENU_FONT, gStringVar4, 0, 0, 0, NULL);
    }

    if (JOY_NEW(A_BUTTON))
    {
        gTasks[taskId].tMapGroup = gTasks[taskId].tInput;
        gTasks[taskId].tInput = 0;
        gTasks[taskId].tDigit = 0;

        ConvertIntToDecimalStringN(gStringVar1, gTasks[taskId].tInput, STR_CONV_MODE_LEADING_ZEROS, (MAP_GROUP_COUNT[gTasks[taskId].tMapGroup] - 1 >= 100) ? 3 : 2);
        ConvertIntToDecimalStringN(gStringVar2, MAP_GROUP_COUNT[gTasks[taskId].tMapGroup] - 1, STR_CONV_MODE_LEADING_ZEROS, (MAP_GROUP_COUNT[gTasks[taskId].tMapGroup] - 1 >= 100) ? 3 : 2);
        StringExpandPlaceholders(gStringVar1, sDebugText_Util_WarpToMap_SelMax);
        GetMapName(gStringVar2, Overworld_GetMapHeaderByGroupAndId(gTasks[taskId].tMapGroup, gTasks[taskId].tInput)->regionMapSectionId, 0);
        StringCopy(gStringVar3, gText_DigitIndicator[gTasks[taskId].tDigit]);
        StringExpandPlaceholders(gStringVar4, sDebugText_Util_WarpToMap_SelectMap);
        AddTextPrinterParameterized(gTasks[taskId].tSubWindowId, DEBUG_MENU_FONT, gStringVar4, 0, 0, 0, NULL);

        gTasks[taskId].func = DebugAction_Util_Warp_SelectMap;
    }
    else if (JOY_NEW(B_BUTTON))
    {
        PlaySE(SE_SELECT);
        DebugAction_DestroyExtraWindow(taskId);
    }
}

static void DebugAction_Util_Warp_SelectMap(u8 taskId)
{
    u8 max_value = MAP_GROUP_COUNT[gTasks[taskId].tMapGroup]; //maps in the selected map group

    if (JOY_NEW(DPAD_ANY))
    {
        PlaySE(SE_SELECT);
        Debug_HandleInput_Numeric(taskId, 0, max_value - 1, 3);

        ConvertIntToDecimalStringN(gStringVar1, gTasks[taskId].tInput, STR_CONV_MODE_LEADING_ZEROS, (max_value >= 100) ? 3 : 2);
        ConvertIntToDecimalStringN(gStringVar2, MAP_GROUP_COUNT[gTasks[taskId].tMapGroup] - 1, STR_CONV_MODE_LEADING_ZEROS, (max_value >= 100) ? 3 : 2);
        StringExpandPlaceholders(gStringVar1, sDebugText_Util_WarpToMap_SelMax);
        GetMapName(gStringVar2, Overworld_GetMapHeaderByGroupAndId(gTasks[taskId].tMapGroup, gTasks[taskId].tInput)->regionMapSectionId, 0);
        StringCopy(gStringVar3, gText_DigitIndicator[gTasks[taskId].tDigit]);
        StringExpandPlaceholders(gStringVar4, sDebugText_Util_WarpToMap_SelectMap);
        AddTextPrinterParameterized(gTasks[taskId].tSubWindowId, DEBUG_MENU_FONT, gStringVar4, 0, 0, 0, NULL);
    }

    if (JOY_NEW(A_BUTTON))
    {
        gTasks[taskId].tMapNum = gTasks[taskId].tInput;
        gTasks[taskId].tInput = 0;
        gTasks[taskId].tDigit = 0;

        StringCopy(gStringVar3, gText_DigitIndicator[gTasks[taskId].tDigit]);
        ConvertIntToDecimalStringN(gStringVar1, gTasks[taskId].tInput, STR_CONV_MODE_LEADING_ZEROS, 3);
        StringExpandPlaceholders(gStringVar4, sDebugText_Util_WarpToMap_SelectWarp);
        AddTextPrinterParameterized(gTasks[taskId].tSubWindowId, DEBUG_MENU_FONT, gStringVar4, 0, 0, 0, NULL);
        gTasks[taskId].func = DebugAction_Util_Warp_SelectWarp;
    }
    else if (JOY_NEW(B_BUTTON))
    {
        PlaySE(SE_SELECT);
        DebugAction_DestroyExtraWindow(taskId);
    }
}

static void DebugAction_Util_Warp_SelectWarp(u8 taskId)
{
    if (JOY_NEW(DPAD_ANY))
    {
        PlaySE(SE_SELECT);
        if (JOY_NEW(DPAD_UP))
        {
            gTasks[taskId].tInput += sPowersOfTen[gTasks[taskId].tDigit];
            if (gTasks[taskId].tInput > 10)
                gTasks[taskId].tInput = 10;
        }
        if (JOY_NEW(DPAD_DOWN))
        {
            gTasks[taskId].tInput -= sPowersOfTen[gTasks[taskId].tDigit];
            if (gTasks[taskId].tInput < 0)
                gTasks[taskId].tInput = 0;
        }

        StringCopy(gStringVar3, gText_DigitIndicator[gTasks[taskId].tDigit]);
        ConvertIntToDecimalStringN(gStringVar1, gTasks[taskId].tInput, STR_CONV_MODE_LEADING_ZEROS, 3);
        StringExpandPlaceholders(gStringVar4, sDebugText_Util_WarpToMap_SelectWarp);
        AddTextPrinterParameterized(gTasks[taskId].tSubWindowId, DEBUG_MENU_FONT, gStringVar4, 0, 0, 0, NULL);
    }

    if (JOY_NEW(A_BUTTON))
    {
        gTasks[taskId].tWarp = gTasks[taskId].tInput;
        //If there's no warp with the number available, warp to the center of the map.
        SetWarpDestinationToMapWarp(gTasks[taskId].tMapGroup, gTasks[taskId].tMapNum, gTasks[taskId].tWarp);
        DoWarp();
        ResetInitialPlayerAvatarState();
        DebugAction_DestroyExtraWindow(taskId);
    }
    else if (JOY_NEW(B_BUTTON))
    {
        PlaySE(SE_SELECT);
        DebugAction_DestroyExtraWindow(taskId);
    }
}

#undef tMapGroup
#undef tMapNum
#undef tWarp

void CheckSaveBlock1Size(struct ScriptContext *ctx)
{
    u32 currSb1Size = sizeof(struct SaveBlock1);
    u32 maxSb1Size = SECTOR_DATA_SIZE * (SECTOR_ID_SAVEBLOCK1_END - SECTOR_ID_SAVEBLOCK1_START + 1);
    ConvertIntToDecimalStringN(gStringVar1, currSb1Size, STR_CONV_MODE_LEFT_ALIGN, 6);
    ConvertIntToDecimalStringN(gStringVar2, maxSb1Size, STR_CONV_MODE_LEFT_ALIGN, 6);
    ConvertIntToDecimalStringN(gStringVar3, maxSb1Size - currSb1Size, STR_CONV_MODE_LEFT_ALIGN, 6);
    ConvertIntToDecimalStringN(gStringVar4, 1, STR_CONV_MODE_LEFT_ALIGN, 6);
}

void CheckSaveBlock2Size(struct ScriptContext *ctx)
{
    u32 currSb2Size = (sizeof(struct SaveBlock2));
    u32 maxSb2Size = SECTOR_DATA_SIZE;
    ConvertIntToDecimalStringN(gStringVar1, currSb2Size, STR_CONV_MODE_LEFT_ALIGN, 6);
    ConvertIntToDecimalStringN(gStringVar2, maxSb2Size, STR_CONV_MODE_LEFT_ALIGN, 6);
    ConvertIntToDecimalStringN(gStringVar3, maxSb2Size - currSb2Size, STR_CONV_MODE_LEFT_ALIGN, 6);
}

void CheckSaveBlock3Size(struct ScriptContext *ctx)
{
    u32 currSb3Size = (sizeof(struct SaveBlock3));
    u32 maxSb3Size = SAVE_BLOCK_3_CHUNK_SIZE * NUM_SECTORS_PER_SLOT;
    ConvertIntToDecimalStringN(gStringVar1, currSb3Size, STR_CONV_MODE_LEFT_ALIGN, 6);
    ConvertIntToDecimalStringN(gStringVar2, maxSb3Size, STR_CONV_MODE_LEFT_ALIGN, 6);
    ConvertIntToDecimalStringN(gStringVar3, maxSb3Size - currSb3Size, STR_CONV_MODE_LEFT_ALIGN, 6);
}

void CheckPokemonStorageSize(struct ScriptContext *ctx)
{
    u32 currPkmnStorageSize = sizeof(struct PokemonStorage);
    u32 maxPkmnStorageSize = SECTOR_DATA_SIZE * (SECTOR_ID_PKMN_STORAGE_END - SECTOR_ID_PKMN_STORAGE_START + 1);
    ConvertIntToDecimalStringN(gStringVar1, currPkmnStorageSize, STR_CONV_MODE_LEFT_ALIGN, 6);
    ConvertIntToDecimalStringN(gStringVar2, maxPkmnStorageSize, STR_CONV_MODE_LEFT_ALIGN, 6);
    ConvertIntToDecimalStringN(gStringVar3, maxPkmnStorageSize - currPkmnStorageSize, STR_CONV_MODE_LEFT_ALIGN, 6);
}

static void DebugAction_Util_CheckSaveBlock(u8 taskId)
{
    Debug_DestroyMenu_Full_Script(taskId, Debug_CheckSaveBlock);
}

enum RoundMode
{
    ROUND_CEILING,
    ROUND_NEAREST,
    ROUND_FLOOR,
};

static u8 *ConvertQ22_10ToDecimalString(u8 *string, u32 q22_10, u32 decimalDigits, enum RoundMode roundMode)
{
    string = ConvertIntToDecimalStringN(string, q22_10 >> 10, STR_CONV_MODE_LEFT_ALIGN, 10);

    if (decimalDigits == 0)
        return string;

    *string++ = CHAR_PERIOD;

    q22_10 &= (1 << 10) - 1;
    while (decimalDigits-- > 1)
    {
        q22_10 *= 10;
        *string++ = CHAR_0 + (q22_10 >> 10);
        q22_10 &= (1 << 10) - 1;
    }

    q22_10 *= 10;
    switch (roundMode)
    {
    case ROUND_CEILING: q22_10 += (1 << 10) - 1; break;
    case ROUND_NEAREST: q22_10 += 1 << (10 - 1); break;
    case ROUND_FLOOR:                            break;
    }
    *string++ = CHAR_0 + (q22_10 >> 10);

    *string++ = EOS;

    return string;
}

void CheckROMSize(struct ScriptContext *ctx)
{
    extern u8 __rom_end[];
    u32 currROMSizeB = __rom_end - (const u8 *)ROM_START;
    u32 currROMSizeKB = (currROMSizeB + 1023) / 1024;
    u32 currROMFreeKB = ((const u8 *)ROM_END - __rom_end) / 1024;
    ConvertQ22_10ToDecimalString(gStringVar1, currROMSizeKB, 2, ROUND_CEILING);
    ConvertQ22_10ToDecimalString(gStringVar2, currROMFreeKB, 2, ROUND_FLOOR);
}

static void DebugAction_Util_CheckROMSpace(u8 taskId)
{
    Debug_DestroyMenu_Full(taskId);
    LockPlayerFieldControls();
    ScriptContext_SetupScript(Debug_CheckROMSpace);
}

static const u8 sWeatherNames[WEATHER_COUNT][24] = {
    [WEATHER_NONE]               = _("NONE"),
    [WEATHER_SUNNY_CLOUDS]       = _("SUNNY CLOUDS"),
    [WEATHER_SUNNY]              = _("SUNNY"),
    [WEATHER_RAIN]               = _("RAIN"),
    [WEATHER_SNOW]               = _("SNOW"),
    [WEATHER_RAIN_THUNDERSTORM]  = _("RAIN THUNDERSTORM"),
    [WEATHER_FOG_HORIZONTAL]     = _("FOG HORIZONTAL"),
    [WEATHER_VOLCANIC_ASH]       = _("VOLCANIC ASH"),
    [WEATHER_SANDSTORM]          = _("SANDSTORM"),
    [WEATHER_FOG_DIAGONAL]       = _("FOG DIAGONAL"),
    [WEATHER_UNDERWATER]         = _("UNDERWATER"),
    [WEATHER_SHADE]              = _("SHADE"),
    [WEATHER_DROUGHT]            = _("DROUGHT"),
    [WEATHER_DOWNPOUR]           = _("DOWNPOUR"),
    [WEATHER_UNDERWATER_BUBBLES] = _("UNDERWATER BUBBLES"),
    [WEATHER_ABNORMAL]           = _("ABNORMAL(NOT WORKING)"),
    [WEATHER_ROUTE119_CYCLE]     = _("ROUTE119 CYCLE"),
    [WEATHER_ROUTE123_CYCLE]     = _("ROUTE123 CYCLE"),
};
static const u8 sDebugText_WeatherNotDefined[] = _("NOT DEFINED!!!");
static void DebugAction_Util_Weather(u8 taskId)
{
    u8 windowId;

    ClearStdWindowAndFrame(gTasks[taskId].tWindowId, TRUE);
    RemoveWindow(gTasks[taskId].tWindowId);

    HideMapNamePopUpWindow();
    LoadMessageBoxAndBorderGfx();
    windowId = AddWindow(&sDebugMenuWindowTemplateWeather);
    DrawStdWindowFrame(windowId, FALSE);

    CopyWindowToVram(windowId, COPYWIN_FULL);

    //Display initial ID
    StringCopy(gStringVar2, gText_DigitIndicator[0]);
    ConvertIntToDecimalStringN(gStringVar3, 1, STR_CONV_MODE_LEADING_ZEROS, 2);
    StringCopyPadded(gStringVar1, sWeatherNames[0], CHAR_SPACE, 30);
    StringExpandPlaceholders(gStringVar4, sDebugText_Util_Weather_ID);
    AddTextPrinterParameterized(windowId, DEBUG_MENU_FONT, gStringVar4, 0, 0, 0, NULL);

    gTasks[taskId].func = DebugAction_Util_Weather_SelectId;
    gTasks[taskId].tSubWindowId = windowId;
    gTasks[taskId].tInput = 0;
    gTasks[taskId].tDigit = 0;
}

static void DebugAction_Util_Weather_SelectId(u8 taskId)
{
    if (JOY_NEW(DPAD_ANY))
    {
        PlaySE(SE_SELECT);
        Debug_HandleInput_Numeric(taskId, WEATHER_NONE, WEATHER_COUNT - 1, 3);

        StringCopy(gStringVar2, gText_DigitIndicator[gTasks[taskId].tDigit]);
        ConvertIntToDecimalStringN(gStringVar3, gTasks[taskId].tInput, STR_CONV_MODE_LEADING_ZEROS, 2);

        if (gTasks[taskId].tInput <= 15 || gTasks[taskId].tInput >= 20)
            StringCopyPadded(gStringVar1, sWeatherNames[gTasks[taskId].tInput], CHAR_SPACE, 30);
        else
            StringCopyPadded(gStringVar1, sDebugText_WeatherNotDefined, CHAR_SPACE, 30);

        StringExpandPlaceholders(gStringVar4, sDebugText_Util_Weather_ID);
        AddTextPrinterParameterized(gTasks[taskId].tSubWindowId, DEBUG_MENU_FONT, gStringVar4, 0, 0, 0, NULL);
    }

    if (JOY_NEW(A_BUTTON))
    {
        if (gTasks[taskId].tInput <= 14 || gTasks[taskId].tInput >= 20)
        {
            gTasks[taskId].data[5] = gTasks[taskId].tInput;
            SetWeather(gTasks[taskId].data[5]);
        }
    }
    else if (JOY_NEW(B_BUTTON))
    {
        PlaySE(SE_SELECT);
        DebugAction_DestroyExtraWindow(taskId);
    }
}

static void DebugAction_Util_FontTest(u8 taskId)
{
    Debug_DestroyMenu_Full_Script(taskId, Debug_EventScript_FontTest);
}

static void DebugAction_Util_CheckWallClock(u8 taskId)
{
    Debug_DestroyMenu_Full_Script(taskId, PlayersHouse_2F_EventScript_CheckWallClock);
}

static void DebugAction_Util_SetWallClock(u8 taskId)
{
    Debug_DestroyMenu_Full_Script(taskId, PlayersHouse_2F_EventScript_SetWallClock);
}

static void DebugAction_Util_WatchCredits(u8 taskId)
{
    Debug_DestroyMenu_Full(taskId);
    SetMainCallback2(CB2_StartCreditsSequence);
}

static void DebugAction_Util_Player_Name(u8 taskId)
{
    DoNamingScreen(NAMING_SCREEN_PLAYER, gSaveBlock2Ptr->playerName, gSaveBlock2Ptr->playerGender, 0, 0, CB2_ReturnToFieldContinueScript);
}

static void DebugAction_Util_Player_Gender(u8 taskId)
{
    if (gSaveBlock2Ptr->playerGender == MALE)
        gSaveBlock2Ptr->playerGender = FEMALE;
    else
        gSaveBlock2Ptr->playerGender = MALE;
    Debug_DestroyMenu_Full(taskId);
    ScriptContext_Enable();
}

static void DebugAction_Util_Player_Id(u8 taskId)
{
    u32 trainerId = Random32();
    SetTrainerId(trainerId, gSaveBlock2Ptr->playerTrainerId);
    Debug_DestroyMenu_Full(taskId);
    ScriptContext_Enable();
}

static void DebugAction_Util_CheatStart(u8 taskId)
{
    if (!FlagGet(FLAG_SYS_CLOCK_SET))
        RtcInitLocalTimeOffset(0, 0);

    InitTimeBasedEvents();
    Debug_DestroyMenu_Full_Script(taskId, Debug_CheatStart);
}

static void DebugAction_Util_ExpansionVersion(u8 taskId)
{
    Debug_DestroyMenu_Full(taskId);
    LockPlayerFieldControls();
    ScriptContext_SetupScript(Debug_ShowExpansionVersion);
}

static void DebugAction_Util_Steven_Multi(u8 taskId)
{
    Debug_DestroyMenu_Full_Script(taskId, Debug_EventScript_Steven_Multi);
}

void BufferExpansionVersion(struct ScriptContext *ctx)
{
    static const u8 sText_Released[] = _("\nRelease Build");
    static const u8 sText_Unreleased[] = _("\nDevelopment Build");
    u8 *string = gStringVar1;
    *string++ = CHAR_v;
    string = ConvertIntToDecimalStringN(string, EXPANSION_VERSION_MAJOR, STR_CONV_MODE_LEFT_ALIGN, 3);
    *string++ = CHAR_PERIOD;
    string = ConvertIntToDecimalStringN(string, EXPANSION_VERSION_MINOR, STR_CONV_MODE_LEFT_ALIGN, 3);
    *string++ = CHAR_PERIOD;
    string = ConvertIntToDecimalStringN(string, EXPANSION_VERSION_PATCH, STR_CONV_MODE_LEFT_ALIGN, 3);
    if (EXPANSION_TAGGED_RELEASE)
        string = StringCopy(string, sText_Released);
    else
        string = StringCopy(string, sText_Unreleased);
}

// *******************************
// Actions Scripts
static void DebugAction_Util_Script_1(u8 taskId)
{
    Debug_DestroyMenu_Full_Script(taskId, Debug_EventScript_Script_1);
}

static void DebugAction_Util_Script_2(u8 taskId)
{
    Debug_DestroyMenu_Full_Script(taskId, Debug_EventScript_Script_2);
}

static void DebugAction_Util_Script_3(u8 taskId)
{
    Debug_DestroyMenu_Full_Script(taskId, Debug_EventScript_Script_3);
}

static void DebugAction_Util_Script_4(u8 taskId)
{
    Debug_DestroyMenu_Full_Script(taskId, Debug_EventScript_Script_4);
}

static void DebugAction_Util_Script_5(u8 taskId)
{
    Debug_DestroyMenu_Full_Script(taskId, Debug_EventScript_Script_5);
}

static void DebugAction_Util_Script_6(u8 taskId)
{
    Debug_DestroyMenu_Full_Script(taskId, Debug_EventScript_Script_6);
}

static void DebugAction_Util_Script_7(u8 taskId)
{
    Debug_DestroyMenu_Full_Script(taskId, Debug_EventScript_Script_7);
}

static void DebugAction_Util_Script_8(u8 taskId)
{
    Debug_DestroyMenu_Full_Script(taskId, Debug_EventScript_Script_8);
}

// *******************************
// Actions Flags and Vars
static void Debug_Display_FlagInfo(u32 flag, u32 digit, u8 windowId)
{
    ConvertIntToDecimalStringN(gStringVar1, flag, STR_CONV_MODE_LEADING_ZEROS, DEBUG_NUMBER_DIGITS_FLAGS);
    ConvertIntToHexStringN(gStringVar2, flag, STR_CONV_MODE_LEFT_ALIGN, 3);
    StringExpandPlaceholders(gStringVar1, COMPOUND_STRING("{STR_VAR_1}{CLEAR_TO 90}\n0x{STR_VAR_2}{CLEAR_TO 90}"));
    if (FlagGet(flag))
        StringCopyPadded(gStringVar2, sDebugText_True, CHAR_SPACE, 15);
    else
        StringCopyPadded(gStringVar2, sDebugText_False, CHAR_SPACE, 15);
    StringCopy(gStringVar3, gText_DigitIndicator[digit]);
    StringExpandPlaceholders(gStringVar4, sDebugText_FlagsVars_Flag);
    AddTextPrinterParameterized(windowId, DEBUG_MENU_FONT, gStringVar4, 0, 0, 0, NULL);
}

static void DebugAction_FlagsVars_Flags(u8 taskId)
{
    u8 windowId;

    ClearStdWindowAndFrame(gTasks[taskId].tWindowId, TRUE);
    RemoveWindow(gTasks[taskId].tWindowId);

    HideMapNamePopUpWindow();
    LoadMessageBoxAndBorderGfx();
    windowId = AddWindow(&sDebugMenuWindowTemplateExtra);
    DrawStdWindowFrame(windowId, FALSE);

    CopyWindowToVram(windowId, COPYWIN_FULL);

    // Display initial flag
    Debug_Display_FlagInfo(FLAG_TEMP_1, 0, windowId);

    gTasks[taskId].func = DebugAction_FlagsVars_FlagsSelect;
    gTasks[taskId].tSubWindowId = windowId;
    gTasks[taskId].tInput = FLAG_TEMP_1;
    gTasks[taskId].tDigit = 0;
}

static void DebugAction_FlagsVars_FlagsSelect(u8 taskId)
{
    if (JOY_NEW(A_BUTTON))
    {
        FlagToggle(gTasks[taskId].tInput);
    }
    else if (JOY_NEW(B_BUTTON))
    {
        PlaySE(SE_SELECT);
        DebugAction_DestroyExtraWindow(taskId);
        return;
    }

    PlaySE(SE_SELECT);
    Debug_HandleInput_Numeric(taskId, 1, FLAGS_COUNT - 1, DEBUG_NUMBER_DIGITS_FLAGS);

    if (JOY_NEW(DPAD_ANY) || JOY_NEW(A_BUTTON))
    {
        Debug_Display_FlagInfo(gTasks[taskId].tInput, gTasks[taskId].tDigit, gTasks[taskId].tSubWindowId);
    }
}

#define tVarValue  data[5]

static void DebugAction_FlagsVars_Vars(u8 taskId)
{
    u8 windowId;

    ClearStdWindowAndFrame(gTasks[taskId].tWindowId, TRUE);
    RemoveWindow(gTasks[taskId].tWindowId);

    HideMapNamePopUpWindow();
    LoadMessageBoxAndBorderGfx();
    windowId = AddWindow(&sDebugMenuWindowTemplateExtra);
    DrawStdWindowFrame(windowId, FALSE);

    CopyWindowToVram(windowId, COPYWIN_FULL);

    // Display initial var
    ConvertIntToDecimalStringN(gStringVar1, VARS_START, STR_CONV_MODE_LEADING_ZEROS, DEBUG_NUMBER_DIGITS_VARIABLES);
    ConvertIntToHexStringN(gStringVar2, VARS_START, STR_CONV_MODE_LEFT_ALIGN, 4);
    StringExpandPlaceholders(gStringVar1, sDebugText_FlagsVars_VariableHex);
    ConvertIntToDecimalStringN(gStringVar3, 0, STR_CONV_MODE_LEADING_ZEROS, DEBUG_NUMBER_DIGITS_VARIABLES);
    StringCopyPadded(gStringVar3, gStringVar3, CHAR_SPACE, 15);
    StringCopy(gStringVar2, gText_DigitIndicator[0]);
    StringExpandPlaceholders(gStringVar4, sDebugText_FlagsVars_Variable);
    AddTextPrinterParameterized(windowId, DEBUG_MENU_FONT, gStringVar4, 0, 0, 0, NULL);

    gTasks[taskId].func = DebugAction_FlagsVars_Select;
    gTasks[taskId].tSubWindowId = windowId;
    gTasks[taskId].tInput = VARS_START;
    gTasks[taskId].tDigit = 0;
    gTasks[taskId].tVarValue = 0;
}

static void DebugAction_FlagsVars_Select(u8 taskId)
{
    Debug_HandleInput_Numeric(taskId, VARS_START, VARS_END, DEBUG_NUMBER_DIGITS_VARIABLES);

    if (JOY_NEW(DPAD_ANY))
    {
        PlaySE(SE_SELECT);

        ConvertIntToDecimalStringN(gStringVar1, gTasks[taskId].tInput, STR_CONV_MODE_LEADING_ZEROS, DEBUG_NUMBER_DIGITS_VARIABLES);
        ConvertIntToHexStringN(gStringVar2, gTasks[taskId].tInput, STR_CONV_MODE_LEFT_ALIGN, 4);
        StringExpandPlaceholders(gStringVar1, sDebugText_FlagsVars_VariableHex);
        if (VarGetIfExist(gTasks[taskId].tInput) == 0xFFFF)
            gTasks[taskId].tVarValue = 0;
        else
            gTasks[taskId].tVarValue = VarGet(gTasks[taskId].tInput);
        ConvertIntToDecimalStringN(gStringVar3, gTasks[taskId].tVarValue, STR_CONV_MODE_LEADING_ZEROS, DEBUG_NUMBER_DIGITS_VARIABLES);
        StringCopy(gStringVar2, gText_DigitIndicator[gTasks[taskId].tDigit]);

        //Combine str's to full window string
        StringExpandPlaceholders(gStringVar4, sDebugText_FlagsVars_Variable);
        AddTextPrinterParameterized(gTasks[taskId].tSubWindowId, DEBUG_MENU_FONT, gStringVar4, 0, 0, 0, NULL);
    }

    if (JOY_NEW(A_BUTTON))
    {
        gTasks[taskId].tDigit = 0;

        PlaySE(SE_SELECT);

        ConvertIntToDecimalStringN(gStringVar1, gTasks[taskId].tInput, STR_CONV_MODE_LEADING_ZEROS, DEBUG_NUMBER_DIGITS_VARIABLES);
        ConvertIntToHexStringN(gStringVar2, gTasks[taskId].tInput, STR_CONV_MODE_LEFT_ALIGN, 4);
        StringExpandPlaceholders(gStringVar1, sDebugText_FlagsVars_VariableHex);
        if (VarGetIfExist(gTasks[taskId].tInput) == 0xFFFF)
            gTasks[taskId].tVarValue = 0;
        else
            gTasks[taskId].tVarValue = VarGet(gTasks[taskId].tInput);
        ConvertIntToDecimalStringN(gStringVar3, gTasks[taskId].tVarValue, STR_CONV_MODE_LEADING_ZEROS, DEBUG_NUMBER_DIGITS_VARIABLES);
        StringCopyPadded(gStringVar3, gStringVar3, CHAR_SPACE, 15);
        StringCopy(gStringVar2, gText_DigitIndicator[gTasks[taskId].tDigit]);
        StringExpandPlaceholders(gStringVar4, sDebugText_FlagsVars_VariableValueSet);
        AddTextPrinterParameterized(gTasks[taskId].tSubWindowId, DEBUG_MENU_FONT, gStringVar4, 0, 0, 0, NULL);

        gTasks[taskId].data[6] = gTasks[taskId].data[5]; //New value selector
        gTasks[taskId].func = DebugAction_FlagsVars_SetValue;
    }
    else if (JOY_NEW(B_BUTTON))
    {
        PlaySE(SE_SELECT);
        DebugAction_DestroyExtraWindow(taskId);
        return;
    }
}

static void DebugAction_FlagsVars_SetValue(u8 taskId)
{
    if (JOY_NEW(DPAD_UP))
    {
        if (gTasks[taskId].data[6] + sPowersOfTen[gTasks[taskId].tDigit] <= 32000)
            gTasks[taskId].data[6] += sPowersOfTen[gTasks[taskId].tDigit];
        else
            gTasks[taskId].data[6] = 32000 - 1;

        if (gTasks[taskId].data[6] >= 32000)
            gTasks[taskId].data[6] = 32000 - 1;
    }
    if (JOY_NEW(DPAD_DOWN))
    {
        gTasks[taskId].data[6] -= sPowersOfTen[gTasks[taskId].tDigit];
        if (gTasks[taskId].data[6] < 0)
            gTasks[taskId].data[6] = 0;
    }
    if (JOY_NEW(DPAD_LEFT))
    {
        gTasks[taskId].tDigit -= 1;
        if (gTasks[taskId].tDigit < 0)
            gTasks[taskId].tDigit = 0;
    }
    if (JOY_NEW(DPAD_RIGHT))
    {
        gTasks[taskId].tDigit += 1;
        if (gTasks[taskId].tDigit > 4)
            gTasks[taskId].tDigit = 4;
    }

    if (JOY_NEW(A_BUTTON))
    {
        PlaySE(SE_SELECT);
        VarSet(gTasks[taskId].tInput, gTasks[taskId].data[6]);
    }
    else if (JOY_NEW(B_BUTTON))
    {
        PlaySE(SE_SELECT);
        DebugAction_DestroyExtraWindow(taskId);
        return;
    }

    if (JOY_NEW(DPAD_ANY) || JOY_NEW(A_BUTTON))
    {
        PlaySE(SE_SELECT);

        ConvertIntToDecimalStringN(gStringVar1, gTasks[taskId].tInput, STR_CONV_MODE_LEADING_ZEROS, DEBUG_NUMBER_DIGITS_VARIABLES);
        ConvertIntToHexStringN(gStringVar2, gTasks[taskId].tInput, STR_CONV_MODE_LEFT_ALIGN, 4);
        StringExpandPlaceholders(gStringVar1, sDebugText_FlagsVars_VariableHex);
        StringCopyPadded(gStringVar1, gStringVar1, CHAR_SPACE, 15);
        ConvertIntToDecimalStringN(gStringVar3, gTasks[taskId].data[6], STR_CONV_MODE_LEADING_ZEROS, DEBUG_NUMBER_DIGITS_VARIABLES);
        StringCopyPadded(gStringVar3, gStringVar3, CHAR_SPACE, 15);
        StringCopy(gStringVar2, gText_DigitIndicator[gTasks[taskId].tDigit]);
        StringExpandPlaceholders(gStringVar4, sDebugText_FlagsVars_VariableValueSet);
        AddTextPrinterParameterized(gTasks[taskId].tSubWindowId, DEBUG_MENU_FONT, gStringVar4, 0, 0, 0, NULL);
    }
}

#undef tVarValue

static void DebugAction_FlagsVars_PokedexFlags_All(u8 taskId)
{
    u16 i;
    for (i = 0; i < NATIONAL_DEX_COUNT; i++)
    {
        GetSetPokedexFlag(i + 1, FLAG_SET_CAUGHT);
        GetSetPokedexFlag(i + 1, FLAG_SET_SEEN);
    }
    Debug_DestroyMenu_Full(taskId);
    ScriptContext_Enable();
}

static void DebugAction_FlagsVars_PokedexFlags_Reset(u8 taskId)
{
    int boxId, boxPosition, partyId;
    u16 species;

    // Reset Pokedex to emtpy
    memset(&gSaveBlock1Ptr->dexCaught, 0, sizeof(gSaveBlock1Ptr->dexCaught));
    memset(&gSaveBlock1Ptr->dexSeen, 0, sizeof(gSaveBlock1Ptr->dexSeen));

    // Add party Pokemon to Pokedex
    for (partyId = 0; partyId < PARTY_SIZE; partyId++)
    {
        if (GetMonData(&gPlayerParty[partyId], MON_DATA_SANITY_HAS_SPECIES))
        {
            species = GetMonData(&gPlayerParty[partyId], MON_DATA_SPECIES);
            GetSetPokedexFlag(SpeciesToNationalPokedexNum(species), FLAG_SET_CAUGHT);
            GetSetPokedexFlag(SpeciesToNationalPokedexNum(species), FLAG_SET_SEEN);
        }
    }

    // Add box Pokemon to Pokedex
    for (boxId = 0; boxId < TOTAL_BOXES_COUNT; boxId++)
    {
        for (boxPosition = 0; boxPosition < IN_BOX_COUNT; boxPosition++)
        {
            if (GetBoxMonData(&gPokemonStoragePtr->boxes[boxId][boxPosition], MON_DATA_SANITY_HAS_SPECIES))
            {
                species = GetBoxMonData(&gPokemonStoragePtr->boxes[boxId][boxPosition], MON_DATA_SPECIES);
                GetSetPokedexFlag(SpeciesToNationalPokedexNum(species), FLAG_SET_CAUGHT);
                GetSetPokedexFlag(SpeciesToNationalPokedexNum(species), FLAG_SET_SEEN);
            }
        }
    }
    Debug_DestroyMenu_Full(taskId);
    ScriptContext_Enable();
}

static void DebugAction_FlagsVars_SwitchDex(u8 taskId)
{
    if (FlagGet(FLAG_SYS_POKEDEX_GET))
        PlaySE(SE_PC_OFF);
    else
        PlaySE(SE_PC_LOGIN);
    FlagToggle(FLAG_SYS_POKEDEX_GET);
}

static void DebugAction_FlagsVars_SwitchNatDex(u8 taskId)
{
    if (IsNationalPokedexEnabled())
    {
        DisableNationalPokedex();
        PlaySE(SE_PC_OFF);
    }
    else
    {
        EnableNationalPokedex();
        PlaySE(SE_PC_LOGIN);
    }
}

static void DebugAction_FlagsVars_SwitchPokeNav(u8 taskId)
{
    if (FlagGet(FLAG_SYS_POKENAV_GET))
        PlaySE(SE_PC_OFF);
    else
        PlaySE(SE_PC_LOGIN);
    FlagToggle(FLAG_SYS_POKENAV_GET);
}

static void DebugAction_FlagsVars_SwitchMatchCall(u8 taskId)
{
    if (FlagGet(FLAG_ADDED_MATCH_CALL_TO_POKENAV))
    {
        PlaySE(SE_PC_OFF);
        FlagClear(FLAG_ADDED_MATCH_CALL_TO_POKENAV);
        FlagClear(FLAG_HAS_MATCH_CALL);
    }
    else
    {
        PlaySE(SE_PC_LOGIN);
        FlagSet(FLAG_ADDED_MATCH_CALL_TO_POKENAV);
        FlagSet(FLAG_HAS_MATCH_CALL);
    }
}

static void DebugAction_FlagsVars_RunningShoes(u8 taskId)
{
    if (FlagGet(FLAG_SYS_B_DASH))
        PlaySE(SE_PC_OFF);
    else
        PlaySE(SE_PC_LOGIN);
    FlagToggle(FLAG_SYS_B_DASH);
}

static void DebugAction_FlagsVars_ToggleFlyFlags(u8 taskId)
{
    if (FlagGet(sLocationFlags[ARRAY_COUNT(sLocationFlags) - 1]))
    {
        PlaySE(SE_PC_OFF);
        for (u32 i = 0; i < ARRAY_COUNT(sLocationFlags); i++)
            FlagClear(sLocationFlags[i]);
    }
    else
    {
        PlaySE(SE_PC_LOGIN);
        for (u32 i = 0; i < ARRAY_COUNT(sLocationFlags); i++)
            FlagSet(sLocationFlags[i]);
    }
}

static void DebugAction_FlagsVars_ToggleBadgeFlags(u8 taskId)
{
    if (FlagGet(gBadgeFlags[ARRAY_COUNT(gBadgeFlags) - 1]))
    {
        PlaySE(SE_PC_OFF);
        for (u32 i = 0; i < ARRAY_COUNT(gBadgeFlags); i++)
            FlagClear(gBadgeFlags[i]);
    }
    else
    {
        PlaySE(SE_PC_LOGIN);
        for (u32 i = 0; i < ARRAY_COUNT(gBadgeFlags); i++)
            FlagSet(gBadgeFlags[i]);
    }
}

static void DebugAction_FlagsVars_ToggleGameClear(u8 taskId)
{
    // Sound effect
    if (FlagGet(FLAG_SYS_GAME_CLEAR))
        PlaySE(SE_PC_OFF);
    else
        PlaySE(SE_PC_LOGIN);
    FlagToggle(FLAG_SYS_GAME_CLEAR);
}

static void DebugAction_FlagsVars_ToggleFrontierPass(u8 taskId)
{
    // Sound effect
    if (FlagGet(FLAG_SYS_FRONTIER_PASS))
        PlaySE(SE_PC_OFF);
    else
        PlaySE(SE_PC_LOGIN);
    FlagToggle(FLAG_SYS_FRONTIER_PASS);
}

static void DebugAction_FlagsVars_CollisionOnOff(u8 taskId)
{
#if OW_FLAG_NO_COLLISION == 0
    Debug_DestroyMenu_Full_Script(taskId, Debug_FlagsNotSetOverworldConfigMessage);
#else
    if (FlagGet(OW_FLAG_NO_COLLISION))
        PlaySE(SE_PC_OFF);
    else
        PlaySE(SE_PC_LOGIN);
    FlagToggle(OW_FLAG_NO_COLLISION);
#endif
}

static void DebugAction_FlagsVars_EncounterOnOff(u8 taskId)
{
#if OW_FLAG_NO_ENCOUNTER == 0
    Debug_DestroyMenu_Full_Script(taskId, Debug_FlagsNotSetOverworldConfigMessage);
#else
    if (FlagGet(OW_FLAG_NO_ENCOUNTER))
        PlaySE(SE_PC_OFF);
    else
        PlaySE(SE_PC_LOGIN);
    FlagToggle(OW_FLAG_NO_ENCOUNTER);
#endif
}

static void DebugAction_FlagsVars_TrainerSeeOnOff(u8 taskId)
{
#if OW_FLAG_NO_TRAINER_SEE == 0
    Debug_DestroyMenu_Full_Script(taskId, Debug_FlagsNotSetOverworldConfigMessage);
#else
    if (FlagGet(OW_FLAG_NO_TRAINER_SEE))
        PlaySE(SE_PC_OFF);
    else
        PlaySE(SE_PC_LOGIN);
    FlagToggle(OW_FLAG_NO_TRAINER_SEE);
#endif
}

static void DebugAction_FlagsVars_BagUseOnOff(u8 taskId)
{
#if B_FLAG_NO_BAG_USE == 0
    Debug_DestroyMenu_Full_Script(taskId, Debug_FlagsNotSetBattleConfigMessage);
#else
    if (FlagGet(B_FLAG_NO_BAG_USE))
        PlaySE(SE_PC_OFF);
    else
        PlaySE(SE_PC_LOGIN);
    FlagToggle(B_FLAG_NO_BAG_USE);
#endif
}

static void DebugAction_FlagsVars_CatchingOnOff(u8 taskId)
{
#if B_FLAG_NO_CATCHING == 0
    Debug_DestroyMenu_Full_Script(taskId, Debug_FlagsNotSetBattleConfigMessage);
#else
    if (FlagGet(B_FLAG_NO_CATCHING))
        PlaySE(SE_PC_OFF);
    else
        PlaySE(SE_PC_LOGIN);
    FlagToggle(B_FLAG_NO_CATCHING);
#endif
}

// *******************************
// Actions Give
#define ITEM_TAG 0xFDF3
#define tItemId    data[5]
#define tSpriteId  data[6]

static void Debug_Display_ItemInfo(u32 itemId, u32 digit, u8 windowId)
{
    StringCopy(gStringVar2, gText_DigitIndicator[digit]);
    u8* end = CopyItemName(itemId, gStringVar1);
    WrapFontIdToFit(gStringVar1, end, DEBUG_MENU_FONT, WindowWidthPx(windowId));
    StringCopyPadded(gStringVar1, gStringVar1, CHAR_SPACE, 15);
    ConvertIntToDecimalStringN(gStringVar3, itemId, STR_CONV_MODE_LEADING_ZEROS, DEBUG_NUMBER_DIGITS_ITEMS);
    StringExpandPlaceholders(gStringVar4, sDebugText_ItemID);
    AddTextPrinterParameterized(windowId, DEBUG_MENU_FONT, gStringVar4, 0, 0, 0, NULL);
}

static void DebugAction_Give_Item(u8 taskId)
{
    u8 windowId;

    ClearStdWindowAndFrame(gTasks[taskId].tWindowId, TRUE);
    RemoveWindow(gTasks[taskId].tWindowId);

    HideMapNamePopUpWindow();
    LoadMessageBoxAndBorderGfx();
    windowId = AddWindow(&sDebugMenuWindowTemplateExtra);
    DrawStdWindowFrame(windowId, FALSE);

    CopyWindowToVram(windowId, COPYWIN_FULL);

    // Display initial item
    Debug_Display_ItemInfo(1, 0, windowId);

    gTasks[taskId].func = DebugAction_Give_Item_SelectId;
    gTasks[taskId].tSubWindowId = windowId;
    gTasks[taskId].tInput = 1;
    gTasks[taskId].tDigit = 0;
    gTasks[taskId].tSpriteId = AddItemIconSprite(ITEM_TAG, ITEM_TAG, gTasks[taskId].tInput);
    gSprites[gTasks[taskId].tSpriteId].x2 = DEBUG_NUMBER_ICON_X+10;
    gSprites[gTasks[taskId].tSpriteId].y2 = DEBUG_NUMBER_ICON_Y+10;
    gSprites[gTasks[taskId].tSpriteId].oam.priority = 0;
}

static void DestroyItemIcon(u8 taskId)
{
    FreeSpriteTilesByTag(ITEM_TAG);
    FreeSpritePaletteByTag(ITEM_TAG);
    FreeSpriteOamMatrix(&gSprites[gTasks[taskId].tSpriteId]);
    DestroySprite(&gSprites[gTasks[taskId].tSpriteId]);
}

static void Debug_Display_ItemQuantity(u32 quantity, u32 digit, u8 windowId)
{
    StringCopy(gStringVar2, gText_DigitIndicator[digit]);
    ConvertIntToDecimalStringN(gStringVar1, quantity, STR_CONV_MODE_LEADING_ZEROS, DEBUG_NUMBER_DIGITS_ITEM_QUANTITY);
    StringCopyPadded(gStringVar1, gStringVar1, CHAR_SPACE, 15);
    StringExpandPlaceholders(gStringVar4, sDebugText_ItemQuantity);
    AddTextPrinterParameterized(windowId, DEBUG_MENU_FONT, gStringVar4, 0, 0, 0, NULL);
}

static void DebugAction_Give_Item_SelectId(u8 taskId)
{
    if (JOY_NEW(DPAD_ANY))
    {
        PlaySE(SE_SELECT);
        Debug_HandleInput_Numeric(taskId, 1, ITEMS_COUNT - 1, DEBUG_NUMBER_DIGITS_ITEMS);
        Debug_Display_ItemInfo(gTasks[taskId].tInput, gTasks[taskId].tDigit, gTasks[taskId].tSubWindowId);
        DestroyItemIcon(taskId);
        gTasks[taskId].tSpriteId = AddItemIconSprite(ITEM_TAG, ITEM_TAG, gTasks[taskId].tInput);
        gSprites[gTasks[taskId].tSpriteId].x2 = DEBUG_NUMBER_ICON_X+10;
        gSprites[gTasks[taskId].tSpriteId].y2 = DEBUG_NUMBER_ICON_Y+10;
        gSprites[gTasks[taskId].tSpriteId].oam.priority = 0;
    }

    if (JOY_NEW(A_BUTTON))
    {
        gTasks[taskId].tItemId = gTasks[taskId].tInput;
        gTasks[taskId].tInput = 1;
        gTasks[taskId].tDigit = 0;
        Debug_Display_ItemQuantity(gTasks[taskId].tInput, gTasks[taskId].tDigit, gTasks[taskId].tSubWindowId);
        gTasks[taskId].func = DebugAction_Give_Item_SelectQuantity;
    }
    else if (JOY_NEW(B_BUTTON))
    {
        DestroyItemIcon(taskId);

        PlaySE(SE_SELECT);
        DebugAction_DestroyExtraWindow(taskId);
    }
}

static void DebugAction_Give_Item_SelectQuantity(u8 taskId)
{
    u32 itemId = gTasks[taskId].tItemId;

    if (JOY_NEW(DPAD_ANY))
    {
        PlaySE(SE_SELECT);
        Debug_HandleInput_Numeric(taskId, 1, MAX_BAG_ITEM_CAPACITY, MAX_ITEM_DIGITS);
        Debug_Display_ItemQuantity(gTasks[taskId].tInput, gTasks[taskId].tDigit, gTasks[taskId].tSubWindowId);
    }

    if (JOY_NEW(A_BUTTON))
    {
        DestroyItemIcon(taskId);

        PlaySE(MUS_LEVEL_UP);
        AddBagItem(itemId, gTasks[taskId].tInput);
        DebugAction_DestroyExtraWindow(taskId);
    }
    else if (JOY_NEW(B_BUTTON))
    {
        DestroyItemIcon(taskId);

        PlaySE(SE_SELECT);
        DebugAction_DestroyExtraWindow(taskId);
    }
}

#undef tItemId
#undef tSpriteId

//Pokemon
static void ResetMonDataStruct(struct DebugMonData *sDebugMonData)
{
    sDebugMonData->species          = 1;
    sDebugMonData->level            = MIN_LEVEL;
    sDebugMonData->isShiny          = FALSE;
    sDebugMonData->nature           = 0;
    sDebugMonData->abilityNum       = 0;
    sDebugMonData->teraType         = TYPE_NONE;
    sDebugMonData->dynamaxLevel     = 0;
    sDebugMonData->gmaxFactor       = FALSE;
    for (u32 i = 0; i < NUM_STATS; i++)
    {
        sDebugMonData->monIVs[i] = 0;
        sDebugMonData->monEVs[i] = 0;
    }
}

#define tIsComplex  data[5]
#define tSpriteId   data[6]
#define tIterator   data[7]

static void Debug_Display_SpeciesInfo(u32 species, u32 digit, u8 windowId)
{
    StringCopy(gStringVar2, gText_DigitIndicator[digit]);
    u8 *end = StringCopy(gStringVar1, GetSpeciesName(species));
    WrapFontIdToFit(gStringVar1, end, DEBUG_MENU_FONT, WindowWidthPx(windowId));
    StringCopyPadded(gStringVar1, gStringVar1, CHAR_SPACE, 15);
    ConvertIntToDecimalStringN(gStringVar3, species, STR_CONV_MODE_LEADING_ZEROS, DEBUG_NUMBER_DIGITS_ITEMS);
    StringExpandPlaceholders(gStringVar4, sDebugText_PokemonID);
    AddTextPrinterParameterized(windowId, DEBUG_MENU_FONT, gStringVar4, 0, 0, 0, NULL);
}

static void DebugAction_Give_PokemonSimple(u8 taskId)
{
    u8 windowId;

    //Mon data struct
    sDebugMonData = AllocZeroed(sizeof(struct DebugMonData));
    ResetMonDataStruct(sDebugMonData);

    //Window initialization
    ClearStdWindowAndFrame(gTasks[taskId].tWindowId, TRUE);
    RemoveWindow(gTasks[taskId].tWindowId);

    HideMapNamePopUpWindow();
    LoadMessageBoxAndBorderGfx();
    windowId = AddWindow(&sDebugMenuWindowTemplateExtra);
    DrawStdWindowFrame(windowId, FALSE);

    CopyWindowToVram(windowId, COPYWIN_FULL);

    // Display initial Pokémon
    Debug_Display_SpeciesInfo(sDebugMonData->species, 0, windowId);

    //Set task data
    gTasks[taskId].func = DebugAction_Give_Pokemon_SelectId;
    gTasks[taskId].tSubWindowId = windowId;
    gTasks[taskId].tInput = sDebugMonData->species;
    gTasks[taskId].tDigit = 0;
    gTasks[taskId].tIsComplex = FALSE;

    FreeMonIconPalettes();
    LoadMonIconPalette(gTasks[taskId].tInput);
    gTasks[taskId].tSpriteId = CreateMonIcon(gTasks[taskId].tInput, SpriteCB_MonIcon, DEBUG_NUMBER_ICON_X, DEBUG_NUMBER_ICON_Y, 4, 0);
    gSprites[gTasks[taskId].tSpriteId].oam.priority = 0;
}

static void DebugAction_Give_PokemonComplex(u8 taskId)
{
    u8 windowId;

    //Mon data struct
    sDebugMonData = AllocZeroed(sizeof(struct DebugMonData));
    ResetMonDataStruct(sDebugMonData);

    //Window initialization
    ClearStdWindowAndFrame(gTasks[taskId].tWindowId, TRUE);
    RemoveWindow(gTasks[taskId].tWindowId);

    HideMapNamePopUpWindow();
    LoadMessageBoxAndBorderGfx();
    windowId = AddWindow(&sDebugMenuWindowTemplateExtra);
    DrawStdWindowFrame(windowId, FALSE);

    CopyWindowToVram(windowId, COPYWIN_FULL);

    // Display initial Pokémon
    Debug_Display_SpeciesInfo(sDebugMonData->species, 0, windowId);

    gTasks[taskId].func = DebugAction_Give_Pokemon_SelectId;
    gTasks[taskId].tSubWindowId = windowId;
    gTasks[taskId].tInput = 1;
    gTasks[taskId].tDigit = 0;
    gTasks[taskId].tIsComplex = TRUE;

    FreeMonIconPalettes();
    LoadMonIconPalette(gTasks[taskId].tInput);
    gTasks[taskId].tSpriteId = CreateMonIcon(gTasks[taskId].tInput, SpriteCB_MonIcon, DEBUG_NUMBER_ICON_X, DEBUG_NUMBER_ICON_Y, 4, 0);
    gSprites[gTasks[taskId].tSpriteId].oam.priority = 0;
    gTasks[taskId].tIterator = 0;
}

static void DebugAction_Give_Pokemon_SelectId(u8 taskId)
{
    if (JOY_NEW(DPAD_ANY))
    {
        PlaySE(SE_SELECT);
        Debug_HandleInput_Numeric(taskId, 1, NUM_SPECIES - 1, DEBUG_NUMBER_DIGITS_ITEMS);
        Debug_Display_SpeciesInfo(gTasks[taskId].tInput, gTasks[taskId].tDigit, gTasks[taskId].tSubWindowId);
        FreeAndDestroyMonIconSprite(&gSprites[gTasks[taskId].tSpriteId]);
        FreeMonIconPalettes();
        LoadMonIconPalette(gTasks[taskId].tInput);
        gTasks[taskId].tSpriteId = CreateMonIcon(gTasks[taskId].tInput, SpriteCB_MonIcon, DEBUG_NUMBER_ICON_X, DEBUG_NUMBER_ICON_Y, 4, 0);
        gSprites[gTasks[taskId].tSpriteId].oam.priority = 0;
    }

    if (JOY_NEW(A_BUTTON))
    {
        sDebugMonData->species = gTasks[taskId].tInput;
        gTasks[taskId].tInput = 1;
        gTasks[taskId].tDigit = 0;

        StringCopy(gStringVar2, gText_DigitIndicator[gTasks[taskId].tDigit]);
        ConvertIntToDecimalStringN(gStringVar1, gTasks[taskId].tInput, STR_CONV_MODE_LEADING_ZEROS, 3);
        StringCopyPadded(gStringVar1, gStringVar1, CHAR_SPACE, 15);
        StringExpandPlaceholders(gStringVar4, sDebugText_PokemonLevel);
        AddTextPrinterParameterized(gTasks[taskId].tSubWindowId, DEBUG_MENU_FONT, gStringVar4, 0, 0, 0, NULL);

        gTasks[taskId].func = DebugAction_Give_Pokemon_SelectLevel;
    }
    else if (JOY_NEW(B_BUTTON))
    {
        PlaySE(SE_SELECT);
        Free(sDebugMonData);
        FreeMonIconPalettes();
        FreeAndDestroyMonIconSprite(&gSprites[gTasks[taskId].tSpriteId]);
        DebugAction_DestroyExtraWindow(taskId);
    }
}

static void DebugAction_Give_Pokemon_SelectLevel(u8 taskId)
{
    if (JOY_NEW(DPAD_ANY))
    {
        PlaySE(SE_SELECT);
        Debug_HandleInput_Numeric(taskId, 1, MAX_LEVEL, 3);

        StringCopy(gStringVar2, gText_DigitIndicator[gTasks[taskId].tDigit]);
        ConvertIntToDecimalStringN(gStringVar1, gTasks[taskId].tInput, STR_CONV_MODE_LEADING_ZEROS, 3);
        StringCopyPadded(gStringVar1, gStringVar1, CHAR_SPACE, 15);
        StringExpandPlaceholders(gStringVar4, sDebugText_PokemonLevel);
        AddTextPrinterParameterized(gTasks[taskId].tSubWindowId, DEBUG_MENU_FONT, gStringVar4, 0, 0, 0, NULL);
    }

    if (JOY_NEW(A_BUTTON))
    {
        FreeMonIconPalettes();
        FreeAndDestroyMonIconSprite(&gSprites[gTasks[taskId].tSpriteId]);
        if (gTasks[taskId].tIsComplex == FALSE)
        {
            PlaySE(MUS_LEVEL_UP);
            ScriptGiveMon(sDebugMonData->species, gTasks[taskId].tInput, ITEM_NONE);
            // Set flag for user convenience
            FlagSet(FLAG_SYS_POKEMON_GET);
            Free(sDebugMonData);
            DebugAction_DestroyExtraWindow(taskId);
        }
        else
        {
            sDebugMonData->level = gTasks[taskId].tInput;
            gTasks[taskId].tInput = 0;
            gTasks[taskId].tDigit = 0;

            ConvertIntToDecimalStringN(gStringVar3, gTasks[taskId].tInput, STR_CONV_MODE_LEADING_ZEROS, 0);
            StringCopyPadded(gStringVar3, gStringVar3, CHAR_SPACE, 15);
            StringCopyPadded(gStringVar2, sDebugText_False, CHAR_SPACE, 15);
            StringExpandPlaceholders(gStringVar4, sDebugText_PokemonShiny);
            AddTextPrinterParameterized(gTasks[taskId].tSubWindowId, DEBUG_MENU_FONT, gStringVar4, 0, 0, 0, NULL);

            gTasks[taskId].func = DebugAction_Give_Pokemon_SelectShiny;
        }
    }
    else if (JOY_NEW(B_BUTTON))
    {
        PlaySE(SE_SELECT);
        Free(sDebugMonData);
        FreeMonIconPalettes();
        FreeAndDestroyMonIconSprite(&gSprites[gTasks[taskId].tSpriteId]);
        DebugAction_DestroyExtraWindow(taskId);
    }
}

static void DebugAction_Give_Pokemon_SelectShiny(u8 taskId)
{
    static const u8 *txtStr;

    if (JOY_NEW(DPAD_ANY))
    {
        PlaySE(SE_SELECT);
        gTasks[taskId].tInput ^= JOY_NEW(DPAD_UP | DPAD_DOWN) > 0;
        txtStr = (gTasks[taskId].tInput == TRUE) ? sDebugText_True : sDebugText_False;
        StringCopyPadded(gStringVar2, txtStr, CHAR_SPACE, 15);
        ConvertIntToDecimalStringN(gStringVar3, gTasks[taskId].tInput, STR_CONV_MODE_LEADING_ZEROS, 0);
        StringCopyPadded(gStringVar3, gStringVar3, CHAR_SPACE, 15);
        StringExpandPlaceholders(gStringVar4, sDebugText_PokemonShiny);
        AddTextPrinterParameterized(gTasks[taskId].tSubWindowId, DEBUG_MENU_FONT, gStringVar4, 0, 0, 0, NULL);
    }

    if (JOY_NEW(A_BUTTON))
    {
        sDebugMonData->isShiny = gTasks[taskId].tInput;
        gTasks[taskId].tInput = 0;
        gTasks[taskId].tDigit = 0;

        StringCopy(gStringVar2, gText_DigitIndicator[gTasks[taskId].tDigit]);
        ConvertIntToDecimalStringN(gStringVar3, gTasks[taskId].tInput, STR_CONV_MODE_LEADING_ZEROS, 2);
        StringCopyPadded(gStringVar3, gStringVar3, CHAR_SPACE, 15);
        StringCopy(gStringVar1, gNaturesInfo[0].name);
        StringExpandPlaceholders(gStringVar4, sDebugText_PokemonNature);
        AddTextPrinterParameterized(gTasks[taskId].tSubWindowId, DEBUG_MENU_FONT, gStringVar4, 0, 0, 0, NULL);

        gTasks[taskId].func = DebugAction_Give_Pokemon_SelectNature;
    }
    else if (JOY_NEW(B_BUTTON))
    {
        PlaySE(SE_SELECT);
        Free(sDebugMonData);
        DebugAction_DestroyExtraWindow(taskId);
    }
}

static void DebugAction_Give_Pokemon_SelectNature(u8 taskId)
{
    if (JOY_NEW(DPAD_ANY))
    {
        PlaySE(SE_SELECT);

        if (JOY_NEW(DPAD_UP))
        {
            gTasks[taskId].tInput += sPowersOfTen[gTasks[taskId].tDigit];
            if (gTasks[taskId].tInput > NUM_NATURES - 1)
                gTasks[taskId].tInput = NUM_NATURES - 1;
        }
        if (JOY_NEW(DPAD_DOWN))
        {
            gTasks[taskId].tInput -= sPowersOfTen[gTasks[taskId].tDigit];
            if (gTasks[taskId].tInput < 0)
                gTasks[taskId].tInput = 0;
        }

        StringCopy(gStringVar2, gText_DigitIndicator[gTasks[taskId].tDigit]);
        ConvertIntToDecimalStringN(gStringVar3, gTasks[taskId].tInput, STR_CONV_MODE_LEADING_ZEROS, 2);
        StringCopyPadded(gStringVar3, gStringVar3, CHAR_SPACE, 15);
        StringCopy(gStringVar1, gNaturesInfo[gTasks[taskId].tInput].name);
        StringExpandPlaceholders(gStringVar4, sDebugText_PokemonNature);
        AddTextPrinterParameterized(gTasks[taskId].tSubWindowId, DEBUG_MENU_FONT, gStringVar4, 0, 0, 0, NULL);
    }

    if (JOY_NEW(A_BUTTON))
    {
        u16 abilityId;
        sDebugMonData->nature = gTasks[taskId].tInput;
        gTasks[taskId].tInput = 0;
        gTasks[taskId].tDigit = 0;

        StringCopy(gStringVar2, gText_DigitIndicator[gTasks[taskId].tDigit]);
        ConvertIntToDecimalStringN(gStringVar3, gTasks[taskId].tInput, STR_CONV_MODE_LEADING_ZEROS, 2);
        StringCopyPadded(gStringVar3, gStringVar3, CHAR_SPACE, 15);
        abilityId = GetAbilityBySpecies(sDebugMonData->species, 0);
        u8 *end = StringCopy(gStringVar1, gAbilitiesInfo[abilityId].name);
        WrapFontIdToFit(gStringVar1, end, DEBUG_MENU_FONT, WindowWidthPx(gTasks[taskId].tSubWindowId));
        StringExpandPlaceholders(gStringVar4, sDebugText_PokemonAbility);
        AddTextPrinterParameterized(gTasks[taskId].tSubWindowId, DEBUG_MENU_FONT, gStringVar4, 0, 0, 0, NULL);

        gTasks[taskId].func = DebugAction_Give_Pokemon_SelectAbility;
    }
    else if (JOY_NEW(B_BUTTON))
    {
        PlaySE(SE_SELECT);
        Free(sDebugMonData);
        DebugAction_DestroyExtraWindow(taskId);
    }
}

static void DebugAction_Give_Pokemon_SelectAbility(u8 taskId)
{
    u16 abilityId;
    u8 abilityCount = NUM_ABILITY_SLOTS - 1; //-1 for proper iteration
    u8 i = 0;

    if (JOY_NEW(DPAD_ANY))
    {
        PlaySE(SE_SELECT);

        if (JOY_NEW(DPAD_UP))
        {
            gTasks[taskId].tInput += sPowersOfTen[gTasks[taskId].tDigit];
            if (gTasks[taskId].tInput > abilityCount)
                gTasks[taskId].tInput = abilityCount;
        }
        if (JOY_NEW(DPAD_DOWN))
        {
            gTasks[taskId].tInput -= sPowersOfTen[gTasks[taskId].tDigit];
            if (gTasks[taskId].tInput < 0)
                gTasks[taskId].tInput = 0;
        }

        while (GetAbilityBySpecies(sDebugMonData->species, gTasks[taskId].tInput - i) == ABILITY_NONE && gTasks[taskId].tInput - i < NUM_ABILITY_SLOTS)
        {
            i++;
        }
        abilityId = GetAbilityBySpecies(sDebugMonData->species, gTasks[taskId].tInput - i);
        StringCopy(gStringVar2, gText_DigitIndicator[gTasks[taskId].tDigit]);
        ConvertIntToDecimalStringN(gStringVar3, gTasks[taskId].tInput, STR_CONV_MODE_LEADING_ZEROS, 2);
        StringCopyPadded(gStringVar3, gStringVar3, CHAR_SPACE, 15);
        u8 *end = StringCopy(gStringVar1, gAbilitiesInfo[abilityId].name);
        WrapFontIdToFit(gStringVar1, end, DEBUG_MENU_FONT, WindowWidthPx(gTasks[taskId].tSubWindowId));
        StringExpandPlaceholders(gStringVar4, sDebugText_PokemonAbility);
        AddTextPrinterParameterized(gTasks[taskId].tSubWindowId, DEBUG_MENU_FONT, gStringVar4, 0, 0, 0, NULL);
    }

    if (JOY_NEW(A_BUTTON))
    {
        sDebugMonData->abilityNum = gTasks[taskId].tInput - i;
        gTasks[taskId].tInput = 0;
        gTasks[taskId].tDigit = 0;

        StringCopy(gStringVar2, gText_DigitIndicator[gTasks[taskId].tDigit]);
        ConvertIntToDecimalStringN(gStringVar3, gTasks[taskId].tInput, STR_CONV_MODE_LEADING_ZEROS, 2);
        StringCopyPadded(gStringVar3, gStringVar3, CHAR_SPACE, 15);
        StringCopy(gStringVar1, gTypesInfo[0].name);
        StringExpandPlaceholders(gStringVar4, sDebugText_PokemonTeraType);
        AddTextPrinterParameterized(gTasks[taskId].tSubWindowId, DEBUG_MENU_FONT, gStringVar4, 0, 0, 0, NULL);

        gTasks[taskId].func = DebugAction_Give_Pokemon_SelectTeraType;
    }
    else if (JOY_NEW(B_BUTTON))
    {
        PlaySE(SE_SELECT);
        Free(sDebugMonData);
        DebugAction_DestroyExtraWindow(taskId);
    }
}

static void DebugAction_Give_Pokemon_SelectTeraType(u8 taskId)
{
    if (JOY_NEW(DPAD_ANY))
    {
        PlaySE(SE_SELECT);

        if (JOY_NEW(DPAD_UP))
        {
            gTasks[taskId].tInput += sPowersOfTen[gTasks[taskId].tDigit];
            if (gTasks[taskId].tInput > NUMBER_OF_MON_TYPES - 1)
                gTasks[taskId].tInput = NUMBER_OF_MON_TYPES - 1;
        }
        if (JOY_NEW(DPAD_DOWN))
        {
            gTasks[taskId].tInput -= sPowersOfTen[gTasks[taskId].tDigit];
            if (gTasks[taskId].tInput < 0)
                gTasks[taskId].tInput = 0;
        }

        StringCopy(gStringVar2, gText_DigitIndicator[gTasks[taskId].tDigit]);
        ConvertIntToDecimalStringN(gStringVar3, gTasks[taskId].tInput, STR_CONV_MODE_LEADING_ZEROS, 2);
        StringCopyPadded(gStringVar3, gStringVar3, CHAR_SPACE, 15);
        StringCopy(gStringVar1, gTypesInfo[gTasks[taskId].tInput].name);
        StringExpandPlaceholders(gStringVar4, sDebugText_PokemonTeraType);
        AddTextPrinterParameterized(gTasks[taskId].tSubWindowId, DEBUG_MENU_FONT, gStringVar4, 0, 0, 0, NULL);
    }

    if (JOY_NEW(A_BUTTON))
    {
        sDebugMonData->teraType = gTasks[taskId].tInput;
        gTasks[taskId].tInput = 0;
        gTasks[taskId].tDigit = 0;

        StringCopy(gStringVar2, gText_DigitIndicator[gTasks[taskId].tDigit]);
        ConvertIntToDecimalStringN(gStringVar1, gTasks[taskId].tInput, STR_CONV_MODE_LEADING_ZEROS, 2);
        StringCopyPadded(gStringVar1, gStringVar1, CHAR_SPACE, 15);
        StringExpandPlaceholders(gStringVar4, sDebugText_PokemonDynamaxLevel);
        AddTextPrinterParameterized(gTasks[taskId].tSubWindowId, DEBUG_MENU_FONT, gStringVar4, 0, 0, 0, NULL);

        gTasks[taskId].func = DebugAction_Give_Pokemon_SelectDynamaxLevel;
    }
    else if (JOY_NEW(B_BUTTON))
    {
        PlaySE(SE_SELECT);
        Free(sDebugMonData);
        DebugAction_DestroyExtraWindow(taskId);
    }
}

static void DebugAction_Give_Pokemon_SelectDynamaxLevel(u8 taskId)
{
    if (JOY_NEW(DPAD_ANY))
    {
        PlaySE(SE_SELECT);
        Debug_HandleInput_Numeric(taskId, 0, MAX_DYNAMAX_LEVEL, 2);

        StringCopy(gStringVar2, gText_DigitIndicator[gTasks[taskId].tDigit]);
        ConvertIntToDecimalStringN(gStringVar1, gTasks[taskId].tInput, STR_CONV_MODE_LEADING_ZEROS, 2);
        StringCopyPadded(gStringVar1, gStringVar1, CHAR_SPACE, 15);
        StringExpandPlaceholders(gStringVar4, sDebugText_PokemonDynamaxLevel);
        AddTextPrinterParameterized(gTasks[taskId].tSubWindowId, DEBUG_MENU_FONT, gStringVar4, 0, 0, 0, NULL);
    }

    if (JOY_NEW(A_BUTTON))
    {
        sDebugMonData->dynamaxLevel = gTasks[taskId].tInput;
        gTasks[taskId].tInput = 0;
        gTasks[taskId].tDigit = 0;

        ConvertIntToDecimalStringN(gStringVar3, gTasks[taskId].tInput, STR_CONV_MODE_LEADING_ZEROS, 0);
        StringCopyPadded(gStringVar3, gStringVar3, CHAR_SPACE, 15);
        StringCopyPadded(gStringVar2, sDebugText_False, CHAR_SPACE, 15);
        StringExpandPlaceholders(gStringVar4, sDebugText_PokemonGmaxFactor);
        AddTextPrinterParameterized(gTasks[taskId].tSubWindowId, DEBUG_MENU_FONT, gStringVar4, 0, 0, 0, NULL);

        gTasks[taskId].func = DebugAction_Give_Pokemon_SelectGigantamaxFactor;
    }
    else if (JOY_NEW(B_BUTTON))
    {
        PlaySE(SE_SELECT);
        Free(sDebugMonData);
        FreeMonIconPalettes();
        FreeAndDestroyMonIconSprite(&gSprites[gTasks[taskId].tSpriteId]);
        DebugAction_DestroyExtraWindow(taskId);
    }
}

static void Debug_Display_StatInfo(const u8* text, u32 stat, u32 value, u32 digit, u8 windowId)
{
    StringCopy(gStringVar1, gStatNamesTable[stat]);
    StringCopy(gStringVar2, gText_DigitIndicator[digit]);
    ConvertIntToDecimalStringN(gStringVar3, value, STR_CONV_MODE_LEADING_ZEROS, 2);
    StringCopyPadded(gStringVar3, gStringVar3, CHAR_SPACE, 15);
    StringExpandPlaceholders(gStringVar4, text);
    AddTextPrinterParameterized(windowId, DEBUG_MENU_FONT, gStringVar4, 0, 0, 0, NULL);
}

static void DebugAction_Give_Pokemon_SelectGigantamaxFactor(u8 taskId)
{
    static const u8 *txtStr;

    if (JOY_NEW(DPAD_ANY))
    {
        PlaySE(SE_SELECT);
        gTasks[taskId].tInput ^= JOY_NEW(DPAD_UP | DPAD_DOWN) > 0;
        txtStr = (gTasks[taskId].tInput == TRUE) ? sDebugText_True : sDebugText_False;
        StringCopyPadded(gStringVar2, txtStr, CHAR_SPACE, 15);
        ConvertIntToDecimalStringN(gStringVar3, gTasks[taskId].tInput, STR_CONV_MODE_LEADING_ZEROS, 0);
        StringCopyPadded(gStringVar3, gStringVar3, CHAR_SPACE, 15);
        StringExpandPlaceholders(gStringVar4, sDebugText_PokemonGmaxFactor);
        AddTextPrinterParameterized(gTasks[taskId].tSubWindowId, DEBUG_MENU_FONT, gStringVar4, 0, 0, 0, NULL);
    }

    if (JOY_NEW(A_BUTTON))
    {
        sDebugMonData->gmaxFactor = gTasks[taskId].tInput;
        gTasks[taskId].tInput = 0;
        gTasks[taskId].tDigit = 0;
        Debug_Display_StatInfo(sDebugText_IVs, gTasks[taskId].tIterator, gTasks[taskId].tInput, gTasks[taskId].tDigit, gTasks[taskId].tSubWindowId);
        gTasks[taskId].func = DebugAction_Give_Pokemon_SelectIVs;
    }
    else if (JOY_NEW(B_BUTTON))
    {
        PlaySE(SE_SELECT);
        Free(sDebugMonData);
        DebugAction_DestroyExtraWindow(taskId);
    }
}

static void DebugAction_Give_Pokemon_SelectIVs(u8 taskId)
{
    if (JOY_NEW(DPAD_ANY))
    {
        PlaySE(SE_SELECT);
        Debug_HandleInput_Numeric(taskId, 0, MAX_PER_STAT_IVS, 3);
        Debug_Display_StatInfo(sDebugText_IVs, gTasks[taskId].tIterator, gTasks[taskId].tInput, gTasks[taskId].tDigit, gTasks[taskId].tSubWindowId);
    }

    //If A or B button
    if (JOY_NEW(A_BUTTON))
    {
        // Set IVs for stat
        sDebugMonData->monIVs[gTasks[taskId].tIterator] = gTasks[taskId].tInput;

        //Check if all IVs set
        if (gTasks[taskId].tIterator != NUM_STATS - 1)
        {
            gTasks[taskId].tIterator++;
            gTasks[taskId].tInput = 0;
            gTasks[taskId].tDigit = 0;

            Debug_Display_StatInfo(sDebugText_IVs, gTasks[taskId].tIterator, gTasks[taskId].tInput, gTasks[taskId].tDigit, gTasks[taskId].tSubWindowId);
            gTasks[taskId].func = DebugAction_Give_Pokemon_SelectIVs;
        }
        else
        {
            gTasks[taskId].tInput = 0;
            gTasks[taskId].tDigit = 0;
            gTasks[taskId].tIterator = 0;

            Debug_Display_StatInfo(sDebugText_EVs, gTasks[taskId].tIterator, gTasks[taskId].tInput, gTasks[taskId].tDigit, gTasks[taskId].tSubWindowId);
            gTasks[taskId].func = DebugAction_Give_Pokemon_SelectEVs;
        }
    }
    else if (JOY_NEW(B_BUTTON))
    {
        PlaySE(SE_SELECT);
        Free(sDebugMonData);
        DebugAction_DestroyExtraWindow(taskId);
    }
}

static u32 GetDebugPokemonTotalEV(void)
{
    u32 totalEVs = 0;
    for (u32 i = 0; i < NUM_STATS; i++)
        totalEVs += sDebugMonData->monEVs[i];
    return totalEVs;
}

static void Debug_Display_MoveInfo(u32 moveId, u32 iteration, u32 digit, u8 windowId)
{
    // Doesn't expand placeholdes so a 4th dynamic value can be shown.
    u8 *end = StringCopy(gStringVar1, GetMoveName(moveId));
    WrapFontIdToFit(gStringVar1, end, DEBUG_MENU_FONT, WindowWidthPx(windowId));
    StringCopyPadded(gStringVar1, gStringVar1, CHAR_SPACE, 15);
    StringCopy(gStringVar4, COMPOUND_STRING("Move "));
    ConvertIntToDecimalStringN(gStringVar3, iteration, STR_CONV_MODE_LEADING_ZEROS, 1);
    StringAppend(gStringVar4, gStringVar3);
    StringAppend(gStringVar4, COMPOUND_STRING(": "));
    ConvertIntToDecimalStringN(gStringVar3, moveId, STR_CONV_MODE_LEADING_ZEROS, 3);
    StringAppend(gStringVar4, gStringVar3);
    StringAppend(gStringVar4, COMPOUND_STRING("{CLEAR_TO 90}\n"));
    StringAppend(gStringVar4, gStringVar1);
    StringAppend(gStringVar4, COMPOUND_STRING("{CLEAR_TO 90}\n{CLEAR_TO 90}\n"));
    StringAppend(gStringVar4, gText_DigitIndicator[digit]);
    StringAppend(gStringVar4, COMPOUND_STRING("{CLEAR_TO 90}"));
    AddTextPrinterParameterized(windowId, DEBUG_MENU_FONT, gStringVar4, 0, 0, 0, NULL);
}

static void DebugAction_Give_Pokemon_SelectEVs(u8 taskId)
{
    u16 totalEV = GetDebugPokemonTotalEV();

    if (JOY_NEW(DPAD_ANY))
    {
        PlaySE(SE_SELECT);
        Debug_HandleInput_Numeric(taskId, 0, MAX_PER_STAT_EVS, 4);
        Debug_Display_StatInfo(sDebugText_EVs, gTasks[taskId].tIterator, gTasks[taskId].tInput, gTasks[taskId].tDigit, gTasks[taskId].tSubWindowId);
    }

    //If A or B button
    if (JOY_NEW(A_BUTTON))
    {
        // Set EVs for stat
        sDebugMonData->monEVs[gTasks[taskId].tIterator] = gTasks[taskId].tInput;

        //Check if all EVs set
        if (gTasks[taskId].tIterator != NUM_STATS - 1)
        {
            gTasks[taskId].tIterator++;
            gTasks[taskId].tInput = 0;
            gTasks[taskId].tDigit = 0;
            Debug_Display_StatInfo(sDebugText_EVs, gTasks[taskId].tIterator, gTasks[taskId].tInput, gTasks[taskId].tDigit, gTasks[taskId].tSubWindowId);
            gTasks[taskId].func = DebugAction_Give_Pokemon_SelectEVs;
        }
        else
        {
            gTasks[taskId].tInput = 0;
            gTasks[taskId].tDigit = 0;
            gTasks[taskId].tIterator = 0;

            if (totalEV > MAX_TOTAL_EVS)
            {
                for (u32 i = 0; i < NUM_STATS; i++)
                {
                    sDebugMonData->monEVs[i] = 0;
                }

                PlaySE(SE_FAILURE);
                Debug_Display_StatInfo(sDebugText_EVs, gTasks[taskId].tIterator, gTasks[taskId].tInput, gTasks[taskId].tDigit, gTasks[taskId].tSubWindowId);
                gTasks[taskId].func = DebugAction_Give_Pokemon_SelectEVs;
            }
            else
            {
                Debug_Display_MoveInfo(gTasks[taskId].tInput, gTasks[taskId].tIterator, gTasks[taskId].tDigit, gTasks[taskId].tSubWindowId);
                gTasks[taskId].func = DebugAction_Give_Pokemon_Move;
            }
        }
    }
    else if (JOY_NEW(B_BUTTON))
    {
        PlaySE(SE_SELECT);
        Free(sDebugMonData);
        DebugAction_DestroyExtraWindow(taskId);
    }
}

static void DebugAction_Give_Pokemon_Move(u8 taskId)
{
    if (JOY_NEW(DPAD_ANY))
    {
        PlaySE(SE_SELECT);
        Debug_HandleInput_Numeric(taskId, 0, MOVES_COUNT - 1, 4);

        Debug_Display_MoveInfo(gTasks[taskId].tInput, gTasks[taskId].tIterator, gTasks[taskId].tDigit, gTasks[taskId].tSubWindowId);
    }

    if (JOY_NEW(A_BUTTON))
    {
        // Set current value
        sDebugMonData->monMoves[gTasks[taskId].tIterator] = gTasks[taskId].tInput;

        // If MOVE_NONE selected, stop asking for additional moves
        if (gTasks[taskId].tInput == MOVE_NONE)
            gTasks[taskId].tIterator = MAX_MON_MOVES;

        //If NOT last move or selected MOVE_NONE ask for next move, else make mon
        if (gTasks[taskId].tIterator < MAX_MON_MOVES - 1)
        {
            gTasks[taskId].tIterator++;
            gTasks[taskId].tInput = 0;
            gTasks[taskId].tDigit = 0;

            Debug_Display_MoveInfo(gTasks[taskId].tInput, gTasks[taskId].tIterator, gTasks[taskId].tDigit, gTasks[taskId].tSubWindowId);
            gTasks[taskId].func = DebugAction_Give_Pokemon_Move;
        }
        else
        {
            gTasks[taskId].tInput = 0;
            gTasks[taskId].tDigit = 0;

            PlaySE(MUS_LEVEL_UP);
            gTasks[taskId].func = DebugAction_Give_Pokemon_ComplexCreateMon;
        }
    }
    else if (JOY_NEW(B_BUTTON))
    {
        PlaySE(SE_SELECT);
        Free(sDebugMonData);
        DebugAction_DestroyExtraWindow(taskId);
    }
}

static void DebugAction_Give_Pokemon_ComplexCreateMon(u8 taskId) //https://github.com/ghoulslash/pokeemerald/tree/custom-givemon
{
    u16 nationalDexNum;
    int sentToPc;
    struct Pokemon mon;
    u8 i;
    u16 moves[MAX_MON_MOVES];
    u8 IVs[NUM_STATS];
    u8 iv_val;
    u8 EVs[NUM_STATS];
    u8 ev_val;
    u16 species     = sDebugMonData->species;
    u8 level        = sDebugMonData->level;
    bool8 isShiny   = sDebugMonData->isShiny;
    u8 nature       = sDebugMonData->nature;
    u8 abilityNum   = sDebugMonData->abilityNum;
    u32 teraType    = sDebugMonData->teraType;
    u32 dmaxLevel   = sDebugMonData->dynamaxLevel;
    u32 gmaxFactor  = sDebugMonData->gmaxFactor;
    for (u32 i = 0; i < MAX_MON_MOVES; i++)
    {
        moves[i] = sDebugMonData->monMoves[i];
    }
    for (u32 i = 0; i < NUM_STATS; i++)
    {
        EVs[i] = sDebugMonData->monEVs[i];
        IVs[i] = sDebugMonData->monIVs[i];
    }

    //Nature
    if (nature == NUM_NATURES || nature == 0xFF)
        nature = Random() % NUM_NATURES;
    CreateMonWithNature(&mon, species, level, USE_RANDOM_IVS, nature);

    //Shininess
    SetMonData(&mon, MON_DATA_IS_SHINY, &isShiny);

    // Gigantamax factor
    SetMonData(&mon, MON_DATA_GIGANTAMAX_FACTOR, &gmaxFactor);

    // Dynamax Level
    SetMonData(&mon, MON_DATA_DYNAMAX_LEVEL, &dmaxLevel);

    // tera type
    if (teraType >= NUMBER_OF_MON_TYPES)
        teraType = TYPE_NONE;
    SetMonData(&mon, MON_DATA_TERA_TYPE, &teraType);

    //IVs
    for (i = 0; i < NUM_STATS; i++)
    {
        iv_val = IVs[i];
        if (iv_val != USE_RANDOM_IVS && iv_val != 0xFF)
            SetMonData(&mon, MON_DATA_HP_IV + i, &iv_val);
    }

    //EVs
    for (i = 0; i < NUM_STATS; i++)
    {
        ev_val = EVs[i];
        if (ev_val)
            SetMonData(&mon, MON_DATA_HP_EV + i, &ev_val);
    }

    //Moves
    for (i = 0; i < MAX_MON_MOVES; i++)
    {
<<<<<<< HEAD
        if (moves[i] == MOVE_NONE || moves[i] == 0xFF || moves[i] >= MOVES_COUNT)
=======
        if (moves[i] == MOVE_NONE || moves[i] >= MOVES_COUNT)
>>>>>>> f6ff64cd
            continue;

        SetMonMoveSlot(&mon, moves[i], i);
    }

    //Ability
    if (abilityNum == 0xFF || GetAbilityBySpecies(species, abilityNum) == ABILITY_NONE)
    {
        do {
            abilityNum = Random() % NUM_ABILITY_SLOTS;  // includes hidden abilities
        } while (GetAbilityBySpecies(species, abilityNum) == ABILITY_NONE);
    }

    SetMonData(&mon, MON_DATA_ABILITY_NUM, &abilityNum);

    //Update mon stats before giving it to the player
    CalculateMonStats(&mon);

    // give player the mon
    SetMonData(&mon, MON_DATA_OT_NAME, gSaveBlock2Ptr->playerName);
    SetMonData(&mon, MON_DATA_OT_GENDER, &gSaveBlock2Ptr->playerGender);
    for (i = 0; i < PARTY_SIZE; i++)
    {
        if (GetMonData(&gPlayerParty[i], MON_DATA_SPECIES, NULL) == SPECIES_NONE)
            break;
    }

    if (i >= PARTY_SIZE)
    {
        sentToPc = CopyMonToPC(&mon);
    }
    else
    {
        sentToPc = MON_GIVEN_TO_PARTY;
        CopyMon(&gPlayerParty[i], &mon, sizeof(mon));
        gPlayerPartyCount = i + 1;
    }

    //Pokedex entry
    nationalDexNum = SpeciesToNationalPokedexNum(species);
    switch(sentToPc)
    {
    case MON_GIVEN_TO_PARTY:
    case MON_GIVEN_TO_PC:
        GetSetPokedexFlag(nationalDexNum, FLAG_SET_SEEN);
        GetSetPokedexFlag(nationalDexNum, FLAG_SET_CAUGHT);
        break;
    case MON_CANT_GIVE:
        break;
    }

    // Set flag for user convenience
    FlagSet(FLAG_SYS_POKEMON_GET);

    Free(sDebugMonData);
    DebugAction_DestroyExtraWindow(taskId); //return sentToPc;
}

#undef tIsComplex
#undef tSpriteId
#undef tIterator

static void DebugAction_Give_MaxMoney(u8 taskId)
{
    SetMoney(&gSaveBlock1Ptr->money, MAX_MONEY);
}

static void DebugAction_Give_MaxCoins(u8 taskId)
{
    SetCoins(MAX_COINS);
}

static void DebugAction_Give_MaxBattlePoints(u8 taskId)
{
    gSaveBlock2Ptr->frontier.battlePoints = MAX_BATTLE_FRONTIER_POINTS;
}

static void DebugAction_Give_DayCareEgg(u8 taskId)
{
    s32 emptySlot = Daycare_FindEmptySpot(&gSaveBlock1Ptr->daycare);
    if (emptySlot == 0) // no daycare mons
        Debug_DestroyMenu_Full_Script(taskId, DebugScript_ZeroDaycareMons);
    else if (emptySlot == 1) // 1 daycare mon
        Debug_DestroyMenu_Full_Script(taskId, DebugScript_OneDaycareMons);
    else if (GetDaycareCompatibilityScore(&gSaveBlock1Ptr->daycare) == PARENTS_INCOMPATIBLE) // not compatible parents
        Debug_DestroyMenu_Full_Script(taskId, DebugScript_DaycareMonsNotCompatible);
    else // 2 pokemon which can have a pokemon baby together
        TriggerPendingDaycareEgg();
}

// *******************************
// Actions PCBag

static void DebugAction_OpenPCBagFillMenu(u8 taskId)
{
    Debug_DestroyMenu(taskId);
    Debug_ShowMenu(DebugTask_HandleMenuInput_PCBag_Fill, sDebugMenu_ListTemplate_PCBag_Fill);
}

static void DebugAction_PCBag_Fill_PCBoxes_Fast(u8 taskId) //Credit: Sierraffinity
{
    int boxId, boxPosition;
    u32 personality;
    struct BoxPokemon boxMon;
    u16 species = SPECIES_BULBASAUR;
    u8 speciesName[POKEMON_NAME_LENGTH + 1];

    personality = Random32();

    CreateBoxMon(&boxMon, species, 100, USE_RANDOM_IVS, FALSE, personality, OT_ID_PLAYER_ID, 0);

    for (boxId = 0; boxId < TOTAL_BOXES_COUNT; boxId++)
    {
        for (boxPosition = 0; boxPosition < IN_BOX_COUNT; boxPosition++, species++)
        {
            if (!GetBoxMonData(&gPokemonStoragePtr->boxes[boxId][boxPosition], MON_DATA_SANITY_HAS_SPECIES))
            {
                StringCopy(speciesName, GetSpeciesName(species));
                SetBoxMonData(&boxMon, MON_DATA_NICKNAME, &speciesName);
                SetBoxMonData(&boxMon, MON_DATA_SPECIES, &species);
                GiveBoxMonInitialMoveset(&boxMon);
                gPokemonStoragePtr->boxes[boxId][boxPosition] = boxMon;
            }
        }
    }

    // Set flag for user convenience
    FlagSet(FLAG_SYS_POKEMON_GET);
    Debug_DestroyMenu_Full(taskId);
    ScriptContext_Enable();
}

static void DebugAction_PCBag_Fill_PCBoxes_Slow(u8 taskId)
{
    int boxId, boxPosition;
    struct BoxPokemon boxMon;
    u32 species = SPECIES_BULBASAUR;
    bool8 spaceAvailable = FALSE;

    for (boxId = 0; boxId < TOTAL_BOXES_COUNT; boxId++)
    {
        for (boxPosition = 0; boxPosition < IN_BOX_COUNT; boxPosition++)
        {
            if (!GetBoxMonData(&gPokemonStoragePtr->boxes[boxId][boxPosition], MON_DATA_SANITY_HAS_SPECIES))
            {
                if (!spaceAvailable)
                    PlayBGM(MUS_RG_MYSTERY_GIFT);
                CreateBoxMon(&boxMon, species, 100, USE_RANDOM_IVS, FALSE, 0, OT_ID_PLAYER_ID, 0);
                gPokemonStoragePtr->boxes[boxId][boxPosition] = boxMon;
                species = (species < NUM_SPECIES - 1) ? species + 1 : 1;
                spaceAvailable = TRUE;
            }
        }
    }

    // Set flag for user convenience
    FlagSet(FLAG_SYS_POKEMON_GET);
    if (spaceAvailable)
        PlayBGM(GetCurrentMapMusic());

    Debug_DestroyMenu_Full_Script(taskId, Debug_BoxFilledMessage);
}

static void DebugAction_PCBag_Fill_PCItemStorage(u8 taskId)
{
    u16 itemId;

    for (itemId = 1; itemId < ITEMS_COUNT; itemId++)
    {
        if (!CheckPCHasItem(itemId, MAX_PC_ITEM_CAPACITY))
            AddPCItem(itemId, MAX_PC_ITEM_CAPACITY);
    }
}

static void DebugAction_PCBag_Fill_PocketItems(u8 taskId)
{
    u16 itemId;

    for (itemId = 1; itemId < ITEMS_COUNT; itemId++)
    {
        if (ItemId_GetPocket(itemId) == POCKET_ITEMS && CheckBagHasSpace(itemId, MAX_BAG_ITEM_CAPACITY))
            AddBagItem(itemId, MAX_BAG_ITEM_CAPACITY);
    }
}

static void DebugAction_PCBag_Fill_PocketPokeBalls(u8 taskId)
{
    u16 ballId;

    for (ballId = BALL_STRANGE; ballId < POKEBALL_COUNT; ballId++)
    {
        if (CheckBagHasSpace(ballId, MAX_BAG_ITEM_CAPACITY))
            AddBagItem(ballId, MAX_BAG_ITEM_CAPACITY);
    }
}

static void DebugAction_PCBag_Fill_PocketTMHM(u8 taskId)
{
    u16 itemId;

    for (itemId = ITEM_TM01; itemId <= ITEM_HM08; itemId++)
    {
        if (CheckBagHasSpace(itemId, 1) && ItemIdToBattleMoveId(itemId) != MOVE_NONE)
            AddBagItem(itemId, 1);
    }
}

static void DebugAction_PCBag_Fill_PocketBerries(u8 taskId)
{
    u16 itemId;

    for (itemId = FIRST_BERRY_INDEX; itemId < LAST_BERRY_INDEX; itemId++)
    {
        if (CheckBagHasSpace(itemId, MAX_BAG_ITEM_CAPACITY))
            AddBagItem(itemId, MAX_BAG_ITEM_CAPACITY);
    }
}

static void DebugAction_PCBag_Fill_PocketKeyItems(u8 taskId)
{
    u16 itemId;

    for (itemId = 1; itemId < ITEMS_COUNT; itemId++)
    {
        if (ItemId_GetPocket(itemId) == POCKET_KEY_ITEMS && CheckBagHasSpace(itemId, 1))
            AddBagItem(itemId, 1);
    }
}

static void DebugAction_PCBag_AccessPC(u8 taskId)
{
    Debug_DestroyMenu_Full_Script(taskId, EventScript_PC);
}

static void DebugAction_PCBag_ClearBag(u8 taskId)
{
    PlaySE(MUS_LEVEL_UP);
    ClearBag();
}

static void DebugAction_PCBag_ClearBoxes(u8 taskId)
{
    ResetPokemonStorageSystem();
    Debug_DestroyMenu_Full(taskId);
    ScriptContext_Enable();
}

// *******************************
// Actions Sound
static const u8 *const sBGMNames[];
static const u8 *const sSENames[];

#define tCurrentSong  data[5]

static void DebugAction_Sound_SE(u8 taskId)
{
    u8 windowId;

    ClearStdWindowAndFrame(gTasks[taskId].tWindowId, TRUE);
    RemoveWindow(gTasks[taskId].tWindowId);

    HideMapNamePopUpWindow();
    LoadMessageBoxAndBorderGfx();
    windowId = AddWindow(&sDebugMenuWindowTemplateSound);
    DrawStdWindowFrame(windowId, FALSE);

    CopyWindowToVram(windowId, COPYWIN_FULL);

    // Display initial sound effect
    StringCopy(gStringVar2, gText_DigitIndicator[0]);
    ConvertIntToDecimalStringN(gStringVar3, 1, STR_CONV_MODE_LEADING_ZEROS, DEBUG_NUMBER_DIGITS_ITEMS);
    StringCopyPadded(gStringVar1, sSENames[0], CHAR_SPACE, 35);
    StringExpandPlaceholders(gStringVar4, sDebugText_Sound_SFX_ID);
    AddTextPrinterParameterized(windowId, DEBUG_MENU_FONT, gStringVar4, 0, 0, 0, NULL);

    StopMapMusic(); //Stop map music to better hear sounds

    gTasks[taskId].func = DebugAction_Sound_SE_SelectId;
    gTasks[taskId].tSubWindowId = windowId;
    gTasks[taskId].tInput = 1;
    gTasks[taskId].tDigit = 0;
    gTasks[taskId].tCurrentSong = gTasks[taskId].tInput;
}

static void DebugAction_Sound_SE_SelectId(u8 taskId)
{
    if (JOY_NEW(DPAD_ANY))
    {
        Debug_HandleInput_Numeric(taskId, 1, END_SE, DEBUG_NUMBER_DIGITS_ITEMS);

        StringCopy(gStringVar2, gText_DigitIndicator[gTasks[taskId].tDigit]);
        StringCopyPadded(gStringVar1, sSENames[gTasks[taskId].tInput - 1], CHAR_SPACE, 35);
        ConvertIntToDecimalStringN(gStringVar3, gTasks[taskId].tInput, STR_CONV_MODE_LEADING_ZEROS, DEBUG_NUMBER_DIGITS_ITEMS);
        StringExpandPlaceholders(gStringVar4, sDebugText_Sound_SFX_ID);
        AddTextPrinterParameterized(gTasks[taskId].tSubWindowId, DEBUG_MENU_FONT, gStringVar4, 0, 0, 0, NULL);
    }

    if (JOY_NEW(A_BUTTON))
    {
        m4aSongNumStop(gTasks[taskId].tCurrentSong);
        gTasks[taskId].tCurrentSong = gTasks[taskId].tInput;
        m4aSongNumStart(gTasks[taskId].tInput);
    }
    else if (JOY_NEW(B_BUTTON))
    {
        PlaySE(SE_SELECT);
        m4aSongNumStop(gTasks[taskId].tCurrentSong);
        DebugAction_DestroyExtraWindow(taskId);
    }
    else if (JOY_NEW(START_BUTTON))
    {
        m4aSongNumStop(gTasks[taskId].tCurrentSong);
    }
}

static void DebugAction_Sound_MUS(u8 taskId)
{
    u8 windowId;

    ClearStdWindowAndFrame(gTasks[taskId].tWindowId, TRUE);
    RemoveWindow(gTasks[taskId].tWindowId);

    HideMapNamePopUpWindow();
    LoadMessageBoxAndBorderGfx();
    windowId = AddWindow(&sDebugMenuWindowTemplateSound);
    DrawStdWindowFrame(windowId, FALSE);

    CopyWindowToVram(windowId, COPYWIN_FULL);

    // Display initial song
    StringCopy(gStringVar2, gText_DigitIndicator[0]);
    ConvertIntToDecimalStringN(gStringVar3, START_MUS, STR_CONV_MODE_LEADING_ZEROS, DEBUG_NUMBER_DIGITS_ITEMS);
    StringCopyPadded(gStringVar1, sBGMNames[0], CHAR_SPACE, 35);
    StringExpandPlaceholders(gStringVar4, sDebugText_Sound_Music_ID);
    AddTextPrinterParameterized(windowId, DEBUG_MENU_FONT, gStringVar4, 0, 0, 0, NULL);

    StopMapMusic(); //Stop map music to better hear new music

    gTasks[taskId].func = DebugAction_Sound_MUS_SelectId;
    gTasks[taskId].tSubWindowId = windowId;
    gTasks[taskId].tInput = START_MUS;
    gTasks[taskId].tDigit = 0;
    gTasks[taskId].tCurrentSong = gTasks[taskId].tInput;
}

static void DebugAction_Sound_MUS_SelectId(u8 taskId)
{
    if (JOY_NEW(DPAD_ANY))
    {
        Debug_HandleInput_Numeric(taskId, START_MUS, END_MUS, DEBUG_NUMBER_DIGITS_ITEMS);

        StringCopy(gStringVar2, gText_DigitIndicator[gTasks[taskId].tDigit]);
        StringCopyPadded(gStringVar1, sBGMNames[gTasks[taskId].tInput - START_MUS], CHAR_SPACE, 35);
        ConvertIntToDecimalStringN(gStringVar3, gTasks[taskId].tInput, STR_CONV_MODE_LEADING_ZEROS, DEBUG_NUMBER_DIGITS_ITEMS);
        StringExpandPlaceholders(gStringVar4, sDebugText_Sound_Music_ID);
        AddTextPrinterParameterized(gTasks[taskId].tSubWindowId, DEBUG_MENU_FONT, gStringVar4, 0, 0, 0, NULL);
    }

    if (JOY_NEW(A_BUTTON))
    {
        m4aSongNumStop(gTasks[taskId].tCurrentSong);
        gTasks[taskId].tCurrentSong = gTasks[taskId].tInput;
        m4aSongNumStart(gTasks[taskId].tInput);
    }
    else if (JOY_NEW(B_BUTTON))
    {
        PlaySE(SE_SELECT);
        // m4aSongNumStop(gTasks[taskId].tCurrentSong);   //Uncomment if music should stop after leaving menu
        DebugAction_DestroyExtraWindow(taskId);
    }
    else if (JOY_NEW(START_BUTTON))
    {
        m4aSongNumStop(gTasks[taskId].tCurrentSong);
    }
}

#undef tCurrentSong

#undef tMenuTaskId
#undef tWindowId
#undef tSubWindowId
#undef tInput
#undef tDigit

#define SOUND_LIST_BGM \
    X(MUS_LITTLEROOT_TEST) \
    X(MUS_GSC_ROUTE38) \
    X(MUS_CAUGHT) \
    X(MUS_VICTORY_WILD) \
    X(MUS_VICTORY_GYM_LEADER) \
    X(MUS_VICTORY_LEAGUE) \
    X(MUS_C_COMM_CENTER) \
    X(MUS_GSC_PEWTER) \
    X(MUS_C_VS_LEGEND_BEAST) \
    X(MUS_ROUTE101) \
    X(MUS_ROUTE110) \
    X(MUS_ROUTE120) \
    X(MUS_PETALBURG) \
    X(MUS_OLDALE) \
    X(MUS_GYM) \
    X(MUS_SURF) \
    X(MUS_PETALBURG_WOODS) \
    X(MUS_LEVEL_UP) \
    X(MUS_HEAL) \
    X(MUS_OBTAIN_BADGE) \
    X(MUS_OBTAIN_ITEM) \
    X(MUS_EVOLVED) \
    X(MUS_OBTAIN_TMHM) \
    X(MUS_LILYCOVE_MUSEUM) \
    X(MUS_ROUTE122) \
    X(MUS_OCEANIC_MUSEUM) \
    X(MUS_EVOLUTION_INTRO) \
    X(MUS_EVOLUTION) \
    X(MUS_MOVE_DELETED) \
    X(MUS_ENCOUNTER_GIRL) \
    X(MUS_ENCOUNTER_MALE) \
    X(MUS_ABANDONED_SHIP) \
    X(MUS_FORTREE) \
    X(MUS_BIRCH_LAB) \
    X(MUS_B_TOWER_RS) \
    X(MUS_ENCOUNTER_SWIMMER) \
    X(MUS_CAVE_OF_ORIGIN) \
    X(MUS_OBTAIN_BERRY) \
    X(MUS_AWAKEN_LEGEND) \
    X(MUS_SLOTS_JACKPOT) \
    X(MUS_SLOTS_WIN) \
    X(MUS_TOO_BAD) \
    X(MUS_ROULETTE) \
    X(MUS_LINK_CONTEST_P1) \
    X(MUS_LINK_CONTEST_P2) \
    X(MUS_LINK_CONTEST_P3) \
    X(MUS_LINK_CONTEST_P4) \
    X(MUS_ENCOUNTER_RICH) \
    X(MUS_VERDANTURF) \
    X(MUS_RUSTBORO) \
    X(MUS_POKE_CENTER) \
    X(MUS_ROUTE104) \
    X(MUS_ROUTE119) \
    X(MUS_CYCLING) \
    X(MUS_POKE_MART) \
    X(MUS_LITTLEROOT) \
    X(MUS_MT_CHIMNEY) \
    X(MUS_ENCOUNTER_FEMALE) \
    X(MUS_LILYCOVE) \
    X(MUS_ROUTE111) \
    X(MUS_HELP) \
    X(MUS_UNDERWATER) \
    X(MUS_VICTORY_TRAINER) \
    X(MUS_TITLE) \
    X(MUS_INTRO) \
    X(MUS_ENCOUNTER_MAY) \
    X(MUS_ENCOUNTER_INTENSE) \
    X(MUS_ENCOUNTER_COOL) \
    X(MUS_ROUTE113) \
    X(MUS_ENCOUNTER_AQUA) \
    X(MUS_FOLLOW_ME) \
    X(MUS_ENCOUNTER_BRENDAN) \
    X(MUS_EVER_GRANDE) \
    X(MUS_ENCOUNTER_SUSPICIOUS) \
    X(MUS_VICTORY_AQUA_MAGMA) \
    X(MUS_CABLE_CAR) \
    X(MUS_GAME_CORNER) \
    X(MUS_DEWFORD) \
    X(MUS_SAFARI_ZONE) \
    X(MUS_VICTORY_ROAD) \
    X(MUS_AQUA_MAGMA_HIDEOUT) \
    X(MUS_SAILING) \
    X(MUS_MT_PYRE) \
    X(MUS_SLATEPORT) \
    X(MUS_MT_PYRE_EXTERIOR) \
    X(MUS_SCHOOL) \
    X(MUS_HALL_OF_FAME) \
    X(MUS_FALLARBOR) \
    X(MUS_SEALED_CHAMBER) \
    X(MUS_CONTEST_WINNER) \
    X(MUS_CONTEST) \
    X(MUS_ENCOUNTER_MAGMA) \
    X(MUS_INTRO_BATTLE) \
    X(MUS_WEATHER_KYOGRE) \
    X(MUS_WEATHER_GROUDON) \
    X(MUS_SOOTOPOLIS) \
    X(MUS_CONTEST_RESULTS) \
    X(MUS_HALL_OF_FAME_ROOM) \
    X(MUS_TRICK_HOUSE) \
    X(MUS_ENCOUNTER_TWINS) \
    X(MUS_ENCOUNTER_ELITE_FOUR) \
    X(MUS_ENCOUNTER_HIKER) \
    X(MUS_CONTEST_LOBBY) \
    X(MUS_ENCOUNTER_INTERVIEWER) \
    X(MUS_ENCOUNTER_CHAMPION) \
    X(MUS_CREDITS) \
    X(MUS_END) \
    X(MUS_B_FRONTIER) \
    X(MUS_B_ARENA) \
    X(MUS_OBTAIN_B_POINTS) \
    X(MUS_REGISTER_MATCH_CALL) \
    X(MUS_B_PYRAMID) \
    X(MUS_B_PYRAMID_TOP) \
    X(MUS_B_PALACE) \
    X(MUS_RAYQUAZA_APPEARS) \
    X(MUS_B_TOWER) \
    X(MUS_OBTAIN_SYMBOL) \
    X(MUS_B_DOME) \
    X(MUS_B_PIKE) \
    X(MUS_B_FACTORY) \
    X(MUS_VS_RAYQUAZA) \
    X(MUS_VS_FRONTIER_BRAIN) \
    X(MUS_VS_MEW) \
    X(MUS_B_DOME_LOBBY) \
    X(MUS_VS_WILD) \
    X(MUS_VS_AQUA_MAGMA) \
    X(MUS_VS_TRAINER) \
    X(MUS_VS_GYM_LEADER) \
    X(MUS_VS_CHAMPION) \
    X(MUS_VS_REGI) \
    X(MUS_VS_KYOGRE_GROUDON) \
    X(MUS_VS_RIVAL) \
    X(MUS_VS_ELITE_FOUR) \
    X(MUS_VS_AQUA_MAGMA_LEADER) \
    X(MUS_RG_FOLLOW_ME) \
    X(MUS_RG_GAME_CORNER) \
    X(MUS_RG_ROCKET_HIDEOUT) \
    X(MUS_RG_GYM) \
    X(MUS_RG_JIGGLYPUFF) \
    X(MUS_RG_INTRO_FIGHT) \
    X(MUS_RG_TITLE) \
    X(MUS_RG_CINNABAR) \
    X(MUS_RG_LAVENDER) \
    X(MUS_RG_HEAL) \
    X(MUS_RG_CYCLING) \
    X(MUS_RG_ENCOUNTER_ROCKET) \
    X(MUS_RG_ENCOUNTER_GIRL) \
    X(MUS_RG_ENCOUNTER_BOY) \
    X(MUS_RG_HALL_OF_FAME) \
    X(MUS_RG_VIRIDIAN_FOREST) \
    X(MUS_RG_MT_MOON) \
    X(MUS_RG_POKE_MANSION) \
    X(MUS_RG_CREDITS) \
    X(MUS_RG_ROUTE1) \
    X(MUS_RG_ROUTE24) \
    X(MUS_RG_ROUTE3) \
    X(MUS_RG_ROUTE11) \
    X(MUS_RG_VICTORY_ROAD) \
    X(MUS_RG_VS_GYM_LEADER) \
    X(MUS_RG_VS_TRAINER) \
    X(MUS_RG_VS_WILD) \
    X(MUS_RG_VS_CHAMPION) \
    X(MUS_RG_PALLET) \
    X(MUS_RG_OAK_LAB) \
    X(MUS_RG_OAK) \
    X(MUS_RG_POKE_CENTER) \
    X(MUS_RG_SS_ANNE) \
    X(MUS_RG_SURF) \
    X(MUS_RG_POKE_TOWER) \
    X(MUS_RG_SILPH) \
    X(MUS_RG_FUCHSIA) \
    X(MUS_RG_CELADON) \
    X(MUS_RG_VICTORY_TRAINER) \
    X(MUS_RG_VICTORY_WILD) \
    X(MUS_RG_VICTORY_GYM_LEADER) \
    X(MUS_RG_VERMILLION) \
    X(MUS_RG_PEWTER) \
    X(MUS_RG_ENCOUNTER_RIVAL) \
    X(MUS_RG_RIVAL_EXIT) \
    X(MUS_RG_DEX_RATING) \
    X(MUS_RG_OBTAIN_KEY_ITEM) \
    X(MUS_RG_CAUGHT_INTRO) \
    X(MUS_RG_PHOTO) \
    X(MUS_RG_GAME_FREAK) \
    X(MUS_RG_CAUGHT) \
    X(MUS_RG_NEW_GAME_INSTRUCT) \
    X(MUS_RG_NEW_GAME_INTRO) \
    X(MUS_RG_NEW_GAME_EXIT) \
    X(MUS_RG_POKE_JUMP) \
    X(MUS_RG_UNION_ROOM) \
    X(MUS_RG_NET_CENTER) \
    X(MUS_RG_MYSTERY_GIFT) \
    X(MUS_RG_BERRY_PICK) \
    X(MUS_RG_SEVII_CAVE) \
    X(MUS_RG_TEACHY_TV_SHOW) \
    X(MUS_RG_SEVII_ROUTE) \
    X(MUS_RG_SEVII_DUNGEON) \
    X(MUS_RG_SEVII_123) \
    X(MUS_RG_SEVII_45) \
    X(MUS_RG_SEVII_67) \
    X(MUS_RG_POKE_FLUTE) \
    X(MUS_RG_VS_DEOXYS) \
    X(MUS_RG_VS_MEWTWO) \
    X(MUS_RG_VS_LEGEND) \
    X(MUS_RG_ENCOUNTER_GYM_LEADER) \
    X(MUS_RG_ENCOUNTER_DEOXYS) \
    X(MUS_RG_TRAINER_TOWER) \
    X(MUS_RG_SLOW_PALLET) \
    X(MUS_RG_TEACHY_TV_MENU) \
    X(PH_TRAP_BLEND) \
    X(PH_TRAP_HELD) \
    X(PH_TRAP_SOLO) \
    X(PH_FACE_BLEND) \
    X(PH_FACE_HELD) \
    X(PH_FACE_SOLO) \
    X(PH_CLOTH_BLEND) \
    X(PH_CLOTH_HELD) \
    X(PH_CLOTH_SOLO) \
    X(PH_DRESS_BLEND) \
    X(PH_DRESS_HELD) \
    X(PH_DRESS_SOLO) \
    X(PH_FLEECE_BLEND) \
    X(PH_FLEECE_HELD) \
    X(PH_FLEECE_SOLO) \
    X(PH_KIT_BLEND) \
    X(PH_KIT_HELD) \
    X(PH_KIT_SOLO) \
    X(PH_PRICE_BLEND) \
    X(PH_PRICE_HELD) \
    X(PH_PRICE_SOLO) \
    X(PH_LOT_BLEND) \
    X(PH_LOT_HELD) \
    X(PH_LOT_SOLO) \
    X(PH_GOAT_BLEND) \
    X(PH_GOAT_HELD) \
    X(PH_GOAT_SOLO) \
    X(PH_THOUGHT_BLEND) \
    X(PH_THOUGHT_HELD) \
    X(PH_THOUGHT_SOLO) \
    X(PH_CHOICE_BLEND) \
    X(PH_CHOICE_HELD) \
    X(PH_CHOICE_SOLO) \
    X(PH_MOUTH_BLEND) \
    X(PH_MOUTH_HELD) \
    X(PH_MOUTH_SOLO) \
    X(PH_FOOT_BLEND) \
    X(PH_FOOT_HELD) \
    X(PH_FOOT_SOLO) \
    X(PH_GOOSE_BLEND) \
    X(PH_GOOSE_HELD) \
    X(PH_GOOSE_SOLO) \
    X(PH_STRUT_BLEND) \
    X(PH_STRUT_HELD) \
    X(PH_STRUT_SOLO) \
    X(PH_CURE_BLEND) \
    X(PH_CURE_HELD) \
    X(PH_CURE_SOLO) \
    X(PH_NURSE_BLEND) \
    X(PH_NURSE_HELD) \
    X(PH_NURSE_SOLO) \

#define SOUND_LIST_SE \
    X(SE_USE_ITEM) \
    X(SE_PC_LOGIN) \
    X(SE_PC_OFF) \
    X(SE_PC_ON) \
    X(SE_SELECT) \
    X(SE_WIN_OPEN) \
    X(SE_WALL_HIT) \
    X(SE_DOOR) \
    X(SE_EXIT) \
    X(SE_LEDGE) \
    X(SE_BIKE_BELL) \
    X(SE_NOT_EFFECTIVE) \
    X(SE_EFFECTIVE) \
    X(SE_SUPER_EFFECTIVE) \
    X(SE_BALL_OPEN) \
    X(SE_FAINT) \
    X(SE_FLEE) \
    X(SE_SLIDING_DOOR) \
    X(SE_SHIP) \
    X(SE_BANG) \
    X(SE_PIN) \
    X(SE_BOO) \
    X(SE_BALL) \
    X(SE_CONTEST_PLACE) \
    X(SE_A) \
    X(SE_I) \
    X(SE_U) \
    X(SE_E) \
    X(SE_O) \
    X(SE_N) \
    X(SE_SUCCESS) \
    X(SE_FAILURE) \
    X(SE_EXP) \
    X(SE_BIKE_HOP) \
    X(SE_SWITCH) \
    X(SE_CLICK) \
    X(SE_FU_ZAKU) \
    X(SE_CONTEST_CONDITION_LOSE) \
    X(SE_LAVARIDGE_FALL_WARP) \
    X(SE_ICE_STAIRS) \
    X(SE_ICE_BREAK) \
    X(SE_ICE_CRACK) \
    X(SE_FALL) \
    X(SE_UNLOCK) \
    X(SE_WARP_IN) \
    X(SE_WARP_OUT) \
    X(SE_REPEL) \
    X(SE_ROTATING_GATE) \
    X(SE_TRUCK_MOVE) \
    X(SE_TRUCK_STOP) \
    X(SE_TRUCK_UNLOAD) \
    X(SE_TRUCK_DOOR) \
    X(SE_BERRY_BLENDER) \
    X(SE_CARD) \
    X(SE_SAVE) \
    X(SE_BALL_BOUNCE_1) \
    X(SE_BALL_BOUNCE_2) \
    X(SE_BALL_BOUNCE_3) \
    X(SE_BALL_BOUNCE_4) \
    X(SE_BALL_TRADE) \
    X(SE_BALL_THROW) \
    X(SE_NOTE_C) \
    X(SE_NOTE_D) \
    X(SE_NOTE_E) \
    X(SE_NOTE_F) \
    X(SE_NOTE_G) \
    X(SE_NOTE_A) \
    X(SE_NOTE_B) \
    X(SE_NOTE_C_HIGH) \
    X(SE_PUDDLE) \
    X(SE_BRIDGE_WALK) \
    X(SE_ITEMFINDER) \
    X(SE_DING_DONG) \
    X(SE_BALLOON_RED) \
    X(SE_BALLOON_BLUE) \
    X(SE_BALLOON_YELLOW) \
    X(SE_BREAKABLE_DOOR) \
    X(SE_MUD_BALL) \
    X(SE_FIELD_POISON) \
    X(SE_ESCALATOR) \
    X(SE_THUNDERSTORM) \
    X(SE_THUNDERSTORM_STOP) \
    X(SE_DOWNPOUR) \
    X(SE_DOWNPOUR_STOP) \
    X(SE_RAIN) \
    X(SE_RAIN_STOP) \
    X(SE_THUNDER) \
    X(SE_THUNDER2) \
    X(SE_ELEVATOR) \
    X(SE_LOW_HEALTH) \
    X(SE_EXP_MAX) \
    X(SE_ROULETTE_BALL) \
    X(SE_ROULETTE_BALL2) \
    X(SE_TAILLOW_WING_FLAP) \
    X(SE_SHOP) \
    X(SE_CONTEST_HEART) \
    X(SE_CONTEST_CURTAIN_RISE) \
    X(SE_CONTEST_CURTAIN_FALL) \
    X(SE_CONTEST_ICON_CHANGE) \
    X(SE_CONTEST_ICON_CLEAR) \
    X(SE_CONTEST_MONS_TURN) \
    X(SE_SHINY) \
    X(SE_INTRO_BLAST) \
    X(SE_MUGSHOT) \
    X(SE_APPLAUSE) \
    X(SE_VEND) \
    X(SE_ORB) \
    X(SE_DEX_SCROLL) \
    X(SE_DEX_PAGE) \
    X(SE_POKENAV_ON) \
    X(SE_POKENAV_OFF) \
    X(SE_DEX_SEARCH) \
    X(SE_EGG_HATCH) \
    X(SE_BALL_TRAY_ENTER) \
    X(SE_BALL_TRAY_BALL) \
    X(SE_BALL_TRAY_EXIT) \
    X(SE_GLASS_FLUTE) \
    X(SE_M_THUNDERBOLT) \
    X(SE_M_THUNDERBOLT2) \
    X(SE_M_HARDEN) \
    X(SE_M_NIGHTMARE) \
    X(SE_M_VITAL_THROW) \
    X(SE_M_VITAL_THROW2) \
    X(SE_M_BUBBLE) \
    X(SE_M_BUBBLE2) \
    X(SE_M_BUBBLE3) \
    X(SE_M_RAIN_DANCE) \
    X(SE_M_CUT) \
    X(SE_M_STRING_SHOT) \
    X(SE_M_STRING_SHOT2) \
    X(SE_M_ROCK_THROW) \
    X(SE_M_GUST) \
    X(SE_M_GUST2) \
    X(SE_M_DOUBLE_SLAP) \
    X(SE_M_DOUBLE_TEAM) \
    X(SE_M_RAZOR_WIND) \
    X(SE_M_ICY_WIND) \
    X(SE_M_THUNDER_WAVE) \
    X(SE_M_COMET_PUNCH) \
    X(SE_M_MEGA_KICK) \
    X(SE_M_MEGA_KICK2) \
    X(SE_M_CRABHAMMER) \
    X(SE_M_JUMP_KICK) \
    X(SE_M_FLAME_WHEEL) \
    X(SE_M_FLAME_WHEEL2) \
    X(SE_M_FLAMETHROWER) \
    X(SE_M_FIRE_PUNCH) \
    X(SE_M_TOXIC) \
    X(SE_M_SACRED_FIRE) \
    X(SE_M_SACRED_FIRE2) \
    X(SE_M_EMBER) \
    X(SE_M_TAKE_DOWN) \
    X(SE_M_BLIZZARD) \
    X(SE_M_BLIZZARD2) \
    X(SE_M_SCRATCH) \
    X(SE_M_VICEGRIP) \
    X(SE_M_WING_ATTACK) \
    X(SE_M_FLY) \
    X(SE_M_SAND_ATTACK) \
    X(SE_M_RAZOR_WIND2) \
    X(SE_M_BITE) \
    X(SE_M_HEADBUTT) \
    X(SE_M_SURF) \
    X(SE_M_HYDRO_PUMP) \
    X(SE_M_WHIRLPOOL) \
    X(SE_M_HORN_ATTACK) \
    X(SE_M_TAIL_WHIP) \
    X(SE_M_MIST) \
    X(SE_M_POISON_POWDER) \
    X(SE_M_BIND) \
    X(SE_M_DRAGON_RAGE) \
    X(SE_M_SING) \
    X(SE_M_PERISH_SONG) \
    X(SE_M_PAY_DAY) \
    X(SE_M_DIG) \
    X(SE_M_DIZZY_PUNCH) \
    X(SE_M_SELF_DESTRUCT) \
    X(SE_M_EXPLOSION) \
    X(SE_M_ABSORB_2) \
    X(SE_M_ABSORB) \
    X(SE_M_SCREECH) \
    X(SE_M_BUBBLE_BEAM) \
    X(SE_M_BUBBLE_BEAM2) \
    X(SE_M_SUPERSONIC) \
    X(SE_M_BELLY_DRUM) \
    X(SE_M_METRONOME) \
    X(SE_M_BONEMERANG) \
    X(SE_M_LICK) \
    X(SE_M_PSYBEAM) \
    X(SE_M_FAINT_ATTACK) \
    X(SE_M_SWORDS_DANCE) \
    X(SE_M_LEER) \
    X(SE_M_SWAGGER) \
    X(SE_M_SWAGGER2) \
    X(SE_M_HEAL_BELL) \
    X(SE_M_CONFUSE_RAY) \
    X(SE_M_SNORE) \
    X(SE_M_BRICK_BREAK) \
    X(SE_M_GIGA_DRAIN) \
    X(SE_M_PSYBEAM2) \
    X(SE_M_SOLAR_BEAM) \
    X(SE_M_PETAL_DANCE) \
    X(SE_M_TELEPORT) \
    X(SE_M_MINIMIZE) \
    X(SE_M_SKETCH) \
    X(SE_M_SWIFT) \
    X(SE_M_REFLECT) \
    X(SE_M_BARRIER) \
    X(SE_M_DETECT) \
    X(SE_M_LOCK_ON) \
    X(SE_M_MOONLIGHT) \
    X(SE_M_CHARM) \
    X(SE_M_CHARGE) \
    X(SE_M_STRENGTH) \
    X(SE_M_HYPER_BEAM) \
    X(SE_M_WATERFALL) \
    X(SE_M_REVERSAL) \
    X(SE_M_ACID_ARMOR) \
    X(SE_M_SANDSTORM) \
    X(SE_M_TRI_ATTACK) \
    X(SE_M_TRI_ATTACK2) \
    X(SE_M_ENCORE) \
    X(SE_M_ENCORE2) \
    X(SE_M_BATON_PASS) \
    X(SE_M_MILK_DRINK) \
    X(SE_M_ATTRACT) \
    X(SE_M_ATTRACT2) \
    X(SE_M_MORNING_SUN) \
    X(SE_M_FLATTER) \
    X(SE_M_SAND_TOMB) \
    X(SE_M_GRASSWHISTLE) \
    X(SE_M_SPIT_UP) \
    X(SE_M_DIVE) \
    X(SE_M_EARTHQUAKE) \
    X(SE_M_TWISTER) \
    X(SE_M_SWEET_SCENT) \
    X(SE_M_YAWN) \
    X(SE_M_SKY_UPPERCUT) \
    X(SE_M_STAT_INCREASE) \
    X(SE_M_HEAT_WAVE) \
    X(SE_M_UPROAR) \
    X(SE_M_HAIL) \
    X(SE_M_COSMIC_POWER) \
    X(SE_M_TEETER_DANCE) \
    X(SE_M_STAT_DECREASE) \
    X(SE_M_HAZE) \
    X(SE_M_HYPER_BEAM2) \
    X(SE_RG_DOOR) \
    X(SE_RG_CARD_FLIP) \
    X(SE_RG_CARD_FLIPPING) \
    X(SE_RG_CARD_OPEN) \
    X(SE_RG_BAG_CURSOR) \
    X(SE_RG_BAG_POCKET) \
    X(SE_RG_BALL_CLICK) \
    X(SE_RG_SHOP) \
    X(SE_RG_SS_ANNE_HORN) \
    X(SE_RG_HELP_OPEN) \
    X(SE_RG_HELP_CLOSE) \
    X(SE_RG_HELP_ERROR) \
    X(SE_RG_DEOXYS_MOVE) \
    X(SE_RG_POKE_JUMP_SUCCESS) \
    X(SE_RG_POKE_JUMP_FAILURE) \
    X(SE_PHONE_CALL) \
    X(SE_PHONE_CLICK) \
    X(SE_ARENA_TIMEUP1) \
    X(SE_ARENA_TIMEUP2) \
    X(SE_PIKE_CURTAIN_CLOSE) \
    X(SE_PIKE_CURTAIN_OPEN) \
    X(SE_SUDOWOODO_SHAKE) \

// Create BGM list
#define X(songId) static const u8 sBGMName_##songId[] = _(#songId);
SOUND_LIST_BGM
#undef X

#define X(songId) sBGMName_##songId,
static const u8 *const sBGMNames[] =
{
SOUND_LIST_BGM
};
#undef X

// Create SE list
#define X(songId) static const u8 sSEName_##songId[] = _(#songId);
SOUND_LIST_SE
#undef X

#define X(songId) sSEName_##songId,
static const u8 *const sSENames[] =
{
SOUND_LIST_SE
};
#undef X

// *******************************
// Actions BerryFunctions

static void DebugAction_BerryFunctions_ClearAll(u8 taskId)
{
    u8 i;

    for (i = 0; i < OBJECT_EVENTS_COUNT; i++)
    {
        if (gObjectEvents[i].movementType == MOVEMENT_TYPE_BERRY_TREE_GROWTH)
        {
            RemoveBerryTree(GetObjectEventBerryTreeId(i));
            SetBerryTreeJustPicked(gObjectEvents[i].localId, gSaveBlock1Ptr->location.mapNum, gSaveBlock1Ptr->location.mapGroup);
        }
    }

    ScriptContext_Enable();
    Debug_DestroyMenu_Full(taskId);
}

static void DebugAction_BerryFunctions_Ready(u8 taskId)
{
    u8 i;
    struct BerryTree *tree;

    for (i = 0; i < OBJECT_EVENTS_COUNT; i++)
    {
        if (gObjectEvents[i].movementType == MOVEMENT_TYPE_BERRY_TREE_GROWTH)
        {
            tree = &gSaveBlock1Ptr->berryTrees[GetObjectEventBerryTreeId(i)];
            if (tree->stage != BERRY_STAGE_NO_BERRY)
            {
                tree->stage = BERRY_STAGE_BERRIES - 1;
                BerryTreeGrow(tree);
            }
        }
    }

    ScriptContext_Enable();
    Debug_DestroyMenu_Full(taskId);
}

static void DebugAction_BerryFunctions_NextStage(u8 taskId)
{
    u8 i;
    struct BerryTree *tree;

    for (i = 0; i < OBJECT_EVENTS_COUNT; i++)
    {
        if (gObjectEvents[i].movementType == MOVEMENT_TYPE_BERRY_TREE_GROWTH)
        {
            tree = &gSaveBlock1Ptr->berryTrees[GetObjectEventBerryTreeId(i)];
            BerryTreeGrow(tree);
        }
    }

    ScriptContext_Enable();
    Debug_DestroyMenu_Full(taskId);
}

static void DebugAction_BerryFunctions_Pests(u8 taskId)
{
    u8 i;

    if (!OW_BERRY_PESTS)
    {
        Debug_DestroyMenu_Full_Script(taskId, Debug_BerryPestsDisabled);
        return;
    }

    for (i = 0; i < OBJECT_EVENTS_COUNT; i++)
    {
        if (gObjectEvents[i].movementType == MOVEMENT_TYPE_BERRY_TREE_GROWTH)
        {
            if (gSaveBlock1Ptr->berryTrees[GetObjectEventBerryTreeId(i)].stage != BERRY_STAGE_PLANTED)
                gSaveBlock1Ptr->berryTrees[GetObjectEventBerryTreeId(i)].pests = TRUE;
        }
    }

    ScriptContext_Enable();
    Debug_DestroyMenu_Full(taskId);
}

static void DebugAction_BerryFunctions_Weeds(u8 taskId)
{
    u8 i;

    if (!OW_BERRY_WEEDS)
    {
        Debug_DestroyMenu_Full_Script(taskId, Debug_BerryWeedsDisabled);
        return;
    }

    for (i = 0; i < OBJECT_EVENTS_COUNT; i++)
    {
        if (gObjectEvents[i].movementType == MOVEMENT_TYPE_BERRY_TREE_GROWTH)
        {
            gSaveBlock1Ptr->berryTrees[GetObjectEventBerryTreeId(i)].weeds = TRUE;
        }
    }

    ScriptContext_Enable();
    Debug_DestroyMenu_Full(taskId);
}

// *******************************
// Actions Party/Boxes

static void DebugAction_Party_MoveReminder(u8 taskId)
{
    Debug_DestroyMenu_Full_Script(taskId, FallarborTown_MoveRelearnersHouse_EventScript_ChooseMon);
}

static void DebugAction_Party_HatchAnEgg(u8 taskId)
{
    Debug_DestroyMenu_Full_Script(taskId, Debug_HatchAnEgg);
}

static void DebugAction_Party_HealParty(u8 taskId)
{
    PlaySE(SE_USE_ITEM);
    HealPlayerParty();
    ScriptContext_Enable();
    Debug_DestroyMenu_Full(taskId);
}

static void DebugAction_Party_InflictStatus1(u8 taskId)
{
    Debug_DestroyMenu_Full_Script(taskId, Debug_EventScript_InflictStatus1);
}

static void DebugAction_Party_CheckEVs(u8 taskId)
{
    Debug_DestroyMenu_Full_Script(taskId, Debug_EventScript_CheckEVs);
}

static void DebugAction_Party_CheckIVs(u8 taskId)
{
    Debug_DestroyMenu_Full_Script(taskId, Debug_EventScript_CheckIVs);
}

static void DebugAction_Party_ClearParty(u8 taskId)
{
    ZeroPlayerPartyMons();
    ScriptContext_Enable();
    Debug_DestroyMenu_Full(taskId);
}

void CheckEWRAMCounters(struct ScriptContext *ctx)
{
    ConvertIntToDecimalStringN(gStringVar1, gFollowerSteps, STR_CONV_MODE_LEFT_ALIGN, 5);
    ConvertIntToDecimalStringN(gStringVar2, gChainFishingDexNavStreak, STR_CONV_MODE_LEFT_ALIGN, 5);
}

static void DebugAction_Util_CheckEWRAMCounters(u8 taskId)
{
    Debug_DestroyMenu_Full_Script(taskId, Debug_EventScript_EWRAMCounters);
}<|MERGE_RESOLUTION|>--- conflicted
+++ resolved
@@ -3439,11 +3439,7 @@
     //Moves
     for (i = 0; i < MAX_MON_MOVES; i++)
     {
-<<<<<<< HEAD
-        if (moves[i] == MOVE_NONE || moves[i] == 0xFF || moves[i] >= MOVES_COUNT)
-=======
         if (moves[i] == MOVE_NONE || moves[i] >= MOVES_COUNT)
->>>>>>> f6ff64cd
             continue;
 
         SetMonMoveSlot(&mon, moves[i], i);
