//CREDITS
//TheXaman:             https://github.com/TheXaman/pokeemerald/tree/tx_debug_system
//CODE USED FROM:
//ketsuban:             https://github.com/pret/pokeemerald/wiki/Add-a-debug-menu
//Pyredrid:             https://github.com/Pyredrid/pokeemerald/tree/debugmenu
//AsparagusEduardo:     https://github.com/AsparagusEduardo/pokeemerald/tree/InfusedEmerald_v2
//Ghoulslash:           https://github.com/ghoulslash/pokeemerald
//Jaizu:                https://jaizu.moe/
//AND OTHER RHH POKEEMERALD-EXPANSION CONTRIBUTORS
#include "global.h"
#include "battle.h"
#include "battle_setup.h"
#include "berry.h"
#include "clock.h"
#include "coins.h"
#include "credits.h"
#include "data.h"
#include "daycare.h"
#include "debug.h"
#include "event_data.h"
#include "event_object_movement.h"
#include "event_scripts.h"
#include "field_message_box.h"
#include "field_screen_effect.h"
#include "field_weather.h"
#include "international_string_util.h"
#include "item.h"
#include "item_icon.h"
#include "list_menu.h"
#include "m4a.h"
#include "main.h"
#include "main_menu.h"
#include "malloc.h"
#include "map_name_popup.h"
#include "menu.h"
#include "money.h"
#include "naming_screen.h"
#include "new_game.h"
#include "overworld.h"
#include "palette.h"
#include "party_menu.h"
#include "pokedex.h"
#include "pokemon.h"
#include "pokemon_icon.h"
#include "pokemon_storage_system.h"
#include "random.h"
#include "region_map.h"
#include "rtc.h"
#include "script.h"
#include "script_pokemon_util.h"
#include "sound.h"
#include "strings.h"
#include "string_util.h"
#include "task.h"
#include "pokemon_summary_screen.h"
#include "wild_encounter.h"
#include "constants/abilities.h"
#include "constants/battle_ai.h"
#include "constants/battle_frontier.h"
#include "constants/coins.h"
#include "constants/expansion.h"
#include "constants/flags.h"
#include "constants/items.h"
#include "constants/map_groups.h"
#include "constants/rgb.h"
#include "constants/songs.h"
#include "constants/species.h"
#include "constants/weather.h"
#include "save.h"

#if DEBUG_OVERWORLD_MENU == TRUE
// *******************************
enum DebugMenu
{
    DEBUG_MENU_ITEM_UTILITIES,
    DEBUG_MENU_ITEM_PARTY_BOXES,
    DEBUG_MENU_ITEM_GIVE,
    DEBUG_MENU_ITEM_SCRIPTS,
    DEBUG_MENU_ITEM_FLAGVAR,
    DEBUG_MENU_ITEM_FILL,
    //DEBUG_MENU_ITEM_BATTLE,
    DEBUG_MENU_ITEM_SOUND,
    DEBUG_MENU_ITEM_CANCEL,
};

enum UtilMenu
{
    DEBUG_UTIL_MENU_ITEM_FLY,
    DEBUG_UTIL_MENU_ITEM_WARP,
    DEBUG_UTIL_MENU_ITEM_SAVEBLOCK,
    DEBUG_UTIL_MENU_ITEM_ROM_SPACE,
    DEBUG_UTIL_MENU_ITEM_WEATHER,
    DEBUG_UTIL_MENU_ITEM_CHECKWALLCLOCK,
    DEBUG_UTIL_MENU_ITEM_SETWALLCLOCK,
    DEBUG_UTIL_MENU_ITEM_WATCHCREDITS,
    DEBUG_UTIL_MENU_ITEM_PLAYER_NAME,
    DEBUG_UTIL_MENU_ITEM_PLAYER_GENDER,
    DEBUG_UTIL_MENU_ITEM_PLAYER_ID,
    DEBUG_UTIL_MENU_ITEM_CHEAT,
    DEBUG_UTIL_MENU_ITEM_EXPANSION_VER,
    DEBUG_UTIL_MENU_ITEM_BERRY_FUNCTIONS,
};

enum PartyBoxesMenu
{
    DEBUG_PARTY_BOXES_MENU_ITEM_ACCESS_PC,
    DEBUG_PARTY_BOXES_MENU_ITEM_MOVE_REMINDER,
    DEBUG_PARTY_BOXES_MENU_ITEM_HATCH_AN_EGG,
    DEBUG_PARTY_BOXES_MENU_ITEM_HEAL_PARTY,
    DEBUG_PARTY_BOXES_MENU_ITEM_POISON_MONS,
    DEBUG_PARTY_BOXES_MENU_ITEM_CLEAR_BOXES,
};

enum ScriptMenu
{
    DEBUG_UTIL_MENU_ITEM_SCRIPT_1,
    DEBUG_UTIL_MENU_ITEM_SCRIPT_2,
    DEBUG_UTIL_MENU_ITEM_SCRIPT_3,
    DEBUG_UTIL_MENU_ITEM_SCRIPT_4,
    DEBUG_UTIL_MENU_ITEM_SCRIPT_5,
    DEBUG_UTIL_MENU_ITEM_SCRIPT_6,
    DEBUG_UTIL_MENU_ITEM_SCRIPT_7,
    DEBUG_UTIL_MENU_ITEM_SCRIPT_8,
};

enum FlagsVarsMenu
{
    DEBUG_FLAGVAR_MENU_ITEM_FLAGS,
    DEBUG_FLAGVAR_MENU_ITEM_VARS,
    DEBUG_FLAGVAR_MENU_ITEM_DEXFLAGS_ALL,
    DEBUG_FLAGVAR_MENU_ITEM_DEXFLAGS_RESET,
    DEBUG_FLAGVAR_MENU_ITEM_TOGGLE_POKEDEX,
    DEBUG_FLAGVAR_MENU_ITEM_TOGGLE_NATDEX,
    DEBUG_FLAGVAR_MENU_ITEM_TOGGLE_POKENAV,
    DEBUG_FLAGVAR_MENU_ITEM_TOGGLE_MATCH_CALL,
    DEBUG_FLAGVAR_MENU_ITEM_TOGGLE_RUN_SHOES,
    DEBUG_FLAGVAR_MENU_ITEM_TOGGLE_LOCATIONS,
    DEBUG_FLAGVAR_MENU_ITEM_TOGGLE_BADGES_ALL,
    DEBUG_FLAGVAR_MENU_ITEM_TOGGLE_FRONTIER_PASS,
    DEBUG_FLAGVAR_MENU_ITEM_TOGGLE_COLISSION,
    DEBUG_FLAGVAR_MENU_ITEM_TOGGLE_ENCOUNTER,
    DEBUG_FLAGVAR_MENU_ITEM_TOGGLE_TRAINER_SEE,
    DEBUG_FLAGVAR_MENU_ITEM_TOGGLE_BAG_USE,
    DEBUG_FLAGVAR_MENU_ITEM_TOGGLE_CATCHING,
};

enum BattleType
{
    DEBUG_BATTLE_0_MENU_ITEM_WILD,
    DEBUG_BATTLE_0_MENU_ITEM_WILD_DOUBLE,
    DEBUG_BATTLE_0_MENU_ITEM_SINGLE,
    DEBUG_BATTLE_0_MENU_ITEM_DOUBLE,
    DEBUG_BATTLE_0_MENU_ITEM_MULTI,
};

enum BattleAIFlags
{
    DEBUG_BATTLE_1_MENU_ITEM_AI_FLAG_00,
    DEBUG_BATTLE_1_MENU_ITEM_AI_FLAG_01,
    DEBUG_BATTLE_1_MENU_ITEM_AI_FLAG_02,
    DEBUG_BATTLE_1_MENU_ITEM_AI_FLAG_03,
    DEBUG_BATTLE_1_MENU_ITEM_AI_FLAG_04,
    DEBUG_BATTLE_1_MENU_ITEM_AI_FLAG_05,
    DEBUG_BATTLE_1_MENU_ITEM_AI_FLAG_06,
    DEBUG_BATTLE_1_MENU_ITEM_AI_FLAG_07,
    DEBUG_BATTLE_1_MENU_ITEM_AI_FLAG_08,
    DEBUG_BATTLE_1_MENU_ITEM_AI_FLAG_09,
    DEBUG_BATTLE_1_MENU_ITEM_AI_FLAG_10,
    DEBUG_BATTLE_1_MENU_ITEM_AI_FLAG_11,
    DEBUG_BATTLE_1_MENU_ITEM_AI_FLAG_12,
    DEBUG_BATTLE_1_MENU_ITEM_AI_FLAG_13,
    DEBUG_BATTLE_1_MENU_ITEM_AI_FLAG_14,
    DEBUG_BATTLE_1_MENU_ITEM_AI_FLAG_15,
    DEBUG_BATTLE_1_MENU_ITEM_AI_FLAG_16,
    DEBUG_BATTLE_1_MENU_ITEM_AI_FLAG_17,
    DEBUG_BATTLE_1_MENU_ITEM_CONTINUE,
};

enum BattleTerrain
{
    DEBUG_BATTLE_2_MENU_ITEM_TERRAIN_0,
    DEBUG_BATTLE_2_MENU_ITEM_TERRAIN_1,
    DEBUG_BATTLE_2_MENU_ITEM_TERRAIN_2,
    DEBUG_BATTLE_2_MENU_ITEM_TERRAIN_3,
    DEBUG_BATTLE_2_MENU_ITEM_TERRAIN_4,
    DEBUG_BATTLE_2_MENU_ITEM_TERRAIN_5,
    DEBUG_BATTLE_2_MENU_ITEM_TERRAIN_6,
    DEBUG_BATTLE_2_MENU_ITEM_TERRAIN_7,
    DEBUG_BATTLE_2_MENU_ITEM_TERRAIN_8,
    DEBUG_BATTLE_2_MENU_ITEM_TERRAIN_9,
};

enum GiveMenu
{
    DEBUG_GIVE_MENU_ITEM_ITEM_X,
    DEBUG_GIVE_MENU_ITEM_ALLTMS,
    DEBUG_GIVE_MENU_ITEM_POKEMON_SIMPLE,
    DEBUG_GIVE_MENU_ITEM_POKEMON_COMPLEX,
    DEBUG_GIVE_MENU_ITEM_MAX_MONEY,
    DEBUG_GIVE_MENU_ITEM_MAX_COINS,
    DEBUG_GIVE_MENU_ITEM_MAX_BATTLE_POINTS,
    DEBUG_GIVE_MENU_ITEM_DAYCARE_EGG,
};

enum GiveFillMenu
{
    DEBUG_FILL_MENU_ITEM_PC_BOXES_FAST,
    DEBUG_FILL_MENU_ITEM_PC_BOXES_SLOW,
    DEBUG_FILL_MENU_ITEM_PC_ITEMS,
    DEBUG_FILL_MENU_ITEM_POCKET_ITEMS,
    DEBUG_FILL_MENU_ITEM_POCKET_BALLS,
    DEBUG_FILL_MENU_ITEM_POCKET_TMHM,
    DEBUG_FILL_MENU_ITEM_POCKET_BERRIES,
    DEBUG_FILL_MENU_ITEM_POCKET_KEY_ITEMS,
};

enum SoundMenu
{
    DEBUG_SOUND_MENU_ITEM_SE,
    DEBUG_SOUND_MENU_ITEM_MUS,
};

enum BerryFunctionsMenu
{
    DEBUG_BERRY_FUNCTIONS_MENU_CLEAR_ALL,
    DEBUG_BERRY_FUNCTIONS_MENU_READY,
    DEBUG_BERRY_FUNCTIONS_MENU_NEXT_STAGE,
    DEBUG_BERRY_FUNCTIONS_MENU_WEEDS,
    DEBUG_BERRY_FUNCTIONS_MENU_PESTS,
};

// *******************************
// Constants
#define DEBUG_MENU_FONT FONT_NORMAL

#define DEBUG_MENU_WIDTH_MAIN 16
#define DEBUG_MENU_HEIGHT_MAIN 9

#define DEBUG_MENU_WIDTH_EXTRA 10
#define DEBUG_MENU_HEIGHT_EXTRA 4

#define DEBUG_MENU_WIDTH_WEATHER 15
#define DEBUG_MENU_HEIGHT_WEATHER 3

#define DEBUG_MENU_WIDTH_SOUND 20
#define DEBUG_MENU_HEIGHT_SOUND 6

#define DEBUG_MENU_WIDTH_FLAGVAR 4
#define DEBUG_MENU_HEIGHT_FLAGVAR 2

#define DEBUG_NUMBER_DIGITS_FLAGS 4
#define DEBUG_NUMBER_DIGITS_VARIABLES 5
#define DEBUG_NUMBER_DIGITS_VARIABLE_VALUE 5
#define DEBUG_NUMBER_DIGITS_ITEMS 4
#define DEBUG_NUMBER_DIGITS_ITEM_QUANTITY 3

#define DEBUG_NUMBER_ICON_X 210
#define DEBUG_NUMBER_ICON_Y 50

#define DEBUG_MAX_MENU_ITEMS 50

// *******************************
struct DebugMonData
{
    u16 species;
    u8 level;
    bool8 isShiny:1;
    u8 nature:5;
    u8 abilityNum:2;
    u8  mon_iv_hp;
    u8  mon_iv_atk;
    u8  mon_iv_def;
    u8  mon_iv_speed;
    u8  mon_iv_satk;
    u8  mon_iv_sdef;
    u16 mon_move_0;
    u16 mon_move_1;
    u16 mon_move_2;
    u16 mon_move_3;
};

struct DebugMenuListData
{
    struct ListMenuItem listItems[20 + 1];
    u8 itemNames[DEBUG_MAX_MENU_ITEMS + 1][26];
    u8 listId;
};

struct DebugBattleData
{
    u8 submenu;
    u8 battleType;
    u8 battleTerrain;
    bool8 aiFlags[AI_FLAG_COUNT];
};

// EWRAM
static EWRAM_DATA struct DebugMonData *sDebugMonData = NULL;
static EWRAM_DATA struct DebugMenuListData *sDebugMenuListData = NULL;
static EWRAM_DATA struct DebugBattleData *sDebugBattleData = NULL;
EWRAM_DATA bool8 gIsDebugBattle = FALSE;
EWRAM_DATA u32 gDebugAIFlags = 0;

// *******************************
// Define functions
static void Debug_ReShowMainMenu(void);
static void Debug_ShowMenu(void (*HandleInput)(u8), struct ListMenuTemplate LMtemplate);
static void Debug_DestroyMenu(u8 taskId);
static void Debug_DestroyMenu_Full(u8 taskId);
static void DebugAction_Cancel(u8 taskId);
static void DebugAction_DestroyExtraWindow(u8 taskId);
static void Debug_InitDebugBattleData(void);
static void Debug_RefreshListMenu(u8 taskId);
static void Debug_RedrawListMenu(u8 taskId);

static void DebugAction_Util_Script_1(u8 taskId);
static void DebugAction_Util_Script_2(u8 taskId);
static void DebugAction_Util_Script_3(u8 taskId);
static void DebugAction_Util_Script_4(u8 taskId);
static void DebugAction_Util_Script_5(u8 taskId);
static void DebugAction_Util_Script_6(u8 taskId);
static void DebugAction_Util_Script_7(u8 taskId);
static void DebugAction_Util_Script_8(u8 taskId);

static void DebugAction_OpenUtilitiesMenu(u8 taskId);
static void DebugAction_OpenPartyBoxesMenu(u8 taskId);
static void DebugAction_OpenScriptsMenu(u8 taskId);
static void DebugAction_OpenFlagsVarsMenu(u8 taskId);
static void DebugAction_OpenGiveMenu(u8 taskId);
static void DebugAction_OpenFillMenu(u8 taskId);
static void DebugAction_OpenSoundMenu(u8 taskId);

static void DebugTask_HandleMenuInput_Main(u8 taskId);
static void DebugTask_HandleMenuInput_Utilities(u8 taskId);
static void DebugTask_HandleMenuInput_PartyBoxes(u8 taskId);
static void DebugTask_HandleMenuInput_Scripts(u8 taskId);
static void DebugTask_HandleMenuInput_FlagsVars(u8 taskId);
static void DebugTask_HandleMenuInput_Battle(u8 taskId);
static void DebugTask_HandleMenuInput_Give(u8 taskId);
static void DebugTask_HandleMenuInput_Fill(u8 taskId);
static void DebugTask_HandleMenuInput_Sound(u8 taskId);
static void DebugTask_HandleMenuInput_BerryFunctions(u8 taskId);

static void DebugAction_Util_Fly(u8 taskId);
static void DebugAction_Util_Warp_Warp(u8 taskId);
static void DebugAction_Util_Warp_SelectMapGroup(u8 taskId);
static void DebugAction_Util_Warp_SelectMap(u8 taskId);
static void DebugAction_Util_Warp_SelectWarp(u8 taskId);
static void DebugAction_Util_CheckSaveBlock(u8 taskId);
static void DebugAction_Util_CheckROMSpace(u8 taskId);
static void DebugAction_Util_Weather(u8 taskId);
static void DebugAction_Util_Weather_SelectId(u8 taskId);
static void DebugAction_Util_CheckWallClock(u8 taskId);
static void DebugAction_Util_SetWallClock(u8 taskId);
static void DebugAction_Util_WatchCredits(u8 taskId);
static void DebugAction_Util_Player_Name(u8 taskId);
static void DebugAction_Util_Player_Gender(u8 taskId);
static void DebugAction_Util_Player_Id(u8 taskId);
static void DebugAction_Util_CheatStart(u8 taskId);
static void DebugAction_Util_ExpansionVersion(u8 taskId);
static void DebugAction_Util_BerryFunctions(u8 taskId);

static void DebugAction_PartyBoxes_AccessPC(u8 taskId);
static void DebugAction_PartyBoxes_MoveReminder(u8 taskId);
static void DebugAction_PartyBoxes_HatchAnEgg(u8 taskId);
static void DebugAction_PartyBoxes_HealParty(u8 taskId);
static void DebugAction_PartyBoxes_PoisonMons(u8 taskId);
static void DebugAction_PartyBoxes_ClearBoxes(u8 taskId);

static void DebugAction_FlagsVars_Flags(u8 taskId);
static void DebugAction_FlagsVars_FlagsSelect(u8 taskId);
static void DebugAction_FlagsVars_Vars(u8 taskId);
static void DebugAction_FlagsVars_Select(u8 taskId);
static void DebugAction_FlagsVars_SetValue(u8 taskId);
static void DebugAction_FlagsVars_PokedexFlags_All(u8 taskId);
static void DebugAction_FlagsVars_PokedexFlags_Reset(u8 taskId);
static void DebugAction_FlagsVars_SwitchDex(u8 taskId);
static void DebugAction_FlagsVars_SwitchNatDex(u8 taskId);
static void DebugAction_FlagsVars_SwitchPokeNav(u8 taskId);
static void DebugAction_FlagsVars_SwitchMatchCall(u8 taskId);
static void DebugAction_FlagsVars_ToggleFlyFlags(u8 taskId);
static void DebugAction_FlagsVars_ToggleBadgeFlags(u8 taskId);
static void DebugAction_FlagsVars_ToggleFrontierPass(u8 taskId);
static void DebugAction_FlagsVars_CollisionOnOff(u8 taskId);
static void DebugAction_FlagsVars_EncounterOnOff(u8 taskId);
static void DebugAction_FlagsVars_TrainerSeeOnOff(u8 taskId);
static void DebugAction_FlagsVars_BagUseOnOff(u8 taskId);
static void DebugAction_FlagsVars_CatchingOnOff(u8 taskId);
static void DebugAction_FlagsVars_RunningShoes(u8 taskId);

static void Debug_InitializeBattle(u8 taskId);

static void DebugAction_Give_Item(u8 taskId);
static void DebugAction_Give_Item_SelectId(u8 taskId);
static void DebugAction_Give_Item_SelectQuantity(u8 taskId);
static void DebugAction_Give_AllTMs(u8 taskId);
static void DebugAction_Give_PokemonSimple(u8 taskId);
static void DebugAction_Give_PokemonComplex(u8 taskId);
static void DebugAction_Give_Pokemon_SelectId(u8 taskId);
static void DebugAction_Give_Pokemon_SelectLevel(u8 taskId);
static void DebugAction_Give_Pokemon_SelectShiny(u8 taskId);
static void DebugAction_Give_Pokemon_SelectNature(u8 taskId);
static void DebugAction_Give_Pokemon_SelectAbility(u8 taskId);
static void DebugAction_Give_Pokemon_SelectIVs(u8 taskId);
static void DebugAction_Give_Pokemon_ComplexCreateMon(u8 taskId);
static void DebugAction_Give_Pokemon_Move(u8 taskId);
static void DebugAction_Give_MaxMoney(u8 taskId);
static void DebugAction_Give_MaxCoins(u8 taskId);
static void DebugAction_Give_MaxBattlePoints(u8 taskId);
static void DebugAction_Give_DayCareEgg(u8 taskId);

static void DebugAction_Fill_PCBoxes_Fast(u8 taskId);
static void DebugAction_Fill_PCBoxes_Slow(u8 taskId);
static void DebugAction_Fill_PCItemStorage(u8 taskId);
static void DebugAction_Fill_PocketItems(u8 taskId);
static void DebugAction_Fill_PocketPokeBalls(u8 taskId);
static void DebugAction_Fill_PocketTMHM(u8 taskId);
static void DebugAction_Fill_PocketBerries(u8 taskId);
static void DebugAction_Fill_PocketKeyItems(u8 taskId);

static void DebugAction_Sound_SE(u8 taskId);
static void DebugAction_Sound_SE_SelectId(u8 taskId);
static void DebugAction_Sound_MUS(u8 taskId);
static void DebugAction_Sound_MUS_SelectId(u8 taskId);

static void DebugAction_BerryFunctions_ClearAll(u8 taskId);
static void DebugAction_BerryFunctions_Ready(u8 taskId);
static void DebugAction_BerryFunctions_NextStage(u8 taskId);
static void DebugAction_BerryFunctions_Pests(u8 taskId);
static void DebugAction_BerryFunctions_Weeds(u8 taskId);

extern const u8 Debug_FlagsNotSetOverworldConfigMessage[];
extern const u8 Debug_FlagsNotSetBattleConfigMessage[];
extern const u8 Debug_FlagsAndVarNotSetBattleConfigMessage[];
extern const u8 Debug_EventScript_Script_1[];
extern const u8 Debug_EventScript_Script_2[];
extern const u8 Debug_EventScript_Script_3[];
extern const u8 Debug_EventScript_Script_4[];
extern const u8 Debug_EventScript_Script_5[];
extern const u8 Debug_EventScript_Script_6[];
extern const u8 Debug_EventScript_Script_7[];
extern const u8 Debug_EventScript_Script_8[];
extern const u8 DebugScript_DaycareMonsNotCompatible[];
extern const u8 DebugScript_OneDaycareMons[];
extern const u8 DebugScript_ZeroDaycareMons[];

extern const u8 Debug_ShowFieldMessageStringVar4[];
extern const u8 Debug_CheatStart[];
extern const u8 Debug_HatchAnEgg[];
extern const u8 PlayersHouse_2F_EventScript_SetWallClock[];
extern const u8 PlayersHouse_2F_EventScript_CheckWallClock[];
extern const u8 Debug_CheckSaveBlock[];
extern const u8 Debug_CheckROMSpace[];
extern const u8 Debug_BoxFilledMessage[];
extern const u8 Debug_ShowExpansionVersion[];

<<<<<<< HEAD
extern const u8 Debug_BerryPestsDisabled[];
extern const u8 Debug_BerryWeedsDisabled[];
=======
extern const u8 FallarborTown_MoveRelearnersHouse_EventScript_ChooseMon[];
>>>>>>> 1a7166c2

#include "data/map_group_count.h"

// Text
// General
static const u8 sDebugText_True[] =          _("TRUE");
static const u8 sDebugText_False[] =         _("FALSE");
static const u8 sDebugText_Colored_True[] =  _("{COLOR GREEN}TRUE");
static const u8 sDebugText_Colored_False[] = _("{COLOR RED}FALSE");
static const u8 sDebugText_Dashes[] =        _("---");
static const u8 sDebugText_Empty[] =         _("");
static const u8 sDebugText_Continue[] =      _("Continue…{CLEAR_TO 110}{RIGHT_ARROW}");
// Main Menu
static const u8 sDebugText_Utilities[] =        _("Utilities…{CLEAR_TO 110}{RIGHT_ARROW}");
static const u8 sDebugText_PartyBoxes[] =       _("Party/Boxes…{CLEAR_TO 110}{RIGHT_ARROW}");
static const u8 sDebugText_Scripts[] =          _("Scripts…{CLEAR_TO 110}{RIGHT_ARROW}");
static const u8 sDebugText_FlagsVars[] =        _("Flags & Vars…{CLEAR_TO 110}{RIGHT_ARROW}");
static const u8 sDebugText_Battle[] =           _("Battle Test{CLEAR_TO 110}{RIGHT_ARROW}");
static const u8 sDebugText_Give[] =             _("Give X…{CLEAR_TO 110}{RIGHT_ARROW}");
static const u8 sDebugText_Fill[] =             _("Fill PC/Pockets…{CLEAR_TO 110}{RIGHT_ARROW}");
static const u8 sDebugText_Sound[] =            _("Sound…{CLEAR_TO 110}{RIGHT_ARROW}");
static const u8 sDebugText_Cancel[] =           _("Cancel");
// Script menu
static const u8 sDebugText_Util_Script_1[] =               _("Script 1");
static const u8 sDebugText_Util_Script_2[] =               _("Script 2");
static const u8 sDebugText_Util_Script_3[] =               _("Script 3");
static const u8 sDebugText_Util_Script_4[] =               _("Script 4");
static const u8 sDebugText_Util_Script_5[] =               _("Script 5");
static const u8 sDebugText_Util_Script_6[] =               _("Script 6");
static const u8 sDebugText_Util_Script_7[] =               _("Script 7");
static const u8 sDebugText_Util_Script_8[] =               _("Script 8");
// Util Menu
static const u8 sDebugText_Util_FlyToMap[] =                 _("Fly to map…{CLEAR_TO 110}{RIGHT_ARROW}");
static const u8 sDebugText_Util_WarpToMap[] =                _("Warp to map warp…{CLEAR_TO 110}{RIGHT_ARROW}");
static const u8 sDebugText_Util_WarpToMap_SelectMapGroup[] = _("Group: {STR_VAR_1}{CLEAR_TO 90}\n{CLEAR_TO 90}\n\n{STR_VAR_3}{CLEAR_TO 90}");
static const u8 sDebugText_Util_WarpToMap_SelectMap[] =      _("Map: {STR_VAR_1}{CLEAR_TO 90}\nMapSec:{CLEAR_TO 90}\n{STR_VAR_2}{CLEAR_TO 90}\n{STR_VAR_3}{CLEAR_TO 90}");
static const u8 sDebugText_Util_WarpToMap_SelectWarp[] =     _("Warp:{CLEAR_TO 90}\n{STR_VAR_1}{CLEAR_TO 90}\n{CLEAR_TO 90}\n{STR_VAR_3}{CLEAR_TO 90}");
static const u8 sDebugText_Util_WarpToMap_SelMax[] =         _("{STR_VAR_1} / {STR_VAR_2}");
static const u8 sDebugText_Util_SaveBlockSpace[] =           _("SaveBlock Space…{CLEAR_TO 110}{RIGHT_ARROW}");
static const u8 sDebugText_Util_ROMSpace[] =                 _("ROM Space…{CLEAR_TO 110}{RIGHT_ARROW}");
static const u8 sDebugText_Util_Weather[] =                  _("Set weather…{CLEAR_TO 110}{RIGHT_ARROW}");
static const u8 sDebugText_Util_Weather_ID[] =               _("Weather Id: {STR_VAR_3}\n{STR_VAR_1}\n{STR_VAR_2}");
static const u8 sDebugText_Util_CheckWallClock[] =           _("Check Wall Clock…{CLEAR_TO 110}{RIGHT_ARROW}");
static const u8 sDebugText_Util_SetWallClock[] =             _("Set Wall Clock…{CLEAR_TO 110}{RIGHT_ARROW}");
static const u8 sDebugText_Util_WatchCredits[] =             _("Watch Credits…{CLEAR_TO 110}{RIGHT_ARROW}");
static const u8 sDebugText_Util_Player_Name[] =              _("Player name");
static const u8 sDebugText_Util_Player_Gender[] =            _("Toggle Gender");
static const u8 sDebugText_Util_Player_Id[] =                _("New Trainer Id");
static const u8 sDebugText_Util_CheatStart[] =               _("CHEAT Start");
static const u8 sDebugText_Util_ExpansionVersion[] =         _("Expansion Version");
<<<<<<< HEAD
static const u8 sDebugText_Util_BerryFunctions[] =           _("Berry Functions…{CLEAR_TO 110}{RIGHT_ARROW}");
=======
// Party/Boxes Menu
static const u8 sDebugText_PartyBoxes_AccessPC[] =           _("Access PC");
static const u8 sDebugText_PartyBoxes_MoveReminder[] =       _("Move Reminder");
static const u8 sDebugText_PartyBoxes_HatchAnEgg[] =         _("Hatch an Egg");
static const u8 sDebugText_PartyBoxes_HealParty[] =          _("Heal Party");
static const u8 sDebugText_PartyBoxes_PoisonParty[] =        _("Poison party");
static const u8 sDebugText_PartyBoxes_ClearBoxes[] =         _("Clear Storage Boxes");
>>>>>>> 1a7166c2
// Flags/Vars Menu
static const u8 sDebugText_FlagsVars_Flags[] =                  _("Set Flag XYZ…{CLEAR_TO 110}{RIGHT_ARROW}");
static const u8 sDebugText_FlagsVars_Flag[] =                   _("Flag: {STR_VAR_1}{CLEAR_TO 90}\n{STR_VAR_2}{CLEAR_TO 90}\n{STR_VAR_3}");
static const u8 sDebugText_FlagsVars_FlagHex[] =                _("{STR_VAR_1}{CLEAR_TO 90}\n0x{STR_VAR_2}{CLEAR_TO 90}");
static const u8 sDebugText_FlagsVars_Vars[] =                   _("Set Var XYZ…{CLEAR_TO 110}{RIGHT_ARROW}");
static const u8 sDebugText_FlagsVars_VariableHex[] =            _("{STR_VAR_1}{CLEAR_TO 90}\n0x{STR_VAR_2}{CLEAR_TO 90}");
static const u8 sDebugText_FlagsVars_Variable[] =               _("Var: {STR_VAR_1}{CLEAR_TO 90}\nVal: {STR_VAR_3}{CLEAR_TO 90}\n{STR_VAR_2}");
static const u8 sDebugText_FlagsVars_VariableValueSet[] =       _("Var: {STR_VAR_1}{CLEAR_TO 90}\nVal: {STR_VAR_3}{CLEAR_TO 90}\n{STR_VAR_2}");
static const u8 sDebugText_FlagsVars_PokedexFlags_All[] =       _("Pokédex Flags All");
static const u8 sDebugText_FlagsVars_PokedexFlags_Reset[] =     _("Pokédex Flags Reset");
static const u8 sDebugText_FlagsVars_SwitchDex[] =              _("Toggle {STR_VAR_1}Pokédex");
static const u8 sDebugText_FlagsVars_SwitchNationalDex[] =      _("Toggle {STR_VAR_1}NatDex");
static const u8 sDebugText_FlagsVars_SwitchPokeNav[] =          _("Toggle {STR_VAR_1}PokéNav");
static const u8 sDebugText_FlagsVars_SwitchMatchCall[] =        _("Toggle {STR_VAR_1}Match Call");
static const u8 sDebugText_FlagsVars_RunningShoes[] =           _("Toggle {STR_VAR_1}Running Shoes");
static const u8 sDebugText_FlagsVars_ToggleFlyFlags[] =         _("Toggle {STR_VAR_1}Fly Flags");
static const u8 sDebugText_FlagsVars_ToggleAllBadges[] =        _("Toggle {STR_VAR_1}All badges");
static const u8 sDebugText_FlagsVars_ToggleFrontierPass[] =     _("Toggle {STR_VAR_1}Frontier Pass");
static const u8 sDebugText_FlagsVars_SwitchCollision[] =        _("Toggle {STR_VAR_1}Collision OFF");
static const u8 sDebugText_FlagsVars_SwitchEncounter[] =        _("Toggle {STR_VAR_1}Encounter OFF");
static const u8 sDebugText_FlagsVars_SwitchTrainerSee[] =       _("Toggle {STR_VAR_1}TrainerSee OFF");
static const u8 sDebugText_FlagsVars_SwitchBagUse[] =           _("Toggle {STR_VAR_1}BagUse OFF");
static const u8 sDebugText_FlagsVars_SwitchCatching[] =         _("Toggle {STR_VAR_1}Catching OFF");
// Battle
static const u8 sDebugText_Battle_0_Wild[] =        _("Wild…{CLEAR_TO 110}{RIGHT_ARROW}");
static const u8 sDebugText_Battle_0_WildDouble[] =  _("Wild Double…{CLEAR_TO 110}{RIGHT_ARROW}");
static const u8 sDebugText_Battle_0_Single[] =      _("Single…{CLEAR_TO 110}{RIGHT_ARROW}");
static const u8 sDebugText_Battle_0_Double[] =      _("Double…{CLEAR_TO 110}{RIGHT_ARROW}");
static const u8 sDebugText_Battle_0_Mulit[] =       _("Multi…{CLEAR_TO 110}{RIGHT_ARROW}");
static const u8 sDebugText_Battle_1_AIFlag_00[] =   _("{STR_VAR_1}Check bad move");
static const u8 sDebugText_Battle_1_AIFlag_01[] =   _("{STR_VAR_1}Try to faint");
static const u8 sDebugText_Battle_1_AIFlag_02[] =   _("{STR_VAR_1}Check viability");
static const u8 sDebugText_Battle_1_AIFlag_03[] =   _("{STR_VAR_1}Setup first turn");
static const u8 sDebugText_Battle_1_AIFlag_04[] =   _("{STR_VAR_1}Risky");
static const u8 sDebugText_Battle_1_AIFlag_05[] =   _("{STR_VAR_1}Prefer strongest move");
static const u8 sDebugText_Battle_1_AIFlag_06[] =   _("{STR_VAR_1}Prefer baton pass");
static const u8 sDebugText_Battle_1_AIFlag_07[] =   _("{STR_VAR_1}Double battle");
static const u8 sDebugText_Battle_1_AIFlag_08[] =   _("{STR_VAR_1}Hp aware");
static const u8 sDebugText_Battle_1_AIFlag_09[] =   _("{STR_VAR_1}Negate unaware");
static const u8 sDebugText_Battle_1_AIFlag_10[] =   _("{STR_VAR_1}Will suicide");
static const u8 sDebugText_Battle_1_AIFlag_11[] =   _("{STR_VAR_1}Help partner");
static const u8 sDebugText_Battle_1_AIFlag_12[] =   _("{STR_VAR_1}Prefer status moves");
static const u8 sDebugText_Battle_1_AIFlag_13[] =   _("{STR_VAR_1}Stall");
static const u8 sDebugText_Battle_1_AIFlag_14[] =   _("{STR_VAR_1}Screener");
static const u8 sDebugText_Battle_1_AIFlag_15[] =   _("{STR_VAR_1}Smart switching");
static const u8 sDebugText_Battle_1_AIFlag_16[] =   _("{STR_VAR_1}Ace pokemon");
static const u8 sDebugText_Battle_1_AIFlag_17[] =   _("{STR_VAR_1}Omniscient");
static const u8 sDebugText_Battle_2_Terrain_0[] =   _("Grass…{CLEAR_TO 110}{RIGHT_ARROW}");
static const u8 sDebugText_Battle_2_Terrain_1[] =   _("Long grass…{CLEAR_TO 110}{RIGHT_ARROW}");
static const u8 sDebugText_Battle_2_Terrain_2[] =   _("Sand…{CLEAR_TO 110}{RIGHT_ARROW}");
static const u8 sDebugText_Battle_2_Terrain_3[] =   _("Underwater…{CLEAR_TO 110}{RIGHT_ARROW}");
static const u8 sDebugText_Battle_2_Terrain_4[] =   _("Water…{CLEAR_TO 110}{RIGHT_ARROW}");
static const u8 sDebugText_Battle_2_Terrain_5[] =   _("Pond…{CLEAR_TO 110}{RIGHT_ARROW}");
static const u8 sDebugText_Battle_2_Terrain_6[] =   _("Mountain…{CLEAR_TO 110}{RIGHT_ARROW}");
static const u8 sDebugText_Battle_2_Terrain_7[] =   _("Cave…{CLEAR_TO 110}{RIGHT_ARROW}");
static const u8 sDebugText_Battle_2_Terrain_8[] =   _("Building…{CLEAR_TO 110}{RIGHT_ARROW}");
static const u8 sDebugText_Battle_2_Terrain_9[] =   _("Plain…{CLEAR_TO 110}{RIGHT_ARROW}");
// Give Menu
static const u8 sDebugText_Give_GiveItem[] =            _("Give item XYZ…{CLEAR_TO 110}{RIGHT_ARROW}");
static const u8 sDebugText_ItemQuantity[] =             _("Quantity:{CLEAR_TO 90}\n{STR_VAR_1}{CLEAR_TO 90}\n\n{STR_VAR_2}");
static const u8 sDebugText_ItemID[] =                   _("Item Id: {STR_VAR_3}\n{STR_VAR_1}{CLEAR_TO 90}\n\n{STR_VAR_2}");
static const u8 sDebugText_Give_AllTMs[] =              _("Give all TMs");
static const u8 sDebugText_Give_GivePokemonSimple[] =   _("Pkm (lvl)…{CLEAR_TO 110}{RIGHT_ARROW}");
static const u8 sDebugText_Give_GivePokemonComplex[] =  _("Pkm (l,s,n,a,IV,mov)…{CLEAR_TO 110}{RIGHT_ARROW}");
static const u8 sDebugText_PokemonID[] =                _("Species: {STR_VAR_3}\n{STR_VAR_1}{CLEAR_TO 90}\n\n{STR_VAR_2}{CLEAR_TO 90}");
static const u8 sDebugText_PokemonLevel[] =             _("Level:{CLEAR_TO 90}\n{STR_VAR_1}{CLEAR_TO 90}\n{CLEAR_TO 90}\n{STR_VAR_2}{CLEAR_TO 90}");
static const u8 sDebugText_PokemonShiny[] =             _("Shiny:{CLEAR_TO 90}\n   {STR_VAR_2}{CLEAR_TO 90}\n{CLEAR_TO 90}\n{CLEAR_TO 90}");
static const u8 sDebugText_PokemonNature[] =            _("NatureId: {STR_VAR_3}{CLEAR_TO 90}\n{STR_VAR_1}{CLEAR_TO 90}\n{CLEAR_TO 90}\n{STR_VAR_2}{CLEAR_TO 90}");
static const u8 sDebugText_PokemonAbility[] =           _("AbilityNum: {STR_VAR_3}{CLEAR_TO 90}\n{STR_VAR_1}{CLEAR_TO 90}\n{CLEAR_TO 90}\n{STR_VAR_2}{CLEAR_TO 90}");
static const u8 sDebugText_PokemonIVs[] =               _("All IVs:{CLEAR_TO 90}\n    {STR_VAR_3}{CLEAR_TO 90}\n{CLEAR_TO 90}\n{STR_VAR_2}{CLEAR_TO 90}");
static const u8 sDebugText_IV_HP[] =                    _("IV HP:{CLEAR_TO 90}\n    {STR_VAR_3}{CLEAR_TO 90}\n{CLEAR_TO 90}\n{STR_VAR_2}{CLEAR_TO 90}");
static const u8 sDebugText_IV_Attack[] =                _("IV Attack:{CLEAR_TO 90}\n    {STR_VAR_3}{CLEAR_TO 90}\n{CLEAR_TO 90}\n{STR_VAR_2}{CLEAR_TO 90}");
static const u8 sDebugText_IV_Defense[] =               _("IV Defense:{CLEAR_TO 90}\n    {STR_VAR_3}{CLEAR_TO 90}\n{CLEAR_TO 90}\n{STR_VAR_2}{CLEAR_TO 90}");
static const u8 sDebugText_IV_Speed[] =                 _("IV Speed:{CLEAR_TO 90}\n    {STR_VAR_3}{CLEAR_TO 90}\n{CLEAR_TO 90}\n{STR_VAR_2}{CLEAR_TO 90}");
static const u8 sDebugText_IV_SpAttack[] =              _("IV Sp. Attack:{CLEAR_TO 90}\n    {STR_VAR_3}{CLEAR_TO 90}\n{CLEAR_TO 90}\n{STR_VAR_2}{CLEAR_TO 90}");
static const u8 sDebugText_IV_SpDefense[] =             _("IV Sp. Defense:{CLEAR_TO 90}\n    {STR_VAR_3}{CLEAR_TO 90}\n{CLEAR_TO 90}\n{STR_VAR_2}{CLEAR_TO 90}");
static const u8 sDebugText_PokemonMove_0[] =            _("Move 0: {STR_VAR_3}{CLEAR_TO 90}\n{STR_VAR_1}{CLEAR_TO 90}\n{CLEAR_TO 90}\n{STR_VAR_2}{CLEAR_TO 90}");
static const u8 sDebugText_PokemonMove_1[] =            _("Move 1: {STR_VAR_3}{CLEAR_TO 90}\n{STR_VAR_1}{CLEAR_TO 90}\n{CLEAR_TO 90}\n{STR_VAR_2}{CLEAR_TO 90}");
static const u8 sDebugText_PokemonMove_2[] =            _("Move 2: {STR_VAR_3}{CLEAR_TO 90}\n{STR_VAR_1}{CLEAR_TO 90}\n{CLEAR_TO 90}\n{STR_VAR_2}{CLEAR_TO 90}");
static const u8 sDebugText_PokemonMove_3[] =            _("Move 3: {STR_VAR_3}{CLEAR_TO 90}\n{STR_VAR_1}{CLEAR_TO 90}\n{CLEAR_TO 90}\n{STR_VAR_2}{CLEAR_TO 90}");
static const u8 sDebugText_Give_MaxMoney[] =            _("Max Money");
static const u8 sDebugText_Give_MaxCoins[] =            _("Max Coins");
static const u8 sDebugText_Give_BattlePoints[] =        _("Max Battle Points");
static const u8 sDebugText_Give_DaycareEgg[] =          _("Daycare Egg");
// Fill Menu
static const u8 sDebugText_Fill_Pc_Fast[] =             _("Fill PCBoxes Fast");
static const u8 sDebugText_Fill_Pc_Slow[] =             _("Fill PCBoxes Slow (LAG!)");
static const u8 sDebugText_Fill_Pc_Items[] =            _("Fill PCItems");
static const u8 sDebugText_Fill_PocketItems[] =         _("Fill Pocket Items");
static const u8 sDebugText_Fill_PocketPokeBalls[] =     _("Fill Pocket PokeBalls");
static const u8 sDebugText_Fill_PocketTMHM[] =          _("Fill Pocket TMHM");
static const u8 sDebugText_Fill_PocketBerries[] =       _("Fill Pocket Berries");
static const u8 sDebugText_Fill_PocketKeyItems[] =      _("Fill Pocket KeyItems");
// Sound Menu
static const u8 sDebugText_Sound_SFX[] =                _("SFX…{CLEAR_TO 110}{RIGHT_ARROW}");
static const u8 sDebugText_Sound_SFX_ID[] =   	        _("SFX Id: {STR_VAR_3}   {START_BUTTON} Stop\n{STR_VAR_1}    \n{STR_VAR_2}");
static const u8 sDebugText_Sound_Music[] =              _("Music…{CLEAR_TO 110}{RIGHT_ARROW}");
static const u8 sDebugText_Sound_Music_ID[] =           _("Music Id: {STR_VAR_3}   {START_BUTTON} Stop\n{STR_VAR_1}    \n{STR_VAR_2}");
// Berry Function Menu
static const u8 sDebugText_BerryFunctions_ClearAll[] =  _("Clear map trees");
static const u8 sDebugText_BerryFunctions_Ready[] =     _("Ready map trees");
static const u8 sDebugText_BerryFunctions_NextStage[] = _("Grow map trees");
static const u8 sDebugText_BerryFunctions_Pests[] =     _("Give map trees pests");
static const u8 sDebugText_BerryFunctions_Weeds[] =     _("Give map trees weeds");

static const u8 sDebugText_Digit_1[] =        _("{LEFT_ARROW}+1{RIGHT_ARROW}        ");
static const u8 sDebugText_Digit_10[] =       _("{LEFT_ARROW}+10{RIGHT_ARROW}       ");
static const u8 sDebugText_Digit_100[] =      _("{LEFT_ARROW}+100{RIGHT_ARROW}      ");
static const u8 sDebugText_Digit_1000[] =     _("{LEFT_ARROW}+1000{RIGHT_ARROW}     ");
static const u8 sDebugText_Digit_10000[] =    _("{LEFT_ARROW}+10000{RIGHT_ARROW}    ");
static const u8 sDebugText_Digit_100000[] =   _("{LEFT_ARROW}+100000{RIGHT_ARROW}   ");
static const u8 sDebugText_Digit_1000000[] =  _("{LEFT_ARROW}+1000000{RIGHT_ARROW}  ");
static const u8 sDebugText_Digit_10000000[] = _("{LEFT_ARROW}+10000000{RIGHT_ARROW} ");
const u8 *const gText_DigitIndicator[] =
{
    sDebugText_Digit_1,
    sDebugText_Digit_10,
    sDebugText_Digit_100,
    sDebugText_Digit_1000,
    sDebugText_Digit_10000,
    sDebugText_Digit_100000,
    sDebugText_Digit_1000000,
    sDebugText_Digit_10000000
};

static const s32 sPowersOfTen[] =
{
             1,
            10,
           100,
          1000,
         10000,
        100000,
       1000000,
      10000000,
     100000000,
    1000000000,
};

// *******************************
// List Menu Items
static const struct ListMenuItem sDebugMenu_Items_Main[] =
{
    [DEBUG_MENU_ITEM_UTILITIES]     = {sDebugText_Utilities,    DEBUG_MENU_ITEM_UTILITIES},
    [DEBUG_MENU_ITEM_PARTY_BOXES]   = {sDebugText_PartyBoxes,   DEBUG_MENU_ITEM_PARTY_BOXES},
    [DEBUG_MENU_ITEM_GIVE]          = {sDebugText_Give,         DEBUG_MENU_ITEM_GIVE},
    [DEBUG_MENU_ITEM_SCRIPTS]       = {sDebugText_Scripts,      DEBUG_MENU_ITEM_SCRIPTS},
    [DEBUG_MENU_ITEM_FLAGVAR]       = {sDebugText_FlagsVars,    DEBUG_MENU_ITEM_FLAGVAR},
    [DEBUG_MENU_ITEM_FILL]          = {sDebugText_Fill,         DEBUG_MENU_ITEM_FILL},
    //[DEBUG_MENU_ITEM_BATTLE]        = {sDebugText_Battle,       DEBUG_MENU_ITEM_BATTLE},
    [DEBUG_MENU_ITEM_SOUND]         = {sDebugText_Sound,        DEBUG_MENU_ITEM_SOUND},
    [DEBUG_MENU_ITEM_CANCEL]        = {sDebugText_Cancel,       DEBUG_MENU_ITEM_CANCEL},
};

static const struct ListMenuItem sDebugMenu_Items_Utilities[] =
{
<<<<<<< HEAD
    [DEBUG_UTIL_MENU_ITEM_HEAL_PARTY]      = {sDebugText_Util_HealParty,        DEBUG_UTIL_MENU_ITEM_HEAL_PARTY},
    [DEBUG_UTIL_MENU_ITEM_FLY]             = {sDebugText_Util_FlyToMap,         DEBUG_UTIL_MENU_ITEM_FLY},
    [DEBUG_UTIL_MENU_ITEM_WARP]            = {sDebugText_Util_WarpToMap,        DEBUG_UTIL_MENU_ITEM_WARP},
    [DEBUG_UTIL_MENU_ITEM_POISON_MONS]     = {sDebugText_Util_PoisonParty,      DEBUG_UTIL_MENU_ITEM_POISON_MONS},
    [DEBUG_UTIL_MENU_ITEM_SAVEBLOCK]       = {sDebugText_Util_SaveBlockSpace,   DEBUG_UTIL_MENU_ITEM_SAVEBLOCK},
    [DEBUG_UTIL_MENU_ITEM_ROM_SPACE]       = {sDebugText_Util_ROMSpace,         DEBUG_UTIL_MENU_ITEM_ROM_SPACE},
    [DEBUG_UTIL_MENU_ITEM_WEATHER]         = {sDebugText_Util_Weather,          DEBUG_UTIL_MENU_ITEM_WEATHER},
    [DEBUG_UTIL_MENU_ITEM_CHECKWALLCLOCK]  = {sDebugText_Util_CheckWallClock,   DEBUG_UTIL_MENU_ITEM_CHECKWALLCLOCK},
    [DEBUG_UTIL_MENU_ITEM_SETWALLCLOCK]    = {sDebugText_Util_SetWallClock,     DEBUG_UTIL_MENU_ITEM_SETWALLCLOCK},
    [DEBUG_UTIL_MENU_ITEM_WATCHCREDITS]    = {sDebugText_Util_WatchCredits,     DEBUG_UTIL_MENU_ITEM_WATCHCREDITS},
    [DEBUG_UTIL_MENU_ITEM_PLAYER_NAME]     = {sDebugText_Util_Player_Name,      DEBUG_UTIL_MENU_ITEM_PLAYER_NAME},
    [DEBUG_UTIL_MENU_ITEM_PLAYER_GENDER]   = {sDebugText_Util_Player_Gender,    DEBUG_UTIL_MENU_ITEM_PLAYER_GENDER},
    [DEBUG_UTIL_MENU_ITEM_PLAYER_ID]       = {sDebugText_Util_Player_Id,        DEBUG_UTIL_MENU_ITEM_PLAYER_ID},
    [DEBUG_UTIL_MENU_ITEM_CLEAR_BOXES]     = {sDebugText_Util_Clear_Boxes,      DEBUG_UTIL_MENU_ITEM_CLEAR_BOXES},
    [DEBUG_UTIL_MENU_ITEM_CHEAT]           = {sDebugText_Util_CheatStart,       DEBUG_UTIL_MENU_ITEM_CHEAT},
    [DEBUG_UTIL_MENU_ITEM_HATCH_AN_EGG]    = {sDebugText_Util_HatchAnEgg,       DEBUG_UTIL_MENU_ITEM_HATCH_AN_EGG},
    [DEBUG_UTIL_MENU_ITEM_EXPANSION_VER]   = {sDebugText_Util_ExpansionVersion, DEBUG_UTIL_MENU_ITEM_EXPANSION_VER},
    [DEBUG_UTIL_MENU_ITEM_BERRY_FUNCTIONS] = {sDebugText_Util_BerryFunctions,   DEBUG_UTIL_MENU_ITEM_BERRY_FUNCTIONS},
=======
    [DEBUG_UTIL_MENU_ITEM_FLY]            = {sDebugText_Util_FlyToMap,       DEBUG_UTIL_MENU_ITEM_FLY},
    [DEBUG_UTIL_MENU_ITEM_WARP]           = {sDebugText_Util_WarpToMap,      DEBUG_UTIL_MENU_ITEM_WARP},
    [DEBUG_UTIL_MENU_ITEM_SAVEBLOCK]      = {sDebugText_Util_SaveBlockSpace, DEBUG_UTIL_MENU_ITEM_SAVEBLOCK},
    [DEBUG_UTIL_MENU_ITEM_ROM_SPACE]      = {sDebugText_Util_ROMSpace,       DEBUG_UTIL_MENU_ITEM_ROM_SPACE},
    [DEBUG_UTIL_MENU_ITEM_WEATHER]        = {sDebugText_Util_Weather,        DEBUG_UTIL_MENU_ITEM_WEATHER},
    [DEBUG_UTIL_MENU_ITEM_CHECKWALLCLOCK] = {sDebugText_Util_CheckWallClock, DEBUG_UTIL_MENU_ITEM_CHECKWALLCLOCK},
    [DEBUG_UTIL_MENU_ITEM_SETWALLCLOCK]   = {sDebugText_Util_SetWallClock,   DEBUG_UTIL_MENU_ITEM_SETWALLCLOCK},
    [DEBUG_UTIL_MENU_ITEM_WATCHCREDITS]   = {sDebugText_Util_WatchCredits,   DEBUG_UTIL_MENU_ITEM_WATCHCREDITS},
    [DEBUG_UTIL_MENU_ITEM_PLAYER_NAME]    = {sDebugText_Util_Player_Name,    DEBUG_UTIL_MENU_ITEM_PLAYER_NAME},
    [DEBUG_UTIL_MENU_ITEM_PLAYER_GENDER]  = {sDebugText_Util_Player_Gender,  DEBUG_UTIL_MENU_ITEM_PLAYER_GENDER},
    [DEBUG_UTIL_MENU_ITEM_PLAYER_ID]      = {sDebugText_Util_Player_Id,      DEBUG_UTIL_MENU_ITEM_PLAYER_ID},
    [DEBUG_UTIL_MENU_ITEM_CHEAT]          = {sDebugText_Util_CheatStart,     DEBUG_UTIL_MENU_ITEM_CHEAT},
    [DEBUG_UTIL_MENU_ITEM_EXPANSION_VER]  = {sDebugText_Util_ExpansionVersion,DEBUG_UTIL_MENU_ITEM_EXPANSION_VER},
>>>>>>> 1a7166c2
};

static const struct ListMenuItem sDebugMenu_Items_PartyBoxes[] =
{
    [DEBUG_PARTY_BOXES_MENU_ITEM_ACCESS_PC]      = {sDebugText_PartyBoxes_AccessPC,       DEBUG_PARTY_BOXES_MENU_ITEM_ACCESS_PC},
    [DEBUG_PARTY_BOXES_MENU_ITEM_MOVE_REMINDER]  = {sDebugText_PartyBoxes_MoveReminder,   DEBUG_PARTY_BOXES_MENU_ITEM_MOVE_REMINDER},
    [DEBUG_PARTY_BOXES_MENU_ITEM_HATCH_AN_EGG]   = {sDebugText_PartyBoxes_HatchAnEgg,     DEBUG_PARTY_BOXES_MENU_ITEM_HATCH_AN_EGG},
    [DEBUG_PARTY_BOXES_MENU_ITEM_HEAL_PARTY]     = {sDebugText_PartyBoxes_HealParty,      DEBUG_PARTY_BOXES_MENU_ITEM_HEAL_PARTY},
    [DEBUG_PARTY_BOXES_MENU_ITEM_POISON_MONS]    = {sDebugText_PartyBoxes_PoisonParty,    DEBUG_PARTY_BOXES_MENU_ITEM_POISON_MONS},
    [DEBUG_PARTY_BOXES_MENU_ITEM_CLEAR_BOXES]    = {sDebugText_PartyBoxes_ClearBoxes,     DEBUG_PARTY_BOXES_MENU_ITEM_CLEAR_BOXES},
};

static const struct ListMenuItem sDebugMenu_Items_Scripts[] =
{
    [DEBUG_UTIL_MENU_ITEM_SCRIPT_1] = {sDebugText_Util_Script_1, DEBUG_UTIL_MENU_ITEM_SCRIPT_1},
    [DEBUG_UTIL_MENU_ITEM_SCRIPT_2] = {sDebugText_Util_Script_2, DEBUG_UTIL_MENU_ITEM_SCRIPT_2},
    [DEBUG_UTIL_MENU_ITEM_SCRIPT_3] = {sDebugText_Util_Script_3, DEBUG_UTIL_MENU_ITEM_SCRIPT_3},
    [DEBUG_UTIL_MENU_ITEM_SCRIPT_4] = {sDebugText_Util_Script_4, DEBUG_UTIL_MENU_ITEM_SCRIPT_4},
    [DEBUG_UTIL_MENU_ITEM_SCRIPT_5] = {sDebugText_Util_Script_5, DEBUG_UTIL_MENU_ITEM_SCRIPT_5},
    [DEBUG_UTIL_MENU_ITEM_SCRIPT_6] = {sDebugText_Util_Script_6, DEBUG_UTIL_MENU_ITEM_SCRIPT_6},
    [DEBUG_UTIL_MENU_ITEM_SCRIPT_7] = {sDebugText_Util_Script_7, DEBUG_UTIL_MENU_ITEM_SCRIPT_7},
    [DEBUG_UTIL_MENU_ITEM_SCRIPT_8] = {sDebugText_Util_Script_8, DEBUG_UTIL_MENU_ITEM_SCRIPT_8},
};

static const struct ListMenuItem sDebugMenu_Items_FlagsVars[] =
{
    [DEBUG_FLAGVAR_MENU_ITEM_FLAGS]                = {sDebugText_FlagsVars_Flags,              DEBUG_FLAGVAR_MENU_ITEM_FLAGS},
    [DEBUG_FLAGVAR_MENU_ITEM_VARS]                 = {sDebugText_FlagsVars_Vars,               DEBUG_FLAGVAR_MENU_ITEM_VARS},
    [DEBUG_FLAGVAR_MENU_ITEM_DEXFLAGS_ALL]         = {sDebugText_FlagsVars_PokedexFlags_All,   DEBUG_FLAGVAR_MENU_ITEM_DEXFLAGS_ALL},
    [DEBUG_FLAGVAR_MENU_ITEM_DEXFLAGS_RESET]       = {sDebugText_FlagsVars_PokedexFlags_Reset, DEBUG_FLAGVAR_MENU_ITEM_DEXFLAGS_RESET},
    [DEBUG_FLAGVAR_MENU_ITEM_TOGGLE_POKEDEX]       = {sDebugText_FlagsVars_SwitchDex,          DEBUG_FLAGVAR_MENU_ITEM_TOGGLE_POKEDEX},
    [DEBUG_FLAGVAR_MENU_ITEM_TOGGLE_NATDEX]        = {sDebugText_FlagsVars_SwitchNationalDex,  DEBUG_FLAGVAR_MENU_ITEM_TOGGLE_NATDEX},
    [DEBUG_FLAGVAR_MENU_ITEM_TOGGLE_POKENAV]       = {sDebugText_FlagsVars_SwitchPokeNav,      DEBUG_FLAGVAR_MENU_ITEM_TOGGLE_POKENAV},
    [DEBUG_FLAGVAR_MENU_ITEM_TOGGLE_MATCH_CALL]    = {sDebugText_FlagsVars_SwitchMatchCall,    DEBUG_FLAGVAR_MENU_ITEM_TOGGLE_MATCH_CALL},
    [DEBUG_FLAGVAR_MENU_ITEM_TOGGLE_RUN_SHOES]     = {sDebugText_FlagsVars_RunningShoes,       DEBUG_FLAGVAR_MENU_ITEM_TOGGLE_RUN_SHOES},
    [DEBUG_FLAGVAR_MENU_ITEM_TOGGLE_LOCATIONS]     = {sDebugText_FlagsVars_ToggleFlyFlags,     DEBUG_FLAGVAR_MENU_ITEM_TOGGLE_LOCATIONS},
    [DEBUG_FLAGVAR_MENU_ITEM_TOGGLE_BADGES_ALL]    = {sDebugText_FlagsVars_ToggleAllBadges,    DEBUG_FLAGVAR_MENU_ITEM_TOGGLE_BADGES_ALL},
    [DEBUG_FLAGVAR_MENU_ITEM_TOGGLE_FRONTIER_PASS] = {sDebugText_FlagsVars_ToggleFrontierPass, DEBUG_FLAGVAR_MENU_ITEM_TOGGLE_FRONTIER_PASS},
    [DEBUG_FLAGVAR_MENU_ITEM_TOGGLE_COLISSION]     = {sDebugText_FlagsVars_SwitchCollision,    DEBUG_FLAGVAR_MENU_ITEM_TOGGLE_COLISSION},
    [DEBUG_FLAGVAR_MENU_ITEM_TOGGLE_ENCOUNTER]     = {sDebugText_FlagsVars_SwitchEncounter,    DEBUG_FLAGVAR_MENU_ITEM_TOGGLE_ENCOUNTER},
    [DEBUG_FLAGVAR_MENU_ITEM_TOGGLE_TRAINER_SEE]   = {sDebugText_FlagsVars_SwitchTrainerSee,   DEBUG_FLAGVAR_MENU_ITEM_TOGGLE_TRAINER_SEE},
    [DEBUG_FLAGVAR_MENU_ITEM_TOGGLE_BAG_USE]       = {sDebugText_FlagsVars_SwitchBagUse,       DEBUG_FLAGVAR_MENU_ITEM_TOGGLE_BAG_USE},
    [DEBUG_FLAGVAR_MENU_ITEM_TOGGLE_CATCHING]      = {sDebugText_FlagsVars_SwitchCatching,     DEBUG_FLAGVAR_MENU_ITEM_TOGGLE_CATCHING},
};

static const struct ListMenuItem sDebugMenu_Items_Battle_0[] =
{
    [DEBUG_BATTLE_0_MENU_ITEM_WILD]        = {sDebugText_Battle_0_Wild,       DEBUG_BATTLE_0_MENU_ITEM_WILD},
    [DEBUG_BATTLE_0_MENU_ITEM_WILD_DOUBLE] = {sDebugText_Battle_0_WildDouble, DEBUG_BATTLE_0_MENU_ITEM_WILD_DOUBLE},
    [DEBUG_BATTLE_0_MENU_ITEM_SINGLE]      = {sDebugText_Battle_0_Single,     DEBUG_BATTLE_0_MENU_ITEM_SINGLE},
    [DEBUG_BATTLE_0_MENU_ITEM_DOUBLE]      = {sDebugText_Battle_0_Double,     DEBUG_BATTLE_0_MENU_ITEM_DOUBLE},
    [DEBUG_BATTLE_0_MENU_ITEM_MULTI]       = {sDebugText_Battle_0_Mulit,      DEBUG_BATTLE_0_MENU_ITEM_MULTI},
};

static const struct ListMenuItem sDebugMenu_Items_Battle_1[] =
{
    [DEBUG_BATTLE_1_MENU_ITEM_AI_FLAG_00] = {sDebugText_Battle_1_AIFlag_00, DEBUG_BATTLE_1_MENU_ITEM_AI_FLAG_00},
    [DEBUG_BATTLE_1_MENU_ITEM_AI_FLAG_01] = {sDebugText_Battle_1_AIFlag_01, DEBUG_BATTLE_1_MENU_ITEM_AI_FLAG_01},
    [DEBUG_BATTLE_1_MENU_ITEM_AI_FLAG_02] = {sDebugText_Battle_1_AIFlag_02, DEBUG_BATTLE_1_MENU_ITEM_AI_FLAG_02},
    [DEBUG_BATTLE_1_MENU_ITEM_AI_FLAG_03] = {sDebugText_Battle_1_AIFlag_03, DEBUG_BATTLE_1_MENU_ITEM_AI_FLAG_03},
    [DEBUG_BATTLE_1_MENU_ITEM_AI_FLAG_04] = {sDebugText_Battle_1_AIFlag_04, DEBUG_BATTLE_1_MENU_ITEM_AI_FLAG_04},
    [DEBUG_BATTLE_1_MENU_ITEM_AI_FLAG_05] = {sDebugText_Battle_1_AIFlag_05, DEBUG_BATTLE_1_MENU_ITEM_AI_FLAG_05},
    [DEBUG_BATTLE_1_MENU_ITEM_AI_FLAG_06] = {sDebugText_Battle_1_AIFlag_06, DEBUG_BATTLE_1_MENU_ITEM_AI_FLAG_06},
    [DEBUG_BATTLE_1_MENU_ITEM_AI_FLAG_07] = {sDebugText_Battle_1_AIFlag_07, DEBUG_BATTLE_1_MENU_ITEM_AI_FLAG_07},
    [DEBUG_BATTLE_1_MENU_ITEM_AI_FLAG_08] = {sDebugText_Battle_1_AIFlag_08, DEBUG_BATTLE_1_MENU_ITEM_AI_FLAG_08},
    [DEBUG_BATTLE_1_MENU_ITEM_AI_FLAG_09] = {sDebugText_Battle_1_AIFlag_09, DEBUG_BATTLE_1_MENU_ITEM_AI_FLAG_09},
    [DEBUG_BATTLE_1_MENU_ITEM_AI_FLAG_10] = {sDebugText_Battle_1_AIFlag_10, DEBUG_BATTLE_1_MENU_ITEM_AI_FLAG_10},
    [DEBUG_BATTLE_1_MENU_ITEM_AI_FLAG_11] = {sDebugText_Battle_1_AIFlag_11, DEBUG_BATTLE_1_MENU_ITEM_AI_FLAG_11},
    [DEBUG_BATTLE_1_MENU_ITEM_AI_FLAG_12] = {sDebugText_Battle_1_AIFlag_12, DEBUG_BATTLE_1_MENU_ITEM_AI_FLAG_12},
    [DEBUG_BATTLE_1_MENU_ITEM_AI_FLAG_13] = {sDebugText_Battle_1_AIFlag_13, DEBUG_BATTLE_1_MENU_ITEM_AI_FLAG_13},
    [DEBUG_BATTLE_1_MENU_ITEM_AI_FLAG_14] = {sDebugText_Battle_1_AIFlag_14, DEBUG_BATTLE_1_MENU_ITEM_AI_FLAG_14},
    [DEBUG_BATTLE_1_MENU_ITEM_AI_FLAG_15] = {sDebugText_Battle_1_AIFlag_15, DEBUG_BATTLE_1_MENU_ITEM_AI_FLAG_15},
    [DEBUG_BATTLE_1_MENU_ITEM_AI_FLAG_16] = {sDebugText_Battle_1_AIFlag_16, DEBUG_BATTLE_1_MENU_ITEM_AI_FLAG_16},
    [DEBUG_BATTLE_1_MENU_ITEM_AI_FLAG_17] = {sDebugText_Battle_1_AIFlag_17, DEBUG_BATTLE_1_MENU_ITEM_AI_FLAG_17},
    [DEBUG_BATTLE_1_MENU_ITEM_CONTINUE]   = {sDebugText_Continue,           DEBUG_BATTLE_1_MENU_ITEM_CONTINUE},
};

static const struct ListMenuItem sDebugMenu_Items_Battle_2[] =
{
    [DEBUG_BATTLE_2_MENU_ITEM_TERRAIN_0]     = {sDebugText_Battle_2_Terrain_0,    DEBUG_BATTLE_2_MENU_ITEM_TERRAIN_0},
    [DEBUG_BATTLE_2_MENU_ITEM_TERRAIN_1]     = {sDebugText_Battle_2_Terrain_1,    DEBUG_BATTLE_2_MENU_ITEM_TERRAIN_1},
    [DEBUG_BATTLE_2_MENU_ITEM_TERRAIN_2]     = {sDebugText_Battle_2_Terrain_2,    DEBUG_BATTLE_2_MENU_ITEM_TERRAIN_2},
    [DEBUG_BATTLE_2_MENU_ITEM_TERRAIN_3]     = {sDebugText_Battle_2_Terrain_3,    DEBUG_BATTLE_2_MENU_ITEM_TERRAIN_3},
    [DEBUG_BATTLE_2_MENU_ITEM_TERRAIN_4]     = {sDebugText_Battle_2_Terrain_4,    DEBUG_BATTLE_2_MENU_ITEM_TERRAIN_4},
    [DEBUG_BATTLE_2_MENU_ITEM_TERRAIN_5]     = {sDebugText_Battle_2_Terrain_5,    DEBUG_BATTLE_2_MENU_ITEM_TERRAIN_5},
    [DEBUG_BATTLE_2_MENU_ITEM_TERRAIN_6]     = {sDebugText_Battle_2_Terrain_6,    DEBUG_BATTLE_2_MENU_ITEM_TERRAIN_6},
    [DEBUG_BATTLE_2_MENU_ITEM_TERRAIN_7]     = {sDebugText_Battle_2_Terrain_7,    DEBUG_BATTLE_2_MENU_ITEM_TERRAIN_7},
    [DEBUG_BATTLE_2_MENU_ITEM_TERRAIN_8]     = {sDebugText_Battle_2_Terrain_8,    DEBUG_BATTLE_2_MENU_ITEM_TERRAIN_8},
    [DEBUG_BATTLE_2_MENU_ITEM_TERRAIN_9]     = {sDebugText_Battle_2_Terrain_9,    DEBUG_BATTLE_2_MENU_ITEM_TERRAIN_9},
};

static const struct ListMenuItem sDebugMenu_Items_Give[] =
{
    [DEBUG_GIVE_MENU_ITEM_ITEM_X]            = {sDebugText_Give_GiveItem,           DEBUG_GIVE_MENU_ITEM_ITEM_X},
    [DEBUG_GIVE_MENU_ITEM_ALLTMS]            = {sDebugText_Give_AllTMs,             DEBUG_GIVE_MENU_ITEM_ALLTMS},
    [DEBUG_GIVE_MENU_ITEM_POKEMON_SIMPLE]    = {sDebugText_Give_GivePokemonSimple,  DEBUG_GIVE_MENU_ITEM_POKEMON_SIMPLE},
    [DEBUG_GIVE_MENU_ITEM_POKEMON_COMPLEX]   = {sDebugText_Give_GivePokemonComplex, DEBUG_GIVE_MENU_ITEM_POKEMON_COMPLEX},
    [DEBUG_GIVE_MENU_ITEM_MAX_MONEY]         = {sDebugText_Give_MaxMoney,           DEBUG_GIVE_MENU_ITEM_MAX_MONEY},
    [DEBUG_GIVE_MENU_ITEM_MAX_COINS]         = {sDebugText_Give_MaxCoins,           DEBUG_GIVE_MENU_ITEM_MAX_COINS},
    [DEBUG_GIVE_MENU_ITEM_MAX_BATTLE_POINTS] = {sDebugText_Give_BattlePoints,       DEBUG_GIVE_MENU_ITEM_MAX_BATTLE_POINTS},
    [DEBUG_GIVE_MENU_ITEM_DAYCARE_EGG]       = {sDebugText_Give_DaycareEgg,         DEBUG_GIVE_MENU_ITEM_DAYCARE_EGG},
};

static const struct ListMenuItem sDebugMenu_Items_Fill[] =
{
    [DEBUG_FILL_MENU_ITEM_PC_BOXES_FAST]    = {sDebugText_Fill_Pc_Fast,         DEBUG_FILL_MENU_ITEM_PC_BOXES_FAST},
    [DEBUG_FILL_MENU_ITEM_PC_BOXES_SLOW]    = {sDebugText_Fill_Pc_Slow,         DEBUG_FILL_MENU_ITEM_PC_BOXES_SLOW},
    [DEBUG_FILL_MENU_ITEM_PC_ITEMS]         = {sDebugText_Fill_Pc_Items ,       DEBUG_FILL_MENU_ITEM_PC_ITEMS},
    [DEBUG_FILL_MENU_ITEM_POCKET_ITEMS]     = {sDebugText_Fill_PocketItems,     DEBUG_FILL_MENU_ITEM_POCKET_ITEMS},
    [DEBUG_FILL_MENU_ITEM_POCKET_BALLS]     = {sDebugText_Fill_PocketPokeBalls, DEBUG_FILL_MENU_ITEM_POCKET_BALLS},
    [DEBUG_FILL_MENU_ITEM_POCKET_TMHM]      = {sDebugText_Fill_PocketTMHM,      DEBUG_FILL_MENU_ITEM_POCKET_TMHM},
    [DEBUG_FILL_MENU_ITEM_POCKET_BERRIES]   = {sDebugText_Fill_PocketBerries,   DEBUG_FILL_MENU_ITEM_POCKET_BERRIES},
    [DEBUG_FILL_MENU_ITEM_POCKET_KEY_ITEMS] = {sDebugText_Fill_PocketKeyItems,  DEBUG_FILL_MENU_ITEM_POCKET_KEY_ITEMS},
};

static const struct ListMenuItem sDebugMenu_Items_Sound[] =
{
    [DEBUG_SOUND_MENU_ITEM_SE]  = {sDebugText_Sound_SFX,  DEBUG_SOUND_MENU_ITEM_SE},
    [DEBUG_SOUND_MENU_ITEM_MUS] = {sDebugText_Sound_Music, DEBUG_SOUND_MENU_ITEM_MUS},
};

static const struct ListMenuItem sDebugMenu_Items_BerryFunctions[] =
{
    [DEBUG_BERRY_FUNCTIONS_MENU_CLEAR_ALL]  = {sDebugText_BerryFunctions_ClearAll, DEBUG_BERRY_FUNCTIONS_MENU_CLEAR_ALL},
    [DEBUG_BERRY_FUNCTIONS_MENU_READY]      = {sDebugText_BerryFunctions_Ready, DEBUG_BERRY_FUNCTIONS_MENU_READY},
    [DEBUG_BERRY_FUNCTIONS_MENU_NEXT_STAGE] = {sDebugText_BerryFunctions_NextStage, DEBUG_BERRY_FUNCTIONS_MENU_NEXT_STAGE},
    [DEBUG_BERRY_FUNCTIONS_MENU_PESTS]      = {sDebugText_BerryFunctions_Pests, DEBUG_BERRY_FUNCTIONS_MENU_PESTS},
    [DEBUG_BERRY_FUNCTIONS_MENU_WEEDS]      = {sDebugText_BerryFunctions_Weeds, DEBUG_BERRY_FUNCTIONS_MENU_WEEDS},
};

// *******************************
// Menu Actions
static void (*const sDebugMenu_Actions_Main[])(u8) =
{
    [DEBUG_MENU_ITEM_UTILITIES]     = DebugAction_OpenUtilitiesMenu,
    [DEBUG_MENU_ITEM_PARTY_BOXES]   = DebugAction_OpenPartyBoxesMenu,
    [DEBUG_MENU_ITEM_GIVE]          = DebugAction_OpenGiveMenu,
    [DEBUG_MENU_ITEM_SCRIPTS]       = DebugAction_OpenScriptsMenu,
    [DEBUG_MENU_ITEM_FLAGVAR]       = DebugAction_OpenFlagsVarsMenu,
    [DEBUG_MENU_ITEM_FILL]          = DebugAction_OpenFillMenu,
    //[DEBUG_MENU_ITEM_BATTLE]        = DebugAction_OpenBattleMenu,
    [DEBUG_MENU_ITEM_SOUND]         = DebugAction_OpenSoundMenu,
    [DEBUG_MENU_ITEM_CANCEL]        = DebugAction_Cancel
};

static void (*const sDebugMenu_Actions_Utilities[])(u8) =
{
<<<<<<< HEAD
    [DEBUG_UTIL_MENU_ITEM_HEAL_PARTY]      = DebugAction_Util_HealParty,
    [DEBUG_UTIL_MENU_ITEM_FLY]             = DebugAction_Util_Fly,
    [DEBUG_UTIL_MENU_ITEM_WARP]            = DebugAction_Util_Warp_Warp,
    [DEBUG_UTIL_MENU_ITEM_POISON_MONS]     = DebugAction_Util_PoisonMons,
    [DEBUG_UTIL_MENU_ITEM_SAVEBLOCK]       = DebugAction_Util_CheckSaveBlock,
    [DEBUG_UTIL_MENU_ITEM_ROM_SPACE]       = DebugAction_Util_CheckROMSpace,
    [DEBUG_UTIL_MENU_ITEM_WEATHER]         = DebugAction_Util_Weather,
    [DEBUG_UTIL_MENU_ITEM_CHECKWALLCLOCK]  = DebugAction_Util_CheckWallClock,
    [DEBUG_UTIL_MENU_ITEM_SETWALLCLOCK]    = DebugAction_Util_SetWallClock,
    [DEBUG_UTIL_MENU_ITEM_WATCHCREDITS]    = DebugAction_Util_WatchCredits,
    [DEBUG_UTIL_MENU_ITEM_PLAYER_NAME]     = DebugAction_Util_Player_Name,
    [DEBUG_UTIL_MENU_ITEM_PLAYER_GENDER]   = DebugAction_Util_Player_Gender,
    [DEBUG_UTIL_MENU_ITEM_PLAYER_ID]       = DebugAction_Util_Player_Id,
    [DEBUG_UTIL_MENU_ITEM_CLEAR_BOXES]     = DebugAction_Util_Clear_Boxes,
    [DEBUG_UTIL_MENU_ITEM_CHEAT]           = DebugAction_Util_CheatStart,
    [DEBUG_UTIL_MENU_ITEM_HATCH_AN_EGG]    = DebugAction_Util_HatchAnEgg,
    [DEBUG_UTIL_MENU_ITEM_EXPANSION_VER]   = DebugAction_Util_ExpansionVersion,
    [DEBUG_UTIL_MENU_ITEM_BERRY_FUNCTIONS] = DebugAction_Util_BerryFunctions,
=======
    [DEBUG_UTIL_MENU_ITEM_FLY]            = DebugAction_Util_Fly,
    [DEBUG_UTIL_MENU_ITEM_WARP]           = DebugAction_Util_Warp_Warp,
    [DEBUG_UTIL_MENU_ITEM_SAVEBLOCK]      = DebugAction_Util_CheckSaveBlock,
    [DEBUG_UTIL_MENU_ITEM_ROM_SPACE]      = DebugAction_Util_CheckROMSpace,
    [DEBUG_UTIL_MENU_ITEM_WEATHER]        = DebugAction_Util_Weather,
    [DEBUG_UTIL_MENU_ITEM_CHECKWALLCLOCK] = DebugAction_Util_CheckWallClock,
    [DEBUG_UTIL_MENU_ITEM_SETWALLCLOCK]   = DebugAction_Util_SetWallClock,
    [DEBUG_UTIL_MENU_ITEM_WATCHCREDITS]   = DebugAction_Util_WatchCredits,
    [DEBUG_UTIL_MENU_ITEM_PLAYER_NAME]    = DebugAction_Util_Player_Name,
    [DEBUG_UTIL_MENU_ITEM_PLAYER_GENDER]  = DebugAction_Util_Player_Gender,
    [DEBUG_UTIL_MENU_ITEM_PLAYER_ID]      = DebugAction_Util_Player_Id,
    [DEBUG_UTIL_MENU_ITEM_CHEAT]          = DebugAction_Util_CheatStart,
    [DEBUG_UTIL_MENU_ITEM_EXPANSION_VER]  = DebugAction_Util_ExpansionVersion,
>>>>>>> 1a7166c2
};

static void (*const sDebugMenu_Actions_PartyBoxes[])(u8) =
{
    [DEBUG_PARTY_BOXES_MENU_ITEM_ACCESS_PC]     = DebugAction_PartyBoxes_AccessPC,
    [DEBUG_PARTY_BOXES_MENU_ITEM_MOVE_REMINDER] = DebugAction_PartyBoxes_MoveReminder,
    [DEBUG_PARTY_BOXES_MENU_ITEM_HATCH_AN_EGG]  = DebugAction_PartyBoxes_HatchAnEgg,
    [DEBUG_PARTY_BOXES_MENU_ITEM_HEAL_PARTY]    = DebugAction_PartyBoxes_HealParty,
    [DEBUG_PARTY_BOXES_MENU_ITEM_POISON_MONS]   = DebugAction_PartyBoxes_PoisonMons,
    [DEBUG_PARTY_BOXES_MENU_ITEM_CLEAR_BOXES]   = DebugAction_PartyBoxes_ClearBoxes,
};

static void (*const sDebugMenu_Actions_Scripts[])(u8) =
{
    [DEBUG_UTIL_MENU_ITEM_SCRIPT_1] = DebugAction_Util_Script_1,
    [DEBUG_UTIL_MENU_ITEM_SCRIPT_2] = DebugAction_Util_Script_2,
    [DEBUG_UTIL_MENU_ITEM_SCRIPT_3] = DebugAction_Util_Script_3,
    [DEBUG_UTIL_MENU_ITEM_SCRIPT_4] = DebugAction_Util_Script_4,
    [DEBUG_UTIL_MENU_ITEM_SCRIPT_5] = DebugAction_Util_Script_5,
    [DEBUG_UTIL_MENU_ITEM_SCRIPT_6] = DebugAction_Util_Script_6,
    [DEBUG_UTIL_MENU_ITEM_SCRIPT_7] = DebugAction_Util_Script_7,
    [DEBUG_UTIL_MENU_ITEM_SCRIPT_8] = DebugAction_Util_Script_8,
};

static void (*const sDebugMenu_Actions_Flags[])(u8) =
{
    [DEBUG_FLAGVAR_MENU_ITEM_FLAGS]                = DebugAction_FlagsVars_Flags,
    [DEBUG_FLAGVAR_MENU_ITEM_VARS]                 = DebugAction_FlagsVars_Vars,
    [DEBUG_FLAGVAR_MENU_ITEM_DEXFLAGS_ALL]         = DebugAction_FlagsVars_PokedexFlags_All,
    [DEBUG_FLAGVAR_MENU_ITEM_DEXFLAGS_RESET]       = DebugAction_FlagsVars_PokedexFlags_Reset,
    [DEBUG_FLAGVAR_MENU_ITEM_TOGGLE_POKEDEX]       = DebugAction_FlagsVars_SwitchDex,
    [DEBUG_FLAGVAR_MENU_ITEM_TOGGLE_NATDEX]        = DebugAction_FlagsVars_SwitchNatDex,
    [DEBUG_FLAGVAR_MENU_ITEM_TOGGLE_POKENAV]       = DebugAction_FlagsVars_SwitchPokeNav,
    [DEBUG_FLAGVAR_MENU_ITEM_TOGGLE_MATCH_CALL]    = DebugAction_FlagsVars_SwitchMatchCall,
    [DEBUG_FLAGVAR_MENU_ITEM_TOGGLE_RUN_SHOES]     = DebugAction_FlagsVars_RunningShoes,
    [DEBUG_FLAGVAR_MENU_ITEM_TOGGLE_LOCATIONS]     = DebugAction_FlagsVars_ToggleFlyFlags,
    [DEBUG_FLAGVAR_MENU_ITEM_TOGGLE_BADGES_ALL]    = DebugAction_FlagsVars_ToggleBadgeFlags,
    [DEBUG_FLAGVAR_MENU_ITEM_TOGGLE_FRONTIER_PASS] = DebugAction_FlagsVars_ToggleFrontierPass,
    [DEBUG_FLAGVAR_MENU_ITEM_TOGGLE_COLISSION]     = DebugAction_FlagsVars_CollisionOnOff,
    [DEBUG_FLAGVAR_MENU_ITEM_TOGGLE_ENCOUNTER]     = DebugAction_FlagsVars_EncounterOnOff,
    [DEBUG_FLAGVAR_MENU_ITEM_TOGGLE_TRAINER_SEE]   = DebugAction_FlagsVars_TrainerSeeOnOff,
    [DEBUG_FLAGVAR_MENU_ITEM_TOGGLE_BAG_USE]       = DebugAction_FlagsVars_BagUseOnOff,
    [DEBUG_FLAGVAR_MENU_ITEM_TOGGLE_CATCHING]      = DebugAction_FlagsVars_CatchingOnOff,
};
static void (*const sDebugMenu_Actions_Give[])(u8) =
{
    [DEBUG_GIVE_MENU_ITEM_ITEM_X]            = DebugAction_Give_Item,
    [DEBUG_GIVE_MENU_ITEM_ALLTMS]            = DebugAction_Give_AllTMs,
    [DEBUG_GIVE_MENU_ITEM_POKEMON_SIMPLE]    = DebugAction_Give_PokemonSimple,
    [DEBUG_GIVE_MENU_ITEM_POKEMON_COMPLEX]   = DebugAction_Give_PokemonComplex,
    [DEBUG_GIVE_MENU_ITEM_MAX_MONEY]         = DebugAction_Give_MaxMoney,
    [DEBUG_GIVE_MENU_ITEM_MAX_COINS]         = DebugAction_Give_MaxCoins,
    [DEBUG_GIVE_MENU_ITEM_MAX_BATTLE_POINTS] = DebugAction_Give_MaxBattlePoints,
    [DEBUG_GIVE_MENU_ITEM_DAYCARE_EGG]       = DebugAction_Give_DayCareEgg,
};

static void (*const sDebugMenu_Actions_Fill[])(u8) =
{
    [DEBUG_FILL_MENU_ITEM_PC_BOXES_FAST]    = DebugAction_Fill_PCBoxes_Fast,
    [DEBUG_FILL_MENU_ITEM_PC_BOXES_SLOW]    = DebugAction_Fill_PCBoxes_Slow,
    [DEBUG_FILL_MENU_ITEM_PC_ITEMS]         = DebugAction_Fill_PCItemStorage,
    [DEBUG_FILL_MENU_ITEM_POCKET_ITEMS]     = DebugAction_Fill_PocketItems,
    [DEBUG_FILL_MENU_ITEM_POCKET_BALLS]     = DebugAction_Fill_PocketPokeBalls,
    [DEBUG_FILL_MENU_ITEM_POCKET_TMHM]      = DebugAction_Fill_PocketTMHM,
    [DEBUG_FILL_MENU_ITEM_POCKET_BERRIES]   = DebugAction_Fill_PocketBerries,
    [DEBUG_FILL_MENU_ITEM_POCKET_KEY_ITEMS] = DebugAction_Fill_PocketKeyItems,
};

static void (*const sDebugMenu_Actions_Sound[])(u8) =
{
    [DEBUG_SOUND_MENU_ITEM_SE]  = DebugAction_Sound_SE,
    [DEBUG_SOUND_MENU_ITEM_MUS] = DebugAction_Sound_MUS,
};

static void (*const sDebugMenu_Actions_BerryFunctions[])(u8) =
{
    [DEBUG_BERRY_FUNCTIONS_MENU_CLEAR_ALL]  = DebugAction_BerryFunctions_ClearAll,
    [DEBUG_BERRY_FUNCTIONS_MENU_READY]      = DebugAction_BerryFunctions_Ready,
    [DEBUG_BERRY_FUNCTIONS_MENU_NEXT_STAGE] = DebugAction_BerryFunctions_NextStage,
    [DEBUG_BERRY_FUNCTIONS_MENU_PESTS]      = DebugAction_BerryFunctions_Pests,
    [DEBUG_BERRY_FUNCTIONS_MENU_WEEDS]      = DebugAction_BerryFunctions_Weeds,
};

// *******************************
// Windows
static const struct WindowTemplate sDebugMenuWindowTemplateMain =
{
    .bg = 0,
    .tilemapLeft = 1,
    .tilemapTop = 1,
    .width = DEBUG_MENU_WIDTH_MAIN,
    .height = 2 * DEBUG_MENU_HEIGHT_MAIN,
    .paletteNum = 15,
    .baseBlock = 1,
};

static const struct WindowTemplate sDebugMenuWindowTemplateExtra =
{
    .bg = 0,
    .tilemapLeft = 30 - DEBUG_MENU_WIDTH_EXTRA - 1,
    .tilemapTop = 1,
    .width = DEBUG_MENU_WIDTH_EXTRA,
    .height = 2 * DEBUG_MENU_HEIGHT_EXTRA,
    .paletteNum = 15,
    .baseBlock = 1,
};

static const struct WindowTemplate sDebugMenuWindowTemplateWeather =
{
    .bg = 0,
    .tilemapLeft = 30 - DEBUG_MENU_WIDTH_WEATHER - 1,
    .tilemapTop = 1,
    .width = DEBUG_MENU_WIDTH_WEATHER,
    .height = 2 * DEBUG_MENU_HEIGHT_WEATHER,
    .paletteNum = 15,
    .baseBlock = 1,
};

static const struct WindowTemplate sDebugMenuWindowTemplateSound =
{
    .bg = 0,
    .tilemapLeft = 30 - DEBUG_MENU_WIDTH_SOUND - 1,
    .tilemapTop = 1,
    .width = DEBUG_MENU_WIDTH_SOUND,
    .height = DEBUG_MENU_HEIGHT_SOUND,
    .paletteNum = 15,
    .baseBlock = 1,
};

static const struct WindowTemplate sDebugMenuWindowTemplateFlagsVars =
{
    .bg = 0,
    .tilemapLeft = 30 - DEBUG_MENU_WIDTH_FLAGVAR - 1,
    .tilemapTop = 1,
    .width = DEBUG_MENU_WIDTH_FLAGVAR,
    .height = DEBUG_MENU_HEIGHT_FLAGVAR,
    .paletteNum = 15,
    .baseBlock = 1 + DEBUG_MENU_WIDTH_MAIN * DEBUG_MENU_HEIGHT_MAIN * 2,
};

// *******************************
// List Menu Templates
static const struct ListMenuTemplate sDebugMenu_ListTemplate_Main =
{
    .items = sDebugMenu_Items_Main,
    .moveCursorFunc = ListMenuDefaultCursorMoveFunc,
    .totalItems = ARRAY_COUNT(sDebugMenu_Items_Main),
};

static const struct ListMenuTemplate sDebugMenu_ListTemplate_Utilities =
{
    .items = sDebugMenu_Items_Utilities,
    .moveCursorFunc = ListMenuDefaultCursorMoveFunc,
    .totalItems = ARRAY_COUNT(sDebugMenu_Items_Utilities),
};

static const struct ListMenuTemplate sDebugMenu_ListTemplate_PartyBoxes =
{
    .items = sDebugMenu_Items_PartyBoxes,
    .moveCursorFunc = ListMenuDefaultCursorMoveFunc,
    .totalItems = ARRAY_COUNT(sDebugMenu_Items_PartyBoxes),
};

static const struct ListMenuTemplate sDebugMenu_ListTemplate_Scripts =
{
    .items = sDebugMenu_Items_Scripts,
    .moveCursorFunc = ListMenuDefaultCursorMoveFunc,
    .totalItems = ARRAY_COUNT(sDebugMenu_Items_Scripts),
};

static const struct ListMenuTemplate sDebugMenu_ListTemplate_FlagsVars =
{
    .items = sDebugMenu_Items_FlagsVars,
    .moveCursorFunc = ListMenuDefaultCursorMoveFunc,
    .totalItems = ARRAY_COUNT(sDebugMenu_Items_FlagsVars),
};

static const struct ListMenuTemplate sDebugMenu_ListTemplate_Battle_0 =
{
    .items = sDebugMenu_Items_Battle_0,
    .moveCursorFunc = ListMenuDefaultCursorMoveFunc,
    .totalItems = ARRAY_COUNT(sDebugMenu_Items_Battle_0),
};

static const struct ListMenuTemplate sDebugMenu_ListTemplate_Battle_1 =
{
    .items = sDebugMenu_Items_Battle_1,
    .moveCursorFunc = ListMenuDefaultCursorMoveFunc,
    .totalItems = ARRAY_COUNT(sDebugMenu_Items_Battle_1),
};

static const struct ListMenuTemplate sDebugMenu_ListTemplate_Battle_2 =
{
    .items = sDebugMenu_Items_Battle_2,
    .moveCursorFunc = ListMenuDefaultCursorMoveFunc,
    .totalItems = ARRAY_COUNT(sDebugMenu_Items_Battle_2),
};

static const struct ListMenuTemplate sDebugMenu_ListTemplate_Give =
{
    .items = sDebugMenu_Items_Give,
    .moveCursorFunc = ListMenuDefaultCursorMoveFunc,
    .totalItems = ARRAY_COUNT(sDebugMenu_Items_Give),
};

static const struct ListMenuTemplate sDebugMenu_ListTemplate_Fill =
{
    .items = sDebugMenu_Items_Fill,
    .moveCursorFunc = ListMenuDefaultCursorMoveFunc,
    .totalItems = ARRAY_COUNT(sDebugMenu_Items_Fill),
};

static const struct ListMenuTemplate sDebugMenu_ListTemplate_Sound =
{
    .items = sDebugMenu_Items_Sound,
    .moveCursorFunc = ListMenuDefaultCursorMoveFunc,
    .totalItems = ARRAY_COUNT(sDebugMenu_Items_Sound),
};

static const struct ListMenuTemplate sDebugMenu_ListTemplate_BerryFunctions =
{
    .items = sDebugMenu_Items_BerryFunctions,
    .moveCursorFunc = ListMenuDefaultCursorMoveFunc,
    .totalItems = ARRAY_COUNT(sDebugMenu_Items_BerryFunctions),
};

// *******************************
// Functions universal
void Debug_ShowMainMenu(void)
{
    sDebugBattleData = AllocZeroed(sizeof(*sDebugBattleData));
    sDebugMenuListData = AllocZeroed(sizeof(*sDebugMenuListData));
    Debug_InitDebugBattleData();

    Debug_ShowMenu(DebugTask_HandleMenuInput_Main, sDebugMenu_ListTemplate_Main);
}

static void Debug_ReShowMainMenu(void)
{
    Debug_ShowMenu(DebugTask_HandleMenuInput_Main, sDebugMenu_ListTemplate_Main);
}

#define tMenuTaskId   data[0]
#define tWindowId     data[1]
#define tSubWindowId  data[2]
#define tInput        data[3]
#define tDigit        data[4]

static void Debug_ShowMenu(void (*HandleInput)(u8), struct ListMenuTemplate LMtemplate)
{
    struct ListMenuTemplate menuTemplate;
    u8 windowId;
    u8 menuTaskId;
    u8 inputTaskId;

    // create window
    HideMapNamePopUpWindow();
    LoadMessageBoxAndBorderGfx();
    windowId = AddWindow(&sDebugMenuWindowTemplateMain);
    DrawStdWindowFrame(windowId, FALSE);

    // create list menu
    menuTemplate = LMtemplate;
    menuTemplate.maxShowed = DEBUG_MENU_HEIGHT_MAIN;
    menuTemplate.windowId = windowId;
    menuTemplate.header_X = 0;
    menuTemplate.item_X = 8;
    menuTemplate.cursor_X = 0;
    menuTemplate.upText_Y = 1;
    menuTemplate.cursorPal = 2;
    menuTemplate.fillValue = 1;
    menuTemplate.cursorShadowPal = 3;
    menuTemplate.lettersSpacing = 1;
    menuTemplate.itemVerticalPadding = 0;
    menuTemplate.scrollMultiple = LIST_NO_MULTIPLE_SCROLL;
    menuTemplate.fontId = DEBUG_MENU_FONT;
    menuTemplate.cursorKind = 0;
    menuTaskId = ListMenuInit(&menuTemplate, 0, 0);

    // create input handler task
    inputTaskId = CreateTask(HandleInput, 3);
    gTasks[inputTaskId].tMenuTaskId = menuTaskId;
    gTasks[inputTaskId].tWindowId = windowId;
    gTasks[inputTaskId].tSubWindowId = 0;

    Debug_RefreshListMenu(inputTaskId);

    // draw everything
    CopyWindowToVram(windowId, COPYWIN_FULL);
}

static void Debug_DestroyMenu(u8 taskId)
{
    DestroyListMenuTask(gTasks[taskId].tMenuTaskId, NULL, NULL);
    RemoveWindow(gTasks[taskId].tWindowId);
    DestroyTask(taskId);
}

static void Debug_DestroyMenu_Full(u8 taskId)
{
    if (gTasks[taskId].tSubWindowId != 0)
    {
        ClearStdWindowAndFrame(gTasks[taskId].tSubWindowId, FALSE);
        DebugAction_DestroyExtraWindow(taskId);
    }
    DestroyListMenuTask(gTasks[taskId].tMenuTaskId, NULL, NULL);
    ClearStdWindowAndFrame(gTasks[taskId].tWindowId, TRUE);
    RemoveWindow(gTasks[taskId].tWindowId);
    DestroyTask(taskId);
    UnfreezeObjectEvents();
    Free(sDebugMenuListData);
    Free(sDebugBattleData);
}

static void Debug_DestroyMenu_Full_Script(u8 taskId, const u8 *script)
{
    Debug_DestroyMenu_Full(taskId);
    LockPlayerFieldControls();
    FreezeObjectEvents();
    ScriptContext_SetupScript(script);
}

static void DebugAction_Cancel(u8 taskId)
{
    Debug_DestroyMenu_Full(taskId);
    ScriptContext_Enable();
}

static void DebugAction_DestroyExtraWindow(u8 taskId)
{
    ClearStdWindowAndFrame(gTasks[taskId].tWindowId, TRUE);
    RemoveWindow(gTasks[taskId].tWindowId);

    ClearStdWindowAndFrame(gTasks[taskId].tSubWindowId, TRUE);
    RemoveWindow(gTasks[taskId].tSubWindowId);

    DestroyListMenuTask(gTasks[taskId].tMenuTaskId, NULL, NULL);
    DestroyTask(taskId);
    ScriptContext_Enable();
    UnfreezeObjectEvents();
}

static u8 Debug_CheckToggleFlags(u8 id)
{
    u8 result = FALSE;

    switch (id)
    {
        case DEBUG_FLAGVAR_MENU_ITEM_TOGGLE_POKEDEX:
            result = FlagGet(FLAG_SYS_POKEDEX_GET);
            break;
        case DEBUG_FLAGVAR_MENU_ITEM_TOGGLE_NATDEX:
            result = IsNationalPokedexEnabled();
            break;
        case DEBUG_FLAGVAR_MENU_ITEM_TOGGLE_POKENAV:
            result = FlagGet(FLAG_SYS_POKENAV_GET);
            break;
        case DEBUG_FLAGVAR_MENU_ITEM_TOGGLE_MATCH_CALL:
            result = FlagGet(FLAG_ADDED_MATCH_CALL_TO_POKENAV) && FlagGet(FLAG_HAS_MATCH_CALL);
            break;
        case DEBUG_FLAGVAR_MENU_ITEM_TOGGLE_RUN_SHOES:
            result = FlagGet(FLAG_SYS_B_DASH);
            break;
        case DEBUG_FLAGVAR_MENU_ITEM_TOGGLE_LOCATIONS:
            result = FlagGet(FLAG_VISITED_LITTLEROOT_TOWN) &&
                FlagGet(FLAG_VISITED_OLDALE_TOWN) &&
                FlagGet(FLAG_VISITED_DEWFORD_TOWN) &&
                FlagGet(FLAG_VISITED_LAVARIDGE_TOWN) &&
                FlagGet(FLAG_VISITED_FALLARBOR_TOWN) &&
                FlagGet(FLAG_VISITED_VERDANTURF_TOWN) &&
                FlagGet(FLAG_VISITED_PACIFIDLOG_TOWN) &&
                FlagGet(FLAG_VISITED_PETALBURG_CITY) &&
                FlagGet(FLAG_VISITED_SLATEPORT_CITY) &&
                FlagGet(FLAG_VISITED_MAUVILLE_CITY) &&
                FlagGet(FLAG_VISITED_RUSTBORO_CITY) &&
                FlagGet(FLAG_VISITED_FORTREE_CITY) &&
                FlagGet(FLAG_VISITED_LILYCOVE_CITY) &&
                FlagGet(FLAG_VISITED_MOSSDEEP_CITY) &&
                FlagGet(FLAG_VISITED_SOOTOPOLIS_CITY) &&
                FlagGet(FLAG_VISITED_EVER_GRANDE_CITY) &&
                FlagGet(FLAG_LANDMARK_POKEMON_LEAGUE) &&
                FlagGet(FLAG_LANDMARK_BATTLE_FRONTIER);
            break;
        case DEBUG_FLAGVAR_MENU_ITEM_TOGGLE_BADGES_ALL:
            result = FlagGet(FLAG_BADGE01_GET) &&
                FlagGet(FLAG_BADGE02_GET) &&
                FlagGet(FLAG_BADGE03_GET) &&
                FlagGet(FLAG_BADGE04_GET) &&
                FlagGet(FLAG_BADGE05_GET) &&
                FlagGet(FLAG_BADGE06_GET) &&
                FlagGet(FLAG_BADGE07_GET) &&
                FlagGet(FLAG_BADGE08_GET);
            break;
        case DEBUG_FLAGVAR_MENU_ITEM_TOGGLE_FRONTIER_PASS:
            result = FlagGet(FLAG_SYS_FRONTIER_PASS);
            break;
    #if OW_FLAG_NO_COLLISION != 0
        case DEBUG_FLAGVAR_MENU_ITEM_TOGGLE_COLISSION:
            result = FlagGet(OW_FLAG_NO_COLLISION);
            break;
    #endif
    #if OW_FLAG_NO_ENCOUNTER != 0
        case DEBUG_FLAGVAR_MENU_ITEM_TOGGLE_ENCOUNTER:
            result = FlagGet(OW_FLAG_NO_ENCOUNTER);
            break;
    #endif
    #if OW_FLAG_NO_TRAINER_SEE != 0
        case DEBUG_FLAGVAR_MENU_ITEM_TOGGLE_TRAINER_SEE:
            result = FlagGet(OW_FLAG_NO_TRAINER_SEE);
            break;
    #endif
    #if B_FLAG_NO_BAG_USE != 0
        case DEBUG_FLAGVAR_MENU_ITEM_TOGGLE_BAG_USE:
            result = FlagGet(B_FLAG_NO_BAG_USE);
            break;
    #endif
    #if B_FLAG_NO_CATCHING != 0
        case DEBUG_FLAGVAR_MENU_ITEM_TOGGLE_CATCHING:
            result = FlagGet(B_FLAG_NO_CATCHING);
            break;
    #endif
        default:
            result = 0xFF;
            break;
    }

    return result;
}

static void Debug_InitDebugBattleData(void)
{
    u32 i;
    sDebugBattleData->submenu       = 0;
    sDebugBattleData->battleType    = 0xFF;
    sDebugBattleData->battleTerrain = 0xFF;

    for (i = 0; i < AI_FLAG_COUNT; i++)
        sDebugBattleData->aiFlags[i] = FALSE;
}

static void Debug_RefreshListMenu(u8 taskId)
{
    u16 i;
    const u8 sColor_Red[] = _("{COLOR RED}");
    const u8 sColor_Green[] = _("{COLOR GREEN}");
    u8 totalItems = 0, flagResult = 0;
    u8 const *name = NULL;

    if (sDebugMenuListData->listId == 0)
    {
        gMultiuseListMenuTemplate = sDebugMenu_ListTemplate_FlagsVars;
        totalItems = gMultiuseListMenuTemplate.totalItems;
    }
    else if (sDebugMenuListData->listId == 1 && sDebugBattleData->submenu <= 1)
    {
        gMultiuseListMenuTemplate = sDebugMenu_ListTemplate_Battle_1;
        totalItems = gMultiuseListMenuTemplate.totalItems;
    }
    else if (sDebugMenuListData->listId == 1 && sDebugBattleData->submenu > 1)
    {
        gMultiuseListMenuTemplate = sDebugMenu_ListTemplate_Battle_2;
        totalItems = 7;
    }

    // Failsafe to prevent memory corruption
    totalItems = min(totalItems, DEBUG_MAX_MENU_ITEMS);
    // Copy item names for all entries but the last (which is Cancel)
    for(i = 0; i < totalItems; i++)
    {

        if (sDebugMenuListData->listId == 1 && sDebugBattleData->submenu > 1)
        {
            u16 species;
            if (i == 6)
            {
                name = sDebugText_Continue;
                StringCopy(&sDebugMenuListData->itemNames[i][0], name);
            }
            else if (GetMonData(&gEnemyParty[i], MON_DATA_SANITY_HAS_SPECIES))
            {
                species = GetMonData(&gEnemyParty[i], MON_DATA_SPECIES);
                StringCopy(gStringVar1, GetSpeciesName(species));
                StringCopy(&sDebugMenuListData->itemNames[i][0], gStringVar1);
            }
            else
            {
                StringCopy(&sDebugMenuListData->itemNames[i][0], sDebugText_Dashes);
            }
        }
        else
        {
            if (sDebugMenuListData->listId == 0)
            {
                flagResult = Debug_CheckToggleFlags(i);
                name = sDebugMenu_Items_FlagsVars[i].name;
            }
            else if (sDebugMenuListData->listId == 1)
            {
                flagResult = sDebugBattleData->aiFlags[i];
                if (i == totalItems - 1)
                    flagResult = 0xFF;
                name = sDebugMenu_Items_Battle_1[i].name;
            }

            if (flagResult == 0xFF)
            {
                StringCopy(&sDebugMenuListData->itemNames[i][0], name);
            }
            else if (flagResult)
            {
                StringCopy(gStringVar1, sColor_Green);
                StringExpandPlaceholders(gStringVar4, name);
                StringCopy(&sDebugMenuListData->itemNames[i][0], gStringVar4);
            }
            else
            {
                StringCopy(gStringVar1, sColor_Red);
                StringExpandPlaceholders(gStringVar4, name);
                StringCopy(&sDebugMenuListData->itemNames[i][0], gStringVar4);
            }
        }

        sDebugMenuListData->listItems[i].name = &sDebugMenuListData->itemNames[i][0];
        sDebugMenuListData->listItems[i].id = i;
    }

    // Set list menu data
    gMultiuseListMenuTemplate.items = sDebugMenuListData->listItems;
    gMultiuseListMenuTemplate.totalItems = totalItems;
    gMultiuseListMenuTemplate.maxShowed = DEBUG_MENU_HEIGHT_MAIN;
    gMultiuseListMenuTemplate.windowId = gTasks[taskId].tWindowId;
    gMultiuseListMenuTemplate.header_X = 0;
    gMultiuseListMenuTemplate.item_X = 8;
    gMultiuseListMenuTemplate.cursor_X = 0;
    gMultiuseListMenuTemplate.upText_Y = 1;
    gMultiuseListMenuTemplate.cursorPal = 2;
    gMultiuseListMenuTemplate.fillValue = 1;
    gMultiuseListMenuTemplate.cursorShadowPal = 3;
    gMultiuseListMenuTemplate.lettersSpacing = 1;
    gMultiuseListMenuTemplate.itemVerticalPadding = 0;
    gMultiuseListMenuTemplate.scrollMultiple = LIST_NO_MULTIPLE_SCROLL;
    gMultiuseListMenuTemplate.fontId = 1;
    gMultiuseListMenuTemplate.cursorKind = 0;
}

static void Debug_RedrawListMenu(u8 taskId)
{
    u8 listTaskId = gTasks[taskId].tMenuTaskId;
    u16 scrollOffset, selectedRow;
    ListMenuGetScrollAndRow(listTaskId, &scrollOffset, &selectedRow);

    DestroyListMenuTask(gTasks[taskId].tMenuTaskId, &scrollOffset, &selectedRow);
    Debug_RefreshListMenu(taskId);
    gTasks[taskId].tMenuTaskId = ListMenuInit(&gMultiuseListMenuTemplate, scrollOffset, selectedRow);
}


// *******************************
// Handle Inputs
static void DebugTask_HandleMenuInput_Main(u8 taskId)
{
    void (*func)(u8);
    u32 input = ListMenu_ProcessInput(gTasks[taskId].tMenuTaskId);

    if (JOY_NEW(A_BUTTON))
    {
        PlaySE(SE_SELECT);
        if ((func = sDebugMenu_Actions_Main[input]) != NULL)
            func(taskId);
    }
    else if (JOY_NEW(B_BUTTON))
    {
        PlaySE(SE_SELECT);
        Debug_DestroyMenu_Full(taskId);
        ScriptContext_Enable();
    }
}

static void DebugTask_HandleMenuInput_Utilities(u8 taskId)
{
    void (*func)(u8);
    u32 input = ListMenu_ProcessInput(gTasks[taskId].tMenuTaskId);

    if (JOY_NEW(A_BUTTON))
    {
        PlaySE(SE_SELECT);
        if ((func = sDebugMenu_Actions_Utilities[input]) != NULL)
            func(taskId);
    }
    else if (JOY_NEW(B_BUTTON))
    {
        PlaySE(SE_SELECT);
        Debug_DestroyMenu(taskId);
        Debug_ReShowMainMenu();
    }
}

static void DebugTask_HandleMenuInput_PartyBoxes(u8 taskId)
{
    void (*func)(u8);
    u32 input = ListMenu_ProcessInput(gTasks[taskId].tMenuTaskId);

    if (JOY_NEW(A_BUTTON))
    {
        PlaySE(SE_SELECT);
        if ((func = sDebugMenu_Actions_PartyBoxes[input]) != NULL)
            func(taskId);
    }
    else if (JOY_NEW(B_BUTTON))
    {
        PlaySE(SE_SELECT);
        Debug_DestroyMenu(taskId);
        Debug_ReShowMainMenu();
    }
}

static void DebugTask_HandleMenuInput_Scripts(u8 taskId)
{
    void (*func)(u8);
    u32 input = ListMenu_ProcessInput(gTasks[taskId].tMenuTaskId);

    if (JOY_NEW(A_BUTTON))
    {
        PlaySE(SE_SELECT);
        if ((func = sDebugMenu_Actions_Scripts[input]) != NULL)
            func(taskId);
    }
    else if (JOY_NEW(B_BUTTON))
    {
        PlaySE(SE_SELECT);
        Debug_DestroyMenu(taskId);
        Debug_ReShowMainMenu();
    }
}

static void DebugTask_HandleMenuInput_FlagsVars(u8 taskId)
{
    void (*func)(u8);
    u32 input = ListMenu_ProcessInput(gTasks[taskId].tMenuTaskId);

    if (JOY_NEW(A_BUTTON))
    {
        PlaySE(SE_SELECT);
        if ((func = sDebugMenu_Actions_Flags[input]) != NULL)
        {
            func(taskId);

            // Remove TRUE/FALSE window for functions that haven't been assigned flags
            if (gTasks[taskId].tInput == 0xFF)
            {
                ClearStdWindowAndFrame(gTasks[taskId].tSubWindowId, TRUE);
                RemoveWindow(gTasks[taskId].tSubWindowId);
                Free(sDebugMenuListData);
            }
            else
                Debug_RedrawListMenu(taskId);
        }
    }
    else if (JOY_NEW(B_BUTTON))
    {
        PlaySE(SE_SELECT);
        Debug_DestroyMenu(taskId);
        Debug_ReShowMainMenu();
    }
}

static void DebugTask_HandleBattleMenuReDraw(u8 taskId)
{
    Debug_RefreshListMenu(taskId);
    switch (sDebugBattleData->submenu)
    {
    case 0:
        Debug_DestroyMenu(taskId);
        Debug_ShowMenu(DebugTask_HandleMenuInput_Battle, sDebugMenu_ListTemplate_Battle_0);
        break;
    case 1:
        Debug_DestroyMenu(taskId);
        Debug_ShowMenu(DebugTask_HandleMenuInput_Battle, gMultiuseListMenuTemplate);
        break;
    case 2:
        Debug_DestroyMenu(taskId);
        Debug_ShowMenu(DebugTask_HandleMenuInput_Battle, sDebugMenu_ListTemplate_Battle_2);
        break;
    case 3:
        Debug_DestroyMenu(taskId);
        Debug_ShowMenu(DebugTask_HandleMenuInput_Battle, gMultiuseListMenuTemplate);
        break;
    }
}

static void DebugTask_HandleMenuInput_Battle(u8 taskId)
{
    u16 idx;
    u8 listTaskId = gTasks[taskId].tMenuTaskId;
    ListMenu_ProcessInput(listTaskId);

    ListMenuGetCurrentItemArrayId(listTaskId, &idx);

    if (JOY_NEW(A_BUTTON))
    {
        PlaySE(SE_SELECT);

        switch (sDebugBattleData->submenu)
        {
        case 0: // Battle type
            sDebugBattleData->battleType = idx;
            sDebugBattleData->submenu++;
            Debug_DestroyMenu(taskId);

            if (sDebugBattleData->battleType == DEBUG_BATTLE_0_MENU_ITEM_WILD // Skip AI Flag selection if wild battle
             || sDebugBattleData->battleType == DEBUG_BATTLE_0_MENU_ITEM_WILD_DOUBLE)
            {
                sDebugBattleData->submenu++;
                Debug_ShowMenu(DebugTask_HandleMenuInput_Battle, sDebugMenu_ListTemplate_Battle_2);
            }
            else
            {
                Debug_ShowMenu(DebugTask_HandleMenuInput_Battle, gMultiuseListMenuTemplate);
            }
            break;
        case 1: // AI Flags
            if (idx == sDebugMenu_ListTemplate_Battle_1.totalItems - 1)
            {
                sDebugBattleData->submenu++;
                Debug_DestroyMenu(taskId);
                Debug_ShowMenu(DebugTask_HandleMenuInput_Battle, sDebugMenu_ListTemplate_Battle_2);
            }
            else
            {
                sDebugBattleData->aiFlags[idx] = !sDebugBattleData->aiFlags[idx];
                Debug_RedrawListMenu(taskId);
            }

            break;
        case 2: // Terrain
            sDebugBattleData->submenu++;
            sDebugBattleData->battleTerrain = idx;
            Debug_DestroyMenu(taskId);
            Debug_ShowMenu(DebugTask_HandleMenuInput_Battle, gMultiuseListMenuTemplate);
            break;
        case 3: // Enemy pokemon
            if (idx == 6)
                Debug_InitializeBattle(taskId);
            break;
        }
    }
    else if (JOY_NEW(B_BUTTON))
    {
        switch (sDebugBattleData->submenu)
        {
        case 0: // Return to Main menu
            PlaySE(SE_SELECT);
            Debug_DestroyMenu(taskId);
            Debug_ReShowMainMenu();
            break;
        case 2: // Skip AI Flag selection if wild battle
            if (sDebugBattleData->battleType == DEBUG_BATTLE_0_MENU_ITEM_WILD
             || sDebugBattleData->battleType == DEBUG_BATTLE_0_MENU_ITEM_WILD_DOUBLE)
            {
                sDebugBattleData->submenu = 0;
            }
            else
                sDebugBattleData->submenu--;
            DebugTask_HandleBattleMenuReDraw(taskId);
            break;
        default:
            sDebugBattleData->submenu--;
            DebugTask_HandleBattleMenuReDraw(taskId);
            break;
        }
    }
}

static void Debug_InitializeBattle(u8 taskId)
{
    u32 i;
    gBattleTypeFlags = 0;

    // Set main battle flags
    switch (sDebugBattleData->battleType)
    {
    case DEBUG_BATTLE_0_MENU_ITEM_WILD:
        break;
    case DEBUG_BATTLE_0_MENU_ITEM_SINGLE:
        gBattleTypeFlags = (BATTLE_TYPE_TRAINER);
        break;
    case DEBUG_BATTLE_0_MENU_ITEM_DOUBLE:
        gBattleTypeFlags = (BATTLE_TYPE_DOUBLE | BATTLE_TYPE_TWO_OPPONENTS | BATTLE_TYPE_TRAINER);
        break;
    case DEBUG_BATTLE_0_MENU_ITEM_MULTI:
        gBattleTypeFlags = (BATTLE_TYPE_DOUBLE | BATTLE_TYPE_TWO_OPPONENTS | BATTLE_TYPE_TRAINER | BATTLE_TYPE_INGAME_PARTNER);
        break;
    }

    // Set terrain
    gBattleTerrain = sDebugBattleData->battleTerrain;

    // Populate enemy party
    for (i = 0; i < PARTY_SIZE; i++)
    {
        ZeroMonData(&gEnemyParty[i]);
        if (GetMonData(&gPlayerParty[i], MON_DATA_SANITY_HAS_SPECIES))
            gEnemyParty[i] = gPlayerParty[i];
    }

    // Set AI flags
    for (i = 0; i < ARRAY_COUNT(sDebugBattleData->aiFlags); i++)
    {
        if (sDebugBattleData->aiFlags[i])
            gDebugAIFlags |= (1 << i);
    }

    gIsDebugBattle = TRUE;
    BattleSetup_StartTrainerBattle_Debug();


    Debug_DestroyMenu_Full(taskId);
}

static void DebugTask_HandleMenuInput_Give(u8 taskId)
{
    void (*func)(u8);
    u32 input = ListMenu_ProcessInput(gTasks[taskId].tMenuTaskId);

    if (JOY_NEW(A_BUTTON))
    {
        PlaySE(SE_SELECT);
        if ((func = sDebugMenu_Actions_Give[input]) != NULL)
            func(taskId);
    }
    else if (JOY_NEW(B_BUTTON))
    {
        PlaySE(SE_SELECT);
        Debug_DestroyMenu(taskId);
        Debug_ReShowMainMenu();
    }
}

static void DebugTask_HandleMenuInput_Fill(u8 taskId)
{
    void (*func)(u8);
    u32 input = ListMenu_ProcessInput(gTasks[taskId].tMenuTaskId);

    if (JOY_NEW(A_BUTTON))
    {
        PlaySE(SE_SELECT);
        if ((func = sDebugMenu_Actions_Fill[input]) != NULL)
            func(taskId);
    }
    else if (JOY_NEW(B_BUTTON))
    {
        PlaySE(SE_SELECT);
        Debug_DestroyMenu(taskId);
        Debug_ReShowMainMenu();
    }
}

static void DebugTask_HandleMenuInput_Sound(u8 taskId)
{
    void (*func)(u8);
    u32 input = ListMenu_ProcessInput(gTasks[taskId].tMenuTaskId);

    if (JOY_NEW(A_BUTTON))
    {
        PlaySE(SE_SELECT);
        if ((func = sDebugMenu_Actions_Sound[input]) != NULL)
            func(taskId);
    }
    else if (JOY_NEW(B_BUTTON))
    {
        PlaySE(SE_SELECT);
        Debug_DestroyMenu(taskId);
        Debug_ReShowMainMenu();
    }
}

static void DebugTask_HandleMenuInput_BerryFunctions(u8 taskId)
{
    void (*func)(u8);
    u32 input = ListMenu_ProcessInput(gTasks[taskId].tMenuTaskId);

    if (JOY_NEW(A_BUTTON))
    {
        PlaySE(SE_SELECT);
        if ((func = sDebugMenu_Actions_BerryFunctions[input]) != NULL)
            func(taskId);
    }
    else if (JOY_NEW(B_BUTTON))
    {
        PlaySE(SE_SELECT);
        Debug_DestroyMenu(taskId);
        Debug_ReShowMainMenu();
    }
}

// *******************************
// Open sub-menus
static void DebugAction_OpenUtilitiesMenu(u8 taskId)
{
    Debug_DestroyMenu(taskId);
    Debug_ShowMenu(DebugTask_HandleMenuInput_Utilities, sDebugMenu_ListTemplate_Utilities);
}

static void DebugAction_OpenPartyBoxesMenu(u8 taskId)
{
    Debug_DestroyMenu(taskId);
    Debug_ShowMenu(DebugTask_HandleMenuInput_PartyBoxes, sDebugMenu_ListTemplate_PartyBoxes);
}

static void DebugAction_OpenScriptsMenu(u8 taskId)
{
    Debug_DestroyMenu(taskId);
    Debug_ShowMenu(DebugTask_HandleMenuInput_Scripts, sDebugMenu_ListTemplate_Scripts);
}

static void DebugAction_OpenFlagsVarsMenu(u8 taskId)
{
    Debug_DestroyMenu(taskId);
    sDebugMenuListData->listId = 0;
    Debug_ShowMenu(DebugTask_HandleMenuInput_FlagsVars, gMultiuseListMenuTemplate);
}

static void DebugAction_OpenGiveMenu(u8 taskId)
{
    Debug_DestroyMenu(taskId);
    Debug_ShowMenu(DebugTask_HandleMenuInput_Give, sDebugMenu_ListTemplate_Give);
}

static void DebugAction_OpenFillMenu(u8 taskId)
{
    Debug_DestroyMenu(taskId);
    Debug_ShowMenu(DebugTask_HandleMenuInput_Fill, sDebugMenu_ListTemplate_Fill);
}

static void DebugAction_OpenSoundMenu(u8 taskId)
{
    Debug_DestroyMenu(taskId);
    Debug_ShowMenu(DebugTask_HandleMenuInput_Sound, sDebugMenu_ListTemplate_Sound);
}

static void DebugAction_Util_BerryFunctions(u8 taskId)
{
    Debug_DestroyMenu(taskId);
    Debug_ShowMenu(DebugTask_HandleMenuInput_BerryFunctions, sDebugMenu_ListTemplate_BerryFunctions);
}

// *******************************
// Actions Utilities

static void DebugAction_Util_Fly(u8 taskId)
{
    Debug_DestroyMenu_Full(taskId);
    SetMainCallback2(CB2_OpenFlyMap);
}

#define tMapGroup  data[5]
#define tMapNum    data[6]
#define tWarp      data[7]

#define LAST_MAP_GROUP (MAP_GROUPS_COUNT - 1)

static void DebugAction_Util_Warp_Warp(u8 taskId)
{
    u8 windowId;

    ClearStdWindowAndFrame(gTasks[taskId].tWindowId, TRUE);
    RemoveWindow(gTasks[taskId].tWindowId);

    HideMapNamePopUpWindow();
    LoadMessageBoxAndBorderGfx();
    windowId = AddWindow(&sDebugMenuWindowTemplateExtra);
    DrawStdWindowFrame(windowId, FALSE);

    CopyWindowToVram(windowId, COPYWIN_FULL);

    ConvertIntToDecimalStringN(gStringVar1, gTasks[taskId].tInput, STR_CONV_MODE_LEADING_ZEROS, 3);
    ConvertIntToDecimalStringN(gStringVar2, LAST_MAP_GROUP, STR_CONV_MODE_LEADING_ZEROS, 3);
    StringExpandPlaceholders(gStringVar1, sDebugText_Util_WarpToMap_SelMax);
    StringCopy(gStringVar3, gText_DigitIndicator[0]);
    StringExpandPlaceholders(gStringVar4, sDebugText_Util_WarpToMap_SelectMapGroup);
    AddTextPrinterParameterized(windowId, DEBUG_MENU_FONT, gStringVar4, 1, 1, 0, NULL);

    gTasks[taskId].func = DebugAction_Util_Warp_SelectMapGroup;
    gTasks[taskId].tSubWindowId = windowId;
    gTasks[taskId].tInput = 0;
    gTasks[taskId].tDigit = 0;
    gTasks[taskId].tMapGroup = 0;
    gTasks[taskId].tMapNum = 0;
    gTasks[taskId].tWarp = 0;
}

static void DebugAction_Util_Warp_SelectMapGroup(u8 taskId)
{
    if (JOY_NEW(DPAD_ANY))
    {
        PlaySE(SE_SELECT);
        if (JOY_NEW(DPAD_UP))
        {
            gTasks[taskId].tInput += sPowersOfTen[gTasks[taskId].tDigit];
            if (gTasks[taskId].tInput > LAST_MAP_GROUP)
                gTasks[taskId].tInput = LAST_MAP_GROUP;
        }
        if (JOY_NEW(DPAD_DOWN))
        {
            gTasks[taskId].tInput -= sPowersOfTen[gTasks[taskId].tDigit];
            if (gTasks[taskId].tInput < 0)
                gTasks[taskId].tInput = 0;
        }
        if (JOY_NEW(DPAD_LEFT))
        {
            if (gTasks[taskId].tDigit > 0)
                gTasks[taskId].tDigit -= 1;
        }
        if (JOY_NEW(DPAD_RIGHT))
        {
            if (gTasks[taskId].tDigit < 2)
                gTasks[taskId].tDigit += 1;
        }

        ConvertIntToDecimalStringN(gStringVar1, gTasks[taskId].tInput, STR_CONV_MODE_LEADING_ZEROS, 3);
        ConvertIntToDecimalStringN(gStringVar2, LAST_MAP_GROUP, STR_CONV_MODE_LEADING_ZEROS, 3);
        StringExpandPlaceholders(gStringVar1, sDebugText_Util_WarpToMap_SelMax);
        StringCopy(gStringVar3, gText_DigitIndicator[gTasks[taskId].tDigit]);
        StringExpandPlaceholders(gStringVar4, sDebugText_Util_WarpToMap_SelectMapGroup);
        AddTextPrinterParameterized(gTasks[taskId].tSubWindowId, DEBUG_MENU_FONT, gStringVar4, 1, 1, 0, NULL);
    }

    if (JOY_NEW(A_BUTTON))
    {
        gTasks[taskId].tMapGroup = gTasks[taskId].tInput;
        gTasks[taskId].tInput = 0;
        gTasks[taskId].tDigit = 0;

        ConvertIntToDecimalStringN(gStringVar1, gTasks[taskId].tInput, STR_CONV_MODE_LEADING_ZEROS, (MAP_GROUP_COUNT[gTasks[taskId].tMapGroup] - 1 >= 100) ? 3 : 2);
        ConvertIntToDecimalStringN(gStringVar2, MAP_GROUP_COUNT[gTasks[taskId].tMapGroup] - 1, STR_CONV_MODE_LEADING_ZEROS, (MAP_GROUP_COUNT[gTasks[taskId].tMapGroup] - 1 >= 100) ? 3 : 2);
        StringExpandPlaceholders(gStringVar1, sDebugText_Util_WarpToMap_SelMax);
        GetMapName(gStringVar2, Overworld_GetMapHeaderByGroupAndId(gTasks[taskId].tMapGroup, gTasks[taskId].tInput)->regionMapSectionId, 0);
        StringCopy(gStringVar3, gText_DigitIndicator[gTasks[taskId].tDigit]);
        StringExpandPlaceholders(gStringVar4, sDebugText_Util_WarpToMap_SelectMap);
        AddTextPrinterParameterized(gTasks[taskId].tSubWindowId, DEBUG_MENU_FONT, gStringVar4, 1, 1, 0, NULL);

        gTasks[taskId].func = DebugAction_Util_Warp_SelectMap;
    }
    else if (JOY_NEW(B_BUTTON))
    {
        PlaySE(SE_SELECT);
        DebugAction_DestroyExtraWindow(taskId);
    }
}

static void DebugAction_Util_Warp_SelectMap(u8 taskId)
{
    u8 max_value = MAP_GROUP_COUNT[gTasks[taskId].tMapGroup]; //maps in the selected map group

    if (JOY_NEW(DPAD_ANY))
    {
        PlaySE(SE_SELECT);
        if (JOY_NEW(DPAD_UP))
        {
            gTasks[taskId].tInput += sPowersOfTen[gTasks[taskId].tDigit];
            if (gTasks[taskId].tInput > max_value - 1)
                gTasks[taskId].tInput = max_value - 1;
        }
        if (JOY_NEW(DPAD_DOWN))
        {
            gTasks[taskId].tInput -= sPowersOfTen[gTasks[taskId].tDigit];
            if (gTasks[taskId].tInput < 0)
                gTasks[taskId].tInput = 0;
        }
        if (JOY_NEW(DPAD_LEFT))
        {
            if (gTasks[taskId].tDigit > 0)
                gTasks[taskId].tDigit -= 1;
        }
        if (JOY_NEW(DPAD_RIGHT))
        {
            if (gTasks[taskId].tDigit < 2)
                gTasks[taskId].tDigit += 1;
        }

        ConvertIntToDecimalStringN(gStringVar1, gTasks[taskId].tInput, STR_CONV_MODE_LEADING_ZEROS, (max_value >= 100) ? 3 : 2);
        ConvertIntToDecimalStringN(gStringVar2, MAP_GROUP_COUNT[gTasks[taskId].tMapGroup] - 1, STR_CONV_MODE_LEADING_ZEROS, (max_value >= 100) ? 3 : 2);
        StringExpandPlaceholders(gStringVar1, sDebugText_Util_WarpToMap_SelMax);
        GetMapName(gStringVar2, Overworld_GetMapHeaderByGroupAndId(gTasks[taskId].tMapGroup, gTasks[taskId].tInput)->regionMapSectionId, 0);
        StringCopy(gStringVar3, gText_DigitIndicator[gTasks[taskId].tDigit]);
        StringExpandPlaceholders(gStringVar4, sDebugText_Util_WarpToMap_SelectMap);
        AddTextPrinterParameterized(gTasks[taskId].tSubWindowId, DEBUG_MENU_FONT, gStringVar4, 1, 1, 0, NULL);
    }

    if (JOY_NEW(A_BUTTON))
    {
        gTasks[taskId].tMapNum = gTasks[taskId].tInput;
        gTasks[taskId].tInput = 0;
        gTasks[taskId].tDigit = 0;

        StringCopy(gStringVar3, gText_DigitIndicator[gTasks[taskId].tDigit]);
        ConvertIntToDecimalStringN(gStringVar1, gTasks[taskId].tInput, STR_CONV_MODE_LEADING_ZEROS, 3);
        StringExpandPlaceholders(gStringVar4, sDebugText_Util_WarpToMap_SelectWarp);
        AddTextPrinterParameterized(gTasks[taskId].tSubWindowId, DEBUG_MENU_FONT, gStringVar4, 1, 1, 0, NULL);
        gTasks[taskId].func = DebugAction_Util_Warp_SelectWarp;
    }
    else if (JOY_NEW(B_BUTTON))
    {
        PlaySE(SE_SELECT);
        DebugAction_DestroyExtraWindow(taskId);
    }
}

static void DebugAction_Util_Warp_SelectWarp(u8 taskId)
{
    if (JOY_NEW(DPAD_ANY))
    {
        PlaySE(SE_SELECT);
        if (JOY_NEW(DPAD_UP))
        {
            gTasks[taskId].tInput += sPowersOfTen[gTasks[taskId].tDigit];
            if (gTasks[taskId].tInput > 10)
                gTasks[taskId].tInput = 10;
        }
        if (JOY_NEW(DPAD_DOWN))
        {
            gTasks[taskId].tInput -= sPowersOfTen[gTasks[taskId].tDigit];
            if (gTasks[taskId].tInput < 0)
                gTasks[taskId].tInput = 0;
        }

        StringCopy(gStringVar3, gText_DigitIndicator[gTasks[taskId].tDigit]);
        ConvertIntToDecimalStringN(gStringVar1, gTasks[taskId].tInput, STR_CONV_MODE_LEADING_ZEROS, 3);
        StringExpandPlaceholders(gStringVar4, sDebugText_Util_WarpToMap_SelectWarp);
        AddTextPrinterParameterized(gTasks[taskId].tSubWindowId, DEBUG_MENU_FONT, gStringVar4, 1, 1, 0, NULL);
    }

    if (JOY_NEW(A_BUTTON))
    {
        gTasks[taskId].tWarp = gTasks[taskId].tInput;
        //If there's no warp with the number available, warp to the center of the map.
        SetWarpDestinationToMapWarp(gTasks[taskId].tMapGroup, gTasks[taskId].tMapNum, gTasks[taskId].tWarp);
        DoWarp();
        ResetInitialPlayerAvatarState();
        DebugAction_DestroyExtraWindow(taskId);
    }
    else if (JOY_NEW(B_BUTTON))
    {
        PlaySE(SE_SELECT);
        DebugAction_DestroyExtraWindow(taskId);
    }
}

#undef tMapGroup
#undef tMapNum
#undef tWarp

void CheckSaveBlock1Size(struct ScriptContext *ctx)
{
    u32 currSb1Size = sizeof(struct SaveBlock1);
    u32 maxSb1Size = SECTOR_DATA_SIZE * (SECTOR_ID_SAVEBLOCK1_END - SECTOR_ID_SAVEBLOCK1_START + 1);
    ConvertIntToDecimalStringN(gStringVar1, currSb1Size, STR_CONV_MODE_LEFT_ALIGN, 6);
    ConvertIntToDecimalStringN(gStringVar2, maxSb1Size, STR_CONV_MODE_LEFT_ALIGN, 6);
    ConvertIntToDecimalStringN(gStringVar3, maxSb1Size - currSb1Size, STR_CONV_MODE_LEFT_ALIGN, 6);
}

void CheckSaveBlock2Size(struct ScriptContext *ctx)
{
    u32 currSb2Size = (sizeof(struct SaveBlock2));
    u32 maxSb2Size = SECTOR_DATA_SIZE;
    ConvertIntToDecimalStringN(gStringVar1, currSb2Size, STR_CONV_MODE_LEFT_ALIGN, 6);
    ConvertIntToDecimalStringN(gStringVar2, maxSb2Size, STR_CONV_MODE_LEFT_ALIGN, 6);
    ConvertIntToDecimalStringN(gStringVar3, maxSb2Size - currSb2Size, STR_CONV_MODE_LEFT_ALIGN, 6);
}

void CheckPokemonStorageSize(struct ScriptContext *ctx)
{
    u32 currPkmnStorageSize = sizeof(struct PokemonStorage);
    u32 maxPkmnStorageSize = SECTOR_DATA_SIZE * (SECTOR_ID_PKMN_STORAGE_END - SECTOR_ID_PKMN_STORAGE_START + 1);
    ConvertIntToDecimalStringN(gStringVar1, currPkmnStorageSize, STR_CONV_MODE_LEFT_ALIGN, 6);
    ConvertIntToDecimalStringN(gStringVar2, maxPkmnStorageSize, STR_CONV_MODE_LEFT_ALIGN, 6);
    ConvertIntToDecimalStringN(gStringVar3, maxPkmnStorageSize - currPkmnStorageSize, STR_CONV_MODE_LEFT_ALIGN, 6);
}

static void DebugAction_Util_CheckSaveBlock(u8 taskId)
{
    Debug_DestroyMenu_Full_Script(taskId, Debug_CheckSaveBlock);
}

enum RoundMode
{
    ROUND_CEILING,
    ROUND_NEAREST,
    ROUND_FLOOR,
};

static u8 *ConvertQ22_10ToDecimalString(u8 *string, u32 q22_10, u32 decimalDigits, enum RoundMode roundMode)
{
    string = ConvertIntToDecimalStringN(string, q22_10 >> 10, STR_CONV_MODE_LEFT_ALIGN, 10);

    if (decimalDigits == 0)
        return string;

    *string++ = CHAR_PERIOD;

    q22_10 &= (1 << 10) - 1;
    while (decimalDigits-- > 1)
    {
        q22_10 *= 10;
        *string++ = CHAR_0 + (q22_10 >> 10);
        q22_10 &= (1 << 10) - 1;
    }

    q22_10 *= 10;
    switch (roundMode)
    {
    case ROUND_CEILING: q22_10 += (1 << 10) - 1; break;
    case ROUND_NEAREST: q22_10 += 1 << (10 - 1); break;
    case ROUND_FLOOR:                            break;
    }
    *string++ = CHAR_0 + (q22_10 >> 10);

    *string++ = EOS;

    return string;
}

void CheckROMSize(struct ScriptContext *ctx)
{
    extern u8 __rom_end[];
    u32 currROMSizeB = __rom_end - (const u8 *)ROM_START;
    u32 currROMSizeKB = (currROMSizeB + 1023) / 1024;
    u32 currROMFreeKB = ((const u8 *)ROM_END - __rom_end) / 1024;
    ConvertQ22_10ToDecimalString(gStringVar1, currROMSizeKB, 2, ROUND_CEILING);
    ConvertQ22_10ToDecimalString(gStringVar2, currROMFreeKB, 2, ROUND_FLOOR);
}

static void DebugAction_Util_CheckROMSpace(u8 taskId)
{
    Debug_DestroyMenu_Full(taskId);
    LockPlayerFieldControls();
    ScriptContext_SetupScript(Debug_CheckROMSpace);
}

static const u8 sWeatherNames[22][24] = {
    [WEATHER_NONE]               = _("NONE"),
    [WEATHER_SUNNY_CLOUDS]       = _("SUNNY CLOUDS"),
    [WEATHER_SUNNY]              = _("SUNNY"),
    [WEATHER_RAIN]               = _("RAIN"),
    [WEATHER_SNOW]               = _("SNOW"),
    [WEATHER_RAIN_THUNDERSTORM]  = _("RAIN THUNDERSTORM"),
    [WEATHER_FOG_HORIZONTAL]     = _("FOG HORIZONTAL"),
    [WEATHER_VOLCANIC_ASH]       = _("VOLCANIC ASH"),
    [WEATHER_SANDSTORM]          = _("SANDSTORM"),
    [WEATHER_FOG_DIAGONAL]       = _("FOG DIAGONAL"),
    [WEATHER_UNDERWATER]         = _("UNDERWATER"),
    [WEATHER_SHADE]              = _("SHADE"),
    [WEATHER_DROUGHT]            = _("DROUGHT"),
    [WEATHER_DOWNPOUR]           = _("DOWNPOUR"),
    [WEATHER_UNDERWATER_BUBBLES] = _("UNDERWATER BUBBLES"),
    [WEATHER_ABNORMAL]           = _("ABNORMAL(NOT WORKING)"),
    [WEATHER_ROUTE119_CYCLE]     = _("ROUTE119 CYCLE"),
    [WEATHER_ROUTE123_CYCLE]     = _("ROUTE123 CYCLE"),
};
static const u8 sDebugText_WeatherNotDefined[] = _("NOT DEFINED!!!");
static void DebugAction_Util_Weather(u8 taskId)
{
    u8 windowId;

    ClearStdWindowAndFrame(gTasks[taskId].tWindowId, TRUE);
    RemoveWindow(gTasks[taskId].tWindowId);

    HideMapNamePopUpWindow();
    LoadMessageBoxAndBorderGfx();
    windowId = AddWindow(&sDebugMenuWindowTemplateWeather);
    DrawStdWindowFrame(windowId, FALSE);

    CopyWindowToVram(windowId, COPYWIN_FULL);

    //Display initial ID
    StringCopy(gStringVar2, gText_DigitIndicator[0]);
    ConvertIntToDecimalStringN(gStringVar3, 1, STR_CONV_MODE_LEADING_ZEROS, 2);
    StringCopyPadded(gStringVar1, sWeatherNames[0], CHAR_SPACE, 30);
    StringExpandPlaceholders(gStringVar4, sDebugText_Util_Weather_ID);
    AddTextPrinterParameterized(windowId, DEBUG_MENU_FONT, gStringVar4, 1, 1, 0, NULL);

    gTasks[taskId].func = DebugAction_Util_Weather_SelectId;
    gTasks[taskId].tSubWindowId = windowId;
    gTasks[taskId].tInput = 0;
    gTasks[taskId].tDigit = 0;
}

static void DebugAction_Util_Weather_SelectId(u8 taskId)
{
    if (JOY_NEW(DPAD_ANY))
    {
        PlaySE(SE_SELECT);

        if (JOY_NEW(DPAD_UP))
        {
            gTasks[taskId].tInput += sPowersOfTen[gTasks[taskId].tDigit];
            if (gTasks[taskId].tInput > WEATHER_ROUTE123_CYCLE)
                gTasks[taskId].tInput = WEATHER_ROUTE123_CYCLE;
        }
        if (JOY_NEW(DPAD_DOWN))
        {
            gTasks[taskId].tInput -= sPowersOfTen[gTasks[taskId].tDigit];
            if (gTasks[taskId].tInput < WEATHER_NONE)
                gTasks[taskId].tInput = WEATHER_NONE;
        }
        if (JOY_NEW(DPAD_LEFT))
        {
            if (gTasks[taskId].tDigit > 0)
                gTasks[taskId].tDigit -= 1;
        }
        if (JOY_NEW(DPAD_RIGHT))
        {
            if (gTasks[taskId].tDigit < 2)
                gTasks[taskId].tDigit += 1;
        }

        StringCopy(gStringVar2, gText_DigitIndicator[gTasks[taskId].tDigit]);
        ConvertIntToDecimalStringN(gStringVar3, gTasks[taskId].tInput, STR_CONV_MODE_LEADING_ZEROS, 2);

        if (gTasks[taskId].tInput <= 15 || gTasks[taskId].tInput >= 20)
            StringCopyPadded(gStringVar1, sWeatherNames[gTasks[taskId].tInput], CHAR_SPACE, 30);
        else
            StringCopyPadded(gStringVar1, sDebugText_WeatherNotDefined, CHAR_SPACE, 30);

        StringExpandPlaceholders(gStringVar4, sDebugText_Util_Weather_ID);
        AddTextPrinterParameterized(gTasks[taskId].tSubWindowId, DEBUG_MENU_FONT, gStringVar4, 1, 1, 0, NULL);
    }

    if (JOY_NEW(A_BUTTON))
    {
        if (gTasks[taskId].tInput <= 14 || gTasks[taskId].tInput >= 20)
        {
            gTasks[taskId].data[5] = gTasks[taskId].tInput;
            SetWeather(gTasks[taskId].data[5]);
        }
    }
    else if (JOY_NEW(B_BUTTON))
    {
        PlaySE(SE_SELECT);
        DebugAction_DestroyExtraWindow(taskId);
    }
}

static void DebugAction_Util_CheckWallClock(u8 taskId)
{
    Debug_DestroyMenu_Full_Script(taskId, PlayersHouse_2F_EventScript_CheckWallClock);
}

static void DebugAction_Util_SetWallClock(u8 taskId)
{
    Debug_DestroyMenu_Full_Script(taskId, PlayersHouse_2F_EventScript_SetWallClock);
}

static void DebugAction_Util_WatchCredits(u8 taskId)
{
    Debug_DestroyMenu_Full(taskId);
    SetMainCallback2(CB2_StartCreditsSequence);
}

static void DebugAction_Util_Player_Name(u8 taskId)
{
    DoNamingScreen(NAMING_SCREEN_PLAYER, gSaveBlock2Ptr->playerName, gSaveBlock2Ptr->playerGender, 0, 0, CB2_ReturnToFieldContinueScript);
}

static void DebugAction_Util_Player_Gender(u8 taskId)
{
    if (gSaveBlock2Ptr->playerGender == MALE)
        gSaveBlock2Ptr->playerGender = FEMALE;
    else
        gSaveBlock2Ptr->playerGender = MALE;
    Debug_DestroyMenu_Full(taskId);
    ScriptContext_Enable();
}

static void DebugAction_Util_Player_Id(u8 taskId)
{
    u32 trainerId = Random32();
    SetTrainerId(trainerId, gSaveBlock2Ptr->playerTrainerId);
    Debug_DestroyMenu_Full(taskId);
    ScriptContext_Enable();
}

static void DebugAction_Util_CheatStart(u8 taskId)
{
    if (!FlagGet(FLAG_SYS_CLOCK_SET))
        RtcInitLocalTimeOffset(0, 0);

    InitTimeBasedEvents();
    Debug_DestroyMenu_Full_Script(taskId, Debug_CheatStart);
}

static void DebugAction_Util_ExpansionVersion(u8 taskId)
{
    Debug_DestroyMenu_Full(taskId);
    LockPlayerFieldControls();
    ScriptContext_SetupScript(Debug_ShowExpansionVersion);
}

void BufferExpansionVersion(struct ScriptContext *ctx)
{
    static const u8 sText_Released[] = _("\nRelease Build");
    static const u8 sText_Unreleased[] = _("\nDevelopment Build");
    u8 *string = gStringVar1;
    *string++ = CHAR_v;
    string = ConvertIntToDecimalStringN(string, EXPANSION_VERSION_MAJOR, STR_CONV_MODE_LEFT_ALIGN, 3);
    *string++ = CHAR_PERIOD;
    string = ConvertIntToDecimalStringN(string, EXPANSION_VERSION_MINOR, STR_CONV_MODE_LEFT_ALIGN, 3);
    *string++ = CHAR_PERIOD;
    string = ConvertIntToDecimalStringN(string, EXPANSION_VERSION_PATCH, STR_CONV_MODE_LEFT_ALIGN, 3);
    if (EXPANSION_TAGGED_RELEASE)
        string = StringCopy(string, sText_Released);
    else
        string = StringCopy(string, sText_Unreleased);
}

// *******************************
// Actions Scripts
static void DebugAction_Util_Script_1(u8 taskId)
{
    Debug_DestroyMenu_Full_Script(taskId, Debug_EventScript_Script_1);
}

static void DebugAction_Util_Script_2(u8 taskId)
{
    Debug_DestroyMenu_Full_Script(taskId, Debug_EventScript_Script_2);
}

static void DebugAction_Util_Script_3(u8 taskId)
{
    Debug_DestroyMenu_Full_Script(taskId, Debug_EventScript_Script_3);
}

static void DebugAction_Util_Script_4(u8 taskId)
{
    Debug_DestroyMenu_Full_Script(taskId, Debug_EventScript_Script_4);
}

static void DebugAction_Util_Script_5(u8 taskId)
{
    Debug_DestroyMenu_Full_Script(taskId, Debug_EventScript_Script_5);
}

static void DebugAction_Util_Script_6(u8 taskId)
{
    Debug_DestroyMenu_Full_Script(taskId, Debug_EventScript_Script_6);
}

static void DebugAction_Util_Script_7(u8 taskId)
{
    Debug_DestroyMenu_Full_Script(taskId, Debug_EventScript_Script_7);
}

static void DebugAction_Util_Script_8(u8 taskId)
{
    Debug_DestroyMenu_Full_Script(taskId, Debug_EventScript_Script_8);
}

// *******************************
// Actions Flags and Vars
static void DebugAction_FlagsVars_Flags(u8 taskId)
{
    u8 windowId;

    ClearStdWindowAndFrame(gTasks[taskId].tWindowId, TRUE);
    RemoveWindow(gTasks[taskId].tWindowId);

    HideMapNamePopUpWindow();
    LoadMessageBoxAndBorderGfx();
    windowId = AddWindow(&sDebugMenuWindowTemplateExtra);
    DrawStdWindowFrame(windowId, FALSE);

    CopyWindowToVram(windowId, COPYWIN_FULL);

    // Display initial flag
    ConvertIntToDecimalStringN(gStringVar1, 1, STR_CONV_MODE_LEADING_ZEROS, DEBUG_NUMBER_DIGITS_FLAGS);
    ConvertIntToHexStringN(gStringVar2, 1, STR_CONV_MODE_LEFT_ALIGN, 3);
    StringExpandPlaceholders(gStringVar1, sDebugText_FlagsVars_FlagHex);
    if (FlagGet(FLAG_TEMP_1))
        StringCopyPadded(gStringVar2, sDebugText_True, CHAR_SPACE, 15);
    else
        StringCopyPadded(gStringVar2, sDebugText_False, CHAR_SPACE, 15);
    StringCopy(gStringVar3, gText_DigitIndicator[0]);
    StringExpandPlaceholders(gStringVar4, sDebugText_FlagsVars_Flag);
    AddTextPrinterParameterized(windowId, DEBUG_MENU_FONT, gStringVar4, 1, 1, 0, NULL);

    gTasks[taskId].func = DebugAction_FlagsVars_FlagsSelect;
    gTasks[taskId].tSubWindowId = windowId;
    gTasks[taskId].tInput = FLAG_TEMP_1;
    gTasks[taskId].tDigit = 0;
}

static void DebugAction_FlagsVars_FlagsSelect(u8 taskId)
{
    if (JOY_NEW(A_BUTTON))
    {
        FlagToggle(gTasks[taskId].tInput);
    }
    else if (JOY_NEW(B_BUTTON))
    {
        PlaySE(SE_SELECT);
        DebugAction_DestroyExtraWindow(taskId);
        return;
    }

    if (JOY_NEW(DPAD_UP))
    {
        PlaySE(SE_SELECT);
        gTasks[taskId].tInput += sPowersOfTen[gTasks[taskId].tDigit];
        if (gTasks[taskId].tInput >= FLAGS_COUNT)
            gTasks[taskId].tInput = FLAGS_COUNT - 1;
    }
    if (JOY_NEW(DPAD_DOWN))
    {
        PlaySE(SE_SELECT);
        gTasks[taskId].tInput -= sPowersOfTen[gTasks[taskId].tDigit];
        if (gTasks[taskId].tInput < 1)
            gTasks[taskId].tInput = 1;
    }
    if (JOY_NEW(DPAD_LEFT))
    {
        PlaySE(SE_SELECT);
        gTasks[taskId].tDigit -= 1;
        if (gTasks[taskId].tDigit < 0)
            gTasks[taskId].tDigit = 0;
    }
    if (JOY_NEW(DPAD_RIGHT))
    {
        PlaySE(SE_SELECT);
        gTasks[taskId].tDigit += 1;
        if (gTasks[taskId].tDigit > DEBUG_NUMBER_DIGITS_FLAGS - 1)
            gTasks[taskId].tDigit = DEBUG_NUMBER_DIGITS_FLAGS - 1;
    }

    if (JOY_NEW(DPAD_ANY) || JOY_NEW(A_BUTTON))
    {
        ConvertIntToDecimalStringN(gStringVar1, gTasks[taskId].tInput, STR_CONV_MODE_LEADING_ZEROS, DEBUG_NUMBER_DIGITS_FLAGS);
        ConvertIntToHexStringN(gStringVar2, gTasks[taskId].tInput, STR_CONV_MODE_LEFT_ALIGN, 3);
        StringExpandPlaceholders(gStringVar1, sDebugText_FlagsVars_FlagHex);
        if (FlagGet(gTasks[taskId].tInput) == TRUE)
            StringCopyPadded(gStringVar2, sDebugText_True, CHAR_SPACE, 15);
        else
            StringCopyPadded(gStringVar2, sDebugText_False, CHAR_SPACE, 15);
        StringCopy(gStringVar3, gText_DigitIndicator[gTasks[taskId].tDigit]);
        StringExpandPlaceholders(gStringVar4, sDebugText_FlagsVars_Flag);
        AddTextPrinterParameterized(gTasks[taskId].tSubWindowId, DEBUG_MENU_FONT, gStringVar4, 1, 1, 0, NULL);
    }
}

#define tVarValue  data[5]

static void DebugAction_FlagsVars_Vars(u8 taskId)
{
    u8 windowId;

    ClearStdWindowAndFrame(gTasks[taskId].tWindowId, TRUE);
    RemoveWindow(gTasks[taskId].tWindowId);

    HideMapNamePopUpWindow();
    LoadMessageBoxAndBorderGfx();
    windowId = AddWindow(&sDebugMenuWindowTemplateExtra);
    DrawStdWindowFrame(windowId, FALSE);

    CopyWindowToVram(windowId, COPYWIN_FULL);

    // Display initial var
    ConvertIntToDecimalStringN(gStringVar1, VARS_START, STR_CONV_MODE_LEADING_ZEROS, DEBUG_NUMBER_DIGITS_VARIABLES);
    ConvertIntToHexStringN(gStringVar2, VARS_START, STR_CONV_MODE_LEFT_ALIGN, 4);
    StringExpandPlaceholders(gStringVar1, sDebugText_FlagsVars_VariableHex);
    ConvertIntToDecimalStringN(gStringVar3, 0, STR_CONV_MODE_LEADING_ZEROS, DEBUG_NUMBER_DIGITS_VARIABLES);
    StringCopyPadded(gStringVar3, gStringVar3, CHAR_SPACE, 15);
    StringCopy(gStringVar2, gText_DigitIndicator[0]);
    StringExpandPlaceholders(gStringVar4, sDebugText_FlagsVars_Variable);
    AddTextPrinterParameterized(windowId, DEBUG_MENU_FONT, gStringVar4, 1, 1, 0, NULL);

    gTasks[taskId].func = DebugAction_FlagsVars_Select;
    gTasks[taskId].tSubWindowId = windowId;
    gTasks[taskId].tInput = VARS_START;
    gTasks[taskId].tDigit = 0;
    gTasks[taskId].tVarValue = 0;
}

static void DebugAction_FlagsVars_Select(u8 taskId)
{
    if (JOY_NEW(DPAD_UP))
    {
        gTasks[taskId].tInput += sPowersOfTen[gTasks[taskId].tDigit];
        if (gTasks[taskId].tInput > VARS_END)
            gTasks[taskId].tInput = VARS_END;
    }
    if (JOY_NEW(DPAD_DOWN))
    {
        gTasks[taskId].tInput -= sPowersOfTen[gTasks[taskId].tDigit];
        if (gTasks[taskId].tInput < VARS_START)
            gTasks[taskId].tInput = VARS_START;
    }
    if (JOY_NEW(DPAD_LEFT))
    {
        gTasks[taskId].tDigit -= 1;
        if (gTasks[taskId].tDigit < 0)
            gTasks[taskId].tDigit = 0;
    }
    if (JOY_NEW(DPAD_RIGHT))
    {
        gTasks[taskId].tDigit += 1;
        if (gTasks[taskId].tDigit > DEBUG_NUMBER_DIGITS_VARIABLES - 1)
            gTasks[taskId].tDigit = DEBUG_NUMBER_DIGITS_VARIABLES - 1;
    }

    if (JOY_NEW(DPAD_ANY))
    {
        PlaySE(SE_SELECT);

        ConvertIntToDecimalStringN(gStringVar1, gTasks[taskId].tInput, STR_CONV_MODE_LEADING_ZEROS, DEBUG_NUMBER_DIGITS_VARIABLES);
        ConvertIntToHexStringN(gStringVar2, gTasks[taskId].tInput, STR_CONV_MODE_LEFT_ALIGN, 4);
        StringExpandPlaceholders(gStringVar1, sDebugText_FlagsVars_VariableHex);
        if (VarGetIfExist(gTasks[taskId].tInput) == 0xFFFF)
            gTasks[taskId].tVarValue = 0;
        else
            gTasks[taskId].tVarValue = VarGet(gTasks[taskId].tInput);
        ConvertIntToDecimalStringN(gStringVar3, gTasks[taskId].tVarValue, STR_CONV_MODE_LEADING_ZEROS, DEBUG_NUMBER_DIGITS_VARIABLES);
        StringCopy(gStringVar2, gText_DigitIndicator[gTasks[taskId].tDigit]);

        //Combine str's to full window string
        StringExpandPlaceholders(gStringVar4, sDebugText_FlagsVars_Variable);
        AddTextPrinterParameterized(gTasks[taskId].tSubWindowId, DEBUG_MENU_FONT, gStringVar4, 1, 1, 0, NULL);
    }

    if (JOY_NEW(A_BUTTON))
    {
        gTasks[taskId].tDigit = 0;

        PlaySE(SE_SELECT);

        ConvertIntToDecimalStringN(gStringVar1, gTasks[taskId].tInput, STR_CONV_MODE_LEADING_ZEROS, DEBUG_NUMBER_DIGITS_VARIABLES);
        ConvertIntToHexStringN(gStringVar2, gTasks[taskId].tInput, STR_CONV_MODE_LEFT_ALIGN, 4);
        StringExpandPlaceholders(gStringVar1, sDebugText_FlagsVars_VariableHex);
        if (VarGetIfExist(gTasks[taskId].tInput) == 0xFFFF)
            gTasks[taskId].tVarValue = 0;
        else
            gTasks[taskId].tVarValue = VarGet(gTasks[taskId].tInput);
        ConvertIntToDecimalStringN(gStringVar3, gTasks[taskId].tVarValue, STR_CONV_MODE_LEADING_ZEROS, DEBUG_NUMBER_DIGITS_VARIABLES);
        StringCopyPadded(gStringVar3, gStringVar3, CHAR_SPACE, 15);
        StringCopy(gStringVar2, gText_DigitIndicator[gTasks[taskId].tDigit]);
        StringExpandPlaceholders(gStringVar4, sDebugText_FlagsVars_VariableValueSet);
        AddTextPrinterParameterized(gTasks[taskId].tSubWindowId, DEBUG_MENU_FONT, gStringVar4, 1, 1, 0, NULL);

        gTasks[taskId].data[6] = gTasks[taskId].data[5]; //New value selector
        gTasks[taskId].func = DebugAction_FlagsVars_SetValue;
    }
    else if (JOY_NEW(B_BUTTON))
    {
        PlaySE(SE_SELECT);
        DebugAction_DestroyExtraWindow(taskId);
        return;
    }
}

static void DebugAction_FlagsVars_SetValue(u8 taskId)
{
    if (JOY_NEW(DPAD_UP))
    {
        if (gTasks[taskId].data[6] + sPowersOfTen[gTasks[taskId].tDigit] <= 32000)
            gTasks[taskId].data[6] += sPowersOfTen[gTasks[taskId].tDigit];
        else
            gTasks[taskId].data[6] = 32000 - 1;

        if (gTasks[taskId].data[6] >= 32000)
            gTasks[taskId].data[6] = 32000 - 1;
    }
    if (JOY_NEW(DPAD_DOWN))
    {
        gTasks[taskId].data[6] -= sPowersOfTen[gTasks[taskId].tDigit];
        if (gTasks[taskId].data[6] < 0)
            gTasks[taskId].data[6] = 0;
    }
    if (JOY_NEW(DPAD_LEFT))
    {
        gTasks[taskId].tDigit -= 1;
        if (gTasks[taskId].tDigit < 0)
            gTasks[taskId].tDigit = 0;
    }
    if (JOY_NEW(DPAD_RIGHT))
    {
        gTasks[taskId].tDigit += 1;
        if (gTasks[taskId].tDigit > 4)
            gTasks[taskId].tDigit = 4;
    }

    if (JOY_NEW(A_BUTTON))
    {
        PlaySE(SE_SELECT);
        VarSet(gTasks[taskId].tInput, gTasks[taskId].data[6]);
    }
    else if (JOY_NEW(B_BUTTON))
    {
        PlaySE(SE_SELECT);
        DebugAction_DestroyExtraWindow(taskId);
        return;
    }

    if (JOY_NEW(DPAD_ANY) || JOY_NEW(A_BUTTON))
    {
        PlaySE(SE_SELECT);

        ConvertIntToDecimalStringN(gStringVar1, gTasks[taskId].tInput, STR_CONV_MODE_LEADING_ZEROS, DEBUG_NUMBER_DIGITS_VARIABLES);
        ConvertIntToHexStringN(gStringVar2, gTasks[taskId].tInput, STR_CONV_MODE_LEFT_ALIGN, 4);
        StringExpandPlaceholders(gStringVar1, sDebugText_FlagsVars_VariableHex);
        StringCopyPadded(gStringVar1, gStringVar1, CHAR_SPACE, 15);
        ConvertIntToDecimalStringN(gStringVar3, gTasks[taskId].data[6], STR_CONV_MODE_LEADING_ZEROS, DEBUG_NUMBER_DIGITS_VARIABLES);
        StringCopyPadded(gStringVar3, gStringVar3, CHAR_SPACE, 15);
        StringCopy(gStringVar2, gText_DigitIndicator[gTasks[taskId].tDigit]);
        StringExpandPlaceholders(gStringVar4, sDebugText_FlagsVars_VariableValueSet);
        AddTextPrinterParameterized(gTasks[taskId].tSubWindowId, DEBUG_MENU_FONT, gStringVar4, 1, 1, 0, NULL);
    }
}

#undef tVarValue

static void DebugAction_FlagsVars_PokedexFlags_All(u8 taskId)
{
    u16 i;
    for (i = 0; i < NATIONAL_DEX_COUNT; i++)
    {
        GetSetPokedexFlag(i + 1, FLAG_SET_CAUGHT);
        GetSetPokedexFlag(i + 1, FLAG_SET_SEEN);
    }
    Debug_DestroyMenu_Full(taskId);
    ScriptContext_Enable();
}

static void DebugAction_FlagsVars_PokedexFlags_Reset(u8 taskId)
{
    int boxId, boxPosition, partyId;
    u16 species;

    // Reset Pokedex to emtpy
    memset(&gSaveBlock1Ptr->dexCaught, 0, sizeof(gSaveBlock1Ptr->dexCaught));
    memset(&gSaveBlock1Ptr->dexSeen, 0, sizeof(gSaveBlock1Ptr->dexSeen));

    // Add party Pokemon to Pokedex
    for (partyId = 0; partyId < PARTY_SIZE; partyId++)
    {
        if (GetMonData(&gPlayerParty[partyId], MON_DATA_SANITY_HAS_SPECIES))
        {
            species = GetMonData(&gPlayerParty[partyId], MON_DATA_SPECIES);
            GetSetPokedexFlag(SpeciesToNationalPokedexNum(species), FLAG_SET_CAUGHT);
            GetSetPokedexFlag(SpeciesToNationalPokedexNum(species), FLAG_SET_SEEN);
        }
    }

    // Add box Pokemon to Pokedex
    for (boxId = 0; boxId < TOTAL_BOXES_COUNT; boxId++)
    {
        for (boxPosition = 0; boxPosition < IN_BOX_COUNT; boxPosition++)
        {
            if (GetBoxMonData(&gPokemonStoragePtr->boxes[boxId][boxPosition], MON_DATA_SANITY_HAS_SPECIES))
            {
                species = GetBoxMonData(&gPokemonStoragePtr->boxes[boxId][boxPosition], MON_DATA_SPECIES);
                GetSetPokedexFlag(SpeciesToNationalPokedexNum(species), FLAG_SET_CAUGHT);
                GetSetPokedexFlag(SpeciesToNationalPokedexNum(species), FLAG_SET_SEEN);
            }
        }
    }
    Debug_DestroyMenu_Full(taskId);
    ScriptContext_Enable();
}

static void DebugAction_FlagsVars_SwitchDex(u8 taskId)
{
    if (FlagGet(FLAG_SYS_POKEDEX_GET))
        PlaySE(SE_PC_OFF);
    else
        PlaySE(SE_PC_LOGIN);
    FlagToggle(FLAG_SYS_POKEDEX_GET);
}

static void DebugAction_FlagsVars_SwitchNatDex(u8 taskId)
{
    if (IsNationalPokedexEnabled())
    {
        DisableNationalPokedex();
        PlaySE(SE_PC_OFF);
    }
    else
    {
        EnableNationalPokedex();
        PlaySE(SE_PC_LOGIN);
    }
}

static void DebugAction_FlagsVars_SwitchPokeNav(u8 taskId)
{
    if (FlagGet(FLAG_SYS_POKENAV_GET))
        PlaySE(SE_PC_OFF);
    else
        PlaySE(SE_PC_LOGIN);
    FlagToggle(FLAG_SYS_POKENAV_GET);
}

static void DebugAction_FlagsVars_SwitchMatchCall(u8 taskId)
{
    if (FlagGet(FLAG_ADDED_MATCH_CALL_TO_POKENAV))
    {
        PlaySE(SE_PC_OFF);
        FlagClear(FLAG_ADDED_MATCH_CALL_TO_POKENAV);
        FlagClear(FLAG_HAS_MATCH_CALL);
    }
    else
    {
        PlaySE(SE_PC_LOGIN);
        FlagSet(FLAG_ADDED_MATCH_CALL_TO_POKENAV);
        FlagSet(FLAG_HAS_MATCH_CALL);
    }
}

static void DebugAction_FlagsVars_RunningShoes(u8 taskId)
{
    if (FlagGet(FLAG_SYS_B_DASH))
        PlaySE(SE_PC_OFF);
    else
        PlaySE(SE_PC_LOGIN);
    FlagToggle(FLAG_SYS_B_DASH);
}

static void DebugAction_FlagsVars_ToggleFlyFlags(u8 taskId)
{
    if (FlagGet(FLAG_LANDMARK_BATTLE_FRONTIER))
    {
        PlaySE(SE_PC_OFF);
        FlagClear(FLAG_VISITED_LITTLEROOT_TOWN);
        FlagClear(FLAG_VISITED_OLDALE_TOWN);
        FlagClear(FLAG_VISITED_DEWFORD_TOWN);
        FlagClear(FLAG_VISITED_LAVARIDGE_TOWN);
        FlagClear(FLAG_VISITED_FALLARBOR_TOWN);
        FlagClear(FLAG_VISITED_VERDANTURF_TOWN);
        FlagClear(FLAG_VISITED_PACIFIDLOG_TOWN);
        FlagClear(FLAG_VISITED_PETALBURG_CITY);
        FlagClear(FLAG_VISITED_SLATEPORT_CITY);
        FlagClear(FLAG_VISITED_MAUVILLE_CITY);
        FlagClear(FLAG_VISITED_RUSTBORO_CITY);
        FlagClear(FLAG_VISITED_FORTREE_CITY);
        FlagClear(FLAG_VISITED_LILYCOVE_CITY);
        FlagClear(FLAG_VISITED_MOSSDEEP_CITY);
        FlagClear(FLAG_VISITED_SOOTOPOLIS_CITY);
        FlagClear(FLAG_VISITED_EVER_GRANDE_CITY);
        FlagClear(FLAG_LANDMARK_POKEMON_LEAGUE);
        FlagClear(FLAG_LANDMARK_BATTLE_FRONTIER);
    }
    else
    {
        PlaySE(SE_PC_LOGIN);
        FlagSet(FLAG_VISITED_LITTLEROOT_TOWN);
        FlagSet(FLAG_VISITED_OLDALE_TOWN);
        FlagSet(FLAG_VISITED_DEWFORD_TOWN);
        FlagSet(FLAG_VISITED_LAVARIDGE_TOWN);
        FlagSet(FLAG_VISITED_FALLARBOR_TOWN);
        FlagSet(FLAG_VISITED_VERDANTURF_TOWN);
        FlagSet(FLAG_VISITED_PACIFIDLOG_TOWN);
        FlagSet(FLAG_VISITED_PETALBURG_CITY);
        FlagSet(FLAG_VISITED_SLATEPORT_CITY);
        FlagSet(FLAG_VISITED_MAUVILLE_CITY);
        FlagSet(FLAG_VISITED_RUSTBORO_CITY);
        FlagSet(FLAG_VISITED_FORTREE_CITY);
        FlagSet(FLAG_VISITED_LILYCOVE_CITY);
        FlagSet(FLAG_VISITED_MOSSDEEP_CITY);
        FlagSet(FLAG_VISITED_SOOTOPOLIS_CITY);
        FlagSet(FLAG_VISITED_EVER_GRANDE_CITY);
        FlagSet(FLAG_LANDMARK_POKEMON_LEAGUE);
        FlagSet(FLAG_LANDMARK_BATTLE_FRONTIER);
    }
}

static void DebugAction_FlagsVars_ToggleBadgeFlags(u8 taskId)
{
    if (FlagGet(FLAG_BADGE08_GET))
    {
        PlaySE(SE_PC_OFF);
        FlagClear(FLAG_BADGE01_GET);
        FlagClear(FLAG_BADGE02_GET);
        FlagClear(FLAG_BADGE03_GET);
        FlagClear(FLAG_BADGE04_GET);
        FlagClear(FLAG_BADGE05_GET);
        FlagClear(FLAG_BADGE06_GET);
        FlagClear(FLAG_BADGE07_GET);
        FlagClear(FLAG_BADGE08_GET);
    }
    else
    {
        PlaySE(SE_PC_LOGIN);
        FlagSet(FLAG_BADGE01_GET);
        FlagSet(FLAG_BADGE02_GET);
        FlagSet(FLAG_BADGE03_GET);
        FlagSet(FLAG_BADGE04_GET);
        FlagSet(FLAG_BADGE05_GET);
        FlagSet(FLAG_BADGE06_GET);
        FlagSet(FLAG_BADGE07_GET);
        FlagSet(FLAG_BADGE08_GET);
    }
}

static void DebugAction_FlagsVars_ToggleFrontierPass(u8 taskId)
{
    // Sound effect
    if (FlagGet(FLAG_SYS_FRONTIER_PASS))
        PlaySE(SE_PC_OFF);
    else
        PlaySE(SE_PC_LOGIN);
    FlagToggle(FLAG_SYS_FRONTIER_PASS);
}

static void DebugAction_FlagsVars_CollisionOnOff(u8 taskId)
{
#if OW_FLAG_NO_COLLISION == 0
    Debug_DestroyMenu_Full_Script(taskId, Debug_FlagsNotSetOverworldConfigMessage);
#else
    if (FlagGet(OW_FLAG_NO_COLLISION))
        PlaySE(SE_PC_OFF);
    else
        PlaySE(SE_PC_LOGIN);
    FlagToggle(OW_FLAG_NO_COLLISION);
#endif
}

static void DebugAction_FlagsVars_EncounterOnOff(u8 taskId)
{
#if OW_FLAG_NO_ENCOUNTER == 0
    Debug_DestroyMenu_Full_Script(taskId, Debug_FlagsNotSetOverworldConfigMessage);
#else
    if (FlagGet(OW_FLAG_NO_ENCOUNTER))
        PlaySE(SE_PC_OFF);
    else
        PlaySE(SE_PC_LOGIN);
    FlagToggle(OW_FLAG_NO_ENCOUNTER);
#endif
}

static void DebugAction_FlagsVars_TrainerSeeOnOff(u8 taskId)
{
#if OW_FLAG_NO_TRAINER_SEE == 0
    Debug_DestroyMenu_Full_Script(taskId, Debug_FlagsNotSetOverworldConfigMessage);
#else
    if (FlagGet(OW_FLAG_NO_TRAINER_SEE))
        PlaySE(SE_PC_OFF);
    else
        PlaySE(SE_PC_LOGIN);
    FlagToggle(OW_FLAG_NO_TRAINER_SEE);
#endif
}

static void DebugAction_FlagsVars_BagUseOnOff(u8 taskId)
{
#if B_FLAG_NO_BAG_USE == 0
    Debug_DestroyMenu_Full_Script(taskId, Debug_FlagsNotSetBattleConfigMessage);
#else
    if (FlagGet(B_FLAG_NO_BAG_USE))
        PlaySE(SE_PC_OFF);
    else
        PlaySE(SE_PC_LOGIN);
    FlagToggle(B_FLAG_NO_BAG_USE);
#endif
}

static void DebugAction_FlagsVars_CatchingOnOff(u8 taskId)
{
#if B_FLAG_NO_CATCHING == 0
    Debug_DestroyMenu_Full_Script(taskId, Debug_FlagsNotSetBattleConfigMessage);
#else
    if (FlagGet(B_FLAG_NO_CATCHING))
        PlaySE(SE_PC_OFF);
    else
        PlaySE(SE_PC_LOGIN);
    FlagToggle(B_FLAG_NO_CATCHING);
#endif
}

// *******************************
// Actions Give
#define ITEM_TAG 0xFDF3
#define tItemId    data[5]
#define tSpriteId  data[6]

static void DebugAction_Give_Item(u8 taskId)
{
    u8 windowId;

    ClearStdWindowAndFrame(gTasks[taskId].tWindowId, TRUE);
    RemoveWindow(gTasks[taskId].tWindowId);

    HideMapNamePopUpWindow();
    LoadMessageBoxAndBorderGfx();
    windowId = AddWindow(&sDebugMenuWindowTemplateExtra);
    DrawStdWindowFrame(windowId, FALSE);

    CopyWindowToVram(windowId, COPYWIN_FULL);

    // Display initial item
    StringCopy(gStringVar2, gText_DigitIndicator[0]);
    ConvertIntToDecimalStringN(gStringVar3, 1, STR_CONV_MODE_LEADING_ZEROS, DEBUG_NUMBER_DIGITS_ITEMS);
    CopyItemName(1, gStringVar1);
    StringCopyPadded(gStringVar1, gStringVar1, CHAR_SPACE, 15);
    StringExpandPlaceholders(gStringVar4, sDebugText_ItemID);
    AddTextPrinterParameterized(windowId, DEBUG_MENU_FONT, gStringVar4, 1, 1, 0, NULL);

    gTasks[taskId].func = DebugAction_Give_Item_SelectId;
    gTasks[taskId].tSubWindowId = windowId;
    gTasks[taskId].tInput = 1;
    gTasks[taskId].tDigit = 0;
    gTasks[taskId].tSpriteId = AddItemIconSprite(ITEM_TAG, ITEM_TAG, gTasks[taskId].tInput);
    gSprites[gTasks[taskId].tSpriteId].x2 = DEBUG_NUMBER_ICON_X+10;
    gSprites[gTasks[taskId].tSpriteId].y2 = DEBUG_NUMBER_ICON_Y+10;
    gSprites[gTasks[taskId].tSpriteId].oam.priority = 0;
}

static void DebugAction_Give_Item_SelectId(u8 taskId)
{
    if (JOY_NEW(DPAD_ANY))
    {
        PlaySE(SE_SELECT);

        if (JOY_NEW(DPAD_UP))
        {
            gTasks[taskId].tInput += sPowersOfTen[gTasks[taskId].tDigit];
            if (gTasks[taskId].tInput >= ITEMS_COUNT)
                gTasks[taskId].tInput = ITEMS_COUNT - 1;
        }
        if (JOY_NEW(DPAD_DOWN))
        {
            gTasks[taskId].tInput -= sPowersOfTen[gTasks[taskId].tDigit];
            if (gTasks[taskId].tInput < 1)
                gTasks[taskId].tInput = 1;
        }
        if (JOY_NEW(DPAD_LEFT))
        {
            if (gTasks[taskId].tDigit > 0)
                gTasks[taskId].tDigit -= 1;
        }
        if (JOY_NEW(DPAD_RIGHT))
        {
            if (gTasks[taskId].tDigit < DEBUG_NUMBER_DIGITS_ITEMS - 1)
                gTasks[taskId].tDigit += 1;
        }

        StringCopy(gStringVar2, gText_DigitIndicator[gTasks[taskId].tDigit]);
        CopyItemName(gTasks[taskId].tInput, gStringVar1);
        StringCopyPadded(gStringVar1, gStringVar1, CHAR_SPACE, 15);
        ConvertIntToDecimalStringN(gStringVar3, gTasks[taskId].tInput, STR_CONV_MODE_LEADING_ZEROS, DEBUG_NUMBER_DIGITS_ITEMS);
        StringExpandPlaceholders(gStringVar4, sDebugText_ItemID);
        AddTextPrinterParameterized(gTasks[taskId].tSubWindowId, DEBUG_MENU_FONT, gStringVar4, 1, 1, 0, NULL);

        FreeSpriteTilesByTag(ITEM_TAG);                             //Destroy item icon
        FreeSpritePaletteByTag(ITEM_TAG);                           //Destroy item icon
        FreeSpriteOamMatrix(&gSprites[gTasks[taskId].tSpriteId]);   //Destroy item icon
        DestroySprite(&gSprites[gTasks[taskId].tSpriteId]);         //Destroy item icon
        gTasks[taskId].tSpriteId = AddItemIconSprite(ITEM_TAG, ITEM_TAG, gTasks[taskId].tInput);
        gSprites[gTasks[taskId].tSpriteId].x2 = DEBUG_NUMBER_ICON_X+10;
        gSprites[gTasks[taskId].tSpriteId].y2 = DEBUG_NUMBER_ICON_Y+10;
        gSprites[gTasks[taskId].tSpriteId].oam.priority = 0;
    }

    if (JOY_NEW(A_BUTTON))
    {
        gTasks[taskId].tItemId = gTasks[taskId].tInput;
        gTasks[taskId].tInput = 1;
        gTasks[taskId].tDigit = 0;

        StringCopy(gStringVar2, gText_DigitIndicator[gTasks[taskId].tDigit]);
        ConvertIntToDecimalStringN(gStringVar1, gTasks[taskId].tInput, STR_CONV_MODE_LEADING_ZEROS, DEBUG_NUMBER_DIGITS_ITEM_QUANTITY);
        StringCopyPadded(gStringVar1, gStringVar1, CHAR_SPACE, 15);
        StringExpandPlaceholders(gStringVar4, sDebugText_ItemQuantity);
        AddTextPrinterParameterized(gTasks[taskId].tSubWindowId, DEBUG_MENU_FONT, gStringVar4, 1, 1, 0, NULL);

        gTasks[taskId].func = DebugAction_Give_Item_SelectQuantity;
    }
    else if (JOY_NEW(B_BUTTON))
    {
        FreeSpriteTilesByTag(ITEM_TAG);                             //Destroy item icon
        FreeSpritePaletteByTag(ITEM_TAG);                           //Destroy item icon
        FreeSpriteOamMatrix(&gSprites[gTasks[taskId].tSpriteId]);   //Destroy item icon
        DestroySprite(&gSprites[gTasks[taskId].tSpriteId]);         //Destroy item icon

        PlaySE(SE_SELECT);
        DebugAction_DestroyExtraWindow(taskId);
    }
}

static void DebugAction_Give_Item_SelectQuantity(u8 taskId)
{
    u32 itemId = gTasks[taskId].tItemId;

    if (JOY_NEW(DPAD_ANY))
    {
        PlaySE(SE_SELECT);

        if (JOY_NEW(DPAD_UP))
        {
            u32 maxCapacity = (ItemId_GetPocket(itemId) - 1 == BERRIES_POCKET) ? MAX_BERRY_CAPACITY : MAX_BAG_ITEM_CAPACITY;
            gTasks[taskId].tInput += sPowersOfTen[gTasks[taskId].tDigit];
            if (gTasks[taskId].tInput > maxCapacity)
                gTasks[taskId].tInput = maxCapacity;
        }
        if (JOY_NEW(DPAD_DOWN))
        {
            gTasks[taskId].tInput -= sPowersOfTen[gTasks[taskId].tDigit];
            if (gTasks[taskId].tInput < 1)
                gTasks[taskId].tInput = 1;
        }
        if (JOY_NEW(DPAD_LEFT))
        {
            if (gTasks[taskId].tDigit > 0)
                gTasks[taskId].tDigit -= 1;
        }
        if (JOY_NEW(DPAD_RIGHT))
        {
            if (gTasks[taskId].tDigit < 2)
                gTasks[taskId].tDigit += 1;
        }

        StringCopy(gStringVar2, gText_DigitIndicator[gTasks[taskId].tDigit]);
        ConvertIntToDecimalStringN(gStringVar1, gTasks[taskId].tInput, STR_CONV_MODE_LEADING_ZEROS, DEBUG_NUMBER_DIGITS_ITEM_QUANTITY);
        StringCopyPadded(gStringVar1, gStringVar1, CHAR_SPACE, 15);
        StringExpandPlaceholders(gStringVar4, sDebugText_ItemQuantity);
        AddTextPrinterParameterized(gTasks[taskId].tSubWindowId, DEBUG_MENU_FONT, gStringVar4, 1, 1, 0, NULL);
    }

    if (JOY_NEW(A_BUTTON))
    {
        FreeSpriteTilesByTag(ITEM_TAG);                             //Destroy item icon
        FreeSpritePaletteByTag(ITEM_TAG);                           //Destroy item icon
        FreeSpriteOamMatrix(&gSprites[gTasks[taskId].tSpriteId]);   //Destroy item icon
        DestroySprite(&gSprites[gTasks[taskId].tSpriteId]);         //Destroy item icon

        PlaySE(MUS_OBTAIN_ITEM);
        AddBagItem(itemId, gTasks[taskId].tInput);
        DebugAction_DestroyExtraWindow(taskId);
    }
    else if (JOY_NEW(B_BUTTON))
    {
        FreeSpriteTilesByTag(ITEM_TAG);                             //Destroy item icon
        FreeSpritePaletteByTag(ITEM_TAG);                           //Destroy item icon
        FreeSpriteOamMatrix(&gSprites[gTasks[taskId].tSpriteId]);   //Destroy item icon
        DestroySprite(&gSprites[gTasks[taskId].tSpriteId]);         //Destroy item icon

        PlaySE(SE_SELECT);
        DebugAction_DestroyExtraWindow(taskId);
    }
}

#undef tItemId
#undef tSpriteId

//TMs
static void DebugAction_Give_AllTMs(u8 taskId)
{
    u16 i;
    PlayFanfare(MUS_OBTAIN_TMHM);
    for (i = ITEM_TM01; i <= ITEM_HM08; i++)
    {
        if (ItemIdToBattleMoveId(i) != MOVE_NONE && !CheckBagHasItem(i, 1))
            AddBagItem(i, 1);
    }

    Debug_DestroyMenu_Full(taskId);
    ScriptContext_Enable();
}

//Pokemon
static void ResetMonDataStruct(struct DebugMonData *sDebugMonData)
{
    sDebugMonData->species          = 1;
    sDebugMonData->level            = MIN_LEVEL;
    sDebugMonData->isShiny          = 0;
    sDebugMonData->nature           = 0;
    sDebugMonData->abilityNum       = 0;
    sDebugMonData->mon_iv_hp        = 0;
    sDebugMonData->mon_iv_atk       = 0;
    sDebugMonData->mon_iv_def       = 0;
    sDebugMonData->mon_iv_speed     = 0;
    sDebugMonData->mon_iv_satk      = 0;
    sDebugMonData->mon_iv_sdef      = 0;
}

#define tIsComplex  data[5]
#define tSpriteId   data[6]
#define tIterator   data[7]

static void DebugAction_Give_PokemonSimple(u8 taskId)
{
    u8 windowId;

    //Mon data struct
    sDebugMonData = AllocZeroed(sizeof(struct DebugMonData));
    ResetMonDataStruct(sDebugMonData);

    //Window initialization
    ClearStdWindowAndFrame(gTasks[taskId].tWindowId, TRUE);
    RemoveWindow(gTasks[taskId].tWindowId);

    HideMapNamePopUpWindow();
    LoadMessageBoxAndBorderGfx();
    windowId = AddWindow(&sDebugMenuWindowTemplateExtra);
    DrawStdWindowFrame(windowId, FALSE);

    CopyWindowToVram(windowId, COPYWIN_FULL);

    // Display initial Pokémon
    StringCopy(gStringVar2, gText_DigitIndicator[0]);
    ConvertIntToDecimalStringN(gStringVar3, sDebugMonData->species, STR_CONV_MODE_LEADING_ZEROS, 3);
    StringCopy(gStringVar1, GetSpeciesName(sDebugMonData->species));
    StringCopyPadded(gStringVar1, gStringVar1, CHAR_SPACE, 15);
    StringExpandPlaceholders(gStringVar4, sDebugText_PokemonID);
    AddTextPrinterParameterized(windowId, DEBUG_MENU_FONT, gStringVar4, 1, 1, 0, NULL);

    //Set task data
    gTasks[taskId].func = DebugAction_Give_Pokemon_SelectId;
    gTasks[taskId].tSubWindowId = windowId;
    gTasks[taskId].tInput = sDebugMonData->species;
    gTasks[taskId].tDigit = 0;
    gTasks[taskId].tIsComplex = FALSE;

    FreeMonIconPalettes();
    LoadMonIconPalette(gTasks[taskId].tInput);
    gTasks[taskId].tSpriteId = CreateMonIcon(gTasks[taskId].tInput, SpriteCB_MonIcon, DEBUG_NUMBER_ICON_X, DEBUG_NUMBER_ICON_Y, 4, 0);
    gSprites[gTasks[taskId].tSpriteId].oam.priority = 0;
}

static void DebugAction_Give_PokemonComplex(u8 taskId)
{
    u8 windowId;

    //Mon data struct
    sDebugMonData = AllocZeroed(sizeof(struct DebugMonData));
    ResetMonDataStruct(sDebugMonData);

    //Window initialization
    ClearStdWindowAndFrame(gTasks[taskId].tWindowId, TRUE);
    RemoveWindow(gTasks[taskId].tWindowId);

    HideMapNamePopUpWindow();
    LoadMessageBoxAndBorderGfx();
    windowId = AddWindow(&sDebugMenuWindowTemplateExtra);
    DrawStdWindowFrame(windowId, FALSE);

    CopyWindowToVram(windowId, COPYWIN_FULL);

    // Display initial Pokémon
    StringCopy(gStringVar2, gText_DigitIndicator[0]);
    ConvertIntToDecimalStringN(gStringVar3, sDebugMonData->species, STR_CONV_MODE_LEADING_ZEROS, 4);
    StringCopy(gStringVar1, GetSpeciesName(sDebugMonData->species));
    StringCopyPadded(gStringVar1, gStringVar1, CHAR_SPACE, 15);
    StringExpandPlaceholders(gStringVar4, sDebugText_PokemonID);
    AddTextPrinterParameterized(windowId, DEBUG_MENU_FONT, gStringVar4, 1, 1, 0, NULL);

    gTasks[taskId].func = DebugAction_Give_Pokemon_SelectId;
    gTasks[taskId].tSubWindowId = windowId;
    gTasks[taskId].tInput = 1;
    gTasks[taskId].tDigit = 0;
    gTasks[taskId].tIsComplex = TRUE;

    FreeMonIconPalettes();
    LoadMonIconPalette(gTasks[taskId].tInput);
    gTasks[taskId].tSpriteId = CreateMonIcon(gTasks[taskId].tInput, SpriteCB_MonIcon, DEBUG_NUMBER_ICON_X, DEBUG_NUMBER_ICON_Y, 4, 0);
    gSprites[gTasks[taskId].tSpriteId].oam.priority = 0;
    gTasks[taskId].tIterator = 0;
}

static void DebugAction_Give_Pokemon_SelectId(u8 taskId)
{
    if (JOY_NEW(DPAD_ANY))
    {
        PlaySE(SE_SELECT);

        if (JOY_NEW(DPAD_UP))
        {
            gTasks[taskId].tInput += sPowersOfTen[gTasks[taskId].tDigit];
            if (gTasks[taskId].tInput >= NUM_SPECIES)
                gTasks[taskId].tInput = NUM_SPECIES - 1;
        }
        if (JOY_NEW(DPAD_DOWN))
        {
            gTasks[taskId].tInput -= sPowersOfTen[gTasks[taskId].tDigit];
            if (gTasks[taskId].tInput < 1)
                gTasks[taskId].tInput = 1;
        }
        if (JOY_NEW(DPAD_LEFT))
        {
            if (gTasks[taskId].tDigit > 0)
                gTasks[taskId].tDigit -= 1;
        }
        if (JOY_NEW(DPAD_RIGHT))
        {
            if (gTasks[taskId].tDigit < DEBUG_NUMBER_DIGITS_ITEMS - 1)
                gTasks[taskId].tDigit += 1;
        }

        StringCopy(gStringVar2, gText_DigitIndicator[gTasks[taskId].tDigit]);
        StringCopy(gStringVar1, GetSpeciesName(gTasks[taskId].tInput)); //CopyItemName(gTasks[taskId].tInput, gStringVar1);
        StringCopyPadded(gStringVar1, gStringVar1, CHAR_SPACE, 15);
        ConvertIntToDecimalStringN(gStringVar3, gTasks[taskId].tInput, STR_CONV_MODE_LEADING_ZEROS, 4);
        StringExpandPlaceholders(gStringVar4, sDebugText_PokemonID);
        AddTextPrinterParameterized(gTasks[taskId].tSubWindowId, DEBUG_MENU_FONT, gStringVar4, 1, 1, 0, NULL);

        FreeAndDestroyMonIconSprite(&gSprites[gTasks[taskId].tSpriteId]);
        FreeMonIconPalettes();
        LoadMonIconPalette(gTasks[taskId].tInput);
        gTasks[taskId].tSpriteId = CreateMonIcon(gTasks[taskId].tInput, SpriteCB_MonIcon, DEBUG_NUMBER_ICON_X, DEBUG_NUMBER_ICON_Y, 4, 0);
        gSprites[gTasks[taskId].tSpriteId].oam.priority = 0;
    }

    if (JOY_NEW(A_BUTTON))
    {
        sDebugMonData->species = gTasks[taskId].tInput;
        gTasks[taskId].tInput = 1;
        gTasks[taskId].tDigit = 0;

        StringCopy(gStringVar2, gText_DigitIndicator[gTasks[taskId].tDigit]);
        ConvertIntToDecimalStringN(gStringVar1, gTasks[taskId].tInput, STR_CONV_MODE_LEADING_ZEROS, 3);
        StringCopyPadded(gStringVar1, gStringVar1, CHAR_SPACE, 15);
        StringExpandPlaceholders(gStringVar4, sDebugText_PokemonLevel);
        AddTextPrinterParameterized(gTasks[taskId].tSubWindowId, DEBUG_MENU_FONT, gStringVar4, 1, 1, 0, NULL);

        gTasks[taskId].func = DebugAction_Give_Pokemon_SelectLevel;
    }
    else if (JOY_NEW(B_BUTTON))
    {
        PlaySE(SE_SELECT);
        Free(sDebugMonData);
        FreeMonIconPalettes();
        FreeAndDestroyMonIconSprite(&gSprites[gTasks[taskId].tSpriteId]);
        DebugAction_DestroyExtraWindow(taskId);
    }
}

static void DebugAction_Give_Pokemon_SelectLevel(u8 taskId)
{
    if (JOY_NEW(DPAD_ANY))
    {
        PlaySE(SE_SELECT);

        if (JOY_NEW(DPAD_UP))
        {
            gTasks[taskId].tInput += sPowersOfTen[gTasks[taskId].tDigit];
            if (gTasks[taskId].tInput > 100)
                gTasks[taskId].tInput = 100;
        }
        if (JOY_NEW(DPAD_DOWN))
        {
            gTasks[taskId].tInput -= sPowersOfTen[gTasks[taskId].tDigit];
            if (gTasks[taskId].tInput < 1)
                gTasks[taskId].tInput = 1;
        }
        if (JOY_NEW(DPAD_LEFT))
        {
            if (gTasks[taskId].tDigit > 0)
                gTasks[taskId].tDigit -= 1;
        }
        if (JOY_NEW(DPAD_RIGHT))
        {
            if (gTasks[taskId].tDigit < 2)
                gTasks[taskId].tDigit += 1;
        }

        StringCopy(gStringVar2, gText_DigitIndicator[gTasks[taskId].tDigit]);
        ConvertIntToDecimalStringN(gStringVar1, gTasks[taskId].tInput, STR_CONV_MODE_LEADING_ZEROS, 3);
        StringCopyPadded(gStringVar1, gStringVar1, CHAR_SPACE, 15);
        StringExpandPlaceholders(gStringVar4, sDebugText_PokemonLevel);
        AddTextPrinterParameterized(gTasks[taskId].tSubWindowId, DEBUG_MENU_FONT, gStringVar4, 1, 1, 0, NULL);
    }

    if (JOY_NEW(A_BUTTON))
    {
        FreeMonIconPalettes();
        FreeAndDestroyMonIconSprite(&gSprites[gTasks[taskId].tSpriteId]);
        if (gTasks[taskId].tIsComplex == FALSE)
        {
            PlaySE(MUS_LEVEL_UP);
            ScriptGiveMon(sDebugMonData->species, gTasks[taskId].tInput, ITEM_NONE, 0, 0, 0);
            // Set flag for user convenience
            FlagSet(FLAG_SYS_POKEMON_GET);
            Free(sDebugMonData);
            DebugAction_DestroyExtraWindow(taskId);
        }
        else
        {
            sDebugMonData->level = gTasks[taskId].tInput;
            gTasks[taskId].tInput = 0;
            gTasks[taskId].tDigit = 0;

            ConvertIntToDecimalStringN(gStringVar3, gTasks[taskId].tInput, STR_CONV_MODE_LEADING_ZEROS, 0);
            StringCopyPadded(gStringVar3, gStringVar3, CHAR_SPACE, 15);
            StringCopyPadded(gStringVar2, sDebugText_False, CHAR_SPACE, 15);
            StringExpandPlaceholders(gStringVar4, sDebugText_PokemonShiny);
            AddTextPrinterParameterized(gTasks[taskId].tSubWindowId, DEBUG_MENU_FONT, gStringVar4, 1, 1, 0, NULL);

            gTasks[taskId].func = DebugAction_Give_Pokemon_SelectShiny;
        }
    }
    else if (JOY_NEW(B_BUTTON))
    {
        PlaySE(SE_SELECT);
        Free(sDebugMonData);
        FreeMonIconPalettes();
        FreeAndDestroyMonIconSprite(&gSprites[gTasks[taskId].tSpriteId]);
        DebugAction_DestroyExtraWindow(taskId);
    }
}

static void DebugAction_Give_Pokemon_SelectShiny(u8 taskId)
{
    if (JOY_NEW(DPAD_ANY))
    {
        PlaySE(SE_SELECT);

        if (JOY_NEW(DPAD_UP))
        {
            gTasks[taskId].tInput += sPowersOfTen[gTasks[taskId].tDigit];
            if (gTasks[taskId].tInput > 1)
                gTasks[taskId].tInput = 1;
        }
        if (JOY_NEW(DPAD_DOWN))
        {
            gTasks[taskId].tInput -= sPowersOfTen[gTasks[taskId].tDigit];
            if (gTasks[taskId].tInput < 0)
                gTasks[taskId].tInput = 0;
        }

        if (gTasks[taskId].tInput == 1)
            StringCopyPadded(gStringVar2, sDebugText_True, CHAR_SPACE, 15);
        else
            StringCopyPadded(gStringVar2, sDebugText_False, CHAR_SPACE, 15);
        ConvertIntToDecimalStringN(gStringVar3, gTasks[taskId].tInput, STR_CONV_MODE_LEADING_ZEROS, 0);
        StringCopyPadded(gStringVar3, gStringVar3, CHAR_SPACE, 15);
        StringExpandPlaceholders(gStringVar4, sDebugText_PokemonShiny);
        AddTextPrinterParameterized(gTasks[taskId].tSubWindowId, DEBUG_MENU_FONT, gStringVar4, 1, 1, 0, NULL);
    }

    if (JOY_NEW(A_BUTTON))
    {
        sDebugMonData->isShiny = gTasks[taskId].tInput;
        gTasks[taskId].tInput = 0;
        gTasks[taskId].tDigit = 0;

        StringCopy(gStringVar2, gText_DigitIndicator[gTasks[taskId].tDigit]);
        ConvertIntToDecimalStringN(gStringVar3, gTasks[taskId].tInput, STR_CONV_MODE_LEADING_ZEROS, 2);
        StringCopyPadded(gStringVar3, gStringVar3, CHAR_SPACE, 15);
        StringCopy(gStringVar1, gNatureNamePointers[0]);
        StringExpandPlaceholders(gStringVar4, sDebugText_PokemonNature);
        AddTextPrinterParameterized(gTasks[taskId].tSubWindowId, DEBUG_MENU_FONT, gStringVar4, 1, 1, 0, NULL);

        gTasks[taskId].func = DebugAction_Give_Pokemon_SelectNature;
    }
    else if (JOY_NEW(B_BUTTON))
    {
        PlaySE(SE_SELECT);
        Free(sDebugMonData);
        DebugAction_DestroyExtraWindow(taskId);
    }
}

static void DebugAction_Give_Pokemon_SelectNature(u8 taskId)
{
    if (JOY_NEW(DPAD_ANY))
    {
        PlaySE(SE_SELECT);

        if (JOY_NEW(DPAD_UP))
        {
            gTasks[taskId].tInput += sPowersOfTen[gTasks[taskId].tDigit];
            if (gTasks[taskId].tInput > NUM_NATURES-1)
                gTasks[taskId].tInput = NUM_NATURES-1;
        }
        if (JOY_NEW(DPAD_DOWN))
        {
            gTasks[taskId].tInput -= sPowersOfTen[gTasks[taskId].tDigit];
            if (gTasks[taskId].tInput < 0)
                gTasks[taskId].tInput = 0;
        }

        StringCopy(gStringVar2, gText_DigitIndicator[gTasks[taskId].tDigit]);
        ConvertIntToDecimalStringN(gStringVar3, gTasks[taskId].tInput, STR_CONV_MODE_LEADING_ZEROS, 2);
        StringCopyPadded(gStringVar3, gStringVar3, CHAR_SPACE, 15);
        StringCopy(gStringVar1, gNatureNamePointers[gTasks[taskId].tInput]);
        StringExpandPlaceholders(gStringVar4, sDebugText_PokemonNature);
        AddTextPrinterParameterized(gTasks[taskId].tSubWindowId, DEBUG_MENU_FONT, gStringVar4, 1, 1, 0, NULL);
    }

    if (JOY_NEW(A_BUTTON))
    {
        u8 abilityId;
        sDebugMonData->nature = gTasks[taskId].tInput;
        gTasks[taskId].tInput = 0;
        gTasks[taskId].tDigit = 0;

        StringCopy(gStringVar2, gText_DigitIndicator[gTasks[taskId].tDigit]);
        ConvertIntToDecimalStringN(gStringVar3, gTasks[taskId].tInput, STR_CONV_MODE_LEADING_ZEROS, 2);
        StringCopyPadded(gStringVar3, gStringVar3, CHAR_SPACE, 15);
        abilityId = GetAbilityBySpecies(sDebugMonData->species, 0);
        StringCopy(gStringVar1, gAbilityNames[abilityId]);
        StringExpandPlaceholders(gStringVar4, sDebugText_PokemonAbility);
        AddTextPrinterParameterized(gTasks[taskId].tSubWindowId, DEBUG_MENU_FONT, gStringVar4, 1, 1, 0, NULL);

        gTasks[taskId].func = DebugAction_Give_Pokemon_SelectAbility;
    }
    else if (JOY_NEW(B_BUTTON))
    {
        PlaySE(SE_SELECT);
        Free(sDebugMonData);
        DebugAction_DestroyExtraWindow(taskId);
    }
}

static void DebugAction_Give_Pokemon_SelectAbility(u8 taskId)
{
    u16 abilityId;
    u8 abilityCount = NUM_ABILITY_SLOTS - 1; //-1 for proper iteration
    u8 i = 0;

    if (JOY_NEW(DPAD_ANY))
    {
        PlaySE(SE_SELECT);

        if (JOY_NEW(DPAD_UP))
        {
            gTasks[taskId].tInput += sPowersOfTen[gTasks[taskId].tDigit];
            if (gTasks[taskId].tInput > abilityCount)
                gTasks[taskId].tInput = abilityCount;
        }
        if (JOY_NEW(DPAD_DOWN))
        {
            gTasks[taskId].tInput -= sPowersOfTen[gTasks[taskId].tDigit];
            if (gTasks[taskId].tInput < 0)
                gTasks[taskId].tInput = 0;
        }

        while (GetAbilityBySpecies(sDebugMonData->species, gTasks[taskId].tInput - i) == ABILITY_NONE && gTasks[taskId].tInput - i < NUM_ABILITY_SLOTS)
        {
            i++;
        }
        abilityId = GetAbilityBySpecies(sDebugMonData->species, gTasks[taskId].tInput - i);
        StringCopy(gStringVar2, gText_DigitIndicator[gTasks[taskId].tDigit]);
        ConvertIntToDecimalStringN(gStringVar3, gTasks[taskId].tInput, STR_CONV_MODE_LEADING_ZEROS, 2);
        StringCopyPadded(gStringVar3, gStringVar3, CHAR_SPACE, 15);
        StringCopy(gStringVar1, gAbilityNames[abilityId]);
        StringExpandPlaceholders(gStringVar4, sDebugText_PokemonAbility);
        AddTextPrinterParameterized(gTasks[taskId].tSubWindowId, DEBUG_MENU_FONT, gStringVar4, 1, 1, 0, NULL);
    }

    if (JOY_NEW(A_BUTTON))
    {
        sDebugMonData->abilityNum = gTasks[taskId].tInput - i;
        gTasks[taskId].tInput = 0;
        gTasks[taskId].tDigit = 0;

        StringCopy(gStringVar2, gText_DigitIndicator[gTasks[taskId].tDigit]);
        ConvertIntToDecimalStringN(gStringVar3, gTasks[taskId].tInput, STR_CONV_MODE_LEADING_ZEROS, 2);
        StringCopyPadded(gStringVar3, gStringVar3, CHAR_SPACE, 15);
        StringExpandPlaceholders(gStringVar4, sDebugText_IV_HP);
        AddTextPrinterParameterized(gTasks[taskId].tSubWindowId, DEBUG_MENU_FONT, gStringVar4, 1, 1, 0, NULL);

        gTasks[taskId].func = DebugAction_Give_Pokemon_SelectIVs;
    }
    else if (JOY_NEW(B_BUTTON))
    {
        PlaySE(SE_SELECT);
        Free(sDebugMonData);
        DebugAction_DestroyExtraWindow(taskId);
    }
}

static void DebugAction_Give_Pokemon_SelectIVs(u8 taskId)
{
    if (JOY_NEW(DPAD_ANY))
    {
        PlaySE(SE_SELECT);

        if (JOY_NEW(DPAD_UP))
        {
            gTasks[taskId].tInput += sPowersOfTen[gTasks[taskId].tDigit];
            if (gTasks[taskId].tInput > 31)
                gTasks[taskId].tInput = 31;
        }
        if (JOY_NEW(DPAD_DOWN))
        {
            gTasks[taskId].tInput -= sPowersOfTen[gTasks[taskId].tDigit];
            if (gTasks[taskId].tInput < 0)
                gTasks[taskId].tInput = 0;
        }
        if (JOY_NEW(DPAD_LEFT))
        {
            if (gTasks[taskId].tDigit > 0)
                gTasks[taskId].tDigit -= 1;
        }
        if (JOY_NEW(DPAD_RIGHT))
        {
            if (gTasks[taskId].tDigit < 2)
                gTasks[taskId].tDigit += 1;
        }

        StringCopy(gStringVar2, gText_DigitIndicator[gTasks[taskId].tDigit]);
        ConvertIntToDecimalStringN(gStringVar3, gTasks[taskId].tInput, STR_CONV_MODE_LEADING_ZEROS, 2);
        StringCopyPadded(gStringVar3, gStringVar3, CHAR_SPACE, 15);
        switch (gTasks[taskId].tIterator)
        {
        case STAT_HP:
            StringExpandPlaceholders(gStringVar4, sDebugText_IV_HP);
            break;
        case STAT_ATK:
            StringExpandPlaceholders(gStringVar4, sDebugText_IV_Attack);
            break;
        case STAT_DEF:
            StringExpandPlaceholders(gStringVar4, sDebugText_IV_Defense);
            break;
        case STAT_SPEED:
            StringExpandPlaceholders(gStringVar4, sDebugText_IV_Speed);
            break;
        case STAT_SPATK:
            StringExpandPlaceholders(gStringVar4, sDebugText_IV_SpAttack);
            break;
        case STAT_SPDEF:
            StringExpandPlaceholders(gStringVar4, sDebugText_IV_SpDefense);
            break;
        }
        AddTextPrinterParameterized(gTasks[taskId].tSubWindowId, DEBUG_MENU_FONT, gStringVar4, 1, 1, 0, NULL);
    }

    //If A or B button
    if (JOY_NEW(A_BUTTON))
    {
        switch (gTasks[taskId].tIterator)
        {
        case STAT_HP:
            sDebugMonData->mon_iv_hp = gTasks[taskId].tInput;
            break;
        case STAT_ATK:
            sDebugMonData->mon_iv_atk = gTasks[taskId].tInput;
            break;
        case STAT_DEF:
            sDebugMonData->mon_iv_def = gTasks[taskId].tInput;
            break;
        case STAT_SPEED:
            sDebugMonData->mon_iv_speed = gTasks[taskId].tInput;
            break;
        case STAT_SPATK:
            sDebugMonData->mon_iv_satk = gTasks[taskId].tInput;
            break;
        case STAT_SPDEF:
            sDebugMonData->mon_iv_sdef = gTasks[taskId].tInput;
            break;
        }

        //Check if all IVs set
        if (gTasks[taskId].tIterator != NUM_STATS - 1)
        {
            gTasks[taskId].tIterator++;
            gTasks[taskId].tInput = 0;
            gTasks[taskId].tDigit = 0;

            StringCopy(gStringVar2, gText_DigitIndicator[gTasks[taskId].tDigit]);
            ConvertIntToDecimalStringN(gStringVar3, gTasks[taskId].tInput, STR_CONV_MODE_LEADING_ZEROS, 2);
            StringCopyPadded(gStringVar3, gStringVar3, CHAR_SPACE, 15);
            switch (gTasks[taskId].tIterator)
            {
            case STAT_HP:
                StringExpandPlaceholders(gStringVar4, sDebugText_IV_HP);
                break;
            case STAT_ATK:
                StringExpandPlaceholders(gStringVar4, sDebugText_IV_Attack);
                break;
            case STAT_DEF:
                StringExpandPlaceholders(gStringVar4, sDebugText_IV_Defense);
                break;
            case STAT_SPEED:
                StringExpandPlaceholders(gStringVar4, sDebugText_IV_Speed);
                break;
            case STAT_SPATK:
                StringExpandPlaceholders(gStringVar4, sDebugText_IV_SpAttack);
                break;
            case STAT_SPDEF:
                StringExpandPlaceholders(gStringVar4, sDebugText_IV_SpDefense);
                break;
            }
            AddTextPrinterParameterized(gTasks[taskId].tSubWindowId, DEBUG_MENU_FONT, gStringVar4, 1, 1, 0, NULL);

            gTasks[taskId].func = DebugAction_Give_Pokemon_SelectIVs;
        }
        else
        {
            gTasks[taskId].tInput = 0;
            gTasks[taskId].tDigit = 0;
            gTasks[taskId].tIterator = 0;

            StringCopy(gStringVar2, gText_DigitIndicator[gTasks[taskId].tDigit]);
            StringCopy(gStringVar1, gMoveNames[gTasks[taskId].tInput]);
            StringCopyPadded(gStringVar1, gStringVar1, CHAR_SPACE, 15);
            ConvertIntToDecimalStringN(gStringVar3, gTasks[taskId].tInput, STR_CONV_MODE_LEADING_ZEROS, 3);
            StringExpandPlaceholders(gStringVar4, sDebugText_PokemonMove_0);
            AddTextPrinterParameterized(gTasks[taskId].tSubWindowId, DEBUG_MENU_FONT, gStringVar4, 1, 1, 0, NULL);

            gTasks[taskId].func = DebugAction_Give_Pokemon_Move;
        }
    }
    else if (JOY_NEW(B_BUTTON))
    {
        PlaySE(SE_SELECT);
        Free(sDebugMonData);
        DebugAction_DestroyExtraWindow(taskId);
    }
}

static void DebugAction_Give_Pokemon_Move(u8 taskId)
{
    if (JOY_NEW(DPAD_ANY))
    {
        PlaySE(SE_SELECT);

        if (JOY_NEW(DPAD_UP))
        {
            gTasks[taskId].tInput += sPowersOfTen[gTasks[taskId].tDigit];
            if (gTasks[taskId].tInput >= MOVES_COUNT)
                gTasks[taskId].tInput = MOVES_COUNT - 1;
        }
        if (JOY_NEW(DPAD_DOWN))
        {
            gTasks[taskId].tInput -= sPowersOfTen[gTasks[taskId].tDigit];
            if (gTasks[taskId].tInput < 0)
                gTasks[taskId].tInput = 0;
        }
        if (JOY_NEW(DPAD_LEFT))
        {
            if (gTasks[taskId].tDigit > 0)
                gTasks[taskId].tDigit -= 1;
        }
        if (JOY_NEW(DPAD_RIGHT))
        {
            if (gTasks[taskId].tDigit < 3)
                gTasks[taskId].tDigit += 1;
        }

        StringCopy(gStringVar2, gText_DigitIndicator[gTasks[taskId].tDigit]);
        StringCopy(gStringVar1, gMoveNames[gTasks[taskId].tInput]);
        StringCopyPadded(gStringVar1, gStringVar1, CHAR_SPACE, 15);
        ConvertIntToDecimalStringN(gStringVar3, gTasks[taskId].tInput, STR_CONV_MODE_LEADING_ZEROS, 3);
        switch (gTasks[taskId].tIterator)
        {
        case 0:
            StringExpandPlaceholders(gStringVar4, sDebugText_PokemonMove_0);
            break;
        case 1:
            StringExpandPlaceholders(gStringVar4, sDebugText_PokemonMove_1);
            break;
        case 2:
            StringExpandPlaceholders(gStringVar4, sDebugText_PokemonMove_2);
            break;
        case 3:
            StringExpandPlaceholders(gStringVar4, sDebugText_PokemonMove_3);
            break;
        }
        AddTextPrinterParameterized(gTasks[taskId].tSubWindowId, DEBUG_MENU_FONT, gStringVar4, 1, 1, 0, NULL);
    }

    if (JOY_NEW(A_BUTTON))
    {
        // If MOVE_NONE selected, stop asking for additional moves
        if (gTasks[taskId].tInput == MOVE_NONE)
            gTasks[taskId].tIterator = 4;

        //Set current value
        switch (gTasks[taskId].tIterator)
        {
        case 0:
            sDebugMonData->mon_move_0 = gTasks[taskId].tInput;
            break;
        case 1:
            sDebugMonData->mon_move_1 = gTasks[taskId].tInput;
            break;
        case 2:
            sDebugMonData->mon_move_2 = gTasks[taskId].tInput;
            break;
        case 3:
            sDebugMonData->mon_move_3 = gTasks[taskId].tInput;
            break;
        }

        //If NOT last move or selected MOVE_NONE ask for next move, else make mon
        if (gTasks[taskId].tIterator < MAX_MON_MOVES - 1)
        {
            gTasks[taskId].tIterator++;
            gTasks[taskId].tInput = 0;
            gTasks[taskId].tDigit = 0;

            StringCopy(gStringVar2, gText_DigitIndicator[gTasks[taskId].tDigit]);
            StringCopy(gStringVar1, gMoveNames[gTasks[taskId].tInput]);
            StringCopyPadded(gStringVar1, gStringVar1, CHAR_SPACE, 15);
            ConvertIntToDecimalStringN(gStringVar3, gTasks[taskId].tInput, STR_CONV_MODE_LEADING_ZEROS, 3);
            switch (gTasks[taskId].tIterator)
            {
            case 0:
                StringExpandPlaceholders(gStringVar4, sDebugText_PokemonMove_0);
                break;
            case 1:
                StringExpandPlaceholders(gStringVar4, sDebugText_PokemonMove_1);
                break;
            case 2:
                StringExpandPlaceholders(gStringVar4, sDebugText_PokemonMove_2);
                break;
            case 3:
                StringExpandPlaceholders(gStringVar4, sDebugText_PokemonMove_3);
                break;
            }
            AddTextPrinterParameterized(gTasks[taskId].tSubWindowId, DEBUG_MENU_FONT, gStringVar4, 1, 1, 0, NULL);

            gTasks[taskId].func = DebugAction_Give_Pokemon_Move;
        }
        else
        {
            gTasks[taskId].tInput = 0;
            gTasks[taskId].tDigit = 0;

            PlaySE(MUS_LEVEL_UP);
            gTasks[taskId].func = DebugAction_Give_Pokemon_ComplexCreateMon;
        }
    }
    else if (JOY_NEW(B_BUTTON))
    {
        PlaySE(SE_SELECT);
        Free(sDebugMonData);
        DebugAction_DestroyExtraWindow(taskId);
    }
}

static void DebugAction_Give_Pokemon_ComplexCreateMon(u8 taskId) //https://github.com/ghoulslash/pokeemerald/tree/custom-givemon
{
    u16 nationalDexNum;
    int sentToPc;
    struct Pokemon mon;
    u8 i;
    u16 moves[4];
    u8 IVs[6];
    u8 iv_val;
    u16 species     = sDebugMonData->species;
    u8 level        = sDebugMonData->level;
    u8 isShiny      = sDebugMonData->isShiny; //Shiny: no 0, yes 1
    u8 nature       = sDebugMonData->nature;
    u8 abilityNum   = sDebugMonData->abilityNum;
    moves[0]        = sDebugMonData->mon_move_0;
    moves[1]        = sDebugMonData->mon_move_1;
    moves[2]        = sDebugMonData->mon_move_2;
    moves[3]        = sDebugMonData->mon_move_3;
    IVs[0]          = sDebugMonData->mon_iv_hp;
    IVs[1]          = sDebugMonData->mon_iv_atk;
    IVs[2]          = sDebugMonData->mon_iv_def;
    IVs[3]          = sDebugMonData->mon_iv_speed;
    IVs[4]          = sDebugMonData->mon_iv_satk;
    IVs[5]          = sDebugMonData->mon_iv_sdef;

    //Nature
    if (nature == NUM_NATURES || nature == 0xFF)
        nature = Random() % NUM_NATURES;

    //Shininess
    if (isShiny == 1)
    {
        u32 personality;
        u32 otid = gSaveBlock2Ptr->playerTrainerId[0]
            | (gSaveBlock2Ptr->playerTrainerId[1] << 8)
            | (gSaveBlock2Ptr->playerTrainerId[2] << 16)
            | (gSaveBlock2Ptr->playerTrainerId[3] << 24);

        do
        {
            personality = Random32();
            personality = ((((Random() % 8) ^ (HIHALF(otid) ^ LOHALF(otid))) ^ LOHALF(personality)) << 16) | LOHALF(personality);
        } while (nature != GetNatureFromPersonality(personality));

        CreateMon(&mon, species, level, 32, 1, personality, OT_ID_PRESET, otid);
    }
    else
        CreateMonWithNature(&mon, species, level, 32, nature);

    //IVs
    for (i = 0; i < NUM_STATS; i++)
    {
        iv_val = IVs[i];
        if (iv_val != 32 && iv_val != 0xFF)
            SetMonData(&mon, MON_DATA_HP_IV + i, &iv_val);
    }
    CalculateMonStats(&mon);

    //Moves
    for (i = 0; i < MAX_MON_MOVES; i++)
    {
        if (moves[i] == 0 || moves[i] == 0xFF || moves[i] >= MOVES_COUNT)
            continue;

        SetMonMoveSlot(&mon, moves[i], i);
    }

    //Ability
    if (abilityNum == 0xFF || GetAbilityBySpecies(species, abilityNum) == 0)
    {
        do {
            abilityNum = Random() % 3;  // includes hidden abilities
        } while (GetAbilityBySpecies(species, abilityNum) == 0);
    }

    SetMonData(&mon, MON_DATA_ABILITY_NUM, &abilityNum);

    // give player the mon
    SetMonData(&mon, MON_DATA_OT_NAME, gSaveBlock2Ptr->playerName);
    SetMonData(&mon, MON_DATA_OT_GENDER, &gSaveBlock2Ptr->playerGender);
    for (i = 0; i < PARTY_SIZE; i++)
    {
        if (GetMonData(&gPlayerParty[i], MON_DATA_SPECIES, NULL) == SPECIES_NONE)
            break;
    }

    if (i >= PARTY_SIZE)
        sentToPc = CopyMonToPC(&mon);
    else
    {
        sentToPc = MON_GIVEN_TO_PARTY;
        CopyMon(&gPlayerParty[i], &mon, sizeof(mon));
        gPlayerPartyCount = i + 1;
    }

    //Pokedex entry
    nationalDexNum = SpeciesToNationalPokedexNum(species);
    switch(sentToPc)
    {
    case MON_GIVEN_TO_PARTY:
    case MON_GIVEN_TO_PC:
        GetSetPokedexFlag(nationalDexNum, FLAG_SET_SEEN);
        GetSetPokedexFlag(nationalDexNum, FLAG_SET_CAUGHT);
        break;
    case MON_CANT_GIVE:
        break;
    }

    // Set flag for user convenience
    FlagSet(FLAG_SYS_POKEMON_GET);

    Free(sDebugMonData);
    DebugAction_DestroyExtraWindow(taskId); //return sentToPc;
}

#undef tIsComplex
#undef tSpriteId
#undef tIterator

static void DebugAction_Give_MaxMoney(u8 taskId)
{
    SetMoney(&gSaveBlock1Ptr->money, MAX_MONEY);
}

static void DebugAction_Give_MaxCoins(u8 taskId)
{
    SetCoins(MAX_COINS);
}

static void DebugAction_Give_MaxBattlePoints(u8 taskId)
{
    gSaveBlock2Ptr->frontier.battlePoints = MAX_BATTLE_FRONTIER_POINTS;
}

static void DebugAction_Give_DayCareEgg(u8 taskId)
{
    s32 emptySlot = Daycare_FindEmptySpot(&gSaveBlock1Ptr->daycare);
    if (emptySlot == 0) // no daycare mons
        Debug_DestroyMenu_Full_Script(taskId, DebugScript_ZeroDaycareMons);
    else if (emptySlot == 1) // 1 daycare mon
        Debug_DestroyMenu_Full_Script(taskId, DebugScript_OneDaycareMons);
    else if (GetDaycareCompatibilityScore(&gSaveBlock1Ptr->daycare) == PARENTS_INCOMPATIBLE) // not compatible parents
        Debug_DestroyMenu_Full_Script(taskId, DebugScript_DaycareMonsNotCompatible);
    else // 2 pokemon which can have a pokemon baby together
        TriggerPendingDaycareEgg();
}

// *******************************
// Actions Fill
static void DebugAction_Fill_PCBoxes_Fast(u8 taskId) //Credit: Sierraffinity
{
    int boxId, boxPosition;
    u32 personality;
    struct BoxPokemon boxMon;
    u16 species = SPECIES_BULBASAUR;
    u8 speciesName[POKEMON_NAME_LENGTH + 1];

    personality = Random32();

    CreateBoxMon(&boxMon, species, 100, USE_RANDOM_IVS, FALSE, personality, OT_ID_PLAYER_ID, 0);

    for (boxId = 0; boxId < TOTAL_BOXES_COUNT; boxId++)
    {
        for (boxPosition = 0; boxPosition < IN_BOX_COUNT; boxPosition++, species++)
        {
            if (!GetBoxMonData(&gPokemonStoragePtr->boxes[boxId][boxPosition], MON_DATA_SANITY_HAS_SPECIES))
            {
                StringCopy(speciesName, GetSpeciesName(species));
                SetBoxMonData(&boxMon, MON_DATA_NICKNAME, &speciesName);
                SetBoxMonData(&boxMon, MON_DATA_SPECIES, &species);
                GiveBoxMonInitialMoveset_Fast(&boxMon);
                gPokemonStoragePtr->boxes[boxId][boxPosition] = boxMon;
            }
        }
    }

    // Set flag for user convenience
    FlagSet(FLAG_SYS_POKEMON_GET);
    Debug_DestroyMenu_Full(taskId);
    ScriptContext_Enable();
}

static void DebugAction_Fill_PCBoxes_Slow(u8 taskId)
{
    int boxId, boxPosition;
    struct BoxPokemon boxMon;
    u32 species = SPECIES_BULBASAUR;
    bool8 spaceAvailable = FALSE;

    for (boxId = 0; boxId < TOTAL_BOXES_COUNT; boxId++)
    {
        for (boxPosition = 0; boxPosition < IN_BOX_COUNT; boxPosition++)
        {
            if (!GetBoxMonData(&gPokemonStoragePtr->boxes[boxId][boxPosition], MON_DATA_SANITY_HAS_SPECIES))
            {
                if (!spaceAvailable)
                    PlayBGM(MUS_RG_MYSTERY_GIFT);
                CreateBoxMon(&boxMon, species, 100, USE_RANDOM_IVS, FALSE, 0, OT_ID_PLAYER_ID, 0);
                gPokemonStoragePtr->boxes[boxId][boxPosition] = boxMon;
                species = (species < NUM_SPECIES - 1) ? species + 1 : 1;
                spaceAvailable = TRUE;
            }
        }
    }

    // Set flag for user convenience
    FlagSet(FLAG_SYS_POKEMON_GET);
    if (spaceAvailable)
        PlayBGM(GetCurrentMapMusic());

    Debug_DestroyMenu_Full_Script(taskId, Debug_BoxFilledMessage);
}

static void DebugAction_Fill_PCItemStorage(u8 taskId)
{
    u16 itemId;

    for (itemId = 1; itemId < ITEMS_COUNT; itemId++)
    {
        if (!CheckPCHasItem(itemId, MAX_PC_ITEM_CAPACITY))
            AddPCItem(itemId, MAX_PC_ITEM_CAPACITY);
    }
}

static void DebugAction_Fill_PocketItems(u8 taskId)
{
    u16 itemId;

    for (itemId = 1; itemId < ITEMS_COUNT; itemId++)
    {
        if (ItemId_GetPocket(itemId) == POCKET_ITEMS && CheckBagHasSpace(itemId, MAX_BAG_ITEM_CAPACITY))
            AddBagItem(itemId, MAX_BAG_ITEM_CAPACITY);
    }
}

static void DebugAction_Fill_PocketPokeBalls(u8 taskId)
{
    u16 itemId;

    for (itemId = FIRST_BALL; itemId < LAST_BALL; itemId++)
    {
        if (CheckBagHasSpace(itemId, MAX_BAG_ITEM_CAPACITY))
            AddBagItem(itemId, MAX_BAG_ITEM_CAPACITY);
    }
}

static void DebugAction_Fill_PocketTMHM(u8 taskId)
{
    u16 itemId;

    for (itemId = ITEM_TM01; itemId <= ITEM_HM08; itemId++)
    {
        if (CheckBagHasSpace(itemId, 1) && ItemIdToBattleMoveId(itemId) != MOVE_NONE)
            AddBagItem(itemId, 1);
    }
}

static void DebugAction_Fill_PocketBerries(u8 taskId)
{
    u16 itemId;

    for (itemId = FIRST_BERRY_INDEX; itemId < LAST_BERRY_INDEX; itemId++)
    {
        if (CheckBagHasSpace(itemId, MAX_BERRY_CAPACITY))
            AddBagItem(itemId, MAX_BERRY_CAPACITY);
    }
}

static void DebugAction_Fill_PocketKeyItems(u8 taskId)
{
    u16 itemId;

    for (itemId = 1; itemId < ITEMS_COUNT; itemId++)
    {
        if (ItemId_GetPocket(itemId) == POCKET_KEY_ITEMS && CheckBagHasSpace(itemId, 1))
            AddBagItem(itemId, 1);
    }
}

// *******************************
// Actions Sound
static const u8 *const sBGMNames[];
static const u8 *const sSENames[];

#define tCurrentSong  data[5]

static void DebugAction_Sound_SE(u8 taskId)
{
    u8 windowId;

    ClearStdWindowAndFrame(gTasks[taskId].tWindowId, TRUE);
    RemoveWindow(gTasks[taskId].tWindowId);

    HideMapNamePopUpWindow();
    LoadMessageBoxAndBorderGfx();
    windowId = AddWindow(&sDebugMenuWindowTemplateSound);
    DrawStdWindowFrame(windowId, FALSE);

    CopyWindowToVram(windowId, COPYWIN_FULL);

    // Display initial sound effect
    StringCopy(gStringVar2, gText_DigitIndicator[0]);
    ConvertIntToDecimalStringN(gStringVar3, 1, STR_CONV_MODE_LEADING_ZEROS, DEBUG_NUMBER_DIGITS_ITEMS);
    StringCopyPadded(gStringVar1, sSENames[0], CHAR_SPACE, 35);
    StringExpandPlaceholders(gStringVar4, sDebugText_Sound_SFX_ID);
    AddTextPrinterParameterized(windowId, DEBUG_MENU_FONT, gStringVar4, 1, 1, 0, NULL);

    StopMapMusic(); //Stop map music to better hear sounds

    gTasks[taskId].func = DebugAction_Sound_SE_SelectId;
    gTasks[taskId].tSubWindowId = windowId;
    gTasks[taskId].tInput = 1;
    gTasks[taskId].tDigit = 0;
    gTasks[taskId].tCurrentSong = gTasks[taskId].tInput;
}

static void DebugAction_Sound_SE_SelectId(u8 taskId)
{
    if (JOY_NEW(DPAD_ANY))
    {
        if (JOY_NEW(DPAD_UP))
        {
            gTasks[taskId].tInput += sPowersOfTen[gTasks[taskId].tDigit];
            if (gTasks[taskId].tInput > END_SE)
                gTasks[taskId].tInput = END_SE;
        }
        if (JOY_NEW(DPAD_DOWN))
        {
            gTasks[taskId].tInput -= sPowersOfTen[gTasks[taskId].tDigit];
            if (gTasks[taskId].tInput < 1)
                gTasks[taskId].tInput = 1;
        }
        if (JOY_NEW(DPAD_LEFT))
        {
            if (gTasks[taskId].tDigit > 0)
                gTasks[taskId].tDigit -= 1;
        }
        if (JOY_NEW(DPAD_RIGHT))
        {
            if (gTasks[taskId].tDigit < DEBUG_NUMBER_DIGITS_ITEMS - 1)
                gTasks[taskId].tDigit += 1;
        }

        StringCopy(gStringVar2, gText_DigitIndicator[gTasks[taskId].tDigit]);
        StringCopyPadded(gStringVar1, sSENames[gTasks[taskId].tInput-1], CHAR_SPACE, 35);
        ConvertIntToDecimalStringN(gStringVar3, gTasks[taskId].tInput, STR_CONV_MODE_LEADING_ZEROS, DEBUG_NUMBER_DIGITS_ITEMS);
        StringExpandPlaceholders(gStringVar4, sDebugText_Sound_SFX_ID);
        AddTextPrinterParameterized(gTasks[taskId].tSubWindowId, DEBUG_MENU_FONT, gStringVar4, 1, 1, 0, NULL);
    }

    if (JOY_NEW(A_BUTTON))
    {
        m4aSongNumStop(gTasks[taskId].tCurrentSong);
        gTasks[taskId].tCurrentSong = gTasks[taskId].tInput;
        m4aSongNumStart(gTasks[taskId].tInput);
    }
    else if (JOY_NEW(B_BUTTON))
    {
        PlaySE(SE_SELECT);
        m4aSongNumStop(gTasks[taskId].tCurrentSong);
        DebugAction_DestroyExtraWindow(taskId);
    }
    else if (JOY_NEW(START_BUTTON))
    {
        m4aSongNumStop(gTasks[taskId].tCurrentSong);
    }
}

static void DebugAction_Sound_MUS(u8 taskId)
{
    u8 windowId;

    ClearStdWindowAndFrame(gTasks[taskId].tWindowId, TRUE);
    RemoveWindow(gTasks[taskId].tWindowId);

    HideMapNamePopUpWindow();
    LoadMessageBoxAndBorderGfx();
    windowId = AddWindow(&sDebugMenuWindowTemplateSound);
    DrawStdWindowFrame(windowId, FALSE);

    CopyWindowToVram(windowId, COPYWIN_FULL);

    // Display initial song
    StringCopy(gStringVar2, gText_DigitIndicator[0]);
    ConvertIntToDecimalStringN(gStringVar3, START_MUS, STR_CONV_MODE_LEADING_ZEROS, DEBUG_NUMBER_DIGITS_ITEMS);
    StringCopyPadded(gStringVar1, sBGMNames[0], CHAR_SPACE, 35);
    StringExpandPlaceholders(gStringVar4, sDebugText_Sound_Music_ID);
    AddTextPrinterParameterized(windowId, DEBUG_MENU_FONT, gStringVar4, 1, 1, 0, NULL);

    StopMapMusic(); //Stop map music to better hear new music

    gTasks[taskId].func = DebugAction_Sound_MUS_SelectId;
    gTasks[taskId].tSubWindowId = windowId;
    gTasks[taskId].tInput = START_MUS;
    gTasks[taskId].tDigit = 0;
    gTasks[taskId].tCurrentSong = gTasks[taskId].tInput;
}

static void DebugAction_Sound_MUS_SelectId(u8 taskId)
{
    if (JOY_NEW(DPAD_ANY))
    {
        if (JOY_NEW(DPAD_UP))
        {
            gTasks[taskId].tInput += sPowersOfTen[gTasks[taskId].tDigit];
            if (gTasks[taskId].tInput > END_MUS)
                gTasks[taskId].tInput = END_MUS;
        }
        if (JOY_NEW(DPAD_DOWN))
        {
            gTasks[taskId].tInput -= sPowersOfTen[gTasks[taskId].tDigit];
            if (gTasks[taskId].tInput < START_MUS)
                gTasks[taskId].tInput = START_MUS;
        }
        if (JOY_NEW(DPAD_LEFT))
        {
            if (gTasks[taskId].tDigit > 0)
                gTasks[taskId].tDigit -= 1;
        }
        if (JOY_NEW(DPAD_RIGHT))
        {
            if (gTasks[taskId].tDigit < DEBUG_NUMBER_DIGITS_ITEMS - 1)
                gTasks[taskId].tDigit += 1;
        }

        StringCopy(gStringVar2, gText_DigitIndicator[gTasks[taskId].tDigit]);
        StringCopyPadded(gStringVar1, sBGMNames[gTasks[taskId].tInput-START_MUS], CHAR_SPACE, 35);
        ConvertIntToDecimalStringN(gStringVar3, gTasks[taskId].tInput, STR_CONV_MODE_LEADING_ZEROS, DEBUG_NUMBER_DIGITS_ITEMS);
        StringExpandPlaceholders(gStringVar4, sDebugText_Sound_Music_ID);
        AddTextPrinterParameterized(gTasks[taskId].tSubWindowId, DEBUG_MENU_FONT, gStringVar4, 1, 1, 0, NULL);
    }

    if (JOY_NEW(A_BUTTON))
    {
        m4aSongNumStop(gTasks[taskId].tCurrentSong);
        gTasks[taskId].tCurrentSong = gTasks[taskId].tInput;
        m4aSongNumStart(gTasks[taskId].tInput);
    }
    else if (JOY_NEW(B_BUTTON))
    {
        PlaySE(SE_SELECT);
        // m4aSongNumStop(gTasks[taskId].tCurrentSong);   //Uncomment if music should stop after leaving menu
        DebugAction_DestroyExtraWindow(taskId);
    }
    else if (JOY_NEW(START_BUTTON))
    {
        m4aSongNumStop(gTasks[taskId].tCurrentSong);
    }
}

#undef tCurrentSong

#undef tMenuTaskId
#undef tWindowId
#undef tSubWindowId
#undef tInput
#undef tDigit

#define SOUND_LIST_BGM \
    X(MUS_LITTLEROOT_TEST) \
    X(MUS_GSC_ROUTE38) \
    X(MUS_CAUGHT) \
    X(MUS_VICTORY_WILD) \
    X(MUS_VICTORY_GYM_LEADER) \
    X(MUS_VICTORY_LEAGUE) \
    X(MUS_C_COMM_CENTER) \
    X(MUS_GSC_PEWTER) \
    X(MUS_C_VS_LEGEND_BEAST) \
    X(MUS_ROUTE101) \
    X(MUS_ROUTE110) \
    X(MUS_ROUTE120) \
    X(MUS_PETALBURG) \
    X(MUS_OLDALE) \
    X(MUS_GYM) \
    X(MUS_SURF) \
    X(MUS_PETALBURG_WOODS) \
    X(MUS_LEVEL_UP) \
    X(MUS_HEAL) \
    X(MUS_OBTAIN_BADGE) \
    X(MUS_OBTAIN_ITEM) \
    X(MUS_EVOLVED) \
    X(MUS_OBTAIN_TMHM) \
    X(MUS_LILYCOVE_MUSEUM) \
    X(MUS_ROUTE122) \
    X(MUS_OCEANIC_MUSEUM) \
    X(MUS_EVOLUTION_INTRO) \
    X(MUS_EVOLUTION) \
    X(MUS_MOVE_DELETED) \
    X(MUS_ENCOUNTER_GIRL) \
    X(MUS_ENCOUNTER_MALE) \
    X(MUS_ABANDONED_SHIP) \
    X(MUS_FORTREE) \
    X(MUS_BIRCH_LAB) \
    X(MUS_B_TOWER_RS) \
    X(MUS_ENCOUNTER_SWIMMER) \
    X(MUS_CAVE_OF_ORIGIN) \
    X(MUS_OBTAIN_BERRY) \
    X(MUS_AWAKEN_LEGEND) \
    X(MUS_SLOTS_JACKPOT) \
    X(MUS_SLOTS_WIN) \
    X(MUS_TOO_BAD) \
    X(MUS_ROULETTE) \
    X(MUS_LINK_CONTEST_P1) \
    X(MUS_LINK_CONTEST_P2) \
    X(MUS_LINK_CONTEST_P3) \
    X(MUS_LINK_CONTEST_P4) \
    X(MUS_ENCOUNTER_RICH) \
    X(MUS_VERDANTURF) \
    X(MUS_RUSTBORO) \
    X(MUS_POKE_CENTER) \
    X(MUS_ROUTE104) \
    X(MUS_ROUTE119) \
    X(MUS_CYCLING) \
    X(MUS_POKE_MART) \
    X(MUS_LITTLEROOT) \
    X(MUS_MT_CHIMNEY) \
    X(MUS_ENCOUNTER_FEMALE) \
    X(MUS_LILYCOVE) \
    X(MUS_ROUTE111) \
    X(MUS_HELP) \
    X(MUS_UNDERWATER) \
    X(MUS_VICTORY_TRAINER) \
    X(MUS_TITLE) \
    X(MUS_INTRO) \
    X(MUS_ENCOUNTER_MAY) \
    X(MUS_ENCOUNTER_INTENSE) \
    X(MUS_ENCOUNTER_COOL) \
    X(MUS_ROUTE113) \
    X(MUS_ENCOUNTER_AQUA) \
    X(MUS_FOLLOW_ME) \
    X(MUS_ENCOUNTER_BRENDAN) \
    X(MUS_EVER_GRANDE) \
    X(MUS_ENCOUNTER_SUSPICIOUS) \
    X(MUS_VICTORY_AQUA_MAGMA) \
    X(MUS_CABLE_CAR) \
    X(MUS_GAME_CORNER) \
    X(MUS_DEWFORD) \
    X(MUS_SAFARI_ZONE) \
    X(MUS_VICTORY_ROAD) \
    X(MUS_AQUA_MAGMA_HIDEOUT) \
    X(MUS_SAILING) \
    X(MUS_MT_PYRE) \
    X(MUS_SLATEPORT) \
    X(MUS_MT_PYRE_EXTERIOR) \
    X(MUS_SCHOOL) \
    X(MUS_HALL_OF_FAME) \
    X(MUS_FALLARBOR) \
    X(MUS_SEALED_CHAMBER) \
    X(MUS_CONTEST_WINNER) \
    X(MUS_CONTEST) \
    X(MUS_ENCOUNTER_MAGMA) \
    X(MUS_INTRO_BATTLE) \
    X(MUS_WEATHER_KYOGRE) \
    X(MUS_WEATHER_GROUDON) \
    X(MUS_SOOTOPOLIS) \
    X(MUS_CONTEST_RESULTS) \
    X(MUS_HALL_OF_FAME_ROOM) \
    X(MUS_TRICK_HOUSE) \
    X(MUS_ENCOUNTER_TWINS) \
    X(MUS_ENCOUNTER_ELITE_FOUR) \
    X(MUS_ENCOUNTER_HIKER) \
    X(MUS_CONTEST_LOBBY) \
    X(MUS_ENCOUNTER_INTERVIEWER) \
    X(MUS_ENCOUNTER_CHAMPION) \
    X(MUS_CREDITS) \
    X(MUS_END) \
    X(MUS_B_FRONTIER) \
    X(MUS_B_ARENA) \
    X(MUS_OBTAIN_B_POINTS) \
    X(MUS_REGISTER_MATCH_CALL) \
    X(MUS_B_PYRAMID) \
    X(MUS_B_PYRAMID_TOP) \
    X(MUS_B_PALACE) \
    X(MUS_RAYQUAZA_APPEARS) \
    X(MUS_B_TOWER) \
    X(MUS_OBTAIN_SYMBOL) \
    X(MUS_B_DOME) \
    X(MUS_B_PIKE) \
    X(MUS_B_FACTORY) \
    X(MUS_VS_RAYQUAZA) \
    X(MUS_VS_FRONTIER_BRAIN) \
    X(MUS_VS_MEW) \
    X(MUS_B_DOME_LOBBY) \
    X(MUS_VS_WILD) \
    X(MUS_VS_AQUA_MAGMA) \
    X(MUS_VS_TRAINER) \
    X(MUS_VS_GYM_LEADER) \
    X(MUS_VS_CHAMPION) \
    X(MUS_VS_REGI) \
    X(MUS_VS_KYOGRE_GROUDON) \
    X(MUS_VS_RIVAL) \
    X(MUS_VS_ELITE_FOUR) \
    X(MUS_VS_AQUA_MAGMA_LEADER) \
    X(MUS_RG_FOLLOW_ME) \
    X(MUS_RG_GAME_CORNER) \
    X(MUS_RG_ROCKET_HIDEOUT) \
    X(MUS_RG_GYM) \
    X(MUS_RG_JIGGLYPUFF) \
    X(MUS_RG_INTRO_FIGHT) \
    X(MUS_RG_TITLE) \
    X(MUS_RG_CINNABAR) \
    X(MUS_RG_LAVENDER) \
    X(MUS_RG_HEAL) \
    X(MUS_RG_CYCLING) \
    X(MUS_RG_ENCOUNTER_ROCKET) \
    X(MUS_RG_ENCOUNTER_GIRL) \
    X(MUS_RG_ENCOUNTER_BOY) \
    X(MUS_RG_HALL_OF_FAME) \
    X(MUS_RG_VIRIDIAN_FOREST) \
    X(MUS_RG_MT_MOON) \
    X(MUS_RG_POKE_MANSION) \
    X(MUS_RG_CREDITS) \
    X(MUS_RG_ROUTE1) \
    X(MUS_RG_ROUTE24) \
    X(MUS_RG_ROUTE3) \
    X(MUS_RG_ROUTE11) \
    X(MUS_RG_VICTORY_ROAD) \
    X(MUS_RG_VS_GYM_LEADER) \
    X(MUS_RG_VS_TRAINER) \
    X(MUS_RG_VS_WILD) \
    X(MUS_RG_VS_CHAMPION) \
    X(MUS_RG_PALLET) \
    X(MUS_RG_OAK_LAB) \
    X(MUS_RG_OAK) \
    X(MUS_RG_POKE_CENTER) \
    X(MUS_RG_SS_ANNE) \
    X(MUS_RG_SURF) \
    X(MUS_RG_POKE_TOWER) \
    X(MUS_RG_SILPH) \
    X(MUS_RG_FUCHSIA) \
    X(MUS_RG_CELADON) \
    X(MUS_RG_VICTORY_TRAINER) \
    X(MUS_RG_VICTORY_WILD) \
    X(MUS_RG_VICTORY_GYM_LEADER) \
    X(MUS_RG_VERMILLION) \
    X(MUS_RG_PEWTER) \
    X(MUS_RG_ENCOUNTER_RIVAL) \
    X(MUS_RG_RIVAL_EXIT) \
    X(MUS_RG_DEX_RATING) \
    X(MUS_RG_OBTAIN_KEY_ITEM) \
    X(MUS_RG_CAUGHT_INTRO) \
    X(MUS_RG_PHOTO) \
    X(MUS_RG_GAME_FREAK) \
    X(MUS_RG_CAUGHT) \
    X(MUS_RG_NEW_GAME_INSTRUCT) \
    X(MUS_RG_NEW_GAME_INTRO) \
    X(MUS_RG_NEW_GAME_EXIT) \
    X(MUS_RG_POKE_JUMP) \
    X(MUS_RG_UNION_ROOM) \
    X(MUS_RG_NET_CENTER) \
    X(MUS_RG_MYSTERY_GIFT) \
    X(MUS_RG_BERRY_PICK) \
    X(MUS_RG_SEVII_CAVE) \
    X(MUS_RG_TEACHY_TV_SHOW) \
    X(MUS_RG_SEVII_ROUTE) \
    X(MUS_RG_SEVII_DUNGEON) \
    X(MUS_RG_SEVII_123) \
    X(MUS_RG_SEVII_45) \
    X(MUS_RG_SEVII_67) \
    X(MUS_RG_POKE_FLUTE) \
    X(MUS_RG_VS_DEOXYS) \
    X(MUS_RG_VS_MEWTWO) \
    X(MUS_RG_VS_LEGEND) \
    X(MUS_RG_ENCOUNTER_GYM_LEADER) \
    X(MUS_RG_ENCOUNTER_DEOXYS) \
    X(MUS_RG_TRAINER_TOWER) \
    X(MUS_RG_SLOW_PALLET) \
    X(MUS_RG_TEACHY_TV_MENU) \
    X(PH_TRAP_BLEND) \
    X(PH_TRAP_HELD) \
    X(PH_TRAP_SOLO) \
    X(PH_FACE_BLEND) \
    X(PH_FACE_HELD) \
    X(PH_FACE_SOLO) \
    X(PH_CLOTH_BLEND) \
    X(PH_CLOTH_HELD) \
    X(PH_CLOTH_SOLO) \
    X(PH_DRESS_BLEND) \
    X(PH_DRESS_HELD) \
    X(PH_DRESS_SOLO) \
    X(PH_FLEECE_BLEND) \
    X(PH_FLEECE_HELD) \
    X(PH_FLEECE_SOLO) \
    X(PH_KIT_BLEND) \
    X(PH_KIT_HELD) \
    X(PH_KIT_SOLO) \
    X(PH_PRICE_BLEND) \
    X(PH_PRICE_HELD) \
    X(PH_PRICE_SOLO) \
    X(PH_LOT_BLEND) \
    X(PH_LOT_HELD) \
    X(PH_LOT_SOLO) \
    X(PH_GOAT_BLEND) \
    X(PH_GOAT_HELD) \
    X(PH_GOAT_SOLO) \
    X(PH_THOUGHT_BLEND) \
    X(PH_THOUGHT_HELD) \
    X(PH_THOUGHT_SOLO) \
    X(PH_CHOICE_BLEND) \
    X(PH_CHOICE_HELD) \
    X(PH_CHOICE_SOLO) \
    X(PH_MOUTH_BLEND) \
    X(PH_MOUTH_HELD) \
    X(PH_MOUTH_SOLO) \
    X(PH_FOOT_BLEND) \
    X(PH_FOOT_HELD) \
    X(PH_FOOT_SOLO) \
    X(PH_GOOSE_BLEND) \
    X(PH_GOOSE_HELD) \
    X(PH_GOOSE_SOLO) \
    X(PH_STRUT_BLEND) \
    X(PH_STRUT_HELD) \
    X(PH_STRUT_SOLO) \
    X(PH_CURE_BLEND) \
    X(PH_CURE_HELD) \
    X(PH_CURE_SOLO) \
    X(PH_NURSE_BLEND) \
    X(PH_NURSE_HELD) \
    X(PH_NURSE_SOLO) \

#define SOUND_LIST_SE \
    X(SE_USE_ITEM) \
    X(SE_PC_LOGIN) \
    X(SE_PC_OFF) \
    X(SE_PC_ON) \
    X(SE_SELECT) \
    X(SE_WIN_OPEN) \
    X(SE_WALL_HIT) \
    X(SE_DOOR) \
    X(SE_EXIT) \
    X(SE_LEDGE) \
    X(SE_BIKE_BELL) \
    X(SE_NOT_EFFECTIVE) \
    X(SE_EFFECTIVE) \
    X(SE_SUPER_EFFECTIVE) \
    X(SE_BALL_OPEN) \
    X(SE_FAINT) \
    X(SE_FLEE) \
    X(SE_SLIDING_DOOR) \
    X(SE_SHIP) \
    X(SE_BANG) \
    X(SE_PIN) \
    X(SE_BOO) \
    X(SE_BALL) \
    X(SE_CONTEST_PLACE) \
    X(SE_A) \
    X(SE_I) \
    X(SE_U) \
    X(SE_E) \
    X(SE_O) \
    X(SE_N) \
    X(SE_SUCCESS) \
    X(SE_FAILURE) \
    X(SE_EXP) \
    X(SE_BIKE_HOP) \
    X(SE_SWITCH) \
    X(SE_CLICK) \
    X(SE_FU_ZAKU) \
    X(SE_CONTEST_CONDITION_LOSE) \
    X(SE_LAVARIDGE_FALL_WARP) \
    X(SE_ICE_STAIRS) \
    X(SE_ICE_BREAK) \
    X(SE_ICE_CRACK) \
    X(SE_FALL) \
    X(SE_UNLOCK) \
    X(SE_WARP_IN) \
    X(SE_WARP_OUT) \
    X(SE_REPEL) \
    X(SE_ROTATING_GATE) \
    X(SE_TRUCK_MOVE) \
    X(SE_TRUCK_STOP) \
    X(SE_TRUCK_UNLOAD) \
    X(SE_TRUCK_DOOR) \
    X(SE_BERRY_BLENDER) \
    X(SE_CARD) \
    X(SE_SAVE) \
    X(SE_BALL_BOUNCE_1) \
    X(SE_BALL_BOUNCE_2) \
    X(SE_BALL_BOUNCE_3) \
    X(SE_BALL_BOUNCE_4) \
    X(SE_BALL_TRADE) \
    X(SE_BALL_THROW) \
    X(SE_NOTE_C) \
    X(SE_NOTE_D) \
    X(SE_NOTE_E) \
    X(SE_NOTE_F) \
    X(SE_NOTE_G) \
    X(SE_NOTE_A) \
    X(SE_NOTE_B) \
    X(SE_NOTE_C_HIGH) \
    X(SE_PUDDLE) \
    X(SE_BRIDGE_WALK) \
    X(SE_ITEMFINDER) \
    X(SE_DING_DONG) \
    X(SE_BALLOON_RED) \
    X(SE_BALLOON_BLUE) \
    X(SE_BALLOON_YELLOW) \
    X(SE_BREAKABLE_DOOR) \
    X(SE_MUD_BALL) \
    X(SE_FIELD_POISON) \
    X(SE_ESCALATOR) \
    X(SE_THUNDERSTORM) \
    X(SE_THUNDERSTORM_STOP) \
    X(SE_DOWNPOUR) \
    X(SE_DOWNPOUR_STOP) \
    X(SE_RAIN) \
    X(SE_RAIN_STOP) \
    X(SE_THUNDER) \
    X(SE_THUNDER2) \
    X(SE_ELEVATOR) \
    X(SE_LOW_HEALTH) \
    X(SE_EXP_MAX) \
    X(SE_ROULETTE_BALL) \
    X(SE_ROULETTE_BALL2) \
    X(SE_TAILLOW_WING_FLAP) \
    X(SE_SHOP) \
    X(SE_CONTEST_HEART) \
    X(SE_CONTEST_CURTAIN_RISE) \
    X(SE_CONTEST_CURTAIN_FALL) \
    X(SE_CONTEST_ICON_CHANGE) \
    X(SE_CONTEST_ICON_CLEAR) \
    X(SE_CONTEST_MONS_TURN) \
    X(SE_SHINY) \
    X(SE_INTRO_BLAST) \
    X(SE_MUGSHOT) \
    X(SE_APPLAUSE) \
    X(SE_VEND) \
    X(SE_ORB) \
    X(SE_DEX_SCROLL) \
    X(SE_DEX_PAGE) \
    X(SE_POKENAV_ON) \
    X(SE_POKENAV_OFF) \
    X(SE_DEX_SEARCH) \
    X(SE_EGG_HATCH) \
    X(SE_BALL_TRAY_ENTER) \
    X(SE_BALL_TRAY_BALL) \
    X(SE_BALL_TRAY_EXIT) \
    X(SE_GLASS_FLUTE) \
    X(SE_M_THUNDERBOLT) \
    X(SE_M_THUNDERBOLT2) \
    X(SE_M_HARDEN) \
    X(SE_M_NIGHTMARE) \
    X(SE_M_VITAL_THROW) \
    X(SE_M_VITAL_THROW2) \
    X(SE_M_BUBBLE) \
    X(SE_M_BUBBLE2) \
    X(SE_M_BUBBLE3) \
    X(SE_M_RAIN_DANCE) \
    X(SE_M_CUT) \
    X(SE_M_STRING_SHOT) \
    X(SE_M_STRING_SHOT2) \
    X(SE_M_ROCK_THROW) \
    X(SE_M_GUST) \
    X(SE_M_GUST2) \
    X(SE_M_DOUBLE_SLAP) \
    X(SE_M_DOUBLE_TEAM) \
    X(SE_M_RAZOR_WIND) \
    X(SE_M_ICY_WIND) \
    X(SE_M_THUNDER_WAVE) \
    X(SE_M_COMET_PUNCH) \
    X(SE_M_MEGA_KICK) \
    X(SE_M_MEGA_KICK2) \
    X(SE_M_CRABHAMMER) \
    X(SE_M_JUMP_KICK) \
    X(SE_M_FLAME_WHEEL) \
    X(SE_M_FLAME_WHEEL2) \
    X(SE_M_FLAMETHROWER) \
    X(SE_M_FIRE_PUNCH) \
    X(SE_M_TOXIC) \
    X(SE_M_SACRED_FIRE) \
    X(SE_M_SACRED_FIRE2) \
    X(SE_M_EMBER) \
    X(SE_M_TAKE_DOWN) \
    X(SE_M_BLIZZARD) \
    X(SE_M_BLIZZARD2) \
    X(SE_M_SCRATCH) \
    X(SE_M_VICEGRIP) \
    X(SE_M_WING_ATTACK) \
    X(SE_M_FLY) \
    X(SE_M_SAND_ATTACK) \
    X(SE_M_RAZOR_WIND2) \
    X(SE_M_BITE) \
    X(SE_M_HEADBUTT) \
    X(SE_M_SURF) \
    X(SE_M_HYDRO_PUMP) \
    X(SE_M_WHIRLPOOL) \
    X(SE_M_HORN_ATTACK) \
    X(SE_M_TAIL_WHIP) \
    X(SE_M_MIST) \
    X(SE_M_POISON_POWDER) \
    X(SE_M_BIND) \
    X(SE_M_DRAGON_RAGE) \
    X(SE_M_SING) \
    X(SE_M_PERISH_SONG) \
    X(SE_M_PAY_DAY) \
    X(SE_M_DIG) \
    X(SE_M_DIZZY_PUNCH) \
    X(SE_M_SELF_DESTRUCT) \
    X(SE_M_EXPLOSION) \
    X(SE_M_ABSORB_2) \
    X(SE_M_ABSORB) \
    X(SE_M_SCREECH) \
    X(SE_M_BUBBLE_BEAM) \
    X(SE_M_BUBBLE_BEAM2) \
    X(SE_M_SUPERSONIC) \
    X(SE_M_BELLY_DRUM) \
    X(SE_M_METRONOME) \
    X(SE_M_BONEMERANG) \
    X(SE_M_LICK) \
    X(SE_M_PSYBEAM) \
    X(SE_M_FAINT_ATTACK) \
    X(SE_M_SWORDS_DANCE) \
    X(SE_M_LEER) \
    X(SE_M_SWAGGER) \
    X(SE_M_SWAGGER2) \
    X(SE_M_HEAL_BELL) \
    X(SE_M_CONFUSE_RAY) \
    X(SE_M_SNORE) \
    X(SE_M_BRICK_BREAK) \
    X(SE_M_GIGA_DRAIN) \
    X(SE_M_PSYBEAM2) \
    X(SE_M_SOLAR_BEAM) \
    X(SE_M_PETAL_DANCE) \
    X(SE_M_TELEPORT) \
    X(SE_M_MINIMIZE) \
    X(SE_M_SKETCH) \
    X(SE_M_SWIFT) \
    X(SE_M_REFLECT) \
    X(SE_M_BARRIER) \
    X(SE_M_DETECT) \
    X(SE_M_LOCK_ON) \
    X(SE_M_MOONLIGHT) \
    X(SE_M_CHARM) \
    X(SE_M_CHARGE) \
    X(SE_M_STRENGTH) \
    X(SE_M_HYPER_BEAM) \
    X(SE_M_WATERFALL) \
    X(SE_M_REVERSAL) \
    X(SE_M_ACID_ARMOR) \
    X(SE_M_SANDSTORM) \
    X(SE_M_TRI_ATTACK) \
    X(SE_M_TRI_ATTACK2) \
    X(SE_M_ENCORE) \
    X(SE_M_ENCORE2) \
    X(SE_M_BATON_PASS) \
    X(SE_M_MILK_DRINK) \
    X(SE_M_ATTRACT) \
    X(SE_M_ATTRACT2) \
    X(SE_M_MORNING_SUN) \
    X(SE_M_FLATTER) \
    X(SE_M_SAND_TOMB) \
    X(SE_M_GRASSWHISTLE) \
    X(SE_M_SPIT_UP) \
    X(SE_M_DIVE) \
    X(SE_M_EARTHQUAKE) \
    X(SE_M_TWISTER) \
    X(SE_M_SWEET_SCENT) \
    X(SE_M_YAWN) \
    X(SE_M_SKY_UPPERCUT) \
    X(SE_M_STAT_INCREASE) \
    X(SE_M_HEAT_WAVE) \
    X(SE_M_UPROAR) \
    X(SE_M_HAIL) \
    X(SE_M_COSMIC_POWER) \
    X(SE_M_TEETER_DANCE) \
    X(SE_M_STAT_DECREASE) \
    X(SE_M_HAZE) \
    X(SE_M_HYPER_BEAM2) \
    X(SE_RG_DOOR) \
    X(SE_RG_CARD_FLIP) \
    X(SE_RG_CARD_FLIPPING) \
    X(SE_RG_CARD_OPEN) \
    X(SE_RG_BAG_CURSOR) \
    X(SE_RG_BAG_POCKET) \
    X(SE_RG_BALL_CLICK) \
    X(SE_RG_SHOP) \
    X(SE_RG_SS_ANNE_HORN) \
    X(SE_RG_HELP_OPEN) \
    X(SE_RG_HELP_CLOSE) \
    X(SE_RG_HELP_ERROR) \
    X(SE_RG_DEOXYS_MOVE) \
    X(SE_RG_POKE_JUMP_SUCCESS) \
    X(SE_RG_POKE_JUMP_FAILURE) \
    X(SE_PHONE_CALL) \
    X(SE_PHONE_CLICK) \
    X(SE_ARENA_TIMEUP1) \
    X(SE_ARENA_TIMEUP2) \
    X(SE_PIKE_CURTAIN_CLOSE) \
    X(SE_PIKE_CURTAIN_OPEN) \
    X(SE_SUDOWOODO_SHAKE) \

// Create BGM list
#define X(songId) static const u8 sBGMName_##songId[] = _(#songId);
SOUND_LIST_BGM
#undef X

#define X(songId) sBGMName_##songId,
static const u8 *const sBGMNames[] =
{
SOUND_LIST_BGM
};
#undef X

// Create SE list
#define X(songId) static const u8 sSEName_##songId[] = _(#songId);
SOUND_LIST_SE
#undef X

#define X(songId) sSEName_##songId,
static const u8 *const sSENames[] =
{
SOUND_LIST_SE
};
#undef X

// *******************************
<<<<<<< HEAD
// Actions BerryFunctions

static void DebugAction_BerryFunctions_ClearAll(u8 taskId)
{
    u8 i;

    for (i = 0; i < OBJECT_EVENTS_COUNT; i++)
    {
        if (gObjectEvents[i].movementType == MOVEMENT_TYPE_BERRY_TREE_GROWTH)
        {
            RemoveBerryTree(GetObjectEventBerryTreeId(i));
            SetBerryTreeJustPicked(gObjectEvents[i].localId, gSaveBlock1Ptr->location.mapNum, gSaveBlock1Ptr->location.mapGroup);
        }
    }

    ScriptContext_Enable();
    Debug_DestroyMenu_Full(taskId);
}

static void DebugAction_BerryFunctions_Ready(u8 taskId)
{
    u8 i;
    struct BerryTree *tree;

    for (i = 0; i < OBJECT_EVENTS_COUNT; i++)
    {
        if (gObjectEvents[i].movementType == MOVEMENT_TYPE_BERRY_TREE_GROWTH)
        {
            tree = &gSaveBlock1Ptr->berryTrees[GetObjectEventBerryTreeId(i)];
            if (tree->stage != BERRY_STAGE_NO_BERRY)
            {
                tree->stage = BERRY_STAGE_BERRIES - 1;
                BerryTreeGrow(tree);
            }
        }
    }

    ScriptContext_Enable();
    Debug_DestroyMenu_Full(taskId);
}

static void DebugAction_BerryFunctions_NextStage(u8 taskId)
{
    u8 i;
    struct BerryTree *tree;

    for (i = 0; i < OBJECT_EVENTS_COUNT; i++)
    {
        if (gObjectEvents[i].movementType == MOVEMENT_TYPE_BERRY_TREE_GROWTH)
        {
            tree = &gSaveBlock1Ptr->berryTrees[GetObjectEventBerryTreeId(i)];
            BerryTreeGrow(tree);
        }
    }

    ScriptContext_Enable();
    Debug_DestroyMenu_Full(taskId);
}

static void DebugAction_BerryFunctions_Pests(u8 taskId)
{
    u8 i;

    if (!OW_BERRY_PESTS)
    {
        Debug_DestroyMenu_Full_Script(taskId, Debug_BerryPestsDisabled);
        return;
    }

    for (i = 0; i < OBJECT_EVENTS_COUNT; i++)
    {
        if (gObjectEvents[i].movementType == MOVEMENT_TYPE_BERRY_TREE_GROWTH)
        {
            if (gSaveBlock1Ptr->berryTrees[GetObjectEventBerryTreeId(i)].stage != BERRY_STAGE_PLANTED)
                gSaveBlock1Ptr->berryTrees[GetObjectEventBerryTreeId(i)].pests = TRUE;
        }
    }

    ScriptContext_Enable();
    Debug_DestroyMenu_Full(taskId);
}

static void DebugAction_BerryFunctions_Weeds(u8 taskId)
{
    u8 i;

    if (!OW_BERRY_WEEDS)
    {
        Debug_DestroyMenu_Full_Script(taskId, Debug_BerryWeedsDisabled);
        return;
    }

    for (i = 0; i < OBJECT_EVENTS_COUNT; i++)
    {
        if (gObjectEvents[i].movementType == MOVEMENT_TYPE_BERRY_TREE_GROWTH)
        {
            gSaveBlock1Ptr->berryTrees[GetObjectEventBerryTreeId(i)].weeds = TRUE;
        }
    }

    ScriptContext_Enable();
    Debug_DestroyMenu_Full(taskId);
}

// *******************************
// Actions Other
=======
// Actions Party/Boxes
>>>>>>> 1a7166c2

static void DebugAction_PartyBoxes_AccessPC(u8 taskId)
{
    Debug_DestroyMenu_Full_Script(taskId, EventScript_PC);
}

static void DebugAction_PartyBoxes_MoveReminder(u8 taskId)
{
    Debug_DestroyMenu_Full_Script(taskId, FallarborTown_MoveRelearnersHouse_EventScript_ChooseMon);
}

static void DebugAction_PartyBoxes_HatchAnEgg(u8 taskId)
{
    Debug_DestroyMenu_Full_Script(taskId, Debug_HatchAnEgg);
}

static void DebugAction_PartyBoxes_HealParty(u8 taskId)
{
    PlaySE(SE_USE_ITEM);
    HealPlayerParty();
    ScriptContext_Enable();
    Debug_DestroyMenu_Full(taskId);
}

static void DebugAction_PartyBoxes_PoisonMons(u8 taskId)
{
    int i;
    for (i = 0; i < PARTY_SIZE; i++)
    {
        if (GetMonData(&gPlayerParty[i], MON_DATA_SPECIES, 0)
            && GetMonData(&gPlayerParty[i], MON_DATA_SPECIES_OR_EGG) != SPECIES_NONE
            && GetMonData(&gPlayerParty[i], MON_DATA_SPECIES_OR_EGG) != SPECIES_EGG)
        {
            u32 curStatus = STATUS1_POISON;
            SetMonData(&gPlayerParty[i], MON_DATA_STATUS, &curStatus);
        }
    }
    PlaySE(SE_FIELD_POISON);
    ScriptContext_Enable();
    Debug_DestroyMenu_Full(taskId);
}

static void DebugAction_PartyBoxes_ClearBoxes(u8 taskId)
{
    ResetPokemonStorageSystem();
    Debug_DestroyMenu_Full(taskId);
    ScriptContext_Enable();
}

#endif //DEBUG_OVERWORLD_MENU == TRUE<|MERGE_RESOLUTION|>--- conflicted
+++ resolved
@@ -454,12 +454,10 @@
 extern const u8 Debug_BoxFilledMessage[];
 extern const u8 Debug_ShowExpansionVersion[];
 
-<<<<<<< HEAD
 extern const u8 Debug_BerryPestsDisabled[];
 extern const u8 Debug_BerryWeedsDisabled[];
-=======
+
 extern const u8 FallarborTown_MoveRelearnersHouse_EventScript_ChooseMon[];
->>>>>>> 1a7166c2
 
 #include "data/map_group_count.h"
 
@@ -510,9 +508,7 @@
 static const u8 sDebugText_Util_Player_Id[] =                _("New Trainer Id");
 static const u8 sDebugText_Util_CheatStart[] =               _("CHEAT Start");
 static const u8 sDebugText_Util_ExpansionVersion[] =         _("Expansion Version");
-<<<<<<< HEAD
 static const u8 sDebugText_Util_BerryFunctions[] =           _("Berry Functions…{CLEAR_TO 110}{RIGHT_ARROW}");
-=======
 // Party/Boxes Menu
 static const u8 sDebugText_PartyBoxes_AccessPC[] =           _("Access PC");
 static const u8 sDebugText_PartyBoxes_MoveReminder[] =       _("Move Reminder");
@@ -520,7 +516,6 @@
 static const u8 sDebugText_PartyBoxes_HealParty[] =          _("Heal Party");
 static const u8 sDebugText_PartyBoxes_PoisonParty[] =        _("Poison party");
 static const u8 sDebugText_PartyBoxes_ClearBoxes[] =         _("Clear Storage Boxes");
->>>>>>> 1a7166c2
 // Flags/Vars Menu
 static const u8 sDebugText_FlagsVars_Flags[] =                  _("Set Flag XYZ…{CLEAR_TO 110}{RIGHT_ARROW}");
 static const u8 sDebugText_FlagsVars_Flag[] =                   _("Flag: {STR_VAR_1}{CLEAR_TO 90}\n{STR_VAR_2}{CLEAR_TO 90}\n{STR_VAR_3}");
@@ -677,11 +672,8 @@
 
 static const struct ListMenuItem sDebugMenu_Items_Utilities[] =
 {
-<<<<<<< HEAD
-    [DEBUG_UTIL_MENU_ITEM_HEAL_PARTY]      = {sDebugText_Util_HealParty,        DEBUG_UTIL_MENU_ITEM_HEAL_PARTY},
     [DEBUG_UTIL_MENU_ITEM_FLY]             = {sDebugText_Util_FlyToMap,         DEBUG_UTIL_MENU_ITEM_FLY},
     [DEBUG_UTIL_MENU_ITEM_WARP]            = {sDebugText_Util_WarpToMap,        DEBUG_UTIL_MENU_ITEM_WARP},
-    [DEBUG_UTIL_MENU_ITEM_POISON_MONS]     = {sDebugText_Util_PoisonParty,      DEBUG_UTIL_MENU_ITEM_POISON_MONS},
     [DEBUG_UTIL_MENU_ITEM_SAVEBLOCK]       = {sDebugText_Util_SaveBlockSpace,   DEBUG_UTIL_MENU_ITEM_SAVEBLOCK},
     [DEBUG_UTIL_MENU_ITEM_ROM_SPACE]       = {sDebugText_Util_ROMSpace,         DEBUG_UTIL_MENU_ITEM_ROM_SPACE},
     [DEBUG_UTIL_MENU_ITEM_WEATHER]         = {sDebugText_Util_Weather,          DEBUG_UTIL_MENU_ITEM_WEATHER},
@@ -691,26 +683,9 @@
     [DEBUG_UTIL_MENU_ITEM_PLAYER_NAME]     = {sDebugText_Util_Player_Name,      DEBUG_UTIL_MENU_ITEM_PLAYER_NAME},
     [DEBUG_UTIL_MENU_ITEM_PLAYER_GENDER]   = {sDebugText_Util_Player_Gender,    DEBUG_UTIL_MENU_ITEM_PLAYER_GENDER},
     [DEBUG_UTIL_MENU_ITEM_PLAYER_ID]       = {sDebugText_Util_Player_Id,        DEBUG_UTIL_MENU_ITEM_PLAYER_ID},
-    [DEBUG_UTIL_MENU_ITEM_CLEAR_BOXES]     = {sDebugText_Util_Clear_Boxes,      DEBUG_UTIL_MENU_ITEM_CLEAR_BOXES},
     [DEBUG_UTIL_MENU_ITEM_CHEAT]           = {sDebugText_Util_CheatStart,       DEBUG_UTIL_MENU_ITEM_CHEAT},
-    [DEBUG_UTIL_MENU_ITEM_HATCH_AN_EGG]    = {sDebugText_Util_HatchAnEgg,       DEBUG_UTIL_MENU_ITEM_HATCH_AN_EGG},
     [DEBUG_UTIL_MENU_ITEM_EXPANSION_VER]   = {sDebugText_Util_ExpansionVersion, DEBUG_UTIL_MENU_ITEM_EXPANSION_VER},
     [DEBUG_UTIL_MENU_ITEM_BERRY_FUNCTIONS] = {sDebugText_Util_BerryFunctions,   DEBUG_UTIL_MENU_ITEM_BERRY_FUNCTIONS},
-=======
-    [DEBUG_UTIL_MENU_ITEM_FLY]            = {sDebugText_Util_FlyToMap,       DEBUG_UTIL_MENU_ITEM_FLY},
-    [DEBUG_UTIL_MENU_ITEM_WARP]           = {sDebugText_Util_WarpToMap,      DEBUG_UTIL_MENU_ITEM_WARP},
-    [DEBUG_UTIL_MENU_ITEM_SAVEBLOCK]      = {sDebugText_Util_SaveBlockSpace, DEBUG_UTIL_MENU_ITEM_SAVEBLOCK},
-    [DEBUG_UTIL_MENU_ITEM_ROM_SPACE]      = {sDebugText_Util_ROMSpace,       DEBUG_UTIL_MENU_ITEM_ROM_SPACE},
-    [DEBUG_UTIL_MENU_ITEM_WEATHER]        = {sDebugText_Util_Weather,        DEBUG_UTIL_MENU_ITEM_WEATHER},
-    [DEBUG_UTIL_MENU_ITEM_CHECKWALLCLOCK] = {sDebugText_Util_CheckWallClock, DEBUG_UTIL_MENU_ITEM_CHECKWALLCLOCK},
-    [DEBUG_UTIL_MENU_ITEM_SETWALLCLOCK]   = {sDebugText_Util_SetWallClock,   DEBUG_UTIL_MENU_ITEM_SETWALLCLOCK},
-    [DEBUG_UTIL_MENU_ITEM_WATCHCREDITS]   = {sDebugText_Util_WatchCredits,   DEBUG_UTIL_MENU_ITEM_WATCHCREDITS},
-    [DEBUG_UTIL_MENU_ITEM_PLAYER_NAME]    = {sDebugText_Util_Player_Name,    DEBUG_UTIL_MENU_ITEM_PLAYER_NAME},
-    [DEBUG_UTIL_MENU_ITEM_PLAYER_GENDER]  = {sDebugText_Util_Player_Gender,  DEBUG_UTIL_MENU_ITEM_PLAYER_GENDER},
-    [DEBUG_UTIL_MENU_ITEM_PLAYER_ID]      = {sDebugText_Util_Player_Id,      DEBUG_UTIL_MENU_ITEM_PLAYER_ID},
-    [DEBUG_UTIL_MENU_ITEM_CHEAT]          = {sDebugText_Util_CheatStart,     DEBUG_UTIL_MENU_ITEM_CHEAT},
-    [DEBUG_UTIL_MENU_ITEM_EXPANSION_VER]  = {sDebugText_Util_ExpansionVersion,DEBUG_UTIL_MENU_ITEM_EXPANSION_VER},
->>>>>>> 1a7166c2
 };
 
 static const struct ListMenuItem sDebugMenu_Items_PartyBoxes[] =
@@ -858,11 +833,8 @@
 
 static void (*const sDebugMenu_Actions_Utilities[])(u8) =
 {
-<<<<<<< HEAD
-    [DEBUG_UTIL_MENU_ITEM_HEAL_PARTY]      = DebugAction_Util_HealParty,
     [DEBUG_UTIL_MENU_ITEM_FLY]             = DebugAction_Util_Fly,
     [DEBUG_UTIL_MENU_ITEM_WARP]            = DebugAction_Util_Warp_Warp,
-    [DEBUG_UTIL_MENU_ITEM_POISON_MONS]     = DebugAction_Util_PoisonMons,
     [DEBUG_UTIL_MENU_ITEM_SAVEBLOCK]       = DebugAction_Util_CheckSaveBlock,
     [DEBUG_UTIL_MENU_ITEM_ROM_SPACE]       = DebugAction_Util_CheckROMSpace,
     [DEBUG_UTIL_MENU_ITEM_WEATHER]         = DebugAction_Util_Weather,
@@ -872,26 +844,9 @@
     [DEBUG_UTIL_MENU_ITEM_PLAYER_NAME]     = DebugAction_Util_Player_Name,
     [DEBUG_UTIL_MENU_ITEM_PLAYER_GENDER]   = DebugAction_Util_Player_Gender,
     [DEBUG_UTIL_MENU_ITEM_PLAYER_ID]       = DebugAction_Util_Player_Id,
-    [DEBUG_UTIL_MENU_ITEM_CLEAR_BOXES]     = DebugAction_Util_Clear_Boxes,
     [DEBUG_UTIL_MENU_ITEM_CHEAT]           = DebugAction_Util_CheatStart,
-    [DEBUG_UTIL_MENU_ITEM_HATCH_AN_EGG]    = DebugAction_Util_HatchAnEgg,
     [DEBUG_UTIL_MENU_ITEM_EXPANSION_VER]   = DebugAction_Util_ExpansionVersion,
     [DEBUG_UTIL_MENU_ITEM_BERRY_FUNCTIONS] = DebugAction_Util_BerryFunctions,
-=======
-    [DEBUG_UTIL_MENU_ITEM_FLY]            = DebugAction_Util_Fly,
-    [DEBUG_UTIL_MENU_ITEM_WARP]           = DebugAction_Util_Warp_Warp,
-    [DEBUG_UTIL_MENU_ITEM_SAVEBLOCK]      = DebugAction_Util_CheckSaveBlock,
-    [DEBUG_UTIL_MENU_ITEM_ROM_SPACE]      = DebugAction_Util_CheckROMSpace,
-    [DEBUG_UTIL_MENU_ITEM_WEATHER]        = DebugAction_Util_Weather,
-    [DEBUG_UTIL_MENU_ITEM_CHECKWALLCLOCK] = DebugAction_Util_CheckWallClock,
-    [DEBUG_UTIL_MENU_ITEM_SETWALLCLOCK]   = DebugAction_Util_SetWallClock,
-    [DEBUG_UTIL_MENU_ITEM_WATCHCREDITS]   = DebugAction_Util_WatchCredits,
-    [DEBUG_UTIL_MENU_ITEM_PLAYER_NAME]    = DebugAction_Util_Player_Name,
-    [DEBUG_UTIL_MENU_ITEM_PLAYER_GENDER]  = DebugAction_Util_Player_Gender,
-    [DEBUG_UTIL_MENU_ITEM_PLAYER_ID]      = DebugAction_Util_Player_Id,
-    [DEBUG_UTIL_MENU_ITEM_CHEAT]          = DebugAction_Util_CheatStart,
-    [DEBUG_UTIL_MENU_ITEM_EXPANSION_VER]  = DebugAction_Util_ExpansionVersion,
->>>>>>> 1a7166c2
 };
 
 static void (*const sDebugMenu_Actions_PartyBoxes[])(u8) =
@@ -4737,7 +4692,6 @@
 #undef X
 
 // *******************************
-<<<<<<< HEAD
 // Actions BerryFunctions
 
 static void DebugAction_BerryFunctions_ClearAll(u8 taskId)
@@ -4843,10 +4797,7 @@
 }
 
 // *******************************
-// Actions Other
-=======
 // Actions Party/Boxes
->>>>>>> 1a7166c2
 
 static void DebugAction_PartyBoxes_AccessPC(u8 taskId)
 {
