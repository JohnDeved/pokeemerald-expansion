#include "global.h"
#include "malloc.h"
#include "battle_anim.h"
#include "battle_interface.h"
#include "bg.h"
#include "cable_club.h"
#include "data.h"
#include "daycare.h"
#include "decompress.h"
#include "event_data.h"
#include "evolution_scene.h"
#include "field_screen_effect.h"
#include "gpu_regs.h"
#include "graphics.h"
#include "international_string_util.h"
#include "librfu.h"
#include "link.h"
#include "link_rfu.h"
#include "load_save.h"
#include "mail.h"
#include "main.h"
#include "mevent2.h"
#include "mystery_gift.h"
#include "overworld.h"
#include "palette.h"
#include "party_menu.h"
#include "pokeball.h"
#include "pokedex.h"
#include "pokemon_icon.h"
#include "pokemon_summary_screen.h"
#include "pokemon_storage_system.h"
#include "random.h"
#include "save.h"
#include "script.h"
#include "sound.h"
#include "string_util.h"
#include "strings.h"
#include "task.h"
#include "text.h"
#include "text_window.h"
#include "trainer_card.h"
#include "trade.h"
#include "union_room.h"
#include "util.h"
#include "window.h"
#include "constants/contest.h"
#include "constants/easy_chat.h"
#include "constants/items.h"
#include "constants/moves.h"
#include "constants/region_map_sections.h"
#include "constants/rgb.h"
#include "constants/songs.h"
#include "constants/union_room.h"

// The following tags are offsets from GFXTAG_MENU_TEXT
// They're looped over in CB2_CreateTradeMenu and CB2_ReturnToTradeMenu
// and used as indexes into sMenuTextTileBuffers
enum {
    GFXTAG_PLAYER_NAME_L,
    GFXTAG_PLAYER_NAME_M,
    GFXTAG_PLAYER_NAME_R,
    GFXTAG_PARTNER_NAME_L,
    GFXTAG_PARTNER_NAME_M,
    GFXTAG_PARTNER_NAME_R,
    GFXTAG_CANCEL_L,
    GFXTAG_CANCEL_R,
    GFXTAG_CHOOSE_PKMN_L,
    GFXTAG_CHOOSE_PKMN_M,
    GFXTAG_CHOOSE_PKMN_R,
    GFXTAG_CHOOSE_PKMN_EMPTY_1, // 6 sprites to cover the full bottom bar, but only first 3 are needed
    GFXTAG_CHOOSE_PKMN_EMPTY_2,
    GFXTAG_CHOOSE_PKMN_EMPTY_3,
    GFXTAG_MENU_TEXT_COUNT
};
#define GFXTAG_PLAYER_NAME (1 + GFXTAG_PLAYER_NAME_R - GFXTAG_PLAYER_NAME_L)
#define GFXTAG_PARTNER_NAME (1 + GFXTAG_PARTNER_NAME_R - GFXTAG_PARTNER_NAME_L)
#define GFXTAG_CHOOSE_PKMN (1 + GFXTAG_CHOOSE_PKMN_EMPTY_3 - GFXTAG_CHOOSE_PKMN_L)

struct InGameTrade {
    /*0x00*/ u8 nickname[POKEMON_NAME_LENGTH + 1];
    /*0x0C*/ u16 species;
    /*0x0E*/ u8 ivs[NUM_STATS];
    /*0x14*/ u8 abilityNum;
    /*0x18*/ u32 otId;
    /*0x1C*/ u8 conditions[CONTEST_CATEGORIES_COUNT];
    /*0x24*/ u32 personality;
    /*0x28*/ u16 heldItem;
    /*0x2A*/ u8 mailNum;
    /*0x2B*/ u8 otName[11];
    /*0x36*/ u8 otGender;
    /*0x37*/ u8 sheen;
    /*0x38*/ u16 requestedSpecies;
};

static EWRAM_DATA u8 *sMenuTextAllocBuffer = NULL;

// Bytes 0-2 are used for the player's name text
// Bytes 3-5 are used for the partner's name text
// Bytes 6-7 are used for the Cancel text
// Bytes 8-13 are used for the Choose a Pokemon text
// See the corresponding GFXTAGs in src/data/trade.h
static EWRAM_DATA u8 *sMenuTextTileBuffers[GFXTAG_MENU_TEXT_COUNT] = {NULL};

EWRAM_DATA struct MailStruct gTradeMail[PARTY_SIZE] = {0};
EWRAM_DATA u8 gSelectedTradeMonPositions[2] = {0};
static EWRAM_DATA struct {
    /*0x0000*/ u8 bg2hofs;
    /*0x0001*/ u8 bg3hofs;
    /*0x0002*/ u8 filler_2[38];
    /*0x0028*/ u8 partySpriteIds[2][PARTY_SIZE];
    /*0x0034*/ u8 cursorSpriteId;
    /*0x0035*/ u8 cursorPosition;
    /*0x0036*/ u8 partyCounts[2];
    /*0x0038*/ bool8 monPresent[PARTY_SIZE * 2];
    /*0x0044*/ bool8 neverRead_44;
    /*0x0045*/ bool8 isLiveMon[2][PARTY_SIZE];
    /*0x0051*/ bool8 isEgg[2][PARTY_SIZE];
    /*0x005D*/ u8 hpBarLevels[2][PARTY_SIZE];
    /*0x0069*/ u8 bufferPartyState;
    /*0x006A*/ u8 filler_6A[5];
    /*0x006F*/ u8 tradeMenuFunc;
    /*0x0070*/ u8 neverRead_70;
    /*0x0071*/ u8 filler_71;
    /*0x0072*/ u16 bottomTextTileStart;
    /*0x0074*/ u8 drawPartyState[2];
    /*0x0076*/ u8 selectedMonIdx[2];
    /*0x0078*/ u8 playerLinkFlagChoseAction;
    /*0x0079*/ u8 partnerLinkFlagChoseAction;
    /*0x007A*/ u8 playerLinkFlagStatus;
    /*0x007B*/ u8 partnerLinkFlagStatus;
    /*0x007C*/ u8 filler_7C[2];
    /*0x007E*/ u8 partnerCursorPosition;
    /*0x007F*/ u8 unused_7F;
    /*0x0080*/ u16 linkData[20];
    /*0x00A8*/ u8 timer;
    /*0x00A9*/ u8 giftRibbons[GIFT_RIBBONS_COUNT];
    /*0x00B4*/ u8 filler_B4[0x81C];
    /*0x08D0*/ struct {
        bool8 queued;
        u16 queueDelay;
        u8 actionId;
    } queuedActions[4];
    /*0x08F0*/ u16 tilemapBuffer[0x400];
} *sTradeMenuData = {NULL};

static EWRAM_DATA struct {
    /*0x00*/ struct Pokemon mon;
    /*0x64*/ u32 timer;
    /*0x68*/ u32 monPersonalities[2];
    /*0x70*/ u8 filler_70[2];
    /*0x72*/ u8 playerLinkFlagFinishTrade;
    /*0x73*/ u8 partnerLinkFlagFinishTrade;
    /*0x74*/ u16 linkData[10];
    /*0x88*/ u8 linkTimeoutZero1;
    /*0x89*/ u8 linkTimeoutZero2;
    /*0x8A*/ u16 linkTimeoutCounter;
    /*0x8C*/ u16 neverRead_8C;
    /*0x8E*/ u8 monSpriteIds[2];
    /*0x90*/ u8 connectionSpriteId1; // Multi-purpose sprite ids used during the transfer sequence
    /*0x91*/ u8 connectionSpriteId2;
    /*0x92*/ u8 cableEndSpriteId;
    /*0x93*/ u8 sendTradeFinishState;
    /*0x94*/ u16 state;
    /*0x96*/ u8 filler_96[0xD2 - 0x96];
    /*0xD2*/ u8 releasePokeballSpriteId;
    /*0xD3*/ u8 bouncingPokeballSpriteId;
    /*0xD4*/ u16 texX;
    /*0xD6*/ u16 texY;
    /*0xD8*/ u16 neverRead_D8;
    /*0xDA*/ u16 neverRead_DA;
    /*0xDC*/ u16 scrX;
    /*0xDE*/ u16 scrY;
    /*0xE0*/ s16 bg1vofs;
    /*0xE2*/ s16 bg1hofs;
    /*0xE4*/ s16 bg2vofs;
    /*0xE6*/ s16 bg2hofs;
    /*0xE8*/ u16 sXY;
    /*0xEA*/ u16 gbaScale;
    /*0xEC*/ u16 alpha;
    /*0xEE*/ bool8 isLinkTrade;
    /*0xF0*/ u16 monSpecies[2];
    /*0xF4*/ u16 cachedMapMusic;
    /*0xF6*/ u8 textColors[3];
    /*0xF9*/ u8 filler_F9;
    /*0xFA*/ bool8 isCableTrade;
    /*0xFB*/ u8 wirelessWinLeft;
    /*0xFC*/ u8 wirelessWinTop;
    /*0xFD*/ u8 wirelessWinRight;
    /*0xFE*/ u8 wirelessWinBottom;
} *sTradeData = {NULL};

static bool32 IsWirelessTrade(void);
static void CB2_CreateTradeMenu(void);
static void VBlankCB_TradeMenu(void);
static void CB2_TradeMenu(void);
static void LoadTradeBgGfx(u8);
static void SetTradePartyMonsVisible(void);
static bool8 BufferTradeParties(void);
static void CB1_SendOrReactToLinkTradeData(void);
static void CallTradeMenuFunc(void);
static void SetSelectedMon(u8);
static void DrawTradeMenuParty(u8);
static u8 GetMonNicknameWidth(u8 *, u8, u8);
static void BufferTradeMonMoves(u8 *, u8, u8);
static void PrintPartyNicknamesForTradeMenu(u8);
static void DrawTradeMenuPartyMonInfo(u8, u8, u8, u8, u8, u8);
static void DrawTradeMenuPartyInfo(u8);
static void PrintNicknamesForTradeMenu(void);
static void RedrawTradeMenuParty(u8);
static void Task_DrawSelectionSummary(u8);
static void Task_DrawSelectionTrade(u8);
static void QueueAction(u16, u8);
static u32 GetNumQueuedActions(void);
static void DoQueuedActions(void);
static void PrintTradeMessage(u8);
static bool8 LoadTradeMenuSpriteSheetsAndPalettes(void);
static void DrawBottomRowText(const u8 *, u8 *, u8);
static void SetTradePartyLiveStatuses(u8);
static void GetTradePartyHPBarLevels(u8);
static void SetTradePartyHPBarSprites(void);
static void SaveTradeGiftRibbons(void);
static u32 CanTradeSelectedMon(struct Pokemon *, int, int);
static void SpriteCB_LinkMonGlow(struct Sprite *);
static void SpriteCB_LinkMonShadow(struct Sprite *);
static void SpriteCB_CableEndSending(struct Sprite *);
static void SpriteCB_CableEndReceiving(struct Sprite *);
static void SpriteCB_GbaScreen(struct Sprite *);
static void InitTradeBgInternal(void);
static void CB2_UpdateInGameTrade(void);
static void SetTradeSequenceBgGpuRegs(u8);
static void LoadTradeSequenceSpriteSheetsAndPalettes(void);
static void BufferTradeSceneStrings(void);
static bool8 AnimateTradeSequence(void);
static bool8 AnimateTradeSequenceCable(void);
static bool8 AnimateTradeSequenceWireless(void);
static void SpriteCB_BouncingPokeball(struct Sprite *);
static void SpriteCB_BouncingPokeballDepart(struct Sprite *);
static void SpriteCB_BouncingPokeballDepartEnd(struct Sprite *);
static void SpriteCB_BouncingPokeballArrive(struct Sprite *);
static void BufferInGameTradeMonName(void);
static void SetInGameTradeMail(struct MailStruct *, const struct InGameTrade *);
static void CB2_UpdateLinkTrade(void);
static void CB2_TryFinishTrade(void);
static void CB2_SaveAndEndTrade(void);
static void CB2_FreeTradeData(void);
static void Task_InGameTrade(u8);
static void CheckPartnersMonForRibbons(void);
static void Task_AnimateWirelessSignal(u8);
static void Task_NarrowWindowForCrossing_Wireless(u8);
static void Task_NarrowWindowForCrossing_Cable(u8);
static void CB2_SaveAndEndWirelessTrade(void);

#include "data/trade.h"

static bool8 SendLinkData(const void *linkData, u32 size)
{
    if (gPlayerCurrActivity == ACTIVITY_29)
    {
        rfu_NI_setSendData(lman.acceptSlot_flag, 84, linkData, size);
        return TRUE;
    }
    else
    {
        return SendBlock(0, linkData, size);
    }
}

static void RequestLinkData(u8 type)
{
    SendBlockRequest(type);
}

static bool32 IsLinkTradeTaskFinished(void)
{
    if (gPlayerCurrActivity == ACTIVITY_29)
    {
        if (gRfuSlotStatusNI[sub_800E87C(lman.acceptSlot_flag)]->send.state == 0)
            return TRUE;
        else
            return FALSE;
    }
    else
    {
        return IsLinkTaskFinished();
    }
}

static u32 _GetBlockReceivedStatus(void)
{
    return GetBlockReceivedStatus();
}

static void TradeResetReceivedFlags(void)
{
    if (IsWirelessTrade())
        rfu_clearSlot(12, lman.acceptSlot_flag);
    else
        ResetBlockReceivedFlags();
}

static void TradeResetReceivedFlag(u32 who)
{
    if (IsWirelessTrade())
        rfu_clearSlot(12, lman.acceptSlot_flag);
    else
        ResetBlockReceivedFlag(who);
}

static bool32 IsWirelessTrade(void)
{
    if (gWirelessCommType && gPlayerCurrActivity == ACTIVITY_29)
        return TRUE;
    else
        return FALSE;
}

static void SetTradeLinkStandbyCallback(u8 unused)
{
    SetLinkStandbyCallback();
}

static bool32 _IsLinkTaskFinished(void)
{
    return IsLinkTaskFinished();
}

static void InitTradeMenu(void)
{
    ResetSpriteData();
    FreeAllSpritePalettes();
    ResetTasks();
    ResetPaletteFade();

    gPaletteFade.bufferTransferDisabled = TRUE;

    SetVBlankCallback(VBlankCB_TradeMenu);
    LoadPalette(gUnknown_0860F074, 0xF0, 20);
    LoadPalette(gUnknown_0860F074, 0xD0, 20);
    ResetBgsAndClearDma3BusyFlags(0);
    InitBgsFromTemplates(0, sTradeMenuBgTemplates, ARRAY_COUNT(sTradeMenuBgTemplates));
    SetBgTilemapBuffer(1, sTradeMenuData->tilemapBuffer);

    if (InitWindows(sTradeMenuWindowTemplates))
    {
        u32 i;

        DeactivateAllTextPrinters();

        for (i = 0; i < 18; i++)
        {
            ClearWindowTilemap(i);
            FillWindowPixelBuffer(i, PIXEL_FILL(0));
        }

        FillBgTilemapBufferRect(0, 0, 0, 0, 30, 20, 15);
        LoadUserWindowBorderGfx_(0, 20, 0xC0);
        LoadUserWindowBorderGfx(2, 1, 0xE0);
        LoadMonIconPalettes();
        sTradeMenuData->bufferPartyState = 0;
        sTradeMenuData->tradeMenuFunc = 0;
        sTradeMenuData->neverRead_70 = 0;
        sTradeMenuData->drawPartyState[TRADE_PLAYER] = 0;
        sTradeMenuData->drawPartyState[TRADE_PARTNER] = 0;
        sTradeMenuData->playerLinkFlagStatus = 0;
        sTradeMenuData->partnerLinkFlagStatus = 0;
        sTradeMenuData->timer = 0;
    }
}

void CB2_StartCreateTradeMenu(void)
{
    SetMainCallback2(CB2_CreateTradeMenu);
    gMain.callback1 = NULL;
    gEnemyPartyCount = 0;
}

static void CB2_CreateTradeMenu(void)
{
    int i;
    struct SpriteTemplate temp;
    u8 id;
    u32 xPos;

    switch (gMain.state)
    {
    case 0:
        sTradeMenuData = AllocZeroed(sizeof(*sTradeMenuData));
        InitTradeMenu();
        sMenuTextAllocBuffer = AllocZeroed(GFXTAG_MENU_TEXT_COUNT * 256);

        for (i = 0; i < GFXTAG_MENU_TEXT_COUNT; i++)
            sMenuTextTileBuffers[i] = &sMenuTextAllocBuffer[i * 256];

        gMain.state++;
        break;
    case 1:
        gPaletteFade.bufferTransferDisabled = FALSE;

        for (i = 0; i < PARTY_SIZE; i++)
            CreateMon(&gEnemyParty[i], SPECIES_NONE, 0, USE_RANDOM_IVS, FALSE, 0, OT_ID_PLAYER_ID, 0);

        PrintTradeMessage(TRADE_MSG_STANDBY);
        ShowBg(0);

        if (!gReceivedRemoteLinkPlayers)
        {
            gLinkType = LINKTYPE_TRADE_CONNECTING;
            sTradeMenuData->timer = 0;

            if (gWirelessCommType)
            {
                SetWirelessCommType1();
                OpenLink();
                CreateTask_RfuIdle();
            }
            else
            {
                OpenLink();
                gMain.state++;
                CreateTask(Task_WaitForLinkPlayerConnection, 1);
            }
        }
        else
        {
            gMain.state = 4;
        }
        break;
    case 2:
        sTradeMenuData->timer++;
        if (sTradeMenuData->timer > 11)
        {
            sTradeMenuData->timer = 0;
            gMain.state++;
        }
        break;
    case 3:
        if (GetLinkPlayerCount_2() >= GetSavedPlayerCount())
        {
            if (IsLinkMaster())
            {
                if (++sTradeMenuData->timer > 30)
                {
                    CheckShouldAdvanceLinkState();
                    gMain.state++;
                }
            }
            else
            {
                gMain.state++;
            }
        }
        break;
    case 4:
        if (gReceivedRemoteLinkPlayers == TRUE && IsLinkPlayerDataExchangeComplete() == TRUE)
        {
            DestroyTask_RfuIdle();
            CalculatePlayerPartyCount();
            gMain.state++;
            sTradeMenuData->timer = 0;
            if (gWirelessCommType)
            {
                sub_801048C(TRUE);
                SetLinkStandbyCallback();
            }
        }
        break;
    case 5:
        if (gWirelessCommType)
        {
            if (IsLinkRfuTaskFinished())
            {
                gMain.state++;
                LoadWirelessStatusIndicatorSpriteGfx();
                CreateWirelessStatusIndicatorSprite(0, 0);
            }
        }
        else
        {
            gMain.state++;
        }
        break;
    case 6:
        if (BufferTradeParties())
        {
            SaveTradeGiftRibbons();
            gMain.state++;
        }
        break;
    case 7:
        CalculateEnemyPartyCount();
        SetGpuReg(REG_OFFSET_DISPCNT, 0);
        SetGpuReg(REG_OFFSET_BLDCNT, 0);
        sTradeMenuData->partyCounts[TRADE_PLAYER] = gPlayerPartyCount;
        sTradeMenuData->partyCounts[TRADE_PARTNER] = gEnemyPartyCount;

        for (i = 0; i < sTradeMenuData->partyCounts[TRADE_PLAYER]; i++)
        {
            struct Pokemon *mon = &gPlayerParty[i];
            sTradeMenuData->partySpriteIds[TRADE_PLAYER][i] = CreateMonIcon(GetMonData(mon, MON_DATA_SPECIES2),
                                                         SpriteCB_MonIcon,
                                                         (sTradeMonSpriteCoords[i][0] * 8) + 14,
                                                         (sTradeMonSpriteCoords[i][1] * 8) - 12,
                                                         1,
                                                         GetMonData(mon, MON_DATA_PERSONALITY));
        }

        for (i = 0; i < sTradeMenuData->partyCounts[TRADE_PARTNER]; i++)
        {
            struct Pokemon *mon = &gEnemyParty[i];
            sTradeMenuData->partySpriteIds[TRADE_PARTNER][i] = CreateMonIcon(GetMonData(mon, MON_DATA_SPECIES2, NULL),
                                                         SpriteCB_MonIcon,
                                                         (sTradeMonSpriteCoords[i + PARTY_SIZE][0] * 8) + 14,
                                                         (sTradeMonSpriteCoords[i + PARTY_SIZE][1] * 8) - 12,
                                                         1,
                                                         GetMonData(mon, MON_DATA_PERSONALITY));
        }
        gMain.state++;
        break;
    case 8:
        LoadHeldItemIcons();
        DrawHeldItemIconsForTrade(&sTradeMenuData->partyCounts[0], sTradeMenuData->partySpriteIds[0], TRADE_PLAYER);
        gMain.state++;
        break;
    case 9:
        DrawHeldItemIconsForTrade(&sTradeMenuData->partyCounts[0], sTradeMenuData->partySpriteIds[0], TRADE_PARTNER);
        gMain.state++;
        break;
    case 10:
        DrawTextWindowAndBufferTiles(gSaveBlock2Ptr->playerName, sMenuTextTileBuffers[GFXTAG_PLAYER_NAME_L], 0, 0, 3);
        id = GetMultiplayerId();
        DrawTextWindowAndBufferTiles(gLinkPlayers[id ^ 1].name, sMenuTextTileBuffers[GFXTAG_PARTNER_NAME_L], 0, 0, 3);
        DrawTextWindowAndBufferTiles(sTradeActionTexts[TRADE_TEXT_CANCEL], sMenuTextTileBuffers[GFXTAG_CANCEL_L], 0, 0, 2);
        DrawBottomRowText(sTradeActionTexts[TRADE_TEXT_CHOOSE_MON], sMenuTextTileBuffers[GFXTAG_CHOOSE_PKMN_L], 24);
        gMain.state++;
        sTradeMenuData->timer = 0;
        break;
    case 11:
        if (LoadTradeMenuSpriteSheetsAndPalettes())
            gMain.state++;
        break;
    case 12:
        // Create player's name text sprites
        xPos = GetStringCenterAlignXOffset(1, gSaveBlock2Ptr->playerName, 120);
        for (i = 0; i < GFXTAG_PLAYER_NAME; i++)
        {
            temp = sSpriteTemplate_MenuText;
            temp.tileTag += i + GFXTAG_PLAYER_NAME_L;
            CreateSprite(&temp, xPos + (i * 32) + 16, 10, 1);
        }

        // Create partner's name text sprites
        xPos = GetStringCenterAlignXOffset(1, gLinkPlayers[GetMultiplayerId() ^ 1].name, 120);
        for (i = 0; i < GFXTAG_PARTNER_NAME; i++)
        {
            temp = sSpriteTemplate_MenuText;
            temp.tileTag += i + GFXTAG_PARTNER_NAME_L;
            CreateSprite(&temp, xPos + (i * 32) + 136, 10, 1);
        }
        gMain.state++;
        break;
    case 13:
        // Create Cancel text sprites
        temp = sSpriteTemplate_MenuText;
        temp.tileTag += GFXTAG_CANCEL_L;
        CreateSprite(&temp, 215, 152, 1);
        temp = sSpriteTemplate_MenuText;
        temp.tileTag += GFXTAG_CANCEL_R;
        CreateSprite(&temp, 247, 152, 1);

        // Create Choose a Pokémon text sprites (only 3 are needed, other 3 are empty)
        for (i = 0; i < GFXTAG_CHOOSE_PKMN; i++)
        {
            temp = sSpriteTemplate_MenuText;
            temp.tileTag += i + GFXTAG_CHOOSE_PKMN_L;
            CreateSprite(&temp, (i * 32) + 24, 150, 1);
        }

        sTradeMenuData->cursorSpriteId = CreateSprite(&sSpriteTemplate_Cursor, sTradeMonSpriteCoords[0][0] * 8 + 32, sTradeMonSpriteCoords[0][1] * 8, 2);
        sTradeMenuData->cursorPosition = 0;
        gMain.state++;
        rbox_fill_rectangle(0);
        break;
    case 14:
        SetTradePartyLiveStatuses(TRADE_PLAYER);
        PrintPartyNicknamesForTradeMenu(TRADE_PLAYER);
        sTradeMenuData->bg2hofs = 0;
        sTradeMenuData->bg3hofs = 0;
        SetTradePartyMonsVisible();
        gMain.state++;
        PlayBGM(MUS_SCHOOL);
        break;
    case 15:
        SetTradePartyLiveStatuses(TRADE_PARTNER);
        PrintPartyNicknamesForTradeMenu(TRADE_PARTNER);
        gMain.state++;
        // fallthrough
    case 16:
        LoadTradeBgGfx(0);
        gMain.state++;
        break;
    case 17:
        LoadTradeBgGfx(1);
        gMain.state++;
        break;
    case 18:
        BeginNormalPaletteFade(PALETTES_ALL, 0, 16, 0, RGB_BLACK);
        gMain.state++;
        break;
    case 19:
        SetGpuReg(REG_OFFSET_DISPCNT, DISPCNT_OBJ_1D_MAP | DISPCNT_OBJ_ON);
        LoadTradeBgGfx(2);
        gMain.state++;
        break;
    case 20:
        GetTradePartyHPBarLevels(TRADE_PLAYER);
        gMain.state++;
        break;
    case 21:
        GetTradePartyHPBarLevels(TRADE_PARTNER);
        SetTradePartyHPBarSprites();
        gMain.state++;
        break;
    case 22:
        if (!gPaletteFade.active)
        {
            gMain.callback1 = CB1_SendOrReactToLinkTradeData;
            SetMainCallback2(CB2_TradeMenu);
        }
        break;
    }

    RunTextPrinters();
    RunTasks();
    AnimateSprites();
    BuildOamBuffer();
    UpdatePaletteFade();
}

static void CB2_ReturnToTradeMenu(void)
{
    int i;
    struct SpriteTemplate temp;
    u8 id;
    u32 xPos;

    switch (gMain.state)
    {
    case 0:
        InitTradeMenu();
        gMain.state++;
        break;
    case 1:
        gMain.state++;
        sTradeMenuData->timer = 0;
        break;
    case 2:
        gMain.state++;
        break;
    case 3:
        gMain.state++;
        break;
    case 4:
        CalculatePlayerPartyCount();
        gMain.state++;
        break;
    case 5:
        if (gWirelessCommType)
        {
            LoadWirelessStatusIndicatorSpriteGfx();
            CreateWirelessStatusIndicatorSprite(0, 0);
        }
        gMain.state++;
        break;
    case 6:
        gMain.state++;
        break;
    case 7:
        CalculateEnemyPartyCount();
        sTradeMenuData->partyCounts[TRADE_PLAYER] = gPlayerPartyCount;
        sTradeMenuData->partyCounts[TRADE_PARTNER] = gEnemyPartyCount;
        ClearWindowTilemap(0);
        PrintPartyNicknamesForTradeMenu(TRADE_PLAYER);
        PrintPartyNicknamesForTradeMenu(TRADE_PARTNER);

        for (i = 0; i < sTradeMenuData->partyCounts[TRADE_PLAYER]; i++)
        {
            struct Pokemon *mon = &gPlayerParty[i];
            sTradeMenuData->partySpriteIds[TRADE_PLAYER][i] = CreateMonIcon(GetMonData(mon, MON_DATA_SPECIES2, NULL),
                                                         SpriteCB_MonIcon,
                                                         (sTradeMonSpriteCoords[i][0] * 8) + 14,
                                                         (sTradeMonSpriteCoords[i][1] * 8) - 12,
                                                         1,
                                                         GetMonData(mon, MON_DATA_PERSONALITY));
        }

        for (i = 0; i < sTradeMenuData->partyCounts[TRADE_PARTNER]; i++)
        {
            struct Pokemon *mon = &gEnemyParty[i];
            sTradeMenuData->partySpriteIds[TRADE_PARTNER][i] = CreateMonIcon(GetMonData(mon, MON_DATA_SPECIES2, NULL),
                                                         SpriteCB_MonIcon,
                                                         (sTradeMonSpriteCoords[i + PARTY_SIZE][0] * 8) + 14,
                                                         (sTradeMonSpriteCoords[i + PARTY_SIZE][1] * 8) - 12,
                                                         1,
                                                         GetMonData(mon, MON_DATA_PERSONALITY));
        }
        gMain.state++;
        break;
    case 8:
        LoadHeldItemIcons();
        DrawHeldItemIconsForTrade(&sTradeMenuData->partyCounts[0], sTradeMenuData->partySpriteIds[0], TRADE_PLAYER);
        gMain.state++;
        break;
    case 9:
        DrawHeldItemIconsForTrade(&sTradeMenuData->partyCounts[0], sTradeMenuData->partySpriteIds[0], TRADE_PARTNER);
        gMain.state++;
        break;
    case 10:
        DrawTextWindowAndBufferTiles(gSaveBlock2Ptr->playerName, sMenuTextTileBuffers[GFXTAG_PLAYER_NAME_L], 0, 0, 3);
        id = GetMultiplayerId();
        DrawTextWindowAndBufferTiles(gLinkPlayers[id ^ 1].name, sMenuTextTileBuffers[GFXTAG_PARTNER_NAME_L], 0, 0, 3);
        DrawTextWindowAndBufferTiles(sTradeActionTexts[TRADE_TEXT_CANCEL], sMenuTextTileBuffers[GFXTAG_CANCEL_L], 0, 0, 2);
        DrawBottomRowText(sTradeActionTexts[TRADE_TEXT_CHOOSE_MON], sMenuTextTileBuffers[GFXTAG_CHOOSE_PKMN_L], 24);
        gMain.state++;
        sTradeMenuData->timer = 0;
        break;
    case 11:
        if (LoadTradeMenuSpriteSheetsAndPalettes())
            gMain.state++;
        break;
    case 12:
        // Create player's name text sprites
        xPos = GetStringCenterAlignXOffset(1, gSaveBlock2Ptr->playerName, 120);
        for (i = 0; i < GFXTAG_PLAYER_NAME; i++)
        {
            temp = sSpriteTemplate_MenuText;
            temp.tileTag += i + GFXTAG_PLAYER_NAME_L;
            CreateSprite(&temp, xPos + (i * 32) + 16, 10, 1);
        }

        // Create partner's name text sprites
        xPos = GetStringCenterAlignXOffset(1, gLinkPlayers[GetMultiplayerId() ^ 1].name, 120);
        for (i = 0; i < GFXTAG_PARTNER_NAME; i++)
        {
            temp = sSpriteTemplate_MenuText;
            temp.tileTag += i + GFXTAG_PARTNER_NAME_L;
            CreateSprite(&temp, xPos + (i * 32) + 136, 10, 1);
        }
        gMain.state++;
        break;
    case 13:
        // Create Cancel text sprites
        temp = sSpriteTemplate_MenuText;
        temp.tileTag += GFXTAG_CANCEL_L;
        CreateSprite(&temp, 215, 152, 1);
        temp = sSpriteTemplate_MenuText;
        temp.tileTag += GFXTAG_CANCEL_R;
        CreateSprite(&temp, 247, 152, 1);

        // Create Choose a Pokémon text sprites
        for (i = 0; i < GFXTAG_CHOOSE_PKMN; i++)
        {
            temp = sSpriteTemplate_MenuText;
            temp.tileTag += i + GFXTAG_CHOOSE_PKMN_L;
            CreateSprite(&temp, (i * 32) + 24, 150, 1);
        }

        if (sTradeMenuData->cursorPosition < PARTY_SIZE)
            sTradeMenuData->cursorPosition = gLastViewedMonIndex;
        else
            sTradeMenuData->cursorPosition = gLastViewedMonIndex + PARTY_SIZE;

        sTradeMenuData->cursorSpriteId = CreateSprite(&sSpriteTemplate_Cursor, 
                                                     sTradeMonSpriteCoords[sTradeMenuData->cursorPosition][0] * 8 + 32, 
                                                     sTradeMonSpriteCoords[sTradeMenuData->cursorPosition][1] * 8, 2);
        gMain.state = 16;
        break;
    case 16:
        LoadTradeBgGfx(0);
        gMain.state++;
        break;
    case 17:
        LoadTradeBgGfx(1);
        sTradeMenuData->bg2hofs = 0;
        sTradeMenuData->bg3hofs = 0;
        SetTradePartyMonsVisible();
        gMain.state++;
        break;
    case 18:
        gPaletteFade.bufferTransferDisabled = FALSE;
        BlendPalettes(PALETTES_ALL, 16, RGB_BLACK);
        BeginNormalPaletteFade(PALETTES_ALL, 0, 16, 0, RGB_BLACK);
        gMain.state++;
        break;
    case 19:
        SetGpuReg(REG_OFFSET_DISPCNT, DISPCNT_OBJ_1D_MAP | DISPCNT_OBJ_ON);
        LoadTradeBgGfx(2);
        gMain.state++;
        break;
    case 20:
        gMain.state++;
        break;
    case 21:
        SetTradePartyHPBarSprites();
        gMain.state++;
        break;
    case 22:
        if (!gPaletteFade.active)
        {
            SetMainCallback2(CB2_TradeMenu);
        }
        break;
    }

    RunTasks();
    AnimateSprites();
    BuildOamBuffer();
    UpdatePaletteFade();
}

static void VBlankCB_TradeMenu(void)
{
    LoadOam();
    ProcessSpriteCopyRequests();
    TransferPlttBuffer();
}

static void LinkTradeFadeOut(void)
{
    if (++sTradeMenuData->timer > 15)
    {
        BeginNormalPaletteFade(PALETTES_ALL, 0, 0, 16, RGB_BLACK);
        sTradeMenuData->tradeMenuFunc = TRADEMENUFUNC_LINK_TRADE_WAIT_FADE;
    }
}

static void LinkTradeWaitForFade(void)
{
    if (!gPaletteFade.active)
    {
        gSelectedTradeMonPositions[TRADE_PLAYER] = sTradeMenuData->cursorPosition;
        gSelectedTradeMonPositions[TRADE_PARTNER] = sTradeMenuData->partnerCursorPosition;

        if (gWirelessCommType)
        {
            sTradeMenuData->tradeMenuFunc = TRADEMENUFUNC_LINK_TRADE_WAIT_QUEUE;
        }
        else
        {
            SetCloseLinkCallbackAndType(32);
            sTradeMenuData->tradeMenuFunc = TRADEMENUFUNC_START_LINK_TRADE;
        }
    }
}

static void SetLinkTradeCallbacks(void)
{
    gMain.savedCallback = CB2_StartCreateTradeMenu;

    // Wireless Link Trade
    if (gWirelessCommType)
    {
        if (IsLinkRfuTaskFinished())
        {
            Free(sMenuTextAllocBuffer);
            FreeAllWindowBuffers();
            Free(sTradeMenuData);
            gMain.callback1 = NULL;
            DestroyWirelessStatusIndicatorSprite();
            SetMainCallback2(CB2_LinkTrade);
        }
    }
    // Cable Link Trade
    else
    {
        if (!gReceivedRemoteLinkPlayers)
        {
            Free(sMenuTextAllocBuffer);
            FreeAllWindowBuffers();
            Free(sTradeMenuData);
            gMain.callback1 = NULL;
            SetMainCallback2(CB2_LinkTrade);
        }
    }
}

static void CB2_TradeMenu(void)
{
    CallTradeMenuFunc();
    DoQueuedActions();
    DrawTradeMenuParty(TRADE_PLAYER);
    DrawTradeMenuParty(TRADE_PARTNER);

    SetGpuReg(REG_OFFSET_BG2HOFS, sTradeMenuData->bg2hofs++);
    SetGpuReg(REG_OFFSET_BG3HOFS, sTradeMenuData->bg3hofs--);

    RunTextPrintersAndIsPrinter0Active();
    RunTasks();
    AnimateSprites();
    BuildOamBuffer();
    UpdatePaletteFade();
}

static void LoadTradeBgGfx(u8 state)
{
    int i;

    switch (state)
    {
    case 0:
        LoadPalette(gTradeMenu_Pal, 0, 0x60);
        LoadBgTiles(1, gTradeMenu_Gfx, 0x1280, 0);
        CopyToBgTilemapBufferRect_ChangePalette(1, gUnknown_08DDCF04, 0, 0, 32, 20, 0);
        LoadBgTilemap(2, sTradeStripesBG2Tilemap, 0x800, 0);
        break;
    case 1:
        LoadBgTilemap(3, sTradeStripesBG3Tilemap, 0x800, 0);
        DrawTradeMenuPartyInfo(TRADE_PLAYER);
        DrawTradeMenuPartyInfo(TRADE_PARTNER);
        CopyBgTilemapBufferToVram(1);
        break;
    case 2:
        for (i = 0; i < 4; i++)
        {
            SetGpuReg(REG_OFFSET_BG0HOFS + (i * 2), 0);
        }
        ShowBg(0);
        ShowBg(1);
        ShowBg(2);
        ShowBg(3);
        break;
    }
}

static void SetTradePartyMonsVisible(void)
{
    int i;

    for (i = 0; i < PARTY_SIZE; i++)
    {
        if (i < sTradeMenuData->partyCounts[TRADE_PLAYER])
        {
            gSprites[sTradeMenuData->partySpriteIds[TRADE_PLAYER][i]].invisible = FALSE;
            sTradeMenuData->monPresent[i] = TRUE;
        }
        else
        {
            sTradeMenuData->monPresent[i] = FALSE;
        }

        if (i < sTradeMenuData->partyCounts[TRADE_PARTNER])
        {
            gSprites[sTradeMenuData->partySpriteIds[TRADE_PARTNER][i]].invisible = FALSE;
            sTradeMenuData->monPresent[i + PARTY_SIZE] = TRUE;
        }
        else
        {
            sTradeMenuData->monPresent[i + PARTY_SIZE] = FALSE;
        }
    }

    sTradeMenuData->neverRead_44 = TRUE;
}

// why not just use memcpy?
static void Trade_Memcpy(void *dataDest, const void *dataSrc, u32 count)
{
    u8 *dest = dataDest;
    const u8 *src = dataSrc;
    u32 i;

    for (i = 0; i < count; i++)
    {
        dest[i] = src[i];
    }
}

static bool8 BufferTradeParties(void)
{
    u8 id = GetMultiplayerId();
    int i;
    struct Pokemon *mon;

    switch (sTradeMenuData->bufferPartyState)
    {
    case 0:
        // The parties are sent in pairs rather than all at once
        Trade_Memcpy(gBlockSendBuffer, &gPlayerParty[0], 2 * sizeof(struct Pokemon));
        sTradeMenuData->bufferPartyState++;
        sTradeMenuData->timer = 0;
        break;
    case 1:
        if (IsLinkTradeTaskFinished())
        {
            if (_GetBlockReceivedStatus() == 0)
            {
                sTradeMenuData->bufferPartyState++;
            }
            else
            {
                TradeResetReceivedFlags();
                sTradeMenuData->bufferPartyState++;
            }
        }
        break;
    case 3:
        if (id == 0)
        {
            RequestLinkData(1);
        }
        sTradeMenuData->bufferPartyState++;
        break;
    case 4:
        if (_GetBlockReceivedStatus() == 3)
        {
            Trade_Memcpy(&gEnemyParty[0], gBlockRecvBuffer[id ^ 1], 2 * sizeof(struct Pokemon));
            TradeResetReceivedFlags();
            sTradeMenuData->bufferPartyState++;
        }
        break;
    case 5:
        Trade_Memcpy(gBlockSendBuffer, &gPlayerParty[2], 2 * sizeof(struct Pokemon));
        sTradeMenuData->bufferPartyState++;
        break;
    case 7:
        if (id == 0)
        {
            RequestLinkData(1);
        }
        sTradeMenuData->bufferPartyState++;
        break;
    case 8:
        if (_GetBlockReceivedStatus() == 3)
        {
            Trade_Memcpy(&gEnemyParty[2], gBlockRecvBuffer[id ^ 1],  2 * sizeof(struct Pokemon));
            TradeResetReceivedFlags();
            sTradeMenuData->bufferPartyState++;
        }
        break;
    case 9:
        Trade_Memcpy(gBlockSendBuffer, &gPlayerParty[4], 2 * sizeof(struct Pokemon));
        sTradeMenuData->bufferPartyState++;
        break;
    case 11:
        if (id == 0)
        {
            RequestLinkData(1);
        }
        sTradeMenuData->bufferPartyState++;
        break;
    case 12:
        if (_GetBlockReceivedStatus() == 3)
        {
            Trade_Memcpy(&gEnemyParty[4], gBlockRecvBuffer[id ^ 1], 2 * sizeof(struct Pokemon));
            TradeResetReceivedFlags();
            sTradeMenuData->bufferPartyState++;
        }
        break;
    case 13:
        Trade_Memcpy(gBlockSendBuffer, gSaveBlock1Ptr->mail, PARTY_SIZE * sizeof(struct MailStruct) + 4);
        sTradeMenuData->bufferPartyState++;
        break;
    case 15:
        if (id == 0)
        {
            RequestLinkData(3);
        }
        sTradeMenuData->bufferPartyState++;
        break;
    case 16:
        if (_GetBlockReceivedStatus() == 3)
        {
            Trade_Memcpy(gTradeMail, gBlockRecvBuffer[id ^ 1], PARTY_SIZE * sizeof(struct MailStruct));
            TradeResetReceivedFlags();
            sTradeMenuData->bufferPartyState++;
        }
        break;
    case 17:
        Trade_Memcpy(gBlockSendBuffer, gSaveBlock1Ptr->giftRibbons, sizeof(sTradeMenuData->giftRibbons));
        sTradeMenuData->bufferPartyState++;
        break;
    case 19:
        if (id == 0)
        {
            RequestLinkData(4);
        }
        sTradeMenuData->bufferPartyState++;
        break;
    case 20:
        if (_GetBlockReceivedStatus() == 3)
        {
            Trade_Memcpy(sTradeMenuData->giftRibbons, gBlockRecvBuffer[id ^ 1], sizeof(sTradeMenuData->giftRibbons));
            TradeResetReceivedFlags();
            sTradeMenuData->bufferPartyState++;
        }
        break;
    case 21:
        for (i = 0, mon = gEnemyParty; i < PARTY_SIZE; mon++, i++)
        {
            u8 name[POKEMON_NAME_LENGTH + 1];
            u16 species = GetMonData(mon, MON_DATA_SPECIES);

            if (species != SPECIES_NONE)
            {
                if (species == SPECIES_SHEDINJA && GetMonData(mon, MON_DATA_LANGUAGE) != LANGUAGE_JAPANESE)
                {
                    GetMonData(mon, MON_DATA_NICKNAME, name);

                    if (!StringCompareWithoutExtCtrlCodes(name, sJPText_Shedinja))
                    {
                        SetMonData(mon, MON_DATA_NICKNAME, gSpeciesNames[SPECIES_SHEDINJA]);
                    }
                }
            }
        }
        return TRUE;
    // Delay until next state
    case 2:
    case 6:
    case 10:
    case 14:
    case 18:
        sTradeMenuData->timer++;
        if (sTradeMenuData->timer > 10)
        {
            sTradeMenuData->timer = 0;
            sTradeMenuData->bufferPartyState++;
        }
        break;
    }
    return FALSE;
}

static void DrawIsThisTradeOkay(void)
{
    DrawBottomRowText(sText_IsThisTradeOkay, (void *)(OBJ_VRAM0 + (sTradeMenuData->bottomTextTileStart * 32)), 24);
}

// mpId is unused
static void UpdateLinkTradeFlags(u8 mpId, u8 status)
{
    if (status & 1)
    {
        switch (gBlockRecvBuffer[0][0])
        {
        case LINKCMD_REQUEST_CANCEL:
            sTradeMenuData->playerLinkFlagChoseAction = WANTS_TO_CANCEL;
            break;
        case LINKCMD_READY_TO_TRADE:
            sTradeMenuData->playerLinkFlagChoseAction = WANTS_TO_TRADE;
            break;
        case LINKCMD_INIT_BLOCK:
            sTradeMenuData->playerLinkFlagStatus = INITIATE_TRADE;
            break;
        case LINKCMD_READY_CANCEL_TRADE:
            sTradeMenuData->playerLinkFlagStatus = CANCEL_TRADE;
            break;
        }
        TradeResetReceivedFlag(0);
    }

    if (status & 2)
    {
        switch (gBlockRecvBuffer[1][0])
        {
        case LINKCMD_REQUEST_CANCEL:
            sTradeMenuData->partnerLinkFlagChoseAction = WANTS_TO_CANCEL;
            break;
        case LINKCMD_READY_TO_TRADE:
            sTradeMenuData->partnerCursorPosition = gBlockRecvBuffer[1][1] + 6;
            sTradeMenuData->partnerLinkFlagChoseAction = WANTS_TO_TRADE;
            break;
        case LINKCMD_INIT_BLOCK:
            sTradeMenuData->partnerLinkFlagStatus = INITIATE_TRADE;
            break;
        case LINKCMD_READY_CANCEL_TRADE:
            sTradeMenuData->partnerLinkFlagStatus = CANCEL_TRADE;
            break;
        }
        TradeResetReceivedFlag(1);
    }
}

// mpId is unused
static void ReactToLinkTradeData(u8 mpId, u8 status)
{
    if (status & 1)
    {
        switch (gBlockRecvBuffer[0][0])
        {
        case LINKCMD_BOTH_CANCEL_TRADE:
            BeginNormalPaletteFade(PALETTES_ALL, 0, 0, 16, RGB_BLACK);
            PrintTradeMessage(TRADE_MSG_WAITING_FOR_FRIEND);
            sTradeMenuData->tradeMenuFunc = TRADEMENUFUNC_CANCEL_TRADE_1;
            break;
        case LINKCMD_PARTNER_CANCEL_TRADE:
            PrintTradeMessage(TRADE_MSG_FRIEND_WANTS_TO_TRADE);
            sTradeMenuData->tradeMenuFunc = TRADEMENUFUNC_REDRAW_MAIN_MENU;
            break;
        case LINKCMD_SET_MONS_TO_TRADE:
            sTradeMenuData->partnerCursorPosition = gBlockRecvBuffer[0][1] + 6;
            rbox_fill_rectangle(0);
            SetSelectedMon(sTradeMenuData->cursorPosition);
            SetSelectedMon(sTradeMenuData->partnerCursorPosition);
            sTradeMenuData->tradeMenuFunc = TRADEMENUFUNC_CONFIRM_TRADE_PROMPT;
            break;
        case LINKCMD_START_TRADE:
            BeginNormalPaletteFade(PALETTES_ALL, 0, 0, 16, RGB_BLACK);
            sTradeMenuData->tradeMenuFunc = TRADEMENUFUNC_LINK_TRADE_WAIT_FADE;
            break;
        case LINKCMD_PLAYER_CANCEL_TRADE:
            PrintTradeMessage(TRADE_MSG_CANCELED);
            sTradeMenuData->tradeMenuFunc = TRADEMENUFUNC_REDRAW_MAIN_MENU;
        }
        TradeResetReceivedFlag(0);
    }

    if (status & 2)
        TradeResetReceivedFlag(1);
}

static void QueueLinkTradeData(void)
{
    if (sTradeMenuData->playerLinkFlagChoseAction && sTradeMenuData->partnerLinkFlagChoseAction)
    {
        if (sTradeMenuData->playerLinkFlagChoseAction == WANTS_TO_TRADE
            && sTradeMenuData->partnerLinkFlagChoseAction == WANTS_TO_TRADE)
        {
            sTradeMenuData->tradeMenuFunc = TRADEMENUFUNC_BOTH_MONS_SELECTED;
            sTradeMenuData->linkData[0] = LINKCMD_SET_MONS_TO_TRADE;
            sTradeMenuData->linkData[1] = sTradeMenuData->cursorPosition;
            QueueAction(QUEUE_DELAY_DATA, QUEUE_SEND_DATA);
            sTradeMenuData->playerLinkFlagChoseAction = sTradeMenuData->partnerLinkFlagChoseAction = 0;
        }
        else if (sTradeMenuData->playerLinkFlagChoseAction == WANTS_TO_TRADE
              && sTradeMenuData->partnerLinkFlagChoseAction == WANTS_TO_CANCEL)
        {
            PrintTradeMessage(TRADE_MSG_CANCELED);
            sTradeMenuData->linkData[0] = LINKCMD_PARTNER_CANCEL_TRADE;
            sTradeMenuData->linkData[1] = 0;
            QueueAction(QUEUE_DELAY_DATA, QUEUE_SEND_DATA);
            sTradeMenuData->playerLinkFlagStatus = sTradeMenuData->partnerLinkFlagStatus = 0;
            sTradeMenuData->playerLinkFlagChoseAction = sTradeMenuData->partnerLinkFlagChoseAction = 0;
            sTradeMenuData->tradeMenuFunc = TRADEMENUFUNC_REDRAW_MAIN_MENU;
        }
        else if (sTradeMenuData->playerLinkFlagChoseAction == WANTS_TO_CANCEL
              && sTradeMenuData->partnerLinkFlagChoseAction == WANTS_TO_TRADE)
        {
            PrintTradeMessage(TRADE_MSG_FRIEND_WANTS_TO_TRADE);
            sTradeMenuData->linkData[0] = LINKCMD_PLAYER_CANCEL_TRADE;
            sTradeMenuData->linkData[1] = 0;
            QueueAction(QUEUE_DELAY_DATA, QUEUE_SEND_DATA);
            sTradeMenuData->playerLinkFlagStatus = sTradeMenuData->partnerLinkFlagStatus = 0;
            sTradeMenuData->playerLinkFlagChoseAction = sTradeMenuData->partnerLinkFlagChoseAction = 0;
            sTradeMenuData->tradeMenuFunc = TRADEMENUFUNC_REDRAW_MAIN_MENU;
        }
        else if (sTradeMenuData->playerLinkFlagChoseAction == WANTS_TO_CANCEL
              && sTradeMenuData->partnerLinkFlagChoseAction == WANTS_TO_CANCEL)
        {
            sTradeMenuData->linkData[0] = LINKCMD_BOTH_CANCEL_TRADE;
            sTradeMenuData->linkData[1] = 0;
            QueueAction(QUEUE_DELAY_DATA, QUEUE_SEND_DATA);
            BeginNormalPaletteFade(PALETTES_ALL, 0, 0, 16, RGB_BLACK);
            sTradeMenuData->playerLinkFlagChoseAction = sTradeMenuData->partnerLinkFlagChoseAction = 0;
            sTradeMenuData->tradeMenuFunc = TRADEMENUFUNC_CANCEL_TRADE_1;
        }
    }

    if (sTradeMenuData->playerLinkFlagStatus && sTradeMenuData->partnerLinkFlagStatus)
    {
        if (sTradeMenuData->playerLinkFlagStatus == INITIATE_TRADE
         && sTradeMenuData->partnerLinkFlagStatus == INITIATE_TRADE)
        {
            sTradeMenuData->linkData[0] = LINKCMD_START_TRADE;
            sTradeMenuData->linkData[1] = 0;
            QueueAction(QUEUE_DELAY_DATA, QUEUE_SEND_DATA);
            sTradeMenuData->playerLinkFlagStatus = 0;
            sTradeMenuData->partnerLinkFlagStatus = 0;
            sTradeMenuData->tradeMenuFunc = TRADEMENUFUNC_LINK_TRADE_FADE_OUT;
        }

        if (sTradeMenuData->playerLinkFlagStatus == CANCEL_TRADE
         || sTradeMenuData->partnerLinkFlagStatus == CANCEL_TRADE)
        {
            PrintTradeMessage(TRADE_MSG_CANCELED);
            sTradeMenuData->linkData[0] = LINKCMD_PLAYER_CANCEL_TRADE;
            sTradeMenuData->linkData[1] = 0;
            QueueAction(QUEUE_DELAY_DATA, QUEUE_SEND_DATA);
            sTradeMenuData->playerLinkFlagStatus = 0;
            sTradeMenuData->partnerLinkFlagStatus = 0;
            sTradeMenuData->tradeMenuFunc = TRADEMENUFUNC_REDRAW_MAIN_MENU;
        }
    }
}

static void _SetLinkData(u16 *linkData, u16 linkCmd, u16 cursorPosition)
{
    linkData[0] = linkCmd;
    linkData[1] = cursorPosition;
    QueueAction(QUEUE_DELAY_DATA, QUEUE_SEND_DATA);
}

static void SetLinkData(u16 linkCmd, u16 cursorPosition)
{
    _SetLinkData(sTradeMenuData->linkData, linkCmd, cursorPosition);
}

static void CB1_SendOrReactToLinkTradeData(void)
{
    u8 mpId = GetMultiplayerId();
    u8 status;

    if ((status = _GetBlockReceivedStatus()))
    {
        if (mpId == 0)
            UpdateLinkTradeFlags(mpId, status);
        else
            ReactToLinkTradeData(mpId, status);
    }

    if (mpId == 0)
        QueueLinkTradeData();
}

static u8 GetNewTradeMenuPosition(u8 oldPosition, u8 direction)
{
    int i;
    u8 newPosition = 0;

    for (i = 0; i < PARTY_SIZE; i++)
    {
        if (sTradeMenuData->monPresent[sTradeNextSelectedMonTable[oldPosition][direction][i]] == TRUE)
        {
            newPosition = sTradeNextSelectedMonTable[oldPosition][direction][i];
            break;
        }
    }

    return newPosition;
}

static void TradeMenuMoveCursor(u8 *cursorPosition, u8 direction)
{
    u8 newPosition = GetNewTradeMenuPosition(*cursorPosition, direction);

    if (newPosition == (PARTY_SIZE * 2)) // CANCEL
    {
        StartSpriteAnim(&gSprites[sTradeMenuData->cursorSpriteId], CURSOR_ANIM_ON_CANCEL);
        gSprites[sTradeMenuData->cursorSpriteId].pos1.x = DISPLAY_WIDTH - 16;
        gSprites[sTradeMenuData->cursorSpriteId].pos1.y = DISPLAY_HEIGHT;
    }
    else
    {
        StartSpriteAnim(&gSprites[sTradeMenuData->cursorSpriteId], CURSOR_ANIM_NORMAL);
        gSprites[sTradeMenuData->cursorSpriteId].pos1.x = sTradeMonSpriteCoords[newPosition][0] * 8 + 32;
        gSprites[sTradeMenuData->cursorSpriteId].pos1.y = sTradeMonSpriteCoords[newPosition][1] * 8;
    }

    if (*cursorPosition != newPosition)
    {
        PlaySE(SE_SELECT);
    }

    *cursorPosition = newPosition;
}

static void SetReadyToTrade(void)
{
    PrintTradeMessage(TRADE_MSG_STANDBY);
    sTradeMenuData->tradeMenuFunc = TRADEMENUFUNC_STANDBY;

    if (GetMultiplayerId() == 1)
        SetLinkData(LINKCMD_READY_TO_TRADE, sTradeMenuData->cursorPosition);
    else
        sTradeMenuData->playerLinkFlagChoseAction = WANTS_TO_TRADE;
}

static void TradeMenuProcessInput(void)
{
    if (JOY_REPEAT(DPAD_UP))
    {
        TradeMenuMoveCursor(&sTradeMenuData->cursorPosition, 0);
    }
    else if (JOY_REPEAT(DPAD_DOWN))
    {
        TradeMenuMoveCursor(&sTradeMenuData->cursorPosition, 1);
    }
    else if (JOY_REPEAT(DPAD_LEFT))
    {
        TradeMenuMoveCursor(&sTradeMenuData->cursorPosition, 2);
    }
    else if (JOY_REPEAT(DPAD_RIGHT))
    {
        TradeMenuMoveCursor(&sTradeMenuData->cursorPosition, 3);
    }

    if (JOY_NEW(A_BUTTON))
    {
        PlaySE(SE_SELECT);

        // Cursor is in player's party
        if (sTradeMenuData->cursorPosition < PARTY_SIZE)
        {
            DrawTextBorderOuter(1, 1, 14);
            FillWindowPixelBuffer(1, PIXEL_FILL(1));
            PrintMenuTable(1, ARRAY_COUNT(sSelectTradeMonActions), sSelectTradeMonActions);
            InitMenuInUpperLeftCornerPlaySoundWhenAPressed(1, 2, 0);
            PutWindowTilemap(1);
            CopyWindowToVram(1, 3);
            sTradeMenuData->tradeMenuFunc = TRADEMENUFUNC_SELECTED_MON;
        }
        // Cursor is in partner's party
        else if (sTradeMenuData->cursorPosition < PARTY_SIZE * 2)
        {
            BeginNormalPaletteFade(PALETTES_ALL, 0, 0, 16, RGB_BLACK);
            sTradeMenuData->tradeMenuFunc = TRADEMENUFUNC_SHOW_MON_SUMMARY;
        }
        // Cursor is on Cancel
        else if (sTradeMenuData->cursorPosition == PARTY_SIZE * 2)
        {
            CreateYesNoMenu(&sTradeYesNoWindowTemplate, 1, 14, 0);
            sTradeMenuData->tradeMenuFunc = TRADEMENUFUNC_CANCEL_TRADE_PROMPT;
            DrawBottomRowText(sTradeActionTexts[TRADE_TEXT_CANCEL_TRADE], (void *)(OBJ_VRAM0 + sTradeMenuData->bottomTextTileStart * 32), 24);
        }
    }
}

static void TradeMenuChooseMon(void)
{
    PrintNicknamesForTradeMenu();
    sTradeMenuData->tradeMenuFunc = TRADEMENUFUNC_MAIN_MENU;
    gSprites[sTradeMenuData->cursorSpriteId].invisible = FALSE;
    DrawBottomRowText(sTradeActionTexts[TRADE_TEXT_CHOOSE_MON], (void *)(OBJ_VRAM0 + sTradeMenuData->bottomTextTileStart * 32), 24);
}

static void TradeMenuProcessInput_SelectedMon(void)
{
    switch (Menu_ProcessInputNoWrap())
    {
    case MENU_B_PRESSED:
        PlaySE(SE_SELECT);
        TradeMenuChooseMon();
        break;
    case MENU_NOTHING_CHOSEN:
        break;
    case 0: // Summary
        BeginNormalPaletteFade(PALETTES_ALL, 0, 0, 16, RGB_BLACK);
        sTradeMenuData->tradeMenuFunc = TRADEMENUFUNC_SHOW_MON_SUMMARY;
        break;
    case 1: // Trade
        switch (CanTradeSelectedMon(gPlayerParty, gPlayerPartyCount, sTradeMenuData->cursorPosition))
        {
        case CAN_TRADE_MON:
            SetReadyToTrade();
            gSprites[sTradeMenuData->cursorSpriteId].invisible = TRUE;
            break;
        case CANT_TRADE_LAST_MON:
            QueueAction(QUEUE_DELAY_MSG, QUEUE_ONLY_MON2);
            sTradeMenuData->tradeMenuFunc = TRADEMENUFUNC_REDRAW_MAIN_MENU;
            break;
        case CANT_TRADE_NATIONAL:
        case CANT_TRADE_INVALID_MON:
            QueueAction(QUEUE_DELAY_MSG, QUEUE_MON_CANT_BE_TRADED);
            sTradeMenuData->tradeMenuFunc = TRADEMENUFUNC_REDRAW_MAIN_MENU;
            break;
        case CANT_TRADE_EGG_YET:
        case CANT_TRADE_EGG_YET2:
            QueueAction(QUEUE_DELAY_MSG, QUEUE_EGG_CANT_BE_TRADED);
            sTradeMenuData->tradeMenuFunc = TRADEMENUFUNC_REDRAW_MAIN_MENU;
            break;
        }
        break;
    }
}

static void ChooseMonAfterButtonPress(void)
{
    if ((JOY_NEW(A_BUTTON)) || (JOY_NEW(B_BUTTON)))
    {
        PlaySE(SE_SELECT);
        TradeMenuChooseMon();
    }
}

static void TradeMenuShowMonSummaryScreen(void)
{
    if (!gPaletteFade.active)
    {
        // Player's party
        if (sTradeMenuData->cursorPosition < PARTY_SIZE)
            ShowPokemonSummaryScreen(SUMMARY_MODE_LOCK_MOVES, gPlayerParty, sTradeMenuData->cursorPosition, sTradeMenuData->partyCounts[TRADE_PLAYER] - 1, CB2_ReturnToTradeMenu);
        // Partner's party
        else
            ShowPokemonSummaryScreen(SUMMARY_MODE_LOCK_MOVES, gEnemyParty, sTradeMenuData->cursorPosition - PARTY_SIZE, sTradeMenuData->partyCounts[TRADE_PARTNER] - 1, CB2_ReturnToTradeMenu);
        FreeAllWindowBuffers();
    }
}

static u8 CheckValidityOfTradeMons(u8 *aliveMons, u8 playerPartyCount, u8 playerMonIdx, u8 partnerMonIdx)
{
    int i;
    u16 partnerSpecies;
    u8 hasLiveMon = 0;

    // Make sure mon to be traded isn't player's last alive mon
    for (i = 0; i < playerPartyCount; i++)
    {
        if (playerMonIdx != i)
            hasLiveMon += aliveMons[i];
    }
    partnerMonIdx %= PARTY_SIZE;
    partnerSpecies = GetMonData(&gEnemyParty[partnerMonIdx], MON_DATA_SPECIES);

    // Partner cant trade illegitimate Deoxys or Mew
    if (partnerSpecies == SPECIES_DEOXYS || partnerSpecies == SPECIES_MEW)
    {
        if (!GetMonData(&gEnemyParty[partnerMonIdx], MON_DATA_EVENT_LEGAL))
            return PARTNER_MON_INVALID;
    }

    // Partner cant trade Egg or non-Hoenn mon if player doesn't have National Dex
    if (!IsNationalPokedexEnabled())
    {
        if (sTradeMenuData->isEgg[TRADE_PARTNER][partnerMonIdx] || !IsSpeciesInHoennDex(partnerSpecies))
            return PARTNER_MON_INVALID;
    }

    if (hasLiveMon)
        hasLiveMon = BOTH_MONS_VALID;

    return hasLiveMon; //PLAYER_MON_INVALID or BOTH_MONS_VALID
}

// Returns TRUE if the partner's selected mon is invalid, FALSE otherwise
static bool32 CheckMonsBeforeTrade(void)
{
    int i;
    u8 aliveMons[PARTY_SIZE * 2];

    for (i = 0; i < sTradeMenuData->partyCounts[TRADE_PLAYER]; i++)
    {
        aliveMons[i] = sTradeMenuData->isLiveMon[TRADE_PLAYER][i];
    }

    switch (CheckValidityOfTradeMons(aliveMons, sTradeMenuData->partyCounts[TRADE_PLAYER], 
                                                sTradeMenuData->cursorPosition, 
                                                sTradeMenuData->partnerCursorPosition))
    {
    case PLAYER_MON_INVALID:
        QueueAction(QUEUE_DELAY_MSG, QUEUE_ONLY_MON2);
        SetLinkData(LINKCMD_READY_CANCEL_TRADE, 0);
        break;
    case BOTH_MONS_VALID:
        QueueAction(QUEUE_DELAY_MSG, QUEUE_STANDBY);
        SetLinkData(LINKCMD_INIT_BLOCK, 0);
        break;
    case PARTNER_MON_INVALID:
        QueueAction(QUEUE_DELAY_MSG, QUEUE_FRIENDS_MON_CANT_BE_TRADED);
        return TRUE;
    }

    return FALSE;
}

static void ConfirmOrCancelTrade(void)
{
    switch (Menu_ProcessInputNoWrapClearOnChoose())
    {
    case 0: // Confirm Trade
        if (!CheckMonsBeforeTrade())
            sTradeMenuData->tradeMenuFunc = TRADEMENUFUNC_STANDBY;
        else
            sTradeMenuData->tradeMenuFunc = TRADEMENUFUNC_PARTNER_MON_INVALID;

        PutWindowTilemap(17);
        break;
    case 1: // Cancel Trade
    case MENU_B_PRESSED:
        QueueAction(QUEUE_DELAY_MSG, QUEUE_STANDBY);
        if (IsLinkTradeTaskFinished())
            SetLinkData(LINKCMD_READY_CANCEL_TRADE, 0);
        sTradeMenuData->tradeMenuFunc = TRADEMENUFUNC_STANDBY;
        PutWindowTilemap(17);
        break;
    }
}

// Only when choosing Yes to cancel, when No is chosen all are redrawn anyway 
static void RestoreNicknamesCoveredByYesNo(void)
{
    int i;

    for (i = 0; i < sTradeMenuData->partyCounts[1] - 4; i++)
    {
        PutWindowTilemap(i + 12);
        CopyWindowToVram(i + 12, 1);
    }
}

static void CancelTradeYesNo(void)
{
    switch (Menu_ProcessInputNoWrapClearOnChoose())
    {
    case 0: // YES, Cancel
        PrintTradeMessage(TRADE_MSG_WAITING_FOR_FRIEND);
        SetLinkData(LINKCMD_REQUEST_CANCEL, 0);
        gSprites[sTradeMenuData->cursorSpriteId].invisible = TRUE;
        sTradeMenuData->tradeMenuFunc = TRADEMENUFUNC_STANDBY;
        RestoreNicknamesCoveredByYesNo();
        break;
    case 1: // NO, Continue
    case MENU_B_PRESSED:
        PlaySE(SE_SELECT);
        TradeMenuChooseMon();
        break;
    }
}

static void SetBothSelectedMons(void)
{
    if (GetMultiplayerId() == 0)
    {
        rbox_fill_rectangle(0);
        SetSelectedMon(sTradeMenuData->cursorPosition);
        SetSelectedMon(sTradeMenuData->partnerCursorPosition);
    }
    sTradeMenuData->tradeMenuFunc = TRADEMENUFUNC_CONFIRM_TRADE_PROMPT;
}

static void ConfirmTradePrompt(void)
{
    if (sTradeMenuData->drawPartyState[TRADE_PLAYER] == DRAW_PARTY_FINISH
        && sTradeMenuData->drawPartyState[TRADE_PARTNER] == DRAW_PARTY_FINISH)
    {
        DrawIsThisTradeOkay();
        sTradeMenuData->tradeMenuFunc = TRADEMENUFUNC_DELAY_TRADE_CONFIRM;
    }
}

static void DelayTradeConfirmation(void)
{
    sTradeMenuData->timer++;

    if (sTradeMenuData->timer > 120)
    {
        CreateYesNoMenu(&sTradeYesNoWindowTemplate, 1, 14, 0);
        sTradeMenuData->timer = 0;
        sTradeMenuData->tradeMenuFunc = TRADEMENUFUNC_CONFIRM_OR_CANCEL_TRADE;
    }
}

static void RedrawTradeMenuAfterPressA(void)
{
    int i;

    if (JOY_NEW(A_BUTTON))
    {
        PlaySE(SE_SELECT);
        rbox_fill_rectangle(0);
        rbox_fill_rectangle(1);

        for (i = 0; i < 4; i++)
        {
            FillWindowPixelBuffer(i + 14, PIXEL_FILL(0));
            rbox_fill_rectangle(i + 14);
        }

        RedrawTradeMenuParty(TRADE_PLAYER);
        RedrawTradeMenuParty(TRADE_PARTNER);
        sTradeMenuData->tradeMenuFunc = TRADEMENUFUNC_MAIN_MENU;
        gSprites[sTradeMenuData->cursorSpriteId].invisible = FALSE;
    }
}

static void CancelTrade_1(void)
{
    if (!gPaletteFade.active)
    {
        if (gWirelessCommType)
        {
            SetLinkStandbyCallback();
        }
        else
        {
            SetCloseLinkCallbackAndType(12);
        }

        sTradeMenuData->tradeMenuFunc = TRADEMENUFUNC_CANCEL_TRADE_2;
    }
}

static void CancelTrade_2(void)
{
    if (gWirelessCommType)
    {
        if (IsLinkTradeTaskFinished() && GetNumQueuedActions() == 0)
        {
            Free(sMenuTextAllocBuffer);
            Free(sTradeMenuData);
            FreeAllWindowBuffers();
            DestroyWirelessStatusIndicatorSprite();
            SetMainCallback2(CB2_ReturnToFieldFromMultiplayer);
        }
    }
    else
    {
        if (!gReceivedRemoteLinkPlayers)
        {
            Free(sMenuTextAllocBuffer);
            Free(sTradeMenuData);
            FreeAllWindowBuffers();
            SetMainCallback2(CB2_ReturnToFieldFromMultiplayer);
        }
    }
}

static void LinkTradeWaitForQueue(void)
{
    if (!sub_801048C(FALSE) && GetNumQueuedActions() == 0)
    {
        SetLinkStandbyCallback();
        sTradeMenuData->tradeMenuFunc = TRADEMENUFUNC_START_LINK_TRADE;
    }
}

static void PartnersMonWasInvalid(void)
{
    if (JOY_NEW(A_BUTTON))
    {
        SetLinkData(LINKCMD_READY_CANCEL_TRADE, 0);
        sTradeMenuData->tradeMenuFunc = TRADEMENUFUNC_STANDBY;
    }
}

static void CallTradeMenuFunc(void)
{
    switch (sTradeMenuData->tradeMenuFunc)
    {
    case TRADEMENUFUNC_MAIN_MENU:
        TradeMenuProcessInput();
        break;
    case TRADEMENUFUNC_SELECTED_MON:
        TradeMenuProcessInput_SelectedMon();
        break;
    case TRADEMENUFUNC_SHOW_MON_SUMMARY:
        TradeMenuShowMonSummaryScreen();
        break;
    case TRADEMENUFUNC_CONFIRM_OR_CANCEL_TRADE:
        ConfirmOrCancelTrade();
        break;
    case TRADEMENUFUNC_CANCEL_TRADE_PROMPT:
        CancelTradeYesNo();
        break;
    case TRADEMENUFUNC_BOTH_MONS_SELECTED:
        SetBothSelectedMons();
        break;
    case TRADEMENUFUNC_CONFIRM_TRADE_PROMPT:
        ConfirmTradePrompt();
        break;
    case TRADEMENUFUNC_REDRAW_MAIN_MENU:
        RedrawTradeMenuAfterPressA();
        break;
    case TRADEMENUFUNC_LINK_TRADE_FADE_OUT:
        LinkTradeFadeOut();
        break;
    case TRADEMENUFUNC_LINK_TRADE_WAIT_FADE:
        LinkTradeWaitForFade();
        break;
    case TRADEMENUFUNC_CANCEL_TRADE_1:
        CancelTrade_1();
        break;
    case TRADEMENUFUNC_CANCEL_TRADE_2:
        CancelTrade_2();
        break;
    case TRADEMENUFUNC_START_LINK_TRADE:
        SetLinkTradeCallbacks();
        break;
    case TRADEMENUFUNC_DELAY_TRADE_CONFIRM:
        DelayTradeConfirmation();
        break;
    case TRADEMENUFUNC_UNUSED_15:
        ChooseMonAfterButtonPress();
        break;
    case TRADEMENUFUNC_LINK_TRADE_WAIT_QUEUE:
        LinkTradeWaitForQueue();
        break;
    case TRADEMENUFUNC_PARTNER_MON_INVALID:
        PartnersMonWasInvalid();
        break;
  //case TRADEMENUFUNC_STANDBY: is nop
    }
}

static void SetSelectedMon(u8 cursorPosition)
{
    //cursorPosition 0-5 are the player's mons, 6-11 are the partner's
    u8 whichParty = cursorPosition / PARTY_SIZE;

    if (sTradeMenuData->drawPartyState[whichParty] == 0)
    {
        sTradeMenuData->drawPartyState[whichParty] = 1;
        sTradeMenuData->selectedMonIdx[whichParty] = cursorPosition;
    }
}

static void DrawTradeMenuParty(u8 whichParty)
{
    s8 nameStringWidth;
    u8 nickname[20];
    u8 movesString[56];
    u8 i;
    u8 partyIdx;
    u8 selectedMonParty;
    u8 selectedMonIdx = sTradeMenuData->selectedMonIdx[whichParty];

    selectedMonParty = TRADE_PARTNER;
    if (sTradeMenuData->selectedMonIdx[whichParty] < PARTY_SIZE)
        selectedMonParty = TRADE_PLAYER;
    partyIdx = selectedMonIdx % PARTY_SIZE;
    nameStringWidth = 0;

    switch (sTradeMenuData->drawPartyState[whichParty])
    {
    case 1:
        for (i = 0; i < sTradeMenuData->partyCounts[whichParty]; i++)
        {
            gSprites[sTradeMenuData->partySpriteIds[0][i + (selectedMonParty * PARTY_SIZE)]].invisible = TRUE;
        }

        for (i = 0; i < 6; i++)
        {
            ClearWindowTilemap(i + (whichParty * PARTY_SIZE + 2));
        }

        gSprites[sTradeMenuData->partySpriteIds[0][partyIdx + (selectedMonParty * PARTY_SIZE)]].invisible = FALSE;
        gSprites[sTradeMenuData->partySpriteIds[0][partyIdx + (selectedMonParty * PARTY_SIZE)]].data[0] = 20;
        gSprites[sTradeMenuData->partySpriteIds[0][partyIdx + (selectedMonParty * PARTY_SIZE)]].data[2] = (sTradeMonSpriteCoords[selectedMonParty * PARTY_SIZE][0]
                                                                                                         + sTradeMonSpriteCoords[selectedMonParty * PARTY_SIZE + 1][0]) / 2 * 8 + 14;
        gSprites[sTradeMenuData->partySpriteIds[0][partyIdx + (selectedMonParty * PARTY_SIZE)]].data[4] = (sTradeMonSpriteCoords[selectedMonParty * PARTY_SIZE][1] * 8) - 12;
        StoreSpriteCallbackInData6(&gSprites[sTradeMenuData->partySpriteIds[0][partyIdx + (selectedMonParty * PARTY_SIZE)]], SpriteCB_MonIcon);
        sTradeMenuData->drawPartyState[whichParty]++;
        TradeMenuBouncePartySprites(&gSprites[sTradeMenuData->partySpriteIds[0][partyIdx + (selectedMonParty * PARTY_SIZE)]]);
        CopyToBgTilemapBufferRect_ChangePalette(1, sTradePartyBoxTilemap, whichParty * 15, 0, 15, 17, 0);
        CopyBgTilemapBufferToVram(1);
        CopyBgTilemapBufferToVram(0);

        if (selectedMonParty == TRADE_PLAYER)
            PrintNicknamesForTradeMenu();
        break;
    case 2:
        if (gSprites[sTradeMenuData->partySpriteIds[0][partyIdx + (selectedMonParty * PARTY_SIZE)]].callback == SpriteCB_MonIcon)
            sTradeMenuData->drawPartyState[whichParty] = 3;
        break;
    case 3:
        CopyToBgTilemapBufferRect_ChangePalette(1, sTradeMovesBoxTilemap, selectedMonParty * 15, 0, 15, 17, 0);
        CopyBgTilemapBufferToVram(1);
        gSprites[sTradeMenuData->partySpriteIds[0][partyIdx + (selectedMonParty * PARTY_SIZE)]].pos1.x = (sTradeMonSpriteCoords[selectedMonParty * PARTY_SIZE][0]
                                                                                                        + sTradeMonSpriteCoords[selectedMonParty * PARTY_SIZE + 1][0]) / 2 * 8 + 14;
        gSprites[sTradeMenuData->partySpriteIds[0][partyIdx + (selectedMonParty * PARTY_SIZE)]].pos1.y = (sTradeMonSpriteCoords[selectedMonParty * PARTY_SIZE][1] * 8) - 12;
        gSprites[sTradeMenuData->partySpriteIds[0][partyIdx + (selectedMonParty * PARTY_SIZE)]].pos2.x = 0;
        gSprites[sTradeMenuData->partySpriteIds[0][partyIdx + (selectedMonParty * PARTY_SIZE)]].pos2.y = 0;
        nameStringWidth = GetMonNicknameWidth(nickname, selectedMonParty, partyIdx);
        AddTextPrinterParameterized3((whichParty * 2) + 14, 0, (80 - nameStringWidth) / 2, 4, sTradeTextColors, 0, nickname);
        BufferTradeMonMoves(movesString, selectedMonParty, partyIdx);
        AddTextPrinterParameterized4((whichParty * 2) + 15, 1, 0, 0, 0, 0, sTradeTextColors, 0, movesString);
        PutWindowTilemap((whichParty * 2) + 14);
        CopyWindowToVram((whichParty * 2) + 14, 3);
        PutWindowTilemap((whichParty * 2) + 15);
        CopyWindowToVram((whichParty * 2) + 15, 3);
        sTradeMenuData->drawPartyState[whichParty]++;
        break;
    case 4:
        DrawTradeMenuPartyMonInfo(whichParty, partyIdx,
            sTradeMenuPartyMonBoxDimensions[whichParty][0] + 4,
            sTradeMenuPartyMonBoxDimensions[whichParty][1] + 1,
            sTradeMenuPartyMonBoxDimensions[whichParty][0],
            sTradeMenuPartyMonBoxDimensions[whichParty][1]);
        sTradeMenuData->drawPartyState[whichParty]++;
        break;
    }
}

static u8 GetMonNicknameWidth(u8 *str, u8 whichParty, u8 monIdx)
{
    u8 nickname[12];

    if (whichParty == TRADE_PLAYER)
        GetMonData(&gPlayerParty[monIdx], MON_DATA_NICKNAME, nickname);
    else
        GetMonData(&gEnemyParty[monIdx], MON_DATA_NICKNAME, nickname);

    StringCopy10(str, nickname);
    return GetStringWidth(0, str, GetFontAttribute(0, FONTATTR_LETTER_SPACING));
}

static void BufferTradeMonMoves(u8 *str, u8 whichParty, u8 partyIdx)
{
    u16 moves[MAX_MON_MOVES];
    u16 i;

    if (!sTradeMenuData->isEgg[whichParty][partyIdx])
    {
        for (i = 0; i < MAX_MON_MOVES; i++)
        {
            if (whichParty == TRADE_PLAYER)
            {
                moves[i] = GetMonData(&gPlayerParty[partyIdx], i + MON_DATA_MOVE1, NULL);
            }
            else
            {
                moves[i] = GetMonData(&gEnemyParty[partyIdx], i + MON_DATA_MOVE1, NULL);
            }
        }

        StringCopy(str, sText_EmptyString);

        for (i = 0; i < MAX_MON_MOVES; i++)
        {
            if (moves[i] != MOVE_NONE)
            {
                StringAppend(str, gMoveNames[moves[i]]);
            }

            StringAppend(str, sText_NewLine);
        }
    }
    else
    {
        StringCopy(str, sText_EmptyString);
        StringAppend(str, sText_FourQuestionMarks);
    }
}

static void PrintMonNicknameForTradeMenu(u8 whichParty, u8 windowId, u8 *nickname)
{
    u8 xPos;
    windowId += (whichParty * PARTY_SIZE) + 2;
    xPos = GetStringCenterAlignXOffset(0, nickname, 64);
    AddTextPrinterParameterized3(windowId, 0, xPos, 4, sTradeTextColors, 0, nickname);
    PutWindowTilemap(windowId);
    CopyWindowToVram(windowId, 3);
}

static void PrintPartyNicknamesForTradeMenu(u8 whichParty)
{
    u8 i;
    u8 nickname[20];
    u8 str[32];
    struct Pokemon *party = (whichParty == TRADE_PLAYER) ? gPlayerParty : gEnemyParty;

    for (i = 0; i < sTradeMenuData->partyCounts[whichParty]; i++)
    {
        GetMonData(&party[i], MON_DATA_NICKNAME, nickname);
        StringCopy10(str, nickname);
        PrintMonNicknameForTradeMenu(whichParty, i, str);
    }
}

static void DrawTradeMenuPartyMonInfo(u8 whichParty, u8 monIdx, u8 x, u8 y, u8 width, u8 height)
{
    u8 level;
    u32 symbolTile;
    u8 gender;
    u8 nickname[12];

    CopyToBgTilemapBufferRect_ChangePalette(1, gTradeMenuMonBox_Tilemap, width, height, 6, 3, 0);
    CopyBgTilemapBufferToVram(1);

    if (whichParty == TRADE_PLAYER)
        level = GetMonData(&gPlayerParty[monIdx], MON_DATA_LEVEL, NULL);
    else
        level = GetMonData(&gEnemyParty[monIdx], MON_DATA_LEVEL, NULL);

    if (!sTradeMenuData->isEgg[whichParty][monIdx])
    {
        if (level / 10 != 0)
            sTradeMenuData->tilemapBuffer[x + (y * 32)] = (level / 10) + 0x60;

        sTradeMenuData->tilemapBuffer[x + (y * 32) + 1] = (level % 10) + 0x70;
    }
    else
    {
        sTradeMenuData->tilemapBuffer[x + (y * 32) - 32] = sTradeMenuData->tilemapBuffer[x + (y * 32) - 33];
        sTradeMenuData->tilemapBuffer[x + (y * 32) - 31] = sTradeMenuData->tilemapBuffer[x + (y * 32) - 36] | 0x400;
    }

    if (sTradeMenuData->isEgg[whichParty][monIdx])
    {
        symbolTile = 0x480;
    }
    else
    {
        if (whichParty == TRADE_PLAYER)
        {
            gender = GetMonGender(&gPlayerParty[monIdx]);
            GetMonData(&gPlayerParty[monIdx], MON_DATA_NICKNAME, nickname);
        }
        else
        {
            gender = GetMonGender(&gEnemyParty[monIdx]);
            GetMonData(&gEnemyParty[monIdx], MON_DATA_NICKNAME, nickname);
        }

        switch (gender)
        {
        case MON_MALE:
            symbolTile = !NameHasGenderSymbol(nickname, MON_MALE) ? 0x84 : 0x83;
            break;
        case MON_FEMALE:
            symbolTile = !NameHasGenderSymbol(nickname, MON_FEMALE) ? 0x85 : 0x83;
            break;
        default:
            symbolTile = 0x83;
            break;
        }
    }
    sTradeMenuData->tilemapBuffer[(y - 1) * 32 + x + 1] = symbolTile;
}

static void DrawTradeMenuPartyInfo(u8 whichParty)
{
    s32 i;
    for (i = 0; i < sTradeMenuData->partyCounts[whichParty]; i++)
    {
        const u8 (*r5)[2];
        const u8 (*r4)[2];
        u32 r0 = 3 * whichParty;
        const u8 (*r1)[2][2] = sTradeMonLevelCoords;

        r5 = r1[r0];
        r4 = sTradeMonBoxCoords[r0];
        DrawTradeMenuPartyMonInfo(
            whichParty,
            i,
            r5[i][0],
            r5[i][1],
            r4[i][0],
            r4[i][1]
        );
    }
}

static void ResetTradeMenuPartyPositions(u8 whichParty)
{
    int i;

    for (i = 0; i < sTradeMenuData->partyCounts[whichParty]; i++)
    {
        gSprites[sTradeMenuData->partySpriteIds[whichParty][i]].invisible = FALSE;
        gSprites[sTradeMenuData->partySpriteIds[whichParty][i]].pos1.x = sTradeMonSpriteCoords[(whichParty * PARTY_SIZE) + i][0] * 8 + 14;
        gSprites[sTradeMenuData->partySpriteIds[whichParty][i]].pos1.y = sTradeMonSpriteCoords[(whichParty * PARTY_SIZE) + i][1] * 8 - 12;
        gSprites[sTradeMenuData->partySpriteIds[whichParty][i]].pos2.x = 0;
        gSprites[sTradeMenuData->partySpriteIds[whichParty][i]].pos2.y = 0;
    }
}

static void PrintNicknamesForTradeMenu(void)
{
    rbox_fill_rectangle(1);
  //PrintPartyNicknamesForTradeMenu(TRADE_PLAYER); ?
    PrintPartyNicknamesForTradeMenu(TRADE_PARTNER);
}

static void RedrawTradeMenuParty(u8 whichParty)
{
    CopyToBgTilemapBufferRect_ChangePalette(1, sTradePartyBoxTilemap, whichParty * 15, 0, 15, 17, 0);
    CopyBgTilemapBufferToVram(1);
    DrawTradeMenuPartyInfo(whichParty);
    PrintPartyNicknamesForTradeMenu(whichParty);
    ResetTradeMenuPartyPositions(whichParty);
    DrawBottomRowText(sTradeActionTexts[TRADE_TEXT_CHOOSE_MON], (void *)(OBJ_VRAM0 + (sTradeMenuData->bottomTextTileStart * 32)), 24);
    sTradeMenuData->drawPartyState[whichParty] = 0;
}

static void Task_DrawSelectionSummary(u8 taskId)
{
    FillBgTilemapBufferRect_Palette0(0, 0, 0, 0, 30, 20);
    CopyBgTilemapBufferToVram(0);
}

static void Task_DrawSelectionTrade(u8 taskId)
{
    FillBgTilemapBufferRect_Palette0(0, 0, 0, 0, 30, 20);
    CopyBgTilemapBufferToVram(0);
}

static void QueueAction(u16 delay, u8 actionId)
{
    int i;

    for (i = 0; i < (int)ARRAY_COUNT(sTradeMenuData->queuedActions); i++)
    {
        if (!sTradeMenuData->queuedActions[i].queued)
        {
            sTradeMenuData->queuedActions[i].queueDelay = delay;
            sTradeMenuData->queuedActions[i].actionId = actionId;
            sTradeMenuData->queuedActions[i].queued = TRUE;
            break;
        }
    }
}

static u32 GetNumQueuedActions(void)
{
    u32 numActions = 0;
    int i;

    for (i = 0; i < (int)ARRAY_COUNT(sTradeMenuData->queuedActions); i++)
    {
        numActions += sTradeMenuData->queuedActions[i].queued;
    }

    return numActions;
}

static void DoQueuedActions(void)
{
    int i;

    for (i = 0; i < (int)ARRAY_COUNT(sTradeMenuData->queuedActions); i++)
    {
        if (sTradeMenuData->queuedActions[i].queued)
        {
            if (sTradeMenuData->queuedActions[i].queueDelay)
            {
                sTradeMenuData->queuedActions[i].queueDelay--;
            }
            else
            {
                switch (sTradeMenuData->queuedActions[i].actionId)
                {
                case QUEUE_SEND_DATA:
                    SendLinkData(sTradeMenuData->linkData, 20);
                    break;
                case QUEUE_STANDBY:
                    PrintTradeMessage(TRADE_MSG_STANDBY);
                    break;
                case QUEUE_ONLY_MON1:
                    PrintTradeMessage(TRADE_MSG_ONLY_MON1);
                    break;
                case QUEUE_ONLY_MON2:
                case QUEUE_UNUSED1:
                case QUEUE_UNUSED2:
                    PrintTradeMessage(TRADE_MSG_ONLY_MON2);
                    break;
                case QUEUE_MON_CANT_BE_TRADED:
                    PrintTradeMessage(TRADE_MSG_MON_CANT_BE_TRADED);
                    break;
                case QUEUE_EGG_CANT_BE_TRADED:
                    PrintTradeMessage(TRADE_MSG_EGG_CANT_BE_TRADED);
                    break;
                case QUEUE_FRIENDS_MON_CANT_BE_TRADED:
                    PrintTradeMessage(TRADE_MSG_FRIENDS_MON_CANT_BE_TRADED);
                    break;
                }
                sTradeMenuData->queuedActions[i].queued = FALSE;
            }
        }
    }
}

static void PrintTradeMessage(u8 messageId)
{
    FillWindowPixelBuffer(0, PIXEL_FILL(1));
    AddTextPrinterParameterized(0, 1, sTradeMessages[messageId], 0, 1, TEXT_SPEED_FF, NULL);
    DrawTextBorderOuter(0, 20, 12);
    PutWindowTilemap(0);
    CopyWindowToVram(0, 3);
}

static bool8 LoadTradeMenuSpriteSheetsAndPalettes(void)
{
    struct SpriteSheet sheet;

    if (sTradeMenuData->timer < GFXTAG_MENU_TEXT_COUNT)
    {
        sheet.data = sMenuTextTileBuffers[sTradeMenuData->timer];
        sheet.size = 0x100;
        sheet.tag = GFXTAG_MENU_TEXT + sTradeMenuData->timer;
    }

    switch (sTradeMenuData->timer)
    {
    case GFXTAG_PLAYER_NAME_L:
    case GFXTAG_PLAYER_NAME_M:
    case GFXTAG_PLAYER_NAME_R:
    case GFXTAG_PARTNER_NAME_L:
    case GFXTAG_PARTNER_NAME_M:
    case GFXTAG_PARTNER_NAME_R:
    case GFXTAG_CANCEL_L:
    case GFXTAG_CANCEL_R:
        LoadSpriteSheet(&sheet);
        sTradeMenuData->timer++;
        break;
    case GFXTAG_CHOOSE_PKMN_L:
        sTradeMenuData->bottomTextTileStart = LoadSpriteSheet(&sheet);
        sTradeMenuData->timer++;
        break;
    case GFXTAG_CHOOSE_PKMN_M:
    case GFXTAG_CHOOSE_PKMN_R:
    case GFXTAG_CHOOSE_PKMN_EMPTY_1:
    case GFXTAG_CHOOSE_PKMN_EMPTY_2:
    case GFXTAG_CHOOSE_PKMN_EMPTY_3:
        LoadSpriteSheet(&sheet);
        sTradeMenuData->timer++;
        break;
    case GFXTAG_MENU_TEXT_COUNT:
        LoadSpritePalette(&gSpritePalette_TradeScreenText);
        sTradeMenuData->timer++;
        break;
    case GFXTAG_MENU_TEXT_COUNT + 1:
        LoadSpritePalette(&sCursor_SpritePalette);
        sTradeMenuData->timer++;
        break;
    case GFXTAG_MENU_TEXT_COUNT + 2:
        LoadSpriteSheet(&sCursor_SpriteSheet);
        sTradeMenuData->timer++;
        break;
    case GFXTAG_MENU_TEXT_COUNT + 3:
        sTradeMenuData->timer = 0;
        return TRUE;
    }

    return FALSE;
}

static void DrawBottomRowText(const u8 *str, u8 *dest, u8 unused)
{
    DrawTextWindowAndBufferTiles(str, dest, 0, 0, 6);
}

static void SetTradePartyLiveStatuses(u8 whichParty)
{
    int i;

    switch (whichParty)
    {
    case TRADE_PLAYER:
        for (i = 0; i < sTradeMenuData->partyCounts[whichParty]; i++)
        {
            if (GetMonData(&gPlayerParty[i], MON_DATA_IS_EGG) == TRUE)
            {
                sTradeMenuData->isLiveMon[whichParty][i] = FALSE;
                sTradeMenuData->isEgg[whichParty][i] = TRUE;
            }
            else if (GetMonData(&gPlayerParty[i], MON_DATA_HP) == 0)
            {
                sTradeMenuData->isLiveMon[whichParty][i] = FALSE;
                sTradeMenuData->isEgg[whichParty][i] = FALSE;
            }
            else
            {
                sTradeMenuData->isLiveMon[whichParty][i] = TRUE;
                sTradeMenuData->isEgg[whichParty][i] = FALSE;
            }
        }
        break;
    case TRADE_PARTNER:
        for (i = 0; i < sTradeMenuData->partyCounts[whichParty]; i++)
        {
            if (GetMonData(&gEnemyParty[i], MON_DATA_IS_EGG) == TRUE)
            {
                sTradeMenuData->isLiveMon[whichParty][i] = FALSE;
                sTradeMenuData->isEgg[whichParty][i] = TRUE;
            }
            else if (GetMonData(&gEnemyParty[i], MON_DATA_HP) == 0)
            {
                sTradeMenuData->isLiveMon[whichParty][i] = FALSE;
                sTradeMenuData->isEgg[whichParty][i] = FALSE;
            }
            else
            {
                sTradeMenuData->isLiveMon[whichParty][i] = TRUE;
                sTradeMenuData->isEgg[whichParty][i] = FALSE;
            }
        }
        break;
    }
}

static void GetTradePartyHPBarLevels(u8 who)
{
    u16 i, curHp, maxHp;

    switch (who)
    {
    case TRADE_PLAYER:
        for (i = 0; i < sTradeMenuData->partyCounts[TRADE_PLAYER]; i++)
        {
            curHp = GetMonData(&gPlayerParty[i], MON_DATA_HP);
            maxHp = GetMonData(&gPlayerParty[i], MON_DATA_MAX_HP);
            sTradeMenuData->hpBarLevels[TRADE_PLAYER][i] = GetHPBarLevel(curHp, maxHp);
        }
        break;
    case TRADE_PARTNER:
        for (i = 0; i < sTradeMenuData->partyCounts[TRADE_PARTNER]; i++)
        {
            curHp = GetMonData(&gEnemyParty[i], MON_DATA_HP);
            maxHp = GetMonData(&gEnemyParty[i], MON_DATA_MAX_HP);
            sTradeMenuData->hpBarLevels[TRADE_PARTNER][i] = GetHPBarLevel(curHp, maxHp);
        }
        break;
    }
}

static void SetTradePartyHPBarSprites(void)
{
    int i, j;

    for (i = 0; i < 2; i++)
    {
        for (j = 0; j < sTradeMenuData->partyCounts[i]; j++)
        {
            SetPartyHPBarSprite(&gSprites[sTradeMenuData->partySpriteIds[i][j]], 4 - sTradeMenuData->hpBarLevels[i][j]);
        }
    }
}

static void SaveTradeGiftRibbons(void)
{
    int i;

    for (i = 0; i < (int)ARRAY_COUNT(sTradeMenuData->giftRibbons); i++)
    {
        if (gSaveBlock1Ptr->giftRibbons[i] == 0 && sTradeMenuData->giftRibbons[i] != 0)
        {
            if (sTradeMenuData->giftRibbons[i] < 64)
                gSaveBlock1Ptr->giftRibbons[i] = sTradeMenuData->giftRibbons[i];
        }
    }
}

static u32 CanTradeSelectedMon(struct Pokemon *playerParty, int partyCount, int monIdx)
{
    int i, numMonsLeft;
    struct LinkPlayer *player;
    u32 species[PARTY_SIZE];
    u32 species2[PARTY_SIZE];

    for (i = 0; i < partyCount; i++)
    {
        species2[i] = GetMonData(&playerParty[i], MON_DATA_SPECIES2);
        species[i] = GetMonData(&playerParty[i], MON_DATA_SPECIES);
    }

    // Cant trade Eggs or non-Hoenn mons if player doesn't have National Dex
    if (!IsNationalPokedexEnabled())
    {
        if (species2[monIdx] == SPECIES_EGG)
            return CANT_TRADE_EGG_YET;

        if (!IsSpeciesInHoennDex(species2[monIdx]))
            return CANT_TRADE_NATIONAL;
    }

    player = &gLinkPlayers[GetMultiplayerId() ^ 1];
    if ((player->version & 0xFF) != VERSION_RUBY &&
        (player->version & 0xFF) != VERSION_SAPPHIRE)
    {
        // Does partner not have National Dex
        if (!(player->progressFlagsCopy & 0xF))
        {
            if (species2[monIdx] == SPECIES_EGG)
                return CANT_TRADE_EGG_YET2;

            if (!IsSpeciesInHoennDex(species2[monIdx]))
                return CANT_TRADE_INVALID_MON;
        }
    }

    if (species[monIdx] == SPECIES_DEOXYS || species[monIdx] == SPECIES_MEW)
    {
        if (!GetMonData(&playerParty[monIdx], MON_DATA_EVENT_LEGAL))
            return CANT_TRADE_INVALID_MON;
    }

    // Make Eggs not count for numMonsLeft
    for (i = 0; i < partyCount; i++)
    {
        if (species2[i] == SPECIES_EGG)
            species2[i] = SPECIES_NONE;
    }

    // Count alive mons in party, excluding selected trade mon
    for (numMonsLeft = 0, i = 0; i < partyCount; i++)
    {
        if (i != monIdx)
            numMonsLeft += species2[i];
    }

    if (numMonsLeft != 0)
        return CAN_TRADE_MON;
    else
        return CANT_TRADE_LAST_MON;
}

s32 GetGameProgressForLinkTrade(void)
{
    // isGameFrLg could have been a bool but they use 2 and > 0 instead
    // possible other checks (for other game versions?) were planned/removed
    s32 isGameFrLg;
    u16 version;

    if (gReceivedRemoteLinkPlayers != 0)
    {
        isGameFrLg = 0;
        version = (gLinkPlayers[GetMultiplayerId() ^ 1].version & 0xFF);

        if (version == VERSION_RUBY || version == VERSION_SAPPHIRE || version == VERSION_EMERALD)
            isGameFrLg = 0;
        else if (version == VERSION_FIRE_RED || version == VERSION_LEAF_GREEN)
            isGameFrLg = 2;

        // If trading with FRLG, both players must be champion
        if (isGameFrLg > 0)
        {
            // Is player champion
            if (gLinkPlayers[GetMultiplayerId()].progressFlagsCopy & 0xF0)
            {
                if (isGameFrLg == 2) //unnecessary check, isGameFrLg always 2 here
                {
                    // Is partner champion
                    if (gLinkPlayers[GetMultiplayerId() ^ 1].progressFlagsCopy & 0xF0)
                        return TRADE_BOTH_PLAYERS_READY;
                    else
                        return TRADE_PARTNER_NOT_READY;
                }
            }
            else
            {
                return TRADE_PLAYER_NOT_READY;
            }
        }
    }
    return TRADE_BOTH_PLAYERS_READY;
}

static bool32 IsDeoxysOrMewUntradable(u16 species, bool8 isEventLegal)
{
    if (species == SPECIES_DEOXYS || species == SPECIES_MEW)
    {
        if (!isEventLegal)
            return TRUE;
    }
    return FALSE;
}

int GetUnionRoomTradeMessageId(struct GFtgtGnameSub rfuPlayer, struct GFtgtGnameSub rfuPartner, u16 playerSpecies2, u16 partnerSpecies, u8 requestedType, u16 playerSpecies, u8 isEventLegal)
{
    bool8 playerHasNationalDex = rfuPlayer.hasNationalDex;
    bool8 playerIsChampion = rfuPlayer.isChampion;
    bool8 partnerHasNationalDex = rfuPartner.hasNationalDex;
    bool8 partnerIsChampion = rfuPartner.isChampion;
    u8 r1 = rfuPartner.version;

    if (r1 != VERSION_EMERALD)
    {
        if (!playerIsChampion)
        {
            return UR_TRADE_MSG_CANT_TRADE_WITH_PARTNER_1;
        }
        else if (!partnerIsChampion)
        {
            return UR_TRADE_MSG_CANT_TRADE_WITH_PARTNER_2;
        }
    }

    if (IsDeoxysOrMewUntradable(playerSpecies, isEventLegal))
    {
        return UR_TRADE_MSG_MON_CANT_BE_TRADED_2;
    }

    if (partnerSpecies == SPECIES_EGG)
    {
        if (playerSpecies2 != partnerSpecies)
        {
            return UR_TRADE_MSG_NOT_EGG;
        }
    }
    else
    {
        if (gBaseStats[playerSpecies2].type1 != requestedType && gBaseStats[playerSpecies2].type2 != requestedType)
        {
            return UR_TRADE_MSG_NOT_MON_PARTNER_WANTS;
        }
    }

    if (playerSpecies2 == SPECIES_EGG && playerSpecies2 != partnerSpecies)
    {
        return UR_TRADE_MSG_MON_CANT_BE_TRADED_1;
    }

    if (!playerHasNationalDex)
    {
        if (playerSpecies2 == SPECIES_EGG)
        {
            return UR_TRADE_MSG_EGG_CANT_BE_TRADED;
        }

        if (!IsSpeciesInHoennDex(playerSpecies2))
        {
            return UR_TRADE_MSG_MON_CANT_BE_TRADED_2;
        }

        if (!IsSpeciesInHoennDex(partnerSpecies))
        {
            return UR_TRADE_MSG_PARTNERS_MON_CANT_BE_TRADED;
        }
    }

    if (!partnerHasNationalDex && !IsSpeciesInHoennDex(playerSpecies2))
    {
        return UR_TRADE_MSG_PARTNER_CANT_ACCEPT_MON;
    }

    return UR_TRADE_MSG_NONE;
}

int CanRegisterMonForTradingBoard(struct GFtgtGnameSub rfuPlayer, u16 species2, u16 species, u8 isEventLegal)
{
    bool8 hasNationalDex = rfuPlayer.hasNationalDex;

    if (IsDeoxysOrMewUntradable(species, isEventLegal))
        return CANT_REGISTER_MON;

    if (hasNationalDex)
        return CAN_REGISTER_MON;

    // Eggs can only be traded if the player has the National Dex
    if (species2 == SPECIES_EGG)
        return CANT_REGISTER_EGG;

    if (IsSpeciesInHoennDex(species2))
        return CAN_REGISTER_MON;

    return CANT_REGISTER_MON;
}

// Spin Trade wasnt fully implemented, but this checks if a mon would be valid to Spin Trade
// Unlike later generations, this version of Spin Trade isnt only for Eggs
int CanSpinTradeMon(struct Pokemon *mon, u16 monIdx)
{
    int i, version, versions, canTradeAnyMon, numMonsLeft;
    int speciesArray[PARTY_SIZE];

    // Make Eggs not count for numMonsLeft
    for (i = 0; i < gPlayerPartyCount; i++)
    {
        speciesArray[i] = GetMonData(&mon[i], MON_DATA_SPECIES2);
        if (speciesArray[i] == SPECIES_EGG)
        {
            speciesArray[i] = SPECIES_NONE;
        }
    }

    versions = 0;
    canTradeAnyMon = TRUE;
    for (i = 0; i < GetLinkPlayerCount(); i++)
    {
        version = gLinkPlayers[i].version & 0xFF;
        if (version == VERSION_FIRE_RED ||
            version == VERSION_LEAF_GREEN)
        {
            versions = 0;
        }
        else
        {
            versions |= 1;
        }
    }

    for (i = 0; i < GetLinkPlayerCount(); i++)
    {
        struct LinkPlayer *player = &gLinkPlayers[i];

        // Does player not have National Dex
        do
        {
            if (!(player->progressFlags & 0xF))
                canTradeAnyMon = FALSE;

            if (versions && (player->progressFlags / 16))
                canTradeAnyMon = FALSE;
        } while (0);
    }

    if (canTradeAnyMon == FALSE)
    {
        if (!IsSpeciesInHoennDex(speciesArray[monIdx]))
            return CANT_TRADE_NATIONAL;

        if (speciesArray[monIdx] == SPECIES_NONE)
            return CANT_TRADE_EGG_YET;
    }

    numMonsLeft = 0;
    for (i = 0; i < gPlayerPartyCount; i++)
    {
        if (monIdx != i)
        {
            numMonsLeft += speciesArray[i];
        }
    }

    if (!numMonsLeft)
        return CANT_TRADE_LAST_MON;
    else
        return CAN_TRADE_MON;
}

static void SpriteCB_LinkMonGlow(struct Sprite *sprite)
{
    if (++sprite->data[0] == 10)
    {
        PlaySE(SE_BALL);
        sprite->data[0] = 0;
    }
}

static void SpriteCB_LinkMonGlowWireless(struct Sprite *sprite)
{
    if (!sprite->invisible && ++sprite->data[0] == 10)
    {
        PlaySE(SE_M_SWAGGER2);
        sprite->data[0] = 0;
    }
}

static void SpriteCB_LinkMonShadow(struct Sprite *sprite)
{
    if (!sprite->data[1])
    {
        if (++sprite->data[0] == 12)
            sprite->data[0] = 0;

        LoadPalette(&sLinkMonShadow_Pal[sprite->data[0]], (sprite->oam.paletteNum + 16) * 16 + 4, 2);
    }
}

// Move cable down offscreen
static void SpriteCB_CableEndSending(struct Sprite *sprite)
{
    sprite->data[0]++;
    sprite->pos2.y++;

    if (sprite->data[0] == 10)
        DestroySprite(sprite);
}

// Move cable up onscreen
static void SpriteCB_CableEndReceiving(struct Sprite *sprite)
{
    sprite->data[0]++;
    sprite->pos2.y--;

    if (sprite->data[0] == 10)
        DestroySprite(sprite);
}

static void SpriteCB_GbaScreen(struct Sprite *sprite)
{
    if (++sprite->data[0] == 15)
    {
        PlaySE(SE_M_MINIMIZE);
        sprite->data[0] = 0;
    }
}

static void SetTradeBGAffine(void)
{
    struct BgAffineDstData affine;

    DoBgAffineSet(&affine, sTradeData->texX * 0x100, sTradeData->texY * 0x100, sTradeData->scrX, sTradeData->scrY, sTradeData->sXY, sTradeData->sXY, sTradeData->alpha);
    SetGpuReg(REG_OFFSET_BG2PA, affine.pa);
    SetGpuReg(REG_OFFSET_BG2PB, affine.pb);
    SetGpuReg(REG_OFFSET_BG2PC, affine.pc);
    SetGpuReg(REG_OFFSET_BG2PD, affine.pd);
    SetGpuReg(REG_OFFSET_BG2X_L, affine.dx);
    SetGpuReg(REG_OFFSET_BG2X_H, affine.dx >> 16);
    SetGpuReg(REG_OFFSET_BG2Y_L, affine.dy);
    SetGpuReg(REG_OFFSET_BG2Y_H, affine.dy >> 16);
}

static void SetTradeGpuRegs(void)
{
    u16 dispcnt;

    SetGpuReg(REG_OFFSET_BG1VOFS, sTradeData->bg1vofs);
    SetGpuReg(REG_OFFSET_BG1HOFS, sTradeData->bg1hofs);

    dispcnt = GetGpuReg(REG_OFFSET_DISPCNT);
    if ((dispcnt & 7) == DISPCNT_MODE_0)
    {
        SetGpuReg(REG_OFFSET_BG2VOFS, sTradeData->bg2vofs);
        SetGpuReg(REG_OFFSET_BG2HOFS, sTradeData->bg2hofs);
    }
    else
    {
        SetTradeBGAffine();
    }
}

static void VBlankCB_Trade(void)
{
    SetTradeGpuRegs();
    LoadOam();
    ProcessSpriteCopyRequests();
    TransferPlttBuffer();
}

static void ClearLinkTimeoutCounter(void)
{
    sTradeData->linkTimeoutCounter = 0;
    sTradeData->linkTimeoutZero1 = 0;
    sTradeData->linkTimeoutZero2 = 0;
}

static void CheckForLinkTimeout(void)
{
    if (sTradeData->linkTimeoutZero1 == sTradeData->linkTimeoutZero2)
        sTradeData->linkTimeoutCounter++;
    else
        sTradeData->linkTimeoutCounter = 0;

    if (sTradeData->linkTimeoutCounter > LINK_TRADE_TIMEOUT)
    {
        CloseLink();
        SetMainCallback2(CB2_LinkError);
        sTradeData->linkTimeoutCounter = 0;
        sTradeData->linkTimeoutZero2 = 0;
        sTradeData->linkTimeoutZero1 = 0;
    }

    sTradeData->linkTimeoutZero2 = sTradeData->linkTimeoutZero1;
}

static u32 TradeGetMultiplayerId(void)
{
    if (gReceivedRemoteLinkPlayers)
        return GetMultiplayerId();
    return 0;
}

static void LoadTradeMonPic(u8 whichParty, u8 state)
{
    int pos = 0;
    struct Pokemon *mon = NULL;
    u16 species;
    u32 personality;

    if (whichParty == TRADE_PLAYER)
    {
        mon = &gPlayerParty[gSelectedTradeMonPositions[TRADE_PLAYER]];
        pos = B_POSITION_OPPONENT_LEFT;
    }

    if (whichParty == TRADE_PARTNER)
    {
        mon = &gEnemyParty[gSelectedTradeMonPositions[TRADE_PARTNER] % PARTY_SIZE];
        pos = B_POSITION_OPPONENT_RIGHT;
    }

    switch (state)
    {
    case 0:
        species = GetMonData(mon, MON_DATA_SPECIES2);
        personality = GetMonData(mon, MON_DATA_PERSONALITY);

        HandleLoadSpecialPokePic(&gMonFrontPicTable[species], gMonSpritesGfxPtr->sprites.ptr[whichParty * 2 + 1], species, personality);

        LoadCompressedSpritePalette(GetMonSpritePalStruct(mon));
        sTradeData->monSpecies[whichParty] = species;
        sTradeData->monPersonalities[whichParty] = personality;
        break;
    case 1:
        SetMultiuseSpriteTemplateToPokemon(GetMonSpritePalStruct(mon)->tag, pos);
        sTradeData->monSpriteIds[whichParty] = CreateSprite(&gMultiuseSpriteTemplate, 120, 60, 6);
        gSprites[sTradeData->monSpriteIds[whichParty]].invisible = TRUE;
        gSprites[sTradeData->monSpriteIds[whichParty]].callback = SpriteCallbackDummy;
        break;
    }
}

void CB2_LinkTrade(void)
{
    switch (gMain.state)
    {
    case 0:
        if (!gReceivedRemoteLinkPlayers)
        {
            gLinkType = LINKTYPE_TRADE_DISCONNECTED;
            CloseLink();
        }
        sTradeData = AllocZeroed(sizeof(*sTradeData));
        AllocateMonSpritesGfx();
        ResetTasks();
        ResetSpriteData();
        FreeAllSpritePalettes();
        SetVBlankCallback(VBlankCB_Trade);
        InitTradeBgInternal();
        ClearLinkTimeoutCounter();
        gMain.state++;
        sTradeData->neverRead_8C = 0;
        sTradeData->state = 0;
        sTradeData->isLinkTrade = TRUE;
        sTradeData->texX = 64;
        sTradeData->texY = 64;
        sTradeData->neverRead_D8 = 0;
        sTradeData->neverRead_DA = 0;
        sTradeData->scrX = 120;
        sTradeData->scrY = 80;
        sTradeData->sXY = 256;
        sTradeData->alpha = 0;
        break;
    case 1:
        if (!gReceivedRemoteLinkPlayers)
        {
            sTradeData->isCableTrade = TRUE;
            OpenLink();
            gMain.state++;
            sTradeData->timer = 0;
        }
        else
        {
            gMain.state = 4;
        }
        break;
    case 2:
        if (++sTradeData->timer > 60)
        {
            sTradeData->timer = 0;
            gMain.state++;
        }
        break;
    case 3:
        if (IsLinkMaster())
        {
            if (GetLinkPlayerCount_2() >= GetSavedPlayerCount())
            {
                if (++sTradeData->timer > 30)
                {
                    CheckShouldAdvanceLinkState();
                    gMain.state++;
                }
            }
            else
            {
                CheckForLinkTimeout();
            }
        }
        else
        {
            gMain.state++;
        }
        break;
    case 4:
        CheckForLinkTimeout();
        if (gReceivedRemoteLinkPlayers == TRUE && IsLinkPlayerDataExchangeComplete() == TRUE)
            gMain.state++;
        break;
    case 5:
        sTradeData->playerLinkFlagFinishTrade = 0;
        sTradeData->partnerLinkFlagFinishTrade = 0;
        sTradeData->sendTradeFinishState = 0;
        LoadTradeMonPic(TRADE_PLAYER, 0);
        gMain.state++;
        break;
    case 6:
        LoadTradeMonPic(TRADE_PLAYER, 1);
        gMain.state++;
        break;
    case 7:
        LoadTradeMonPic(TRADE_PARTNER, 0);
        gMain.state++;
        break;
    case 8:
        LoadTradeMonPic(TRADE_PARTNER, 1);
        LinkTradeDrawWindow();
        gMain.state++;
        break;
    case 9:
        LoadTradeSequenceSpriteSheetsAndPalettes();
        LoadSpriteSheet(&sPokeBallSpriteSheet);
        LoadSpritePalette(&sPokeBallSpritePalette);
        gMain.state++;
        break;
    case 10:
        BeginNormalPaletteFade(PALETTES_ALL, 0, 16, 0, RGB_BLACK);
        ShowBg(0);
        gMain.state++;
        break;
    case 11:
        InitTradeSequenceBgGpuRegs();
        BufferTradeSceneStrings();
        gMain.state++;
        break;
    case 12:
        if (!gPaletteFade.active)
        {
            if (gWirelessCommType)
            {
                LoadWirelessStatusIndicatorSpriteGfx();
                CreateWirelessStatusIndicatorSprite(0, 0);
            }
            SetMainCallback2(CB2_UpdateLinkTrade);
        }
        break;
    }
    RunTasks();
    RunTextPrinters();
    AnimateSprites();
    BuildOamBuffer();
    UpdatePaletteFade();
}

void InitTradeSequenceBgGpuRegs(void)
{
    SetTradeSequenceBgGpuRegs(5);
    SetTradeSequenceBgGpuRegs(0);
}

void LinkTradeDrawWindow(void)
{
    FillWindowPixelBuffer(0, PIXEL_FILL(15));
    PutWindowTilemap(0);
    CopyWindowToVram(0, 3);
}

static void InitTradeBgInternal(void)
{
    SetGpuReg(REG_OFFSET_DISPCNT, 0);
    ResetBgsAndClearDma3BusyFlags(0);
    InitBgsFromTemplates(0, sTradeSequenceBgTemplates, ARRAY_COUNT(sTradeSequenceBgTemplates));
    ChangeBgX(0, 0, 0);
    ChangeBgY(0, 0, 0);
    SetBgTilemapBuffer(0, Alloc(BG_SCREEN_SIZE));
    SetBgTilemapBuffer(1, Alloc(BG_SCREEN_SIZE));
    SetBgTilemapBuffer(3, Alloc(BG_SCREEN_SIZE));
    DeactivateAllTextPrinters();
    DecompressAndLoadBgGfxUsingHeap(0, gBattleTextboxTiles, 0, 0, 0);
    LZDecompressWram(gBattleTextboxTilemap, gDecompressionBuffer);
    CopyToBgTilemapBuffer(0, gDecompressionBuffer, 0x800, 0);
    LoadCompressedPalette(gBattleTextboxPalette, 0, 0x20);
    InitWindows(sTradeSequenceWindowTemplates);
    DecompressAndLoadBgGfxUsingHeap(0, gBattleTextboxTiles, 0, 0, 0);
    LZDecompressWram(gBattleTextboxTilemap, gDecompressionBuffer);
    CopyToBgTilemapBuffer(0, gDecompressionBuffer, 0x800, 0);
    LoadCompressedPalette(gBattleTextboxPalette, 0, 0x20);
}

static void CB2_InGameTrade(void)
{
    u8 otName[11];

    switch (gMain.state)
    {
    case 0:
        gSelectedTradeMonPositions[TRADE_PLAYER] = gSpecialVar_0x8005;
        gSelectedTradeMonPositions[TRADE_PARTNER] = PARTY_SIZE;
        StringCopy(gLinkPlayers[0].name, gSaveBlock2Ptr->playerName);
        GetMonData(&gEnemyParty[0], MON_DATA_OT_NAME, otName);
        StringCopy(gLinkPlayers[1].name, otName);
        gLinkPlayers[0].language = GAME_LANGUAGE;
        gLinkPlayers[1].language = GetMonData(&gEnemyParty[0], MON_DATA_LANGUAGE);
        sTradeData = AllocZeroed(sizeof(*sTradeData));
        AllocateMonSpritesGfx();
        ResetTasks();
        ResetSpriteData();
        FreeAllSpritePalettes();
        SetVBlankCallback(VBlankCB_Trade);
        InitTradeBgInternal();
        sTradeData->isLinkTrade = FALSE;
        sTradeData->neverRead_8C = 0;
        sTradeData->state = 0;
        sTradeData->texX = 64;
        sTradeData->texY = 64;
        sTradeData->neverRead_D8 = 0;
        sTradeData->neverRead_DA = 0;
        sTradeData->scrX = 120;
        sTradeData->scrY = 80;
        sTradeData->sXY = 256;
        sTradeData->alpha = 0;
        sTradeData->timer = 0;
        gMain.state = 5;
        break;
    case 5:
        LoadTradeMonPic(TRADE_PLAYER, 0);
        gMain.state++;
        break;
    case 6:
        LoadTradeMonPic(TRADE_PLAYER, 1);
        gMain.state++;
        break;
    case 7:
        LoadTradeMonPic(TRADE_PARTNER, 0);
        ShowBg(0);
        gMain.state++;
        break;
    case 8:
        LoadTradeMonPic(TRADE_PARTNER, 1);
        FillWindowPixelBuffer(0, PIXEL_FILL(15));
        PutWindowTilemap(0);
        CopyWindowToVram(0, 3);
        gMain.state++;
        break;
    case 9:
        LoadTradeSequenceSpriteSheetsAndPalettes();
        LoadSpriteSheet(&sPokeBallSpriteSheet);
        LoadSpritePalette(&sPokeBallSpritePalette);
        gMain.state++;
        break;
    case 10:
        ShowBg(0);
        gMain.state++;
        break;
    case 11:
        SetTradeSequenceBgGpuRegs(5);
        SetTradeSequenceBgGpuRegs(0);
        BufferTradeSceneStrings();
        gMain.state++;
        break;
    case 12:
        SetMainCallback2(CB2_UpdateInGameTrade);
        break;
    }

    RunTasks();
    RunTextPrinters();
    AnimateSprites();
    BuildOamBuffer();
    UpdatePaletteFade();
}

static void UpdatePokedexForReceivedMon(u8 partyIdx)
{
    struct Pokemon *mon = &gPlayerParty[partyIdx];

    if (!GetMonData(mon, MON_DATA_IS_EGG))
    {
        u16 species = GetMonData(mon, MON_DATA_SPECIES, NULL);
        u32 personality = GetMonData(mon, MON_DATA_PERSONALITY, NULL);
        species = SpeciesToNationalPokedexNum(species);
        GetSetPokedexFlag(species, FLAG_SET_SEEN);
        HandleSetPokedexFlag(species, FLAG_SET_CAUGHT, personality);
    }
}

// Functionally nop after commented code
static void TryEnableNationalDexFromLinkPartner(void)
{
    u8 mpId = GetMultiplayerId();
    // Originally in Ruby but commented out
    /*if (gLinkPlayers[mpId ^ 1].lp_field_2 == 0x8000)
        EnableNationalPokedex();*/
}

static void TradeMons(u8 playerPartyIdx, u8 partnerPartyIdx)
{
    u8 friendship;

    struct Pokemon *playerMon = &gPlayerParty[playerPartyIdx];
    u16 playerMail = GetMonData(playerMon, MON_DATA_MAIL);

    struct Pokemon *partnerMon = &gEnemyParty[partnerPartyIdx];
    u16 partnerMail = GetMonData(partnerMon, MON_DATA_MAIL);

    if (playerMail != MAIL_NONE)
        ClearMailStruct(&gSaveBlock1Ptr->mail[playerMail]);

    sTradeData->mon = *playerMon;
    *playerMon = *partnerMon;
    *partnerMon = sTradeData->mon;

    friendship = 70;
    if (!GetMonData(playerMon, MON_DATA_IS_EGG))
        SetMonData(playerMon, MON_DATA_FRIENDSHIP, &friendship);

    if (partnerMail != MAIL_NONE)
        GiveMailToMon2(playerMon, &gTradeMail[partnerMail]);

    UpdatePokedexForReceivedMon(playerPartyIdx);
    if (gReceivedRemoteLinkPlayers)
        TryEnableNationalDexFromLinkPartner();
}

static void TrySendTradeFinishData(void)
{
    switch (sTradeData->sendTradeFinishState)
    {
    case 1:
        if (IsLinkTaskFinished())
        {
            SendBlock(bitmask_all_link_players_but_self(), sTradeData->linkData, sizeof(sTradeData->linkData));
            sTradeData->sendTradeFinishState++;
        }
        // fallthrough
    case 2:
        sTradeData->sendTradeFinishState = 0;
        break;
    }
}

static void CB2_UpdateInGameTrade(void)
{
    AnimateTradeSequence();
    RunTasks();
    RunTextPrinters();
    AnimateSprites();
    BuildOamBuffer();
    UpdatePaletteFade();
}

static void SetTradeSequenceBgGpuRegs(u8 state)
{
    switch (state)
    {
    case 0:
        sTradeData->bg2vofs = 0;
        sTradeData->bg2hofs = 180;
        SetGpuReg(REG_OFFSET_DISPCNT, DISPCNT_MODE_0 |
                                      DISPCNT_OBJ_1D_MAP |
                                      DISPCNT_BG0_ON |
                                      DISPCNT_BG2_ON |
                                      DISPCNT_OBJ_ON);
        SetGpuReg(REG_OFFSET_BG2CNT, BGCNT_PRIORITY(2) |
                                     BGCNT_CHARBASE(1) |
                                     BGCNT_16COLOR |
                                     BGCNT_SCREENBASE(18) |
                                     BGCNT_TXT512x256);
        LoadPalette(gTradeGba2_Pal, 16, 0x60);
        DmaCopyLarge16(3, gTradeGba_Gfx, (void *) BG_CHAR_ADDR(1), 0x1420, 0x1000);
        DmaCopy16Defvars(3, gTradePlatform_Tilemap, (void *) BG_SCREEN_ADDR(18), 0x1000);
        break;
    case 1:
        sTradeData->bg1hofs = 0;
        sTradeData->bg1vofs = 348;
        SetGpuReg(REG_OFFSET_BG1VOFS, 348);
        SetGpuReg(REG_OFFSET_BG1CNT, BGCNT_PRIORITY(2) |
                                     BGCNT_CHARBASE(0) |
                                     BGCNT_16COLOR |
                                     BGCNT_SCREENBASE(5) |
                                     BGCNT_TXT256x512);
        SetGpuReg(REG_OFFSET_BG2CNT, BGCNT_PRIORITY(2) |
                                     BGCNT_CHARBASE(1) |
                                     BGCNT_16COLOR |
                                     BGCNT_SCREENBASE(18) |
                                     BGCNT_TXT256x512);

        if (sTradeData->isCableTrade)
        {
            DmaCopy16Defvars(3, sGbaCable_Tilemap, (void *) BG_SCREEN_ADDR(5), 0x1000);
        }
        else
        {
            DmaCopy16Defvars(3, sGbaWireless_Tilemap, (void *) BG_SCREEN_ADDR(5), 0x1000);
        }

        DmaCopyLarge16(3, gTradeGba_Gfx, (void *) BG_CHAR_ADDR(0), 0x1420, 0x1000);
        SetGpuReg(REG_OFFSET_DISPCNT, DISPCNT_MODE_0 |
                                      DISPCNT_OBJ_1D_MAP |
                                      DISPCNT_BG1_ON |
                                      DISPCNT_OBJ_ON);
        break;
    case 2:
        sTradeData->bg1vofs = 0;
        sTradeData->bg1hofs = 0;
        if (!sTradeData->isCableTrade)
        {
            SetGpuReg(REG_OFFSET_DISPCNT, DISPCNT_MODE_1 |
                                          DISPCNT_OBJ_1D_MAP |
                                          DISPCNT_BG1_ON |
                                          DISPCNT_OBJ_ON);
            LZ77UnCompVram(sCrossingHighlightWireless_Tilemap, (void *) BG_SCREEN_ADDR(5));
            BlendPalettes(0x8, 16, RGB_BLACK);
        }
        else
        {
            SetGpuReg(REG_OFFSET_DISPCNT, DISPCNT_MODE_1 |
                                          DISPCNT_OBJ_1D_MAP |
                                          DISPCNT_BG1_ON |
                                          DISPCNT_OBJ_ON);
            DmaCopy16Defvars(3, sCrossingHighlightCable_Tilemap, (void *) BG_SCREEN_ADDR(5), 0x800);
            BlendPalettes(0x1, 16, RGB_BLACK);
        }
        break;
    case 3:
        LoadPalette(sWirelessSignalNone_Pal, 48, 0x20);
        LZ77UnCompVram(sWirelessSignal_Gfx, (void *) BG_CHAR_ADDR(1));
        LZ77UnCompVram(sWirelessSignal_Tilemap, (void *) BG_SCREEN_ADDR(18));
        sTradeData->bg2vofs = 80;
        SetGpuReg(REG_OFFSET_DISPCNT, DISPCNT_MODE_0 |
                                      DISPCNT_OBJ_1D_MAP |
                                      DISPCNT_BG1_ON |
                                      DISPCNT_BG2_ON |
                                      DISPCNT_OBJ_ON);
        break;
    case 4:
        SetGpuReg(REG_OFFSET_DISPCNT, DISPCNT_MODE_1 |
                                      DISPCNT_OBJ_1D_MAP |
                                      DISPCNT_BG2_ON |
                                      DISPCNT_OBJ_ON);
        SetGpuReg(REG_OFFSET_BG2CNT, BGCNT_PRIORITY(3) |
                                     BGCNT_CHARBASE(1) |
                                     BGCNT_256COLOR |
                                     BGCNT_SCREENBASE(18) |
                                     BGCNT_AFF128x128);
        sTradeData->texX = 64;
        sTradeData->texY = 92;
        sTradeData->sXY = 32;
        sTradeData->gbaScale = 1024;
        sTradeData->alpha = 0;

        DmaCopyLarge16(3, sGbaAffine_Gfx, (void *) BG_CHAR_ADDR(1), 0x2840, 0x1000);

        if (sTradeData->isCableTrade)
        {
            DmaCopy16Defvars(3, sGbaCable_AffineTilemap, (void *) BG_SCREEN_ADDR(18), 0x100);
        }
        else
        {
            DmaCopy16Defvars(3, sGbaWireless_AffineTilemap, (void *) BG_SCREEN_ADDR(18), 0x100);
        }
        break;
    case 5:
        sTradeData->bg1vofs = 0;
        sTradeData->bg1hofs = 0;
        break;
    case 6:
        SetGpuReg(REG_OFFSET_DISPCNT, DISPCNT_MODE_1 |
                                      DISPCNT_OBJ_1D_MAP |
                                      DISPCNT_BG2_ON |
                                      DISPCNT_OBJ_ON);
        SetGpuReg(REG_OFFSET_BG2CNT, BGCNT_PRIORITY(3) |
                                     BGCNT_CHARBASE(1) |
                                     BGCNT_256COLOR |
                                     BGCNT_SCREENBASE(18) |
                                     BGCNT_AFF128x128);
        sTradeData->texX = 64;
        sTradeData->texY = 92;
        sTradeData->sXY = 256;
        sTradeData->gbaScale = 128;
        sTradeData->scrX = 120;
        sTradeData->scrY = 80;
        sTradeData->alpha = 0;

        DmaCopyLarge16(3, sGbaAffine_Gfx, (void *) BG_CHAR_ADDR(1), 0x2840, 0x1000);

        if (sTradeData->isCableTrade)
        {
            DmaCopy16Defvars(3, sGbaCable_AffineTilemap, (void *) BG_SCREEN_ADDR(18), 0x100);
        }
        else
        {
            DmaCopy16Defvars(3, sGbaWireless_AffineTilemap, (void *) BG_SCREEN_ADDR(18), 0x100);
        }
        break;
    case 7:
        sTradeData->bg2vofs = 0;
        sTradeData->bg2hofs = 0;
        SetGpuReg(REG_OFFSET_BLDCNT, 0);
        SetGpuReg(REG_OFFSET_BG2CNT, BGCNT_PRIORITY(2) |
                                     BGCNT_CHARBASE(1) |
                                     BGCNT_16COLOR |
                                     BGCNT_SCREENBASE(18) |
                                     BGCNT_TXT512x256);
        LoadPalette(gTradeGba2_Pal, 16, 0x60);
        DmaCopyLarge16(3, gTradeGba_Gfx, (void *) BG_CHAR_ADDR(1), 0x1420, 0x1000);
        DmaCopy16Defvars(3, gTradePlatform_Tilemap, (void *) BG_SCREEN_ADDR(18), 0x1000);
        break;
    }
}

static void LoadTradeSequenceSpriteSheetsAndPalettes(void)
{
    LoadSpriteSheet(&sSpriteSheet_LinkMonGlow);
    LoadSpriteSheet(&sSpriteSheet_LinkMonShadow);
    LoadSpriteSheet(&sSpriteSheet_CableEnd);
    LoadSpriteSheet(&sSpriteSheet_GbaScreen);
    LoadSpritePalette(&sSpritePalette_LinkMon);
    LoadSpritePalette(&sSpritePalette_Gba);
}

// Buffers "[Pokemon] will be sent to [Trainer]" strings
static void BufferTradeSceneStrings(void)
{
    u8 mpId;
    u8 name[20];
    const struct InGameTrade *ingameTrade;

    if (sTradeData->isLinkTrade)
    {
        mpId = GetMultiplayerId();
        StringCopy(gStringVar1, gLinkPlayers[mpId ^ 1].name);
        GetMonData(&gEnemyParty[gSelectedTradeMonPositions[TRADE_PARTNER] % PARTY_SIZE], MON_DATA_NICKNAME, name);
        StringCopy10(gStringVar3, name);
        GetMonData(&gPlayerParty[gSelectedTradeMonPositions[TRADE_PLAYER]], MON_DATA_NICKNAME, name);
        StringCopy10(gStringVar2, name);
    }
    else
    {
        ingameTrade = &sIngameTrades[gSpecialVar_0x8004];
        StringCopy(gStringVar1, ingameTrade->otName);
        StringCopy10(gStringVar3, ingameTrade->nickname);
        GetMonData(&gPlayerParty[gSpecialVar_0x8005], MON_DATA_NICKNAME, name);
        StringCopy10(gStringVar2, name);
    }
}

// returns TRUE if it finished a link trade, FALSE if it finished an in-game trade or if sequence is still going
static bool8 AnimateTradeSequence(void)
{
    if (sTradeData->isCableTrade)
        return AnimateTradeSequenceCable();
    else
        return AnimateTradeSequenceWireless();
}

// Below are the states for the main switch in AnimateTradeSequenceCable and AnimateTradeSequenceWireless
// When AnimateTradeSequenceWireless has a unique version of a
// state used by AnimateTradeSequenceCable, it adds the below modifier
#define TS_WIRELESS_STATE 100
enum {
    TS_STATE_START,
    TS_STATE_MON_SLIDE_IN,
    // 2-9 unused
    TS_STATE_SEND_MSG = 10,
    TS_STATE_BYE_BYE,
    TS_STATE_POKEBALL_DEPART,
    TS_STATE_POKEBALL_DEPART_WAIT,
    TS_STATE_FADE_OUT_TO_GBA_SEND,
    // 15-19 unused
    TS_STATE_WAIT_FADE_OUT_TO_GBA_SEND = 20,
    TS_STATE_FADE_IN_TO_GBA_SEND,
    TS_STATE_WAIT_FADE_IN_TO_GBA_SEND,
    TS_STATE_GBA_ZOOM_OUT,
    TS_STATE_GBA_FLASH_SEND,
    TS_STATE_GBA_STOP_FLASH_SEND,
    TS_STATE_PAN_AWAY_GBA,
    TS_STATE_CREATE_LINK_MON_LEAVING,
    TS_STATE_LINK_MON_TRAVEL_OUT,
    TS_STATE_FADE_OUT_TO_CROSSING,
    TS_STATE_WAIT_FADE_OUT_TO_CROSSING,
    TS_STATE_FADE_IN_TO_CROSSING,
    TS_STATE_WAIT_FADE_IN_TO_CROSSING,
    TS_STATE_CROSSING_LINK_MONS_ENTER,
    TS_STATE_CROSSING_BLEND_WHITE_1,
    TS_STATE_CROSSING_BLEND_WHITE_2,
    TS_STATE_CROSSING_BLEND_WHITE_3,
    TS_STATE_CROSSING_CREATE_MON_PICS,
    TS_STATE_CROSSING_MON_PICS_MOVE,
    TS_STATE_CROSSING_LINK_MONS_EXIT,
    TS_STATE_CREATE_LINK_MON_ARRIVING,
    TS_STATE_FADE_OUT_TO_GBA_RECV,
    TS_STATE_WAIT_FADE_OUT_TO_GBA_RECV,
    TS_STATE_LINK_MON_TRAVEL_IN,
    TS_STATE_PAN_TO_GBA,
    TS_STATE_DESTROY_LINK_MON,
    TS_STATE_LINK_MON_ARRIVED_DELAY,
    TS_STATE_MOVE_GBA_TO_CENTER,
    TS_STATE_GBA_FLASH_RECV,
    TS_STATE_UNUSED,
    TS_STATE_GBA_STOP_FLASH_RECV,
    TS_STATE_GBA_ZOOM_IN,
    TS_STATE_FADE_OUT_TO_NEW_MON,
    // 53-59 unused
    TS_STATE_WAIT_FADE_OUT_TO_NEW_MON = 60,
    TS_STATE_FADE_IN_TO_NEW_MON,
    TS_STATE_WAIT_FADE_IN_TO_NEW_MON,
    TS_STATE_POKEBALL_ARRIVE,
    TS_STATE_FADE_POKEBALL_TO_NORMAL,
    TS_STATE_POKEBALL_ARRIVE_WAIT,
    TS_STATE_SHOW_NEW_MON,
    TS_STATE_NEW_MON_MSG,
    TS_STATE_TAKE_CARE_OF_MON,
    TS_STATE_AFTER_NEW_MON_DELAY,
    TS_STATE_CHECK_RIBBONS,
    TS_STATE_END_LINK_TRADE,
    TS_STATE_TRY_EVOLUTION,
    TS_STATE_FADE_OUT_END,
    TS_STATE_WAIT_FADE_OUT_END,
    // Special states
    TS_STATE_GBA_FLASH_SEND_WIRELESS = TS_STATE_GBA_FLASH_SEND + TS_WIRELESS_STATE,
    TS_STATE_GBA_STOP_FLASH_SEND_WIRELESS,
    TS_STATE_WAIT_WIRELESS_SIGNAL_SEND,
    TS_STATE_PAN_TO_GBA_WIRELESS = TS_STATE_PAN_TO_GBA + TS_WIRELESS_STATE,
    TS_STATE_DESTROY_LINK_MON_WIRELESS,
    TS_STATE_WAIT_WIRELESS_SIGNAL_RECV,
    TS_STATE_DELAY_FOR_MON_ANIM = 167,
    TS_STATE_LINK_MON_TRAVEL_OFFSCREEN = 200,
    TS_STATE_WAIT_FOR_MON_CRY = 267,
};

static bool8 AnimateTradeSequenceCable(void)
{
    u16 evoTarget;

    switch (sTradeData->state)
    {
    case TS_STATE_START:
        gSprites[sTradeData->monSpriteIds[TRADE_PLAYER]].invisible = FALSE;
        gSprites[sTradeData->monSpriteIds[TRADE_PLAYER]].pos2.x = -180;
        gSprites[sTradeData->monSpriteIds[TRADE_PLAYER]].pos2.y = gMonFrontPicCoords[sTradeData->monSpecies[TRADE_PLAYER]].y_offset;
        sTradeData->state++;
        sTradeData->cachedMapMusic = GetCurrentMapMusic();
        PlayNewMapMusic(MUS_EVOLUTION);
        break;
    case TS_STATE_MON_SLIDE_IN:
        if (sTradeData->bg2hofs > 0)
        {
            // Sliding
            gSprites[sTradeData->monSpriteIds[TRADE_PLAYER]].pos2.x += 3;
            sTradeData->bg2hofs -= 3;
        }
        else
        {
            // Pokémon has arrived onscreen
            gSprites[sTradeData->monSpriteIds[TRADE_PLAYER]].pos2.x = 0;
            sTradeData->bg2hofs = 0;
            sTradeData->state = TS_STATE_SEND_MSG;
        }
        break;
    case TS_STATE_SEND_MSG:
        StringExpandPlaceholders(gStringVar4, gText_XWillBeSentToY);
        DrawTextOnTradeWindow(0, gStringVar4, 0);

        if (sTradeData->monSpecies[TRADE_PLAYER] != SPECIES_EGG)
            PlayCry1(sTradeData->monSpecies[TRADE_PLAYER], 0);

        sTradeData->state = TS_STATE_BYE_BYE;
        sTradeData->timer = 0;
        break;
    case TS_STATE_BYE_BYE:
        if (++sTradeData->timer == 80)
        {
            sTradeData->releasePokeballSpriteId = CreateTradePokeballSprite(sTradeData->monSpriteIds[0], gSprites[sTradeData->monSpriteIds[0]].oam.paletteNum, 120, 32, 2, 1, 0x14, 0xfffff);
            sTradeData->state++;
            StringExpandPlaceholders(gStringVar4, gText_ByeByeVar1);
            DrawTextOnTradeWindow(0, gStringVar4, 0);
        }
        break;
    case TS_STATE_POKEBALL_DEPART:
        if (gSprites[sTradeData->releasePokeballSpriteId].callback == SpriteCallbackDummy)
        {
            sTradeData->bouncingPokeballSpriteId = CreateSprite(&sSpriteTemplate_Pokeball, 120, 32, 0);
            gSprites[sTradeData->bouncingPokeballSpriteId].callback = SpriteCB_BouncingPokeballDepart;
            DestroySprite(&gSprites[sTradeData->releasePokeballSpriteId]);
            sTradeData->state++;
        }
        break;
    case TS_STATE_POKEBALL_DEPART_WAIT:
        // The game waits here for the sprite to finish its animation sequence.
        break;
    case TS_STATE_FADE_OUT_TO_GBA_SEND:
        BeginNormalPaletteFade(PALETTES_ALL, 0, 0, 16, RGB_BLACK);
        sTradeData->state = TS_STATE_WAIT_FADE_OUT_TO_GBA_SEND;
        break;
    case TS_STATE_WAIT_FADE_OUT_TO_GBA_SEND:
        if (!gPaletteFade.active)
        {
            SetTradeSequenceBgGpuRegs(4);
            FillWindowPixelBuffer(0, PIXEL_FILL(15));
            CopyWindowToVram(0, 3);
            sTradeData->state++;
        }
        break;
    case TS_STATE_FADE_IN_TO_GBA_SEND:
        BeginNormalPaletteFade(PALETTES_ALL, -1, 16, 0, RGB_BLACK);
        sTradeData->state++;
        break;
    case TS_STATE_WAIT_FADE_IN_TO_GBA_SEND:
        if (!gPaletteFade.active)
            sTradeData->state = TS_STATE_GBA_ZOOM_OUT;
        break;
    case TS_STATE_GBA_ZOOM_OUT:
        if (sTradeData->gbaScale > 0x100)
        {
            sTradeData->gbaScale -= 0x34;
        }
        else
        {
            SetTradeSequenceBgGpuRegs(1);
            sTradeData->gbaScale = 0x80;
            sTradeData->state++;
            sTradeData->timer = 0;
        }
        sTradeData->sXY = 0x8000 / sTradeData->gbaScale;
        break;
    case TS_STATE_GBA_FLASH_SEND:
        if (++sTradeData->timer > 20)
        {
            SetTradeBGAffine();
            sTradeData->connectionSpriteId2 = CreateSprite(&sSpriteTemplate_GbaScreenFlash_Long, 120, 80, 0);
            sTradeData->state++;
        }
        break;
    case TS_STATE_GBA_STOP_FLASH_SEND:
        if (gSprites[sTradeData->connectionSpriteId2].animEnded)
        {
            DestroySprite(&gSprites[sTradeData->connectionSpriteId2]);
            SetGpuReg(REG_OFFSET_BLDCNT, BLDCNT_EFFECT_BLEND |
                                         BLDCNT_TGT2_BG1 |
                                         BLDCNT_TGT2_BG2);
            SetGpuReg(REG_OFFSET_BLDALPHA, BLDALPHA_BLEND(12, 4));
            sTradeData->state++;
        }
        break;
    case TS_STATE_PAN_AWAY_GBA:
        if (--sTradeData->bg1vofs == 316)
            sTradeData->state++;

        if (sTradeData->bg1vofs == 328)
            sTradeData->cableEndSpriteId = CreateSprite(&sSpriteTemplate_CableEnd, 128, 65, 0);
        break;
    case TS_STATE_CREATE_LINK_MON_LEAVING:
        sTradeData->connectionSpriteId1 = CreateSprite(&sSpriteTemplate_LinkMonGlow, 128, 80, 3);
        sTradeData->connectionSpriteId2 = CreateSprite(&sSpriteTemplate_LinkMonShadow, 128, 80, 0);
        StartSpriteAnim(&gSprites[sTradeData->connectionSpriteId2], ANIM_LINKMON_SMALL);
        sTradeData->state++;
        break;
    case TS_STATE_LINK_MON_TRAVEL_OUT:
        if ((sTradeData->bg1vofs -= 2) == 166)
            sTradeData->state = TS_STATE_LINK_MON_TRAVEL_OFFSCREEN;

        SetGpuReg(REG_OFFSET_DISPCNT, DISPCNT_MODE_1 |
                                      DISPCNT_OBJ_1D_MAP |
                                      DISPCNT_BG1_ON |
                                      DISPCNT_OBJ_ON);
        break;
    case TS_STATE_LINK_MON_TRAVEL_OFFSCREEN:
        gSprites[sTradeData->connectionSpriteId1].pos1.y -= 2;
        gSprites[sTradeData->connectionSpriteId2].pos1.y -= 2;
        if (gSprites[sTradeData->connectionSpriteId1].pos1.y < -8)
            sTradeData->state = TS_STATE_FADE_OUT_TO_CROSSING;
        break;
    case TS_STATE_FADE_OUT_TO_CROSSING:
        BeginNormalPaletteFade(PALETTES_ALL, -1, 0, 16, RGB_BLACK);
        sTradeData->state = TS_STATE_WAIT_FADE_OUT_TO_CROSSING;
        break;
    case TS_STATE_WAIT_FADE_OUT_TO_CROSSING:
        if (!gPaletteFade.active)
        {
            DestroySprite(&gSprites[sTradeData->connectionSpriteId1]);
            DestroySprite(&gSprites[sTradeData->connectionSpriteId2]);
            SetTradeSequenceBgGpuRegs(2);
            sTradeData->state++;
        }
        break;
    case TS_STATE_FADE_IN_TO_CROSSING:
        BeginNormalPaletteFade(PALETTES_ALL, -1, 16, 0, RGB_BLACK);
        sTradeData->connectionSpriteId1 = CreateSprite(&sSpriteTemplate_LinkMonShadow, 111, 170, 0);
        sTradeData->connectionSpriteId2 = CreateSprite(&sSpriteTemplate_LinkMonShadow, 129, -10, 0);
        sTradeData->state++;
        break;
    case TS_STATE_WAIT_FADE_IN_TO_CROSSING:
        if (!gPaletteFade.active)
        {
            PlaySE(SE_WARP_OUT);
            sTradeData->state++;
        }
        gSprites[sTradeData->connectionSpriteId1].pos2.y -= 3;
        gSprites[sTradeData->connectionSpriteId2].pos2.y += 3;
        break;
    case TS_STATE_CROSSING_LINK_MONS_ENTER:
        gSprites[sTradeData->connectionSpriteId1].pos2.y -= 3;
        gSprites[sTradeData->connectionSpriteId2].pos2.y += 3;
        if (gSprites[sTradeData->connectionSpriteId1].pos2.y <= -90)
        {
            gSprites[sTradeData->connectionSpriteId1].data[1] = 1;
            gSprites[sTradeData->connectionSpriteId2].data[1] = 1;
            sTradeData->state++;
        }
        break;
    case TS_STATE_CROSSING_BLEND_WHITE_1:
        BlendPalettes(0x1, 16, RGB_WHITEALPHA);
        sTradeData->state++;
        break;
    case TS_STATE_CROSSING_BLEND_WHITE_2:
        BlendPalettes(0x1, 0, RGB_WHITEALPHA);
        sTradeData->state++;
        break;
    case TS_STATE_CROSSING_BLEND_WHITE_3:
        BlendPalettes(0x1, 16, RGB_WHITEALPHA);
        sTradeData->state++;
        break;
    case TS_STATE_CROSSING_CREATE_MON_PICS:
        if (!IsMonSpriteNotFlipped(sTradeData->monSpecies[TRADE_PLAYER]))
        {
            gSprites[sTradeData->monSpriteIds[TRADE_PLAYER]].affineAnims = sAffineAnims_CrossingMonPics;
            gSprites[sTradeData->monSpriteIds[TRADE_PLAYER]].oam.affineMode = ST_OAM_AFFINE_DOUBLE;
            CalcCenterToCornerVec(&gSprites[sTradeData->monSpriteIds[TRADE_PLAYER]], SPRITE_SHAPE(64x64), SPRITE_SIZE(64x64), ST_OAM_AFFINE_DOUBLE);
            StartSpriteAffineAnim(&gSprites[sTradeData->monSpriteIds[TRADE_PLAYER]], 0);
        }
        else
        {
            StartSpriteAffineAnim(&gSprites[sTradeData->monSpriteIds[TRADE_PLAYER]], 0);
        }
        StartSpriteAffineAnim(&gSprites[sTradeData->monSpriteIds[TRADE_PARTNER]], 0);
        gSprites[sTradeData->monSpriteIds[TRADE_PLAYER]].pos1.x = 60;
        gSprites[sTradeData->monSpriteIds[TRADE_PARTNER]].pos1.x = 180;
        gSprites[sTradeData->monSpriteIds[TRADE_PLAYER]].pos1.y = 192;
        gSprites[sTradeData->monSpriteIds[TRADE_PARTNER]].pos1.y = -32;
        gSprites[sTradeData->monSpriteIds[TRADE_PLAYER]].invisible = FALSE;
        gSprites[sTradeData->monSpriteIds[TRADE_PARTNER]].invisible = FALSE;
        sTradeData->state++;
        break;
    case TS_STATE_CROSSING_MON_PICS_MOVE:
        gSprites[sTradeData->monSpriteIds[TRADE_PLAYER]].pos2.y -= 3;
        gSprites[sTradeData->monSpriteIds[TRADE_PARTNER]].pos2.y += 3;
        if (gSprites[sTradeData->monSpriteIds[TRADE_PLAYER]].pos2.y < -DISPLAY_HEIGHT 
         && gSprites[sTradeData->monSpriteIds[TRADE_PLAYER]].pos2.y >= -DISPLAY_HEIGHT - 3)
        {
            PlaySE(SE_WARP_IN);
        }
        if (gSprites[sTradeData->monSpriteIds[TRADE_PLAYER]].pos2.y < -222)
        {
            gSprites[sTradeData->connectionSpriteId1].data[1] = 0;
            gSprites[sTradeData->connectionSpriteId2].data[1] = 0;
            sTradeData->state++;
            gSprites[sTradeData->monSpriteIds[TRADE_PLAYER]].invisible = TRUE;
            gSprites[sTradeData->monSpriteIds[TRADE_PARTNER]].invisible = TRUE;
            BlendPalettes(0x1, 0, RGB_WHITEALPHA);
        }
        break;
    case TS_STATE_CROSSING_LINK_MONS_EXIT:
        gSprites[sTradeData->connectionSpriteId1].pos2.y -= 3;
        gSprites[sTradeData->connectionSpriteId2].pos2.y += 3;
        if (gSprites[sTradeData->connectionSpriteId1].pos2.y <= -222)
        {
            BeginNormalPaletteFade(PALETTES_ALL, -1, 0, 16, RGB_BLACK);
            sTradeData->state++;
            DestroySprite(&gSprites[sTradeData->connectionSpriteId1]);
            DestroySprite(&gSprites[sTradeData->connectionSpriteId2]);
        }
        break;
    case TS_STATE_CREATE_LINK_MON_ARRIVING:
        if (!gPaletteFade.active)
        {
            sTradeData->state++;
            SetTradeSequenceBgGpuRegs(1);
            sTradeData->bg1vofs = 166;
            sTradeData->connectionSpriteId1 = CreateSprite(&sSpriteTemplate_LinkMonGlow, 128, -20, 3);
            sTradeData->connectionSpriteId2 = CreateSprite(&sSpriteTemplate_LinkMonShadow, 128, -20, 0);
            StartSpriteAnim(&gSprites[sTradeData->connectionSpriteId2], ANIM_LINKMON_SMALL);
        }
        break;
    case TS_STATE_FADE_OUT_TO_GBA_RECV:
        BeginNormalPaletteFade(PALETTES_ALL, -1, 16, 0, RGB_BLACK);
        sTradeData->state++;
        break;
    case TS_STATE_WAIT_FADE_OUT_TO_GBA_RECV:
        SetGpuReg(REG_OFFSET_DISPCNT, DISPCNT_MODE_0 |
                                      DISPCNT_OBJ_1D_MAP |
                                      DISPCNT_BG1_ON |
                                      DISPCNT_OBJ_ON);
        if (!gPaletteFade.active)
            sTradeData->state++;
        break;
    case TS_STATE_LINK_MON_TRAVEL_IN:
        gSprites[sTradeData->connectionSpriteId1].pos2.y += 3;
        gSprites[sTradeData->connectionSpriteId2].pos2.y += 3;
        if (gSprites[sTradeData->connectionSpriteId1].pos2.y + gSprites[sTradeData->connectionSpriteId1].pos1.y == 64)
        {
            sTradeData->state++;
        }
        break;
    case TS_STATE_PAN_TO_GBA:
        if ((sTradeData->bg1vofs += 2) > 316)
        {
            sTradeData->bg1vofs = 316;
            sTradeData->state++;
        }
        break;
    case TS_STATE_DESTROY_LINK_MON:
        DestroySprite(&gSprites[sTradeData->connectionSpriteId1]);
        DestroySprite(&gSprites[sTradeData->connectionSpriteId2]);
        sTradeData->state++;
        sTradeData->timer = 0;
        break;
    case TS_STATE_LINK_MON_ARRIVED_DELAY:
        if (++sTradeData->timer == 10)
            sTradeData->state++;
        break;
    case TS_STATE_MOVE_GBA_TO_CENTER:
        if (++sTradeData->bg1vofs > 348)
        {
            sTradeData->bg1vofs = 348;
            sTradeData->state++;
        }
        if (sTradeData->bg1vofs == 328 && sTradeData->isCableTrade)
        {
            sTradeData->cableEndSpriteId = CreateSprite(&sSpriteTemplate_CableEnd, 128, 65, 0);
            gSprites[sTradeData->cableEndSpriteId].callback = SpriteCB_CableEndReceiving;
        }
        break;
    case TS_STATE_GBA_FLASH_RECV:
        sTradeData->connectionSpriteId2 = CreateSprite(&sSpriteTemplate_GbaScreenFlash_Long, 120, 80, 0);
        sTradeData->state = TS_STATE_GBA_STOP_FLASH_RECV;
        break;
    case TS_STATE_GBA_STOP_FLASH_RECV:
        if (gSprites[sTradeData->connectionSpriteId2].animEnded)
        {
            DestroySprite(&gSprites[sTradeData->connectionSpriteId2]);
            SetTradeSequenceBgGpuRegs(6);
            sTradeData->state++;
            PlaySE(SE_M_SAND_ATTACK);
        }
        break;
    case TS_STATE_GBA_ZOOM_IN:
        if (sTradeData->gbaScale < 0x400)
        {
            sTradeData->gbaScale += 0x34;
        }
        else
        {
            sTradeData->gbaScale = 0x400;
            sTradeData->state++;
        }
        sTradeData->sXY = 0x8000 / sTradeData->gbaScale;
        break;
    case TS_STATE_FADE_OUT_TO_NEW_MON:
        BeginNormalPaletteFade(PALETTES_ALL, 0, 0, 16, RGB_BLACK);
        sTradeData->state = TS_STATE_WAIT_FADE_OUT_TO_NEW_MON;
        break;

    case TS_STATE_WAIT_FADE_OUT_TO_NEW_MON:
        if (!gPaletteFade.active)
        {
            SetTradeSequenceBgGpuRegs(5);
            SetTradeSequenceBgGpuRegs(7);
            gPaletteFade.bufferTransferDisabled = TRUE;
            sTradeData->state++;
        }
        break;
    case TS_STATE_FADE_IN_TO_NEW_MON:
        gPaletteFade.bufferTransferDisabled = FALSE;
        BeginNormalPaletteFade(PALETTES_ALL, 0, 16, 0, RGB_BLACK);
        sTradeData->state++;
        break;
    case TS_STATE_WAIT_FADE_IN_TO_NEW_MON:
        SetGpuReg(REG_OFFSET_DISPCNT, DISPCNT_MODE_0 |
                                      DISPCNT_OBJ_1D_MAP |
                                      DISPCNT_BG2_ON |
                                      DISPCNT_OBJ_ON);
        if (!gPaletteFade.active)
            sTradeData->state++;
        break;
    case TS_STATE_POKEBALL_ARRIVE:
        sTradeData->bouncingPokeballSpriteId = CreateSprite(&sSpriteTemplate_Pokeball, 120, -8, 0);
        gSprites[sTradeData->bouncingPokeballSpriteId].data[3] = 74;
        gSprites[sTradeData->bouncingPokeballSpriteId].callback = SpriteCB_BouncingPokeballArrive;
        StartSpriteAnim(&gSprites[sTradeData->bouncingPokeballSpriteId], 1);
        StartSpriteAffineAnim(&gSprites[sTradeData->bouncingPokeballSpriteId], 2);
        BlendPalettes(1 << (16 + gSprites[sTradeData->bouncingPokeballSpriteId].oam.paletteNum), 16, RGB_WHITEALPHA);
        sTradeData->state++;
        sTradeData->timer = 0;
        break;
    case TS_STATE_FADE_POKEBALL_TO_NORMAL:
        BeginNormalPaletteFade(1 << (16 + gSprites[sTradeData->bouncingPokeballSpriteId].oam.paletteNum), 1, 16, 0, RGB_WHITEALPHA);
        sTradeData->state++;
        break;
    case TS_STATE_POKEBALL_ARRIVE_WAIT:
        if (gSprites[sTradeData->bouncingPokeballSpriteId].callback == SpriteCallbackDummy)
        {
            HandleLoadSpecialPokePic(&gMonFrontPicTable[sTradeData->monSpecies[TRADE_PARTNER]], gMonSpritesGfxPtr->sprites.ptr[3], sTradeData->monSpecies[TRADE_PARTNER], sTradeData->monPersonalities[TRADE_PARTNER]);
            sTradeData->state++;
        }
        break;
    case TS_STATE_SHOW_NEW_MON:
        gSprites[sTradeData->monSpriteIds[TRADE_PARTNER]].pos1.x = 120;
        gSprites[sTradeData->monSpriteIds[TRADE_PARTNER]].pos1.y = gMonFrontPicCoords[sTradeData->monSpecies[TRADE_PARTNER]].y_offset + 60;
        gSprites[sTradeData->monSpriteIds[TRADE_PARTNER]].pos2.x = 0;
        gSprites[sTradeData->monSpriteIds[TRADE_PARTNER]].pos2.y = 0;
        StartSpriteAnim(&gSprites[sTradeData->monSpriteIds[TRADE_PARTNER]], 0);
        CreatePokeballSpriteToReleaseMon(sTradeData->monSpriteIds[TRADE_PARTNER], gSprites[sTradeData->monSpriteIds[TRADE_PARTNER]].oam.paletteNum, 120, 84, 2, 1, 20, 0xFFFFF, sTradeData->monSpecies[TRADE_PARTNER]);
        FreeSpriteOamMatrix(&gSprites[sTradeData->bouncingPokeballSpriteId]);
        DestroySprite(&gSprites[sTradeData->bouncingPokeballSpriteId]);
        sTradeData->state++;
        break;
    case TS_STATE_NEW_MON_MSG:
        SetGpuReg(REG_OFFSET_DISPCNT, DISPCNT_MODE_0 |
                                      DISPCNT_OBJ_1D_MAP |
                                      DISPCNT_BG0_ON |
                                      DISPCNT_BG2_ON |
                                      DISPCNT_OBJ_ON);
        StringExpandPlaceholders(gStringVar4, gText_XSentOverY);
        DrawTextOnTradeWindow(0, gStringVar4, 0);
        sTradeData->state = TS_STATE_DELAY_FOR_MON_ANIM;
        sTradeData->timer = 0;
        break;
    case TS_STATE_DELAY_FOR_MON_ANIM:
        if (++sTradeData->timer > 60)
        {
            sTradeData->state = TS_STATE_WAIT_FOR_MON_CRY;
            sTradeData->timer = 0;
        }
        break;
    case TS_STATE_WAIT_FOR_MON_CRY:
        if (IsCryFinished())
            sTradeData->state = TS_STATE_TAKE_CARE_OF_MON;
        break;
    case TS_STATE_TAKE_CARE_OF_MON:
        if (++sTradeData->timer == 10)
            PlayFanfare(MUS_EVOLVED);

        if (sTradeData->timer == 250)
        {
            sTradeData->state++;
            StringExpandPlaceholders(gStringVar4, gText_TakeGoodCareOfX);
            DrawTextOnTradeWindow(0, gStringVar4, 0);
            sTradeData->timer = 0;
        }
        break;
    case TS_STATE_AFTER_NEW_MON_DELAY:
        if (++sTradeData->timer == 60)
            sTradeData->state++;
        break;
    case TS_STATE_CHECK_RIBBONS:
        CheckPartnersMonForRibbons();
        sTradeData->state++;
        break;
    case TS_STATE_END_LINK_TRADE:
        if (sTradeData->isLinkTrade)
        {
            return TRUE;
        }
        else if (JOY_NEW(A_BUTTON))
        {
            sTradeData->state++;
        }
        break;
    case TS_STATE_TRY_EVOLUTION: // Only if in-game trade, link trades use CB2_TryLinkTradeEvolution
        TradeMons(gSpecialVar_0x8005, 0);
        gCB2_AfterEvolution = CB2_UpdateInGameTrade;
        evoTarget = GetEvolutionTargetSpecies(&gPlayerParty[gSelectedTradeMonPositions[TRADE_PLAYER]], EVO_MODE_TRADE, ITEM_NONE, GetMonData(&gPlayerParty[gSelectedTradeMonPositions[TRADE_PARTNER]], MON_DATA_SPECIES));
        if (evoTarget != SPECIES_NONE)
        {
            TradeEvolutionScene(&gPlayerParty[gSelectedTradeMonPositions[TRADE_PLAYER]], evoTarget, sTradeData->monSpriteIds[TRADE_PARTNER], gSelectedTradeMonPositions[TRADE_PLAYER]);
        }
        sTradeData->state++;
        break;
    case TS_STATE_FADE_OUT_END:
        BeginNormalPaletteFade(PALETTES_ALL, 0, 0, 16, RGB_BLACK);
        sTradeData->state++;
        break;
    case TS_STATE_WAIT_FADE_OUT_END:
        if (!gPaletteFade.active)
        {
            PlayNewMapMusic(sTradeData->cachedMapMusic);
            if (sTradeData)
            {
                FreeAllWindowBuffers();
                Free(GetBgTilemapBuffer(3));
                Free(GetBgTilemapBuffer(1));
                Free(GetBgTilemapBuffer(0));
                FreeMonSpritesGfx();
                FREE_AND_SET_NULL(sTradeData);
            }
            SetMainCallback2(CB2_ReturnToField);
            BufferInGameTradeMonName();
        }
        break;
    }
    return FALSE;
}

static bool8 AnimateTradeSequenceWireless(void)
{
    u16 evoTarget;

    switch (sTradeData->state)
    {
    case TS_STATE_START:
        gSprites[sTradeData->monSpriteIds[TRADE_PLAYER]].invisible = FALSE;
        gSprites[sTradeData->monSpriteIds[TRADE_PLAYER]].pos2.x = -180;
        gSprites[sTradeData->monSpriteIds[TRADE_PLAYER]].pos2.y = gMonFrontPicCoords[sTradeData->monSpecies[TRADE_PLAYER]].y_offset;
        sTradeData->state++;
        sTradeData->cachedMapMusic = GetCurrentMapMusic();
        PlayNewMapMusic(MUS_EVOLUTION);
        break;
    case TS_STATE_MON_SLIDE_IN:
        if (sTradeData->bg2hofs > 0)
        {
            gSprites[sTradeData->monSpriteIds[TRADE_PLAYER]].pos2.x += 3;
            sTradeData->bg2hofs -= 3;
        }
        else
        {
            gSprites[sTradeData->monSpriteIds[TRADE_PLAYER]].pos2.x = 0;
            sTradeData->bg2hofs = 0;
            sTradeData->state = TS_STATE_SEND_MSG;
        }
        break;
    case TS_STATE_SEND_MSG:
        StringExpandPlaceholders(gStringVar4, gText_XWillBeSentToY);
        DrawTextOnTradeWindow(0, gStringVar4, 0);

        if (sTradeData->monSpecies[TRADE_PLAYER] != SPECIES_EGG)
            PlayCry1(sTradeData->monSpecies[TRADE_PLAYER], 0);

        sTradeData->state = TS_STATE_BYE_BYE;
        sTradeData->timer = 0;
        break;
    case TS_STATE_BYE_BYE:
        if (++sTradeData->timer == 80)
        {
            sTradeData->releasePokeballSpriteId = CreateTradePokeballSprite(sTradeData->monSpriteIds[0], gSprites[sTradeData->monSpriteIds[0]].oam.paletteNum, 120, 32, 2, 1, 0x14, 0xfffff);
            sTradeData->state++;
            StringExpandPlaceholders(gStringVar4, gText_ByeByeVar1);
            DrawTextOnTradeWindow(0, gStringVar4, 0);
        }
        break;
    case TS_STATE_POKEBALL_DEPART:
        if (gSprites[sTradeData->releasePokeballSpriteId].callback == SpriteCallbackDummy)
        {
            sTradeData->bouncingPokeballSpriteId = CreateSprite(&sSpriteTemplate_Pokeball, 120, 32, 0);
            gSprites[sTradeData->bouncingPokeballSpriteId].callback = SpriteCB_BouncingPokeballDepart;
            DestroySprite(&gSprites[sTradeData->releasePokeballSpriteId]);
            sTradeData->state++;
        }
        break;
    case TS_STATE_POKEBALL_DEPART_WAIT:
        // The game waits here for the sprite to finish its animation sequence.
        break;
    case TS_STATE_FADE_OUT_TO_GBA_SEND:
        BeginNormalPaletteFade(PALETTES_ALL, 0, 0, 16, RGB_BLACK);
        sTradeData->state = TS_STATE_WAIT_FADE_OUT_TO_GBA_SEND;
        break;
    case TS_STATE_WAIT_FADE_OUT_TO_GBA_SEND:
        if (!gPaletteFade.active)
        {
            SetTradeSequenceBgGpuRegs(4);
            FillWindowPixelBuffer(0, PIXEL_FILL(15));
            CopyWindowToVram(0, 3);
            sTradeData->state++;
        }
        break;
    case TS_STATE_FADE_IN_TO_GBA_SEND:
        BeginNormalPaletteFade(PALETTES_ALL, -1, 16, 0, RGB_BLACK);
        sTradeData->state++;
        break;
    case TS_STATE_WAIT_FADE_IN_TO_GBA_SEND:
        if (!gPaletteFade.active)
            sTradeData->state = TS_STATE_GBA_ZOOM_OUT;
        break;
    case TS_STATE_GBA_ZOOM_OUT:
        if (sTradeData->gbaScale > 0x100)
        {
            sTradeData->gbaScale -= 0x34;
        }
        else
        {
            SetTradeSequenceBgGpuRegs(1);
            sTradeData->gbaScale = 0x80;
            sTradeData->state = TS_STATE_GBA_FLASH_SEND_WIRELESS;
            sTradeData->timer = 0;
        }
        sTradeData->sXY = 0x8000 / sTradeData->gbaScale;
        break;
    case TS_STATE_GBA_FLASH_SEND_WIRELESS:
        if (++sTradeData->timer > 20)
        {
            SetTradeSequenceBgGpuRegs(3);
            sTradeData->connectionSpriteId2 = CreateSprite(&sSpriteTemplate_GbaScreenFlash_Short, 120, 80, 0);
            sTradeData->state++;
        }
        break;
    case TS_STATE_GBA_STOP_FLASH_SEND_WIRELESS:
        if (gSprites[sTradeData->connectionSpriteId2].animEnded)
        {
            DestroySprite(&gSprites[sTradeData->connectionSpriteId2]);
            SetGpuReg(REG_OFFSET_BLDCNT, BLDCNT_TGT1_BG1 |
                                         BLDCNT_TGT1_OBJ |
                                         BLDCNT_EFFECT_BLEND |
                                         BLDCNT_TGT2_BG2);
            SetGpuReg(REG_OFFSET_BLDALPHA, BLDALPHA_BLEND(16, 4));
            
            // Start wireless signal effect
            CreateTask(Task_AnimateWirelessSignal, 5);
            sTradeData->state++;
        }
        break;
    case TS_STATE_WAIT_WIRELESS_SIGNAL_SEND:
        if (!FuncIsActiveTask(Task_AnimateWirelessSignal))
            sTradeData->state = TS_STATE_PAN_AWAY_GBA;
        break;
    case TS_STATE_PAN_AWAY_GBA:
        if (--sTradeData->bg1vofs == 316)
            sTradeData->state++;
        break;
    case TS_STATE_CREATE_LINK_MON_LEAVING:
        sTradeData->connectionSpriteId1 = CreateSprite(&sSpriteTemplate_LinkMonGlow, 120, 80, 3);
        gSprites[sTradeData->connectionSpriteId1].callback = SpriteCB_LinkMonGlowWireless;
        sTradeData->connectionSpriteId2 = CreateSprite(&sSpriteTemplate_LinkMonShadow, 120, 80, 0);
        StartSpriteAnim(&gSprites[sTradeData->connectionSpriteId2], ANIM_LINKMON_SMALL);
        sTradeData->state++;
        break;
    case TS_STATE_LINK_MON_TRAVEL_OUT:
        if ((sTradeData->bg1vofs -= 3) == 166)
            sTradeData->state = TS_STATE_LINK_MON_TRAVEL_OFFSCREEN;

        SetGpuReg(REG_OFFSET_DISPCNT, DISPCNT_MODE_1 |
                                      DISPCNT_OBJ_1D_MAP |
                                      DISPCNT_BG1_ON |
                                      DISPCNT_OBJ_ON);
        break;
    case TS_STATE_LINK_MON_TRAVEL_OFFSCREEN:
        gSprites[sTradeData->connectionSpriteId1].pos1.y -= 2;
        gSprites[sTradeData->connectionSpriteId2].pos1.y -= 2;
        if (gSprites[sTradeData->connectionSpriteId1].pos1.y < -8)
        {
            sTradeData->state = TS_STATE_FADE_OUT_TO_CROSSING;
        }
        break;
    case TS_STATE_FADE_OUT_TO_CROSSING:
        BeginNormalPaletteFade(PALETTES_ALL, -1, 0, 16, RGB_BLACK);
        sTradeData->state = TS_STATE_WAIT_FADE_OUT_TO_CROSSING;
        break;
    case TS_STATE_WAIT_FADE_OUT_TO_CROSSING:
        if (!gPaletteFade.active)
        {
            DestroySprite(&gSprites[sTradeData->connectionSpriteId1]);
            DestroySprite(&gSprites[sTradeData->connectionSpriteId2]);
            SetTradeSequenceBgGpuRegs(2);
            sTradeData->state++;
        }
        break;
    case TS_STATE_FADE_IN_TO_CROSSING:
        BeginNormalPaletteFade(PALETTES_ALL, -1, 16, 0, RGB_BLACK);
        sTradeData->connectionSpriteId1 = CreateSprite(&sSpriteTemplate_LinkMonShadow, 111, 170, 0);
        sTradeData->connectionSpriteId2 = CreateSprite(&sSpriteTemplate_LinkMonShadow, 129, -10, 0);
        sTradeData->state++;
        break;
    case TS_STATE_WAIT_FADE_IN_TO_CROSSING:
        if (!gPaletteFade.active)
        {
            PlaySE(SE_WARP_OUT);
            sTradeData->state++;
        }
        gSprites[sTradeData->connectionSpriteId1].pos2.y -= 3;
        gSprites[sTradeData->connectionSpriteId2].pos2.y += 3;
        break;
    case TS_STATE_CROSSING_LINK_MONS_ENTER:
        gSprites[sTradeData->connectionSpriteId1].pos2.y -= 3;
        gSprites[sTradeData->connectionSpriteId2].pos2.y += 3;
        if (gSprites[sTradeData->connectionSpriteId1].pos2.y <= -90)
        {
            gSprites[sTradeData->connectionSpriteId1].data[1] = 1;
            gSprites[sTradeData->connectionSpriteId2].data[1] = 1;
            sTradeData->state++;
            CreateTask(Task_NarrowWindowForCrossing_Wireless, 5);
        }
        break;
    case TS_STATE_CROSSING_BLEND_WHITE_1:
        BlendPalettes(0x8, 16, RGB_WHITEALPHA);
        sTradeData->state++;
        break;
    case TS_STATE_CROSSING_BLEND_WHITE_2:
        BlendPalettes(0x8, 16, RGB_WHITEALPHA);
        sTradeData->state++;
        break;
    case TS_STATE_CROSSING_BLEND_WHITE_3:
        BlendPalettes(0x8, 16, RGB_WHITEALPHA);
        sTradeData->state++;
        break;
    case TS_STATE_CROSSING_CREATE_MON_PICS:
        if (!IsMonSpriteNotFlipped(sTradeData->monSpecies[TRADE_PLAYER]))
        {
            gSprites[sTradeData->monSpriteIds[TRADE_PLAYER]].affineAnims = sAffineAnims_CrossingMonPics;
            gSprites[sTradeData->monSpriteIds[TRADE_PLAYER]].oam.affineMode = ST_OAM_AFFINE_DOUBLE;
            CalcCenterToCornerVec(&gSprites[sTradeData->monSpriteIds[TRADE_PLAYER]], SPRITE_SHAPE(64x64), SPRITE_SIZE(64x64), ST_OAM_AFFINE_DOUBLE);
            StartSpriteAffineAnim(&gSprites[sTradeData->monSpriteIds[TRADE_PLAYER]], 0);
        }
        else
        {
            StartSpriteAffineAnim(&gSprites[sTradeData->monSpriteIds[TRADE_PLAYER]], 0);
        }
        StartSpriteAffineAnim(&gSprites[sTradeData->monSpriteIds[TRADE_PARTNER]], 0);
        gSprites[sTradeData->monSpriteIds[TRADE_PLAYER]].pos1.x = 40;
        gSprites[sTradeData->monSpriteIds[TRADE_PARTNER]].pos1.x = 200;
        gSprites[sTradeData->monSpriteIds[TRADE_PLAYER]].pos1.y = 192;
        gSprites[sTradeData->monSpriteIds[TRADE_PARTNER]].pos1.y = -32;
        gSprites[sTradeData->monSpriteIds[TRADE_PLAYER]].invisible = FALSE;
        gSprites[sTradeData->monSpriteIds[TRADE_PARTNER]].invisible = FALSE;
        sTradeData->state++;
        break;
    case TS_STATE_CROSSING_MON_PICS_MOVE:
        gSprites[sTradeData->monSpriteIds[TRADE_PLAYER]].pos2.y -= 3;
        gSprites[sTradeData->monSpriteIds[TRADE_PARTNER]].pos2.y += 3;
        if (gSprites[sTradeData->monSpriteIds[TRADE_PLAYER]].pos2.y < -DISPLAY_HEIGHT
         && gSprites[sTradeData->monSpriteIds[TRADE_PLAYER]].pos2.y >= -DISPLAY_HEIGHT - 3)
        {
            PlaySE(SE_WARP_IN);
        }
        if (gSprites[sTradeData->monSpriteIds[TRADE_PLAYER]].pos2.y < -222)
        {
            gSprites[sTradeData->connectionSpriteId1].data[1] = 0;
            gSprites[sTradeData->connectionSpriteId2].data[1] = 0;
            sTradeData->state++;
            gSprites[sTradeData->monSpriteIds[TRADE_PLAYER]].invisible = TRUE;
            gSprites[sTradeData->monSpriteIds[TRADE_PARTNER]].invisible = TRUE;
            CreateTask(Task_NarrowWindowForCrossing_Cable, 5);
        }
        break;
    case TS_STATE_CROSSING_LINK_MONS_EXIT:
        gSprites[sTradeData->connectionSpriteId1].pos2.y -= 3;
        gSprites[sTradeData->connectionSpriteId2].pos2.y += 3;
        if (gSprites[sTradeData->connectionSpriteId1].pos2.y <= -222)
        {
            BeginNormalPaletteFade(PALETTES_ALL, -1, 0, 16, RGB_BLACK);
            sTradeData->state++;
            DestroySprite(&gSprites[sTradeData->connectionSpriteId1]);
            DestroySprite(&gSprites[sTradeData->connectionSpriteId2]);
        }
        break;
    case TS_STATE_CREATE_LINK_MON_ARRIVING:
        if (!gPaletteFade.active)
        {
            sTradeData->state++;
            SetTradeSequenceBgGpuRegs(1);
            sTradeData->bg1vofs = 166;
            SetTradeSequenceBgGpuRegs(3);
            sTradeData->bg2vofs = 412;
            sTradeData->connectionSpriteId1 = CreateSprite(&sSpriteTemplate_LinkMonGlow, 120, -20, 3);
            gSprites[sTradeData->connectionSpriteId1].callback = SpriteCB_LinkMonGlowWireless;
            sTradeData->connectionSpriteId2 = CreateSprite(&sSpriteTemplate_LinkMonShadow, 120, -20, 0);
            StartSpriteAnim(&gSprites[sTradeData->connectionSpriteId2], ANIM_LINKMON_SMALL);
        }
        break;
    case TS_STATE_FADE_OUT_TO_GBA_RECV:
        BeginNormalPaletteFade(PALETTES_ALL, -1, 16, 0, RGB_BLACK);
        sTradeData->state++;
        break;
    case TS_STATE_WAIT_FADE_OUT_TO_GBA_RECV:
        SetGpuReg(REG_OFFSET_DISPCNT, DISPCNT_MODE_0 |
                                      DISPCNT_OBJ_1D_MAP |
                                      DISPCNT_BG1_ON |
                                      DISPCNT_OBJ_ON);
        if (!gPaletteFade.active)
            sTradeData->state++;
        break;
    case TS_STATE_LINK_MON_TRAVEL_IN:
        gSprites[sTradeData->connectionSpriteId1].pos2.y += 4;
        gSprites[sTradeData->connectionSpriteId2].pos2.y += 4;
        if (gSprites[sTradeData->connectionSpriteId1].pos2.y + gSprites[sTradeData->connectionSpriteId1].pos1.y == 64)
        {
            sTradeData->state = TS_STATE_PAN_TO_GBA_WIRELESS;
            sTradeData->timer = 0;
        }
        break;
    case TS_STATE_PAN_TO_GBA_WIRELESS:
        SetGpuReg(REG_OFFSET_DISPCNT, DISPCNT_MODE_0 |
                                      DISPCNT_OBJ_1D_MAP |
                                      DISPCNT_BG1_ON |
                                      DISPCNT_BG2_ON |
                                      DISPCNT_OBJ_ON);
        sTradeData->bg1vofs += 3;
        sTradeData->bg2vofs += 3;
        if (++sTradeData->timer == 10)
        {
            u8 taskId = CreateTask(Task_AnimateWirelessSignal, 5);
            gTasks[taskId].data[2] = TRUE;
        }
        if (sTradeData->bg1vofs > 316)
        {
            sTradeData->bg1vofs = 316;
            sTradeData->state++;
        }
        break;
    case TS_STATE_DESTROY_LINK_MON_WIRELESS:
        DestroySprite(&gSprites[sTradeData->connectionSpriteId1]);
        DestroySprite(&gSprites[sTradeData->connectionSpriteId2]);
        sTradeData->state++;
        sTradeData->timer = 0;
        break;
    case TS_STATE_WAIT_WIRELESS_SIGNAL_RECV:
        if (!FuncIsActiveTask(Task_AnimateWirelessSignal))
        {
            sTradeData->state = TS_STATE_LINK_MON_ARRIVED_DELAY;
            sTradeData->timer = 0;
        }
        break;
    case TS_STATE_LINK_MON_ARRIVED_DELAY:
        if (++sTradeData->timer == 10)
            sTradeData->state++;
        break;
    case TS_STATE_MOVE_GBA_TO_CENTER:
        if (++sTradeData->bg1vofs > 348)
        {
            sTradeData->bg1vofs = 348;
            sTradeData->state++;
        }
        break;
    case TS_STATE_GBA_FLASH_RECV:
        sTradeData->connectionSpriteId2 = CreateSprite(&sSpriteTemplate_GbaScreenFlash_Long, 120, 80, 0);
        sTradeData->state = TS_STATE_GBA_STOP_FLASH_RECV;
        break;
    case TS_STATE_GBA_STOP_FLASH_RECV:
        if (gSprites[sTradeData->connectionSpriteId2].animEnded)
        {
            DestroySprite(&gSprites[sTradeData->connectionSpriteId2]);
            SetTradeSequenceBgGpuRegs(6);
            sTradeData->state++;
            PlaySE(SE_M_SAND_ATTACK);
        }
        break;
    case TS_STATE_GBA_ZOOM_IN:
        if (sTradeData->gbaScale < 0x400)
        {
            sTradeData->gbaScale += 0x34;
        }
        else
        {
            sTradeData->gbaScale = 0x400;
            sTradeData->state++;
        }
        sTradeData->sXY = 0x8000 / sTradeData->gbaScale;
        break;
    case TS_STATE_FADE_OUT_TO_NEW_MON:
        BeginNormalPaletteFade(PALETTES_ALL, 0, 0, 16, RGB_BLACK);
        sTradeData->state = TS_STATE_WAIT_FADE_OUT_TO_NEW_MON;
        break;
    case TS_STATE_WAIT_FADE_OUT_TO_NEW_MON:
        if (!gPaletteFade.active)
        {
            SetTradeSequenceBgGpuRegs(5);
            SetTradeSequenceBgGpuRegs(7);
            gPaletteFade.bufferTransferDisabled = TRUE;
            sTradeData->state++;
        }
        break;
    case TS_STATE_FADE_IN_TO_NEW_MON:
        gPaletteFade.bufferTransferDisabled = FALSE;
        BeginNormalPaletteFade(PALETTES_ALL, 0, 16, 0, RGB_BLACK);
        sTradeData->state++;
        break;
    case TS_STATE_WAIT_FADE_IN_TO_NEW_MON:
        SetGpuReg(REG_OFFSET_DISPCNT, DISPCNT_MODE_0 |
                                      DISPCNT_OBJ_1D_MAP |
                                      DISPCNT_BG2_ON |
                                      DISPCNT_OBJ_ON);
        if (!gPaletteFade.active)
            sTradeData->state++;
        break;
    case TS_STATE_POKEBALL_ARRIVE:
        sTradeData->bouncingPokeballSpriteId = CreateSprite(&sSpriteTemplate_Pokeball, 120, -8, 0);
        gSprites[sTradeData->bouncingPokeballSpriteId].data[3] = 74;
        gSprites[sTradeData->bouncingPokeballSpriteId].callback = SpriteCB_BouncingPokeballArrive;
        StartSpriteAnim(&gSprites[sTradeData->bouncingPokeballSpriteId], 1);
        StartSpriteAffineAnim(&gSprites[sTradeData->bouncingPokeballSpriteId], 2);
        BlendPalettes(1 << (16 + gSprites[sTradeData->bouncingPokeballSpriteId].oam.paletteNum), 16, RGB_WHITEALPHA);
        sTradeData->state++;
        sTradeData->timer = 0;
        break;
    case TS_STATE_FADE_POKEBALL_TO_NORMAL:
        BeginNormalPaletteFade(1 << (16 + gSprites[sTradeData->bouncingPokeballSpriteId].oam.paletteNum), 1, 16, 0, RGB_WHITEALPHA);
        sTradeData->state++;
        break;
    case TS_STATE_POKEBALL_ARRIVE_WAIT:
        if (gSprites[sTradeData->bouncingPokeballSpriteId].callback == SpriteCallbackDummy)
        {
<<<<<<< HEAD
            HandleLoadSpecialPokePic(&gMonFrontPicTable[sTradeData->monSpecies[TRADE_PARTNER]], gMonSpritesGfxPtr->sprites.ptr[3], sTradeData->monSpecies[TRADE_PARTNER], sTradeData->monPersonalities[TRADE_PARTNER]);
=======
            HandleLoadSpecialPokePic_2(&gMonFrontPicTable[sTradeData->monSpecies[TRADE_PARTNER]], 
                                        gMonSpritesGfxPtr->sprites.ptr[3], 
                                        sTradeData->monSpecies[TRADE_PARTNER], 
                                        sTradeData->monPersonalities[TRADE_PARTNER]);
>>>>>>> 339f2979
            sTradeData->state++;
        }
        break;
    case TS_STATE_SHOW_NEW_MON:
        gSprites[sTradeData->monSpriteIds[TRADE_PARTNER]].pos1.x = 120;
        gSprites[sTradeData->monSpriteIds[TRADE_PARTNER]].pos1.y = gMonFrontPicCoords[sTradeData->monSpecies[TRADE_PARTNER]].y_offset + 60;
        gSprites[sTradeData->monSpriteIds[TRADE_PARTNER]].pos2.x = 0;
        gSprites[sTradeData->monSpriteIds[TRADE_PARTNER]].pos2.y = 0;
        StartSpriteAnim(&gSprites[sTradeData->monSpriteIds[TRADE_PARTNER]], 0);
        CreatePokeballSpriteToReleaseMon(sTradeData->monSpriteIds[TRADE_PARTNER], gSprites[sTradeData->monSpriteIds[TRADE_PARTNER]].oam.paletteNum, 120, 84, 2, 1, 20, 0xFFFFF, sTradeData->monSpecies[TRADE_PARTNER]);
        FreeSpriteOamMatrix(&gSprites[sTradeData->bouncingPokeballSpriteId]);
        DestroySprite(&gSprites[sTradeData->bouncingPokeballSpriteId]);
        sTradeData->state++;
        break;
    case TS_STATE_NEW_MON_MSG:
        SetGpuReg(REG_OFFSET_DISPCNT, DISPCNT_MODE_0 |
                                      DISPCNT_OBJ_1D_MAP |
                                      DISPCNT_BG0_ON |
                                      DISPCNT_BG2_ON |
                                      DISPCNT_OBJ_ON);
        StringExpandPlaceholders(gStringVar4, gText_XSentOverY);
        DrawTextOnTradeWindow(0, gStringVar4, 0);
        sTradeData->state = TS_STATE_DELAY_FOR_MON_ANIM;
        sTradeData->timer = 0;
        break;
    case TS_STATE_DELAY_FOR_MON_ANIM:
        if (++sTradeData->timer > 60)
        {
            sTradeData->state = TS_STATE_WAIT_FOR_MON_CRY;
            sTradeData->timer = 0;
        }
        break;
    case TS_STATE_WAIT_FOR_MON_CRY:
        if (IsCryFinished())
            sTradeData->state = TS_STATE_TAKE_CARE_OF_MON;
        break;
    case TS_STATE_TAKE_CARE_OF_MON:
        if (++sTradeData->timer == 10)
            PlayFanfare(MUS_EVOLVED);

        if (sTradeData->timer == 250)
        {
            sTradeData->state++;
            StringExpandPlaceholders(gStringVar4, gText_TakeGoodCareOfX);
            DrawTextOnTradeWindow(0, gStringVar4, 0);
            sTradeData->timer = 0;
        }
        break;
    case TS_STATE_AFTER_NEW_MON_DELAY:
        if (++sTradeData->timer == 60)
            sTradeData->state++;
        break;
    case TS_STATE_CHECK_RIBBONS:
        CheckPartnersMonForRibbons();
        sTradeData->state++;
        break;
    case TS_STATE_END_LINK_TRADE:
        if (sTradeData->isLinkTrade)
        {
            return TRUE;
        }
        else if (JOY_NEW(A_BUTTON))
        {
            sTradeData->state++;
        }
        break;
    case TS_STATE_TRY_EVOLUTION: // Only if in-game trade, link trades use CB2_TryLinkTradeEvolution
        TradeMons(gSpecialVar_0x8005, 0);
        gCB2_AfterEvolution = CB2_UpdateInGameTrade;
        evoTarget = GetEvolutionTargetSpecies(&gPlayerParty[gSelectedTradeMonPositions[TRADE_PLAYER]], EVO_MODE_TRADE, ITEM_NONE, GetMonData(&gPlayerParty[gSelectedTradeMonPositions[TRADE_PARTNER]], MON_DATA_SPECIES));
        if (evoTarget != SPECIES_NONE)
        {
            TradeEvolutionScene(&gPlayerParty[gSelectedTradeMonPositions[TRADE_PLAYER]], evoTarget, sTradeData->monSpriteIds[TRADE_PARTNER], gSelectedTradeMonPositions[TRADE_PLAYER]);
        }
        sTradeData->state++;
        break;
    case TS_STATE_FADE_OUT_END:
        BeginNormalPaletteFade(PALETTES_ALL, 0, 0, 16, RGB_BLACK);
        sTradeData->state++;
        break;
    case TS_STATE_WAIT_FADE_OUT_END:
        if (!gPaletteFade.active)
        {
            PlayNewMapMusic(sTradeData->cachedMapMusic);
            if (sTradeData)
            {
                FreeAllWindowBuffers();
                Free(GetBgTilemapBuffer(3));
                Free(GetBgTilemapBuffer(1));
                Free(GetBgTilemapBuffer(0));
                FreeMonSpritesGfx();
                FREE_AND_SET_NULL(sTradeData);
            }
            SetMainCallback2(CB2_ReturnToField);
            BufferInGameTradeMonName();
        }
        break;
    }
    return FALSE;
}

// Try to evolve a Pokémon received in a link trade
// In-game trades resolve evolution during the trade sequence, in TS_STATE_TRY_EVOLUTION
static void CB2_TryLinkTradeEvolution(void)
{
    u16 evoTarget;
    switch (gMain.state)
    {
    case 0:
        gMain.state = 4;
        gSoftResetDisabled = TRUE;
        break;
    case 4:
        gCB2_AfterEvolution = CB2_SaveAndEndTrade;
        evoTarget = GetEvolutionTargetSpecies(&gPlayerParty[gSelectedTradeMonPositions[TRADE_PLAYER]], EVO_MODE_TRADE, ITEM_NONE, GetMonData(&gPlayerParty[gSelectedTradeMonPositions[TRADE_PARTNER]], MON_DATA_SPECIES));
        if (evoTarget != SPECIES_NONE)
            TradeEvolutionScene(&gPlayerParty[gSelectedTradeMonPositions[TRADE_PLAYER]], evoTarget, sTradeData->monSpriteIds[TRADE_PARTNER], gSelectedTradeMonPositions[TRADE_PLAYER]);
        else if (IsWirelessTrade())
            SetMainCallback2(CB2_SaveAndEndWirelessTrade);
        else
            SetMainCallback2(CB2_SaveAndEndTrade);
        gSelectedTradeMonPositions[TRADE_PLAYER] = 255;
        break;
    }
    if (!HasLinkErrorOccurred())
        RunTasks();
    AnimateSprites();
    BuildOamBuffer();
    UpdatePaletteFade();
}

static void UpdateTradeFinishFlags(void)
{
    u8 blockReceivedStatus;
    TradeGetMultiplayerId(); // no effect call, ret val ignored
    blockReceivedStatus = GetBlockReceivedStatus();
    if (blockReceivedStatus & 0x01)
    {
        if (gBlockRecvBuffer[0][0] == LINKCMD_CONFIRM_FINISH_TRADE)
            SetMainCallback2(CB2_TryLinkTradeEvolution);

        if (gBlockRecvBuffer[0][0] == LINKCMD_READY_FINISH_TRADE)
            sTradeData->playerLinkFlagFinishTrade = READY_FINISH_TRADE;

        ResetBlockReceivedFlag(0);
    }
    if (blockReceivedStatus & 0x02)
    {
        if (gBlockRecvBuffer[1][0] == LINKCMD_READY_FINISH_TRADE)
            sTradeData->partnerLinkFlagFinishTrade = READY_FINISH_TRADE;

        ResetBlockReceivedFlag(1);
    }
}

static void SpriteCB_BouncingPokeball(struct Sprite *sprite)
{
    sprite->pos1.y += sprite->data[0] / 10;
    sprite->data[5] += sprite->data[1];
    sprite->pos1.x = sprite->data[5] / 10;
    if (sprite->pos1.y > 0x4c)
    {
        sprite->pos1.y = 0x4c;
        sprite->data[0] = -(sprite->data[0] * sprite->data[2]) / 100;
        sprite->data[3] ++;
    }
    if (sprite->pos1.x == 0x78)
        sprite->data[1] = 0;
    sprite->data[0] += sprite->data[4];
    if (sprite->data[3] == 4)
    {
        sprite->data[7] = 1;
        sprite->callback = SpriteCallbackDummy;
    }
}

static void SpriteCB_BouncingPokeballDepart(struct Sprite *sprite)
{
    sprite->pos2.y += sTradeBallVerticalVelocityTable[sprite->data[0]];
    if (sprite->data[0] == 22)
        PlaySE(SE_BALL_BOUNCE_1);
    if (++ sprite->data[0] == 44)
    {
        PlaySE(SE_M_MEGA_KICK);
        sprite->callback = SpriteCB_BouncingPokeballDepartEnd;
        sprite->data[0] = 0;
        BeginNormalPaletteFade(1 << (16 + sprite->oam.paletteNum), -1, 0, 16, RGB_WHITEALPHA);
    }
}

static void SpriteCB_BouncingPokeballDepartEnd(struct Sprite *sprite)
{
    if (sprite->data[1] == 20)
        StartSpriteAffineAnim(sprite, 1);
    if (++ sprite->data[1] > 20)
    {
        sprite->pos2.y -= sTradeBallVerticalVelocityTable[sprite->data[0]];
        if (++ sprite->data[0] == 23)
        {
            DestroySprite(sprite);
            sTradeData->state = TS_STATE_FADE_OUT_TO_GBA_SEND; // Resume the master trade animation
        }
    }
}

static void SpriteCB_BouncingPokeballArrive(struct Sprite *sprite)
{
    if (sprite->data[2] == 0)
    {
        if ((sprite->pos1.y += 4) > sprite->data[3])
        {
            sprite->data[2] ++;
            sprite->data[0] = 0x16;
            PlaySE(SE_BALL_BOUNCE_1);
        }
    }
    else
    {
        if (sprite->data[0] == 0x42)
            PlaySE(SE_BALL_BOUNCE_2);
        if (sprite->data[0] == 0x5c)
            PlaySE(SE_BALL_BOUNCE_3);
        if (sprite->data[0] == 0x6b)
            PlaySE(SE_BALL_BOUNCE_4);
        sprite->pos2.y += sTradeBallVerticalVelocityTable[sprite->data[0]];
        if (++sprite->data[0] == 0x6c)
            sprite->callback = SpriteCallbackDummy;
    }
}

u16 GetInGameTradeSpeciesInfo(void)
{
    const struct InGameTrade *inGameTrade = &sIngameTrades[gSpecialVar_0x8004];
    StringCopy(gStringVar1, gSpeciesNames[inGameTrade->requestedSpecies]);
    StringCopy(gStringVar2, gSpeciesNames[inGameTrade->species]);
    return inGameTrade->requestedSpecies;
}

static void BufferInGameTradeMonName(void)
{
    u8 nickname[32];
    const struct InGameTrade *inGameTrade = &sIngameTrades[gSpecialVar_0x8004];
    GetMonData(&gPlayerParty[gSpecialVar_0x8005], MON_DATA_NICKNAME, nickname);
    StringCopy10(gStringVar1, nickname);
    StringCopy(gStringVar2, gSpeciesNames[inGameTrade->species]);
}

static void _CreateInGameTradePokemon(u8 whichPlayerMon, u8 whichInGameTrade)
{
    const struct InGameTrade *inGameTrade = &sIngameTrades[whichInGameTrade];
    u8 level = GetMonData(&gPlayerParty[whichPlayerMon], MON_DATA_LEVEL);

    struct MailStruct mail;
    u8 metLocation = METLOC_IN_GAME_TRADE;
    u8 isMail;
    struct Pokemon *pokemon = &gEnemyParty[0];

    CreateMon(pokemon, inGameTrade->species, level, USE_RANDOM_IVS, TRUE, inGameTrade->personality, OT_ID_PRESET, inGameTrade->otId);

    SetMonData(pokemon, MON_DATA_HP_IV, &inGameTrade->ivs[0]);
    SetMonData(pokemon, MON_DATA_ATK_IV, &inGameTrade->ivs[1]);
    SetMonData(pokemon, MON_DATA_DEF_IV, &inGameTrade->ivs[2]);
    SetMonData(pokemon, MON_DATA_SPEED_IV, &inGameTrade->ivs[3]);
    SetMonData(pokemon, MON_DATA_SPATK_IV, &inGameTrade->ivs[4]);
    SetMonData(pokemon, MON_DATA_SPDEF_IV, &inGameTrade->ivs[5]);
    SetMonData(pokemon, MON_DATA_NICKNAME, inGameTrade->nickname);
    SetMonData(pokemon, MON_DATA_OT_NAME, inGameTrade->otName);
    SetMonData(pokemon, MON_DATA_OT_GENDER, &inGameTrade->otGender);
    SetMonData(pokemon, MON_DATA_ABILITY_NUM, &inGameTrade->abilityNum);
    SetMonData(pokemon, MON_DATA_BEAUTY, &inGameTrade->conditions[1]);
    SetMonData(pokemon, MON_DATA_CUTE, &inGameTrade->conditions[2]);
    SetMonData(pokemon, MON_DATA_COOL, &inGameTrade->conditions[0]);
    SetMonData(pokemon, MON_DATA_SMART, &inGameTrade->conditions[3]);
    SetMonData(pokemon, MON_DATA_TOUGH, &inGameTrade->conditions[4]);
    SetMonData(pokemon, MON_DATA_SHEEN, &inGameTrade->sheen);
    SetMonData(pokemon, MON_DATA_MET_LOCATION, &metLocation);

    isMail = FALSE;
    if (inGameTrade->heldItem != ITEM_NONE)
    {
        if (ItemIsMail(inGameTrade->heldItem))
        {
            SetInGameTradeMail(&mail, inGameTrade);
            gTradeMail[0] = mail;
            SetMonData(pokemon, MON_DATA_MAIL, &isMail);
            SetMonData(pokemon, MON_DATA_HELD_ITEM, &inGameTrade->heldItem);
        }
        else
        {
            SetMonData(pokemon, MON_DATA_HELD_ITEM, &inGameTrade->heldItem);
        }
    }
    CalculateMonStats(&gEnemyParty[0]);
}

static void SetInGameTradeMail(struct MailStruct *mail, const struct InGameTrade *trade) {
    s32 i;

    for (i = 0; i < MAIL_WORDS_COUNT; i++)
    {
        mail->words[i] = sIngameTradeMail[trade->mailNum][i];
    }

    StringCopy(mail->playerName, trade->otName);
    PadNameString(mail->playerName, CHAR_SPACE);

    mail->trainerId[0] = trade->otId >> 24;
    mail->trainerId[1] = trade->otId >> 16;
    mail->trainerId[2] = trade->otId >> 8;
    mail->trainerId[3] = trade->otId;
    mail->species = trade->species;
    mail->itemId = trade->heldItem;
}

u16 GetTradeSpecies(void)
{
    if (GetMonData(&gPlayerParty[gSpecialVar_0x8005], MON_DATA_IS_EGG))
        return SPECIES_NONE;
    return GetMonData(&gPlayerParty[gSpecialVar_0x8005], MON_DATA_SPECIES);
}

void CreateInGameTradePokemon(void)
{
    _CreateInGameTradePokemon(gSpecialVar_0x8005, gSpecialVar_0x8004);
}

static void CB2_UpdateLinkTrade(void)
{
    if (AnimateTradeSequence() == TRUE)
    {
        DestroySprite(&gSprites[sTradeData->monSpriteIds[TRADE_PLAYER]]);
        FreeSpriteOamMatrix(&gSprites[sTradeData->monSpriteIds[TRADE_PARTNER]]);
        TradeMons(gSelectedTradeMonPositions[TRADE_PLAYER], gSelectedTradeMonPositions[TRADE_PARTNER] % PARTY_SIZE);
        if (!IsWirelessTrade())
        {
            sTradeData->linkData[0] = LINKCMD_READY_FINISH_TRADE;
            sTradeData->sendTradeFinishState = 1;
        }
        SetMainCallback2(CB2_TryFinishTrade);
    }
    TrySendTradeFinishData();
    UpdateTradeFinishFlags();
    RunTasks();
    RunTextPrinters();
    AnimateSprites();
    BuildOamBuffer();
    UpdatePaletteFade();
}

static void CB2_TryFinishTrade(void)
{
    u8 mpId = TradeGetMultiplayerId();
    if (IsWirelessTrade())
    {
        SetMainCallback2(CB2_TryLinkTradeEvolution);
    }
    else
    {
        UpdateTradeFinishFlags();
        if (mpId == 0
            && sTradeData->playerLinkFlagFinishTrade == READY_FINISH_TRADE
            && sTradeData->partnerLinkFlagFinishTrade == READY_FINISH_TRADE)
        {
            sTradeData->linkData[0] = LINKCMD_CONFIRM_FINISH_TRADE;
            SendBlock(bitmask_all_link_players_but_self(), sTradeData->linkData, sizeof(sTradeData->linkData));
            sTradeData->playerLinkFlagFinishTrade = FINISH_TRADE;
            sTradeData->partnerLinkFlagFinishTrade = FINISH_TRADE;
        }
    }
    RunTasks();
    AnimateSprites();
    BuildOamBuffer();
    UpdatePaletteFade();
}

static void CB2_SaveAndEndTrade(void)
{
    switch (gMain.state)
    {
    case 0:
        gMain.state++;
        StringExpandPlaceholders(gStringVar4, gText_CommunicationStandby5);
        DrawTextOnTradeWindow(0, gStringVar4, 0);
        break;
    case 1:
        SetTradeLinkStandbyCallback(0);
        gMain.state = 100;
        sTradeData->timer = 0;
        break;
    case 100:
        if (++sTradeData->timer > 180)
        {
            gMain.state = 101;
            sTradeData->timer = 0;
        }
        if (_IsLinkTaskFinished())
        {
            gMain.state = 2;
        }
        break;
    case 101:
        if (_IsLinkTaskFinished())
        {
            gMain.state = 2;
        }
        break;
    case 2:
        gMain.state = 50;
        StringExpandPlaceholders(gStringVar4, gText_SavingDontTurnOffPower);
        DrawTextOnTradeWindow(0, gStringVar4, 0);
        break;
    case 50:
        if (!InUnionRoom())
            IncrementGameStat(GAME_STAT_POKEMON_TRADES);
        if (gWirelessCommType)
        {
            RecordIdOfWonderCardSenderByEventType(2, gLinkPlayers[GetMultiplayerId() ^ 1].trainerId);
        }
        SetContinueGameWarpStatusToDynamicWarp();
        sub_8153380();
        gMain.state++;
        sTradeData->timer = 0;
        break;
    case 51:
        if (++sTradeData->timer == 5)
        {
            gMain.state++;
        }
        break;
    case 52:
        if (sub_81533AC())
        {
            ClearContinueGameWarpStatus2();
            gMain.state = 4;
        }
        else
        {
            sTradeData->timer = 0;
            gMain.state = 51;
        }
        break;
    case 4:
        sub_81533E0();
        gMain.state = 40;
        sTradeData->timer = 0;
        break;
    case 40:
        if (++sTradeData->timer > 50)
        {
            if (GetMultiplayerId() == 0)
            {
                sTradeData->timer = Random() % 30;
            }
            else
            {
                sTradeData->timer = 0;
            }
            gMain.state = 41;
        }
        break;
    case 41:
        if (sTradeData->timer == 0)
        {
            SetTradeLinkStandbyCallback(1);
            gMain.state = 42;
        }
        else
        {
            sTradeData->timer--;
        }
        break;
    case 42:
        if (_IsLinkTaskFinished())
        {
            sub_8153408();
            gMain.state = 5;
        }
        break;
    case 5:
        if (++sTradeData->timer > 60)
        {
            gMain.state++;
            SetTradeLinkStandbyCallback(2);
        }
        break;
    case 6:
        if (_IsLinkTaskFinished())
        {
            BeginNormalPaletteFade(PALETTES_ALL, 0, 0, 16, RGB_BLACK);
            gMain.state ++;
        }
        break;
    case 7:
        if (!gPaletteFade.active)
        {
            FadeOutBGM(3);
            gMain.state++;
        }
        break;
    case 8:
        if (IsBGMStopped() == TRUE)
        {
            if (gWirelessCommType && gMain.savedCallback == CB2_StartCreateTradeMenu)
            {
                SetTradeLinkStandbyCallback(3);
            }
            else
            {
                SetCloseLinkCallback();
            }
            gMain.state++;
        }
        break;
    case 9:
        if (gWirelessCommType && gMain.savedCallback == CB2_StartCreateTradeMenu)
        {
            if (_IsLinkTaskFinished())
            {
                gSoftResetDisabled = FALSE;
                SetMainCallback2(CB2_FreeTradeData);
            }
        }
        else if (!gReceivedRemoteLinkPlayers)
        {
            gSoftResetDisabled = FALSE;
            SetMainCallback2(CB2_FreeTradeData);
        }
        break;
    }
    if (!HasLinkErrorOccurred())
    {
        RunTasks();
    }
    AnimateSprites();
    BuildOamBuffer();
    UpdatePaletteFade();
}

static void CB2_FreeTradeData(void)
{
    if (!gPaletteFade.active)
    {
        FreeAllWindowBuffers();
        Free(GetBgTilemapBuffer(3));
        Free(GetBgTilemapBuffer(1));
        Free(GetBgTilemapBuffer(0));
        FreeMonSpritesGfx();
        FREE_AND_SET_NULL(sTradeData);
        if (gWirelessCommType)
            DestroyWirelessStatusIndicatorSprite();
        SetMainCallback2(gMain.savedCallback);
    }
    RunTasks();
    AnimateSprites();
    BuildOamBuffer();
    UpdatePaletteFade();
}

void DoInGameTradeScene(void)
{
    ScriptContext2_Enable();
    CreateTask(Task_InGameTrade, 10);
    BeginNormalPaletteFade(PALETTES_ALL, 0, 0, 16, RGB_BLACK);
}

static void Task_InGameTrade(u8 taskId)
{
    if (!gPaletteFade.active)
    {
        SetMainCallback2(CB2_InGameTrade);
        gFieldCallback = FieldCB_ContinueScriptHandleMusic;
        DestroyTask(taskId);
    }
}

static void CheckPartnersMonForRibbons(void)
{
    u8 i;
    u8 numRibbons = 0;
    for (i = 0; i < 12; i ++)
    {
        numRibbons += GetMonData(&gEnemyParty[gSelectedTradeMonPositions[TRADE_PARTNER] % PARTY_SIZE], MON_DATA_CHAMPION_RIBBON + i);
    }
    if (numRibbons != 0)
        FlagSet(FLAG_SYS_RIBBON_GET);
}

void InitTradeBg(void)
{
    InitTradeBgInternal();
}

void DrawTextOnTradeWindow(u8 windowId, const u8 *str, u8 speed)
{
    FillWindowPixelBuffer(windowId, PIXEL_FILL(15));
    sTradeData->textColors[0] = TEXT_DYNAMIC_COLOR_6;
    sTradeData->textColors[1] = TEXT_COLOR_WHITE;
    sTradeData->textColors[2] = TEXT_COLOR_GREEN;
    AddTextPrinterParameterized4(windowId, 1, 0, 2, 0, 0, sTradeData->textColors, speed, str);
    CopyWindowToVram(windowId, 3);
}

#define idx               data[0]
#define counter           data[1]
#define signalComingBack  data[2]

static void Task_AnimateWirelessSignal(u8 taskId)
{
    s16 *data = gTasks[taskId].data;

    u16 paletteIdx = sWirelessSignalTiming[idx][0] * 16;

    if (!signalComingBack)
    {
        if (paletteIdx == 256)
            LoadPalette(sWirelessSignalNone_Pal, 0x30, 32);
        else
            LoadPalette(&sWirelessSignalSend_Pal[paletteIdx], 0x30, 32);
    }
    else
    {
        if (paletteIdx == 256)
            LoadPalette(sWirelessSignalNone_Pal, 0x30, 32);
        else
            LoadPalette(&sWirelessSignalRecv_Pal[paletteIdx], 0x30, 32);
    }

    if (sWirelessSignalTiming[idx][0] == 0 && counter == 0)
        PlaySE(SE_M_HEAL_BELL);

    if (counter == sWirelessSignalTiming[idx][1])
    {
        idx++;
        counter = 0;
        if (sWirelessSignalTiming[idx][1] == 0xFF)
        {
            DestroyTask(taskId);
        }
    }
    else
    {
        counter++;
    }
}

#undef idx
#undef counter
#undef signalComingBack

static void Task_NarrowWindowForCrossing_Wireless(u8 taskId)
{
    s16 *data = gTasks[taskId].data;

    if (data[0] == 0)
    {
        sTradeData->wirelessWinLeft = sTradeData->wirelessWinRight = DISPLAY_WIDTH / 2;
        sTradeData->wirelessWinTop = 0;
        sTradeData->wirelessWinBottom = DISPLAY_HEIGHT;
        SetGpuRegBits(REG_OFFSET_DISPCNT, DISPCNT_WIN0_ON);
        SetGpuReg(REG_OFFSET_WINOUT, WINOUT_WIN01_OBJ);
        SetGpuReg(REG_OFFSET_WININ, WININ_WIN0_BG0 |
                                    WININ_WIN0_BG1 |
                                    WININ_WIN0_OBJ);
    }

    SetGpuReg(REG_OFFSET_WIN0H, WIN_RANGE2(sTradeData->wirelessWinLeft, sTradeData->wirelessWinRight));
    SetGpuReg(REG_OFFSET_WIN0V, WIN_RANGE2(sTradeData->wirelessWinTop, sTradeData->wirelessWinBottom));

    data[0]++;
    sTradeData->wirelessWinLeft -= 5;
    sTradeData->wirelessWinRight += 5;

    if (sTradeData->wirelessWinLeft < 80)
        DestroyTask(taskId);
}

static void Task_NarrowWindowForCrossing_Cable(u8 taskId)
{
    s16 *data = gTasks[taskId].data;

    if (data[0] == 0)
    {
        sTradeData->wirelessWinLeft = 80;
        sTradeData->wirelessWinRight = DISPLAY_WIDTH - 80;
        SetGpuReg(REG_OFFSET_WINOUT, WINOUT_WIN01_OBJ);
        SetGpuReg(REG_OFFSET_WININ, WININ_WIN0_BG0 |
                                    WININ_WIN0_BG1 |
                                    WININ_WIN0_OBJ);
    }

    SetGpuReg(REG_OFFSET_WIN0H, WIN_RANGE2(sTradeData->wirelessWinLeft, sTradeData->wirelessWinRight));
    SetGpuReg(REG_OFFSET_WIN0V, WIN_RANGE2(sTradeData->wirelessWinTop, sTradeData->wirelessWinBottom));

    if (sTradeData->wirelessWinLeft != DISPLAY_WIDTH / 2)
    {
        data[0]++;
        sTradeData->wirelessWinLeft += 5;
        sTradeData->wirelessWinRight -= 5;

        if (sTradeData->wirelessWinLeft > DISPLAY_WIDTH / 2 - 5)
            BlendPalettes(0x8, 0, RGB_WHITEALPHA);
    }
    else
    {
        ClearGpuRegBits(REG_OFFSET_DISPCNT, DISPCNT_WIN0_ON);
        DestroyTask(taskId);
    }
}

static void CB2_SaveAndEndWirelessTrade(void)
{
    switch (gMain.state)
    {
    case 0:
        gMain.state = 1;
        StringExpandPlaceholders(gStringVar4, gText_CommunicationStandby5);
        DrawTextOnTradeWindow(0, gStringVar4, 0);
        break;
    case 1:
        SetTradeLinkStandbyCallback(0);
        gMain.state = 2;
        sTradeData->timer = 0;
        break;
    case 2:
        if (_IsLinkTaskFinished())
        {
            gMain.state = 3;
            StringExpandPlaceholders(gStringVar4, gText_SavingDontTurnOffPower);
            DrawTextOnTradeWindow(0, gStringVar4, 0);
            IncrementGameStat(GAME_STAT_POKEMON_TRADES);
            sub_8153380();
            sTradeData->timer = 0;
        }
        break;
    case 3:
        if (++sTradeData->timer == 5)
            gMain.state = 4;
        break;
    case 4:
        if (sub_81533AC())
        {
            gMain.state = 5;
        }
        else
        {
            sTradeData->timer = 0;
            gMain.state = 3;
        }
        break;
    case 5:
        sub_81533E0();
        gMain.state = 6;
        sTradeData->timer = 0;
        break;
    case 6:
        if (++sTradeData->timer > 10)
        {
            if (GetMultiplayerId() == 0)
                sTradeData->timer = Random() % 30;
            else
                sTradeData->timer = 0;
            gMain.state = 7;
        }
        break;
    case 7:
        if (sTradeData->timer == 0)
        {
            SetTradeLinkStandbyCallback(1);
            gMain.state = 8;
        }
        else
        {
            sTradeData->timer--;
        }
        break;
    case 8:
        if (_IsLinkTaskFinished())
        {
            sub_8153408();
            gMain.state = 9;
        }
        break;
    case 9:
        if (++sTradeData->timer > 60)
        {
            gMain.state++;
            SetTradeLinkStandbyCallback(2);
        }
        break;
    case 10:
        if (_IsLinkTaskFinished())
        {
            FadeOutBGM(3);
            BeginNormalPaletteFade(PALETTES_ALL, 0, 0, 16, RGB_BLACK);
            gMain.state = 11;
        }
        break;
    case 11:
        if (!gPaletteFade.active && IsBGMStopped() == TRUE)
        {
            SetTradeLinkStandbyCallback(3);
            gMain.state = 12;
        }
        break;
    case 12:
        if (_IsLinkTaskFinished())
        {
            gSoftResetDisabled = FALSE;
            SetMainCallback2(CB2_FreeTradeData);
        }
        break;
    }

    if (!HasLinkErrorOccurred())
        RunTasks();
    AnimateSprites();
    BuildOamBuffer();
    UpdatePaletteFade();
}<|MERGE_RESOLUTION|>--- conflicted
+++ resolved
@@ -4257,14 +4257,10 @@
     case TS_STATE_POKEBALL_ARRIVE_WAIT:
         if (gSprites[sTradeData->bouncingPokeballSpriteId].callback == SpriteCallbackDummy)
         {
-<<<<<<< HEAD
-            HandleLoadSpecialPokePic(&gMonFrontPicTable[sTradeData->monSpecies[TRADE_PARTNER]], gMonSpritesGfxPtr->sprites.ptr[3], sTradeData->monSpecies[TRADE_PARTNER], sTradeData->monPersonalities[TRADE_PARTNER]);
-=======
-            HandleLoadSpecialPokePic_2(&gMonFrontPicTable[sTradeData->monSpecies[TRADE_PARTNER]], 
-                                        gMonSpritesGfxPtr->sprites.ptr[3], 
-                                        sTradeData->monSpecies[TRADE_PARTNER], 
-                                        sTradeData->monPersonalities[TRADE_PARTNER]);
->>>>>>> 339f2979
+            HandleLoadSpecialPokePic(&gMonFrontPicTable[sTradeData->monSpecies[TRADE_PARTNER]], 
+                                      gMonSpritesGfxPtr->sprites.ptr[3], 
+                                      sTradeData->monSpecies[TRADE_PARTNER], 
+                                      sTradeData->monPersonalities[TRADE_PARTNER]);
             sTradeData->state++;
         }
         break;
