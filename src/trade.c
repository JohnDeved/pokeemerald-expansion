--- conflicted
+++ resolved
@@ -2735,14 +2735,7 @@
         species = GetMonData(mon, MON_DATA_SPECIES2);
         personality = GetMonData(mon, MON_DATA_PERSONALITY);
 
-<<<<<<< HEAD
-        HandleLoadSpecialPokePic(&gMonFrontPicTable[species], gMonSpritesGfxPtr->sprites.ptr[whichParty * 2 + 1], species, personality);
-=======
-        if (whichParty == TRADE_PLAYER)
-            HandleLoadSpecialPokePic_2(&gMonFrontPicTable[species], gMonSpritesGfxPtr->sprites.ptr[B_POSITION_OPPONENT_LEFT], species, personality);
-        else
-            HandleLoadSpecialPokePic_DontHandleDeoxys(&gMonFrontPicTable[species], gMonSpritesGfxPtr->sprites.ptr[whichParty * 2 + B_POSITION_OPPONENT_LEFT], species, personality);
->>>>>>> 84ce9745
+        HandleLoadSpecialPokePic(&gMonFrontPicTable[species], gMonSpritesGfxPtr->sprites.ptr[whichParty * 2 + B_POSITION_OPPONENT_LEFT], species, personality);
 
         LoadCompressedSpritePalette(GetMonSpritePalStruct(mon));
         sTradeData->monSpecies[whichParty] = species;
@@ -3735,11 +3728,7 @@
     case TS_STATE_POKEBALL_ARRIVE_WAIT:
         if (gSprites[sTradeData->bouncingPokeballSpriteId].callback == SpriteCallbackDummy)
         {
-<<<<<<< HEAD
-            HandleLoadSpecialPokePic(&gMonFrontPicTable[sTradeData->monSpecies[TRADE_PARTNER]], gMonSpritesGfxPtr->sprites.ptr[3], sTradeData->monSpecies[TRADE_PARTNER], sTradeData->monPersonalities[TRADE_PARTNER]);
-=======
-            HandleLoadSpecialPokePic_2(&gMonFrontPicTable[sTradeData->monSpecies[TRADE_PARTNER]], gMonSpritesGfxPtr->sprites.ptr[B_POSITION_OPPONENT_RIGHT], sTradeData->monSpecies[TRADE_PARTNER], sTradeData->monPersonalities[TRADE_PARTNER]);
->>>>>>> 84ce9745
+            HandleLoadSpecialPokePic(&gMonFrontPicTable[sTradeData->monSpecies[TRADE_PARTNER]], gMonSpritesGfxPtr->sprites.ptr[B_POSITION_OPPONENT_RIGHT], sTradeData->monSpecies[TRADE_PARTNER], sTradeData->monPersonalities[TRADE_PARTNER]);
             sTradeData->state++;
         }
         break;
@@ -4236,17 +4225,10 @@
     case TS_STATE_POKEBALL_ARRIVE_WAIT:
         if (gSprites[sTradeData->bouncingPokeballSpriteId].callback == SpriteCallbackDummy)
         {
-<<<<<<< HEAD
-            HandleLoadSpecialPokePic(&gMonFrontPicTable[sTradeData->monSpecies[TRADE_PARTNER]], 
-                                      gMonSpritesGfxPtr->sprites.ptr[3], 
-                                      sTradeData->monSpecies[TRADE_PARTNER], 
+            HandleLoadSpecialPokePic(&gMonFrontPicTable[sTradeData->monSpecies[TRADE_PARTNER]],
+                                      gMonSpritesGfxPtr->sprites.ptr[B_POSITION_OPPONENT_RIGHT], 
+                                      sTradeData->monSpecies[TRADE_PARTNER],
                                       sTradeData->monPersonalities[TRADE_PARTNER]);
-=======
-            HandleLoadSpecialPokePic_2(&gMonFrontPicTable[sTradeData->monSpecies[TRADE_PARTNER]],
-                                        gMonSpritesGfxPtr->sprites.ptr[B_POSITION_OPPONENT_RIGHT],
-                                        sTradeData->monSpecies[TRADE_PARTNER],
-                                        sTradeData->monPersonalities[TRADE_PARTNER]);
->>>>>>> 84ce9745
             sTradeData->state++;
         }
         break;
