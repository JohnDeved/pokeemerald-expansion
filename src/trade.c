--- conflicted
+++ resolved
@@ -351,15 +351,9 @@
             FillWindowPixelBuffer(i, PIXEL_FILL(0));
         }
 
-<<<<<<< HEAD
-        FillBgTilemapBufferRect(0, 0, 0, 0, 30, 20, 15);
+        FillBgTilemapBufferRect(0, 0, 0, 0, DISPLAY_TILE_WIDTH, DISPLAY_TILE_HEIGHT, 15);
         LoadUserWindowBorderGfx_(0, 20, BG_PLTT_ID(12));
         LoadUserWindowBorderGfx(2, 1, BG_PLTT_ID(14));
-=======
-        FillBgTilemapBufferRect(0, 0, 0, 0, DISPLAY_TILE_WIDTH, DISPLAY_TILE_HEIGHT, 15);
-        LoadUserWindowBorderGfx_(0, 20, 0xC0);
-        LoadUserWindowBorderGfx(2, 1, 0xE0);
->>>>>>> 4a9c4951
         LoadMonIconPalettes();
         sTradeMenuData->bufferPartyState = 0;
         sTradeMenuData->tradeMenuFunc = 0;
