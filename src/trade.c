--- conflicted
+++ resolved
@@ -2524,17 +2524,12 @@
     }
 
     // Cannot trade illegitimate Deoxys/Mew
-<<<<<<< HEAD
-    if (IsDeoxysOrMewUntradable(playerSpecies, isEventLegal))
+    if (IsDeoxysOrMewUntradable(playerSpecies, isModernFatefulEncounter))
         return UR_TRADE_MSG_MON_CANT_BE_TRADED;
 
     // Can't trade specific species
     if (gSpeciesInfo[playerSpecies].flags & SPECIES_FLAG_CANNOT_BE_TRADED)
         return UR_TRADE_MSG_MON_CANT_BE_TRADED;
-=======
-    if (IsDeoxysOrMewUntradable(playerSpecies, isModernFatefulEncounter))
-        return UR_TRADE_MSG_MON_CANT_BE_TRADED_2;
->>>>>>> ec89e519
 
     if (partnerSpecies == SPECIES_EGG)
     {
@@ -2580,15 +2575,11 @@
 {
     bool8 hasNationalDex = player.hasNationalDex;
 
-<<<<<<< HEAD
-    if (IsDeoxysOrMewUntradable(species, isEventLegal))
+    if (IsDeoxysOrMewUntradable(species, isModernFatefulEncounter))
         return CANT_REGISTER_MON_NOW;
 
     // Can't trade specific species
     if (gSpeciesInfo[species].flags & SPECIES_FLAG_CANNOT_BE_TRADED)
-=======
-    if (IsDeoxysOrMewUntradable(species, isModernFatefulEncounter))
->>>>>>> ec89e519
         return CANT_REGISTER_MON;
 
     if (hasNationalDex)
