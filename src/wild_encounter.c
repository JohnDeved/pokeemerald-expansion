#include "global.h"
#include "wild_encounter.h"
#include "pokemon.h"
#include "metatile_behavior.h"
#include "fieldmap.h"
#include "random.h"
#include "field_player_avatar.h"
#include "event_data.h"
#include "safari_zone.h"
#include "overworld.h"
#include "pokeblock.h"
#include "battle_setup.h"
#include "roamer.h"
#include "tv.h"
#include "link.h"
#include "script.h"
#include "battle_debug.h"
#include "battle_pike.h"
#include "battle_pyramid.h"
#include "constants/abilities.h"
#include "constants/game_stat.h"
#include "constants/item.h"
#include "constants/items.h"
#include "constants/layouts.h"
#include "constants/weather.h"

extern const u8 EventScript_SprayWoreOff[];

#define MAX_ENCOUNTER_RATE 2880

#define NUM_FEEBAS_SPOTS 6

// Number of accessible fishing spots in each section of Route 119
// Each section is an area of the route between the y coordinates in sRoute119WaterTileData
#define NUM_FISHING_SPOTS_1 131
#define NUM_FISHING_SPOTS_2 167
#define NUM_FISHING_SPOTS_3 149
#define NUM_FISHING_SPOTS (NUM_FISHING_SPOTS_1 + NUM_FISHING_SPOTS_2 + NUM_FISHING_SPOTS_3)

enum {
    WILD_AREA_LAND,
    WILD_AREA_WATER,
    WILD_AREA_ROCKS,
    WILD_AREA_FISHING,
};

#define WILD_CHECK_REPEL    (1 << 0)
#define WILD_CHECK_KEEN_EYE (1 << 1)

#define HEADER_NONE 0xFFFF

static u16 FeebasRandom(void);
static void FeebasSeedRng(u16 seed);
static bool8 IsWildLevelAllowedByRepel(u8 level);
static void ApplyFluteEncounterRateMod(u32 *encRate);
static void ApplyCleanseTagEncounterRateMod(u32 *encRate);
static u8 GetMaxLevelOfSpeciesInWildTable(const struct WildPokemon *wildMon, u16 species, u8 area);
#ifdef BUGFIX
static bool8 TryGetAbilityInfluencedWildMonIndex(const struct WildPokemon *wildMon, u8 type, u16 ability, u8 *monIndex, u32 size);
#else
static bool8 TryGetAbilityInfluencedWildMonIndex(const struct WildPokemon *wildMon, u8 type, u16 ability, u8 *monIndex);
#endif
static bool8 IsAbilityAllowingEncounter(u8 level);

EWRAM_DATA static u8 sWildEncountersDisabled = 0;
EWRAM_DATA static u32 sFeebasRngValue = 0;
EWRAM_DATA bool8 gIsFishingEncounter = 0;
EWRAM_DATA bool8 gIsSurfingEncounter = 0;

#include "data/wild_encounters.h"

static const struct WildPokemon sWildFeebas = {20, 25, SPECIES_FEEBAS};

static const u16 sRoute119WaterTileData[] =
{
//yMin, yMax, numSpots in previous sections
     0,  45,  0,
    46,  91,  NUM_FISHING_SPOTS_1,
    92, 139,  NUM_FISHING_SPOTS_1 + NUM_FISHING_SPOTS_2,
};

void DisableWildEncounters(bool8 disabled)
{
    sWildEncountersDisabled = disabled;
}

// Each fishing spot on Route 119 is given a number between 1 and NUM_FISHING_SPOTS inclusive.
// The number is determined by counting the valid fishing spots left to right top to bottom.
// The map is divided into three sections, with each section having a pre-counted number of
// fishing spots to start from to avoid counting a large number of spots at the bottom of the map.
// Note that a spot is considered valid if it is surfable and not a waterfall. To exclude all
// of the inaccessible water metatiles (so that they can't be selected as a Feebas spot) they
// use a different metatile that isn't actually surfable because it has MB_NORMAL instead.
// This function is given the coordinates and section of a fishing spot and returns which number it is.
static u16 GetFeebasFishingSpotId(s16 targetX, s16 targetY, u8 section)
{
    u16 x, y;
    u16 yMin = sRoute119WaterTileData[section * 3 + 0];
    u16 yMax = sRoute119WaterTileData[section * 3 + 1];
    u16 spotId = sRoute119WaterTileData[section * 3 + 2];

    for (y = yMin; y <= yMax; y++)
    {
        for (x = 0; x < gMapHeader.mapLayout->width; x++)
        {
            u8 behavior = MapGridGetMetatileBehaviorAt(x + MAP_OFFSET, y + MAP_OFFSET);
            if (MetatileBehavior_IsSurfableAndNotWaterfall(behavior) == TRUE)
            {
                spotId++;
                if (targetX == x && targetY == y)
                    return spotId;
            }
        }
    }
    return spotId + 1;
}

static bool8 CheckFeebas(void)
{
    u8 i;
    u16 feebasSpots[NUM_FEEBAS_SPOTS];
    s16 x, y;
    u8 route119Section = 0;
    u16 spotId;

    if (gSaveBlock1Ptr->location.mapGroup == MAP_GROUP(ROUTE119)
     && gSaveBlock1Ptr->location.mapNum == MAP_NUM(ROUTE119))
    {
        GetXYCoordsOneStepInFrontOfPlayer(&x, &y);
        x -= MAP_OFFSET;
        y -= MAP_OFFSET;

        // Get which third of the map the player is in
        if (y >= sRoute119WaterTileData[3 * 0 + 0] && y <= sRoute119WaterTileData[3 * 0 + 1])
            route119Section = 0;
        if (y >= sRoute119WaterTileData[3 * 1 + 0] && y <= sRoute119WaterTileData[3 * 1 + 1])
            route119Section = 1;
        if (y >= sRoute119WaterTileData[3 * 2 + 0] && y <= sRoute119WaterTileData[3 * 2 + 1])
            route119Section = 2;

        // 50% chance of encountering Feebas (assuming this is a Feebas spot)
        if (Random() % 100 > 49)
            return FALSE;

        FeebasSeedRng(gSaveBlock1Ptr->dewfordTrends[0].rand);

        // Assign each Feebas spot to a random fishing spot.
        // Randomness is fixed depending on the seed above.
        for (i = 0; i != NUM_FEEBAS_SPOTS;)
        {
            feebasSpots[i] = FeebasRandom() % NUM_FISHING_SPOTS;
            if (feebasSpots[i] == 0)
                feebasSpots[i] = NUM_FISHING_SPOTS;

            // < 1 below is a pointless check, it will never be TRUE.
            // >= 4 to skip fishing spots 1-3, because these are inaccessible
            // spots at the top of the map, at (9,7), (7,13), and (15,16).
            // The first accessible fishing spot is spot 4 at (18,18).
            if (feebasSpots[i] < 1 || feebasSpots[i] >= 4)
                i++;
        }

        // Check which fishing spot the player is at, and see if
        // it matches any of the Feebas spots.
        spotId = GetFeebasFishingSpotId(x, y, route119Section);
        for (i = 0; i < NUM_FEEBAS_SPOTS; i++)
        {
            if (spotId == feebasSpots[i])
                return TRUE;
        }
    }
    return FALSE;
}

static u16 FeebasRandom(void)
{
    sFeebasRngValue = ISO_RANDOMIZE2(sFeebasRngValue);
    return sFeebasRngValue >> 16;
}

static void FeebasSeedRng(u16 seed)
{
    sFeebasRngValue = seed;
}

// LAND_WILD_COUNT
static u8 ChooseWildMonIndex_Land(void)
{
    u8 wildMonIndex = 0;
    bool8 swap = FALSE;
    u8 rand = Random() % ENCOUNTER_CHANCE_LAND_MONS_TOTAL;

    if (rand < ENCOUNTER_CHANCE_LAND_MONS_SLOT_0)
        wildMonIndex = 0;
    else if (rand >= ENCOUNTER_CHANCE_LAND_MONS_SLOT_0 && rand < ENCOUNTER_CHANCE_LAND_MONS_SLOT_1)
        wildMonIndex = 1;
    else if (rand >= ENCOUNTER_CHANCE_LAND_MONS_SLOT_1 && rand < ENCOUNTER_CHANCE_LAND_MONS_SLOT_2)
        wildMonIndex = 2;
    else if (rand >= ENCOUNTER_CHANCE_LAND_MONS_SLOT_2 && rand < ENCOUNTER_CHANCE_LAND_MONS_SLOT_3)
        wildMonIndex = 3;
    else if (rand >= ENCOUNTER_CHANCE_LAND_MONS_SLOT_3 && rand < ENCOUNTER_CHANCE_LAND_MONS_SLOT_4)
        wildMonIndex = 4;
    else if (rand >= ENCOUNTER_CHANCE_LAND_MONS_SLOT_4 && rand < ENCOUNTER_CHANCE_LAND_MONS_SLOT_5)
        wildMonIndex = 5;
    else if (rand >= ENCOUNTER_CHANCE_LAND_MONS_SLOT_5 && rand < ENCOUNTER_CHANCE_LAND_MONS_SLOT_6)
        wildMonIndex = 6;
    else if (rand >= ENCOUNTER_CHANCE_LAND_MONS_SLOT_6 && rand < ENCOUNTER_CHANCE_LAND_MONS_SLOT_7)
        wildMonIndex = 7;
    else if (rand >= ENCOUNTER_CHANCE_LAND_MONS_SLOT_7 && rand < ENCOUNTER_CHANCE_LAND_MONS_SLOT_8)
        wildMonIndex = 8;
    else if (rand >= ENCOUNTER_CHANCE_LAND_MONS_SLOT_8 && rand < ENCOUNTER_CHANCE_LAND_MONS_SLOT_9)
        wildMonIndex = 9;
    else if (rand >= ENCOUNTER_CHANCE_LAND_MONS_SLOT_9 && rand < ENCOUNTER_CHANCE_LAND_MONS_SLOT_10)
        wildMonIndex = 10;
    else
        wildMonIndex = 11;

    if (LURE_STEP_COUNT != 0 && (Random() % 10 < 2))
        swap = TRUE;

    if (swap)
        wildMonIndex = 11 - wildMonIndex;

    return wildMonIndex;
}

// ROCK_WILD_COUNT / WATER_WILD_COUNT
static u8 ChooseWildMonIndex_WaterRock(void)
{
    u8 wildMonIndex = 0;
    bool8 swap = FALSE;
    u8 rand = Random() % ENCOUNTER_CHANCE_WATER_MONS_TOTAL;

    if (rand < ENCOUNTER_CHANCE_WATER_MONS_SLOT_0)
        wildMonIndex = 0;
    else if (rand >= ENCOUNTER_CHANCE_WATER_MONS_SLOT_0 && rand < ENCOUNTER_CHANCE_WATER_MONS_SLOT_1)
        wildMonIndex = 1;
    else if (rand >= ENCOUNTER_CHANCE_WATER_MONS_SLOT_1 && rand < ENCOUNTER_CHANCE_WATER_MONS_SLOT_2)
        wildMonIndex = 2;
    else if (rand >= ENCOUNTER_CHANCE_WATER_MONS_SLOT_2 && rand < ENCOUNTER_CHANCE_WATER_MONS_SLOT_3)
        wildMonIndex = 3;
    else
        wildMonIndex = 4;

    if (LURE_STEP_COUNT != 0 && (Random() % 10 < 2))
        swap = TRUE;

    if (swap)
        wildMonIndex = 4 - wildMonIndex;

    return wildMonIndex;
}

// FISH_WILD_COUNT
static u8 ChooseWildMonIndex_Fishing(u8 rod)
{
    u8 wildMonIndex = 0;
    bool8 swap = FALSE;
    u8 rand = Random() % max(max(ENCOUNTER_CHANCE_FISHING_MONS_OLD_ROD_TOTAL, ENCOUNTER_CHANCE_FISHING_MONS_GOOD_ROD_TOTAL),
                             ENCOUNTER_CHANCE_FISHING_MONS_SUPER_ROD_TOTAL);

    if (LURE_STEP_COUNT != 0 && (Random() % 10 < 2))
        swap = TRUE;

    switch (rod)
    {
    case OLD_ROD:
        if (rand < ENCOUNTER_CHANCE_FISHING_MONS_OLD_ROD_SLOT_0)
            wildMonIndex = 0;
        else
            wildMonIndex = 1;

        if (swap)
            wildMonIndex = 1 - wildMonIndex;
        break;
    case GOOD_ROD:
        if (rand < ENCOUNTER_CHANCE_FISHING_MONS_GOOD_ROD_SLOT_2)
            wildMonIndex = 2;
        if (rand >= ENCOUNTER_CHANCE_FISHING_MONS_GOOD_ROD_SLOT_2 && rand < ENCOUNTER_CHANCE_FISHING_MONS_GOOD_ROD_SLOT_3)
            wildMonIndex = 3;
        if (rand >= ENCOUNTER_CHANCE_FISHING_MONS_GOOD_ROD_SLOT_3 && rand < ENCOUNTER_CHANCE_FISHING_MONS_GOOD_ROD_SLOT_4)
            wildMonIndex = 4;

        if (swap)
            wildMonIndex = 6 - wildMonIndex;
        break;
    case SUPER_ROD:
        if (rand < ENCOUNTER_CHANCE_FISHING_MONS_SUPER_ROD_SLOT_5)
            wildMonIndex = 5;
        if (rand >= ENCOUNTER_CHANCE_FISHING_MONS_SUPER_ROD_SLOT_5 && rand < ENCOUNTER_CHANCE_FISHING_MONS_SUPER_ROD_SLOT_6)
            wildMonIndex = 6;
        if (rand >= ENCOUNTER_CHANCE_FISHING_MONS_SUPER_ROD_SLOT_6 && rand < ENCOUNTER_CHANCE_FISHING_MONS_SUPER_ROD_SLOT_7)
            wildMonIndex = 7;
        if (rand >= ENCOUNTER_CHANCE_FISHING_MONS_SUPER_ROD_SLOT_7 && rand < ENCOUNTER_CHANCE_FISHING_MONS_SUPER_ROD_SLOT_8)
            wildMonIndex = 8;
        if (rand >= ENCOUNTER_CHANCE_FISHING_MONS_SUPER_ROD_SLOT_8 && rand < ENCOUNTER_CHANCE_FISHING_MONS_SUPER_ROD_SLOT_9)
            wildMonIndex = 9;

        if (swap)
            wildMonIndex = 14 - wildMonIndex;
        break;
    }
    return wildMonIndex;
}

static u8 ChooseWildMonLevel(const struct WildPokemon *wildPokemon, u8 wildMonIndex, u8 area)
{
    u8 min;
    u8 max;
    u8 range;
    u8 rand;

    if (LURE_STEP_COUNT == 0)
    {
        // Make sure minimum level is less than maximum level
        if (wildPokemon[wildMonIndex].maxLevel >= wildPokemon[wildMonIndex].minLevel)
        {
            min = wildPokemon[wildMonIndex].minLevel;
            max = wildPokemon[wildMonIndex].maxLevel;
        }
        else
        {
            min = wildPokemon[wildMonIndex].maxLevel;
            max = wildPokemon[wildMonIndex].minLevel;
        }
        range = max - min + 1;
        rand = Random() % range;

        // check ability for max level mon
        if (!GetMonData(&gPlayerParty[0], MON_DATA_SANITY_IS_EGG))
        {
            u16 ability = GetMonAbility(&gPlayerParty[0]);
            if (ability == ABILITY_HUSTLE || ability == ABILITY_VITAL_SPIRIT || ability == ABILITY_PRESSURE)
            {
                if (Random() % 2 == 0)
                    return max;

                if (rand != 0)
                    rand--;
            }
        }
        return min + rand;
    }
    else
    {
        // Looks for the max level of all slots that share the same species as the selected slot.
        max = GetMaxLevelOfSpeciesInWildTable(wildPokemon, wildPokemon[wildMonIndex].species, area);
        if (max > 0)
            return max + 1;
        else // Failsafe
            return wildPokemon[wildMonIndex].maxLevel + 1;
    }
}

static u16 GetCurrentMapWildMonHeaderId(void)
{
    u16 i;

    for (i = 0; ; i++)
    {
        const struct WildPokemonHeader *wildHeader = &gWildMonHeaders[i];
        if (wildHeader->mapGroup == MAP_GROUP(UNDEFINED))
            break;

        if (gWildMonHeaders[i].mapGroup == gSaveBlock1Ptr->location.mapGroup &&
            gWildMonHeaders[i].mapNum == gSaveBlock1Ptr->location.mapNum)
        {
            if (gSaveBlock1Ptr->location.mapGroup == MAP_GROUP(ALTERING_CAVE) &&
                gSaveBlock1Ptr->location.mapNum == MAP_NUM(ALTERING_CAVE))
            {
                u16 alteringCaveId = VarGet(VAR_ALTERING_CAVE_WILD_SET);
                if (alteringCaveId >= NUM_ALTERING_CAVE_TABLES)
                    alteringCaveId = 0;

                i += alteringCaveId;
            }

            return i;
        }
    }

    return HEADER_NONE;
}

u8 PickWildMonNature(void)
{
    u8 i;
    struct Pokeblock *safariPokeblock;
    u8 natures[NUM_NATURES];

    if (GetSafariZoneFlag() == TRUE && Random() % 100 < 80)
    {
        safariPokeblock = SafariZoneGetActivePokeblock();
        if (safariPokeblock != NULL)
        {
            for (i = 0; i < NUM_NATURES; i++)
                natures[i] = i;
            Shuffle(natures, NUM_NATURES, sizeof(natures[0]));
            for (i = 0; i < NUM_NATURES; i++)
            {
                if (PokeblockGetGain(natures[i], safariPokeblock) > 0)
                    return natures[i];
            }
        }
    }
<<<<<<< HEAD
    // check synchronize for a pokemon with the same ability
    if (OW_SYNCHRONIZE_NATURE < GEN_9
        && !GetMonData(&gPlayerParty[0], MON_DATA_SANITY_IS_EGG)
=======
    // check synchronize for a Pokémon with the same ability
    if (!GetMonData(&gPlayerParty[0], MON_DATA_SANITY_IS_EGG)
>>>>>>> 6c966410
        && GetMonAbility(&gPlayerParty[0]) == ABILITY_SYNCHRONIZE
        && (OW_SYNCHRONIZE_NATURE == GEN_8 || Random() % 2 == 0))
    {
        return GetMonData(&gPlayerParty[0], MON_DATA_PERSONALITY) % NUM_NATURES;
    }

    // random nature
    return Random() % NUM_NATURES;
}

static void CreateWildMon(u16 species, u8 level)
{
    bool32 checkCuteCharm;

    ZeroEnemyPartyMons();
    checkCuteCharm = OW_CUTE_CHARM < GEN_9;

    switch (gSpeciesInfo[species].genderRatio)
    {
    case MON_MALE:
    case MON_FEMALE:
    case MON_GENDERLESS:
        checkCuteCharm = FALSE;
        break;
    }

    if (checkCuteCharm
        && !GetMonData(&gPlayerParty[0], MON_DATA_SANITY_IS_EGG)
        && GetMonAbility(&gPlayerParty[0]) == ABILITY_CUTE_CHARM
        && Random() % 3 != 0)
    {
        u16 leadingMonSpecies = GetMonData(&gPlayerParty[0], MON_DATA_SPECIES);
        u32 leadingMonPersonality = GetMonData(&gPlayerParty[0], MON_DATA_PERSONALITY);
        u8 gender = GetGenderFromSpeciesAndPersonality(leadingMonSpecies, leadingMonPersonality);

        // misses mon is genderless check, although no genderless mon can have cute charm as ability
        if (gender == MON_FEMALE)
            gender = MON_MALE;
        else
            gender = MON_FEMALE;

        CreateMonWithGenderNatureLetter(&gEnemyParty[0], species, level, USE_RANDOM_IVS, gender, PickWildMonNature(), 0);
        return;
    }

    CreateMonWithNature(&gEnemyParty[0], species, level, USE_RANDOM_IVS, PickWildMonNature());
}
#ifdef BUGFIX
#define TRY_GET_ABILITY_INFLUENCED_WILD_MON_INDEX(wildPokemon, type, ability, ptr, count) TryGetAbilityInfluencedWildMonIndex(wildPokemon, type, ability, ptr, count)
#else
#define TRY_GET_ABILITY_INFLUENCED_WILD_MON_INDEX(wildPokemon, type, ability, ptr, count) TryGetAbilityInfluencedWildMonIndex(wildPokemon, type, ability, ptr)
#endif

static bool8 TryGenerateWildMon(const struct WildPokemonInfo *wildMonInfo, u8 area, u8 flags)
{
    u8 wildMonIndex = 0;
    u8 level;

    switch (area)
    {
    case WILD_AREA_LAND:
        if (OW_MAGNET_PULL < GEN_9 && TRY_GET_ABILITY_INFLUENCED_WILD_MON_INDEX(wildMonInfo->wildPokemon, TYPE_STEEL, ABILITY_MAGNET_PULL, &wildMonIndex, LAND_WILD_COUNT))
            break;
        if (OW_STATIC < GEN_9 && TRY_GET_ABILITY_INFLUENCED_WILD_MON_INDEX(wildMonInfo->wildPokemon, TYPE_ELECTRIC, ABILITY_STATIC, &wildMonIndex, LAND_WILD_COUNT))
            break;
        if (OW_LIGHTNING_ROD == GEN_8 && TRY_GET_ABILITY_INFLUENCED_WILD_MON_INDEX(wildMonInfo->wildPokemon, TYPE_ELECTRIC, ABILITY_LIGHTNING_ROD, &wildMonIndex, LAND_WILD_COUNT))
            break;
        if (OW_FLASH_FIRE == GEN_8 && TRY_GET_ABILITY_INFLUENCED_WILD_MON_INDEX(wildMonInfo->wildPokemon, TYPE_FIRE, ABILITY_FLASH_FIRE, &wildMonIndex, LAND_WILD_COUNT))
            break;
        if (OW_HARVEST == GEN_8 && TRY_GET_ABILITY_INFLUENCED_WILD_MON_INDEX(wildMonInfo->wildPokemon, TYPE_GRASS, ABILITY_HARVEST, &wildMonIndex, LAND_WILD_COUNT))
            break;
        if (OW_STORM_DRAIN == GEN_8 && TRY_GET_ABILITY_INFLUENCED_WILD_MON_INDEX(wildMonInfo->wildPokemon, TYPE_WATER, ABILITY_STORM_DRAIN, &wildMonIndex, LAND_WILD_COUNT))
            break;

        wildMonIndex = ChooseWildMonIndex_Land();
        break;
    case WILD_AREA_WATER:
        if (OW_MAGNET_PULL < GEN_9 && TRY_GET_ABILITY_INFLUENCED_WILD_MON_INDEX(wildMonInfo->wildPokemon, TYPE_STEEL, ABILITY_MAGNET_PULL, &wildMonIndex, WATER_WILD_COUNT))
            break;
        if (OW_STATIC < GEN_9 && TRY_GET_ABILITY_INFLUENCED_WILD_MON_INDEX(wildMonInfo->wildPokemon, TYPE_ELECTRIC, ABILITY_STATIC, &wildMonIndex, WATER_WILD_COUNT))
            break;
        if (OW_LIGHTNING_ROD == GEN_8 && TRY_GET_ABILITY_INFLUENCED_WILD_MON_INDEX(wildMonInfo->wildPokemon, TYPE_ELECTRIC, ABILITY_LIGHTNING_ROD, &wildMonIndex, WATER_WILD_COUNT))
            break;
        if (OW_FLASH_FIRE == GEN_8 && TRY_GET_ABILITY_INFLUENCED_WILD_MON_INDEX(wildMonInfo->wildPokemon, TYPE_FIRE, ABILITY_FLASH_FIRE, &wildMonIndex, WATER_WILD_COUNT))
            break;
        if (OW_HARVEST == GEN_8 && TRY_GET_ABILITY_INFLUENCED_WILD_MON_INDEX(wildMonInfo->wildPokemon, TYPE_GRASS, ABILITY_HARVEST, &wildMonIndex, WATER_WILD_COUNT))
            break;
        if (OW_STORM_DRAIN == GEN_8 && TRY_GET_ABILITY_INFLUENCED_WILD_MON_INDEX(wildMonInfo->wildPokemon, TYPE_WATER, ABILITY_STORM_DRAIN, &wildMonIndex, WATER_WILD_COUNT))
            break;

        wildMonIndex = ChooseWildMonIndex_WaterRock();
        break;
    case WILD_AREA_ROCKS:
        wildMonIndex = ChooseWildMonIndex_WaterRock();
        break;
    }

    level = ChooseWildMonLevel(wildMonInfo->wildPokemon, wildMonIndex, area);
    if (flags & WILD_CHECK_REPEL && !IsWildLevelAllowedByRepel(level))
        return FALSE;
    if (gMapHeader.mapLayoutId != LAYOUT_BATTLE_FRONTIER_BATTLE_PIKE_ROOM_WILD_MONS && flags & WILD_CHECK_KEEN_EYE && !IsAbilityAllowingEncounter(level))
        return FALSE;

    CreateWildMon(wildMonInfo->wildPokemon[wildMonIndex].species, level);
    return TRUE;
}

static u16 GenerateFishingWildMon(const struct WildPokemonInfo *wildMonInfo, u8 rod)
{
    u8 wildMonIndex = ChooseWildMonIndex_Fishing(rod);
    u8 level = ChooseWildMonLevel(wildMonInfo->wildPokemon, wildMonIndex, WILD_AREA_FISHING);

    CreateWildMon(wildMonInfo->wildPokemon[wildMonIndex].species, level);
    return wildMonInfo->wildPokemon[wildMonIndex].species;
}

static bool8 SetUpMassOutbreakEncounter(u8 flags)
{
    u16 i;

    if (flags & WILD_CHECK_REPEL && !IsWildLevelAllowedByRepel(gSaveBlock1Ptr->outbreakPokemonLevel))
        return FALSE;

    CreateWildMon(gSaveBlock1Ptr->outbreakPokemonSpecies, gSaveBlock1Ptr->outbreakPokemonLevel);
    for (i = 0; i < MAX_MON_MOVES; i++)
        SetMonMoveSlot(&gEnemyParty[0], gSaveBlock1Ptr->outbreakPokemonMoves[i], i);

    return TRUE;
}

static bool8 DoMassOutbreakEncounterTest(void)
{
    if (gSaveBlock1Ptr->outbreakPokemonSpecies != SPECIES_NONE
     && gSaveBlock1Ptr->location.mapNum == gSaveBlock1Ptr->outbreakLocationMapNum
     && gSaveBlock1Ptr->location.mapGroup == gSaveBlock1Ptr->outbreakLocationMapGroup)
    {
        if (Random() % 100 < gSaveBlock1Ptr->outbreakPokemonProbability)
            return TRUE;
    }
    return FALSE;
}

static bool8 EncounterOddsCheck(u16 encounterRate)
{
    if (Random() % MAX_ENCOUNTER_RATE < encounterRate)
        return TRUE;
    else
        return FALSE;
}

// Returns true if it will try to create a wild encounter.
static bool8 WildEncounterCheck(u32 encounterRate, bool8 ignoreAbility)
{
    encounterRate *= 16;
    if (TestPlayerAvatarFlags(PLAYER_AVATAR_FLAG_MACH_BIKE | PLAYER_AVATAR_FLAG_ACRO_BIKE))
        encounterRate = encounterRate * 80 / 100;
    ApplyFluteEncounterRateMod(&encounterRate);
    ApplyCleanseTagEncounterRateMod(&encounterRate);
    if (LURE_STEP_COUNT != 0)
        encounterRate *= 2;
    if (!ignoreAbility && !GetMonData(&gPlayerParty[0], MON_DATA_SANITY_IS_EGG))
    {
        u32 ability = GetMonAbility(&gPlayerParty[0]);

        if (ability == ABILITY_STENCH && gMapHeader.mapLayoutId == LAYOUT_BATTLE_FRONTIER_BATTLE_PYRAMID_FLOOR)
            encounterRate = encounterRate * 3 / 4;
        else if (ability == ABILITY_STENCH)
            encounterRate /= 2;
        else if (ability == ABILITY_ILLUMINATE && OW_ILLUMINATE < GEN_9)
            encounterRate *= 2;
        else if (ability == ABILITY_WHITE_SMOKE)
            encounterRate /= 2;
        else if (ability == ABILITY_ARENA_TRAP)
            encounterRate *= 2;
        else if (ability == ABILITY_SAND_VEIL && gSaveBlock1Ptr->weather == WEATHER_SANDSTORM)
            encounterRate /= 2;
        else if (ability == ABILITY_SNOW_CLOAK && gSaveBlock1Ptr->weather == WEATHER_SNOW)
            encounterRate /= 2;
        else if (ability == ABILITY_QUICK_FEET)
            encounterRate /= 2;
        else if (ability == ABILITY_INFILTRATOR && OW_INFILTRATOR == GEN_8)
            encounterRate /= 2;
        else if (ability == ABILITY_NO_GUARD)
            encounterRate *= 2;
    }
    if (encounterRate > MAX_ENCOUNTER_RATE)
        encounterRate = MAX_ENCOUNTER_RATE;
    return EncounterOddsCheck(encounterRate);
}

// When you first step on a different type of metatile, there's a 40% chance it
// skips the wild encounter check entirely.
static bool8 AllowWildCheckOnNewMetatile(void)
{
    if (Random() % 100 >= 60)
        return FALSE;
    else
        return TRUE;
}

static bool8 AreLegendariesInSootopolisPreventingEncounters(void)
{
    if (gSaveBlock1Ptr->location.mapGroup != MAP_GROUP(SOOTOPOLIS_CITY)
     || gSaveBlock1Ptr->location.mapNum != MAP_NUM(SOOTOPOLIS_CITY))
    {
        return FALSE;
    }

    return FlagGet(FLAG_LEGENDARIES_IN_SOOTOPOLIS);
}

bool8 StandardWildEncounter(u16 curMetatileBehavior, u16 prevMetatileBehavior)
{
    u16 headerId;
    struct Roamer *roamer;

    if (sWildEncountersDisabled == TRUE)
        return FALSE;

    headerId = GetCurrentMapWildMonHeaderId();
    if (headerId == HEADER_NONE)
    {
        if (gMapHeader.mapLayoutId == LAYOUT_BATTLE_FRONTIER_BATTLE_PIKE_ROOM_WILD_MONS)
        {
            headerId = GetBattlePikeWildMonHeaderId();
            if (prevMetatileBehavior != curMetatileBehavior && !AllowWildCheckOnNewMetatile())
                return FALSE;
            else if (WildEncounterCheck(gBattlePikeWildMonHeaders[headerId].landMonsInfo->encounterRate, FALSE) != TRUE)
                return FALSE;
            else if (TryGenerateWildMon(gBattlePikeWildMonHeaders[headerId].landMonsInfo, WILD_AREA_LAND, WILD_CHECK_KEEN_EYE) != TRUE)
                return FALSE;
            else if (!TryGenerateBattlePikeWildMon(TRUE))
                return FALSE;

            BattleSetup_StartBattlePikeWildBattle();
            return TRUE;
        }
        if (gMapHeader.mapLayoutId == LAYOUT_BATTLE_FRONTIER_BATTLE_PYRAMID_FLOOR)
        {
            headerId = gSaveBlock2Ptr->frontier.curChallengeBattleNum;
            if (prevMetatileBehavior != curMetatileBehavior && !AllowWildCheckOnNewMetatile())
                return FALSE;
            else if (WildEncounterCheck(gBattlePyramidWildMonHeaders[headerId].landMonsInfo->encounterRate, FALSE) != TRUE)
                return FALSE;
            else if (TryGenerateWildMon(gBattlePyramidWildMonHeaders[headerId].landMonsInfo, WILD_AREA_LAND, WILD_CHECK_KEEN_EYE) != TRUE)
                return FALSE;

            GenerateBattlePyramidWildMon();
            BattleSetup_StartWildBattle();
            return TRUE;
        }
    }
    else
    {
        if (MetatileBehavior_IsLandWildEncounter(curMetatileBehavior) == TRUE)
        {
            if (gWildMonHeaders[headerId].landMonsInfo == NULL)
                return FALSE;
            else if (prevMetatileBehavior != curMetatileBehavior && !AllowWildCheckOnNewMetatile())
                return FALSE;
            else if (WildEncounterCheck(gWildMonHeaders[headerId].landMonsInfo->encounterRate, FALSE) != TRUE)
                return FALSE;

            if (TryStartRoamerEncounter() == TRUE)
            {
                roamer = &gSaveBlock1Ptr->roamer;
                if (!IsWildLevelAllowedByRepel(roamer->level))
                    return FALSE;

                BattleSetup_StartRoamerBattle();
                return TRUE;
            }
            else
            {
                if (DoMassOutbreakEncounterTest() == TRUE && SetUpMassOutbreakEncounter(WILD_CHECK_REPEL | WILD_CHECK_KEEN_EYE) == TRUE)
                {
                    BattleSetup_StartWildBattle();
                    return TRUE;
                }

                // try a regular wild land encounter
                if (TryGenerateWildMon(gWildMonHeaders[headerId].landMonsInfo, WILD_AREA_LAND, WILD_CHECK_REPEL | WILD_CHECK_KEEN_EYE) == TRUE)
                {
                    if (TryDoDoubleWildBattle())
                    {
                        struct Pokemon mon1 = gEnemyParty[0];
                        TryGenerateWildMon(gWildMonHeaders[headerId].landMonsInfo, WILD_AREA_LAND, WILD_CHECK_KEEN_EYE);
                        gEnemyParty[1] = mon1;
                        BattleSetup_StartDoubleWildBattle();
                    }
                    else
                    {
                        BattleSetup_StartWildBattle();
                    }
                    return TRUE;
                }

                return FALSE;
            }
        }
        else if (MetatileBehavior_IsWaterWildEncounter(curMetatileBehavior) == TRUE
                 || (TestPlayerAvatarFlags(PLAYER_AVATAR_FLAG_SURFING) && MetatileBehavior_IsBridgeOverWater(curMetatileBehavior) == TRUE))
        {
            if (AreLegendariesInSootopolisPreventingEncounters() == TRUE)
                return FALSE;
            else if (gWildMonHeaders[headerId].waterMonsInfo == NULL)
                return FALSE;
            else if (prevMetatileBehavior != curMetatileBehavior && !AllowWildCheckOnNewMetatile())
                return FALSE;
            else if (WildEncounterCheck(gWildMonHeaders[headerId].waterMonsInfo->encounterRate, FALSE) != TRUE)
                return FALSE;

            if (TryStartRoamerEncounter() == TRUE)
            {
                roamer = &gSaveBlock1Ptr->roamer;
                if (!IsWildLevelAllowedByRepel(roamer->level))
                    return FALSE;

                BattleSetup_StartRoamerBattle();
                return TRUE;
            }
            else // try a regular surfing encounter
            {
                if (TryGenerateWildMon(gWildMonHeaders[headerId].waterMonsInfo, WILD_AREA_WATER, WILD_CHECK_REPEL | WILD_CHECK_KEEN_EYE) == TRUE)
                {
                    gIsSurfingEncounter = TRUE;
                    if (TryDoDoubleWildBattle())
                    {
                        struct Pokemon mon1 = gEnemyParty[0];
                        TryGenerateWildMon(gWildMonHeaders[headerId].waterMonsInfo, WILD_AREA_WATER, WILD_CHECK_KEEN_EYE);
                        gEnemyParty[1] = mon1;
                        BattleSetup_StartDoubleWildBattle();
                    }
                    else
                    {
                        BattleSetup_StartWildBattle();
                    }
                    return TRUE;
                }

                return FALSE;
            }
        }
    }

    return FALSE;
}

void RockSmashWildEncounter(void)
{
    u16 headerId = GetCurrentMapWildMonHeaderId();

    if (headerId != HEADER_NONE)
    {
        const struct WildPokemonInfo *wildPokemonInfo = gWildMonHeaders[headerId].rockSmashMonsInfo;

        if (wildPokemonInfo == NULL)
        {
            gSpecialVar_Result = FALSE;
        }
        else if (WildEncounterCheck(wildPokemonInfo->encounterRate, TRUE) == TRUE
         && TryGenerateWildMon(wildPokemonInfo, WILD_AREA_ROCKS, WILD_CHECK_REPEL | WILD_CHECK_KEEN_EYE) == TRUE)
        {
            BattleSetup_StartWildBattle();
            gSpecialVar_Result = TRUE;
        }
        else
        {
            gSpecialVar_Result = FALSE;
        }
    }
    else
    {
        gSpecialVar_Result = FALSE;
    }
}

bool8 SweetScentWildEncounter(void)
{
    s16 x, y;
    u16 headerId;

    PlayerGetDestCoords(&x, &y);
    headerId = GetCurrentMapWildMonHeaderId();
    if (headerId == HEADER_NONE)
    {
        if (gMapHeader.mapLayoutId == LAYOUT_BATTLE_FRONTIER_BATTLE_PIKE_ROOM_WILD_MONS)
        {
            headerId = GetBattlePikeWildMonHeaderId();
            if (TryGenerateWildMon(gBattlePikeWildMonHeaders[headerId].landMonsInfo, WILD_AREA_LAND, 0) != TRUE)
                return FALSE;

            TryGenerateBattlePikeWildMon(FALSE);
            BattleSetup_StartBattlePikeWildBattle();
            return TRUE;
        }
        if (gMapHeader.mapLayoutId == LAYOUT_BATTLE_FRONTIER_BATTLE_PYRAMID_FLOOR)
        {
            headerId = gSaveBlock2Ptr->frontier.curChallengeBattleNum;
            if (TryGenerateWildMon(gBattlePyramidWildMonHeaders[headerId].landMonsInfo, WILD_AREA_LAND, 0) != TRUE)
                return FALSE;

            GenerateBattlePyramidWildMon();
            BattleSetup_StartWildBattle();
            return TRUE;
        }
    }
    else
    {
        if (MetatileBehavior_IsLandWildEncounter(MapGridGetMetatileBehaviorAt(x, y)) == TRUE)
        {
            if (gWildMonHeaders[headerId].landMonsInfo == NULL)
                return FALSE;

            if (TryStartRoamerEncounter() == TRUE)
            {
                BattleSetup_StartRoamerBattle();
                return TRUE;
            }

            if (DoMassOutbreakEncounterTest() == TRUE)
                SetUpMassOutbreakEncounter(0);
            else
                TryGenerateWildMon(gWildMonHeaders[headerId].landMonsInfo, WILD_AREA_LAND, 0);

            BattleSetup_StartWildBattle();
            return TRUE;
        }
        else if (MetatileBehavior_IsWaterWildEncounter(MapGridGetMetatileBehaviorAt(x, y)) == TRUE)
        {
            if (AreLegendariesInSootopolisPreventingEncounters() == TRUE)
                return FALSE;
            if (gWildMonHeaders[headerId].waterMonsInfo == NULL)
                return FALSE;

            if (TryStartRoamerEncounter() == TRUE)
            {
                BattleSetup_StartRoamerBattle();
                return TRUE;
            }

            TryGenerateWildMon(gWildMonHeaders[headerId].waterMonsInfo, WILD_AREA_WATER, 0);
            BattleSetup_StartWildBattle();
            return TRUE;
        }
    }

    return FALSE;
}

bool8 DoesCurrentMapHaveFishingMons(void)
{
    u16 headerId = GetCurrentMapWildMonHeaderId();

    if (headerId != HEADER_NONE && gWildMonHeaders[headerId].fishingMonsInfo != NULL)
        return TRUE;
    else
        return FALSE;
}

void FishingWildEncounter(u8 rod)
{
    u16 species;

    if (CheckFeebas() == TRUE)
    {
        u8 level = ChooseWildMonLevel(&sWildFeebas, 0, WILD_AREA_FISHING);

        species = sWildFeebas.species;
        CreateWildMon(species, level);
    }
    else
    {
        species = GenerateFishingWildMon(gWildMonHeaders[GetCurrentMapWildMonHeaderId()].fishingMonsInfo, rod);
    }
    IncrementGameStat(GAME_STAT_FISHING_ENCOUNTERS);
    SetPokemonAnglerSpecies(species);
    gIsFishingEncounter = TRUE;
    BattleSetup_StartWildBattle();
}

u16 GetLocalWildMon(bool8 *isWaterMon)
{
    u16 headerId;
    const struct WildPokemonInfo *landMonsInfo;
    const struct WildPokemonInfo *waterMonsInfo;

    *isWaterMon = FALSE;
    headerId = GetCurrentMapWildMonHeaderId();
    if (headerId == HEADER_NONE)
        return SPECIES_NONE;
    landMonsInfo = gWildMonHeaders[headerId].landMonsInfo;
    waterMonsInfo = gWildMonHeaders[headerId].waterMonsInfo;
    // Neither
    if (landMonsInfo == NULL && waterMonsInfo == NULL)
        return SPECIES_NONE;
    // Land Pokémon
    else if (landMonsInfo != NULL && waterMonsInfo == NULL)
        return landMonsInfo->wildPokemon[ChooseWildMonIndex_Land()].species;
    // Water Pokémon
    else if (landMonsInfo == NULL && waterMonsInfo != NULL)
    {
        *isWaterMon = TRUE;
        return waterMonsInfo->wildPokemon[ChooseWildMonIndex_WaterRock()].species;
    }
    // Either land or water Pokémon
    if ((Random() % 100) < 80)
    {
        return landMonsInfo->wildPokemon[ChooseWildMonIndex_Land()].species;
    }
    else
    {
        *isWaterMon = TRUE;
        return waterMonsInfo->wildPokemon[ChooseWildMonIndex_WaterRock()].species;
    }
}

u16 GetLocalWaterMon(void)
{
    u16 headerId = GetCurrentMapWildMonHeaderId();

    if (headerId != HEADER_NONE)
    {
        const struct WildPokemonInfo *waterMonsInfo = gWildMonHeaders[headerId].waterMonsInfo;

        if (waterMonsInfo)
            return waterMonsInfo->wildPokemon[ChooseWildMonIndex_WaterRock()].species;
    }
    return SPECIES_NONE;
}

bool8 UpdateRepelCounter(void)
{
    u16 repelLureVar = VarGet(VAR_REPEL_STEP_COUNT);
    u16 steps = REPEL_LURE_STEPS(repelLureVar);
    bool32 isLure = IS_LAST_USED_LURE(repelLureVar);

    if (InBattlePike() || InBattlePyramid())
        return FALSE;
    if (InUnionRoom() == TRUE)
        return FALSE;

    if (steps != 0)
    {
        steps--;
        if (!isLure)
        {
            VarSet(VAR_REPEL_STEP_COUNT, steps);
            if (steps == 0)
            {
                ScriptContext_SetupScript(EventScript_SprayWoreOff);
                return TRUE;
            }
        }
        else
        {
            VarSet(VAR_REPEL_STEP_COUNT, steps | REPEL_LURE_MASK);
            if (steps == 0)
            {
                ScriptContext_SetupScript(EventScript_SprayWoreOff);
                return TRUE;
            }
        }

    }
    return FALSE;
}

static bool8 IsWildLevelAllowedByRepel(u8 wildLevel)
{
    u8 i;

    if (!REPEL_STEP_COUNT)
        return TRUE;

    for (i = 0; i < PARTY_SIZE; i++)
    {
        if (GetMonData(&gPlayerParty[i], MON_DATA_HP) && !GetMonData(&gPlayerParty[i], MON_DATA_IS_EGG))
        {
            u8 ourLevel = GetMonData(&gPlayerParty[i], MON_DATA_LEVEL);

            if (wildLevel < ourLevel)
                return FALSE;
            else
                return TRUE;
        }
    }

    return FALSE;
}

static bool8 IsAbilityAllowingEncounter(u8 level)
{
    u16 ability;

    if (GetMonData(&gPlayerParty[0], MON_DATA_SANITY_IS_EGG))
        return TRUE;

    ability = GetMonAbility(&gPlayerParty[0]);
    if (ability == ABILITY_KEEN_EYE || ability == ABILITY_INTIMIDATE)
    {
        u8 playerMonLevel = GetMonData(&gPlayerParty[0], MON_DATA_LEVEL);
        if (playerMonLevel > 5 && level <= playerMonLevel - 5 && !(Random() % 2))
            return FALSE;
    }

    return TRUE;
}

static bool8 TryGetRandomWildMonIndexByType(const struct WildPokemon *wildMon, u8 type, u8 numMon, u8 *monIndex)
{
    u8 validIndexes[numMon]; // variable length array, an interesting feature
    u8 i, validMonCount;

    for (i = 0; i < numMon; i++)
        validIndexes[i] = 0;

    for (validMonCount = 0, i = 0; i < numMon; i++)
    {
        if (gSpeciesInfo[wildMon[i].species].types[0] == type || gSpeciesInfo[wildMon[i].species].types[1] == type)
            validIndexes[validMonCount++] = i;
    }

    if (validMonCount == 0 || validMonCount == numMon)
        return FALSE;

    *monIndex = validIndexes[Random() % validMonCount];
    return TRUE;
}

#include "data.h"

static u8 GetMaxLevelOfSpeciesInWildTable(const struct WildPokemon *wildMon, u16 species, u8 area)
{
    u8 i, maxLevel = 0, numMon = 0;

    switch (area)
    {
    case WILD_AREA_LAND:
        numMon = LAND_WILD_COUNT;
        break;
    case WILD_AREA_WATER:
        numMon = WATER_WILD_COUNT;
        break;
    case WILD_AREA_ROCKS:
        numMon = ROCK_WILD_COUNT;
        break;
    }

    for (i = 0; i < numMon; i++)
    {
        if (wildMon[i].species == species && wildMon[i].maxLevel > maxLevel)
            maxLevel = wildMon[i].maxLevel;
    }

    return maxLevel;
}

#ifdef BUGFIX
static bool8 TryGetAbilityInfluencedWildMonIndex(const struct WildPokemon *wildMon, u8 type, u16 ability, u8 *monIndex, u32 size)
#else
static bool8 TryGetAbilityInfluencedWildMonIndex(const struct WildPokemon *wildMon, u8 type, u16 ability, u8 *monIndex)
#endif
{
    if (GetMonData(&gPlayerParty[0], MON_DATA_SANITY_IS_EGG))
        return FALSE;
    else if (GetMonAbility(&gPlayerParty[0]) != ability)
        return FALSE;
    else if (Random() % 2 != 0)
        return FALSE;

#ifdef BUGFIX
    return TryGetRandomWildMonIndexByType(wildMon, type, size, monIndex);
#else
    return TryGetRandomWildMonIndexByType(wildMon, type, LAND_WILD_COUNT, monIndex);
#endif
}

static void ApplyFluteEncounterRateMod(u32 *encRate)
{
    if (FlagGet(FLAG_SYS_ENC_UP_ITEM) == TRUE)
        *encRate += *encRate / 2;
    else if (FlagGet(FLAG_SYS_ENC_DOWN_ITEM) == TRUE)
        *encRate = *encRate / 2;
}

static void ApplyCleanseTagEncounterRateMod(u32 *encRate)
{
    if (GetMonData(&gPlayerParty[0], MON_DATA_HELD_ITEM) == ITEM_CLEANSE_TAG)
        *encRate = *encRate * 2 / 3;
}

bool8 TryDoDoubleWildBattle(void)
{
    if (GetSafariZoneFlag()
      || (B_DOUBLE_WILD_REQUIRE_2_MONS == TRUE && GetMonsStateToDoubles() != PLAYER_HAS_TWO_USABLE_MONS))
        return FALSE;
    else if (B_FLAG_FORCE_DOUBLE_WILD != 0 && FlagGet(B_FLAG_FORCE_DOUBLE_WILD))
        return TRUE;
    else if (B_DOUBLE_WILD_CHANCE != 0 && ((Random() % 100) + 1 <= B_DOUBLE_WILD_CHANCE))
        return TRUE;
    return FALSE;
}

bool8 StandardWildEncounter_Debug(void)
{
    u16 headerId = GetCurrentMapWildMonHeaderId();
    if (TryGenerateWildMon(gWildMonHeaders[headerId].landMonsInfo, WILD_AREA_LAND, 0) != TRUE)
        return FALSE;

    DoStandardWildBattle_Debug();
    return TRUE;
}<|MERGE_RESOLUTION|>--- conflicted
+++ resolved
@@ -403,14 +403,9 @@
             }
         }
     }
-<<<<<<< HEAD
-    // check synchronize for a pokemon with the same ability
+    // check synchronize for a Pokémon with the same ability
     if (OW_SYNCHRONIZE_NATURE < GEN_9
         && !GetMonData(&gPlayerParty[0], MON_DATA_SANITY_IS_EGG)
-=======
-    // check synchronize for a Pokémon with the same ability
-    if (!GetMonData(&gPlayerParty[0], MON_DATA_SANITY_IS_EGG)
->>>>>>> 6c966410
         && GetMonAbility(&gPlayerParty[0]) == ABILITY_SYNCHRONIZE
         && (OW_SYNCHRONIZE_NATURE == GEN_8 || Random() % 2 == 0))
     {
