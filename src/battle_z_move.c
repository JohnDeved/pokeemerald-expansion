--- conflicted
+++ resolved
@@ -184,23 +184,6 @@
     if ((GetBattlerPosition(battlerId) == B_POSITION_PLAYER_LEFT || (!(gBattleTypeFlags & BATTLE_TYPE_MULTI) && GetBattlerPosition(battlerId) == B_POSITION_PLAYER_RIGHT)) && !CheckBagHasItem(ITEM_Z_POWER_RING, 1))
         return FALSE;
 
-<<<<<<< HEAD
-    if (mega->alreadyEvolved[battlerPosition])
-        return FALSE;   // Trainer has mega evolved
-
-    if (gBattleTypeFlags & BATTLE_TYPE_DOUBLE)
-    {
-        if (IsPartnerMonFromSameTrainer(battlerId) && (mega->alreadyEvolved[partnerPosition] || (mega->toEvolve & gBitTable[BATTLE_PARTNER(battlerId)])))
-            return FALSE;   // Partner has mega evolved or is about to mega evolve
-    }
-
-=======
-#if DEBUG_BATTLE_MENU == TRUE
-    if (gBattleStruct->debugHoldEffects[battlerId])
-        holdEffect = gBattleStruct->debugHoldEffects[battlerId];
-    else
-#endif
->>>>>>> cd90fdec
     if (item == ITEM_ENIGMA_BERRY_E_READER)
         return FALSE;   // HoldEffect = gEnigmaBerries[battlerId].holdEffect;
     else
