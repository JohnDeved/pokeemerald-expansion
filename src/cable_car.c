--- conflicted
+++ resolved
@@ -351,13 +351,8 @@
         break;
     case 8:
         BeginNormalPaletteFade(0xFFFFFFFF, 3, 16, 0, RGB(0, 0, 0));
-<<<<<<< HEAD
-        FadeInNewBGM(MUS_ROPEWAY, 1);
+        FadeInNewBGM(MUS_CABLE_CAR, 1);
         SetBgRegs(TRUE);
-=======
-        FadeInNewBGM(MUS_CABLE_CAR, 1);
-        sub_8150B6C(1);
->>>>>>> 09cfed64
         gMain.state++;
         break;
     case 9:
