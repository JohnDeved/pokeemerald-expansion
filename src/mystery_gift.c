#include "global.h"
#include "util.h"
#include "main.h"
#include "event_data.h"
#include "easy_chat.h"
#include "script.h"
#include "battle_tower.h"
#include "wonder_news.h"
#include "string_util.h"
#include "new_game.h"
#include "mystery_gift.h"
#include "constants/mystery_gift.h"

static EWRAM_DATA bool32 sStatsEnabled = FALSE;

static void ClearSavedWonderNewsMetadata(void);
static void ClearSavedWonderNews(void);
static void ClearSavedWonderCard(void);
static bool32 ValidateWonderNews(const struct WonderNews *);
static bool32 ValidateWonderCard(const struct WonderCard *);
static void ClearSavedWonderCardMetadata(void);
static void ClearSavedTrainerIds(void);
static void IncrementCardStatForNewTrainer(u32, u32, u32 *, int);

#define CALC_CRC(data) CalcCRC16WithTable((void *)&(data), sizeof(data))

void ClearMysteryGift(void)
{
    #ifndef FREE_BATTLE_TOWER_E_READER
    CpuFill32(0, &gSaveBlock1Ptr->mysteryGift, sizeof(gSaveBlock1Ptr->mysteryGift));
<<<<<<< HEAD
    ClearSavedWonderNewsMetadata(); // Clear is redundant, InitSavedWonderNews would be sufficient
    #endif
=======
    ClearSavedWonderNewsMetadata(); // Clear is redundant, WonderNews_Reset would be sufficient
>>>>>>> 8c537ccd
    InitQuestionnaireWords();
}

struct WonderNews *GetSavedWonderNews(void)
{
    #ifndef FREE_BATTLE_TOWER_E_READER
    return &gSaveBlock1Ptr->mysteryGift.news;
    #endif
}

struct WonderCard *GetSavedWonderCard(void)
{
    #ifndef FREE_BATTLE_TOWER_E_READER
    return &gSaveBlock1Ptr->mysteryGift.card;
    #endif
}

struct WonderCardMetadata *GetSavedWonderCardMetadata(void)
{
    #ifndef FREE_BATTLE_TOWER_E_READER
    return &gSaveBlock1Ptr->mysteryGift.cardMetadata;
    #endif
}

struct WonderNewsMetadata *GetSavedWonderNewsMetadata(void)
{
    #ifndef FREE_BATTLE_TOWER_E_READER
    return &gSaveBlock1Ptr->mysteryGift.newsMetadata;
    #endif
}

u16 *GetQuestionnaireWordsPtr(void)
{
    #ifndef FREE_BATTLE_TOWER_E_READER
    return gSaveBlock1Ptr->mysteryGift.questionnaireWords;
    #endif
}

// Equivalent to ClearSavedWonderCardAndRelated, but nothing else to clear
void ClearSavedWonderNewsAndRelated(void)
{
    ClearSavedWonderNews();
}

bool32 SaveWonderNews(const struct WonderNews *news)
{
    #ifndef FREE_BATTLE_TOWER_E_READER
    if (!ValidateWonderNews(news))
        return FALSE;

    ClearSavedWonderNews();
    gSaveBlock1Ptr->mysteryGift.news = *news;
    gSaveBlock1Ptr->mysteryGift.newsCrc = CALC_CRC(gSaveBlock1Ptr->mysteryGift.news);
    return TRUE;
    #else
    return FALSE;
    #endif
}

bool32 ValidateSavedWonderNews(void)
{
    #ifndef FREE_BATTLE_TOWER_E_READER
    if (CALC_CRC(gSaveBlock1Ptr->mysteryGift.news) != gSaveBlock1Ptr->mysteryGift.newsCrc)
        return FALSE;
    if (!ValidateWonderNews(&gSaveBlock1Ptr->mysteryGift.news))
        return FALSE;

    return TRUE;
    #else
    return FALSE;
    #endif
}

static bool32 ValidateWonderNews(const struct WonderNews *news)
{
    if (news->id == 0)
        return FALSE;

    return TRUE;
}

bool32 IsSendingSavedWonderNewsAllowed(void)
{
    #ifndef FREE_BATTLE_TOWER_E_READER
    const struct WonderNews *news = &gSaveBlock1Ptr->mysteryGift.news;
    if (news->sendType == SEND_TYPE_DISALLOWED)
        return FALSE;

    return TRUE;
    #else
    return FALSE;
    #endif
}

static void ClearSavedWonderNews(void)
{
    #ifndef FREE_BATTLE_TOWER_E_READER
    CpuFill32(0, GetSavedWonderNews(), sizeof(gSaveBlock1Ptr->mysteryGift.news));
    gSaveBlock1Ptr->mysteryGift.newsCrc = 0;
    #endif
}

static void ClearSavedWonderNewsMetadata(void)
{
    #ifndef FREE_BATTLE_TOWER_E_READER
    CpuFill32(0, GetSavedWonderNewsMetadata(), sizeof(gSaveBlock1Ptr->mysteryGift.newsMetadata));
<<<<<<< HEAD
    InitSavedWonderNews();
    #endif
=======
    WonderNews_Reset();
>>>>>>> 8c537ccd
}

bool32 IsWonderNewsSameAsSaved(const u8 *news)
{
    #ifndef FREE_BATTLE_TOWER_E_READER
    const u8 *savedNews = (const u8 *)&gSaveBlock1Ptr->mysteryGift.news;
    u32 i;
    if (!ValidateSavedWonderNews())
        return FALSE;

    for (i = 0; i < sizeof(gSaveBlock1Ptr->mysteryGift.news); i++)
    {
        if (savedNews[i] != news[i])
            return FALSE;
    }

    return TRUE;
    #else
    return FALSE;
    #endif
}

void ClearSavedWonderCardAndRelated(void)
{
    #ifndef FREE_BATTLE_TOWER_E_READER
    ClearSavedWonderCard();
    ClearSavedWonderCardMetadata();
    ClearSavedTrainerIds();
    ClearRamScript();
    ClearMysteryGiftFlags();
    ClearMysteryGiftVars();
    ClearEReaderTrainer(&gSaveBlock2Ptr->frontier.ereaderTrainer);
    #endif
}

bool32 SaveWonderCard(const struct WonderCard *card)
{
    #ifndef FREE_BATTLE_TOWER_E_READER
    struct WonderCardMetadata *metadata;
    if (!ValidateWonderCard(card))
        return FALSE;

    ClearSavedWonderCardAndRelated();
    memcpy(&gSaveBlock1Ptr->mysteryGift.card, card, sizeof(struct WonderCard));
    gSaveBlock1Ptr->mysteryGift.cardCrc = CALC_CRC(gSaveBlock1Ptr->mysteryGift.card);
    metadata = &gSaveBlock1Ptr->mysteryGift.cardMetadata;
    metadata->iconSpecies = (&gSaveBlock1Ptr->mysteryGift.card)->iconSpecies;
    return TRUE;
    #else
    return FALSE;
    #endif
}

bool32 ValidateSavedWonderCard(void)
{
    #ifndef FREE_BATTLE_TOWER_E_READER
    if (gSaveBlock1Ptr->mysteryGift.cardCrc != CALC_CRC(gSaveBlock1Ptr->mysteryGift.card))
        return FALSE;
    if (!ValidateWonderCard(&gSaveBlock1Ptr->mysteryGift.card))
        return FALSE;
    if (!ValidateSavedRamScript())
        return FALSE;

    return TRUE;
    #else
    return FALSE;
    #endif
}

static bool32 ValidateWonderCard(const struct WonderCard *card)
{
    if (card->flagId == 0)
        return FALSE;
    if (card->type >= CARD_TYPE_COUNT)
        return FALSE;
    if (!(card->sendType == SEND_TYPE_DISALLOWED
       || card->sendType == SEND_TYPE_ALLOWED
       || card->sendType == SEND_TYPE_ALLOWED_ALWAYS))
        return FALSE;
    if (card->bgType >= NUM_WONDER_BGS)
        return FALSE;
    if (card->maxStamps > MAX_STAMP_CARD_STAMPS)
        return FALSE;

    return TRUE;
}

bool32 IsSendingSavedWonderCardAllowed(void)
{
    #ifndef FREE_BATTLE_TOWER_E_READER
    const struct WonderCard *card = &gSaveBlock1Ptr->mysteryGift.card;
    if (card->sendType == SEND_TYPE_DISALLOWED)
        return FALSE;

    return TRUE;
    #else
    return FALSE;
    #endif
}

static void ClearSavedWonderCard(void)
{
    #ifndef FREE_BATTLE_TOWER_E_READER
    CpuFill32(0, &gSaveBlock1Ptr->mysteryGift.card, sizeof(gSaveBlock1Ptr->mysteryGift.card));
    gSaveBlock1Ptr->mysteryGift.cardCrc = 0;
    #endif
}

static void ClearSavedWonderCardMetadata(void)
{
    #ifndef FREE_BATTLE_TOWER_E_READER
    CpuFill32(0, GetSavedWonderCardMetadata(), sizeof(gSaveBlock1Ptr->mysteryGift.cardMetadata));
    gSaveBlock1Ptr->mysteryGift.cardMetadataCrc = 0;
    #endif
}

u16 GetWonderCardFlagID(void)
{
    #ifndef FREE_BATTLE_TOWER_E_READER
    if (ValidateSavedWonderCard())
        return gSaveBlock1Ptr->mysteryGift.card.flagId;
    #endif
    
    return 0;
}

void DisableWonderCardSending(struct WonderCard *card)
{
    if (card->sendType == SEND_TYPE_ALLOWED)
        card->sendType = SEND_TYPE_DISALLOWED;
}

static bool32 IsWonderCardFlagIDInValidRange(u16 flagId)
{
    if (flagId >= WONDER_CARD_FLAG_OFFSET && flagId < WONDER_CARD_FLAG_OFFSET + NUM_WONDER_CARD_FLAGS)
        return TRUE;

    return FALSE;
}

static const u16 sReceivedGiftFlags[] =
{
    FLAG_RECEIVED_AURORA_TICKET,
    FLAG_RECEIVED_MYSTIC_TICKET,
    FLAG_RECEIVED_OLD_SEA_MAP,
    FLAG_WONDER_CARD_UNUSED_1,
    FLAG_WONDER_CARD_UNUSED_2,
    FLAG_WONDER_CARD_UNUSED_3,
    FLAG_WONDER_CARD_UNUSED_4,
    FLAG_WONDER_CARD_UNUSED_5,
    FLAG_WONDER_CARD_UNUSED_6,
    FLAG_WONDER_CARD_UNUSED_7,
    FLAG_WONDER_CARD_UNUSED_8,
    FLAG_WONDER_CARD_UNUSED_9,
    FLAG_WONDER_CARD_UNUSED_10,
    FLAG_WONDER_CARD_UNUSED_11,
    FLAG_WONDER_CARD_UNUSED_12,
    FLAG_WONDER_CARD_UNUSED_13,
    FLAG_WONDER_CARD_UNUSED_14,
    FLAG_WONDER_CARD_UNUSED_15,
    FLAG_WONDER_CARD_UNUSED_16,
    FLAG_WONDER_CARD_UNUSED_17,
};

bool32 IsSavedWonderCardGiftNotReceived(void)
{
    u16 value = GetWonderCardFlagID();
    if (!IsWonderCardFlagIDInValidRange(value))
        return FALSE;

    // If flag is set, player has received gift from this card
    if (FlagGet(sReceivedGiftFlags[value - WONDER_CARD_FLAG_OFFSET]) == TRUE)
        return FALSE;

    return TRUE;
}

static int GetNumStampsInMetadata(const struct WonderCardMetadata *data, int size)
{
    int numStamps = 0;
    int i;
    for (i = 0; i < size; i++)
    {
        if (data->stampData[STAMP_ID][i] && data->stampData[STAMP_SPECIES][i] != SPECIES_NONE)
            numStamps++;
    }

    return numStamps;
}

static bool32 IsStampInMetadata(const struct WonderCardMetadata *metadata, const u16 *stamp, int maxStamps)
{
    int i;
    for (i = 0; i < maxStamps; i++)
    {
        if (metadata->stampData[STAMP_ID][i] == stamp[STAMP_ID])
            return TRUE;
        if (metadata->stampData[STAMP_SPECIES][i] == stamp[STAMP_SPECIES])
            return TRUE;
    }

    return FALSE;
}

static bool32 ValidateStamp(const u16 *stamp)
{
    if (stamp[STAMP_ID] == 0)
        return FALSE;
    if (stamp[STAMP_SPECIES] == SPECIES_NONE)
        return FALSE;
    if (stamp[STAMP_SPECIES] >= NUM_SPECIES)
        return FALSE;
    return TRUE;
}

static int GetNumStampsInSavedCard(void)
{
    struct WonderCard *card;
    if (!ValidateSavedWonderCard())
        return 0;

    #ifndef FREE_BATTLE_TOWER_E_READER
    card = &gSaveBlock1Ptr->mysteryGift.card;
    if (card->type != CARD_TYPE_STAMP)
        return 0;

    return GetNumStampsInMetadata(&gSaveBlock1Ptr->mysteryGift.cardMetadata, card->maxStamps);
    #else
    return 0;
    #endif
}

bool32 MysteryGift_TrySaveStamp(const u16 *stamp)
{
    #ifndef FREE_BATTLE_TOWER_E_READER
    struct WonderCard *card = &gSaveBlock1Ptr->mysteryGift.card;
    int maxStamps = card->maxStamps;
    int i;
    if (!ValidateStamp(stamp))
        return FALSE;

    if (IsStampInMetadata(&gSaveBlock1Ptr->mysteryGift.cardMetadata, stamp, maxStamps))
        return FALSE;

    for (i = 0; i < maxStamps; i++)
    {
        if (gSaveBlock1Ptr->mysteryGift.cardMetadata.stampData[STAMP_ID][i] == 0
         && gSaveBlock1Ptr->mysteryGift.cardMetadata.stampData[STAMP_SPECIES][i] == SPECIES_NONE)
        {
            gSaveBlock1Ptr->mysteryGift.cardMetadata.stampData[STAMP_ID][i] = stamp[STAMP_ID];
            gSaveBlock1Ptr->mysteryGift.cardMetadata.stampData[STAMP_SPECIES][i] = stamp[STAMP_SPECIES];
            return TRUE;
        }
    }
    #endif
    return FALSE;
}

#define GAME_DATA_VALID_VAR 0x101
#define GAME_DATA_VALID_GIFT_TYPE_1 (1 << 2)
#define GAME_DATA_VALID_GIFT_TYPE_2 (1 << 9)

void MysteryGift_LoadLinkGameData(struct MysteryGiftLinkGameData *data, bool32 isWonderNews)
{
    #ifndef FREE_BATTLE_TOWER_E_READER
    int i;
    CpuFill32(0, data, sizeof(*data));
    data->validationVar = GAME_DATA_VALID_VAR;
    data->validationFlag1 = 1;
    data->validationFlag2 = 1;

    if (isWonderNews)
    {
        // Despite setting these for News, they are
        // only ever checked for Cards
        data->validationGiftType1 = GAME_DATA_VALID_GIFT_TYPE_1 | 1;
        data->validationGiftType2 = GAME_DATA_VALID_GIFT_TYPE_2 | 1;
    }
    else // Wonder Card
    {
        data->validationGiftType1 = GAME_DATA_VALID_GIFT_TYPE_1;
        data->validationGiftType2 = GAME_DATA_VALID_GIFT_TYPE_2;
    }

    if (ValidateSavedWonderCard())
    {
        data->flagId = GetSavedWonderCard()->flagId;
        data->cardMetadata = *GetSavedWonderCardMetadata();
        data->maxStamps = GetSavedWonderCard()->maxStamps;
    }
    else
    {
        data->flagId = 0;
    }

    for (i = 0; i < NUM_QUESTIONNAIRE_WORDS; i++)
        data->questionnaireWords[i] = gSaveBlock1Ptr->mysteryGift.questionnaireWords[i];

    CopyTrainerId(data->playerTrainerId, gSaveBlock2Ptr->playerTrainerId);
    StringCopy(data->playerName, gSaveBlock2Ptr->playerName);
    for (i = 0; i < EASY_CHAT_BATTLE_WORDS_COUNT; i++)
        data->easyChatProfile[i] = gSaveBlock1Ptr->easyChatProfile[i];

    memcpy(data->romHeaderGameCode, RomHeaderGameCode, GAME_CODE_LENGTH);
    data->romHeaderSoftwareVersion = RomHeaderSoftwareVersion;
    #endif
}

bool32 MysteryGift_ValidateLinkGameData(const struct MysteryGiftLinkGameData *data, bool32 isWonderNews)
{
    if (data->validationVar != GAME_DATA_VALID_VAR)
        return FALSE;

    if (!(data->validationFlag1 & 1))
        return FALSE;

    if (!(data->validationFlag2 & 1))
        return FALSE;

    if (!isWonderNews)
    {
        if (!(data->validationGiftType1 & GAME_DATA_VALID_GIFT_TYPE_1))
            return FALSE;

        if (!(data->validationGiftType2 & (GAME_DATA_VALID_GIFT_TYPE_2 | 0x180)))
            return FALSE;
    }

    return TRUE;
}

u32 MysteryGift_CompareCardFlags(const u16 *flagId, const struct MysteryGiftLinkGameData *data, const void *unused)
{
    // Has a Wonder Card already?
    if (data->flagId == 0)
        return HAS_NO_CARD;

    // Has this Wonder Card already?
    if (*flagId == data->flagId)
        return HAS_SAME_CARD;

    // Player has a different Wonder Card
    return HAS_DIFF_CARD;
}

// This is referenced by the Mystery Gift server, but the instruction it's referenced in is never used,
// so the return values here are never checked by anything.
u32 MysteryGift_CheckStamps(const u16 *stamp, const struct MysteryGiftLinkGameData *data, const void *unused)
{
    int stampsMissing = data->maxStamps - GetNumStampsInMetadata(&data->cardMetadata, data->maxStamps);

    // Has full stamp card?
    if (stampsMissing == 0)
        return 1;

    // Already has stamp?
    if (IsStampInMetadata(&data->cardMetadata, stamp, data->maxStamps))
        return 3;

    // Only 1 empty stamp left?
    if (stampsMissing == 1)
        return 4;

    // This is a new stamp
    return 2;
}

bool32 MysteryGift_DoesQuestionnaireMatch(const struct MysteryGiftLinkGameData *data, const u16 *words)
{
    int i;
    for (i = 0; i < NUM_QUESTIONNAIRE_WORDS; i++)
    {
        if (data->questionnaireWords[i] != words[i])
            return FALSE;
    }

    return TRUE;
}

static int GetNumStampsInLinkData(const struct MysteryGiftLinkGameData *data)
{
    return GetNumStampsInMetadata(&data->cardMetadata, data->maxStamps);
}

u16 MysteryGift_GetCardStatFromLinkData(const struct MysteryGiftLinkGameData *data, u32 stat)
{
    switch (stat)
    {
    case CARD_STAT_BATTLES_WON:
        return data->cardMetadata.battlesWon;
    case CARD_STAT_BATTLES_LOST:
        return data->cardMetadata.battlesLost;
    case CARD_STAT_NUM_TRADES:
        return data->cardMetadata.numTrades;
    case CARD_STAT_NUM_STAMPS:
        return GetNumStampsInLinkData(data);
    case CARD_STAT_MAX_STAMPS:
        return data->maxStamps;
    default:
        AGB_ASSERT(0);
        return 0;
    }
}

static void IncrementCardStat(u32 statType)
{
    #ifndef FREE_BATTLE_TOWER_E_READER
    struct WonderCard *card = &gSaveBlock1Ptr->mysteryGift.card;
    if (card->type == CARD_TYPE_LINK_STAT)
    {
        u16 *stat = NULL;
        switch (statType)
        {
        case CARD_STAT_BATTLES_WON:
            stat = &gSaveBlock1Ptr->mysteryGift.cardMetadata.battlesWon;
            break;
        case CARD_STAT_BATTLES_LOST:
            stat = &gSaveBlock1Ptr->mysteryGift.cardMetadata.battlesLost;
            break;
        case CARD_STAT_NUM_TRADES:
            stat = &gSaveBlock1Ptr->mysteryGift.cardMetadata.numTrades;
            break;
        case CARD_STAT_NUM_STAMPS: // Unused
        case CARD_STAT_MAX_STAMPS: // Unused
            break;
        }

        if (stat == NULL)
        {
            AGB_ASSERT(0);
        }
        else if (++(*stat) > MAX_WONDER_CARD_STAT)
        {
            *stat = MAX_WONDER_CARD_STAT;
        }
    }
    #endif
}

u16 MysteryGift_GetCardStat(u32 stat)
{
    #ifndef FREE_BATTLE_TOWER_E_READER
    switch (stat)
    {
    case CARD_STAT_BATTLES_WON:
    {
        struct WonderCard *card = &gSaveBlock1Ptr->mysteryGift.card;
        if (card->type == CARD_TYPE_LINK_STAT)
        {
            struct WonderCardMetadata *metadata = &gSaveBlock1Ptr->mysteryGift.cardMetadata;
            return metadata->battlesWon;
        }
        break;
    }
    case CARD_STAT_BATTLES_LOST:
    {
        struct WonderCard *card = &gSaveBlock1Ptr->mysteryGift.card;
        if (card->type == CARD_TYPE_LINK_STAT)
        {
            struct WonderCardMetadata *metadata = &gSaveBlock1Ptr->mysteryGift.cardMetadata;
            return metadata->battlesLost;
        }
        break;
    }
    case CARD_STAT_NUM_TRADES:
    {
        struct WonderCard *card = &gSaveBlock1Ptr->mysteryGift.card;
        if (card->type == CARD_TYPE_LINK_STAT)
        {
            struct WonderCardMetadata *metadata = &gSaveBlock1Ptr->mysteryGift.cardMetadata;
            return metadata->numTrades;
        }
        break;
    }
    case CARD_STAT_NUM_STAMPS:
    {
        struct WonderCard *card = &gSaveBlock1Ptr->mysteryGift.card;
        if (card->type == CARD_TYPE_STAMP)
            return GetNumStampsInSavedCard();
        break;
    }
    case CARD_STAT_MAX_STAMPS:
    {
        struct WonderCard *card = &gSaveBlock1Ptr->mysteryGift.card;
        if (card->type == CARD_TYPE_STAMP)
            return card->maxStamps;
        break;
    }
    }
    #endif
    AGB_ASSERT(0);
    return 0;
}

void MysteryGift_DisableStats(void)
{
    sStatsEnabled = FALSE;
}

bool32 MysteryGift_TryEnableStatsByFlagId(u16 flagId)
{
    sStatsEnabled = FALSE;
    if (flagId == 0)
        return FALSE;

    if (!ValidateSavedWonderCard())
        return FALSE;

    #ifndef FREE_BATTLE_TOWER_E_READER
    if (gSaveBlock1Ptr->mysteryGift.card.flagId != flagId)
        return FALSE;
    #endif

    sStatsEnabled = TRUE;
    return TRUE;
}

void MysteryGift_TryIncrementStat(u32 stat, u32 trainerId)
{
    #ifndef FREE_BATTLE_TOWER_E_READER
    if (sStatsEnabled)
    {
        switch (stat)
        {
        case CARD_STAT_NUM_TRADES:
            IncrementCardStatForNewTrainer(CARD_STAT_NUM_TRADES,
                                            trainerId,
                                            gSaveBlock1Ptr->mysteryGift.trainerIds[1],
                                            ARRAY_COUNT(gSaveBlock1Ptr->mysteryGift.trainerIds[1]));
            break;
        case CARD_STAT_BATTLES_WON:
            IncrementCardStatForNewTrainer(CARD_STAT_BATTLES_WON,
                                            trainerId,
                                            gSaveBlock1Ptr->mysteryGift.trainerIds[0],
                                            ARRAY_COUNT(gSaveBlock1Ptr->mysteryGift.trainerIds[0]));
            break;
        case CARD_STAT_BATTLES_LOST:
            IncrementCardStatForNewTrainer(CARD_STAT_BATTLES_LOST,
                                            trainerId,
                                            gSaveBlock1Ptr->mysteryGift.trainerIds[0],
                                            ARRAY_COUNT(gSaveBlock1Ptr->mysteryGift.trainerIds[0]));
            break;
        default:
            AGB_ASSERT(0);
            break;
        }
    }
    #endif
}

static void ClearSavedTrainerIds(void)
{
    #ifndef FREE_BATTLE_TOWER_E_READER
    CpuFill32(0, gSaveBlock1Ptr->mysteryGift.trainerIds, sizeof(gSaveBlock1Ptr->mysteryGift.trainerIds));
    #endif
}

// Returns TRUE if it's a new trainer id, FALSE if an existing one.
// In either case the given trainerId is saved in element 0
static bool32 RecordTrainerId(u32 trainerId, u32 *trainerIds, int size)
{
    int i, j;

    for (i = 0; i < size; i++)
    {
        if (trainerIds[i] == trainerId)
            break;
    }

    if (i == size)
    {
        // New trainer, shift array and insert new id at front
        for (j = size - 1; j > 0; j--)
            trainerIds[j] = trainerIds[j - 1];

        trainerIds[0] = trainerId;
        return TRUE;
    }
    else
    {
        // Existing trainer, shift back to old slot and move id to front
        for (j = i; j > 0; j--)
            trainerIds[j] = trainerIds[j - 1];

        trainerIds[0] = trainerId;
        return FALSE;
    }
}

static void IncrementCardStatForNewTrainer(u32 stat, u32 trainerId, u32 *trainerIds, int size)
{
    if (RecordTrainerId(trainerId, trainerIds, size))
        IncrementCardStat(stat);
}<|MERGE_RESOLUTION|>--- conflicted
+++ resolved
@@ -28,12 +28,8 @@
 {
     #ifndef FREE_BATTLE_TOWER_E_READER
     CpuFill32(0, &gSaveBlock1Ptr->mysteryGift, sizeof(gSaveBlock1Ptr->mysteryGift));
-<<<<<<< HEAD
-    ClearSavedWonderNewsMetadata(); // Clear is redundant, InitSavedWonderNews would be sufficient
-    #endif
-=======
     ClearSavedWonderNewsMetadata(); // Clear is redundant, WonderNews_Reset would be sufficient
->>>>>>> 8c537ccd
+    #endif
     InitQuestionnaireWords();
 }
 
@@ -140,12 +136,8 @@
 {
     #ifndef FREE_BATTLE_TOWER_E_READER
     CpuFill32(0, GetSavedWonderNewsMetadata(), sizeof(gSaveBlock1Ptr->mysteryGift.newsMetadata));
-<<<<<<< HEAD
-    InitSavedWonderNews();
-    #endif
-=======
     WonderNews_Reset();
->>>>>>> 8c537ccd
+    #endif
 }
 
 bool32 IsWonderNewsSameAsSaved(const u8 *news)
