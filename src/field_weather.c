--- conflicted
+++ resolved
@@ -3,6 +3,7 @@
 #include "constants/weather.h"
 #include "constants/rgb.h"
 #include "util.h"
+#include "decompress.h"
 #include "event_object_movement.h"
 #include "field_weather.h"
 #include "main.h"
@@ -16,11 +17,8 @@
 #include "task.h"
 #include "trig.h"
 #include "gpu_regs.h"
-<<<<<<< HEAD
 #include "field_camera.h"
-=======
 #include "overworld.h"
->>>>>>> 29b2a751
 
 #define DROUGHT_COLOR_INDEX(color) ((((color) >> 1) & 0xF) | (((color) >> 2) & 0xF0) | (((color) >> 3) & 0xF00))
 
@@ -672,13 +670,9 @@
     }
 }
 
-<<<<<<< HEAD
-static void ApplyFogBlend(u8 blendCoeff, u32 blendColor)
-=======
 // This is only called during fade-in/fade-out in fog
 // blendCoeff & blendColor are the *fade* colors, not fog colors
-static void ApplyFogBlend(u8 blendCoeff, u16 blendColor)
->>>>>>> 29b2a751
+static void ApplyFogBlend(u8 blendCoeff, u32 blendColor)
 {
     u32 curPalIndex;
     u16 fogCoeff = min((gTimeOfDay + 1) * 4, 12);
@@ -880,7 +874,7 @@
     if (gPaletteFade.y == 16)
         CpuFastCopy(
             gPlttBufferUnfaded + OBJ_PLTT_ID(spritePaletteIndex),
-            gPaletteDecompressionBuffer + 2*OBJ_PLTT_ID(spritePaletteIndex),
+            gDecompressionBuffer + 2*OBJ_PLTT_ID(spritePaletteIndex),
             PLTT_SIZE_4BPP
         );
 }
