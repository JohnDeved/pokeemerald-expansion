#include "global.h"
#include "battle.h"
#include "recorded_battle.h"
#include "main.h"
#include "pokemon.h"
#include "random.h"
#include "event_data.h"
#include "link.h"
#include "string_util.h"
#include "palette.h"
#include "save.h"
#include "malloc.h"
#include "util.h"
#include "task.h"
#include "text.h"
#include "battle_setup.h"

#define BATTLER_RECORD_SIZE 664
#define ILLEGAL_BATTLE_TYPES ((BATTLE_TYPE_LINK | BATTLE_TYPE_SAFARI | BATTLE_TYPE_FIRST_BATTLE                  \
                              | BATTLE_TYPE_WALLY_TUTORIAL | BATTLE_TYPE_ROAMER | BATTLE_TYPE_EREADER_TRAINER   \
                              | BATTLE_TYPE_KYOGRE_GROUDON | BATTLE_TYPE_LEGENDARY | BATTLE_TYPE_REGI           \
                              | BATTLE_TYPE_RECORDED | BATTLE_TYPE_x4000000 | BATTLE_TYPE_SECRET_BASE           \
                              | BATTLE_TYPE_GROUDON | BATTLE_TYPE_KYOGRE | BATTLE_TYPE_RAYQUAZA))

extern u8 gUnknown_03001278;
extern u8 gUnknown_03001279;

struct PlayerInfo
{
    u32 trainerId;
    u8 name[PLAYER_NAME_LENGTH];
    u8 gender;
    u16 battlerId;
    u16 language;
};

struct MovePp
{
    u16 moves[4];
    u8 pp[4];
};

struct RecordedBattleSave
{
    struct Pokemon playerParty[PARTY_SIZE];
    struct Pokemon opponentParty[PARTY_SIZE];
    u8 playersName[MAX_BATTLERS_COUNT][PLAYER_NAME_LENGTH];
    u8 playersGender[MAX_BATTLERS_COUNT];
    u32 playersTrainerId[MAX_BATTLERS_COUNT];
    u8 playersLanguage[MAX_BATTLERS_COUNT];
    u32 rngSeed;
    u32 battleFlags;
    u8 playersBattlers[MAX_BATTLERS_COUNT];
    u16 opponentA;
    u16 opponentB;
    u16 partnerId;
    u16 field_4FA;
    u8 field_4FC;
    u8 field_4FD;
    u8 field_4FE;
    u8 battleStyle:1;
    u8 textSpeed:3;
    u32 AI_scripts;
    u8 field_504[8];
    u8 field_50C;
    u8 field_50D;
    u16 field_50E[6];
    u8 field_51A;
    u8 field_51B;
    u8 battleRecord[MAX_BATTLERS_COUNT][BATTLER_RECORD_SIZE];
    u32 checksum;
};

EWRAM_DATA u32 gRecordedBattleRngSeed = 0;
EWRAM_DATA u32 gBattlePalaceMoveSelectionRngValue = 0;
EWRAM_DATA static u8 sBattleRecords[MAX_BATTLERS_COUNT][BATTLER_RECORD_SIZE] = {0};
EWRAM_DATA static u16 sRecordedBytesNo[MAX_BATTLERS_COUNT] = {0};
EWRAM_DATA static u16 sUnknown_0203C79C[4] = {0};
EWRAM_DATA static u16 sUnknown_0203C7A4[4] = {0};
EWRAM_DATA static u8 sUnknown_0203C7AC = 0;
EWRAM_DATA static u8 sUnknown_0203C7AD = 0;
EWRAM_DATA static u8 sFrontierFacility = 0;
EWRAM_DATA static u8 sUnknown_0203C7AF = 0;
EWRAM_DATA static MainCallback sCallback2_AfterRecordedBattle = NULL;
EWRAM_DATA u8 gUnknown_0203C7B4 = 0;
EWRAM_DATA static u8 sUnknown_0203C7B5 = 0;
EWRAM_DATA static u8 sBattleStyle = 0;
EWRAM_DATA static u8 sTextSpeed = 0;
EWRAM_DATA static u32 sBattleFlags = 0;
EWRAM_DATA static u32 sAI_Scripts = 0;
EWRAM_DATA static struct Pokemon sSavedPlayerParty[PARTY_SIZE] = {0};
EWRAM_DATA static struct Pokemon sSavedOpponentParty[PARTY_SIZE] = {0};
EWRAM_DATA static u16 sPlayerMonMoves[2][4] = {0};
EWRAM_DATA static struct PlayerInfo sPlayers[MAX_BATTLERS_COUNT] = {0};
EWRAM_DATA static u8 sUnknown_0203CCD0 = 0;
EWRAM_DATA static u8 sUnknown_0203CCD1[8] = {0};
EWRAM_DATA static u8 sUnknown_0203CCD9 = 0;
EWRAM_DATA static u8 sUnknown_0203CCDA = 0;
EWRAM_DATA static u16 sUnknown_0203CCDC[6] = {0};
EWRAM_DATA static u8 sUnknown_0203CCE8 = 0;

extern u32 sub_81A513C(void);

// this file's functions
static u8 sub_8185278(u8 *arg0, u8 *arg1, u8 *arg2);
static bool32 AllocTryCopyRecordedBattleSaveData(struct RecordedBattleSave *dst);
static void RecordedBattle_RestoreSavedParties(void);
static void CB2_RecordedBattle(void);

void sub_8184DA4(u8 arg0)
{
    s32 i, j;

    sUnknown_0203C7AC = arg0;
    sUnknown_0203CCD0 = 0;

    for (i = 0; i < MAX_BATTLERS_COUNT; i++)
    {
        sRecordedBytesNo[i] = 0;
        sUnknown_0203C79C[i] = 0;
        sUnknown_0203C7A4[i] = 0;

        if (arg0 == 1)
        {
            for (j = 0; j < BATTLER_RECORD_SIZE; j++)
            {
                sBattleRecords[i][j] |= 0xFF;
            }
            sBattleFlags = gBattleTypeFlags;
            sAI_Scripts = gBattleResources->ai->aiFlags;
        }
    }
}

void sub_8184E58(void)
{
    s32 i, j;

    if (sUnknown_0203C7AC == 1)
    {
        gRecordedBattleRngSeed = gRngValue;
        sFrontierFacility = VarGet(VAR_FRONTIER_FACILITY);
        sUnknown_0203C7AF = sub_81A513C();
    }
    else if (sUnknown_0203C7AC == 2)
    {
        gRngValue = gRecordedBattleRngSeed;
    }

    if (gBattleTypeFlags & BATTLE_TYPE_LINK)
    {
        u8 linkPlayersCount;
        u8 text[30];

        gUnknown_0203C7B4 = GetMultiplayerId();
        linkPlayersCount = GetLinkPlayerCount();

        for (i = 0; i < MAX_BATTLERS_COUNT; i++)
        {
<<<<<<< HEAD
            sRecordedBattle_Players[i].trainerId = gLinkPlayers[i].trainerId;
            sRecordedBattle_Players[i].gender = gLinkPlayers[i].gender;
            sRecordedBattle_Players[i].battlerId = gLinkPlayers[i].id;
            sRecordedBattle_Players[i].language = gLinkPlayers[i].language;
=======
            sPlayers[i].trainerId = gLinkPlayers[i].trainerId;
            sPlayers[i].gender = gLinkPlayers[i].gender;
            sPlayers[i].battlerId = gLinkPlayers[i].lp_field_18;
            sPlayers[i].language = gLinkPlayers[i].language;
>>>>>>> 06b3ce40

            if (i < linkPlayersCount)
            {
                StringCopy(text, gLinkPlayers[i].name);
                StripExtCtrlCodes(text);
                StringCopy(sPlayers[i].name, text);
            }
            else
            {
                for (j = 0; j < PLAYER_NAME_LENGTH; j++)
                    sPlayers[i].name[j] = gLinkPlayers[i].name[j];
            }
        }
    }
    else
    {
        sPlayers[0].trainerId = (gSaveBlock2Ptr->playerTrainerId[0])
                                    | (gSaveBlock2Ptr->playerTrainerId[1] << 8)
                                    | (gSaveBlock2Ptr->playerTrainerId[2] << 16)
                                    | (gSaveBlock2Ptr->playerTrainerId[3] << 24);

        sPlayers[0].gender = gSaveBlock2Ptr->playerGender;
        sPlayers[0].battlerId = 0;
        sPlayers[0].language = gGameLanguage;

        for (i = 0; i < PLAYER_NAME_LENGTH; i++)
            sPlayers[0].name[i] = gSaveBlock2Ptr->playerName[i];
    }
}

void RecordedBattle_SetBattlerAction(u8 battlerId, u8 action)
{
    if (sRecordedBytesNo[battlerId] < BATTLER_RECORD_SIZE && sUnknown_0203C7AC != 2)
    {
        sBattleRecords[battlerId][sRecordedBytesNo[battlerId]++] = action;
    }
}

void RecordedBattle_ClearBattlerAction(u8 battlerId, u8 bytesToClear)
{
    s32 i;

    for (i = 0; i < bytesToClear; i++)
    {
        sRecordedBytesNo[battlerId]--;
        sBattleRecords[battlerId][sRecordedBytesNo[battlerId]] |= 0xFF;
        if (sRecordedBytesNo[battlerId] == 0)
            break;
    }
}

u8 RecordedBattle_GetBattlerAction(u8 battlerId)
{
    // Trying to read past array or invalid action byte, battle is over.
    if (sRecordedBytesNo[battlerId] >= BATTLER_RECORD_SIZE || sBattleRecords[battlerId][sRecordedBytesNo[battlerId]] == 0xFF)
    {
        gSpecialVar_Result = gBattleOutcome = B_OUTCOME_PLAYER_TELEPORTED; // hah
        ResetPaletteFadeControl();
        BeginNormalPaletteFade(0xFFFFFFFF, 0, 0, 0x10, 0);
        SetMainCallback2(CB2_QuitRecordedBattle);
        return -1;
    }
    else
    {
        return sBattleRecords[battlerId][sRecordedBytesNo[battlerId]++];
    }
}

u8 sub_81850D0(void)
{
    return sUnknown_0203C7AC;
}

u8 sub_81850DC(u8 *arg0)
{
    u8 i, j;
    u8 ret = 0;

    for (i = 0; i < MAX_BATTLERS_COUNT; i++)
    {
        if (sRecordedBytesNo[i] != sUnknown_0203C79C[i])
        {
            arg0[ret++] = i;
            arg0[ret++] = sRecordedBytesNo[i] - sUnknown_0203C79C[i];

            for (j = 0; j < sRecordedBytesNo[i] - sUnknown_0203C79C[i]; j++)
            {
                arg0[ret++] = sBattleRecords[i][sUnknown_0203C79C[i] + j];
            }

            sUnknown_0203C79C[i] = sRecordedBytesNo[i];
        }
    }

    return ret;
}

void sub_81851A8(u8 *arg0)
{
    s32 i;
    u8 var1 = 2;
    u8 var2;

    if (!(gBattleTypeFlags & BATTLE_TYPE_LINK))
        return;

    for (i = 0; i < GetLinkPlayerCount(); i++)
    {
        if ((gLinkPlayers[i].version & 0xFF) != VERSION_EMERALD)
            return;
    }

    if (!(gBattleTypeFlags & BATTLE_TYPE_WILD))
    {
        for (var2 = *arg0; var2 != 0;)
        {
            u8 unkVar = sub_8185278(arg0, &var1, &var2);
            u8 unkVar2 = sub_8185278(arg0, &var1, &var2);

            for (i = 0; i < unkVar2; i++)
            {
                sBattleRecords[unkVar][sUnknown_0203C7A4[unkVar]++] = sub_8185278(arg0, &var1, &var2);
            }
        }
    }
}

static u8 sub_8185278(u8 *arg0, u8 *arg1, u8 *arg2)
{
    (*arg2)--;
    return arg0[(*arg1)++];
}

bool32 CanCopyRecordedBattleSaveData(void)
{
    struct RecordedBattleSave *dst = AllocZeroed(sizeof(struct RecordedBattleSave));
    bool32 ret = AllocTryCopyRecordedBattleSaveData(dst);
    Free(dst);
    return ret;
}

static bool32 IsRecordedBattleSaveValid(struct RecordedBattleSave *save)
{
    if (save->battleFlags == 0)
        return FALSE;
    if (save->battleFlags & ILLEGAL_BATTLE_TYPES)
        return FALSE;
    if (CalcByteArraySum((void*)(save), sizeof(*save) - 4) != save->checksum)
        return FALSE;

    return TRUE;
}

static bool32 sub_81852F0(struct RecordedBattleSave *battleSave, struct RecordedBattleSave *saveSection)
{
    memset(saveSection, 0, sizeof(struct SaveSection));
    memcpy(saveSection, battleSave, sizeof(*battleSave));

    saveSection->checksum = CalcByteArraySum((void*)(saveSection), sizeof(*saveSection) - 4);

    if (sub_8153634(31, (void*)(saveSection)) != 1)
        return FALSE;

    return TRUE;
}

#ifdef NONMATCHING
u32 MoveRecordedBattleToSaveData(void)
{
    s32 i, j;
    u8 var = 0;
    struct RecordedBattleSave *battleSave = AllocZeroed(sizeof(struct RecordedBattleSave));
    struct SaveSection *savSection = AllocZeroed(sizeof(struct SaveSection));

    for (i = 0; i < PARTY_SIZE; i++)
    {
        battleSave->playerParty[i] = sSavedPlayerParty[i];
        battleSave->opponentParty[i] = sSavedOpponentParty[i];
    }

    for (i = 0; i < MAX_BATTLERS_COUNT; i++)
    {
        for (j = 0; j < PLAYER_NAME_LENGTH; j++)
        {
            battleSave->playersName[i][j] = sPlayers[i].name[j];
        }
        battleSave->playersGender[i] = sPlayers[i].gender;
        battleSave->playersLanguage[i] = sPlayers[i].language;
        battleSave->playersBattlers[i] = sPlayers[i].battlerId;
        battleSave->playersTrainerId[i] = sPlayers[i].trainerId;
    }

    battleSave->rngSeed = gRecordedBattleRngSeed;

    if (sBattleFlags & BATTLE_TYPE_LINK)
    {
        battleSave->battleFlags = (sBattleFlags & ~(BATTLE_TYPE_LINK | BATTLE_TYPE_20));
        battleSave->battleFlags |= BATTLE_TYPE_x2000000;

        if (sBattleFlags & BATTLE_TYPE_WILD)
        {
            battleSave->battleFlags |= BATTLE_TYPE_x80000000;
        }
        else if (sBattleFlags & BATTLE_TYPE_MULTI)
        {
            switch (sPlayers[0].battlerId)
            {
            case 0:
            case 2:
                if (!(sPlayers[gUnknown_0203C7B4].battlerId & 1))
                    battleSave->battleFlags |= BATTLE_TYPE_x80000000;
                break;
            case 1:
            case 3:
                if ((sPlayers[gUnknown_0203C7B4].battlerId & 1))
                    battleSave->battleFlags |= BATTLE_TYPE_x80000000;
                break;
            }
        }
    }
    else
    {
        battleSave->battleFlags = sBattleFlags;
    }

    battleSave->opponentA = gTrainerBattleOpponent_A;
    battleSave->opponentB = gTrainerBattleOpponent_B;
    battleSave->partnerId = gPartnerTrainerId;
    battleSave->field_4FA = gUnknown_0203C7B4;
    battleSave->field_4FC = gSaveBlock2Ptr->field_CA9_b;
    battleSave->field_4FD = sFrontierFacility;
    battleSave->field_4FE = sUnknown_0203C7AF;
    battleSave->battleStyle = gSaveBlock2Ptr->optionsBattleStyle;
    battleSave->textSpeed = gSaveBlock2Ptr->optionsTextSpeed;
    battleSave->AI_scripts = sAI_Scripts;

    /* Can't match it without proper knowledge of the Saveblock 2.
    if (gTrainerBattleOpponent_A >= 300 && gTrainerBattleOpponent_A <= 399)
    {
        for (i = 0; i < 8; i++)
        {
            battleSave->field_504[i] = gSaveBlock2Ptr->field_738[gTrainerBattleOpponent_A - 300].field_4[i];
        }
        battleSave->field_50C = gSaveBlock2Ptr->field_738[gTrainerBattleOpponent_A - 300].field_1;

        if (sUnknown_0203CCE8 == 1)
        {
            for (i = 0; i < 6; i++)
            {
                battleSave->field_50E[i] = gSaveBlock2Ptr->field_738[gTrainerBattleOpponent_A - 300].field_28[i];
            }
        }
        else
        {
            for (i = 0; i < 6; i++)
            {
                battleSave->field_50E[i] = gSaveBlock2Ptr->field_738[gTrainerBattleOpponent_A - 300].field_1C[i];
            }
        }
        battleSave->field_51A = gSaveBlock2Ptr->field_738[gTrainerBattleOpponent_A - 300].field_E4;
    }
    else if (gTrainerBattleOpponent_B >= 300 && gTrainerBattleOpponent_B <= 399)
    {
        for (i = 0; i < 8; i++)
        {
            battleSave->field_504[i] = gSaveBlock2Ptr->field_738[gTrainerBattleOpponent_B - 300].field_4[i];
        }
        battleSave->field_50C = gSaveBlock2Ptr->field_738[gTrainerBattleOpponent_B - 300].field_1;

        if (sUnknown_0203CCE8 == 1)
        {
            for (i = 0; i < 6; i++)
            {
                battleSave->field_50E[i] = gSaveBlock2Ptr->field_738[gTrainerBattleOpponent_B - 300].field_28[i];
            }
        }
        else
        {
            for (i = 0; i < 6; i++)
            {
                battleSave->field_50E[i] = gSaveBlock2Ptr->field_738[gTrainerBattleOpponent_B - 300].field_1C[i];
            }
        }
        battleSave->field_51A = gSaveBlock2Ptr->field_738[gTrainerBattleOpponent_B - 300].field_E4;
    }
    else if (gPartnerTrainerId >= 300 && gPartnerTrainerId <= 399)
    {
        for (i = 0; i < 8; i++)
        {
            battleSave->field_504[i] = gSaveBlock2Ptr->field_738[gPartnerTrainerId - 300].field_4[i];
        }
        battleSave->field_50C = gSaveBlock2Ptr->field_738[gPartnerTrainerId - 300].field_1;

        if (sUnknown_0203CCE8 == 1)
        {
            for (i = 0; i < 6; i++)
            {
                battleSave->field_50E[i] = gSaveBlock2Ptr->field_738[gPartnerTrainerId - 300].field_28[i];
            }
        }
        else
        {
            for (i = 0; i < 6; i++)
            {
                battleSave->field_50E[i] = gSaveBlock2Ptr->field_738[gPartnerTrainerId - 300].field_1C[i];
            }
        }
        battleSave->field_51A = gSaveBlock2Ptr->field_738[gPartnerTrainerId - 300].field_E4;
    }

    */
}

#else
NAKED
u32 MoveRecordedBattleToSaveData(void)
{
    asm(".syntax unified\n\
    push {r4-r7,lr}\n\
	mov r7, r10\n\
	mov r6, r9\n\
	mov r5, r8\n\
	push {r5-r7}\n\
	sub sp, 0xC\n\
	movs r0, 0\n\
	str r0, [sp, 0x4]\n\
	movs r0, 0xF8\n\
	lsls r0, 4\n\
	bl AllocZeroed\n\
	adds r7, r0, 0\n\
	movs r0, 0x80\n\
	lsls r0, 5\n\
	bl AllocZeroed\n\
	str r0, [sp]\n\
	movs r6, 0\n\
_0818535E:\n\
	movs r0, 0x64\n\
	adds r4, r6, 0\n\
	muls r4, r0\n\
	adds r5, r7, r4\n\
	ldr r1, =sSavedPlayerParty\n\
	adds r1, r4, r1\n\
	adds r0, r5, 0\n\
	movs r2, 0x64\n\
	bl memcpy\n\
	movs r1, 0x96\n\
	lsls r1, 2\n\
	adds r5, r1\n\
	ldr r0, =sSavedOpponentParty\n\
	adds r4, r0\n\
	adds r0, r5, 0\n\
	adds r1, r4, 0\n\
	movs r2, 0x64\n\
	bl memcpy\n\
	adds r6, 0x1\n\
	cmp r6, 0x5\n\
	ble _0818535E\n\
	movs r6, 0\n\
	ldr r2, =gSaveBlock2Ptr\n\
	mov r9, r2\n\
	movs r3, 0x9A\n\
	lsls r3, 3\n\
	adds r3, r7, r3\n\
	str r3, [sp, 0x8]\n\
	ldr r5, =sPlayers\n\
	mov r8, r6\n\
	mov r12, r6\n\
	movs r4, 0x96\n\
	lsls r4, 3\n\
	adds r4, r7\n\
	mov r10, r4\n\
	ldr r0, =0x000004e4\n\
	adds r4, r7, r0\n\
_081853AC:\n\
	lsls r1, r6, 3\n\
	ldr r0, =sPlayers\n\
	adds r0, 0x4\n\
	mov r3, r8\n\
	adds r2, r3, r0\n\
	add r1, r10\n\
	movs r3, 0x7\n\
_081853BA:\n\
	ldrb r0, [r2]\n\
	strb r0, [r1]\n\
	adds r2, 0x1\n\
	adds r1, 0x1\n\
	subs r3, 0x1\n\
	cmp r3, 0\n\
	bge _081853BA\n\
	ldr r0, [sp, 0x8]\n\
	adds r1, r0, r6\n\
	ldrb r0, [r5, 0xC]\n\
	strb r0, [r1]\n\
	ldrh r0, [r5, 0x10]\n\
	strb r0, [r4]\n\
	ldrh r0, [r5, 0xE]\n\
	strb r0, [r4, 0xC]\n\
	ldr r1, =0x000004d4\n\
	adds r0, r7, r1\n\
	add r0, r12\n\
	ldr r1, [r5]\n\
	str r1, [r0]\n\
	adds r5, 0x14\n\
	movs r2, 0x14\n\
	add r8, r2\n\
	movs r3, 0x4\n\
	add r12, r3\n\
	adds r4, 0x1\n\
	adds r6, 0x1\n\
	cmp r6, 0x3\n\
	ble _081853AC\n\
	movs r4, 0x9D\n\
	lsls r4, 3\n\
	adds r1, r7, r4\n\
	ldr r5, =gRecordedBattleRngSeed\n\
	ldr r0, [r5]\n\
	str r0, [r1]\n\
	ldr r0, =sBattleFlags\n\
	ldr r2, [r0]\n\
	movs r0, 0x2\n\
	ands r0, r2\n\
	cmp r0, 0\n\
	beq _081854DC\n\
	ldr r1, =0x000004ec\n\
	adds r3, r7, r1\n\
	movs r1, 0x23\n\
	negs r1, r1\n\
	ands r1, r2\n\
	movs r0, 0x80\n\
	lsls r0, 18\n\
	orrs r1, r0\n\
	str r1, [r3]\n\
	movs r0, 0x4\n\
	ands r0, r2\n\
	cmp r0, 0\n\
	beq _08185454\n\
	movs r0, 0x80\n\
	lsls r0, 24\n\
	orrs r1, r0\n\
	str r1, [r3]\n\
	b _081854E2\n\
	.pool\n\
_08185454:\n\
	movs r0, 0x40\n\
	ands r2, r0\n\
	cmp r2, 0\n\
	beq _081854E2\n\
	ldr r2, =sPlayers\n\
	ldrh r0, [r2, 0xE]\n\
	cmp r0, 0x1\n\
	beq _081854A8\n\
	cmp r0, 0x1\n\
	bgt _08185474\n\
	cmp r0, 0\n\
	beq _0818547E\n\
	b _081854E2\n\
	.pool\n\
_08185474:\n\
	cmp r0, 0x2\n\
	beq _0818547E\n\
	cmp r0, 0x3\n\
	beq _081854A8\n\
	b _081854E2\n\
_0818547E:\n\
	ldr r3, =gUnknown_0203C7B4\n\
	ldrb r1, [r3]\n\
	lsls r0, r1, 2\n\
	adds r0, r1\n\
	lsls r0, 2\n\
	ldr r4, =sPlayers\n\
	adds r0, r4\n\
	ldrh r1, [r0, 0xE]\n\
	movs r0, 0x1\n\
	ands r0, r1\n\
	cmp r0, 0\n\
	bne _081854E2\n\
	ldr r5, =0x000004ec\n\
	adds r0, r7, r5\n\
	b _081854C4\n\
	.pool\n\
_081854A8:\n\
	ldr r0, =gUnknown_0203C7B4\n\
	ldrb r1, [r0]\n\
	lsls r0, r1, 2\n\
	adds r0, r1\n\
	lsls r0, 2\n\
	ldr r1, =sPlayers\n\
	adds r0, r1\n\
	ldrh r1, [r0, 0xE]\n\
	movs r0, 0x1\n\
	ands r0, r1\n\
	cmp r0, 0\n\
	beq _081854E2\n\
	ldr r2, =0x000004ec\n\
	adds r0, r7, r2\n\
_081854C4:\n\
	ldr r1, [r0]\n\
	movs r2, 0x80\n\
	lsls r2, 24\n\
	orrs r1, r2\n\
	str r1, [r0]\n\
	b _081854E2\n\
	.pool\n\
_081854DC:\n\
	ldr r3, =0x000004ec\n\
	adds r0, r7, r3\n\
	str r2, [r0]\n\
_081854E2:\n\
	ldr r4, =gTrainerBattleOpponent_A\n\
	ldrh r1, [r4]\n\
	ldr r5, =0x000004f4\n\
	adds r0, r7, r5\n\
	strh r1, [r0]\n\
	ldr r0, =gTrainerBattleOpponent_B\n\
	ldrh r1, [r0]\n\
	ldr r2, =0x000004f6\n\
	adds r0, r7, r2\n\
	strh r1, [r0]\n\
	ldr r3, =gPartnerTrainerId\n\
	ldrh r1, [r3]\n\
	movs r4, 0x9F\n\
	lsls r4, 3\n\
	adds r0, r7, r4\n\
	strh r1, [r0]\n\
	ldr r5, =gUnknown_0203C7B4\n\
	ldrb r1, [r5]\n\
	adds r2, 0x4\n\
	adds r0, r7, r2\n\
	strh r1, [r0]\n\
	mov r3, r9\n\
	ldr r0, [r3]\n\
	ldr r4, =0x00000ca9\n\
	adds r0, r4\n\
	ldrb r0, [r0]\n\
	lsls r0, 30\n\
	lsrs r0, 30\n\
	ldr r5, =0x000004fc\n\
	adds r1, r7, r5\n\
	strb r0, [r1]\n\
	ldr r0, =sFrontierFacility\n\
	ldrb r1, [r0]\n\
	adds r2, 0x3\n\
	adds r0, r7, r2\n\
	strb r1, [r0]\n\
	ldr r3, =sUnknown_0203C7AF\n\
	ldrb r1, [r3]\n\
	ldr r4, =0x000004fe\n\
	adds r0, r7, r4\n\
	strb r1, [r0]\n\
	mov r5, r9\n\
	ldr r0, [r5]\n\
	ldrb r1, [r0, 0x15]\n\
	lsls r1, 29\n\
	ldr r0, =0x000004ff\n\
	adds r3, r7, r0\n\
	lsrs r1, 31\n\
	ldrb r2, [r3]\n\
	movs r0, 0x2\n\
	negs r0, r0\n\
	ands r0, r2\n\
	orrs r0, r1\n\
	strb r0, [r3]\n\
	ldr r1, [r5]\n\
	ldrb r1, [r1, 0x14]\n\
	lsls r1, 29\n\
	lsrs r1, 28\n\
	movs r2, 0xF\n\
	negs r2, r2\n\
	ands r0, r2\n\
	orrs r0, r1\n\
	strb r0, [r3]\n\
	movs r2, 0xA0\n\
	lsls r2, 3\n\
	adds r1, r7, r2\n\
	ldr r3, =sAI_Scripts\n\
	ldr r0, [r3]\n\
	str r0, [r1]\n\
	ldr r4, =0xfffffed4\n\
	adds r1, r4, 0\n\
	ldr r5, =gTrainerBattleOpponent_A\n\
	ldrh r5, [r5]\n\
	adds r0, r1, r5\n\
	lsls r0, 16\n\
	lsrs r0, 16\n\
	cmp r0, 0x63\n\
	bls _08185580\n\
	b _081856C4\n\
_08185580:\n\
	movs r6, 0\n\
	ldr r0, =0x00000504\n\
	adds r3, r7, r0\n\
	mov r10, r9\n\
	ldr r1, =gTrainerBattleOpponent_A\n\
	mov r12, r1\n\
	adds r2, r4, 0\n\
	mov r8, r2\n\
	ldr r4, =0x0000073c\n\
_08185592:\n\
	adds r2, r3, r6\n\
	mov r5, r10\n\
	ldr r1, [r5]\n\
	mov r5, r12\n\
	ldrh r0, [r5]\n\
	add r0, r8\n\
	movs r5, 0xEC\n\
	muls r0, r5\n\
	adds r0, r6, r0\n\
	adds r1, r4\n\
	adds r1, r0\n\
	ldrb r0, [r1]\n\
	strb r0, [r2]\n\
	adds r6, 0x1\n\
	cmp r6, 0x7\n\
	ble _08185592\n\
	mov r0, r9\n\
	ldr r2, [r0]\n\
	ldr r1, =gTrainerBattleOpponent_A\n\
	ldrh r0, [r1]\n\
	ldr r3, =0xfffffed4\n\
	adds r0, r3\n\
	movs r1, 0xEC\n\
	muls r0, r1\n\
	adds r2, r0\n\
	ldr r4, =0x00000739\n\
	adds r2, r4\n\
	ldrb r1, [r2]\n\
	ldr r5, =0x0000050c\n\
	adds r0, r7, r5\n\
	strb r1, [r0]\n\
	ldr r1, =sUnknown_0203CCE8\n\
	ldrb r0, [r1]\n\
	cmp r0, 0x1\n\
	bne _08185664\n\
	movs r6, 0\n\
	ldr r2, =0x0000050e\n\
	adds r4, r7, r2\n\
	mov r10, r9\n\
	ldr r5, =gTrainerBattleOpponent_A\n\
	mov r8, r5\n\
	adds r5, r3, 0\n\
_081855E6:\n\
	lsls r3, r6, 1\n\
	mov r0, r10\n\
	ldr r2, [r0]\n\
	mov r1, r8\n\
	ldrh r0, [r1]\n\
	adds r0, r5\n\
	movs r1, 0xEC\n\
	muls r0, r1\n\
	adds r3, r0\n\
	movs r0, 0xEC\n\
	lsls r0, 3\n\
	adds r2, r0\n\
	adds r2, r3\n\
	ldrh r0, [r2]\n\
	strh r0, [r4]\n\
	adds r4, 0x2\n\
	adds r6, 0x1\n\
	cmp r6, 0x5\n\
	ble _081855E6\n\
	b _08185696\n\
	.pool\n\
_08185664:\n\
	movs r6, 0\n\
	ldr r1, =0x0000050e\n\
	adds r4, r7, r1\n\
	mov r10, r9\n\
	ldr r2, =gTrainerBattleOpponent_A\n\
	mov r8, r2\n\
	adds r5, r3, 0\n\
_08185672:\n\
	lsls r3, r6, 1\n\
	mov r0, r10\n\
	ldr r2, [r0]\n\
	mov r1, r8\n\
	ldrh r0, [r1]\n\
	adds r0, r5\n\
	movs r1, 0xEC\n\
	muls r0, r1\n\
	adds r3, r0\n\
	ldr r0, =0x00000754\n\
	adds r2, r0\n\
	adds r2, r3\n\
	ldrh r0, [r2]\n\
	strh r0, [r4]\n\
	adds r4, 0x2\n\
	adds r6, 0x1\n\
	cmp r6, 0x5\n\
	ble _08185672\n\
_08185696:\n\
	mov r1, r9\n\
	ldr r2, [r1]\n\
	ldr r3, =gTrainerBattleOpponent_A\n\
	ldrh r0, [r3]\n\
	ldr r4, =0xfffffed4\n\
	adds r0, r4\n\
	movs r1, 0xEC\n\
	muls r0, r1\n\
	adds r2, r0\n\
	ldr r5, =0x0000081c\n\
	adds r2, r5\n\
	ldrb r1, [r2]\n\
	b _08185856\n\
	.pool\n\
_081856C4:\n\
	ldr r3, =gTrainerBattleOpponent_B\n\
	ldrh r3, [r3]\n\
	adds r0, r1, r3\n\
	lsls r0, 16\n\
	lsrs r0, 16\n\
	cmp r0, 0x63\n\
	bls _081856D4\n\
	b _081857E4\n\
_081856D4:\n\
	movs r6, 0\n\
	ldr r4, =0x00000504\n\
	adds r3, r7, r4\n\
	mov r10, r9\n\
	ldr r5, =gTrainerBattleOpponent_B\n\
	mov r12, r5\n\
	ldr r0, =0xfffffed4\n\
	mov r8, r0\n\
	ldr r4, =0x0000073c\n\
_081856E6:\n\
	adds r2, r3, r6\n\
	mov r5, r10\n\
	ldr r1, [r5]\n\
	mov r5, r12\n\
	ldrh r0, [r5]\n\
	add r0, r8\n\
	movs r5, 0xEC\n\
	muls r0, r5\n\
	adds r0, r6, r0\n\
	adds r1, r4\n\
	adds r1, r0\n\
	ldrb r0, [r1]\n\
	strb r0, [r2]\n\
	adds r6, 0x1\n\
	cmp r6, 0x7\n\
	ble _081856E6\n\
	mov r0, r9\n\
	ldr r2, [r0]\n\
	ldr r1, =gTrainerBattleOpponent_B\n\
	ldrh r0, [r1]\n\
	ldr r3, =0xfffffed4\n\
	adds r0, r3\n\
	movs r1, 0xEC\n\
	muls r0, r1\n\
	adds r2, r0\n\
	ldr r4, =0x00000739\n\
	adds r2, r4\n\
	ldrb r1, [r2]\n\
	ldr r5, =0x0000050c\n\
	adds r0, r7, r5\n\
	strb r1, [r0]\n\
	ldr r1, =sUnknown_0203CCE8\n\
	ldrb r0, [r1]\n\
	cmp r0, 0x1\n\
	bne _08185784\n\
	movs r6, 0\n\
	ldr r2, =0x0000050e\n\
	adds r4, r7, r2\n\
	mov r10, r9\n\
	ldr r5, =gTrainerBattleOpponent_B\n\
	mov r8, r5\n\
	adds r5, r3, 0\n\
_0818573A:\n\
	lsls r3, r6, 1\n\
	mov r0, r10\n\
	ldr r2, [r0]\n\
	mov r1, r8\n\
	ldrh r0, [r1]\n\
	adds r0, r5\n\
	movs r1, 0xEC\n\
	muls r0, r1\n\
	adds r3, r0\n\
	movs r0, 0xEC\n\
	lsls r0, 3\n\
	adds r2, r0\n\
	adds r2, r3\n\
	ldrh r0, [r2]\n\
	strh r0, [r4]\n\
	adds r4, 0x2\n\
	adds r6, 0x1\n\
	cmp r6, 0x5\n\
	ble _0818573A\n\
	b _081857B6\n\
	.pool\n\
_08185784:\n\
	movs r6, 0\n\
	ldr r1, =0x0000050e\n\
	adds r4, r7, r1\n\
	mov r10, r9\n\
	ldr r2, =gTrainerBattleOpponent_B\n\
	mov r8, r2\n\
	adds r5, r3, 0\n\
_08185792:\n\
	lsls r3, r6, 1\n\
	mov r0, r10\n\
	ldr r2, [r0]\n\
	mov r1, r8\n\
	ldrh r0, [r1]\n\
	adds r0, r5\n\
	movs r1, 0xEC\n\
	muls r0, r1\n\
	adds r3, r0\n\
	ldr r0, =0x00000754\n\
	adds r2, r0\n\
	adds r2, r3\n\
	ldrh r0, [r2]\n\
	strh r0, [r4]\n\
	adds r4, 0x2\n\
	adds r6, 0x1\n\
	cmp r6, 0x5\n\
	ble _08185792\n\
_081857B6:\n\
	mov r1, r9\n\
	ldr r2, [r1]\n\
	ldr r3, =gTrainerBattleOpponent_B\n\
	ldrh r0, [r3]\n\
	ldr r4, =0xfffffed4\n\
	adds r0, r4\n\
	movs r1, 0xEC\n\
	muls r0, r1\n\
	adds r2, r0\n\
	ldr r5, =0x0000081c\n\
	adds r2, r5\n\
	ldrb r1, [r2]\n\
	b _08185856\n\
	.pool\n\
_081857E4:\n\
	ldr r3, =gPartnerTrainerId\n\
	ldrh r3, [r3]\n\
	adds r0, r1, r3\n\
	lsls r0, 16\n\
	lsrs r0, 16\n\
	cmp r0, 0x63\n\
	bhi _0818585C\n\
	movs r6, 0\n\
	ldr r4, =0x00000504\n\
	adds r3, r7, r4\n\
	mov r10, r9\n\
	ldr r5, =gPartnerTrainerId\n\
	mov r12, r5\n\
	ldr r0, =0xfffffed4\n\
	mov r8, r0\n\
	ldr r4, =0x0000073c\n\
_08185804:\n\
	adds r2, r3, r6\n\
	mov r5, r10\n\
	ldr r1, [r5]\n\
	mov r5, r12\n\
	ldrh r0, [r5]\n\
	add r0, r8\n\
	movs r5, 0xEC\n\
	muls r0, r5\n\
	adds r0, r6, r0\n\
	adds r1, r4\n\
	adds r1, r0\n\
	ldrb r0, [r1]\n\
	strb r0, [r2]\n\
	adds r6, 0x1\n\
	cmp r6, 0x7\n\
	ble _08185804\n\
	mov r0, r9\n\
	ldr r1, [r0]\n\
	ldr r2, =gPartnerTrainerId\n\
	ldrh r0, [r2]\n\
	ldr r3, =0xfffffed4\n\
	adds r0, r3\n\
	movs r2, 0xEC\n\
	muls r0, r2\n\
	adds r1, r0\n\
	ldr r4, =0x00000739\n\
	adds r1, r4\n\
	ldrb r1, [r1]\n\
	ldr r5, =0x0000050c\n\
	adds r0, r7, r5\n\
	strb r1, [r0]\n\
	mov r0, r9\n\
	ldr r1, [r0]\n\
	ldr r4, =gPartnerTrainerId\n\
	ldrh r0, [r4]\n\
	adds r0, r3\n\
	muls r0, r2\n\
	adds r1, r0\n\
	ldr r5, =0x0000081c\n\
	adds r1, r5\n\
	ldrb r1, [r1]\n\
_08185856:\n\
	ldr r2, =0x0000051a\n\
	adds r0, r7, r2\n\
	strb r1, [r0]\n\
_0818585C:\n\
	ldr r3, =gTrainerBattleOpponent_A\n\
	ldrh r0, [r3]\n\
	ldr r1, =0x0000018f\n\
	cmp r0, r1\n\
	bls _08185900\n\
	mov r4, r9\n\
	ldr r2, [r4]\n\
	adds r1, r0, 0\n\
	ldr r3, =0xfffffe70\n\
	adds r1, r3\n\
	lsls r0, r1, 4\n\
	adds r0, r1\n\
	lsls r0, 2\n\
	adds r2, r0\n\
	adds r2, 0xDC\n\
	ldrb r0, [r2]\n\
	lsls r0, 27\n\
	lsrs r0, 27\n\
	ldr r5, =0x0000050d\n\
	adds r1, r7, r5\n\
	strb r0, [r1]\n\
	movs r6, 0\n\
	ldr r0, =0x0000050e\n\
	adds r4, r7, r0\n\
	mov r10, r9\n\
	ldr r1, =gTrainerBattleOpponent_A\n\
	mov r8, r1\n\
	adds r5, r3, 0\n\
_08185894:\n\
	lsls r3, r6, 1\n\
	mov r0, r10\n\
	ldr r2, [r0]\n\
	mov r0, r8\n\
	ldrh r1, [r0]\n\
	adds r1, r5\n\
	lsls r0, r1, 4\n\
	adds r0, r1\n\
	lsls r0, 2\n\
	adds r3, r0\n\
	movs r1, 0x82\n\
	lsls r1, 1\n\
	adds r2, r1\n\
	adds r2, r3\n\
	ldrh r0, [r2]\n\
	strh r0, [r4]\n\
	adds r4, 0x2\n\
	adds r6, 0x1\n\
	cmp r6, 0x5\n\
	ble _08185894\n\
	mov r3, r9\n\
	ldr r2, [r3]\n\
	ldr r4, =gTrainerBattleOpponent_A\n\
	ldrh r1, [r4]\n\
	ldr r5, =0xfffffe70\n\
	adds r1, r5\n\
	b _081859AC\n\
	.pool\n\
_08185900:\n\
	ldr r3, =gTrainerBattleOpponent_B\n\
	ldrh r0, [r3]\n\
	cmp r0, r1\n\
	bls _0818597C\n\
	mov r4, r9\n\
	ldr r2, [r4]\n\
	adds r1, r0, 0\n\
	ldr r3, =0xfffffe70\n\
	adds r1, r3\n\
	lsls r0, r1, 4\n\
	adds r0, r1\n\
	lsls r0, 2\n\
	adds r2, r0\n\
	adds r2, 0xDC\n\
	ldrb r0, [r2]\n\
	lsls r0, 27\n\
	lsrs r0, 27\n\
	ldr r5, =0x0000050d\n\
	adds r1, r7, r5\n\
	strb r0, [r1]\n\
	movs r6, 0\n\
	ldr r0, =0x0000050e\n\
	adds r4, r7, r0\n\
	mov r10, r9\n\
	ldr r1, =gTrainerBattleOpponent_B\n\
	mov r8, r1\n\
	adds r5, r3, 0\n\
_08185936:\n\
	lsls r3, r6, 1\n\
	mov r0, r10\n\
	ldr r2, [r0]\n\
	mov r0, r8\n\
	ldrh r1, [r0]\n\
	adds r1, r5\n\
	lsls r0, r1, 4\n\
	adds r0, r1\n\
	lsls r0, 2\n\
	adds r3, r0\n\
	movs r1, 0x82\n\
	lsls r1, 1\n\
	adds r2, r1\n\
	adds r2, r3\n\
	ldrh r0, [r2]\n\
	strh r0, [r4]\n\
	adds r4, 0x2\n\
	adds r6, 0x1\n\
	cmp r6, 0x5\n\
	ble _08185936\n\
	mov r3, r9\n\
	ldr r2, [r3]\n\
	ldr r4, =gTrainerBattleOpponent_B\n\
	ldrh r1, [r4]\n\
	ldr r5, =0xfffffe70\n\
	adds r1, r5\n\
	b _081859AC\n\
	.pool\n\
_0818597C:\n\
	ldr r3, =gPartnerTrainerId\n\
	ldrh r0, [r3]\n\
	cmp r0, r1\n\
	bls _081859C0\n\
	mov r4, r9\n\
	ldr r2, [r4]\n\
	adds r1, r0, 0\n\
	ldr r3, =0xfffffe70\n\
	adds r1, r3\n\
	lsls r0, r1, 4\n\
	adds r0, r1\n\
	lsls r0, 2\n\
	adds r2, r0\n\
	adds r2, 0xDC\n\
	ldrb r0, [r2]\n\
	lsls r0, 27\n\
	lsrs r0, 27\n\
	ldr r5, =0x0000050d\n\
	adds r1, r7, r5\n\
	strb r0, [r1]\n\
	ldr r2, [r4]\n\
	ldr r0, =gPartnerTrainerId\n\
	ldrh r1, [r0]\n\
	adds r1, r3\n\
_081859AC:\n\
	lsls r0, r1, 4\n\
	adds r0, r1\n\
	lsls r0, 2\n\
	adds r2, r0\n\
	ldr r1, =0x0000011b\n\
	adds r0, r2, r1\n\
	ldrb r1, [r0]\n\
	ldr r2, =0x0000051b\n\
	adds r0, r7, r2\n\
	strb r1, [r0]\n\
_081859C0:\n\
	movs r6, 0\n\
	ldr r3, =0x00000297\n\
	mov r10, r3\n\
	ldr r4, =sBattleRecords\n\
	mov r9, r4\n\
	movs r5, 0xA6\n\
	lsls r5, 2\n\
	mov r8, r5\n\
	ldr r0, =0x0000051c\n\
	adds r5, r7, r0\n\
_081859D4:\n\
	adds r4, r6, 0x1\n\
	mov r0, r8\n\
	muls r0, r6\n\
	mov r1, r9\n\
	adds r2, r0, r1\n\
	adds r1, r0, r5\n\
	mov r3, r10\n\
	adds r3, 0x1\n\
_081859E4:\n\
	ldrb r0, [r2]\n\
	strb r0, [r1]\n\
	adds r2, 0x1\n\
	adds r1, 0x1\n\
	subs r3, 0x1\n\
	cmp r3, 0\n\
	bne _081859E4\n\
	adds r6, r4, 0\n\
	cmp r6, 0x3\n\
	ble _081859D4\n\
_081859F8:\n\
	adds r0, r7, 0\n\
	ldr r1, [sp]\n\
	bl sub_81852F0\n\
	adds r4, r0, 0\n\
	cmp r4, 0x1\n\
	beq _08185A14\n\
	ldr r0, [sp, 0x4]\n\
	adds r0, 0x1\n\
	lsls r0, 24\n\
	lsrs r0, 24\n\
	str r0, [sp, 0x4]\n\
	cmp r0, 0x2\n\
	bls _081859F8\n\
_08185A14:\n\
	adds r0, r7, 0\n\
	bl Free\n\
	ldr r0, [sp]\n\
	bl Free\n\
	adds r0, r4, 0\n\
	add sp, 0xC\n\
	pop {r3-r5}\n\
	mov r8, r3\n\
	mov r9, r4\n\
	mov r10, r5\n\
	pop {r4-r7}\n\
	pop {r1}\n\
	bx r1\n\
	.pool\n\
        .syntax divided");
}
#endif // NONMATCHING

static bool32 TryCopyRecordedBattleSaveData(struct RecordedBattleSave *dst, struct SaveSection *saveBuffer)
{
    if (TryCopySpecialSaveSection(SECTION_ID_RECORDED_BATTLE, (void*)(saveBuffer)) != 1)
        return FALSE;

    memcpy(dst, saveBuffer, sizeof(struct RecordedBattleSave));

    if (!IsRecordedBattleSaveValid(dst))
        return FALSE;

    return TRUE;
}

static bool32 AllocTryCopyRecordedBattleSaveData(struct RecordedBattleSave *dst)
{
    struct SaveSection *savBuffer = AllocZeroed(sizeof(struct SaveSection));
    bool32 ret = TryCopyRecordedBattleSaveData(dst, savBuffer);
    Free(savBuffer);

    return ret;
}

static void CB2_RecordedBattleEnd(void)
{
    gSaveBlock2Ptr->frontier.chosenLvl = sUnknown_0203C7AD;
    gBattleOutcome = 0;
    gBattleTypeFlags = 0;
    gTrainerBattleOpponent_A = 0;
    gTrainerBattleOpponent_B = 0;
    gPartnerTrainerId = 0;

    RecordedBattle_RestoreSavedParties();
    SetMainCallback2(sCallback2_AfterRecordedBattle);
}

#define tFramesToWait data[0]

static void Task_StartAfterCountdown(u8 taskId)
{
    if (--gTasks[taskId].tFramesToWait == 0)
    {
        gMain.savedCallback = CB2_RecordedBattleEnd;
        SetMainCallback2(CB2_InitBattle);
        DestroyTask(taskId);
    }
}

static void SetRecordedBattleVarsFromSave(struct RecordedBattleSave *src)
{
    bool8 var;
    s32 i, j;

    ZeroPlayerPartyMons();
    ZeroEnemyPartyMons();

    for (i = 0; i < PARTY_SIZE; i++)
    {
        gPlayerParty[i] = src->playerParty[i];
        gEnemyParty[i] = src->opponentParty[i];
    }

    for (i = 0; i < MAX_BATTLERS_COUNT; i++)
    {
        for (var = FALSE, j = 0; j < PLAYER_NAME_LENGTH; j++)
        {
            gLinkPlayers[i].name[j] = src->playersName[i][j];
            if (src->playersName[i][j] == EOS)
                var = TRUE;
        }
        gLinkPlayers[i].gender = src->playersGender[i];
        gLinkPlayers[i].language = src->playersLanguage[i];
        gLinkPlayers[i].id = src->playersBattlers[i];
        gLinkPlayers[i].trainerId = src->playersTrainerId[i];

        if (var)
            ConvertInternationalString(gLinkPlayers[i].name, gLinkPlayers[i].language);
    }

    gRecordedBattleRngSeed = src->rngSeed;
    gBattleTypeFlags = src->battleFlags | BATTLE_TYPE_RECORDED;
    gTrainerBattleOpponent_A = src->opponentA;
    gTrainerBattleOpponent_B = src->opponentB;
    gPartnerTrainerId = src->partnerId;
    gUnknown_0203C7B4 = src->field_4FA;
    sUnknown_0203C7AD = gSaveBlock2Ptr->frontier.chosenLvl;
    sFrontierFacility = src->field_4FD;
    sUnknown_0203C7AF = src->field_4FE;
    sBattleStyle = src->battleStyle;
    sTextSpeed = src->textSpeed;
    sAI_Scripts = src->AI_scripts;

    for (i = 0; i < 8; i++)
    {
        sUnknown_0203CCD1[i] = src->field_504[i];
    }

    sUnknown_0203CCD9 = src->field_50C;
    sUnknown_0203CCDA = src->field_50D;
    gUnknown_03001278 = src->field_51A;
    gUnknown_03001279 = src->field_51B;

    for (i = 0; i < 6; i++)
    {
        sUnknown_0203CCDC[i] = src->field_50E[i];
    }

    gSaveBlock2Ptr->frontier.chosenLvl = src->field_4FC;

    for (i = 0; i < MAX_BATTLERS_COUNT; i++)
    {
        for (j = 0; j < BATTLER_RECORD_SIZE; j++)
        {
            sBattleRecords[i][j] = src->battleRecord[i][j];
        }
    }
}

void PlayRecordedBattle(void (*CB2_After)(void))
{
    struct RecordedBattleSave *battleSave = AllocZeroed(sizeof(struct RecordedBattleSave));
    if (AllocTryCopyRecordedBattleSaveData(battleSave) == TRUE)
    {
        u8 taskId;

        RecordedBattle_SaveParties();
        SetRecordedBattleVarsFromSave(battleSave);

        taskId = CreateTask(Task_StartAfterCountdown, 1);
        gTasks[taskId].tFramesToWait = 128;

        sCallback2_AfterRecordedBattle = CB2_After;
        PlayMapChosenOrBattleBGM(FALSE);
        SetMainCallback2(CB2_RecordedBattle);
    }
    Free(battleSave);
}

#undef tFramesToWait

static void CB2_RecordedBattle(void)
{
    AnimateSprites();
    BuildOamBuffer();
    RunTasks();
}

u8 GetRecordedBattleFrontierFacility(void)
{
    return sFrontierFacility;
}

u8 sub_8185EAC(void)
{
    return sUnknown_0203C7AF;
}

void RecordedBattle_SaveParties(void)
{
    s32 i;

    for (i = 0; i < PARTY_SIZE; i++)
    {
        sSavedPlayerParty[i] = gPlayerParty[i];
        sSavedOpponentParty[i] = gEnemyParty[i];
    }
}

static void RecordedBattle_RestoreSavedParties(void)
{
    s32 i;

    for (i = 0; i < PARTY_SIZE; i++)
    {
        gPlayerParty[i] = sSavedPlayerParty[i];
        gEnemyParty[i] = sSavedOpponentParty[i];
    }
}

u8 GetActiveBattlerLinkPlayerGender(void)
{
    s32 i;

    for (i = 0; i < MAX_LINK_PLAYERS; i++)
    {
        if (gLinkPlayers[i].id == gActiveBattler)
            break;
    }

    if (i != MAX_LINK_PLAYERS)
        return gLinkPlayers[i].gender;

    return 0;
}

void sub_8185F84(void)
{
    sUnknown_0203C7B5 = 0;
}

void sub_8185F90(u16 arg0)
{
    sUnknown_0203C7B5 |= (arg0 & 0x8000) >> 0xF;
}

u8 sub_8185FAC(void)
{
    return sUnknown_0203C7B5;
}

u8 GetBattleStyleInRecordedBattle(void)
{
    return sBattleStyle;
}

u8 GetTextSpeedInRecordedBattle(void)
{
    return sTextSpeed;
}

void RecordedBattle_CopyBattlerMoves(void)
{
    s32 i;

    if (GetBattlerSide(gActiveBattler) == B_SIDE_OPPONENT)
        return;
    if (gBattleTypeFlags & (BATTLE_TYPE_LINK | BATTLE_TYPE_x2000000))
        return;
    if (sUnknown_0203C7AC == 2)
        return;

    for (i = 0; i < 4; i++)
    {
        sPlayerMonMoves[gActiveBattler / 2][i] = gBattleMons[gActiveBattler].moves[i];
    }
}

#define ACTION_MOVE_CHANGE 6

void sub_818603C(u8 arg0)
{
    s32 battlerId, j, k;

    if (gBattleTypeFlags & (BATTLE_TYPE_LINK | BATTLE_TYPE_x2000000))
        return;

    for (battlerId = 0; battlerId < gBattlersCount; battlerId++)
    {
        if (GetBattlerSide(battlerId) != B_SIDE_OPPONENT) // player's side only
        {
            if (arg0 == 1)
            {
                for (j = 0; j < 4; j++)
                {
                    if (gBattleMons[battlerId].moves[j] != sPlayerMonMoves[battlerId / 2][j])
                        break;
                }
                if (j != 4) // player's mon's move has been changed
                {
                    RecordedBattle_SetBattlerAction(battlerId, ACTION_MOVE_CHANGE);
                    for (j = 0; j < 4; j++)
                    {
                        for (k = 0; k < 4; k++)
                        {
                            if (gBattleMons[battlerId].moves[j] == sPlayerMonMoves[battlerId / 2][k])
                            {
                                RecordedBattle_SetBattlerAction(battlerId, k);
                                break;
                            }
                        }
                    }
                }
            }
            else
            {
                if (sBattleRecords[battlerId][sRecordedBytesNo[battlerId]] == ACTION_MOVE_CHANGE)
                {
                    u8 ppBonuses[4];
                    u8 array1[4];
                    u8 array2[4];
                    struct MovePp movePp;
                    u8 array3[8];
                    u8 var;

                    RecordedBattle_GetBattlerAction(battlerId);
                    for (j = 0; j < 4; j++)
                    {
                        ppBonuses[j] = ((gBattleMons[battlerId].ppBonuses & ((3 << (j << 1)))) >> (j << 1));
                    }
                    for (j = 0; j < 4; j++)
                    {
                        array1[j] = RecordedBattle_GetBattlerAction(battlerId);
                        movePp.moves[j] = gBattleMons[battlerId].moves[array1[j]];
                        movePp.pp[j] = gBattleMons[battlerId].pp[array1[j]];
                        array3[j] = ppBonuses[array1[j]];
                        array2[j] = (gDisableStructs[battlerId].unk18_b & gBitTable[j]) >> j;
                    }
                    for (j = 0; j < 4; j++)
                    {
                        gBattleMons[battlerId].moves[j] = movePp.moves[j];
                        gBattleMons[battlerId].pp[j] = movePp.pp[j];
                    }
                    gBattleMons[battlerId].ppBonuses = 0;
                    gDisableStructs[battlerId].unk18_b = 0;
                    for (j = 0; j < 4; j++)
                    {
                        gBattleMons[battlerId].ppBonuses |= (array3[j]) << (j << 1);
                        gDisableStructs[battlerId].unk18_b |= (array2[j]) << (j);
                    }

                    if (!(gBattleMons[battlerId].status2 & STATUS2_TRANSFORMED))
                    {
                        for (j = 0; j < 4; j++)
                        {
                            ppBonuses[j] = ((GetMonData(&gPlayerParty[gBattlerPartyIndexes[battlerId]], MON_DATA_PP_BONUSES, NULL) & ((3 << (j << 1)))) >> (j << 1));
                        }
                        for (j = 0; j < 4; j++)
                        {
                            movePp.moves[j] = GetMonData(&gPlayerParty[gBattlerPartyIndexes[battlerId]], MON_DATA_MOVE1 + array1[j], NULL);
                            movePp.pp[j] = GetMonData(&gPlayerParty[gBattlerPartyIndexes[battlerId]], MON_DATA_PP1 + array1[j], NULL);
                            array3[j] = ppBonuses[array1[j]];
                        }
                        for (j = 0; j < 4; j++)
                        {
                            SetMonData(&gPlayerParty[gBattlerPartyIndexes[battlerId]], MON_DATA_MOVE1 + j, &movePp.moves[j]);
                            SetMonData(&gPlayerParty[gBattlerPartyIndexes[battlerId]], MON_DATA_PP1 + j, &movePp.pp[j]);
                        }
                        var = 0;
                        for (j = 0; j < 4; j++)
                        {
                            var |= (array3[j]) << (j << 1);
                        }
                        SetMonData(&gPlayerParty[gBattlerPartyIndexes[battlerId]], MON_DATA_PP_BONUSES, &var);
                    }

                    gChosenMoveByBattler[battlerId] = gBattleMons[battlerId].moves[*(gBattleStruct->chosenMovePositions + battlerId)];
                }
            }
        }
    }
}

u32 GetAiScriptsInRecordedBattle(void)
{
    return sAI_Scripts;
}

void sub_8186444(void)
{
    sUnknown_0203CCD0 = 1;
}

bool8 sub_8186450(void)
{
    return (sUnknown_0203CCD0 == 0);
}

void sub_8186468(u8 *dst)
{
    s32 i;

    for (i = 0; i < 8; i++)
        dst[i] = sUnknown_0203CCD1[i];

    dst[7] = EOS;
    ConvertInternationalString(dst, gUnknown_03001278);
}

u8 sub_818649C(void)
{
    return sUnknown_0203CCD9;
}

u8 sub_81864A8(void)
{
    return sUnknown_0203CCDA;
}

u8 sub_81864B4(void)
{
    return gUnknown_03001278;
}

u8 sub_81864C0(void)
{
    return gUnknown_03001279;
}

void sub_81864CC(void)
{
    sUnknown_0203CCE8 = gBattleOutcome;
}

u16 *sub_81864E0(void)
{
    return sUnknown_0203CCDC;
}<|MERGE_RESOLUTION|>--- conflicted
+++ resolved
@@ -157,17 +157,10 @@
 
         for (i = 0; i < MAX_BATTLERS_COUNT; i++)
         {
-<<<<<<< HEAD
-            sRecordedBattle_Players[i].trainerId = gLinkPlayers[i].trainerId;
-            sRecordedBattle_Players[i].gender = gLinkPlayers[i].gender;
-            sRecordedBattle_Players[i].battlerId = gLinkPlayers[i].id;
-            sRecordedBattle_Players[i].language = gLinkPlayers[i].language;
-=======
             sPlayers[i].trainerId = gLinkPlayers[i].trainerId;
             sPlayers[i].gender = gLinkPlayers[i].gender;
-            sPlayers[i].battlerId = gLinkPlayers[i].lp_field_18;
+            sPlayers[i].battlerId = gLinkPlayers[i].id;
             sPlayers[i].language = gLinkPlayers[i].language;
->>>>>>> 06b3ce40
 
             if (i < linkPlayersCount)
             {
