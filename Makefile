TOOLCHAIN := $(DEVKITARM)
COMPARE ?= 0

# don't use dkP's base_tools anymore
# because the redefinition of $(CC) conflicts
# with when we want to use $(CC) to preprocess files
# thus, manually create the variables for the bin
# files, or use arm-none-eabi binaries on the system
# if dkP is not installed on this system

ifneq (,$(TOOLCHAIN))
ifneq ($(wildcard $(TOOLCHAIN)/bin),)
export PATH := $(TOOLCHAIN)/bin:$(PATH)
endif
endif

PREFIX := arm-none-eabi-
OBJCOPY := $(PREFIX)objcopy
AS := $(PREFIX)as

LD := $(PREFIX)ld

# note: the makefile must be set up so MODERNCC is never called
# if MODERN=0
MODERNCC := $(PREFIX)gcc

ifeq ($(OS),Windows_NT)
EXE := .exe
else
EXE :=
endif

TITLE       := POKEMON EMER
GAME_CODE   := BPEE
MAKER_CODE  := 01
REVISION    := 0
MODERN      ?= 0

# use arm-none-eabi-cpp for macOS
# as macOS's default compiler is clang
# and clang's preprocessor will warn on \u
# when preprocessing asm files, expecting a unicode literal
# we can't unconditionally use arm-none-eabi-cpp
# as installations which install binutils-arm-none-eabi
# don't come with it
ifneq ($(MODERN),1)
  ifeq ($(shell uname -s),Darwin)
    CPP := $(PREFIX)cpp
  else
    CPP := $(CC) -E
  endif
else
  CPP := $(PREFIX)cpp
endif

ROM_NAME := pokeemerald.gba
ELF_NAME := $(ROM_NAME:.gba=.elf)
MAP_NAME := $(ROM_NAME:.gba=.map)
OBJ_DIR_NAME := build/emerald

MODERN_ROM_NAME := pokeemerald_modern.gba
MODERN_ELF_NAME := $(MODERN_ROM_NAME:.gba=.elf)
MODERN_MAP_NAME := $(MODERN_ROM_NAME:.gba=.map)
MODERN_OBJ_DIR_NAME := build/modern

SHELL := /bin/bash -o pipefail

ELF = $(ROM:.gba=.elf)
MAP = $(ROM:.gba=.map)

C_SUBDIR = src
GFLIB_SUBDIR = gflib
ASM_SUBDIR = asm
DATA_SRC_SUBDIR = src/data
DATA_ASM_SUBDIR = data
SONG_SUBDIR = sound/songs
MID_SUBDIR = sound/songs/midi
SAMPLE_SUBDIR = sound/direct_sound_samples
CRY_SUBDIR = sound/direct_sound_samples/cries

C_BUILDDIR = $(OBJ_DIR)/$(C_SUBDIR)
GFLIB_BUILDDIR = $(OBJ_DIR)/$(GFLIB_SUBDIR)
ASM_BUILDDIR = $(OBJ_DIR)/$(ASM_SUBDIR)
DATA_ASM_BUILDDIR = $(OBJ_DIR)/$(DATA_ASM_SUBDIR)
SONG_BUILDDIR = $(OBJ_DIR)/$(SONG_SUBDIR)
MID_BUILDDIR = $(OBJ_DIR)/$(MID_SUBDIR)

ASFLAGS := -mcpu=arm7tdmi --defsym MODERN=$(MODERN)

ifeq ($(MODERN),0)
CC1             := tools/agbcc/bin/agbcc$(EXE)
override CFLAGS += -mthumb-interwork -Wimplicit -Wparentheses -Werror -O2 -fhex-asm -g
ROM := $(ROM_NAME)
OBJ_DIR := $(OBJ_DIR_NAME)
LIBPATH := -L ../../tools/agbcc/lib
LIB := $(LIBPATH) -lgcc -lc -L../../libagbsyscall -lagbsyscall
else
CC1              = $(shell $(MODERNCC) --print-prog-name=cc1) -quiet
override CFLAGS += -mthumb -mthumb-interwork -O2 -mabi=apcs-gnu -mtune=arm7tdmi -march=armv4t -fno-toplevel-reorder -Wno-pointer-to-int-cast -g
<<<<<<< HEAD
ROM := $(MODERN_ROM_NAME)
OBJ_DIR := $(MODERN_OBJ_DIR_NAME)
LIBPATH := -L "$(dir $(shell $(MODERNCC) -mthumb -print-file-name=libgcc.a))" -L "$(dir $(shell $(MODERNCC) -mthumb -print-file-name=libc.a))"
=======
ROM := pokeemerald_modern.gba
OBJ_DIR := build/modern
LIBPATH := -L "$(dir $(shell $(CC) -mthumb -print-file-name=libgcc.a))" -L "$(dir $(shell $(CC) -mthumb -print-file-name=libnosys.a))" -L "$(dir $(shell $(CC) -mthumb -print-file-name=libc.a))"
LIB := $(LIBPATH) -lc -lnosys -lgcc -L../../libagbsyscall -lagbsyscall
>>>>>>> ffbbc888
endif

CPPFLAGS := -iquote include -iquote $(GFLIB_SUBDIR) -Wno-trigraphs -DMODERN=$(MODERN)
ifneq ($(MODERN),1)
CPPFLAGS += -I tools/agbcc/include -I tools/agbcc -nostdinc -undef
endif

LDFLAGS = -Map ../../$(MAP)

SHA1 := $(shell { command -v sha1sum || command -v shasum; } 2>/dev/null) -c
GFX := tools/gbagfx/gbagfx$(EXE)
AIF := tools/aif2pcm/aif2pcm$(EXE)
MID := tools/mid2agb/mid2agb$(EXE)
SCANINC := tools/scaninc/scaninc$(EXE)
PREPROC := tools/preproc/preproc$(EXE)
RAMSCRGEN := tools/ramscrgen/ramscrgen$(EXE)
FIX := tools/gbafix/gbafix$(EXE)
MAPJSON := tools/mapjson/mapjson$(EXE)
JSONPROC := tools/jsonproc/jsonproc$(EXE)

TOOLDIRS := $(filter-out tools/agbcc tools/binutils,$(wildcard tools/*))
TOOLBASE = $(TOOLDIRS:tools/%=%)
TOOLS = $(foreach tool,$(TOOLBASE),tools/$(tool)/$(tool)$(EXE))

MAKEFLAGS += --no-print-directory

# Clear the default suffixes
.SUFFIXES:
# Don't delete intermediate files
.SECONDARY:
# Delete files that weren't built properly
.DELETE_ON_ERROR:

# Secondary expansion is required for dependency variables in object rules.
.SECONDEXPANSION:

.PHONY: all rom clean compare tidy tools mostlyclean clean-tools $(TOOLDIRS) berry_fix libagbsyscall modern tidymodern tidynonmodern

infoshell = $(foreach line, $(shell $1 | sed "s/ /__SPACE__/g"), $(info $(subst __SPACE__, ,$(line))))

# Build tools when building the rom
# Disable dependency scanning for clean/tidy/tools
ifeq (,$(filter-out all rom compare modern berry_fix libagbsyscall,$(MAKECMDGOALS)))
$(call infoshell, $(MAKE) tools)
else
NODEP := 1
endif

C_SRCS_IN := $(wildcard $(C_SUBDIR)/*.c $(C_SUBDIR)/*/*.c $(C_SUBDIR)/*/*/*.c)
C_SRCS := $(foreach src,$(C_SRCS_IN),$(if $(findstring .inc.c,$(src)),,$(src)))
C_OBJS := $(patsubst $(C_SUBDIR)/%.c,$(C_BUILDDIR)/%.o,$(C_SRCS))

GFLIB_SRCS := $(wildcard $(GFLIB_SUBDIR)/*.c)
GFLIB_OBJS := $(patsubst $(GFLIB_SUBDIR)/%.c,$(GFLIB_BUILDDIR)/%.o,$(GFLIB_SRCS))

C_ASM_SRCS += $(wildcard $(C_SUBDIR)/*.s $(C_SUBDIR)/*/*.s $(C_SUBDIR)/*/*/*.s)
C_ASM_OBJS := $(patsubst $(C_SUBDIR)/%.s,$(C_BUILDDIR)/%.o,$(C_ASM_SRCS))

ASM_SRCS := $(wildcard $(ASM_SUBDIR)/*.s)
ASM_OBJS := $(patsubst $(ASM_SUBDIR)/%.s,$(ASM_BUILDDIR)/%.o,$(ASM_SRCS))

# get all the data/*.s files EXCEPT the ones with specific rules
REGULAR_DATA_ASM_SRCS := $(filter-out $(DATA_ASM_SUBDIR)/maps.s $(DATA_ASM_SUBDIR)/map_events.s, $(wildcard $(DATA_ASM_SUBDIR)/*.s))

DATA_ASM_SRCS := $(wildcard $(DATA_ASM_SUBDIR)/*.s)
DATA_ASM_OBJS := $(patsubst $(DATA_ASM_SUBDIR)/%.s,$(DATA_ASM_BUILDDIR)/%.o,$(DATA_ASM_SRCS))

SONG_SRCS := $(wildcard $(SONG_SUBDIR)/*.s)
SONG_OBJS := $(patsubst $(SONG_SUBDIR)/%.s,$(SONG_BUILDDIR)/%.o,$(SONG_SRCS))

MID_SRCS := $(wildcard $(MID_SUBDIR)/*.mid)
MID_OBJS := $(patsubst $(MID_SUBDIR)/%.mid,$(MID_BUILDDIR)/%.o,$(MID_SRCS))

OBJS     := $(C_OBJS) $(GFLIB_OBJS) $(C_ASM_OBJS) $(ASM_OBJS) $(DATA_ASM_OBJS) $(SONG_OBJS) $(MID_OBJS)
OBJS_REL := $(patsubst $(OBJ_DIR)/%,%,$(OBJS))

SUBDIRS  := $(sort $(dir $(OBJS)))

AUTO_GEN_TARGETS :=

$(shell mkdir -p $(SUBDIRS))

all: rom

tools: $(TOOLDIRS)

$(TOOLDIRS):
	@$(MAKE) -C $@

rom: $(ROM)
ifeq ($(COMPARE),1)
	@$(SHA1) rom.sha1
endif

# For contributors to make sure a change didn't affect the contents of the ROM.
compare: ; @$(MAKE) COMPARE=1

clean: mostlyclean clean-tools

clean-tools:
	@$(foreach tooldir,$(TOOLDIRS),$(MAKE) clean -C $(tooldir);)

mostlyclean: tidynonmodern tidymodern
	rm -f $(SAMPLE_SUBDIR)/*.bin
	rm -f $(CRY_SUBDIR)/*.bin
	rm -f $(MID_SUBDIR)/*.s
	find . \( -iname '*.1bpp' -o -iname '*.4bpp' -o -iname '*.8bpp' -o -iname '*.gbapal' -o -iname '*.lz' -o -iname '*.rl' -o -iname '*.latfont' -o -iname '*.hwjpnfont' -o -iname '*.fwjpnfont' \) -exec rm {} +
	rm -f $(DATA_ASM_SUBDIR)/layouts/layouts.inc $(DATA_ASM_SUBDIR)/layouts/layouts_table.inc
	rm -f $(DATA_ASM_SUBDIR)/maps/connections.inc $(DATA_ASM_SUBDIR)/maps/events.inc $(DATA_ASM_SUBDIR)/maps/groups.inc $(DATA_ASM_SUBDIR)/maps/headers.inc
	find $(DATA_ASM_SUBDIR)/maps \( -iname 'connections.inc' -o -iname 'events.inc' -o -iname 'header.inc' \) -exec rm {} +
	rm -f $(AUTO_GEN_TARGETS)
	@$(MAKE) clean -C berry_fix
	@$(MAKE) clean -C libagbsyscall

tidy: tidynonmodern tidymodern

tidynonmodern:
	rm -f $(ROM_NAME) $(ELF_NAME) $(MAP_NAME)
	rm -rf $(OBJ_DIR_NAME)

tidymodern:
	rm -f $(MODERN_ROM_NAME) $(MODERN_ELF_NAME) $(MODERN_MAP_NAME)
	rm -rf $(MODERN_OBJ_DIR_NAME)
	
ifneq ($(MODERN),0)
$(C_BUILDDIR)/berry_crush.o: override CFLAGS += -Wno-address-of-packed-member
endif

include graphics_file_rules.mk
include map_data_rules.mk
include spritesheet_rules.mk
include json_data_rules.mk
include songs.mk

%.s: ;
%.png: ;
%.pal: ;
%.aif: ;

%.1bpp: %.png  ; $(GFX) $< $@
%.4bpp: %.png  ; $(GFX) $< $@
%.8bpp: %.png  ; $(GFX) $< $@
%.gbapal: %.pal ; $(GFX) $< $@
%.gbapal: %.png ; $(GFX) $< $@
%.lz: % ; $(GFX) $< $@
%.rl: % ; $(GFX) $< $@
$(CRY_SUBDIR)/%.bin: $(CRY_SUBDIR)/%.aif ; $(AIF) $< $@ --compress
sound/%.bin: sound/%.aif ; $(AIF) $< $@


ifeq ($(MODERN),0)
$(C_BUILDDIR)/libc.o: CC1 := tools/agbcc/bin/old_agbcc$(EXE)
$(C_BUILDDIR)/libc.o: CFLAGS := -O2

$(C_BUILDDIR)/siirtc.o: CFLAGS := -mthumb-interwork

$(C_BUILDDIR)/agb_flash.o: CFLAGS := -O -mthumb-interwork
$(C_BUILDDIR)/agb_flash_1m.o: CFLAGS := -O -mthumb-interwork
$(C_BUILDDIR)/agb_flash_mx.o: CFLAGS := -O -mthumb-interwork

$(C_BUILDDIR)/m4a.o: CC1 := tools/agbcc/bin/old_agbcc$(EXE)

$(C_BUILDDIR)/record_mixing.o: CFLAGS += -ffreestanding
$(C_BUILDDIR)/librfu_intr.o: CC1 := tools/agbcc/bin/agbcc_arm$(EXE)
$(C_BUILDDIR)/librfu_intr.o: CFLAGS := -O2 -mthumb-interwork -quiet
else
$(C_BUILDDIR)/librfu_intr.o: CFLAGS := -mthumb-interwork -O2 -mabi=apcs-gnu -mtune=arm7tdmi -march=armv4t -fno-toplevel-reorder -Wno-pointer-to-int-cast
endif

ifeq ($(NODEP),1)
$(C_BUILDDIR)/%.o: c_dep :=
else
$(C_BUILDDIR)/%.o: c_dep = $(shell [[ -f $(C_SUBDIR)/$*.c ]] && $(SCANINC) -I include -I tools/agbcc/include -I gflib $(C_SUBDIR)/$*.c)
endif

ifeq ($(DINFO),1)
override CFLAGS += -g
endif

$(C_BUILDDIR)/%.o : $(C_SUBDIR)/%.c $$(c_dep)
	@$(CPP) $(CPPFLAGS) $< -o $(C_BUILDDIR)/$*.i
	@$(PREPROC) $(C_BUILDDIR)/$*.i charmap.txt | $(CC1) $(CFLAGS) -o $(C_BUILDDIR)/$*.s
	@echo -e ".text\n\t.align\t2, 0\n" >> $(C_BUILDDIR)/$*.s
	$(AS) $(ASFLAGS) -o $@ $(C_BUILDDIR)/$*.s

ifeq ($(NODEP),1)
$(GFLIB_BUILDDIR)/%.o: c_dep :=
else
$(GFLIB_BUILDDIR)/%.o: c_dep = $(shell [[ -f $(GFLIB_SUBDIR)/$*.c ]] && $(SCANINC) -I include -I tools/agbcc/include -I gflib $(GFLIB_SUBDIR)/$*.c)
endif

$(GFLIB_BUILDDIR)/%.o : $(GFLIB_SUBDIR)/%.c $$(c_dep)
	@$(CPP) $(CPPFLAGS) $< -o $(GFLIB_BUILDDIR)/$*.i
	@$(PREPROC) $(GFLIB_BUILDDIR)/$*.i charmap.txt | $(CC1) $(CFLAGS) -o $(GFLIB_BUILDDIR)/$*.s
	@echo -e ".text\n\t.align\t2, 0\n" >> $(GFLIB_BUILDDIR)/$*.s
	$(AS) $(ASFLAGS) -o $@ $(GFLIB_BUILDDIR)/$*.s

ifeq ($(NODEP),1)
$(C_BUILDDIR)/%.o: c_asm_dep :=
else
$(C_BUILDDIR)/%.o: c_asm_dep = $(shell [[ -f $(C_SUBDIR)/$*.s ]] && $(SCANINC) -I "" $(C_SUBDIR)/$*.s)
endif

$(C_BUILDDIR)/%.o: $(C_SUBDIR)/%.s $$(c_asm_dep)
	$(AS) $(ASFLAGS) -o $@ $<

# The dep rules have to be explicit or else missing files won't be reported.
# As a side effect, they're evaluated immediately instead of when the rule is invoked.
# It doesn't look like $(shell) can be deferred so there might not be a better way.


ifeq ($(NODEP),1)
$(ASM_BUILDDIR)/%.o: $(ASM_SUBDIR)/%.s
	$(AS) $(ASFLAGS) -o $@ $<
else
define ASM_DEP
$1: $2 $$(shell $(SCANINC) -I include -I "" $2)
	$$(AS) $$(ASFLAGS) -o $$@ $$<
endef
$(foreach src, $(ASM_SRCS), $(eval $(call ASM_DEP,$(patsubst $(ASM_SUBDIR)/%.s,$(ASM_BUILDDIR)/%.o, $(src)),$(src))))
endif

ifeq ($(NODEP),1)
$(DATA_ASM_BUILDDIR)/%.o: $(DATA_ASM_SUBDIR)/%.s
	$(PREPROC) $< charmap.txt | $(CPP) -I include - | $(AS) $(ASFLAGS) -o $@
else
define DATA_ASM_DEP
$1: $2 $$(shell $(SCANINC) -I include -I "" $2)
	$$(PREPROC) $$< charmap.txt | $$(CPP) -I include - | $$(AS) $$(ASFLAGS) -o $$@
endef
$(foreach src, $(REGULAR_DATA_ASM_SRCS), $(eval $(call DATA_ASM_DEP,$(patsubst $(DATA_ASM_SUBDIR)/%.s,$(DATA_ASM_BUILDDIR)/%.o, $(src)),$(src))))
$(foreach src, $(C_ASM_SRCS), $(eval $(call DATA_ASM_DEP,$(patsubst $(C_SUBDIR)/%.s,$(C_BUILDDIR)/%.o, $(src)),$(src))))
endif

$(SONG_BUILDDIR)/%.o: $(SONG_SUBDIR)/%.s
	$(AS) $(ASFLAGS) -I sound -o $@ $<

$(OBJ_DIR)/sym_bss.ld: sym_bss.txt
	$(RAMSCRGEN) .bss $< ENGLISH > $@

$(OBJ_DIR)/sym_common.ld: sym_common.txt $(C_OBJS) $(wildcard common_syms/*.txt)
	$(RAMSCRGEN) COMMON $< ENGLISH -c $(C_BUILDDIR),common_syms > $@

$(OBJ_DIR)/sym_ewram.ld: sym_ewram.txt
	$(RAMSCRGEN) ewram_data $< ENGLISH > $@

ifeq ($(MODERN),0)
LD_SCRIPT := ld_script.txt
LD_SCRIPT_DEPS := $(OBJ_DIR)/sym_bss.ld $(OBJ_DIR)/sym_common.ld $(OBJ_DIR)/sym_ewram.ld
else
LD_SCRIPT := ld_script_modern.txt
LD_SCRIPT_DEPS := 
endif

$(OBJ_DIR)/ld_script.ld: $(LD_SCRIPT) $(LD_SCRIPT_DEPS)
	cd $(OBJ_DIR) && sed "s#tools/#../../tools/#g" ../../$(LD_SCRIPT) > ld_script.ld

$(ELF): $(OBJ_DIR)/ld_script.ld $(OBJS) berry_fix libagbsyscall
	@echo "cd $(OBJ_DIR) && $(LD) $(LDFLAGS) -T ld_script.ld -o ../../$@ <objects> <lib>"
	@cd $(OBJ_DIR) && $(LD) $(LDFLAGS) -T ld_script.ld -o ../../$@ $(OBJS_REL) $(LIB)
	$(FIX) $@ -t"$(TITLE)" -c$(GAME_CODE) -m$(MAKER_CODE) -r$(REVISION) --silent

$(ROM): $(ELF)
	$(OBJCOPY) -O binary $< $@
	$(FIX) $@ -p --silent

modern: ; @$(MAKE) MODERN=1

berry_fix/berry_fix.gba: berry_fix

berry_fix:
	@$(MAKE) -C berry_fix COMPARE=$(COMPARE) TOOLCHAIN=$(TOOLCHAIN) MODERN=$(MODERN)

libagbsyscall:
	@$(MAKE) -C libagbsyscall TOOLCHAIN=$(TOOLCHAIN) MODERN=$(MODERN)<|MERGE_RESOLUTION|>--- conflicted
+++ resolved
@@ -97,16 +97,10 @@
 else
 CC1              = $(shell $(MODERNCC) --print-prog-name=cc1) -quiet
 override CFLAGS += -mthumb -mthumb-interwork -O2 -mabi=apcs-gnu -mtune=arm7tdmi -march=armv4t -fno-toplevel-reorder -Wno-pointer-to-int-cast -g
-<<<<<<< HEAD
 ROM := $(MODERN_ROM_NAME)
 OBJ_DIR := $(MODERN_OBJ_DIR_NAME)
-LIBPATH := -L "$(dir $(shell $(MODERNCC) -mthumb -print-file-name=libgcc.a))" -L "$(dir $(shell $(MODERNCC) -mthumb -print-file-name=libc.a))"
-=======
-ROM := pokeemerald_modern.gba
-OBJ_DIR := build/modern
-LIBPATH := -L "$(dir $(shell $(CC) -mthumb -print-file-name=libgcc.a))" -L "$(dir $(shell $(CC) -mthumb -print-file-name=libnosys.a))" -L "$(dir $(shell $(CC) -mthumb -print-file-name=libc.a))"
+LIBPATH := -L "$(dir $(shell $(MODERNCC) -mthumb -print-file-name=libgcc.a))" -L "$(dir $(shell $(MODERNCC) -mthumb -print-file-name=libnosys.a))" -L "$(dir $(shell $(MODERNCC) -mthumb -print-file-name=libc.a))"
 LIB := $(LIBPATH) -lc -lnosys -lgcc -L../../libagbsyscall -lagbsyscall
->>>>>>> ffbbc888
 endif
 
 CPPFLAGS := -iquote include -iquote $(GFLIB_SUBDIR) -Wno-trigraphs -DMODERN=$(MODERN)
