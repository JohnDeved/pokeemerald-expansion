# GBA rom header
TITLE       := POKEMON EMER
GAME_CODE   := BPEE
MAKER_CODE  := 01
REVISION    := 0
MODERN      ?= 0

# `File name`.gba ('_modern' will be appended to the modern builds)
FILE_NAME := pokeemerald
BUILD_DIR := build

# Builds the ROM using a modern compiler
MODERN      ?= 0
# Compares the ROM to a checksum of the original - only makes sense using when non-modern
COMPARE     ?= 0

ifeq (modern,$(MAKECMDGOALS))
  MODERN := 1
endif
ifeq (compare,$(MAKECMDGOALS))
  COMPARE := 1
endif

# Default make rule
all: rom

# Toolchain selection
TOOLCHAIN := $(DEVKITARM)
# don't use dkP's base_tools anymore
# because the redefinition of $(CC) conflicts
# with when we want to use $(CC) to preprocess files
# thus, manually create the variables for the bin
# files, or use arm-none-eabi binaries on the system
# if dkP is not installed on this system
ifneq (,$(TOOLCHAIN))
  ifneq ($(wildcard $(TOOLCHAIN)/bin),)
    export PATH := $(TOOLCHAIN)/bin:$(PATH)
  endif
endif

PREFIX := arm-none-eabi-
OBJCOPY := $(PREFIX)objcopy
OBJDUMP := $(PREFIX)objdump
AS := $(PREFIX)as
LD := $(PREFIX)ld

EXE :=
ifeq ($(OS),Windows_NT)
  EXE := .exe
endif

# use arm-none-eabi-cpp for macOS
# as macOS's default compiler is clang
# and clang's preprocessor will warn on \u
# when preprocessing asm files, expecting a unicode literal
# we can't unconditionally use arm-none-eabi-cpp
# as installations which install binutils-arm-none-eabi
# don't come with it
ifneq ($(MODERN),1)
  ifeq ($(shell uname -s),Darwin)
    CPP := $(PREFIX)cpp
  else
    CPP := $(CC) -E
  endif
else
  CPP := $(PREFIX)cpp
endif

ROM_NAME := $(FILE_NAME).gba
OBJ_DIR_NAME := $(BUILD_DIR)/emerald
MODERN_ROM_NAME := $(FILE_NAME)_modern.gba
MODERN_OBJ_DIR_NAME := $(BUILD_DIR)/modern

ELF_NAME := $(ROM_NAME:.gba=.elf)
MAP_NAME := $(ROM_NAME:.gba=.map)
MODERN_ELF_NAME := $(MODERN_ROM_NAME:.gba=.elf)
MODERN_MAP_NAME := $(MODERN_ROM_NAME:.gba=.map)

# Pick our active variables
ifeq ($(MODERN),0)
  ROM := $(ROM_NAME)
  OBJ_DIR := $(OBJ_DIR_NAME)
else
  ROM := $(MODERN_ROM_NAME)
  OBJ_DIR := $(MODERN_OBJ_DIR_NAME)
endif
ELF := $(ROM:.gba=.elf)
MAP := $(ROM:.gba=.map)
SYM := $(ROM:.gba=.sym)

# Commonly used directories
C_SUBDIR = src
GFLIB_SUBDIR = gflib
ASM_SUBDIR = asm
DATA_SRC_SUBDIR = src/data
DATA_ASM_SUBDIR = data
SONG_SUBDIR = sound/songs
MID_SUBDIR = sound/songs/midi

C_BUILDDIR = $(OBJ_DIR)/$(C_SUBDIR)
GFLIB_BUILDDIR = $(OBJ_DIR)/$(GFLIB_SUBDIR)
ASM_BUILDDIR = $(OBJ_DIR)/$(ASM_SUBDIR)
DATA_ASM_BUILDDIR = $(OBJ_DIR)/$(DATA_ASM_SUBDIR)
SONG_BUILDDIR = $(OBJ_DIR)/$(SONG_SUBDIR)
MID_BUILDDIR = $(OBJ_DIR)/$(MID_SUBDIR)

SHELL := bash -o pipefail

# Set flags for tools
ASFLAGS := -mcpu=arm7tdmi --defsym MODERN=$(MODERN)

INCLUDE_DIRS := include
INCLUDE_CPP_ARGS := $(INCLUDE_DIRS:%=-iquote %)
INCLUDE_SCANINC_ARGS := $(INCLUDE_DIRS:%=-I %)

O_LEVEL ?= 2
CPPFLAGS := $(INCLUDE_CPP_ARGS) -iquote $(GFLIB_SUBDIR) -Wno-trigraphs -DMODERN=$(MODERN)
ifeq ($(MODERN),0)
  CPPFLAGS += -I tools/agbcc/include -I tools/agbcc -nostdinc -undef
  CC1 := tools/agbcc/bin/agbcc$(EXE)
  override CFLAGS += -mthumb-interwork -Wimplicit -Wparentheses -Werror -O$(O_LEVEL) -fhex-asm -g
  LIBPATH := -L ../../tools/agbcc/lib
  LIB := $(LIBPATH) -lgcc -lc -L../../libagbsyscall -lagbsyscall
else
  # Note: The makefile must be set up to not call these if modern == 0
  MODERNCC := $(PREFIX)gcc
  PATH_MODERNCC := PATH="$(PATH)" $(MODERNCC)
  CC1 := $(shell $(PATH_MODERNCC) --print-prog-name=cc1) -quiet
  override CFLAGS += -mthumb -mthumb-interwork -O$(O_LEVEL) -mabi=apcs-gnu -mtune=arm7tdmi -march=armv4t -fno-toplevel-reorder -Wno-pointer-to-int-cast
  LIBPATH := -L "$(dir $(shell $(PATH_MODERNCC) -mthumb -print-file-name=libgcc.a))" -L "$(dir $(shell $(PATH_MODERNCC) -mthumb -print-file-name=libnosys.a))" -L "$(dir $(shell $(PATH_MODERNCC) -mthumb -print-file-name=libc.a))"
  LIB := $(LIBPATH) -lc -lnosys -lgcc -L../../libagbsyscall -lagbsyscall
endif
# Enable debug info if set
ifeq ($(DINFO),1)
  override CFLAGS += -g
endif

# Variable filled out in other make files
AUTO_GEN_TARGETS :=
include make_tools.mk
# Tool executables
GFX       := $(TOOLS_DIR)/gbagfx/gbagfx$(EXE)
AIF       := $(TOOLS_DIR)/aif2pcm/aif2pcm$(EXE)
MID       := $(TOOLS_DIR)/mid2agb/mid2agb$(EXE)
SCANINC   := $(TOOLS_DIR)/scaninc/scaninc$(EXE)
PREPROC   := $(TOOLS_DIR)/preproc/preproc$(EXE)
RAMSCRGEN := $(TOOLS_DIR)/ramscrgen/ramscrgen$(EXE)
FIX       := $(TOOLS_DIR)/gbafix/gbafix$(EXE)
MAPJSON   := $(TOOLS_DIR)/mapjson/mapjson$(EXE)
JSONPROC  := $(TOOLS_DIR)/jsonproc/jsonproc$(EXE)

PERL := perl
SHA1 := $(shell { command -v sha1sum || command -v shasum; } 2>/dev/null) -c

MAKEFLAGS += --no-print-directory

# Clear the default suffixes
.SUFFIXES:
# Don't delete intermediate files
.SECONDARY:
# Delete files that weren't built properly
.DELETE_ON_ERROR:
# Secondary expansion is required for dependency variables in object rules.
.SECONDEXPANSION:

RULES_NO_SCAN += libagbsyscall clean clean-assets tidy tidymodern tidynonmodern generated clean-generated
.PHONY: all rom modern compare
.PHONY: $(RULES_NO_SCAN)

infoshell = $(foreach line, $(shell $1 | sed "s/ /__SPACE__/g"), $(info $(subst __SPACE__, ,$(line))))

# Check if we need to scan dependencies based on the chosen rule OR user preference
NODEP ?= 0
# Check if we need to pre-build tools and generate assets based on the chosen rule.
SETUP_PREREQS ?= 1
# Disable dependency scanning for rules that don't need it.
ifneq (,$(MAKECMDGOALS))
  ifeq (,$(filter-out $(RULES_NO_SCAN),$(MAKECMDGOALS)))
    NODEP := 1
    SETUP_PREREQS := 0
  endif
endif

ifeq ($(SETUP_PREREQS),1)
  # If set on: Default target or a rule requiring a scan
  # Forcibly execute `make tools` since we need them for what we are doing.
  $(call infoshell, $(MAKE) -f make_tools.mk)
  # Oh and also generate mapjson sources before we use `SCANINC`.
  $(call infoshell, $(MAKE) generated)
endif

# Collect sources
C_SRCS_IN := $(wildcard $(C_SUBDIR)/*.c $(C_SUBDIR)/*/*.c $(C_SUBDIR)/*/*/*.c)
C_SRCS := $(foreach src,$(C_SRCS_IN),$(if $(findstring .inc.c,$(src)),,$(src)))
C_OBJS := $(patsubst $(C_SUBDIR)/%.c,$(C_BUILDDIR)/%.o,$(C_SRCS))

GFLIB_SRCS := $(wildcard $(GFLIB_SUBDIR)/*.c)
GFLIB_OBJS := $(patsubst $(GFLIB_SUBDIR)/%.c,$(GFLIB_BUILDDIR)/%.o,$(GFLIB_SRCS))

C_ASM_SRCS := $(wildcard $(C_SUBDIR)/*.s $(C_SUBDIR)/*/*.s $(C_SUBDIR)/*/*/*.s)
C_ASM_OBJS := $(patsubst $(C_SUBDIR)/%.s,$(C_BUILDDIR)/%.o,$(C_ASM_SRCS))

ASM_SRCS := $(wildcard $(ASM_SUBDIR)/*.s)
ASM_OBJS := $(patsubst $(ASM_SUBDIR)/%.s,$(ASM_BUILDDIR)/%.o,$(ASM_SRCS))

# get all the data/*.s files EXCEPT the ones with specific rules
REGULAR_DATA_ASM_SRCS := $(filter-out $(DATA_ASM_SUBDIR)/maps.s $(DATA_ASM_SUBDIR)/map_events.s, $(wildcard $(DATA_ASM_SUBDIR)/*.s))

DATA_ASM_SRCS := $(wildcard $(DATA_ASM_SUBDIR)/*.s)
DATA_ASM_OBJS := $(patsubst $(DATA_ASM_SUBDIR)/%.s,$(DATA_ASM_BUILDDIR)/%.o,$(DATA_ASM_SRCS))

SONG_SRCS := $(wildcard $(SONG_SUBDIR)/*.s)
SONG_OBJS := $(patsubst $(SONG_SUBDIR)/%.s,$(SONG_BUILDDIR)/%.o,$(SONG_SRCS))

MID_SRCS := $(wildcard $(MID_SUBDIR)/*.mid)
MID_OBJS := $(patsubst $(MID_SUBDIR)/%.mid,$(MID_BUILDDIR)/%.o,$(MID_SRCS))

OBJS     := $(C_OBJS) $(GFLIB_OBJS) $(C_ASM_OBJS) $(ASM_OBJS) $(DATA_ASM_OBJS) $(SONG_OBJS) $(MID_OBJS)
OBJS_REL := $(patsubst $(OBJ_DIR)/%,%,$(OBJS))

SUBDIRS  := $(sort $(dir $(OBJS)))
$(shell mkdir -p $(SUBDIRS))

# Pretend rules that are actually flags defer to `make all`
modern: all
compare: all

# Other rules
rom: $(ROM)
ifeq ($(COMPARE),1)
	@$(SHA1) rom.sha1
endif

syms: $(SYM)

clean: tidy clean-tools clean-generated clean-assets
	@$(MAKE) clean -C libagbsyscall

clean-assets:
	rm -f $(MID_SUBDIR)/*.s
	rm -f $(DATA_ASM_SUBDIR)/layouts/layouts.inc $(DATA_ASM_SUBDIR)/layouts/layouts_table.inc
	rm -f $(DATA_ASM_SUBDIR)/maps/connections.inc $(DATA_ASM_SUBDIR)/maps/events.inc $(DATA_ASM_SUBDIR)/maps/groups.inc $(DATA_ASM_SUBDIR)/maps/headers.inc
	find sound -iname '*.bin' -exec rm {} +
	find . \( -iname '*.1bpp' -o -iname '*.4bpp' -o -iname '*.8bpp' -o -iname '*.gbapal' -o -iname '*.lz' -o -iname '*.rl' -o -iname '*.latfont' -o -iname '*.hwjpnfont' -o -iname '*.fwjpnfont' \) -exec rm {} +
	find $(DATA_ASM_SUBDIR)/maps \( -iname 'connections.inc' -o -iname 'events.inc' -o -iname 'header.inc' \) -exec rm {} +

tidy: tidynonmodern tidymodern

tidynonmodern:
	rm -f $(ROM_NAME) $(ELF_NAME) $(MAP_NAME)
	rm -rf $(OBJ_DIR_NAME)

tidymodern:
	rm -f $(MODERN_ROM_NAME) $(MODERN_ELF_NAME) $(MODERN_MAP_NAME)
	rm -rf $(MODERN_OBJ_DIR_NAME)

# Other rules
include graphics_file_rules.mk
include map_data_rules.mk
include spritesheet_rules.mk
include json_data_rules.mk
include audio_rules.mk

generated: $(AUTO_GEN_TARGETS)

%.s: ;
%.png: ;
%.pal: ;
%.aif: ;

%.1bpp: %.png  ; $(GFX) $< $@
%.4bpp: %.png  ; $(GFX) $< $@
%.8bpp: %.png  ; $(GFX) $< $@
%.gbapal: %.pal ; $(GFX) $< $@
%.gbapal: %.png ; $(GFX) $< $@
%.lz: % ; $(GFX) $< $@
%.rl: % ; $(GFX) $< $@

# NOTE: Tools must have been built prior (FIXME)
generated: tools $(AUTO_GEN_TARGETS)
clean-generated:
	-rm -f $(AUTO_GEN_TARGETS)

ifeq ($(MODERN),0)
$(C_BUILDDIR)/libc.o: CC1 := $(TOOLS_DIR)/agbcc/bin/old_agbcc$(EXE)
$(C_BUILDDIR)/libc.o: CFLAGS := -O2
$(C_BUILDDIR)/siirtc.o: CFLAGS := -mthumb-interwork
$(C_BUILDDIR)/agb_flash.o: CFLAGS := -O -mthumb-interwork
$(C_BUILDDIR)/agb_flash_1m.o: CFLAGS := -O -mthumb-interwork
$(C_BUILDDIR)/agb_flash_mx.o: CFLAGS := -O -mthumb-interwork
$(C_BUILDDIR)/m4a.o: CC1 := tools/agbcc/bin/old_agbcc$(EXE)
$(C_BUILDDIR)/record_mixing.o: CFLAGS += -ffreestanding
$(C_BUILDDIR)/librfu_intr.o: CC1 := $(TOOLS_DIR)/agbcc/bin/agbcc_arm$(EXE)
$(C_BUILDDIR)/librfu_intr.o: CFLAGS := -O2 -mthumb-interwork -quiet
else
$(C_BUILDDIR)/librfu_intr.o: CFLAGS := -mthumb-interwork -O2 -mabi=apcs-gnu -mtune=arm7tdmi -march=armv4t -fno-toplevel-reorder -Wno-pointer-to-int-cast
$(C_BUILDDIR)/berry_crush.o: override CFLAGS += -Wno-address-of-packed-member
endif

# Dependency rules (for the *.c & *.s sources to .o files)
# Have to be explicit or else missing files won't be reported.

# As a side effect, they're evaluated immediately instead of when the rule is invoked.
# It doesn't look like $(shell) can be deferred so there might not be a better way (Icedude_907: there is soon).

# For C dependencies.
# Args: $1 = Output file without extension (build/assets/src/data), $2 = Input file (src/data.c)
define C_DEP
$(call C_DEP_IMPL,$1,$2,$1)
endef
# Internal implementation details.
# $1: Output file without extension, $2 input file, $3 temp path (if keeping)
define C_DEP_IMPL
$1.o: $2
ifeq (,$(KEEP_TEMPS))
	@echo "$$(CC1) <flags> -o $$@ $$<"
	@$$(CPP) $$(CPPFLAGS) $$< | $$(PREPROC) -i $$< charmap.txt | $$(CC1) $$(CFLAGS) -o - - | cat - <(echo -e ".text\n\t.align\t2, 0") | $$(AS) $$(ASFLAGS) -o $$@ -
else
	@$$(CPP) $$(CPPFLAGS) $$< -o $3.i
	@$$(PREPROC) $3.i charmap.txt | $$(CC1) $$(CFLAGS) -o $3.s
	@echo -e ".text\n\t.align\t2, 0\n" >> $3.s
	$$(AS) $$(ASFLAGS) -o $$@ $3.s
endif
$(call C_SCANINC,$1,$2)
endef
# Calls SCANINC to find dependencies
define C_SCANINC
ifneq ($(NODEP),1)
$1.o: $2 $$(shell $(SCANINC) $(INCLUDE_SCANINC_ARGS) -I tools/agbcc/include -I gflib $2)
endif
endef

# Create generic rules if no dependency scanning, else create the real rules
ifeq ($(NODEP),1)
$(eval $(call C_DEP,$(C_BUILDDIR)/%,$(C_SUBDIR)/%.c))
$(eval $(call C_DEP,$(GFLIB_BUILDDIR)/%,$(GFLIB_SUBDIR)/%.c))
else
$(foreach src,$(C_SRCS),$(eval $(call C_DEP,$(OBJ_DIR)/$(basename $(src)),$(src))))
$(foreach src,$(GFLIB_SRCS),$(eval $(call C_DEP,$(OBJ_DIR)/$(basename $(src)),$(src))))
endif

# Similar methodology for Assembly files
# $1: Output path without extension, $2: Input file (`*.s`)
define ASM_DEP
$1.o: $2
	$$(AS) $$(ASFLAGS) -o $$@ $$<
$(call ASM_SCANINC,$1,$2)
endef
# As above but first doing a preprocessor pass
define ASM_DEP_PREPROC
$1.o: $2
	$$(PREPROC) $$< charmap.txt | $$(CPP) $(INCLUDE_SCANINC_ARGS) - | $$(PREPROC) -ie $$< charmap.txt | $$(AS) $$(ASFLAGS) -o $$@
$(call ASM_SCANINC,$1,$2)
endef

define ASM_SCANINC
ifneq ($(NODEP),1)
$1.o: $2 $$(shell $(SCANINC) $(INCLUDE_SCANINC_ARGS) -I "" $2)
endif
endef

# Dummy rules or real rules
ifeq ($(NODEP),1)
$(eval $(call ASM_DEP,$(ASM_BUILDDIR)/%,$(ASM_SUBDIR)/%.s))
$(eval $(call ASM_DEP_PREPROC,$(C_BUILDDIR)/%,$(C_SUBDIR)/%.s))
$(eval $(call ASM_DEP_PREPROC,$(DATA_ASM_BUILDDIR)/%,$(DATA_ASM_SUBDIR)/%.s))
else
$(foreach src, $(ASM_SRCS), $(eval $(call ASM_DEP,$(src:%.s=$(OBJ_DIR)/%),$(src))))
$(foreach src, $(C_ASM_SRCS), $(eval $(call ASM_DEP_PREPROC,$(src:%.s=$(OBJ_DIR)/%),$(src))))
$(foreach src, $(REGULAR_DATA_ASM_SRCS), $(eval $(call ASM_DEP_PREPROC,$(src:%.s=$(OBJ_DIR)/%),$(src))))
endif

<<<<<<< HEAD
=======
# Additional rules
$(SONG_BUILDDIR)/%.o: $(SONG_SUBDIR)/%.s
	$(AS) $(ASFLAGS) -I sound -o $@ $<

>>>>>>> 4d74dd5e
$(OBJ_DIR)/sym_bss.ld: sym_bss.txt
	$(RAMSCRGEN) .bss $< ENGLISH > $@

$(OBJ_DIR)/sym_common.ld: sym_common.txt $(C_OBJS) $(wildcard common_syms/*.txt)
	$(RAMSCRGEN) COMMON $< ENGLISH -c $(C_BUILDDIR),common_syms > $@

$(OBJ_DIR)/sym_ewram.ld: sym_ewram.txt
	$(RAMSCRGEN) ewram_data $< ENGLISH > $@

# Linker script
ifeq ($(MODERN),0)
LD_SCRIPT := ld_script.ld
LD_SCRIPT_DEPS := $(OBJ_DIR)/sym_bss.ld $(OBJ_DIR)/sym_common.ld $(OBJ_DIR)/sym_ewram.ld
else
LD_SCRIPT := ld_script_modern.ld
LD_SCRIPT_DEPS :=
endif

$(OBJ_DIR)/ld_script.ld: $(LD_SCRIPT) $(LD_SCRIPT_DEPS)
	sed "s#tools/#tools/#g" $(LD_SCRIPT) > $(OBJ_DIR)/ld_script.ld

# Final rules

libagbsyscall:
	@$(MAKE) -C libagbsyscall TOOLCHAIN=$(TOOLCHAIN) MODERN=$(MODERN)

# Elf from object files
$(ELF): $(OBJ_DIR)/ld_script.ld $(OBJS) libagbsyscall
	@echo "cd $(OBJ_DIR) && $(LD) $(LDFLAGS) -T ld_script.ld -o ../../$@ <objects> <lib>"
	@cd $(OBJ_DIR) && $(LD) $(LDFLAGS) -T ld_script.ld --print-memory-usage -o ../../$@ $(OBJS_REL) $(LIB) | cat
	$(FIX) $@ -t"$(TITLE)" -c$(GAME_CODE) -m$(MAKER_CODE) -r$(REVISION) --silent

# Builds the rom from the elf file
$(ROM): $(ELF)
	$(OBJCOPY) -O binary $< $@
	$(FIX) $@ -p --silent

# Symbol file (`make syms`)
$(SYM): $(ELF)
	$(OBJDUMP) -t $< | sort -u | grep -E "^0[2389]" | $(PERL) -p -e 's/^(\w{8}) (\w).{6} \S+\t(\w{8}) (\S+)$$/\1 \2 \3 \4/g' > $@<|MERGE_RESOLUTION|>--- conflicted
+++ resolved
@@ -370,13 +370,6 @@
 $(foreach src, $(REGULAR_DATA_ASM_SRCS), $(eval $(call ASM_DEP_PREPROC,$(src:%.s=$(OBJ_DIR)/%),$(src))))
 endif
 
-<<<<<<< HEAD
-=======
-# Additional rules
-$(SONG_BUILDDIR)/%.o: $(SONG_SUBDIR)/%.s
-	$(AS) $(ASFLAGS) -I sound -o $@ $<
-
->>>>>>> 4d74dd5e
 $(OBJ_DIR)/sym_bss.ld: sym_bss.txt
 	$(RAMSCRGEN) .bss $< ENGLISH > $@
 
