--- conflicted
+++ resolved
@@ -142,13 +142,9 @@
 
 PERL := perl
 
-<<<<<<< HEAD
+# Inclusive list. If you don't want a tool to be built, don't add it here.
 TOOLDIRS := tools/aif2pcm tools/bin2c tools/gbafix tools/gbagfx tools/jsonproc tools/mapjson tools/mid2agb tools/preproc tools/ramscrgen tools/rsfont tools/scaninc
 CHECKTOOLDIRS = tools/patchelf tools/mgba-rom-test-hydra
-=======
-# Inclusive list. If you don't want a tool to be built, don't add it here.
-TOOLDIRS := tools/aif2pcm tools/bin2c tools/gbafix tools/gbagfx tools/jsonproc tools/mapjson tools/mid2agb tools/preproc tools/ramscrgen tools/rsfont tools/scaninc
->>>>>>> ec89e519
 TOOLBASE = $(TOOLDIRS:tools/%=%)
 TOOLS = $(foreach tool,$(TOOLBASE),tools/$(tool)/$(tool)$(EXE))
 
