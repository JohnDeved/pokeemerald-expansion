ENTRY(Start)

gNumMusicPlayers = 4;
gMaxLines = 0;

SECTIONS {
    . = 0x2000000;

    ewram (NOLOAD) :
    ALIGN(4)
    {
        gHeap = .;

        . = 0x1C000;

<EWRAM>

        . = 0x40000;
}

    . = 0x3000000;

    iwram (NOLOAD) :
    ALIGN(4)
    {
        /* .bss starts at 0x3000000 */
<BSS>

        /* .bss.code starts at 0x3001AA8 */
        src/m4a_2.o(.bss.code);

        /* COMMON starts at 0x30022A8 */
<COMMON>

        . = 0x8000;
    }

    . = 0x8000000;

    .text :
    ALIGN(4)
    {
        asm/crt0.o(.text);
        src/main.o(.text);
        src/malloc.o(.text);
        src/dma3_manager.o(.text);
        src/gpu_regs.o(.text);
        src/bg.o(.text);
        asm/blit.o(.text);
        src/window.o(.text);
        src/text.o(.text);
        src/sprite.o(.text);
        src/string_util.o(.text);
        asm/link.o(.text);
        src/rtc.o(.text);
        asm/main_menu.o(.text);
        asm/rom3.o(.text);
        src/decompress.o(.text);
        asm/battle_1.o(.text);
        asm/battle_2.o(.text);
        src/battle_3.o(.text);
        src/battle_4.o(.text);
        asm/battle_4.o(.text);
        asm/battle_5.o(.text);
        asm/battle_controller_player.o(.text);
        asm/battle_7.o(.text);
        asm/battle_controller_opponent.o(.text);
        asm/battle_9.o(.text);
        asm/battle_controller_linkopponent.o(.text);
        src/pokemon_1.o(.text);
        asm/pokemon_1.o(.text);
        src/calculate_base_damage.o(.text);
        src/pokemon_2.o(.text);
        asm/pokemon_2.o(.text);
        asm/pokemon_item_effect.o(.text);
        src/pokemon_3.o(.text);
        asm/pokemon_3.o(.text);
        src/trig.o(.text);
        src/rng.o(.text);
        src/util.o(.text);
        src/blend_palette.o(.text);
        asm/daycare.o(.text);
        asm/egg_hatch.o(.text);
        asm/battle_interface.o(.text);
        asm/smokescreen.o(.text);
        asm/pokeball.o(.text);
        src/load_save.o(.text);
        asm/load_save.o(.text);
        asm/trade.o(.text);
        asm/berry_blender.o(.text);
        src/play_time.o(.text);
        src/new_game.o(.text);
        asm/rom4.o(.text);
        asm/fieldmap.o(.text);
        asm/metatile_behavior.o(.text);
        asm/field_camera.o(.text);
        asm/field_door.o(.text);
        asm/field_player_avatar.o(.text);
        src/field_map_obj.o(.text);
        asm/field_ground_effect.o(.text);
        asm/map_obj_8097404.o(.text);
        asm/field_message_box.o(.text);
        asm/map_obj_lock.o(.text);
        src/text_window.o(.text);
        src/script.o(.text);
        asm/scrcmd.o(.text);
        asm/field_control_avatar.o(.text);
        src/event_data.o(.text);
        asm/coord_event_weather.o(.text);
        asm/field_tasks.o(.text);
        asm/clock.o(.text);
        asm/reset_rtc_screen.o(.text);
        src/start_menu.o(.text);
        asm/start_menu.o(.text);
        asm/tileset.o(.text);
        src/palette.o(.text);
        src/sound.o(.text);
        asm/battle_anim.o(.text);
        asm/rom_80A5C6C.o(.text);
        src/task.o(.text);
        asm/reshow_battle_screen.o(.text);
        asm/battle_anim_80A9C70.o(.text);
        asm/title_screen.o(.text);
        asm/field_screen.o(.text);
        asm/battle_setup.o(.text);
        asm/cable_club.o(.text);
        asm/trainer_see.o(.text);
        asm/fldeff_emotion.o(.text);
        asm/wild_encounter.o(.text);
        asm/field_effect.o(.text);
        asm/unknown_task.o(.text);
        asm/option_menu.o(.text);
        asm/pokedex.o(.text);
        asm/trainer_card.o(.text);
        asm/pokemon_storage_system.o(.text);
        asm/pokemon_icon.o(.text);
        asm/script_movement.o(.text);
        asm/fldeff_cut.o(.text);
        asm/mail_data.o(.text);
        asm/map_name_popup.o(.text);
        asm/item_menu_icons.o(.text);
        asm/battle_anim_80D51AC.o(.text);
        src/item.o(.text);
        asm/item.o(.text);
        asm/contest.o(.text);
        asm/shop.o(.text);
        src/berry.o(.text);
        asm/script_menu.o(.text);
        asm/naming_screen.o(.text);
        src/money.o(.text);
        asm/money.o(.text);
        asm/contest_effect.o(.text);
        asm/record_mixing.o(.text);
        asm/secret_base.o(.text);
        asm/tv.o(.text);
        asm/contest_link_80F57C4.o(.text);
        asm/script_pokemon_util_80F87D8.o(.text);
        asm/field_poison.o(.text);
        src/pokemon_size_record.o(.text);
        asm/fldeff_80F9BCC.o(.text);
        asm/truck_scene.o(.text);
        asm/porthole.o(.text);
        asm/rotating_gate.o(.text);
        src/safari_zone.o(.text);
        asm/contest_link_80FC4F4.o(.text);
        asm/item_use.o(.text);
        asm/battle_anim_80FE840.o(.text);
        asm/bike.o(.text);
        asm/easy_chat.o(.text);
        asm/mon_markings.o(.text);
        asm/mauville_old_man.o(.text);
        asm/mail.o(.text);
        asm/menu_helpers.o(.text);
        asm/dewford_trend.o(.text);
        asm/heal_location.o(.text);
        asm/region_map.o(.text);
        asm/cute_sketch.o(.text);
        asm/decoration.o(.text);
        asm/slot_machine.o(.text);
        asm/contest_painting.o(.text);
        src/battle_ai.o(.text);
        asm/trader.o(.text);
        asm/starter_choose.o(.text);
        asm/wallclock.o(.text);
        asm/rom6.o(.text);
        asm/battle_records.o(.text);
        asm/pokedex_area_screen.o(.text);
        asm/evolution_scene.o(.text);
        asm/roulette.o(.text);
        asm/pokedex_cry_screen.o(.text);
        src/coins.o(.text);
        asm/coins.o(.text);
        asm/landmark.o(.text);
        asm/fldeff_strength.o(.text);
        asm/battle_transition.o(.text);
        asm/battle_controller_linkpartner.o(.text);
        asm/battle_message.o(.text);
        asm/cable_car.o(.text);
        asm/math_util.o(.text);
        asm/roulette_util.o(.text);
        asm/cable_car_util.o(.text);
        src/save.o(.text);
        asm/save.o(.text);
        asm/mystery_event_script.o(.text);
        asm/field_effect_helpers.o(.text);
        asm/contest_ai.o(.text);
        asm/battle_anim_sound_tasks.o(.text);
        asm/battle_controller_safari.o(.text);
        asm/fldeff_sweetscent.o(.text);
        asm/battle_anim_815A0D4.o(.text);
        asm/learn_move.o(.text);
        asm/fldeff_softboiled.o(.text);
        asm/decoration_inventory.o(.text);
        asm/roamer.o(.text);
        asm/battle_tower.o(.text);
        asm/use_pokeblock.o(.text);
        asm/battle_controller_wally.o(.text);
        asm/player_pc.o(.text);
        asm/intro.o(.text);
        src/reset_save_heap.o(.text);
        asm/field_region_map.o(.text);
        asm/battle_anim_8170478.o(.text);
        asm/hall_of_fame.o(.text);
        asm/credits.o(.text);
        src/lottery_corner.o(.text);
        asm/diploma.o(.text);
        asm/berry_tag_screen.o(.text);
        asm/mystery_event_menu.o(.text);
        asm/save_failed_screen.o(.text);
        asm/braille_puzzles.o(.text);
        asm/pokeblock_feed.o(.text);
        asm/clear_save_data_screen.o(.text);
        asm/intro_credits_graphics.o(.text);
        asm/evolution_graphics.o(.text);
        asm/bard_music.o(.text);
        asm/fldeff_teleport.o(.text);
        asm/battle_link_817C95C.o(.text);
        asm/pokemon_animation.o(.text);
        asm/recorded_battle.o(.text);
        asm/battle_controller_recorded_opponent.o(.text);
        asm/battle_controller_recorded_player.o(.text);
<<<<<<< HEAD
        asm/battle_dome_cards.o(.text);
        src/lilycove_lady.o(.text);
=======
        src/battle_dome_cards.o(.text);
>>>>>>> e7f91c65
        asm/lilycove_lady.o(.text);
        asm/battle_frontier_1.o(.text);
        asm/new_menu_helpers.o(.text);
        asm/menu.o(.text);
        asm/battle_frontier_2.o(.text);
        asm/item_menu.o(.text);
        asm/list_menu.o(.text);
        asm/menu_indicators.o(.text);
        asm/unk_text_util.o(.text);
        asm/save_location.o(.text);
        asm/item_icon.o(.text);
        asm/party_menu.o(.text);
        asm/battle_tent.o(.text);
        asm/unk_text_util_2.o(.text);
        src/multiboot.o(.text);
        asm/unk_81BAD84.o(.text);
        asm/battle_controller_player_partner.o(.text);
        asm/fldeff_groundshake.o(.text);
        asm/fossil_specials.o(.text);
        asm/berry_fix_program.o(.text);
        asm/pokemon_summary_screen.o(.text);
        asm/pokenav.o(.text);
        asm/rayquaza_scene.o(.text);
        asm/walda_phrase.o(.text);
        asm/contest_link_81D9DE4.o(.text);
        asm/trainer_rematch.o(.text);
        asm/unk_sprite_file.o(.text);
        asm/unk_transition.o(.text);
        asm/unk_transition_2.o(.text);
        asm/international_string_util.o(.text);
    } =0

    script_data :
    ALIGN(4)
    {
        data/event_scripts.o(script_data);
        data/battle_anim_scripts.o(script_data);
        data/battle_scripts_1.o(script_data);
        data/field_effect_scripts.o(script_data);
        data/battle_scripts_2.o(script_data);
        data/battle_ai_scripts.o(script_data);
        data/contest_ai_scripts.o(script_data);
        data/script_funcs.o(script_data);
    } =0

    lib_text :
    ALIGN(4)
    {
        asm/libgcnmultiboot.o(.text);
        asm/m4a_1.o(.text);
        src/m4a_2.o(.text);
        asm/m4a_3.o(.text);
        src/m4a_4.o(.text);
        src/agb_flash.o(.text);
        src/agb_flash_1m.o(.text);
        src/agb_flash_mx.o(.text);
        src/siirtc.o(.text);
        asm/librfu.o(.text);
        asm/libagbsyscall.o(.text);
        tools/agbcc/lib/libgcc.a:_call_via_rX.o(.text);
        tools/agbcc/lib/libgcc.a:_divdi3.o(.text);
        tools/agbcc/lib/libgcc.a:_divsi3.o(.text);
        tools/agbcc/lib/libgcc.a:_dvmd_tls.o(.text);
        tools/agbcc/lib/libgcc.a:_fixunsdfsi.o(.text);
        tools/agbcc/lib/libgcc.a:_fixunssfsi.o(.text);
        tools/agbcc/lib/libgcc.a:_modsi3.o(.text);
        tools/agbcc/lib/libgcc.a:_muldi3.o(.text);
        tools/agbcc/lib/libgcc.a:_udivdi3.o(.text);
        tools/agbcc/lib/libgcc.a:_udivsi3.o(.text);
        tools/agbcc/lib/libgcc.a:_umodsi3.o(.text);
        tools/agbcc/lib/libgcc.a:dp-bit.o(.text);
        tools/agbcc/lib/libgcc.a:fp-bit.o(.text);
        tools/agbcc/lib/libgcc.a:_lshrdi3.o(.text);
        tools/agbcc/lib/libgcc.a:_negdi2.o(.text);
        src/libc.o(.text);
    } =0

    .rodata :
    ALIGN(4)
    {
        src/main.o(.rodata);
        src/bg.o(.rodata);
        src/window.o(.rodata);
        src/text.o(.rodata);
        src/sprite.o(.rodata);
        data/io_reg.o(.rodata);
        src/string_util.o(.rodata);
        data/link.o(.rodata);
        src/rtc.o(.rodata);
        data/data2b.o(.rodata);
        src/battle_4.o(.rodata);
        data/battle_4.o(.rodata);
        data/battle_controller_player.o(.rodata);
        data/data2b_2.o(.rodata);
        data/battle_controller_opponent.o(.rodata);
        data/battle_controller_link_opponent.o(.rodata);
        data/data2c.o(.rodata);
        src/trig.o(.rodata);
        src/util.o(.rodata);
        data/data3.o(.rodata);
        data/field_map_obj.o(.rodata);
        data/data3.o(.rodata_b);
        src/berry.o(.rodata);
        data/data3_a1.o(.rodata);
        src/pokemon_size_record.o(.rodata)
        data/data3b.o(.rodata);
        src/battle_ai.o(.rodata);
        data/data4.o(.rodata);
        data/battle_controller_link_partner.o(.rodata);
        data/battle_message.o(.rodata);
        data/cable_car.o(.rodata);
        data/save.o(.rodata);
        data/field_effect_helpers.o(.rodata);
        data/contest_ai.o(.rodata);
        data/battle_controller_safari.o(.rodata);
        data/rom_8158B30.o(.rodata);
        data/battle_controller_wally.o(.rodata);
        data/player_pc.o(.rodata);
        data/intro.o(.rodata);
        data/field_region_map.o(.rodata);
        data/battle_anim_8170478.o(.rodata);
        data/hall_of_fame.o(.rodata);
        data/credits.o(.rodata);
        src/lottery_corner.o(.rodata);
        data/diploma.o(.rodata);
        data/strings.o(.rodata);
        data/berry_tag_screen.o(.rodata);
        data/mystery_event_menu.o(.rodata);
        data/save_failed_screen.o(.rodata);
        data/braille_puzzles.o(.rodata);
        data/pokeblock_feed.o(.rodata);
        data/clear_save_data_screen.o(.rodata);
        data/intro_credits_graphics.o(.rodata);
        data/evolution_graphics.o(.rodata);
        data/bard_music.o(.rodata);
        data/data_860A4AC.o(.rodata);
        data/battle_controller_recorded_opponent.o(.rodata);
        data/battle_controller_recorded_player.o(.rodata);
<<<<<<< HEAD
        data/data_emerald.o(.rodata.deleteme);
        src/lilycove_lady.o(.rodata);
=======
        src/battle_dome_cards.o(.rodata);
>>>>>>> e7f91c65
        data/data_emerald.o(.rodata);
        data/battle_controller_player_partner.o(.rodata);
        data/data_emerald2.o(.rodata);
        data/fonts.o(.rodata);
        data/mystery_event_msg.o(.rodata);
        src/m4a_tables.o(.rodata);
        data/sound_data.o(.rodata);
    } =0

    lib_rodata :
    SUBALIGN(4)
    {
        src/agb_flash.o(.rodata);
        src/agb_flash_1m.o(.rodata);
        src/agb_flash_mx.o(.rodata);
        src/agb_flash_le.o(.rodata);
        src/siirtc.o(.rodata);
        data/librfu_rodata.o(.rodata);
        tools/agbcc/lib/libgcc.a:_divdi3.o(.rodata);
        tools/agbcc/lib/libgcc.a:_udivdi3.o(.rodata);
    } =0

    other_data :
    ALIGN(4)
    {
        data/unknown_serial_data.o(.rodata);
        data/multiboot_berry_glitch_fix.o(.rodata);
        data/multiboot_pokemon_colosseum.o(.rodata);
    } =0

    gap1 :
    {
        gap1_start = ABSOLUTE(.);
        BYTE(0x00)
        . = 0x8B00000 - gap1_start;
    } =0

    anim_mon_front_pic_data :
    ALIGN(4)
    {
        data/anim_mon_front_pics.o(anim_mon_front_pic_data);
    } =0

    gap2 :
    {
        gap2_start = ABSOLUTE(.);
        BYTE(0x00)
        . = 0x8C00000 - gap2_start;
    } =0

    gfx_data :
    ALIGN(4)
    {
        data/graphics.o(gfx_data);
    } =0

    /* Discard everything not specifically mentioned above. */
    /DISCARD/ :
    {
        *(*);
    }
}<|MERGE_RESOLUTION|>--- conflicted
+++ resolved
@@ -239,13 +239,8 @@
         asm/recorded_battle.o(.text);
         asm/battle_controller_recorded_opponent.o(.text);
         asm/battle_controller_recorded_player.o(.text);
-<<<<<<< HEAD
-        asm/battle_dome_cards.o(.text);
+        src/battle_dome_cards.o(.text);
         src/lilycove_lady.o(.text);
-=======
-        src/battle_dome_cards.o(.text);
->>>>>>> e7f91c65
-        asm/lilycove_lady.o(.text);
         asm/battle_frontier_1.o(.text);
         asm/new_menu_helpers.o(.text);
         asm/menu.o(.text);
@@ -383,12 +378,8 @@
         data/data_860A4AC.o(.rodata);
         data/battle_controller_recorded_opponent.o(.rodata);
         data/battle_controller_recorded_player.o(.rodata);
-<<<<<<< HEAD
-        data/data_emerald.o(.rodata.deleteme);
+        src/battle_dome_cards.o(.rodata);
         src/lilycove_lady.o(.rodata);
-=======
-        src/battle_dome_cards.o(.rodata);
->>>>>>> e7f91c65
         data/data_emerald.o(.rodata);
         data/battle_controller_player_partner.o(.rodata);
         data/data_emerald2.o(.rodata);
