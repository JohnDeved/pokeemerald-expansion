--- conflicted
+++ resolved
@@ -3452,13 +3452,8 @@
 sub_808C3A4: @ 808C3A4
 	push {r4,lr}
 	adds r4, r0, 0
-<<<<<<< HEAD
-	bl script_env_2_enable
+	bl ScriptContext2_Enable
 	ldr r1, =gPlayerAvatar
-=======
-	bl ScriptContext2_Enable
-	ldr r1, =gUnknown_02037590
->>>>>>> 78009a83
 	movs r0, 0x1
 	strb r0, [r1, 0x6]
 	ldrh r0, [r4, 0x8]
@@ -3877,13 +3872,8 @@
 	lsrs r1, 24
 	adds r0, r5, 0
 	bl FieldObjectSetSpecialAnim
-<<<<<<< HEAD
-	bl script_env_2_disable
+	bl ScriptContext2_Disable
 	ldr r1, =gPlayerAvatar
-=======
-	bl ScriptContext2_Disable
-	ldr r1, =gUnknown_02037590
->>>>>>> 78009a83
 	movs r0, 0
 	strb r0, [r1, 0x6]
 	ldr r0, =sub_808C5D0
@@ -4092,13 +4082,8 @@
 fish0: @ 808C8F8
 	push {r4,lr}
 	adds r4, r0, 0
-<<<<<<< HEAD
-	bl script_env_2_enable
+	bl ScriptContext2_Enable
 	ldr r1, =gPlayerAvatar
-=======
-	bl ScriptContext2_Enable
-	ldr r1, =gUnknown_02037590
->>>>>>> 78009a83
 	movs r0, 0x1
 	strb r0, [r1, 0x6]
 	ldrh r0, [r4, 0x8]
