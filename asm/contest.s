	.include "asm/macros.inc"
	.include "constants/constants.inc"

	.syntax unified

	.text

<<<<<<< HEAD
	thumb_func_start TaskDummy1
TaskDummy1: @ 80D7668
	bx lr
	thumb_func_end TaskDummy1

	thumb_func_start ResetLinkContestBoolean
ResetLinkContestBoolean: @ 80D766C
	ldr r1, =gUnknown_02039F2A
	movs r0, 0
	strb r0, [r1]
	bx lr
	.pool
	thumb_func_end ResetLinkContestBoolean

	thumb_func_start sub_80D7678
sub_80D7678: @ 80D7678
	push {r4,lr}
	movs r0, 0
	movs r1, 0x40
	bl SetGpuReg
	movs r0, 0x50
	movs r1, 0
	bl SetGpuReg
	movs r0, 0x52
	movs r1, 0
	bl SetGpuReg
	movs r0, 0x54
	movs r1, 0
	bl SetGpuReg
	ldr r4, =0x00003f3f
	movs r0, 0x48
	adds r1, r4, 0
	bl SetGpuReg
	movs r0, 0x4A
	adds r1, r4, 0
	bl SetGpuReg
	movs r1, 0xFE
	lsls r1, 7
	movs r0, 0
	bl SetGpuRegBits
	ldr r0, =gBattle_BG0_X
	movs r1, 0
	strh r1, [r0]
	ldr r0, =gBattle_BG0_Y
	strh r1, [r0]
	ldr r0, =gBattle_BG1_X
	strh r1, [r0]
	ldr r0, =gBattle_BG1_Y
	strh r1, [r0]
	ldr r0, =gBattle_BG2_X
	strh r1, [r0]
	ldr r0, =gBattle_BG2_Y
	strh r1, [r0]
	ldr r0, =gBattle_BG3_X
	strh r1, [r0]
	ldr r0, =gBattle_BG3_Y
	strh r1, [r0]
	ldr r0, =gBattle_WIN0H
	strh r1, [r0]
	ldr r0, =gBattle_WIN0V
	strh r1, [r0]
	ldr r0, =gBattle_WIN1H
	strh r1, [r0]
	ldr r0, =gBattle_WIN1V
	strh r1, [r0]
	pop {r4}
	pop {r0}
	bx r0
	.pool
	thumb_func_end sub_80D7678

	thumb_func_start LoadContestBgAfterMoveAnim
LoadContestBgAfterMoveAnim: @ 80D7724
	push {r4,r5,lr}
	ldr r0, =gUnknown_08C17AB0
	movs r1, 0xC0
	lsls r1, 19
	bl LZDecompressVram
	ldr r0, =gUnknown_08C1850C
	ldr r1, =0x06002000
	bl LZDecompressVram
	ldr r1, =gUnknown_08C16FA8
	movs r0, 0x3
	movs r2, 0
	movs r3, 0
	bl CopyToBgTilemapBuffer
	movs r0, 0x3
	bl CopyBgTilemapBufferToVram
	ldr r0, =gUnknown_08C16E90
	movs r2, 0x80
	lsls r2, 2
	movs r1, 0
	bl LoadCompressedPalette
	bl sub_80D782C
	movs r4, 0
	movs r5, 0xA0
_080D775E:
	ldr r0, =0x0201a004
	adds r0, r5, r0
	ldr r1, =gUnknown_02039F26
	adds r1, r4, r1
	ldrb r1, [r1]
	adds r1, 0x5
	lsls r1, 4
	movs r2, 0x20
	bl LoadPalette
	adds r5, 0x20
	adds r4, 0x1
	cmp r4, 0x3
	ble _080D775E
	pop {r4,r5}
	pop {r0}
	bx r0
	.pool
	thumb_func_end LoadContestBgAfterMoveAnim

	thumb_func_start sub_80D779C
sub_80D779C: @ 80D779C
	push {r4,lr}
	movs r0, 0
	bl ResetBgsAndClearDma3BusyFlags
	ldr r1, =gUnknown_08587F34
	movs r0, 0
	movs r2, 0x4
	bl InitBgsFromTemplates
	movs r0, 0x3
	movs r1, 0x6
	movs r2, 0x1
	bl SetBgAttribute
	movs r4, 0
_080D77BA:
	lsls r0, r4, 24
	lsrs r0, 24
	ldr r1, =gContestResources
	ldr r1, [r1]
	lsls r2, r4, 2
	adds r1, 0x24
	adds r1, r2
	ldr r1, [r1]
	bl SetBgTilemapBuffer
	adds r4, 0x1
	cmp r4, 0x3
	ble _080D77BA
	pop {r4}
	pop {r0}
	bx r0
	.pool
	thumb_func_end sub_80D779C

	thumb_func_start sub_80D77E4
sub_80D77E4: @ 80D77E4
	push {lr}
	ldr r0, =gUnknown_08587F44
	bl InitWindows
	bl DeactivateAllTextPrinters
	ldr r0, =gUnknown_02039F2A
	ldrb r1, [r0]
	movs r0, 0x1
	ands r0, r1
	cmp r0, 0
	beq _080D7818
	ldr r2, =gTextFlags
	ldrb r1, [r2]
	movs r0, 0x2
	negs r0, r0
	ands r0, r1
	strb r0, [r2]
	b _080D7822
	.pool
_080D7818:
	ldr r0, =gTextFlags
	ldrb r1, [r0]
	movs r2, 0x1
	orrs r1, r2
	strb r1, [r0]
_080D7822:
	pop {r0}
	bx r0
	.pool
	thumb_func_end sub_80D77E4

	thumb_func_start sub_80D782C
sub_80D782C: @ 80D782C
	push {r4,r5,lr}
	ldr r0, =gUnknown_08587C30
	movs r1, 0xF0
	movs r2, 0x20
	bl LoadPalette
	movs r0, 0
	movs r1, 0
	movs r2, 0x2
	bl FillPalette
	movs r5, 0xA
	movs r4, 0xFA
	lsls r4, 16
_080D7848:
	lsrs r1, r4, 16
	ldr r0, =gPlttBufferUnfaded + 0x1E2
	movs r2, 0x2
	bl LoadPalette
	movs r0, 0x80
	lsls r0, 9
	adds r4, r0
	adds r5, 0x1
	cmp r5, 0xD
	ble _080D7848
	ldr r0, =0x00007e3f
	movs r1, 0xF3
	movs r2, 0x2
	bl FillPalette
	pop {r4,r5}
	pop {r0}
	bx r0
	.pool
	thumb_func_end sub_80D782C

	thumb_func_start sub_80D787C
sub_80D787C: @ 80D787C
	push {r4-r7,lr}
	ldr r4, =gContestResources
	ldr r0, [r4]
	ldr r0, [r0]
	movs r1, 0
	movs r2, 0x5C
	bl memset
	movs r5, 0
	movs r2, 0xFF
_080D7890:
	ldr r0, [r4]
	ldr r1, [r0]
	adds r1, 0x2
	adds r1, r5
	ldrb r0, [r1]
	orrs r0, r2
	strb r0, [r1]
	adds r5, 0x1
	cmp r5, 0x3
	ble _080D7890
	movs r4, 0
	ldr r6, =gContestResources
	movs r5, 0x3
_080D78AA:
	ldr r0, [r6]
	ldr r0, [r0, 0x4]
	adds r0, r4, r0
	movs r1, 0
	movs r2, 0x1C
	bl memset
	adds r4, 0x1C
	subs r5, 0x1
	cmp r5, 0
	bge _080D78AA
	ldr r4, =gContestResources
	movs r7, 0x4
	negs r7, r7
	movs r6, 0xFF
	movs r3, 0
	movs r5, 0x3
_080D78CC:
	ldr r0, [r4]
	ldr r1, [r0, 0x4]
	adds r1, r3, r1
	ldrb r2, [r1, 0xB]
	adds r0, r7, 0
	ands r0, r2
	strb r0, [r1, 0xB]
	ldr r0, [r4]
	ldr r1, [r0, 0x4]
	adds r1, r3, r1
	ldrb r0, [r1, 0x13]
	orrs r0, r6
	strb r0, [r1, 0x13]
	ldr r0, [r4]
	ldr r1, [r0, 0x4]
	adds r1, r3, r1
	ldrb r0, [r1, 0x14]
	orrs r0, r6
	strb r0, [r1, 0x14]
	adds r3, 0x1C
	subs r5, 0x1
	cmp r5, 0
	bge _080D78CC
	ldr r4, =gContestResources
	ldr r0, [r4]
	ldr r0, [r0, 0x8]
	movs r1, 0
	movs r2, 0x14
	bl memset
	ldr r0, [r4]
	ldr r0, [r0, 0xC]
	movs r1, 0
	movs r2, 0x44
	bl memset
	ldr r2, [r4]
	ldr r1, [r2, 0x10]
	movs r0, 0
	str r0, [r1]
	ldr r0, [r2, 0x14]
	movs r1, 0
	movs r2, 0x10
	bl memset
	ldr r0, =gUnknown_02039F2A
	ldrb r1, [r0]
	movs r0, 0x1
	ands r0, r1
	cmp r0, 0
	bne _080D7938
	movs r0, 0
	bl sub_80DCE58
_080D7938:
	movs r5, 0
	adds r2, r4, 0
	movs r6, 0xFF
	movs r3, 0
	ldr r4, =gUnknown_02039F26
_080D7942:
	ldr r0, [r2]
	ldr r1, [r0, 0x4]
	adds r1, r3, r1
	ldrb r0, [r1, 0x19]
	orrs r0, r6
	strb r0, [r1, 0x19]
	ldr r0, [r2]
	ldr r1, [r0]
	adds r1, 0x14
	adds r1, r5
	adds r0, r5, r4
	ldrb r0, [r0]
	strb r0, [r1]
	adds r3, 0x1C
	adds r5, 0x1
	cmp r5, 0x3
	ble _080D7942
	bl sub_80DD590
	ldr r0, =gContestResources
	ldr r0, [r0]
	ldr r0, [r0, 0x1C]
	movs r1, 0
	movs r2, 0x40
	bl memset
	pop {r4-r7}
	pop {r0}
	bx r0
	.pool
	thumb_func_end sub_80D787C

	thumb_func_start sub_80D7988
sub_80D7988: @ 80D7988
	push {r4,r5,lr}
	ldr r4, =gContestResources
	movs r0, 0x40
	bl AllocZeroed
	str r0, [r4]
	movs r0, 0x5C
	bl AllocZeroed
	ldr r1, [r4]
	str r0, [r1]
	movs r0, 0x70
	bl AllocZeroed
	ldr r1, [r4]
	str r0, [r1, 0x4]
	movs r0, 0x14
	bl AllocZeroed
	ldr r1, [r4]
	str r0, [r1, 0x8]
	movs r0, 0x44
	bl AllocZeroed
	ldr r1, [r4]
	str r0, [r1, 0xC]
	movs r0, 0x10
	bl AllocZeroed
	ldr r1, [r4]
	str r0, [r1, 0x10]
	movs r0, 0x10
	bl AllocZeroed
	ldr r1, [r4]
	str r0, [r1, 0x14]
	movs r0, 0x14
	bl AllocZeroed
	ldr r1, [r4]
	str r0, [r1, 0x18]
	movs r0, 0x40
	bl AllocZeroed
	ldr r1, [r4]
	str r0, [r1, 0x1C]
	movs r0, 0xC
	bl AllocZeroed
	ldr r1, [r4]
	str r0, [r1, 0x20]
	movs r5, 0x80
	lsls r5, 5
	adds r0, r5, 0
	bl AllocZeroed
	ldr r1, [r4]
	str r0, [r1, 0x24]
	adds r0, r5, 0
	bl AllocZeroed
	ldr r1, [r4]
	str r0, [r1, 0x28]
	adds r0, r5, 0
	bl AllocZeroed
	ldr r1, [r4]
	str r0, [r1, 0x2C]
	adds r0, r5, 0
	bl AllocZeroed
	ldr r1, [r4]
	str r0, [r1, 0x30]
	movs r5, 0x80
	lsls r5, 4
	adds r0, r5, 0
	bl AllocZeroed
	ldr r1, [r4]
	str r0, [r1, 0x34]
	adds r0, r5, 0
	bl AllocZeroed
	ldr r1, [r4]
	str r0, [r1, 0x38]
	movs r0, 0x80
	lsls r0, 6
	bl AllocZeroed
	ldr r2, [r4]
	str r0, [r2, 0x3C]
	ldr r1, =gUnknown_0202305C
	str r0, [r1]
	ldr r1, =gUnknown_02023060
	ldr r0, [r2, 0x28]
	str r0, [r1]
	pop {r4,r5}
	pop {r0}
	bx r0
	.pool
	thumb_func_end sub_80D7988

	thumb_func_start sub_80D7A5C
sub_80D7A5C: @ 80D7A5C
	push {r4,r5,lr}
	ldr r5, =gContestResources
	ldr r0, [r5]
	ldr r0, [r0]
	bl Free
	ldr r0, [r5]
	movs r4, 0
	str r4, [r0]
	ldr r0, [r0, 0x4]
	bl Free
	ldr r0, [r5]
	str r4, [r0, 0x4]
	ldr r0, [r0, 0x8]
	bl Free
	ldr r0, [r5]
	str r4, [r0, 0x8]
	ldr r0, [r0, 0xC]
	bl Free
	ldr r0, [r5]
	str r4, [r0, 0xC]
	ldr r0, [r0, 0x10]
	bl Free
	ldr r0, [r5]
	str r4, [r0, 0x10]
	ldr r0, [r0, 0x14]
	bl Free
	ldr r0, [r5]
	str r4, [r0, 0x14]
	ldr r0, [r0, 0x18]
	bl Free
	ldr r0, [r5]
	str r4, [r0, 0x18]
	ldr r0, [r0, 0x1C]
	bl Free
	ldr r0, [r5]
	str r4, [r0, 0x1C]
	ldr r0, [r0, 0x20]
	bl Free
	ldr r0, [r5]
	str r4, [r0, 0x20]
	ldr r0, [r0, 0x24]
	bl Free
	ldr r0, [r5]
	str r4, [r0, 0x24]
	ldr r0, [r0, 0x28]
	bl Free
	ldr r0, [r5]
	str r4, [r0, 0x28]
	ldr r0, [r0, 0x2C]
	bl Free
	ldr r0, [r5]
	str r4, [r0, 0x2C]
	ldr r0, [r0, 0x30]
	bl Free
	ldr r0, [r5]
	str r4, [r0, 0x30]
	ldr r0, [r0, 0x34]
	bl Free
	ldr r0, [r5]
	str r4, [r0, 0x34]
	ldr r0, [r0, 0x38]
	bl Free
	ldr r0, [r5]
	str r4, [r0, 0x38]
	ldr r0, [r0, 0x3C]
	bl Free
	ldr r0, [r5]
	str r4, [r0, 0x3C]
	bl Free
	str r4, [r5]
	ldr r0, =gUnknown_0202305C
	str r4, [r0]
	ldr r0, =gUnknown_02023060
	str r4, [r0]
	pop {r4,r5}
	pop {r0}
	bx r0
	.pool
	thumb_func_end sub_80D7A5C

	thumb_func_start sub_80D7B24
sub_80D7B24: @ 80D7B24
	push {r4-r6,lr}
	ldr r0, =gMain
	movs r1, 0x87
	lsls r1, 3
	adds r6, r0, r1
	ldrb r5, [r6]
	cmp r5, 0x1
	beq _080D7BD4
	cmp r5, 0x1
	bgt _080D7B44
	cmp r5, 0
	beq _080D7B4E
	b _080D7C56
	.pool
_080D7B44:
	cmp r5, 0x2
	beq _080D7BDA
	cmp r5, 0x3
	beq _080D7C04
	b _080D7C56
_080D7B4E:
	ldr r0, =gUnknown_02039F38
	strb r5, [r0]
	bl sub_80D7988
	bl AllocateMonSpritesGfx
	ldr r4, =gMonSpritesGfxPtr
	ldr r0, [r4]
	ldr r0, [r0]
	bl Free
	ldr r0, [r4]
	str r5, [r0]
	movs r0, 0x80
	lsls r0, 7
	bl AllocZeroed
	ldr r1, [r4]
	str r0, [r1]
	movs r0, 0
	bl SetVBlankCallback
	bl sub_80D779C
	bl sub_80D77E4
	bl sub_80D7678
	bl ScanlineEffect_Clear
	bl ResetPaletteFade
	ldr r2, =gPaletteFade
	ldrb r0, [r2, 0x8]
	movs r1, 0x80
	orrs r0, r1
	strb r0, [r2, 0x8]
	bl ResetSpriteData
	bl ResetTasks
	bl FreeAllSpritePalettes
	ldr r1, =gReservedSpritePaletteCount
	movs r0, 0x4
	strb r0, [r1]
	ldr r0, =0x02000000
	movs r1, 0xD0
	lsls r1, 9
	adds r0, r1
	strb r5, [r0]
	bl ClearBattleMonForms
	bl sub_80D787C
	b _080D7BF6
	.pool
_080D7BD4:
	movs r0, 0x2
	strb r0, [r6]
	b _080D7C56
_080D7BDA:
	ldr r4, =gContestResources
	ldr r0, [r4]
	ldr r0, [r0]
	adds r0, 0x59
	bl sub_80D7E44
	lsls r0, 24
	cmp r0, 0
	beq _080D7C56
	ldr r0, [r4]
	ldr r0, [r0]
	adds r0, 0x59
	movs r1, 0
	strb r1, [r0]
_080D7BF6:
	ldrb r0, [r6]
	adds r0, 0x1
	strb r0, [r6]
	b _080D7C56
	.pool
_080D7C04:
	bl sub_80DE224
	ldr r0, =gBattle_BG1_X
	movs r1, 0
	strh r1, [r0]
	ldr r0, =gBattle_BG1_Y
	strh r1, [r0]
	movs r0, 0x2
	bl BeginFastPaletteFade
	ldr r2, =gPaletteFade
	ldrb r1, [r2, 0x8]
	movs r0, 0x7F
	ands r0, r1
	strb r0, [r2, 0x8]
	ldr r0, =vblank_cb_battle
	bl SetVBlankCallback
	ldr r0, =sub_80D7C7C
	movs r1, 0xA
	bl CreateTask
	ldr r1, =gContestResources
	ldr r1, [r1]
	ldr r1, [r1]
	strb r0, [r1, 0x8]
	ldr r0, =sub_80D823C
	bl SetMainCallback2
	ldr r0, =gUnknown_02039F2A
	ldrb r1, [r0]
	movs r0, 0x2
	ands r0, r1
	cmp r0, 0
	beq _080D7C56
	bl sub_800E0E8
	movs r0, 0x8
	movs r1, 0x8
	bl CreateWirelessStatusIndicatorSprite
_080D7C56:
	pop {r4-r6}
	pop {r0}
	bx r0
	.pool
	thumb_func_end sub_80D7B24

	thumb_func_start sub_80D7C7C
sub_80D7C7C: @ 80D7C7C
	push {lr}
	lsls r0, 24
	lsrs r3, r0, 24
	ldr r0, =gPaletteFade
	ldrb r1, [r0, 0x7]
	movs r0, 0x80
	ands r0, r1
	lsls r0, 24
	lsrs r2, r0, 24
	cmp r2, 0
	bne _080D7CA2
	ldr r0, =gTasks
	lsls r1, r3, 2
	adds r1, r3
	lsls r1, 3
	adds r1, r0
	strh r2, [r1, 0x8]
	ldr r0, =sub_80D7CB4
	str r0, [r1]
_080D7CA2:
	pop {r0}
	bx r0
	.pool
	thumb_func_end sub_80D7C7C

	thumb_func_start sub_80D7CB4
sub_80D7CB4: @ 80D7CB4
	push {r4-r6,lr}
	lsls r0, 24
	lsrs r5, r0, 24
	ldr r0, =gUnknown_02039F2A
	ldrb r1, [r0]
	movs r0, 0x1
	ands r0, r1
	cmp r0, 0
	beq _080D7D90
	movs r0, 0x2
	ands r0, r1
	cmp r0, 0
	beq _080D7D3A
	ldr r2, =gTasks
	lsls r1, r5, 2
	adds r0, r1, r5
	lsls r0, 3
	adds r4, r0, r2
	movs r2, 0x8
	ldrsh r0, [r4, r2]
	adds r6, r1, 0
	cmp r0, 0x1
	beq _080D7D04
	cmp r0, 0x1
	bgt _080D7CF4
	cmp r0, 0
	beq _080D7CFA
	b _080D7D3A
	.pool
_080D7CF4:
	cmp r0, 0x2
	beq _080D7D28
	b _080D7D3A
_080D7CFA:
	bl sub_80DBF68
	ldrh r0, [r4, 0x8]
	adds r0, 0x1
	strh r0, [r4, 0x8]
_080D7D04:
	bl sub_800A520
	lsls r0, 24
	cmp r0, 0
	beq _080D7D9E
	bl sub_800ADF8
	ldr r0, =gTasks
	adds r1, r6, r5
	lsls r1, 3
	adds r1, r0
	ldrh r0, [r1, 0x8]
	adds r0, 0x1
	strh r0, [r1, 0x8]
	b _080D7D9E
	.pool
_080D7D28:
	bl sub_800A520
	lsls r0, 24
	lsrs r0, 24
	cmp r0, 0x1
	bne _080D7D9E
	ldrh r0, [r4, 0x8]
	adds r0, 0x1
	strh r0, [r4, 0x8]
_080D7D3A:
	ldr r2, =gPaletteFade
	ldrb r1, [r2, 0x7]
	movs r0, 0x80
	ands r0, r1
	lsls r0, 24
	lsrs r4, r0, 24
	cmp r4, 0
	bne _080D7D9E
	ldrb r1, [r2, 0x8]
	movs r0, 0x7F
	ands r0, r1
	strb r0, [r2, 0x8]
	ldr r0, =gUnknown_02039F2A
	ldrb r1, [r0]
	movs r0, 0x2
	ands r0, r1
	cmp r0, 0
	bne _080D7D62
	bl sub_80DBF68
_080D7D62:
	ldr r0, =sub_80D7DAC
	movs r1, 0
	bl CreateTask
	ldr r1, =gTasks
	lsls r0, r5, 2
	adds r0, r5
	lsls r0, 3
	adds r0, r1
	strh r4, [r0, 0x8]
	ldr r1, =TaskDummy1
	str r1, [r0]
	b _080D7D9E
	.pool
_080D7D90:
	ldr r0, =gTasks
	lsls r1, r5, 2
	adds r1, r5
	lsls r1, 3
	adds r1, r0
	ldr r0, =sub_80D80C8
	str r0, [r1]
_080D7D9E:
	pop {r4-r6}
	pop {r0}
	bx r0
	.pool
	thumb_func_end sub_80D7CB4

	thumb_func_start sub_80D7DAC
sub_80D7DAC: @ 80D7DAC
	push {lr}
	lsls r0, 24
	lsrs r0, 24
	ldr r1, =sub_80FC998
	ldr r2, =sub_80D7DC8
	bl SetTaskFuncWithFollowupFunc
	pop {r0}
	bx r0
	.pool
	thumb_func_end sub_80D7DAC

	thumb_func_start sub_80D7DC8
sub_80D7DC8: @ 80D7DC8
	lsls r0, 24
	lsrs r0, 24
	ldr r2, =gTasks
	lsls r1, r0, 2
	adds r1, r0
	lsls r1, 3
	adds r1, r2
	movs r0, 0x1
	strh r0, [r1, 0x8]
	ldr r0, =sub_80D7DE8
	str r0, [r1]
	bx lr
	.pool
	thumb_func_end sub_80D7DC8

	thumb_func_start sub_80D7DE8
sub_80D7DE8: @ 80D7DE8
	push {r4,r5,lr}
	lsls r0, 24
	lsrs r4, r0, 24
	ldr r5, =gTasks
	lsls r0, r4, 2
	adds r0, r4
	lsls r0, 3
	adds r0, r5
	ldrh r1, [r0, 0x8]
	subs r1, 0x1
	strh r1, [r0, 0x8]
	lsls r1, 16
	cmp r1, 0
	bgt _080D7E2A
	bl GetMultiplayerId
	adds r0, r4, 0
	bl DestroyTask
	ldr r0, =gContestResources
	ldr r0, [r0]
	ldr r0, [r0]
	ldrb r1, [r0, 0x8]
	lsls r0, r1, 2
	adds r0, r1
	lsls r0, 3
	adds r0, r5
	ldr r1, =sub_80D80C8
	str r1, [r0]
	ldr r1, =gRngValue
	ldr r0, =gUnknown_030060B8
	ldr r0, [r0]
	str r0, [r1]
_080D7E2A:
	pop {r4,r5}
	pop {r0}
	bx r0
	.pool
	thumb_func_end sub_80D7DE8

	thumb_func_start sub_80D7E44
sub_80D7E44: @ 80D7E44
	push {r4-r7,lr}
	mov r7, r10
	mov r6, r9
	mov r5, r8
	push {r5-r7}
	sub sp, 0x40
	mov r10, r0
	ldrb r0, [r0]
	cmp r0, 0x6
	bls _080D7E5A
	b _080D80A4
_080D7E5A:
	lsls r0, 2
	ldr r1, =_080D7E68
	adds r0, r1
	ldr r0, [r0]
	mov pc, r0
	.pool
	.align 2, 0
_080D7E68:
	.4byte _080D7E84
	.4byte _080D7EC8
	.4byte _080D7ED8
	.4byte _080D7F28
	.4byte _080D7F40
	.4byte _080D7F7C
	.4byte _080D8004
_080D7E84:
	ldr r2, =gPaletteFade
	ldrb r0, [r2, 0x8]
	movs r1, 0x80
	orrs r0, r1
	strb r0, [r2, 0x8]
	movs r1, 0xC0
	lsls r1, 19
	movs r4, 0x80
	lsls r4, 8
	movs r0, 0
	adds r2, r4, 0
	movs r3, 0x1
	bl RequestDma3Fill
	ldr r1, =0x06008000
	movs r0, 0
	adds r2, r4, 0
	movs r3, 0x1
	bl RequestDma3Fill
	ldr r1, =0x06010000
	movs r0, 0
	adds r2, r4, 0
	movs r3, 0x1
	bl RequestDma3Fill
	b _080D80AE
	.pool
_080D7EC8:
	ldr r0, =gUnknown_08C17AB0
	movs r1, 0xC0
	lsls r1, 19
	bl LZDecompressVram
	b _080D80AE
	.pool
_080D7ED8:
	ldr r0, =gUnknown_08C1850C
	ldr r4, =0x06002000
	adds r1, r4, 0
	bl LZDecompressVram
	ldr r3, =0x02018000
	movs r5, 0x80
	lsls r5, 6
	ldr r1, =0x040000d4
	ldr r6, =0x84000400
	movs r2, 0x80
	lsls r2, 5
	movs r7, 0x84
	lsls r7, 24
_080D7EF4:
	str r4, [r1]
	str r3, [r1, 0x4]
	str r6, [r1, 0x8]
	ldr r0, [r1, 0x8]
	adds r4, r2
	adds r3, r2
	subs r5, r2
	cmp r5, r2
	bhi _080D7EF4
	str r4, [r1]
	str r3, [r1, 0x4]
	lsrs r0, r5, 2
	orrs r0, r7
	str r0, [r1, 0x8]
	ldr r0, [r1, 0x8]
	b _080D80AE
	.pool
_080D7F28:
	ldr r1, =gUnknown_08C16FA8
	movs r0, 0x3
	movs r2, 0
	movs r3, 0
	bl CopyToBgTilemapBuffer
	movs r0, 0x3
	bl CopyBgTilemapBufferToVram
	b _080D80AE
	.pool
_080D7F40:
	ldr r1, =gUnknown_08C17170
	movs r0, 0x2
	movs r2, 0
	movs r3, 0
	bl CopyToBgTilemapBuffer
	movs r0, 0x2
	bl CopyBgTilemapBufferToVram
	ldr r0, =gContestResources
	ldr r0, [r0]
	ldr r1, [r0, 0x2C]
	ldr r2, =0x0201aa04
	ldr r0, =0x040000d4
	str r1, [r0]
	str r2, [r0, 0x4]
	ldr r1, =0x84000200
	str r1, [r0, 0x8]
	ldr r0, [r0, 0x8]
	b _080D80AE
	.pool
_080D7F7C:
	ldr r0, =gUnknown_08C16E90
	movs r2, 0x80
	lsls r2, 2
	movs r1, 0
	bl LoadCompressedPalette
	ldr r5, =gPlttBufferUnfaded + 0x100
	ldr r6, =0x04000008
	adds r0, r5, 0
	mov r1, sp
	adds r2, r6, 0
	bl CpuSet
	ldr r0, =gUnknown_02039F25
	mov r9, r0
	ldrb r0, [r0]
	adds r0, 0x5
	lsls r0, 5
	ldr r1, =0xffffff00
	adds r1, r5
	mov r8, r1
	add r0, r8
	add r4, sp, 0x20
	adds r1, r4, 0
	adds r2, r6, 0
	bl CpuSet
	adds r0, r4, 0
	adds r1, r5, 0
	adds r2, r6, 0
	bl CpuSet
	mov r2, r9
	ldrb r1, [r2]
	adds r1, 0x5
	lsls r1, 5
	add r1, r8
	mov r0, sp
	adds r2, r6, 0
	bl CpuSet
	ldr r1, =0x0201a004
	ldr r0, =0x040000d4
	mov r2, r8
	str r2, [r0]
	str r1, [r0, 0x4]
	ldr r1, =0x84000080
	str r1, [r0, 0x8]
	ldr r0, [r0, 0x8]
	bl sub_80D782C
	b _080D80AE
	.pool
_080D8004:
	bl sub_80DD04C
	bl sub_80DBF90
	bl sub_80DB2BC
	bl sub_80DB120
	ldr r1, =gContestResources
	ldr r1, [r1]
	ldr r1, [r1]
	movs r4, 0
	strb r0, [r1, 0x12]
	bl sub_80DC2BC
	bl sub_80DC4F0
	bl sub_80DC594
	bl sub_80DC5E8
	bl sub_80DC7EC
	ldr r1, =gBattlerPositions
	strb r4, [r1]
	movs r0, 0x1
	strb r0, [r1, 0x1]
	movs r3, 0x3
	strb r3, [r1, 0x2]
	movs r2, 0x2
	strb r2, [r1, 0x3]
	ldr r0, =gBattleTypeFlags
	str r4, [r0]
	ldr r4, =gBattlerAttacker
	strb r2, [r4]
	ldr r0, =gBattlerTarget
	strb r3, [r0]
	bl sub_80DB0C4
	ldr r2, =gBattlerSpriteIds
	ldrb r1, [r4]
	adds r1, r2
	strb r0, [r1]
	bl sub_80DEA20
	movs r0, 0x3
	bl CopyBgTilemapBufferToVram
	movs r0, 0x2
	bl CopyBgTilemapBufferToVram
	movs r0, 0x1
	bl CopyBgTilemapBufferToVram
	movs r0, 0x3
	bl ShowBg
	movs r0, 0x2
	bl ShowBg
	movs r0, 0
	bl ShowBg
	movs r0, 0x1
	bl ShowBg
	b _080D80AE
	.pool
_080D80A4:
	movs r0, 0
	mov r1, r10
	strb r0, [r1]
	movs r0, 0x1
	b _080D80B8
_080D80AE:
	mov r2, r10
	ldrb r0, [r2]
	adds r0, 0x1
	strb r0, [r2]
	movs r0, 0
_080D80B8:
	add sp, 0x40
	pop {r3-r5}
	mov r8, r3
	mov r9, r4
	mov r10, r5
	pop {r4-r7}
	pop {r1}
	bx r1
	thumb_func_end sub_80D7E44

	thumb_func_start sub_80D80C8
sub_80D80C8: @ 80D80C8
	push {lr}
	lsls r0, 24
	lsrs r3, r0, 24
	ldr r1, =gPaletteFade
	ldrb r2, [r1, 0x8]
	movs r0, 0x7F
	ands r0, r2
	strb r0, [r1, 0x8]
	ldrb r1, [r1, 0x7]
	movs r0, 0x80
	ands r0, r1
	lsls r0, 24
	lsrs r2, r0, 24
	cmp r2, 0
	bne _080D80F8
	ldr r0, =gTasks
	lsls r1, r3, 2
	adds r1, r3
	lsls r1, 3
	adds r1, r0
	strh r2, [r1, 0x8]
	strh r2, [r1, 0xA]
	ldr r0, =sub_80D8108
	str r0, [r1]
_080D80F8:
	pop {r0}
	bx r0
	.pool
	thumb_func_end sub_80D80C8

	thumb_func_start sub_80D8108
sub_80D8108: @ 80D8108
	push {r4,r5,lr}
	sub sp, 0x4
	lsls r0, 24
	lsrs r5, r0, 24
	ldr r1, =gTasks
	lsls r0, r5, 2
	adds r0, r5
	lsls r0, 3
	adds r0, r1
	movs r2, 0x8
	ldrsh r0, [r0, r2]
	adds r2, r1, 0
	cmp r0, 0x4
	bhi _080D8208
	lsls r0, 2
	ldr r1, =_080D8138
	adds r0, r1
	ldr r0, [r0]
	mov pc, r0
	.pool
	.align 2, 0
_080D8138:
	.4byte _080D814C
	.4byte _080D8176
	.4byte _080D8194
	.4byte _080D81B0
	.4byte _080D8208
_080D814C:
	lsls r0, r5, 2
	adds r0, r5
	lsls r0, 3
	adds r4, r0, r2
	ldrh r0, [r4, 0xA]
	adds r1, r0, 0x1
	strh r1, [r4, 0xA]
	lsls r0, 16
	asrs r0, 16
	cmp r0, 0x3C
	ble _080D822C
	movs r0, 0
	strh r0, [r4, 0xA]
	movs r0, 0x61
	movs r1, 0
	bl PlaySE12WithPanning
	ldrh r0, [r4, 0x8]
	adds r0, 0x1
	strh r0, [r4, 0x8]
	b _080D822C
_080D8176:
	ldr r1, =gBattle_BG1_Y
	ldrh r0, [r1]
	adds r0, 0x7
	strh r0, [r1]
	lsls r0, 16
	asrs r0, 16
	cmp r0, 0xA0
	ble _080D822C
	lsls r0, r5, 2
	adds r0, r5
	lsls r0, 3
	adds r0, r2
	b _080D81FA
	.pool
_080D8194:
	bl sub_80DE350
	ldr r0, =gTasks
	lsls r1, r5, 2
	adds r1, r5
	lsls r1, 3
	adds r1, r0
	ldrh r0, [r1, 0x8]
	adds r0, 0x1
	strh r0, [r1, 0x8]
	b _080D822C
	.pool
_080D81B0:
	movs r0, 0x8
	bl GetGpuReg
	mov r1, sp
	strh r0, [r1]
	movs r0, 0xC
	bl GetGpuReg
	mov r4, sp
	adds r4, 0x2
	strh r0, [r4]
	mov r3, sp
	ldrb r2, [r3]
	movs r1, 0x4
	negs r1, r1
	adds r0, r1, 0
	ands r0, r2
	strb r0, [r3]
	ldrb r0, [r4]
	ands r1, r0
	strb r1, [r4]
	mov r0, sp
	ldrh r1, [r0]
	movs r0, 0x8
	bl SetGpuReg
	ldrh r1, [r4]
	movs r0, 0xC
	bl SetGpuReg
	bl sub_80DDB0C
	ldr r1, =gTasks
	lsls r0, r5, 2
	adds r0, r5
	lsls r0, 3
	adds r0, r1
_080D81FA:
	ldrh r1, [r0, 0x8]
	adds r1, 0x1
	strh r1, [r0, 0x8]
	b _080D822C
	.pool
_080D8208:
	ldr r0, =gContestResources
	ldr r0, [r0]
	ldr r0, [r0]
	ldrb r1, [r0, 0x6]
	movs r0, 0x40
	ands r0, r1
	lsls r0, 24
	lsrs r1, r0, 24
	cmp r1, 0
	bne _080D822C
	lsls r0, r5, 2
	adds r0, r5
	lsls r0, 3
	adds r0, r2
	strh r1, [r0, 0x8]
	strh r1, [r0, 0xA]
	ldr r1, =sub_80D833C
	str r1, [r0]
_080D822C:
	add sp, 0x4
	pop {r4,r5}
	pop {r0}
	bx r0
	.pool
	thumb_func_end sub_80D8108

	thumb_func_start sub_80D823C
sub_80D823C: @ 80D823C
	push {r4,r5,lr}
	bl AnimateSprites
	bl RunTasks
	bl BuildOamBuffer
	bl UpdatePaletteFade
	movs r4, 0
_080D8250:
	ldr r5, =gUnknown_02039F38
	ldrb r0, [r5]
	asrs r0, r4
	movs r1, 0x1
	ands r0, r1
	cmp r0, 0
	beq _080D8266
	lsls r0, r4, 24
	lsrs r0, 24
	bl CopyBgTilemapBufferToVram
_080D8266:
	adds r4, 0x1
	cmp r4, 0x3
	ble _080D8250
	movs r0, 0
	strb r0, [r5]
	pop {r4,r5}
	pop {r0}
	bx r0
	.pool
	thumb_func_end sub_80D823C

	thumb_func_start vblank_cb_battle
vblank_cb_battle: @ 80D827C
	push {lr}
	ldr r0, =gBattle_BG0_X
	ldrh r1, [r0]
	movs r0, 0x10
	bl SetGpuReg
	ldr r0, =gBattle_BG0_Y
	ldrh r1, [r0]
	movs r0, 0x12
	bl SetGpuReg
	ldr r0, =gBattle_BG1_X
	ldrh r1, [r0]
	movs r0, 0x14
	bl SetGpuReg
	ldr r0, =gBattle_BG1_Y
	ldrh r1, [r0]
	movs r0, 0x16
	bl SetGpuReg
	ldr r0, =gBattle_BG2_X
	ldrh r1, [r0]
	movs r0, 0x18
	bl SetGpuReg
	ldr r0, =gBattle_BG2_Y
	ldrh r1, [r0]
	movs r0, 0x1A
	bl SetGpuReg
	ldr r0, =gBattle_BG3_X
	ldrh r1, [r0]
	movs r0, 0x1C
	bl SetGpuReg
	ldr r0, =gBattle_BG3_Y
	ldrh r1, [r0]
	movs r0, 0x1E
	bl SetGpuReg
	ldr r0, =gBattle_WIN0H
	ldrh r1, [r0]
	movs r0, 0x40
	bl SetGpuReg
	ldr r0, =gBattle_WIN0V
	ldrh r1, [r0]
	movs r0, 0x44
	bl SetGpuReg
	ldr r0, =gBattle_WIN1H
	ldrh r1, [r0]
	movs r0, 0x42
	bl SetGpuReg
	ldr r0, =gBattle_WIN1V
	ldrh r1, [r0]
	movs r0, 0x46
	bl SetGpuReg
	bl TransferPlttBuffer
	bl LoadOam
	bl ProcessSpriteCopyRequests
	bl ScanlineEffect_InitHBlankDmaTransfer
	pop {r0}
	bx r0
	.pool
	thumb_func_end vblank_cb_battle

	thumb_func_start sub_80D833C
sub_80D833C: @ 80D833C
	push {r4,r5,lr}
	lsls r0, 24
	lsrs r5, r0, 24
	ldr r1, =gTasks
	lsls r0, r5, 2
	adds r0, r5
	lsls r0, 3
	adds r4, r0, r1
	movs r0, 0x8
	ldrsh r1, [r4, r0]
	cmp r1, 0
	bne _080D840C
	ldr r0, =gBattle_BG0_Y
	strh r1, [r0]
	ldr r0, =gBattle_BG2_Y
	strh r1, [r0]
	bl sub_80DCD48
	ldr r1, =gPlttBufferUnfaded
	ldr r2, =0x0201a204
	ldr r0, =0x040000d4
	str r1, [r0]
	str r2, [r0, 0x4]
	ldr r1, =0x84000100
	str r1, [r0, 0x8]
	ldr r0, [r0, 0x8]
	ldr r0, =gStringVar1
	ldr r1, =gContestResources
	ldr r1, [r1]
	ldr r1, [r1]
	ldrb r1, [r1, 0x1]
	adds r1, 0x1
	movs r2, 0
	movs r3, 0x1
	bl ConvertIntToDecimalStringN
	ldr r0, =gUnknown_02039F25
	ldrb r0, [r0]
	bl sub_80DBCA8
	lsls r0, 24
	cmp r0, 0
	bne _080D83CC
	ldr r0, =gDisplayedStringBattle
	ldr r1, =gText_0827D507
	bl StringCopy
	b _080D83D4
	.pool
_080D83CC:
	ldr r0, =gDisplayedStringBattle
	ldr r1, =gText_0827D531
	bl StringCopy
_080D83D4:
	bl sub_80DB89C
	ldr r4, =gStringVar4
	ldr r1, =gDisplayedStringBattle
	adds r0, r4, 0
	bl StringExpandPlaceholders
	adds r0, r4, 0
	movs r1, 0x1
	bl sub_80DEC30
	ldr r1, =gTasks
	lsls r0, r5, 2
	adds r0, r5
	lsls r0, 3
	adds r0, r1
	ldrh r1, [r0, 0x8]
	adds r1, 0x1
	strh r1, [r0, 0x8]
	b _080D841A
	.pool
_080D840C:
	bl sub_80DED4C
	cmp r0, 0
	bne _080D841A
	strh r0, [r4, 0x8]
	ldr r0, =sub_80D8424
	str r0, [r4]
_080D841A:
	pop {r4,r5}
	pop {r0}
	bx r0
	.pool
	thumb_func_end sub_80D833C

	thumb_func_start sub_80D8424
sub_80D8424: @ 80D8424
	push {r4,r5,lr}
	lsls r0, 24
	lsrs r4, r0, 24
	adds r5, r4, 0
	ldr r0, =gMain
	ldrh r1, [r0, 0x2E]
	movs r0, 0x1
	ands r0, r1
	cmp r0, 0
	bne _080D843C
	cmp r1, 0x2
	bne _080D8482
_080D843C:
	movs r0, 0x5
	bl PlaySE
	ldr r0, =gUnknown_02039F25
	ldrb r0, [r0]
	bl sub_80DBCA8
	lsls r0, 24
	cmp r0, 0
	bne _080D8474
	movs r0, 0x1
	bl sub_80DC490
	ldr r0, =gTasks
	lsls r1, r4, 2
	adds r1, r4
	lsls r1, 3
	adds r1, r0
	ldr r0, =sub_80D8490
	b _080D8480
	.pool
_080D8474:
	ldr r0, =gTasks
	lsls r1, r5, 2
	adds r1, r5
	lsls r1, 3
	adds r1, r0
	ldr r0, =sub_80D8894
_080D8480:
	str r0, [r1]
_080D8482:
	pop {r4,r5}
	pop {r0}
	bx r0
	.pool
	thumb_func_end sub_80D8424

	thumb_func_start sub_80D8490
sub_80D8490: @ 80D8490
	push {r4-r7,lr}
	mov r7, r10
	mov r6, r9
	mov r5, r8
	push {r5-r7}
	sub sp, 0x24
	lsls r0, 24
	lsrs r0, 24
	mov r9, r0
	ldr r0, =gBattle_BG0_Y
	movs r1, 0xA0
	strh r1, [r0]
	ldr r0, =gBattle_BG2_Y
	strh r1, [r0]
	movs r6, 0
	ldr r0, =gUnknown_02039F25
	mov r8, r0
	ldr r2, =gUnknown_02039E00 + 30
	mov r10, r2
	ldr r7, =gContestResources
_080D84B8:
	lsls r1, r6, 1
	mov r0, r8
	ldrb r2, [r0]
	lsls r0, r2, 6
	adds r1, r0
	add r1, r10
	ldrh r4, [r1]
	add r5, sp, 0x4
	ldr r0, [r7]
	ldr r1, [r0, 0x4]
	lsls r0, r2, 3
	subs r0, r2
	lsls r0, 2
	adds r0, r1
	ldrh r0, [r0, 0x8]
	cmp r0, 0
	beq _080D853C
	adds r0, r2, 0
	bl sub_80DE1E8
	lsls r0, 24
	cmp r0, 0
	beq _080D853C
	ldr r0, [r7]
	mov r2, r8
	ldrb r1, [r2]
	ldr r2, [r0, 0x4]
	lsls r0, r1, 3
	subs r0, r1
	lsls r0, 2
	adds r0, r2
	ldrh r0, [r0, 0x8]
	adds r1, r4, 0
	bl AreMovesContestCombo
	lsls r0, 24
	cmp r0, 0
	beq _080D853C
	ldr r0, [r7]
	mov r2, r8
	ldrb r1, [r2]
	ldr r2, [r0, 0x4]
	lsls r0, r1, 3
	subs r0, r1
	lsls r0, 2
	adds r0, r2
	ldrb r1, [r0, 0x15]
	movs r0, 0x10
	ands r0, r1
	cmp r0, 0
	beq _080D853C
	add r0, sp, 0x4
	ldr r1, =gText_ColorLightShadowDarkGrey
	b _080D8566
	.pool
_080D853C:
	cmp r4, 0
	beq _080D856C
	ldr r0, [r7]
	mov r2, r8
	ldrb r1, [r2]
	ldr r2, [r0, 0x4]
	lsls r0, r1, 3
	subs r0, r1
	lsls r0, 2
	adds r0, r2
	ldrh r0, [r0, 0x8]
	cmp r0, r4
	bne _080D856C
	ldr r0, =gContestMoves
	lsls r1, r4, 3
	adds r1, r0
	ldrb r0, [r1]
	cmp r0, 0x3
	beq _080D856C
	add r0, sp, 0x4
	ldr r1, =gText_ColorBlue
_080D8566:
	bl StringCopy
	adds r5, r0, 0
_080D856C:
	movs r0, 0xD
	adds r1, r4, 0
	muls r1, r0
	ldr r0, =gMoveNames
	adds r1, r0
	adds r0, r5, 0
	bl StringCopy
	adds r4, r6, 0x5
	lsls r0, r4, 24
	lsrs r0, 24
	movs r1, 0
	bl FillWindowPixelBuffer
	movs r0, 0x7
	str r0, [sp]
	adds r0, r4, 0
	add r1, sp, 0x4
	movs r2, 0x5
	movs r3, 0x1
	bl sub_80DEBD0
	adds r0, r6, 0x1
	lsls r0, 24
	lsrs r6, r0, 24
	cmp r6, 0x3
	bls _080D84B8
	ldr r4, =gContestResources
	ldr r0, [r4]
	ldr r0, [r0]
	ldrb r0, [r0]
	lsls r0, 24
	asrs r0, 24
	bl sub_80D880C
	ldr r2, =gUnknown_02039E00
	ldr r0, [r4]
	ldr r0, [r0]
	ldrb r1, [r0]
	lsls r1, 1
	ldr r0, =gUnknown_02039F25
	ldrb r0, [r0]
	lsls r0, 6
	adds r1, r0
	adds r2, 0x1E
	adds r1, r2
	ldrh r0, [r1]
	bl prints_contest_move_description
	ldr r1, =gTasks
	mov r2, r9
	lsls r0, r2, 2
	add r0, r9
	lsls r0, 3
	adds r0, r1
	ldr r1, =sub_80D8610
	str r1, [r0]
	add sp, 0x24
	pop {r3-r5}
	mov r8, r3
	mov r9, r4
	mov r10, r5
	pop {r4-r7}
	pop {r0}
	bx r0
	.pool
	thumb_func_end sub_80D8490

	thumb_func_start sub_80D8610
sub_80D8610: @ 80D8610
	push {r4-r7,lr}
	lsls r0, 24
	lsrs r7, r0, 24
	movs r6, 0
	ldr r3, =gMain
	ldr r1, =gUnknown_02039E00
	ldr r0, =gUnknown_02039F25
	ldrb r0, [r0]
	lsls r0, 6
	adds r1, 0x1E
	adds r1, r0, r1
	movs r2, 0x3
_080D8628:
	ldrh r0, [r1]
	cmp r0, 0
	beq _080D8634
	adds r0, r6, 0x1
	lsls r0, 24
	lsrs r6, r0, 24
_080D8634:
	adds r1, 0x2
	subs r2, 0x1
	cmp r2, 0
	bge _080D8628
	ldrh r0, [r3, 0x2E]
	movs r5, 0x1
	ands r5, r0
	cmp r5, 0
	beq _080D8670
	movs r0, 0x5
	bl PlaySE
	ldr r0, =gTasks
	lsls r1, r7, 2
	adds r1, r7
	lsls r1, 3
	adds r1, r0
	ldr r0, =sub_80D8894
	str r0, [r1]
	b _080D87FA
	.pool
_080D8670:
	ldrh r0, [r3, 0x30]
	cmp r0, 0x20
	bne _080D8678
	b _080D87FA
_080D8678:
	cmp r0, 0x20
	bgt _080D8682
	cmp r0, 0x2
	beq _080D868E
	b _080D87FA
_080D8682:
	cmp r0, 0x40
	beq _080D8730
	cmp r0, 0x80
	bne _080D868C
	b _080D879C
_080D868C:
	b _080D87FA
_080D868E:
	movs r0, 0x5
	bl PlaySE
	movs r0, 0
	bl sub_80DC490
	ldr r0, =gStringVar1
	ldr r1, =gContestResources
	ldr r1, [r1]
	ldr r1, [r1]
	ldrb r1, [r1, 0x1]
	adds r1, 0x1
	movs r2, 0
	movs r3, 0x1
	bl ConvertIntToDecimalStringN
	ldr r0, =gUnknown_02039F25
	ldrb r0, [r0]
	bl sub_80DBCA8
	lsls r0, 24
	cmp r0, 0
	bne _080D86DC
	ldr r0, =gDisplayedStringBattle
	ldr r1, =gText_0827D507
	bl StringCopy
	b _080D86E4
	.pool
_080D86DC:
	ldr r0, =gDisplayedStringBattle
	ldr r1, =gText_0827D531
	bl StringCopy
_080D86E4:
	bl sub_80DB89C
	ldr r4, =gStringVar4
	ldr r1, =gDisplayedStringBattle
	adds r0, r4, 0
	bl StringExpandPlaceholders
	adds r0, r4, 0
	movs r1, 0
	bl sub_80DEC30
	ldr r0, =gBattle_BG0_Y
	movs r1, 0
	strh r1, [r0]
	ldr r0, =gBattle_BG2_Y
	strh r1, [r0]
	ldr r1, =gTasks
	lsls r0, r7, 2
	adds r0, r7
	lsls r0, 3
	adds r0, r1
	ldr r1, =sub_80D8424
	str r1, [r0]
	b _080D87FA
	.pool
_080D8730:
	ldr r4, =gContestResources
	ldr r0, [r4]
	ldr r0, [r0]
	ldrb r0, [r0]
	lsls r0, 24
	asrs r0, 24
	bl sub_80D883C
	ldr r0, [r4]
	ldr r1, [r0]
	ldrb r0, [r1]
	cmp r0, 0
	bne _080D8754
	subs r0, r6, 0x1
	b _080D8756
	.pool
_080D8754:
	subs r0, 0x1
_080D8756:
	strb r0, [r1]
	ldr r4, =gContestResources
	ldr r0, [r4]
	ldr r0, [r0]
	ldrb r0, [r0]
	lsls r0, 24
	asrs r0, 24
	bl sub_80D880C
	ldr r2, =gUnknown_02039E00
	ldr r0, [r4]
	ldr r0, [r0]
	ldrb r1, [r0]
	lsls r1, 1
	ldr r0, =gUnknown_02039F25
	ldrb r0, [r0]
	lsls r0, 6
	adds r1, r0
	adds r2, 0x1E
	adds r1, r2
	ldrh r0, [r1]
	bl prints_contest_move_description
	cmp r6, 0x1
	bls _080D87FA
	movs r0, 0x5
	bl PlaySE
	b _080D87FA
	.pool
_080D879C:
	ldr r4, =gContestResources
	ldr r0, [r4]
	ldr r0, [r0]
	ldrb r0, [r0]
	lsls r0, 24
	asrs r0, 24
	bl sub_80D883C
	ldr r0, [r4]
	ldr r1, [r0]
	ldrb r2, [r1]
	subs r0, r6, 0x1
	cmp r2, r0
	bne _080D87C0
	strb r5, [r1]
	b _080D87C4
	.pool
_080D87C0:
	adds r0, r2, 0x1
	strb r0, [r1]
_080D87C4:
	ldr r4, =gContestResources
	ldr r0, [r4]
	ldr r0, [r0]
	ldrb r0, [r0]
	lsls r0, 24
	asrs r0, 24
	bl sub_80D880C
	ldr r2, =gUnknown_02039E00
	ldr r0, [r4]
	ldr r0, [r0]
	ldrb r1, [r0]
	lsls r1, 1
	ldr r0, =gUnknown_02039F25
	ldrb r0, [r0]
	lsls r0, 6
	adds r1, r0
	adds r2, 0x1E
	adds r1, r2
	ldrh r0, [r1]
	bl prints_contest_move_description
	cmp r6, 0x1
	bls _080D87FA
	movs r0, 0x5
	bl PlaySE
_080D87FA:
	pop {r4-r7}
	pop {r0}
	bx r0
	.pool
	thumb_func_end sub_80D8610

	thumb_func_start sub_80D880C
sub_80D880C: @ 80D880C
	push {lr}
	sub sp, 0x10
	adds r3, r0, 0
	lsls r3, 25
	movs r0, 0xF8
	lsls r0, 21
	adds r3, r0
	lsrs r3, 24
	movs r0, 0x2
	str r0, [sp]
	str r0, [sp, 0x4]
	movs r0, 0x11
	str r0, [sp, 0x8]
	movs r0, 0x1
	str r0, [sp, 0xC]
	movs r0, 0x2
	movs r1, 0x37
	movs r2, 0
	bl sub_80DECB8
	add sp, 0x10
	pop {r0}
	bx r0
	thumb_func_end sub_80D880C

	thumb_func_start sub_80D883C
sub_80D883C: @ 80D883C
	push {r4-r6,lr}
	mov r6, r8
	push {r6}
	sub sp, 0x10
	adds r4, r0, 0
	lsls r4, 24
	asrs r4, 23
	adds r3, r4, 0
	adds r3, 0x1F
	lsls r3, 24
	lsrs r3, 24
	movs r0, 0x2
	mov r8, r0
	str r0, [sp]
	movs r5, 0x1
	str r5, [sp, 0x4]
	movs r6, 0x11
	str r6, [sp, 0x8]
	str r5, [sp, 0xC]
	movs r1, 0xB
	movs r2, 0
	bl sub_80DECB8
	adds r4, 0x20
	lsls r4, 24
	lsrs r4, 24
	mov r0, r8
	str r0, [sp]
	str r5, [sp, 0x4]
	str r6, [sp, 0x8]
	str r5, [sp, 0xC]
	movs r0, 0x2
	movs r1, 0xB
	movs r2, 0
	adds r3, r4, 0
	bl sub_80DECB8
	add sp, 0x10
	pop {r3}
	mov r8, r3
	pop {r4-r6}
	pop {r0}
	bx r0
	thumb_func_end sub_80D883C

	thumb_func_start sub_80D8894
sub_80D8894: @ 80D8894
	push {r4,r5,lr}
	lsls r0, 24
	lsrs r5, r0, 24
	ldr r0, =gUnknown_02039F2A
	ldrb r1, [r0]
	movs r0, 0x1
	ands r0, r1
	cmp r0, 0
	beq _080D890C
	ldr r4, =gUnknown_02039F25
	ldrb r0, [r4]
	bl sub_80DB8B8
	ldr r1, =gContestResources
	ldr r1, [r1]
	ldrb r2, [r4]
	ldr r3, [r1, 0x4]
	lsls r1, r2, 3
	subs r1, r2
	lsls r1, 2
	adds r1, r3
	strh r0, [r1, 0x6]
	ldr r4, =sub_80FC9F8
	adds r0, r4, 0
	movs r1, 0
	bl CreateTask
	lsls r0, 24
	lsrs r0, 24
	ldr r2, =sub_80D892C
	adds r1, r4, 0
	bl SetTaskFuncWithFollowupFunc
	ldr r1, =gTasks
	lsls r0, r5, 2
	adds r0, r5
	lsls r0, 3
	adds r0, r1
	ldr r1, =TaskDummy1
	str r1, [r0]
	bl sub_80DBF68
	movs r0, 0
	bl sub_80DC490
	b _080D891E
	.pool
_080D890C:
	bl sub_80DB918
	ldr r0, =gTasks
	lsls r1, r5, 2
	adds r1, r5
	lsls r1, 3
	adds r1, r0
	ldr r0, =sub_80D895C
	str r0, [r1]
_080D891E:
	pop {r4,r5}
	pop {r0}
	bx r0
	.pool
	thumb_func_end sub_80D8894

	thumb_func_start sub_80D892C
sub_80D892C: @ 80D892C
	push {lr}
	lsls r0, 24
	lsrs r0, 24
	bl DestroyTask
	ldr r2, =gTasks
	ldr r0, =gContestResources
	ldr r0, [r0]
	ldr r0, [r0]
	ldrb r1, [r0, 0x8]
	lsls r0, r1, 2
	adds r0, r1
	lsls r0, 3
	adds r0, r2
	ldr r1, =sub_80D895C
	str r1, [r0]
	pop {r0}
	bx r0
	.pool
	thumb_func_end sub_80D892C

	thumb_func_start sub_80D895C
sub_80D895C: @ 80D895C
	push {r4-r7,lr}
	lsls r0, 24
	lsrs r7, r0, 24
	bl sub_80DB89C
	ldr r0, =gBattle_BG0_Y
	movs r1, 0
	strh r1, [r0]
	ldr r0, =gBattle_BG2_Y
	strh r1, [r0]
	movs r0, 0
	bl sub_80DC490
	movs r6, 0
	movs r5, 0xA0
	lsls r5, 19
_080D897C:
	lsrs r4, r5, 24
	adds r0, r4, 0
	movs r1, 0
	bl FillWindowPixelBuffer
	adds r0, r4, 0
	bl PutWindowTilemap
	adds r0, r4, 0
	movs r1, 0x2
	bl CopyWindowToVram
	movs r0, 0x80
	lsls r0, 17
	adds r5, r0
	adds r6, 0x1
	cmp r6, 0x3
	ble _080D897C
	movs r0, 0
	bl sub_80DED60
	ldr r1, =gPlttBufferFaded
	ldr r0, =0x0201a604
	movs r2, 0x80
	lsls r2, 3
	ldr r4, =0x040000d4
	str r1, [r4]
	str r0, [r4, 0x4]
	lsrs r1, r2, 2
	movs r3, 0x84
	lsls r3, 24
	orrs r1, r3
	str r1, [r4, 0x8]
	ldr r1, [r4, 0x8]
	ldr r1, =0xfffffc00
	adds r0, r1
	movs r1, 0
	bl LoadPalette
	ldr r1, =gTasks
	lsls r0, r7, 2
	adds r0, r7
	lsls r0, 3
	adds r0, r1
	movs r1, 0
	strh r1, [r0, 0x8]
	strh r1, [r0, 0xA]
	ldr r1, =sub_80D8A04
	str r1, [r0]
	pop {r4-r7}
	pop {r0}
	bx r0
	.pool
	thumb_func_end sub_80D895C

	thumb_func_start sub_80D8A04
sub_80D8A04: @ 80D8A04
	push {r4,lr}
	lsls r0, 24
	lsrs r0, 24
	ldr r2, =gTasks
	lsls r1, r0, 2
	adds r1, r0
	lsls r1, 3
	adds r4, r1, r2
	ldrh r0, [r4, 0x8]
	adds r0, 0x1
	strh r0, [r4, 0x8]
	lsls r0, 16
	asrs r0, 16
	cmp r0, 0x2
	ble _080D8A42
	movs r0, 0
	strh r0, [r4, 0x8]
	ldrh r0, [r4, 0xA]
	adds r0, 0x1
	strh r0, [r4, 0xA]
	lsls r0, 16
	asrs r0, 16
	cmp r0, 0x2
	bne _080D8A42
	bl sub_80DDBE8
	movs r0, 0x1
	bl sub_80DE69C
	ldr r0, =sub_80D8A50
	str r0, [r4]
_080D8A42:
	pop {r4}
	pop {r0}
	bx r0
	.pool
	thumb_func_end sub_80D8A04

	thumb_func_start sub_80D8A50
sub_80D8A50: @ 80D8A50
	push {lr}
	lsls r0, 24
	lsrs r2, r0, 24
	ldr r0, =gContestResources
	ldr r0, [r0]
	ldr r0, [r0]
	ldrh r1, [r0, 0x6]
	movs r0, 0x90
	lsls r0, 2
	ands r0, r1
	cmp r0, 0
	bne _080D8A76
	ldr r0, =gTasks
	lsls r1, r2, 2
	adds r1, r2
	lsls r1, 3
	adds r1, r0
	ldr r0, =sub_80D8A88
	str r0, [r1]
_080D8A76:
	pop {r0}
	bx r0
	.pool
	thumb_func_end sub_80D8A50

	thumb_func_start sub_80D8A88
sub_80D8A88: @ 80D8A88
	push {r4-r7,lr}
	lsls r0, 24
	lsrs r6, r0, 24
	ldr r0, =gTasks
	lsls r3, r6, 2
	adds r1, r3, r6
	lsls r1, 3
	adds r1, r0
	ldrh r0, [r1, 0x8]
	adds r0, 0x1
	strh r0, [r1, 0x8]
	lsls r0, 16
	asrs r0, 16
	cmp r0, 0x13
	ble _080D8B18
	ldr r2, =gContestResources
	ldr r0, [r2]
	ldr r1, [r0]
	movs r0, 0
	strb r0, [r1, 0x10]
	ldr r0, [r2]
	ldr r1, [r0]
	ldr r0, =gRngValue
	ldr r0, [r0]
	str r0, [r1, 0x18]
	ldr r0, =gUnknown_02039F2A
	ldrb r1, [r0]
	movs r0, 0x1
	ands r0, r1
	adds r7, r3, 0
	cmp r0, 0
	beq _080D8B08
	bl sub_80DA8A4
	lsls r0, 24
	cmp r0, 0
	beq _080D8B08
	movs r4, 0
	ldr r1, =gUnknown_02039F30
	ldrb r0, [r1]
	cmp r0, 0x3
	bgt _080D8B08
	adds r5, r1, 0
_080D8ADE:
	ldrb r0, [r5]
	adds r0, r4
	lsls r0, 24
	lsrs r0, 24
	bl sub_80DB8B8
	ldr r1, =gContestResources
	ldr r1, [r1]
	ldrb r2, [r5]
	adds r2, r4
	ldr r3, [r1, 0x4]
	lsls r1, r2, 3
	subs r1, r2
	lsls r1, 2
	adds r1, r3
	strh r0, [r1, 0x6]
	adds r4, 0x1
	ldrb r0, [r5]
	adds r0, r4, r0
	cmp r0, 0x3
	ble _080D8ADE
_080D8B08:
	ldr r1, =gTasks
	adds r0, r7, r6
	lsls r0, 3
	adds r0, r1
	movs r1, 0
	strh r1, [r0, 0x8]
	ldr r1, =sub_80D8B38
	str r1, [r0]
_080D8B18:
	pop {r4-r7}
	pop {r0}
	bx r0
	.pool
	thumb_func_end sub_80D8A88

	thumb_func_start sub_80D8B38
sub_80D8B38: @ 80D8B38
	push {r4-r7,lr}
	mov r7, r10
	mov r6, r9
	mov r5, r8
	push {r5-r7}
	sub sp, 0x8
	lsls r0, 24
	lsrs r0, 24
	mov r8, r0
	ldr r2, =gContestResources
	ldr r0, [r2]
	ldr r0, [r0]
	ldrb r6, [r0, 0x11]
	ldr r1, =gTasks
	mov r3, r8
	lsls r0, r3, 2
	add r0, r8
	lsls r0, 3
	adds r0, r1
	movs r4, 0x8
	ldrsh r0, [r0, r4]
	mov r9, r2
	adds r4, r1, 0
	cmp r0, 0x3B
	bls _080D8B6E
	bl _080DA100
_080D8B6E:
	lsls r0, 2
	ldr r1, =_080D8B84
	adds r0, r1
	ldr r0, [r0]
	mov pc, r0
	.pool
	.align 2, 0
_080D8B84:
	.4byte _080D8C74
	.4byte _080D8D30
	.4byte _080D8D56
	.4byte _080D8DC4
	.4byte _080D8E7C
	.4byte _080D8EC8
	.4byte _080D8F84
	.4byte _080D8FB8
	.4byte _080D9010
	.4byte _080D908C
	.4byte _080D9FC0
	.4byte _080D9FEC
	.4byte _080D9238
	.4byte _080D926C
	.4byte _080D9774
	.4byte _080D9864
	.4byte _080D98D4
	.4byte _080D9904
	.4byte _080D99EC
	.4byte _080D999E
	.4byte _080DA024
	.4byte _080DA0A0
	.4byte _080DA0C2
	.4byte _080D90B4
	.4byte _080D9180
	.4byte _080D9388
	.4byte _080D939E
	.4byte _080D947C
	.4byte _080D94A0
	.4byte _080D9508
	.4byte _080D95EC
	.4byte _080DA038
	.4byte _080DA080
	.4byte _080D9EBC
	.4byte _080D9F48
	.4byte _080D929A
	.4byte _080D92D0
	.4byte _080D92F6
	.4byte _080D9334
	.4byte _080D955C
	.4byte _080D95C4
	.4byte _080D9A2C
	.4byte _080DA100
	.4byte _080D9DAC
	.4byte _080DA100
	.4byte _080D9830
	.4byte _080D997C
	.4byte _080D921A
	.4byte _080D91A4
	.4byte _080D91F4
	.4byte _080D935C
	.4byte _080D9690
	.4byte _080D971C
	.4byte _080D9BAA
	.4byte _080D9C68
	.4byte _080D9F68
	.4byte _080D9F84
	.4byte _080D9DD4
	.4byte _080D9E60
	.4byte _080D9EA0
_080D8C74:
	bl sub_80DCD48
	movs r7, 0
	ldr r0, =gContestResources
	ldr r0, [r0]
	ldr r1, [r0]
	ldr r0, [r0, 0x8]
	ldrb r1, [r1, 0x10]
	mov r5, r8
	lsls r5, 2
	mov r10, r5
	ldrb r2, [r0]
	cmp r1, r2
	beq _080D8C9C
	adds r2, r0, 0
_080D8C92:
	adds r7, 0x1
	adds r0, r2, r7
	ldrb r0, [r0]
	cmp r1, r0
	bne _080D8C92
_080D8C9C:
	ldr r4, =gContestResources
	ldr r0, [r4]
	ldr r0, [r0]
	strb r7, [r0, 0x11]
	ldr r0, [r4]
	ldr r2, [r0]
	ldrb r6, [r2, 0x11]
	ldr r0, =gUnknown_02039F2A
	ldrb r1, [r0]
	movs r5, 0x1
	adds r0, r5, 0
	ands r0, r1
	cmp r0, 0
	beq _080D8D14
	ldrb r0, [r2, 0x7]
	movs r1, 0x4
	orrs r0, r1
	strb r0, [r2, 0x7]
	bl sub_80DA8A4
	lsls r0, 24
	cmp r0, 0
	beq _080D8CD4
	ldr r0, [r4]
	ldr r0, [r0]
	ldrb r0, [r0, 0x11]
	bl sub_80DD080
_080D8CD4:
	ldr r4, =sub_80FCC88
	adds r0, r4, 0
	movs r1, 0
	bl CreateTask
	lsls r0, 24
	lsrs r0, 24
	ldr r2, =sub_80DA110
	adds r1, r4, 0
	bl SetTaskFuncWithFollowupFunc
	bl sub_80DBF68
	ldr r1, =gTasks
	mov r0, r10
	add r0, r8
	lsls r0, 3
	adds r0, r1
	strh r5, [r0, 0x8]
	bl _080DA100
	.pool
_080D8D14:
	adds r0, r6, 0
	bl sub_80DD080
	ldr r0, =gTasks
	mov r1, r10
	add r1, r8
	lsls r1, 3
	adds r1, r0
	movs r0, 0x2
	strh r0, [r1, 0x8]
	bl _080DA100
	.pool
_080D8D30:
	mov r3, r9
	ldr r0, [r3]
	ldr r0, [r0]
	ldrb r1, [r0, 0x7]
	movs r0, 0x4
	ands r0, r1
	cmp r0, 0
	beq _080D8D44
	bl _080DA100
_080D8D44:
	mov r5, r8
	lsls r0, r5, 2
	add r0, r8
	lsls r0, 3
	adds r0, r4
	movs r1, 0x2
	strh r1, [r0, 0x8]
	bl _080DA100
_080D8D56:
	adds r0, r6, 0
	bl sub_80DF080
	bl sub_80DF750
	ldr r0, =gContestResources
	ldr r0, [r0]
	ldr r1, [r0, 0x4]
	lsls r0, r6, 3
	subs r0, r6
	lsls r0, 2
	adds r2, r0, r1
	ldrb r1, [r2, 0xC]
	movs r0, 0x6
	ands r0, r1
	cmp r0, 0
	bne _080D8D86
	ldrb r1, [r2, 0xB]
	movs r0, 0x80
	ands r0, r1
	lsls r0, 24
	lsrs r6, r0, 24
	cmp r6, 0
	beq _080D8DA4
_080D8D86:
	ldr r0, =gTasks
	mov r2, r8
	lsls r1, r2, 2
	add r1, r8
	lsls r1, 3
	adds r1, r0
	movs r0, 0x1F
	strh r0, [r1, 0x8]
	bl _080DA100
	.pool
_080D8DA4:
	bl sub_80DB89C
	ldr r0, =gTasks
	mov r3, r8
	lsls r1, r3, 2
	add r1, r8
	lsls r1, 3
	adds r1, r0
	strh r6, [r1, 0x1C]
	movs r0, 0x3
	strh r0, [r1, 0x8]
	bl _080DA100
	.pool
_080D8DC4:
	mov r4, r8
	lsls r4, 2
	mov r10, r4
	ldr r1, =gBattleMonForms
	movs r2, 0
	adds r0, r1, 0x3
_080D8DD0:
	strb r2, [r0]
	subs r0, 0x1
	cmp r0, r1
	bge _080D8DD0
	movs r7, 0x4
	mov r5, r9
	ldr r0, [r5]
	ldr r0, [r0, 0x18]
	movs r1, 0
	movs r2, 0x14
	bl memset
	ldr r0, [r5]
	ldr r0, [r0]
	ldrb r0, [r0, 0x11]
	bl sub_80DE9DC
	ldr r4, =gUnknown_02039E00
	ldr r0, [r5]
	ldr r0, [r0]
	ldrb r3, [r0, 0x11]
	lsls r2, r3, 6
	adds r0, r2, r4
	ldrh r0, [r0]
	adds r1, r4, 0
	adds r1, 0x3C
	adds r1, r2, r1
	ldr r1, [r1]
	adds r4, 0x38
	adds r2, r4
	ldr r2, [r2]
	bl sub_80DB174
	lsls r0, 24
	lsrs r5, r0, 24
	ldr r2, =gSprites
	lsls r0, r5, 4
	adds r0, r5
	lsls r0, 2
	adds r3, r0, r2
	movs r1, 0x78
	strh r1, [r3, 0x24]
	adds r2, 0x1C
	adds r0, r2
	ldr r1, =sub_80DA134
	str r1, [r0]
	ldr r0, =gTasks
	mov r4, r10
	add r4, r8
	lsls r4, 3
	adds r4, r0
	strh r5, [r4, 0xC]
	ldr r1, =gBattlerSpriteIds
	ldr r0, =gBattlerAttacker
	ldrb r0, [r0]
	adds r0, r1
	strb r5, [r0]
	mov r1, r9
	ldr r0, [r1]
	ldr r0, [r0]
	ldrb r0, [r0, 0x11]
	bl sub_80DC9EC
	lsls r0, 24
	lsrs r0, 24
	movs r1, 0
	bl sub_80DCBE8
	strh r7, [r4, 0x8]
	bl _080DA100
	.pool
_080D8E7C:
	mov r2, r8
	lsls r0, r2, 2
	add r0, r8
	lsls r0, 3
	adds r2, r0, r4
	ldrb r5, [r2, 0xC]
	ldr r1, =gSprites
	lsls r0, r5, 4
	adds r0, r5
	lsls r0, 2
	adds r1, 0x1C
	adds r0, r1
	ldr r1, [r0]
	ldr r0, =SpriteCallbackDummy
	cmp r1, r0
	beq _080D8EA0
	bl _080DA100
_080D8EA0:
	mov r3, r9
	ldr r0, [r3]
	ldr r1, [r0, 0x14]
	lsls r0, r6, 2
	adds r0, r1
	ldrb r1, [r0, 0x2]
	movs r0, 0x2
	ands r0, r1
	cmp r0, 0
	beq _080D8EB8
	bl _080DA100
_080D8EB8:
	movs r0, 0x5
	strh r0, [r2, 0x8]
	bl _080DA100
	.pool
_080D8EC8:
	mov r5, r9
	ldr r0, [r5]
	ldr r1, [r0, 0x4]
	lsls r0, r6, 3
	subs r0, r6
	lsls r5, r0, 2
	adds r1, r5, r1
	ldrb r1, [r1, 0xC]
	movs r0, 0x1
	ands r0, r1
	cmp r0, 0
	beq _080D8EF2
	mov r1, r8
	lsls r0, r1, 2
	add r0, r8
	lsls r0, 3
	adds r0, r4
	movs r1, 0x21
	strh r1, [r0, 0x8]
	bl _080DA100
_080D8EF2:
	bl sub_80DB89C
	ldr r0, =gStringVar1
	lsls r1, r6, 6
	ldr r2, =gUnknown_02039E00 + 2
	adds r1, r2
	bl StringCopy
	mov r2, r9
	ldr r0, [r2]
	ldr r0, [r0, 0x4]
	adds r3, r5, r0
	ldrh r1, [r3, 0x6]
	movs r0, 0xB1
	lsls r0, 1
	cmp r1, r0
	bhi _080D8F38
	ldr r0, =gStringVar2
	adds r2, r1, 0
	movs r1, 0xD
	muls r1, r2
	ldr r2, =gMoveNames
	adds r1, r2
	bl StringCopy
	b _080D8F48
	.pool
_080D8F38:
	ldr r0, =gStringVar2
	ldr r2, =gUnknown_08587F1C
	ldrb r1, [r3, 0xA]
	lsls r1, 2
	adds r1, r2
	ldr r1, [r1]
	bl StringCopy
_080D8F48:
	ldr r4, =gStringVar4
	ldr r1, =gText_0827D55A
	adds r0, r4, 0
	bl StringExpandPlaceholders
	adds r0, r4, 0
	movs r1, 0x1
	bl sub_80DEC30
	ldr r1, =gTasks
	mov r3, r8
	lsls r0, r3, 2
	add r0, r8
	lsls r0, 3
	adds r0, r1
	movs r1, 0x6
	strh r1, [r0, 0x8]
	bl _080DA100
	.pool
_080D8F84:
	bl sub_80DED4C
	adds r1, r0, 0
	cmp r1, 0
	beq _080D8F92
	bl _080DA100
_080D8F92:
	ldr r0, =gContestResources
	ldr r0, [r0]
	ldr r0, [r0]
	adds r0, 0x5A
	strb r1, [r0]
	ldr r1, =gTasks
	mov r4, r8
	lsls r0, r4, 2
	add r0, r8
	lsls r0, 3
	adds r0, r1
	movs r1, 0x7
	strh r1, [r0, 0x8]
	bl _080DA100
	.pool
_080D8FB8:
	mov r5, r9
	ldr r1, [r5]
	ldr r0, [r1]
	ldrb r2, [r0, 0x11]
	ldr r1, [r1, 0x4]
	lsls r0, r2, 3
	subs r0, r2
	lsls r0, 2
	adds r0, r1
	ldrh r0, [r0, 0x6]
	bl sub_80DE834
	adds r4, r0, 0
	lsls r4, 16
	lsrs r4, 16
	ldr r0, [r5]
	ldr r0, [r0]
	ldrb r0, [r0, 0x11]
	bl sub_80DE864
	ldr r0, [r5]
	ldr r0, [r0]
	ldrb r0, [r0, 0x11]
	bl sub_80DE9DC
	adds r0, r4, 0
	bl sub_80DEAA8
	adds r0, r4, 0
	bl DoMoveAnim
	ldr r1, =gTasks
	mov r2, r8
	lsls r0, r2, 2
	add r0, r8
	lsls r0, 3
	adds r0, r1
	movs r1, 0x8
	strh r1, [r0, 0x8]
	bl _080DA100
	.pool
_080D9010:
	ldr r0, =gAnimScriptCallback
	ldr r0, [r0]
	bl _call_via_r0
	ldr r0, =gAnimScriptActive
	ldrb r4, [r0]
	cmp r4, 0
	beq _080D9024
	bl _080DA100
_080D9024:
	adds r0, r6, 0
	bl sub_80DE9B0
	ldr r0, =gContestResources
	ldr r1, [r0]
	ldr r0, [r1]
	adds r0, 0x5A
	ldrb r0, [r0]
	cmp r0, 0
	beq _080D9060
	ldr r0, =gTasks
	mov r3, r8
	lsls r1, r3, 2
	add r1, r8
	lsls r1, 3
	adds r1, r0
	strh r4, [r1, 0x1C]
	movs r0, 0x9
	strh r0, [r1, 0x8]
	bl _080DA100
	.pool
_080D9060:
	ldr r1, [r1, 0x4]
	lsls r0, r6, 3
	subs r0, r6
	lsls r0, 2
	adds r0, r1
	ldrb r1, [r0, 0x15]
	movs r0, 0x10
	ands r0, r1
	cmp r0, 0
	bne _080D907A
	adds r0, r6, 0
	bl sub_80DC674
_080D907A:
	bl sub_80DE12C
	ldr r0, =gTasks
	mov r4, r8
	lsls r1, r4, 2
	b _080D9192
	.pool
_080D908C:
	mov r5, r8
	lsls r0, r5, 2
	add r0, r8
	lsls r0, 3
	adds r2, r0, r4
	ldrh r0, [r2, 0x1C]
	adds r1, r0, 0x1
	strh r1, [r2, 0x1C]
	lsls r0, 16
	asrs r0, 16
	cmp r0, 0x1E
	bgt _080D90A8
	bl _080DA100
_080D90A8:
	movs r0, 0
	strh r0, [r2, 0x1C]
	movs r0, 0x7
	strh r0, [r2, 0x8]
	bl _080DA100
_080D90B4:
	mov r0, r8
	lsls r2, r0, 2
	adds r0, r2, r0
	lsls r0, 3
	adds r7, r0, r4
	movs r0, 0
	strh r0, [r7, 0xA]
	mov r1, r9
	ldr r0, [r1]
	ldr r0, [r0, 0x4]
	mov r12, r0
	lsls r1, r6, 3
	subs r0, r1, r6
	lsls r5, r0, 2
	mov r0, r12
	adds r3, r5, r0
	ldrb r0, [r3, 0x13]
	mov r10, r2
	str r1, [sp, 0x4]
	cmp r0, 0xFF
	beq _080D90FA
	ldrb r1, [r3, 0x13]
	adds r0, r6, 0
	bl sub_80DD45C
	mov r1, r9
	ldr r0, [r1]
	ldr r0, [r0, 0x4]
	adds r0, r5, r0
	movs r1, 0xFF
	strb r1, [r0, 0x13]
	movs r0, 0x18
	strh r0, [r7, 0x8]
	bl _080DA100
_080D90FA:
	ldrb r0, [r3, 0x14]
	cmp r0, 0xFF
	beq _080D9178
	movs r7, 0
	cmp r7, r6
	beq _080D910E
	mov r2, r12
	ldrb r0, [r2, 0x13]
	cmp r0, 0xFF
	bne _080D912C
_080D910E:
	adds r7, 0x1
	cmp r7, 0x3
	bgt _080D912C
	cmp r7, r6
	beq _080D910E
	mov r3, r9
	ldr r0, [r3]
	ldr r1, [r0, 0x4]
	lsls r0, r7, 3
	subs r0, r7
	lsls r0, 2
	adds r0, r1
	ldrb r0, [r0, 0x13]
	cmp r0, 0xFF
	beq _080D910E
_080D912C:
	cmp r7, 0x4
	bne _080D9168
	mov r4, r9
	ldr r0, [r4]
	ldr r0, [r0, 0x4]
	ldr r5, [sp, 0x4]
	subs r4, r5, r6
	lsls r4, 2
	adds r0, r4, r0
	ldrb r1, [r0, 0x14]
	adds r0, r6, 0
	bl sub_80DD45C
	mov r1, r9
	ldr r0, [r1]
	ldr r0, [r0, 0x4]
	adds r4, r0
	movs r0, 0xFF
	strb r0, [r4, 0x14]
	ldr r1, =gTasks
	mov r0, r10
	add r0, r8
	lsls r0, 3
	adds r0, r1
	movs r1, 0x18
	strh r1, [r0, 0x8]
	bl _080DA100
	.pool
_080D9168:
	mov r0, r10
	add r0, r8
	lsls r0, 3
	adds r0, r4
	movs r1, 0x30
	strh r1, [r0, 0x8]
	bl _080DA100
_080D9178:
	movs r0, 0x30
	strh r0, [r7, 0x8]
	bl _080DA100
_080D9180:
	bl sub_80DED4C
	cmp r0, 0
	beq _080D918C
	bl _080DA100
_080D918C:
	ldr r0, =gTasks
	mov r2, r8
	lsls r1, r2, 2
_080D9192:
	add r1, r8
	lsls r1, 3
	adds r1, r0
	movs r0, 0x17
	strh r0, [r1, 0x8]
	bl _080DA100
	.pool
_080D91A4:
	mov r3, r9
	ldr r0, [r3]
	ldr r1, [r0, 0x4]
	lsls r0, r6, 3
	subs r0, r6
	lsls r0, 2
	adds r0, r1
	ldrb r0, [r0, 0x11]
	movs r3, 0x3
	ands r3, r0
	cmp r3, 0x1
	bne _080D91C4
	movs r0, 0x5
	bl sub_80DD720
	b _080D91DA
_080D91C4:
	cmp r3, 0x2
	bne _080D91D0
	movs r0, 0x6
	bl sub_80DD720
	b _080D91DA
_080D91D0:
	cmp r3, 0x3
	bne _080D9208
	movs r0, 0x7
	bl sub_80DD720
_080D91DA:
	ldr r0, =gTasks
	mov r2, r8
	lsls r1, r2, 2
	add r1, r8
	lsls r1, 3
	adds r1, r0
	movs r0, 0x31
	strh r0, [r1, 0x8]
	bl _080DA100
	.pool
_080D91F4:
	mov r3, r9
	ldr r0, [r3]
	ldr r0, [r0]
	ldrb r1, [r0, 0x6]
	movs r0, 0x10
	ands r0, r1
	cmp r0, 0
	beq _080D9208
	bl _080DA100
_080D9208:
	mov r5, r8
	lsls r0, r5, 2
	add r0, r8
	lsls r0, 3
	adds r0, r4
	movs r1, 0x2F
	strh r1, [r0, 0x8]
	bl _080DA100
_080D921A:
	movs r0, 0x1
	bl sub_80DE008
	ldr r0, =gTasks
	mov r2, r8
	lsls r1, r2, 2
	add r1, r8
	lsls r1, 3
	adds r1, r0
	movs r0, 0xC
	strh r0, [r1, 0x8]
	bl _080DA100
	.pool
_080D9238:
	mov r3, r9
	ldr r0, [r3]
	ldr r1, [r0, 0x4]
	lsls r0, r6, 3
	subs r0, r6
	lsls r0, 2
	adds r0, r1
	movs r4, 0x2
	ldrsh r1, [r0, r4]
	movs r0, 0
	adds r2, r6, 0
	bl sub_80DC028
	ldr r1, =gTasks
	mov r5, r8
	lsls r0, r5, 2
	add r0, r8
	lsls r0, 3
	adds r0, r1
	movs r1, 0xD
	strh r1, [r0, 0x8]
	bl _080DA100
	.pool
_080D926C:
	mov r0, r9
	ldr r1, [r0]
	ldr r0, [r1]
	ldrb r0, [r0, 0x11]
	ldr r1, [r1, 0x14]
	lsls r0, 2
	adds r0, r1
	ldrb r1, [r0, 0x2]
	movs r0, 0x4
	ands r0, r1
	cmp r0, 0
	beq _080D9288
	bl _080DA100
_080D9288:
	mov r1, r8
	lsls r0, r1, 2
	add r0, r8
	lsls r0, 3
	adds r0, r4
	movs r1, 0x23
	strh r1, [r0, 0x8]
	bl _080DA100
_080D929A:
	mov r2, r9
	ldr r0, [r2]
	ldr r1, [r0, 0x4]
	lsls r0, r6, 3
	subs r0, r6
	lsls r0, 2
	adds r0, r1
	ldrb r1, [r0, 0x10]
	movs r0, 0x30
	ands r0, r1
	cmp r0, 0x10
	bne _080D92B8
	movs r0, 0x8
	bl sub_80DD720
_080D92B8:
	ldr r0, =gTasks
	mov r3, r8
	lsls r1, r3, 2
	add r1, r8
	lsls r1, 3
	adds r1, r0
	movs r0, 0x24
	strh r0, [r1, 0x8]
	bl _080DA100
	.pool
_080D92D0:
	mov r5, r9
	ldr r0, [r5]
	ldr r0, [r0]
	ldrb r1, [r0, 0x6]
	movs r0, 0x10
	ands r0, r1
	cmp r0, 0
	beq _080D92E4
	bl _080DA100
_080D92E4:
	mov r1, r8
	lsls r0, r1, 2
	add r0, r8
	lsls r0, 3
	adds r0, r4
	movs r1, 0x25
	strh r1, [r0, 0x8]
	bl _080DA100
_080D92F6:
	adds r0, r6, 0
	movs r1, 0x1
	bl sub_80DB5B8
	lsls r0, 24
	cmp r0, 0
	beq _080D9320
	ldr r1, =gTasks
	mov r2, r8
	lsls r0, r2, 2
	add r0, r8
	lsls r0, 3
	adds r0, r1
	movs r1, 0
	strh r1, [r0, 0x1C]
	movs r1, 0x26
	strh r1, [r0, 0x8]
	bl _080DA100
	.pool
_080D9320:
	ldr r0, =gTasks
	mov r3, r8
	lsls r1, r3, 2
	add r1, r8
	lsls r1, 3
	adds r1, r0
	b _080D9354
	.pool
_080D9334:
	mov r5, r8
	lsls r0, r5, 2
	add r0, r8
	lsls r0, 3
	adds r1, r0, r4
	ldrh r0, [r1, 0x1C]
	adds r0, 0x1
	strh r0, [r1, 0x1C]
	lsls r0, 16
	asrs r0, 16
	cmp r0, 0x14
	bgt _080D9350
	bl _080DA100
_080D9350:
	movs r0, 0
	strh r0, [r1, 0x1C]
_080D9354:
	movs r0, 0x32
	strh r0, [r1, 0x8]
	bl _080DA100
_080D935C:
	adds r0, r6, 0
	bl sub_80DB798
	lsls r0, 24
	cmp r0, 0
	beq _080D936E
	movs r0, 0x63
	bl PlaySE
_080D936E:
	ldr r0, =gTasks
	mov r2, r8
	lsls r1, r2, 2
	add r1, r8
	lsls r1, 3
	adds r1, r0
	movs r0, 0x19
	strh r0, [r1, 0x8]
	bl _080DA100
	.pool
_080D9388:
	mov r3, r8
	lsls r0, r3, 2
	add r0, r8
	lsls r0, 3
	adds r0, r4
	movs r1, 0
	strh r1, [r0, 0xA]
	movs r1, 0x1A
	strh r1, [r0, 0x8]
	bl _080DA100
_080D939E:
	movs r3, 0
	movs r5, 0
	str r5, [sp]
	mov r0, r8
	lsls r1, r0, 2
	adds r0, r1, r0
	lsls r0, 3
	adds r0, r4
	movs r2, 0xA
	ldrsh r7, [r0, r2]
	mov r10, r1
	cmp r7, 0x3
	bgt _080D9418
	ldr r5, =gUnknown_02039F26
	ldr r2, =gContestResources
_080D93BC:
	movs r3, 0
	str r3, [sp]
	adds r0, r3, 0
	cmp r0, r6
	beq _080D93E4
	ldrb r0, [r5]
	cmp r0, r7
	bne _080D93E4
	ldr r0, [r2]
	ldr r0, [r0, 0x4]
	ldrb r0, [r0, 0x13]
	cmp r0, 0xFF
	beq _080D93E4
	movs r1, 0x1
	str r1, [sp]
	b _080D940C
	.pool
_080D93E4:
	adds r3, 0x1
	cmp r3, 0x3
	bgt _080D940C
	cmp r3, r6
	beq _080D93E4
	adds r0, r3, r5
	ldrb r0, [r0]
	cmp r0, r7
	bne _080D93E4
	ldr r0, [r2]
	ldr r1, [r0, 0x4]
	lsls r0, r3, 3
	subs r0, r3
	lsls r0, 2
	adds r0, r1
	ldrb r0, [r0, 0x13]
	cmp r0, 0xFF
	beq _080D93E4
	movs r0, 0x1
	str r0, [sp]
_080D940C:
	ldr r1, [sp]
	cmp r1, 0
	bne _080D9422
	adds r7, 0x1
	cmp r7, 0x3
	ble _080D93BC
_080D9418:
	ldr r2, [sp]
	lsls r0, r2, 24
	asrs r2, r0, 24
	cmp r2, 0
	beq _080D9464
_080D9422:
	mov r5, r10
	add r5, r8
	lsls r5, 3
	adds r5, r4
	ldr r0, =gUnknown_02039F26
	adds r0, r3, r0
	ldrb r0, [r0]
	strh r0, [r5, 0xA]
	lsls r0, r3, 24
	lsrs r0, 24
	mov r4, r9
	ldr r1, [r4]
	ldr r1, [r1, 0x4]
	lsls r4, r3, 3
	subs r4, r3
	lsls r4, 2
	adds r1, r4, r1
	ldrb r1, [r1, 0x13]
	bl sub_80DD45C
	mov r1, r9
	ldr r0, [r1]
	ldr r0, [r0, 0x4]
	adds r4, r0
	movs r0, 0xFF
	strb r0, [r4, 0x13]
	movs r0, 0x1B
	strh r0, [r5, 0x8]
	bl _080DA100
	.pool
_080D9464:
	mov r0, r10
	add r0, r8
	lsls r0, 3
	adds r0, r4
	strh r2, [r0, 0xA]
	strh r2, [r0, 0x1C]
	movs r1, 0x33
	strh r1, [r0, 0x8]
	bl sub_80DB884
	bl _080DA100
_080D947C:
	bl sub_80DED4C
	cmp r0, 0
	beq _080D9488
	bl _080DA100
_080D9488:
	ldr r0, =gTasks
	mov r2, r8
	lsls r1, r2, 2
	add r1, r8
	lsls r1, 3
	adds r1, r0
	movs r0, 0x1C
	strh r0, [r1, 0x8]
	bl _080DA100
	.pool
_080D94A0:
	movs r7, 0
	mov r3, r8
	lsls r0, r3, 2
	adds r1, r0, r3
	lsls r1, 3
	adds r1, r4
	movs r4, 0xA
	ldrsh r2, [r1, r4]
	ldr r1, =gUnknown_02039F26
	mov r10, r0
	adds r5, r1, 0
	ldrb r0, [r5]
	cmp r2, r0
	beq _080D94CA
	adds r1, r2, 0
	adds r2, r5, 0
_080D94C0:
	adds r7, 0x1
	adds r0, r7, r2
	ldrb r0, [r0]
	cmp r1, r0
	bne _080D94C0
_080D94CA:
	mov r1, r9
	ldr r0, [r1]
	ldr r1, [r0, 0x4]
	lsls r0, r7, 3
	subs r0, r7
	lsls r0, 2
	adds r0, r1
	ldrb r1, [r0, 0xE]
	ldrh r0, [r0, 0x2]
	adds r0, r1
	lsls r0, 16
	asrs r0, 16
	negs r1, r1
	lsls r2, r7, 24
	lsrs r2, 24
	bl sub_80DC028
	ldr r1, =gTasks
	mov r0, r10
	add r0, r8
	lsls r0, 3
	adds r0, r1
	movs r1, 0x1D
	strh r1, [r0, 0x8]
	bl _080DA100
	.pool
_080D9508:
	movs r7, 0
	mov r2, r8
	lsls r0, r2, 2
	adds r1, r0, r2
	lsls r1, 3
	adds r1, r4
	movs r5, 0xA
	ldrsh r3, [r1, r5]
	ldr r1, =gUnknown_02039F26
	mov r10, r0
	adds r5, r1, 0
	ldrb r0, [r5]
	cmp r3, r0
	beq _080D952E
_080D9524:
	adds r7, 0x1
	adds r0, r7, r1
	ldrb r0, [r0]
	cmp r3, r0
	bne _080D9524
_080D952E:
	mov r1, r9
	ldr r0, [r1]
	ldr r1, [r0, 0x14]
	lsls r0, r7, 2
	adds r0, r1
	ldrb r1, [r0, 0x2]
	movs r0, 0x4
	ands r0, r1
	cmp r0, 0
	beq _080D9546
	bl _080DA100
_080D9546:
	mov r0, r10
	add r0, r8
	lsls r0, 3
	adds r0, r4
	movs r1, 0x27
	strh r1, [r0, 0x8]
	bl _080DA100
	.pool
_080D955C:
	movs r7, 0
	mov r2, r8
	lsls r0, r2, 2
	adds r1, r0, r2
	lsls r1, 3
	adds r1, r4
	movs r3, 0xA
	ldrsh r2, [r1, r3]
	ldr r1, =gUnknown_02039F26
	mov r10, r0
	adds r5, r1, 0
	ldrb r4, [r5]
	cmp r2, r4
	beq _080D9586
	adds r1, r2, 0
	adds r2, r5, 0
_080D957C:
	adds r7, 0x1
	adds r0, r7, r2
	ldrb r0, [r0]
	cmp r1, r0
	bne _080D957C
_080D9586:
	lsls r0, r7, 24
	lsrs r0, 24
	movs r1, 0x1
	bl sub_80DB5B8
	lsls r0, 24
	cmp r0, 0
	beq _080D95B4
	ldr r1, =gTasks
	mov r0, r10
	add r0, r8
	lsls r0, 3
	adds r0, r1
	movs r1, 0
	strh r1, [r0, 0x1C]
	movs r1, 0x28
	strh r1, [r0, 0x8]
	bl _080DA100
	.pool
_080D95B4:
	ldr r0, =gTasks
	mov r1, r10
	add r1, r8
	lsls r1, 3
	adds r1, r0
	b _080D95E4
	.pool
_080D95C4:
	mov r5, r8
	lsls r0, r5, 2
	add r0, r8
	lsls r0, 3
	adds r1, r0, r4
	ldrh r0, [r1, 0x1C]
	adds r0, 0x1
	strh r0, [r1, 0x1C]
	lsls r0, 16
	asrs r0, 16
	cmp r0, 0x14
	bgt _080D95E0
	bl _080DA100
_080D95E0:
	movs r0, 0
	strh r0, [r1, 0x1C]
_080D95E4:
	movs r0, 0x1E
	strh r0, [r1, 0x8]
	bl _080DA100
_080D95EC:
	movs r7, 0
	ldr r2, =gUnknown_02039F26
	ldrb r3, [r2]
	mov r0, r8
	lsls r1, r0, 2
	adds r0, r1, r0
	lsls r0, 3
	adds r4, r0, r4
	movs r5, 0xA
	ldrsh r0, [r4, r5]
	mov r10, r1
	adds r5, r2, 0
	cmp r3, r0
	beq _080D961E
	adds r3, r5, 0
	adds r2, r4, 0
_080D960C:
	adds r7, 0x1
	cmp r7, 0x3
	bgt _080D961E
	adds r0, r7, r3
	ldrb r1, [r0]
	movs r4, 0xA
	ldrsh r0, [r2, r4]
	cmp r1, r0
	bne _080D960C
_080D961E:
	lsls r4, r7, 24
	lsrs r0, r4, 24
	bl sub_80DB798
	lsls r0, 24
	adds r6, r4, 0
	cmp r0, 0
	beq _080D963C
	movs r0, 0x63
	bl PlaySE
	b _080D9642
	.pool
_080D963C:
	movs r0, 0x64
	bl PlaySE
_080D9642:
	ldr r5, =gContestResources
	ldr r0, [r5]
	ldr r1, [r0, 0x4]
	lsls r0, r7, 3
	subs r0, r7
	lsls r4, r0, 2
	adds r1, r4, r1
	ldrb r1, [r1, 0x15]
	movs r0, 0x20
	ands r0, r1
	cmp r0, 0
	beq _080D9670
	lsrs r0, r6, 24
	bl sub_80DC674
	ldr r0, [r5]
	ldr r1, [r0, 0x4]
	adds r1, r4, r1
	ldrb r2, [r1, 0x15]
	movs r0, 0x21
	negs r0, r0
	ands r0, r2
	strb r0, [r1, 0x15]
_080D9670:
	ldr r0, =gTasks
	mov r1, r10
	add r1, r8
	lsls r1, 3
	adds r1, r0
	ldrh r0, [r1, 0xA]
	adds r0, 0x1
	strh r0, [r1, 0xA]
	movs r0, 0x1A
	strh r0, [r1, 0x8]
	bl _080DA100
	.pool
_080D9690:
	mov r5, r8
	lsls r2, r5, 2
	adds r0, r2, r5
	lsls r0, 3
	adds r4, r0, r4
	ldrh r0, [r4, 0x1C]
	adds r1, r0, 0x1
	strh r1, [r4, 0x1C]
	lsls r0, 16
	asrs r0, 16
	mov r10, r2
	cmp r0, 0x9
	bgt _080D96AE
	bl _080DA100
_080D96AE:
	movs r0, 0
	strh r0, [r4, 0x1C]
	mov r1, r9
	ldr r0, [r1]
	ldr r1, [r0, 0x4]
	lsls r0, r6, 3
	subs r0, r6
	lsls r0, 2
	adds r2, r0, r1
	ldrb r1, [r2, 0xC]
	movs r0, 0x6
	ands r0, r1
	cmp r0, 0
	bne _080D96D4
	ldrb r1, [r2, 0x11]
	movs r0, 0x4
	ands r0, r1
	cmp r0, 0
	beq _080D96F6
_080D96D4:
	bl sub_80DB89C
	ldr r0, =gStringVar1
	lsls r1, r6, 6
	ldr r2, =gUnknown_02039E00 + 2
	adds r1, r2
	bl StringCopy
	ldr r4, =gStringVar4
	ldr r1, =gText_0827E793
	adds r0, r4, 0
	bl StringExpandPlaceholders
	adds r0, r4, 0
	movs r1, 0x1
	bl sub_80DEC30
_080D96F6:
	ldr r0, =gTasks
	mov r1, r10
	add r1, r8
	lsls r1, 3
	adds r1, r0
	movs r0, 0x34
	strh r0, [r1, 0x8]
	bl _080DA100
	.pool
_080D971C:
	bl sub_80DED4C
	cmp r0, 0
	beq _080D9728
	bl _080DA100
_080D9728:
	ldr r0, =gContestResources
	ldr r0, [r0]
	ldr r1, [r0, 0x4]
	lsls r0, r6, 3
	subs r0, r6
	lsls r0, 2
	adds r0, r1
	ldrb r1, [r0, 0x15]
	movs r0, 0x40
	ands r0, r1
	cmp r0, 0
	bne _080D975C
	ldr r0, =gTasks
	mov r2, r8
	lsls r1, r2, 2
	add r1, r8
	lsls r1, 3
	adds r1, r0
	movs r0, 0x11
	strh r0, [r1, 0x8]
	bl _080DA100
	.pool
_080D975C:
	ldr r0, =gTasks
	mov r3, r8
	lsls r1, r3, 2
	add r1, r8
	lsls r1, 3
	adds r1, r0
	movs r0, 0xE
	strh r0, [r1, 0x8]
	bl _080DA100
	.pool
_080D9774:
	mov r4, r9
	ldr r0, [r4]
	ldr r1, [r0, 0x4]
	lsls r0, r6, 3
	subs r0, r6
	lsls r0, 2
	adds r0, r1
	ldrb r0, [r0, 0x16]
	lsls r4, r0, 24
	lsrs r5, r4, 24
	cmp r5, 0
	beq _080D97DC
	bl sub_80DB89C
	asrs r0, r4, 24
	cmp r0, 0x1
	bne _080D97A0
	ldr r0, =gText_0827E32E
	b _080D97A6
	.pool
_080D97A0:
	cmp r0, 0x2
	bne _080D97B4
	ldr r0, =gText_0827E35B
_080D97A6:
	movs r1, 0x1
	bl sub_80DEC30
	b _080D97BC
	.pool
_080D97B4:
	ldr r0, =gText_0827E38D
	movs r1, 0x1
	bl sub_80DEC30
_080D97BC:
	movs r0, 0x3
	bl sub_80DD720
	ldr r1, =gTasks
	mov r5, r8
	lsls r0, r5, 2
	add r0, r8
	lsls r0, 3
	adds r0, r1
	movs r1, 0
	strh r1, [r0, 0x1C]
	b _080D9812
	.pool
_080D97DC:
	bl sub_80DB89C
	ldr r0, =gStringVar1
	lsls r1, r6, 6
	ldr r2, =gUnknown_02039E00 + 2
	adds r1, r2
	bl StringCopy
	ldr r4, =gStringVar4
	ldr r1, =gText_0827E2FE
	adds r0, r4, 0
	bl StringExpandPlaceholders
	adds r0, r4, 0
	movs r1, 0x1
	bl sub_80DEC30
	movs r0, 0x2
	bl sub_80DD720
	ldr r1, =gTasks
	mov r2, r8
	lsls r0, r2, 2
	add r0, r8
	lsls r0, 3
	adds r0, r1
	strh r5, [r0, 0x1C]
_080D9812:
	movs r1, 0x2D
	strh r1, [r0, 0x8]
	bl _080DA100
	.pool
_080D9830:
	mov r3, r9
	ldr r0, [r3]
	ldr r2, [r0]
	ldrb r1, [r2, 0x6]
	movs r0, 0x10
	ands r0, r1
	cmp r0, 0
	beq _080D9844
	bl _080DA100
_080D9844:
	ldrb r0, [r2, 0x11]
	bl sub_80DC9B4
	ldr r1, =gTasks
	mov r4, r8
	lsls r0, r4, 2
	add r0, r8
	lsls r0, 3
	adds r0, r1
	movs r1, 0xF
	strh r1, [r0, 0x8]
	bl _080DA100
	.pool
_080D9864:
	bl sub_80DED4C
	cmp r0, 0
	beq _080D9870
	bl _080DA100
_080D9870:
	ldr r1, =gTasks
	mov r5, r8
	lsls r0, r5, 2
	add r0, r8
	lsls r0, 3
	adds r4, r0, r1
	ldrh r0, [r4, 0x1C]
	adds r0, 0x1
	strh r0, [r4, 0x1C]
	lsls r0, 16
	asrs r0, 16
	cmp r0, 0x32
	bgt _080D988E
	bl _080DA100
_080D988E:
	ldr r7, =gContestResources
	ldr r0, [r7]
	ldr r1, [r0, 0x4]
	lsls r0, r6, 3
	subs r0, r6
	lsls r5, r0, 2
	adds r2, r5, r1
	ldrb r1, [r2, 0x15]
	movs r0, 0x10
	mov r8, r0
	ands r0, r1
	cmp r0, 0
	bne _080D98C2
	movs r1, 0x2
	ldrsh r0, [r2, r1]
	ldrb r1, [r2, 0x17]
	adds r2, r6, 0
	bl sub_80DC028
	ldr r0, [r7]
	ldr r1, [r0, 0x4]
	adds r1, r5, r1
	ldrh r0, [r1, 0x2]
	ldrb r2, [r1, 0x17]
	adds r0, r2
	strh r0, [r1, 0x2]
_080D98C2:
	mov r3, r8
	strh r3, [r4, 0x8]
	bl _080DA100
	.pool
_080D98D4:
	mov r5, r9
	ldr r0, [r5]
	ldr r1, [r0, 0x14]
	lsls r0, r6, 2
	adds r0, r1
	ldrb r1, [r0, 0x2]
	movs r0, 0x4
	ands r0, r1
	lsls r0, 24
	lsrs r1, r0, 24
	cmp r1, 0
	beq _080D98F0
	bl _080DA100
_080D98F0:
	mov r2, r8
	lsls r0, r2, 2
	add r0, r8
	lsls r0, 3
	adds r0, r4
	strh r1, [r0, 0x1C]
	movs r1, 0x11
	strh r1, [r0, 0x8]
	bl _080DA100
_080D9904:
	mov r3, r9
	ldr r0, [r3]
	ldr r1, [r0, 0x4]
	lsls r0, r6, 3
	subs r0, r6
	lsls r0, 2
	adds r0, r1
	ldrb r1, [r0, 0x15]
	movs r0, 0x1
	ands r0, r1
	cmp r0, 0
	beq _080D996C
	bl sub_80DB89C
	ldr r0, =gStringVar1
	lsls r1, r6, 6
	ldr r2, =gUnknown_02039E00 + 2
	adds r1, r2
	bl StringCopy
	ldr r4, =gStringVar4
	ldr r1, =gText_0827E6E3
	adds r0, r4, 0
	bl StringExpandPlaceholders
	adds r0, r4, 0
	movs r1, 0x1
	bl sub_80DEC30
	ldr r0, =gTasks
	mov r5, r8
	lsls r4, r5, 2
	add r4, r8
	lsls r4, 3
	adds r4, r0
	movs r0, 0
	strh r0, [r4, 0x1C]
	bl sub_80DD720
	movs r0, 0x2E
	strh r0, [r4, 0x8]
	b _080DA100
	.pool
_080D996C:
	mov r1, r8
	lsls r0, r1, 2
	add r0, r8
	lsls r0, 3
	adds r0, r4
	movs r1, 0x29
	strh r1, [r0, 0x8]
	b _080DA100
_080D997C:
	mov r2, r9
	ldr r0, [r2]
	ldr r0, [r0]
	ldrb r1, [r0, 0x6]
	movs r0, 0x10
	ands r0, r1
	cmp r0, 0
	beq _080D998E
	b _080DA100
_080D998E:
	mov r3, r8
	lsls r0, r3, 2
	add r0, r8
	lsls r0, 3
	adds r0, r4
	movs r1, 0x13
	strh r1, [r0, 0x8]
	b _080DA100
_080D999E:
	bl sub_80DED4C
	cmp r0, 0
	beq _080D99A8
	b _080DA100
_080D99A8:
	ldr r5, =gContestResources
	ldr r0, [r5]
	ldr r1, [r0, 0x4]
	lsls r4, r6, 3
	subs r4, r6
	lsls r4, 2
	adds r1, r4, r1
	movs r2, 0x2
	ldrsh r0, [r1, r2]
	ldrb r1, [r1, 0x18]
	negs r1, r1
	adds r2, r6, 0
	bl sub_80DC028
	ldr r0, [r5]
	ldr r0, [r0, 0x4]
	adds r4, r0
	ldrb r1, [r4, 0x18]
	ldrh r0, [r4, 0x2]
	subs r0, r1
	strh r0, [r4, 0x2]
	ldr r1, =gTasks
	mov r3, r8
	lsls r0, r3, 2
	add r0, r8
	lsls r0, 3
	adds r0, r1
	movs r1, 0x12
	strh r1, [r0, 0x8]
	b _080DA100
	.pool
_080D99EC:
	bl sub_80DCD48
	ldr r0, =gContestResources
	ldr r0, [r0]
	ldr r1, [r0, 0x14]
	lsls r0, r6, 2
	adds r0, r1
	ldrb r1, [r0, 0x2]
	movs r0, 0x4
	ands r0, r1
	lsls r0, 24
	lsrs r3, r0, 24
	cmp r3, 0
	beq _080D9A0A
	b _080DA100
_080D9A0A:
	ldr r0, =gTasks
	mov r5, r8
	lsls r4, r5, 2
	add r4, r8
	lsls r4, 3
	adds r4, r0
	strh r3, [r4, 0x1C]
	bl sub_80DB89C
	movs r0, 0x29
	strh r0, [r4, 0x8]
	b _080DA100
	.pool
_080D9A2C:
	mov r1, r9
	ldr r0, [r1]
	ldr r2, [r0, 0x10]
	ldrb r1, [r2, 0x1]
	movs r0, 0x1
	ands r0, r1
	cmp r0, 0
	beq _080D9A56
	ldr r0, [r2]
	lsls r0, 20
	lsrs r0, 29
	cmp r6, r0
	beq _080D9A56
	mov r2, r8
	lsls r0, r2, 2
	add r0, r8
	lsls r0, 3
	adds r0, r4
	movs r1, 0x39
	strh r1, [r0, 0x8]
	b _080DA100
_080D9A56:
	mov r3, r9
	ldr r1, [r3]
	ldr r0, [r1, 0x10]
	ldrb r0, [r0]
	str r0, [sp]
	ldr r1, [r1, 0x4]
	lsls r2, r6, 3
	subs r0, r2, r6
	lsls r0, 2
	adds r5, r0, r1
	ldrb r1, [r5, 0x11]
	movs r0, 0x10
	ands r0, r1
	str r2, [sp, 0x4]
	cmp r0, 0
	beq _080D9A94
	movs r4, 0x1
	str r4, [sp]
	ldr r0, =gStringVar3
	ldrh r2, [r5, 0x6]
	movs r1, 0xD
	muls r1, r2
	ldr r2, =gMoveNames
	adds r1, r2
	bl StringCopy
	b _080D9AAE
	.pool
_080D9A94:
	ldr r0, =gStringVar3
	ldr r3, =gUnknown_08587F08
	ldr r2, =gContestMoves
	ldrh r1, [r5, 0x6]
	lsls r1, 3
	adds r1, r2
	ldrb r1, [r1, 0x1]
	lsls r1, 29
	lsrs r1, 27
	adds r1, r3
	ldr r1, [r1]
	bl StringCopy
_080D9AAE:
	ldr r5, [sp]
	lsls r0, r5, 24
	cmp r0, 0
	ble _080D9AD2
	ldr r0, =gContestResources
	ldr r0, [r0]
	ldr r1, [r0, 0x4]
	ldr r2, [sp, 0x4]
	subs r0, r2, r6
	lsls r0, 2
	adds r0, r1
	ldrb r1, [r0, 0x15]
	movs r0, 0x1
	ands r0, r1
	cmp r0, 0
	beq _080D9AD2
	movs r3, 0
	str r3, [sp]
_080D9AD2:
	bl sub_80DB89C
	ldr r0, =gStringVar1
	lsls r1, r6, 6
	ldr r2, =gUnknown_02039E00 + 2
	adds r1, r2
	bl StringCopy
	ldr r4, =gContestResources
	ldr r0, [r4]
	ldr r1, [r0]
	ldrb r0, [r1, 0x13]
	ldr r5, [sp]
	lsls r2, r5, 24
	asrs r3, r2, 24
	adds r0, r3, r0
	strb r0, [r1, 0x13]
	ldr r0, [r4]
	ldr r1, [r0]
	movs r0, 0x13
	ldrsb r0, [r1, r0]
	adds r5, r2, 0
	cmp r0, 0
	bge _080D9B06
	movs r0, 0
	strb r0, [r1, 0x13]
_080D9B06:
	cmp r3, 0
	bne _080D9B30
	ldr r0, =gTasks
	mov r2, r8
	lsls r1, r2, 2
	b _080D9F58
	.pool
_080D9B30:
	cmp r3, 0
	bge _080D9B48
	ldr r0, =gStringVar4
	ldr r1, =gText_0827E73C
	bl StringExpandPlaceholders
	b _080D9B74
	.pool
_080D9B48:
	cmp r3, 0
	ble _080D9B6C
	ldr r0, [r4]
	ldr r0, [r0]
	ldrb r0, [r0, 0x13]
	lsls r0, 24
	asrs r0, 24
	cmp r0, 0x4
	bgt _080D9B6C
	ldr r0, =gStringVar4
	ldr r1, =gText_0827E717
	bl StringExpandPlaceholders
	b _080D9B74
	.pool
_080D9B6C:
	ldr r0, =gStringVar4
	ldr r1, =gText_0827E76A
	bl StringExpandPlaceholders
_080D9B74:
	ldr r0, =gStringVar4
	movs r1, 0x1
	bl sub_80DEC30
	ldr r1, =gTasks
	mov r3, r8
	lsls r0, r3, 2
	add r0, r8
	lsls r0, 3
	adds r1, r0, r1
	movs r0, 0
	strh r0, [r1, 0x1C]
	strh r0, [r1, 0x1E]
	cmp r5, 0
	bge _080D9BA4
	movs r0, 0x35
	strh r0, [r1, 0x8]
	b _080DA100
	.pool
_080D9BA4:
	movs r0, 0x36
	strh r0, [r1, 0x8]
	b _080DA100
_080D9BAA:
	mov r5, r8
	lsls r0, r5, 2
	add r0, r8
	lsls r0, 3
	adds r4, r0, r4
	movs r0, 0x1C
	ldrsh r3, [r4, r0]
	cmp r3, 0x1
	beq _080D9BE8
	cmp r3, 0x1
	bgt _080D9BC6
	cmp r3, 0
	beq _080D9BD0
	b _080DA100
_080D9BC6:
	cmp r3, 0x2
	beq _080D9C0C
	cmp r3, 0x3
	beq _080D9C46
	b _080DA100
_080D9BD0:
	movs r0, 0x1
	negs r0, r0
	movs r1, 0x1
	bl sub_80DDED0
	ldr r0, =0x00000187
	bl PlayFanfare
	b _080D9C3E
	.pool
_080D9BE8:
	mov r1, r9
	ldr r0, [r1]
	ldr r0, [r0]
	ldrb r0, [r0, 0x7]
	ands r3, r0
	cmp r3, 0
	beq _080D9BF8
	b _080DA100
_080D9BF8:
	bl sub_80DED4C
	cmp r0, 0
	beq _080D9C02
	b _080DA100
_080D9C02:
	movs r0, 0x1
	negs r0, r0
	bl sub_80DDCDC
	b _080D9C3E
_080D9C0C:
	mov r2, r9
	ldr r0, [r2]
	ldr r0, [r0]
	ldrb r1, [r0, 0x6]
	movs r0, 0x20
	ands r0, r1
	lsls r0, 24
	lsrs r2, r0, 24
	cmp r2, 0
	beq _080D9C22
	b _080DA100
_080D9C22:
	ldrh r0, [r4, 0x1E]
	adds r1, r0, 0x1
	strh r1, [r4, 0x1E]
	lsls r0, 16
	asrs r0, 16
	cmp r0, 0x1D
	bgt _080D9C32
	b _080DA100
_080D9C32:
	strh r2, [r4, 0x1E]
	movs r1, 0x1
	negs r1, r1
	adds r0, r1, 0
	bl sub_80DDED0
_080D9C3E:
	ldrh r0, [r4, 0x1C]
	adds r0, 0x1
	strh r0, [r4, 0x1C]
	b _080DA100
_080D9C46:
	ldr r0, =gPaletteFade
	ldrb r1, [r0, 0x7]
	movs r0, 0x80
	ands r0, r1
	lsls r0, 24
	lsrs r0, 24
	cmp r0, 0
	beq _080D9C58
	b _080DA100
_080D9C58:
	strh r0, [r4, 0x1C]
	strh r0, [r4, 0x1E]
	movs r0, 0x2B
	strh r0, [r4, 0x8]
	b _080DA100
	.pool
_080D9C68:
	mov r3, r8
	lsls r1, r3, 2
	adds r0, r1, r3
	lsls r0, 3
	adds r0, r4
	movs r5, 0x1C
	ldrsh r0, [r0, r5]
	mov r10, r1
	cmp r0, 0x4
	bls _080D9C7E
	b _080DA100
_080D9C7E:
	lsls r0, 2
	ldr r1, =_080D9C8C
	adds r0, r1
	ldr r0, [r0]
	mov pc, r0
	.pool
	.align 2, 0
_080D9C8C:
	.4byte _080D9CA0
	.4byte _080D9CB0
	.4byte _080D9CD4
	.4byte _080D9D3E
	.4byte _080D9D84
_080D9CA0:
	bl sub_80DED4C
	cmp r0, 0
	beq _080D9CAA
	b _080DA100
_080D9CAA:
	movs r0, 0x1
	movs r1, 0x1
	b _080D9D68
_080D9CB0:
	mov r1, r9
	ldr r0, [r1]
	ldr r0, [r0]
	ldrb r1, [r0, 0x7]
	movs r0, 0x1
	ands r0, r1
	cmp r0, 0
	beq _080D9CC2
	b _080DA100
_080D9CC2:
	bl sub_80DDE0C
	movs r0, 0xDF
	bl PlaySE
	movs r0, 0x1
	bl sub_80DDCDC
	b _080D9D6C
_080D9CD4:
	mov r3, r9
	ldr r2, [r3]
	ldr r0, [r2]
	ldrb r1, [r0, 0x6]
	movs r0, 0x20
	ands r0, r1
	lsls r0, 24
	lsrs r3, r0, 24
	cmp r3, 0
	beq _080D9CEA
	b _080DA100
_080D9CEA:
	mov r0, r10
	add r0, r8
	lsls r0, 3
	adds r5, r0, r4
	ldrh r0, [r5, 0x1E]
	adds r1, r0, 0x1
	strh r1, [r5, 0x1E]
	lsls r0, 16
	asrs r0, 16
	cmp r0, 0x1D
	bgt _080D9D02
	b _080DA100
_080D9D02:
	strh r3, [r5, 0x1E]
	ldr r0, [r2, 0x4]
	lsls r4, r6, 3
	subs r4, r6
	lsls r4, 2
	adds r0, r4, r0
	movs r1, 0x2
	ldrsh r0, [r0, r1]
	ldr r1, [r2, 0x10]
	ldrb r1, [r1, 0x2]
	lsls r1, 24
	asrs r1, 24
	adds r2, r6, 0
	bl sub_80DC028
	mov r2, r9
	ldr r1, [r2]
	ldr r0, [r1, 0x4]
	adds r4, r0
	ldr r0, [r1, 0x10]
	ldrb r0, [r0, 0x2]
	lsls r0, 24
	asrs r0, 24
	ldrh r3, [r4, 0x2]
	adds r0, r3
	strh r0, [r4, 0x2]
	ldrh r0, [r5, 0x1C]
	adds r0, 0x1
	strh r0, [r5, 0x1C]
	b _080DA100
_080D9D3E:
	mov r4, r9
	ldr r2, [r4]
	ldr r1, [r2, 0x14]
	lsls r0, r6, 2
	adds r0, r1
	ldrb r1, [r0, 0x2]
	movs r0, 0x4
	ands r0, r1
	cmp r0, 0
	beq _080D9D54
	b _080DA100
_080D9D54:
	ldr r0, [r2]
	ldrb r1, [r0, 0x6]
	movs r0, 0x80
	ands r0, r1
	cmp r0, 0
	beq _080D9D62
	b _080DA100
_080D9D62:
	movs r1, 0x1
	negs r1, r1
	movs r0, 0x1
_080D9D68:
	bl sub_80DDED0
_080D9D6C:
	ldr r0, =gTasks
	mov r1, r10
	add r1, r8
	lsls r1, 3
	adds r1, r0
	ldrh r0, [r1, 0x1C]
	adds r0, 0x1
	strh r0, [r1, 0x1C]
	b _080DA100
	.pool
_080D9D84:
	ldr r0, =gPaletteFade
	ldrb r1, [r0, 0x7]
	movs r0, 0x80
	ands r0, r1
	lsls r0, 24
	lsrs r3, r0, 24
	cmp r3, 0
	beq _080D9D96
	b _080DA100
_080D9D96:
	mov r0, r10
	add r0, r8
	lsls r0, 3
	adds r0, r4
	strh r3, [r0, 0x1C]
	strh r3, [r0, 0x1E]
	movs r1, 0x2B
	strh r1, [r0, 0x8]
	b _080DA100
	.pool
_080D9DAC:
	mov r5, r9
	ldr r0, [r5]
	ldr r1, [r0, 0x14]
	lsls r0, r6, 2
	adds r0, r1
	ldrb r1, [r0, 0x2]
	movs r0, 0x4
	ands r0, r1
	cmp r0, 0
	beq _080D9DC2
	b _080DA100
_080D9DC2:
	bl sub_80DB89C
	ldr r0, =gTasks
	mov r2, r8
	lsls r1, r2, 2
	b _080D9F58
	.pool
_080D9DD4:
	bl sub_80DB89C
	ldr r0, =gStringVar3
	ldr r5, =gContestResources
	ldr r1, [r5]
	ldr r1, [r1, 0x10]
	ldr r1, [r1]
	lsls r1, 20
	lsrs r1, 29
	lsls r1, 6
	ldr r4, =gUnknown_02039E00 + 2
	adds r1, r4
	bl StringCopy
	ldr r0, =gStringVar1
	lsls r1, r6, 6
	adds r1, r4
	bl StringCopy
	ldr r0, =gStringVar2
	ldr r1, [r5]
	ldr r2, [r1, 0x4]
	lsls r1, r6, 3
	subs r1, r6
	lsls r1, 2
	adds r1, r2
	ldrh r2, [r1, 0x6]
	movs r1, 0xD
	muls r1, r2
	ldr r2, =gMoveNames
	adds r1, r2
	bl StringCopy
	ldr r4, =gStringVar4
	ldr r1, =gText_0827E7EA
	adds r0, r4, 0
	bl StringExpandPlaceholders
	adds r0, r4, 0
	movs r1, 0x1
	bl sub_80DEC30
	ldr r1, =gTasks
	mov r3, r8
	lsls r0, r3, 2
	add r0, r8
	lsls r0, 3
	adds r0, r1
	movs r1, 0x3A
	strh r1, [r0, 0x8]
	b _080DA100
	.pool
_080D9E60:
	bl sub_80DED4C
	cmp r0, 0
	beq _080D9E6A
	b _080DA100
_080D9E6A:
	bl sub_80DB89C
	ldr r4, =gStringVar4
	ldr r1, =gText_0827E817
	adds r0, r4, 0
	bl StringExpandPlaceholders
	adds r0, r4, 0
	movs r1, 0x1
	bl sub_80DEC30
	ldr r1, =gTasks
	mov r4, r8
	lsls r0, r4, 2
	add r0, r8
	lsls r0, 3
	adds r0, r1
	movs r1, 0x3B
	strh r1, [r0, 0x8]
	b _080DA100
	.pool
_080D9EA0:
	bl sub_80DED4C
	cmp r0, 0
	beq _080D9EAA
	b _080DA100
_080D9EAA:
	bl sub_80DB89C
	ldr r0, =gTasks
	mov r5, r8
	lsls r1, r5, 2
	b _080D9F58
	.pool
_080D9EBC:
	mov r1, r9
	ldr r0, [r1]
	ldr r1, [r0, 0x4]
	lsls r0, r6, 3
	subs r0, r6
	lsls r4, r0, 2
	adds r2, r4, r1
	ldrb r1, [r2, 0x15]
	movs r0, 0x10
	ands r0, r1
	cmp r0, 0
	beq _080D9EDC
	movs r0, 0x11
	negs r0, r0
	ands r0, r1
	strb r0, [r2, 0x15]
_080D9EDC:
	adds r0, r6, 0
	bl sub_80DC9B4
	ldr r0, =gStringVar1
	lsls r1, r6, 6
	ldr r2, =gUnknown_02039E00 + 2
	adds r1, r2
	bl StringCopy
	ldr r0, =gStringVar2
	mov r2, r9
	ldr r1, [r2]
	ldr r1, [r1, 0x4]
	adds r1, r4, r1
	ldrh r2, [r1, 0x6]
	movs r1, 0xD
	muls r1, r2
	ldr r2, =gMoveNames
	adds r1, r2
	bl StringCopy
	ldr r4, =gStringVar4
	ldr r1, =gText_0827E58A
	adds r0, r4, 0
	bl StringExpandPlaceholders
	adds r0, r4, 0
	movs r1, 0x1
	bl sub_80DEC30
	ldr r1, =gTasks
	mov r3, r8
	lsls r0, r3, 2
	add r0, r8
	lsls r0, 3
	adds r0, r1
	movs r1, 0x22
	strh r1, [r0, 0x8]
	b _080DA100
	.pool
_080D9F48:
	bl sub_80DED4C
	cmp r0, 0
	beq _080D9F52
	b _080DA100
_080D9F52:
	ldr r0, =gTasks
	mov r4, r8
	lsls r1, r4, 2
_080D9F58:
	add r1, r8
	lsls r1, 3
	adds r1, r0
	movs r0, 0x37
	strh r0, [r1, 0x8]
	b _080DA100
	.pool
_080D9F68:
	bl sub_80DDBE8
	ldr r0, =gTasks
	mov r5, r8
	lsls r1, r5, 2
	add r1, r8
	lsls r1, 3
	adds r1, r0
	movs r0, 0x38
	strh r0, [r1, 0x8]
	b _080DA100
	.pool
_080D9F84:
	mov r1, r9
	ldr r0, [r1]
	ldr r2, [r0]
	ldrb r1, [r2, 0x6]
	movs r0, 0x40
	ands r0, r1
	lsls r0, 24
	lsrs r1, r0, 24
	cmp r1, 0
	beq _080D9F9A
	b _080DA100
_080D9F9A:
	movs r0, 0x13
	ldrsb r0, [r2, r0]
	cmp r0, 0x4
	ble _080D9FA8
	strb r1, [r2, 0x13]
	bl sub_80DD940
_080D9FA8:
	ldr r0, =gTasks
	mov r2, r8
	lsls r1, r2, 2
	add r1, r8
	lsls r1, 3
	adds r1, r0
	movs r0, 0xA
	strh r0, [r1, 0x8]
	b _080DA100
	.pool
_080D9FC0:
	mov r3, r8
	lsls r2, r3, 2
	add r2, r8
	lsls r2, 3
	adds r2, r4
	ldrb r5, [r2, 0xC]
	ldr r1, =gSprites
	lsls r0, r5, 4
	adds r0, r5
	lsls r0, 2
	adds r1, 0x1C
	adds r0, r1
	ldr r1, =sub_80DA164
	str r1, [r0]
	movs r0, 0xB
	strh r0, [r2, 0x8]
	b _080DA100
	.pool
_080D9FEC:
	mov r5, r8
	lsls r0, r5, 2
	add r0, r8
	lsls r0, 3
	adds r4, r0, r4
	ldrb r5, [r4, 0xC]
	ldr r1, =gSprites
	lsls r0, r5, 4
	adds r0, r5
	lsls r0, 2
	adds r6, r0, r1
	adds r0, r6, 0
	adds r0, 0x3E
	ldrb r0, [r0]
	lsls r0, 29
	cmp r0, 0
	bge _080DA100
	adds r0, r6, 0
	bl FreeSpriteOamMatrix
	adds r0, r6, 0
	bl DestroySprite
	movs r0, 0x14
	strh r0, [r4, 0x8]
	b _080DA100
	.pool
_080DA024:
	mov r1, r8
	lsls r0, r1, 2
	add r0, r8
	lsls r0, 3
	adds r0, r4
	movs r1, 0
	strh r1, [r0, 0x1C]
	movs r1, 0x15
	strh r1, [r0, 0x8]
	b _080DA100
_080DA038:
	bl sub_80DB89C
	ldr r0, =gStringVar1
	lsls r1, r6, 6
	ldr r2, =gUnknown_02039E00 + 2
	adds r1, r2
	bl StringCopy
	ldr r4, =gStringVar4
	ldr r1, =gText_0827D56F
	adds r0, r4, 0
	bl StringExpandPlaceholders
	adds r0, r4, 0
	movs r1, 0x1
	bl sub_80DEC30
	ldr r1, =gTasks
	mov r2, r8
	lsls r0, r2, 2
	add r0, r8
	lsls r0, 3
	adds r0, r1
	movs r1, 0x20
	strh r1, [r0, 0x8]
	b _080DA100
	.pool
_080DA080:
	bl sub_80DED4C
	cmp r0, 0
	bne _080DA100
	ldr r0, =gTasks
	mov r3, r8
	lsls r1, r3, 2
	add r1, r8
	lsls r1, 3
	adds r1, r0
	movs r0, 0x15
	strh r0, [r1, 0x8]
	b _080DA100
	.pool
_080DA0A0:
	mov r5, r8
	lsls r0, r5, 2
	add r0, r8
	lsls r0, 3
	adds r1, r0, r4
	ldrh r0, [r1, 0x1C]
	adds r0, 0x1
	strh r0, [r1, 0x1C]
	lsls r0, 16
	asrs r0, 16
	cmp r0, 0x1D
	ble _080DA100
	movs r0, 0
	strh r0, [r1, 0x1C]
	movs r0, 0x16
	strh r0, [r1, 0x8]
	b _080DA100
_080DA0C2:
	mov r1, r9
	ldr r0, [r1]
	ldr r1, [r0]
	ldrb r0, [r1, 0x10]
	adds r0, 0x1
	movs r2, 0
	strb r0, [r1, 0x10]
	lsls r0, 24
	lsrs r0, 24
	cmp r0, 0x4
	bne _080DA0F4
	mov r3, r8
	lsls r0, r3, 2
	add r0, r8
	lsls r0, 3
	adds r0, r4
	strh r2, [r0, 0x8]
	strh r2, [r0, 0xA]
	strh r2, [r0, 0xC]
	ldr r1, =sub_80DA198
	str r1, [r0]
	b _080DA100
	.pool
_080DA0F4:
	mov r5, r8
	lsls r0, r5, 2
	add r0, r8
	lsls r0, 3
	adds r0, r4
	strh r2, [r0, 0x8]
_080DA100:
	add sp, 0x8
	pop {r3-r5}
	mov r8, r3
	mov r9, r4
	mov r10, r5
	pop {r4-r7}
	pop {r0}
	bx r0
	thumb_func_end sub_80D8B38

	thumb_func_start sub_80DA110
sub_80DA110: @ 80DA110
	push {lr}
	lsls r0, 24
	lsrs r0, 24
	ldr r1, =gContestResources
	ldr r1, [r1]
	ldr r3, [r1]
	ldrb r2, [r3, 0x7]
	movs r1, 0x5
	negs r1, r1
	ands r1, r2
	strb r1, [r3, 0x7]
	bl DestroyTask
	pop {r0}
	bx r0
	.pool
	thumb_func_end sub_80DA110

	thumb_func_start sub_80DA134
sub_80DA134: @ 80DA134
	push {lr}
	adds r1, r0, 0
	ldrh r0, [r1, 0x24]
	movs r3, 0x24
	ldrsh r2, [r1, r3]
	cmp r2, 0
	beq _080DA148
	subs r0, 0x2
	strh r0, [r1, 0x24]
	b _080DA15C
_080DA148:
	ldrh r0, [r1, 0x2E]
	adds r0, 0x1
	strh r0, [r1, 0x2E]
	lsls r0, 16
	asrs r0, 16
	cmp r0, 0x1F
	bne _080DA15C
	strh r2, [r1, 0x2E]
	ldr r0, =SpriteCallbackDummy
	str r0, [r1, 0x1C]
_080DA15C:
	pop {r0}
	bx r0
	.pool
	thumb_func_end sub_80DA134

	thumb_func_start sub_80DA164
sub_80DA164: @ 80DA164
	push {lr}
	adds r2, r0, 0
	ldrh r0, [r2, 0x24]
	subs r0, 0x6
	strh r0, [r2, 0x24]
	movs r1, 0x20
	ldrsh r0, [r2, r1]
	movs r3, 0x24
	ldrsh r1, [r2, r3]
	adds r0, r1
	movs r1, 0x20
	negs r1, r1
	cmp r0, r1
	bge _080DA18E
	ldr r0, =SpriteCallbackDummy
	str r0, [r2, 0x1C]
	adds r2, 0x3E
	ldrb r0, [r2]
	movs r1, 0x4
	orrs r0, r1
	strb r0, [r2]
_080DA18E:
	pop {r0}
	bx r0
	.pool
	thumb_func_end sub_80DA164

	thumb_func_start sub_80DA198
sub_80DA198: @ 80DA198
	push {r4-r6,lr}
	lsls r0, 24
	lsrs r0, 24
	ldr r2, =gTasks
	lsls r1, r0, 2
	adds r1, r0
	lsls r1, 3
	adds r5, r1, r2
	movs r1, 0x8
	ldrsh r0, [r5, r1]
	cmp r0, 0x1
	beq _080DA22E
	cmp r0, 0x1
	bgt _080DA1C0
	cmp r0, 0
	beq _080DA1C6
	b _080DA250
	.pool
_080DA1C0:
	cmp r0, 0x2
	beq _080DA248
	b _080DA250
_080DA1C6:
	ldr r0, =gUnknown_02039F2A
	ldrb r1, [r0]
	movs r6, 0x1
	adds r0, r6, 0
	ands r0, r1
	cmp r0, 0
	beq _080DA224
	ldr r0, =gContestResources
	ldr r0, [r0]
	ldr r2, [r0]
	ldrb r0, [r2, 0x7]
	movs r1, 0x4
	orrs r0, r1
	strb r0, [r2, 0x7]
	bl sub_80DA8A4
	lsls r0, 24
	cmp r0, 0
	beq _080DA1F4
	bl sub_80DB944
	bl sub_80DBA18
_080DA1F4:
	ldr r4, =sub_80FCC88
	adds r0, r4, 0
	movs r1, 0
	bl CreateTask
	lsls r0, 24
	lsrs r0, 24
	ldr r2, =sub_80DA110
	adds r1, r4, 0
	bl SetTaskFuncWithFollowupFunc
	bl sub_80DBF68
	strh r6, [r5, 0x8]
	b _080DA250
	.pool
_080DA224:
	bl sub_80DB944
	bl sub_80DBA18
	b _080DA23E
_080DA22E:
	ldr r0, =gContestResources
	ldr r0, [r0]
	ldr r0, [r0]
	ldrb r1, [r0, 0x7]
	movs r0, 0x4
	ands r0, r1
	cmp r0, 0
	bne _080DA250
_080DA23E:
	movs r0, 0x2
	strh r0, [r5, 0x8]
	b _080DA250
	.pool
_080DA248:
	movs r0, 0
	strh r0, [r5, 0x8]
	ldr r0, =sub_80DA25C
	str r0, [r5]
_080DA250:
	pop {r4-r6}
	pop {r0}
	bx r0
	.pool
	thumb_func_end sub_80DA198

	thumb_func_start sub_80DA25C
sub_80DA25C: @ 80DA25C
	push {r4,lr}
	adds r4, r0, 0
	lsls r4, 24
	lsrs r4, 24
	movs r0, 0
	bl sub_80DE008
	ldr r1, =gTasks
	lsls r0, r4, 2
	adds r0, r4
	lsls r0, 3
	adds r0, r1
	movs r1, 0
	strh r1, [r0, 0x8]
	strh r1, [r0, 0xA]
	ldr r1, =sub_80DA28C
	str r1, [r0]
	pop {r4}
	pop {r0}
	bx r0
	.pool
	thumb_func_end sub_80DA25C

	thumb_func_start sub_80DA28C
sub_80DA28C: @ 80DA28C
	push {r4,r5,lr}
	lsls r0, 24
	lsrs r0, 24
	ldr r2, =gTasks
	lsls r1, r0, 2
	adds r1, r0
	lsls r1, 3
	adds r4, r1, r2
	movs r0, 0x8
	ldrsh r5, [r4, r0]
	cmp r5, 0x1
	beq _080DA2D2
	cmp r5, 0x1
	bgt _080DA2B4
	cmp r5, 0
	beq _080DA2BA
	b _080DA312
	.pool
_080DA2B4:
	cmp r5, 0x2
	beq _080DA304
	b _080DA312
_080DA2BA:
	ldrh r0, [r4, 0xA]
	adds r0, 0x1
	strh r0, [r4, 0xA]
	lsls r0, 16
	asrs r0, 16
	cmp r0, 0x14
	ble _080DA312
	movs r0, 0x2
	bl sub_80DE69C
	strh r5, [r4, 0xA]
	b _080DA2F6
_080DA2D2:
	ldr r0, =gContestResources
	ldr r0, [r0]
	ldr r0, [r0]
	ldrb r1, [r0, 0x7]
	movs r0, 0x2
	ands r0, r1
	lsls r0, 24
	lsrs r1, r0, 24
	cmp r1, 0
	bne _080DA312
	ldrh r0, [r4, 0xA]
	adds r0, 0x1
	strh r0, [r4, 0xA]
	lsls r0, 16
	asrs r0, 16
	cmp r0, 0x14
	ble _080DA312
	strh r1, [r4, 0xA]
_080DA2F6:
	ldrh r0, [r4, 0x8]
	adds r0, 0x1
	strh r0, [r4, 0x8]
	b _080DA312
	.pool
_080DA304:
	bl sub_80DC3AC
	movs r0, 0
	strh r0, [r4, 0x8]
	strh r0, [r4, 0xA]
	ldr r0, =sub_80DA31C
	str r0, [r4]
_080DA312:
	pop {r4,r5}
	pop {r0}
	bx r0
	.pool
	thumb_func_end sub_80DA28C

	thumb_func_start sub_80DA31C
sub_80DA31C: @ 80DA31C
	push {r4,lr}
	lsls r0, 24
	lsrs r4, r0, 24
	bl sub_80DC3C4
	lsls r0, 24
	cmp r0, 0
	beq _080DA33A
	ldr r0, =gTasks
	lsls r1, r4, 2
	adds r1, r4
	lsls r1, 3
	adds r1, r0
	ldr r0, =sub_80DA348
	str r0, [r1]
_080DA33A:
	pop {r4}
	pop {r0}
	bx r0
	.pool
	thumb_func_end sub_80DA31C

	thumb_func_start sub_80DA348
sub_80DA348: @ 80DA348
	lsls r0, 24
	lsrs r0, 24
	ldr r2, =0x0201a204
	ldr r3, =gPlttBufferUnfaded
	ldr r1, =0x040000d4
	str r2, [r1]
	str r3, [r1, 0x4]
	ldr r2, =0x84000100
	str r2, [r1, 0x8]
	ldr r1, [r1, 0x8]
	ldr r2, =gTasks
	lsls r1, r0, 2
	adds r1, r0
	lsls r1, 3
	adds r1, r2
	movs r0, 0
	strh r0, [r1, 0x8]
	movs r0, 0x2
	strh r0, [r1, 0xA]
	ldr r0, =sub_80DA38C
	str r0, [r1]
	bx lr
	.pool
	thumb_func_end sub_80DA348

	thumb_func_start sub_80DA38C
sub_80DA38C: @ 80DA38C
	push {lr}
	lsls r0, 24
	lsrs r0, 24
	ldr r2, =gTasks
	lsls r1, r0, 2
	adds r1, r0
	lsls r1, 3
	adds r1, r2
	ldrh r0, [r1, 0x8]
	adds r0, 0x1
	strh r0, [r1, 0x8]
	lsls r0, 16
	asrs r0, 16
	cmp r0, 0x2
	ble _080DA3BE
	movs r0, 0
	strh r0, [r1, 0x8]
	ldrh r0, [r1, 0xA]
	subs r0, 0x1
	strh r0, [r1, 0xA]
	lsls r0, 16
	cmp r0, 0
	bne _080DA3BE
	ldr r0, =sub_80DA3CC
	str r0, [r1]
_080DA3BE:
	pop {r0}
	bx r0
	.pool
	thumb_func_end sub_80DA38C

	thumb_func_start sub_80DA3CC
sub_80DA3CC: @ 80DA3CC
	push {r4-r6,lr}
	lsls r0, 24
	lsrs r0, 24
	ldr r2, =gTasks
	lsls r1, r0, 2
	adds r1, r0
	lsls r1, 3
	adds r6, r1, r2
	movs r1, 0x8
	ldrsh r0, [r6, r1]
	cmp r0, 0
	bne _080DA448
	ldr r0, =gContestResources
	ldr r0, [r0]
	ldr r5, =gUnknown_02039F25
	ldrb r1, [r5]
	ldr r2, [r0, 0x4]
	lsls r0, r1, 3
	subs r0, r1
	lsls r0, 2
	adds r0, r2
	ldrb r4, [r0, 0x1A]
	bl sub_80DB89C
	ldr r0, =gStringVar1
	ldrb r1, [r5]
	lsls r1, 6
	ldr r2, =gUnknown_02039E00 + 2
	adds r1, r2
	bl StringCopy
	ldr r5, =gStringVar4
	ldr r0, =gUnknown_08587D90
	lsls r4, 2
	adds r4, r0
	ldr r1, [r4]
	adds r0, r5, 0
	bl StringExpandPlaceholders
	adds r0, r5, 0
	movs r1, 0x1
	bl sub_80DEC30
	ldrh r0, [r6, 0x8]
	adds r0, 0x1
	strh r0, [r6, 0x8]
	b _080DA45A
	.pool
_080DA448:
	bl sub_80DED4C
	cmp r0, 0
	bne _080DA45A
	strh r0, [r6, 0x8]
	ldr r0, =sub_80DA464
	str r0, [r6]
	bl sub_80DCD48
_080DA45A:
	pop {r4-r6}
	pop {r0}
	bx r0
	.pool
	thumb_func_end sub_80DA3CC

	thumb_func_start sub_80DA464
sub_80DA464: @ 80DA464
	push {r4,lr}
	lsls r0, 24
	lsrs r0, 24
	ldr r2, =gTasks
	lsls r1, r0, 2
	adds r1, r0
	lsls r1, 3
	adds r4, r1, r2
	ldrh r0, [r4, 0x8]
	adds r1, r0, 0x1
	strh r1, [r4, 0x8]
	lsls r0, 16
	asrs r0, 16
	cmp r0, 0x1D
	ble _080DA48E
	movs r0, 0
	strh r0, [r4, 0x8]
	bl sub_80DC3AC
	ldr r0, =sub_80DA49C
	str r0, [r4]
_080DA48E:
	pop {r4}
	pop {r0}
	bx r0
	.pool
	thumb_func_end sub_80DA464

	thumb_func_start sub_80DA49C
sub_80DA49C: @ 80DA49C
	push {r4,lr}
	lsls r0, 24
	lsrs r4, r0, 24
	bl sub_80DC3C4
	lsls r0, 24
	cmp r0, 0
	beq _080DA4BE
	ldr r1, =gTasks
	lsls r0, r4, 2
	adds r0, r4
	lsls r0, 3
	adds r0, r1
	movs r1, 0
	strh r1, [r0, 0x8]
	ldr r1, =sub_80DA4CC
	str r1, [r0]
_080DA4BE:
	pop {r4}
	pop {r0}
	bx r0
	.pool
	thumb_func_end sub_80DA49C

	thumb_func_start sub_80DA4CC
sub_80DA4CC: @ 80DA4CC
	push {r4,lr}
	adds r4, r0, 0
	lsls r4, 24
	lsrs r4, 24
	bl sub_80DE224
	ldr r1, =gTasks
	lsls r0, r4, 2
	adds r0, r4
	lsls r0, 3
	adds r0, r1
	ldr r1, =sub_80DE424
	str r1, [r0]
	pop {r4}
	pop {r0}
	bx r0
	.pool
	thumb_func_end sub_80DA4CC

	thumb_func_start sub_80DA4F4
sub_80DA4F4: @ 80DA4F4
	push {r4,lr}
	adds r4, r0, 0
	lsls r4, 24
	lsrs r4, 24
	bl sub_80DE350
	ldr r1, =gTasks
	lsls r0, r4, 2
	adds r0, r4
	lsls r0, 3
	adds r0, r1
	ldr r1, =sub_80DA51C
	str r1, [r0]
	pop {r4}
	pop {r0}
	bx r0
	.pool
	thumb_func_end sub_80DA4F4

	thumb_func_start sub_80DA51C
sub_80DA51C: @ 80DA51C
	push {r4,r5,lr}
	sub sp, 0x4
	lsls r0, 24
	lsrs r5, r0, 24
	movs r0, 0x8
	bl GetGpuReg
	mov r1, sp
	strh r0, [r1]
	movs r0, 0xC
	bl GetGpuReg
	mov r4, sp
	adds r4, 0x2
	strh r0, [r4]
	mov r3, sp
	ldrb r2, [r3]
	movs r1, 0x4
	negs r1, r1
	adds r0, r1, 0
	ands r0, r2
	strb r0, [r3]
	ldrb r0, [r4]
	ands r1, r0
	strb r1, [r4]
	mov r0, sp
	ldrh r1, [r0]
	movs r0, 0x8
	bl SetGpuReg
	ldrh r1, [r4]
	movs r0, 0xC
	bl SetGpuReg
	ldr r2, =gContestResources
	ldr r0, [r2]
	ldr r1, [r0]
	ldrb r0, [r1, 0x1]
	adds r0, 0x1
	strb r0, [r1, 0x1]
	ldr r0, [r2]
	ldr r0, [r0]
	ldrb r0, [r0, 0x1]
	cmp r0, 0x5
	bne _080DA590
	ldr r0, =gTasks
	lsls r1, r5, 2
	adds r1, r5
	lsls r1, 3
	adds r1, r0
	ldr r0, =sub_80DA5E8
	b _080DA5A0
	.pool
_080DA590:
	bl sub_80DDB0C
	ldr r0, =gTasks
	lsls r1, r5, 2
	adds r1, r5
	lsls r1, 3
	adds r1, r0
	ldr r0, =sub_80DA5B4
_080DA5A0:
	str r0, [r1]
	add sp, 0x4
	pop {r4,r5}
	pop {r0}
	bx r0
	.pool
	thumb_func_end sub_80DA51C

	thumb_func_start sub_80DA5B4
sub_80DA5B4: @ 80DA5B4
	push {lr}
	lsls r0, 24
	lsrs r2, r0, 24
	ldr r0, =gContestResources
	ldr r0, [r0]
	ldr r0, [r0]
	ldrb r1, [r0, 0x6]
	movs r0, 0x40
	ands r0, r1
	cmp r0, 0
	bne _080DA5D8
	ldr r0, =gTasks
	lsls r1, r2, 2
	adds r1, r2
	lsls r1, 3
	adds r1, r0
	ldr r0, =sub_80D833C
	str r0, [r1]
_080DA5D8:
	pop {r0}
	bx r0
	.pool
	thumb_func_end sub_80DA5B4

	thumb_func_start sub_80DA5E8
sub_80DA5E8: @ 80DA5E8
	push {r4,r5,lr}
	lsls r0, 24
	lsrs r5, r0, 24
	ldr r0, =gBattle_BG0_Y
	movs r1, 0
	strh r1, [r0]
	ldr r0, =gBattle_BG2_Y
	strh r1, [r0]
	ldr r4, =gContestResources
	movs r3, 0
	ldr r2, =gUnknown_02039F10
	movs r1, 0x3
_080DA600:
	ldr r0, [r4]
	ldr r0, [r0, 0x4]
	adds r0, r3, r0
	ldrh r0, [r0, 0x4]
	strh r0, [r2]
	adds r3, 0x1C
	adds r2, 0x2
	subs r1, 0x1
	cmp r1, 0
	bge _080DA600
	bl sub_80DBD18
	bl sub_80DB89C
	ldr r0, =gUnknown_02039F2A
	ldrb r1, [r0]
	movs r0, 0x1
	ands r0, r1
	cmp r0, 0
	bne _080DA65C
	ldr r0, =gContestResources
	ldr r2, [r0]
	ldr r0, =gUnknown_02039F25
	ldrb r1, [r0]
	ldr r2, [r2, 0x4]
	lsls r0, r1, 3
	subs r0, r1
	lsls r0, 2
	adds r0, r2
	ldrh r0, [r0, 0x8]
	bl BravoTrainerPokemonProfile_BeforeInterview1
	b _080DA668
	.pool
_080DA65C:
	bl sub_80DF250
	bl sub_80DF4F8
	bl sub_80DF750
_080DA668:
	ldr r1, =gUnknown_030060B8
	ldr r0, =gRngValue
	ldr r0, [r0]
	str r0, [r1]
	ldr r4, =gStringVar4
	ldr r1, =gText_0827D597
	adds r0, r4, 0
	bl StringExpandPlaceholders
	adds r0, r4, 0
	movs r1, 0x1
	bl sub_80DEC30
	ldr r1, =gTasks
	lsls r0, r5, 2
	adds r0, r5
	lsls r0, 3
	adds r0, r1
	movs r1, 0
	strh r1, [r0, 0xC]
	ldr r1, =sub_80DA6B4
	str r1, [r0]
	pop {r4,r5}
	pop {r0}
	bx r0
	.pool
	thumb_func_end sub_80DA5E8

	thumb_func_start sub_80DA6B4
sub_80DA6B4: @ 80DA6B4
	push {r4,r5,lr}
	lsls r0, 24
	lsrs r5, r0, 24
	bl sub_80DED4C
	adds r4, r0, 0
	cmp r4, 0
	bne _080DA6EA
	bl sub_80DE224
	ldr r0, =gBattle_BG1_X
	strh r4, [r0]
	ldr r1, =gBattle_BG1_Y
	movs r0, 0xA0
	strh r0, [r1]
	movs r0, 0x62
	movs r1, 0
	bl PlaySE12WithPanning
	ldr r1, =gTasks
	lsls r0, r5, 2
	adds r0, r5
	lsls r0, 3
	adds r0, r1
	strh r4, [r0, 0x8]
	ldr r1, =sub_80DA700
	str r1, [r0]
_080DA6EA:
	pop {r4,r5}
	pop {r0}
	bx r0
	.pool
	thumb_func_end sub_80DA6B4

	thumb_func_start sub_80DA700
sub_80DA700: @ 80DA700
	push {lr}
	lsls r0, 24
	lsrs r3, r0, 24
	ldr r1, =gBattle_BG1_Y
	ldrh r0, [r1]
	subs r0, 0x7
	strh r0, [r1]
	lsls r0, 16
	cmp r0, 0
	bge _080DA718
	movs r0, 0
	strh r0, [r1]
_080DA718:
	ldrh r2, [r1]
	cmp r2, 0
	bne _080DA72E
	ldr r0, =gTasks
	lsls r1, r3, 2
	adds r1, r3
	lsls r1, 3
	adds r1, r0
	ldr r0, =sub_80DA740
	str r0, [r1]
	strh r2, [r1, 0x8]
_080DA72E:
	pop {r0}
	bx r0
	.pool
	thumb_func_end sub_80DA700

	thumb_func_start sub_80DA740
sub_80DA740: @ 80DA740
	push {r4,lr}
	sub sp, 0x4
	lsls r0, 24
	lsrs r0, 24
	ldr r2, =gTasks
	lsls r1, r0, 2
	adds r1, r0
	lsls r1, 3
	adds r4, r1, r2
	ldrh r0, [r4, 0x8]
	adds r1, r0, 0x1
	strh r1, [r4, 0x8]
	lsls r0, 16
	asrs r0, 16
	cmp r0, 0x31
	ble _080DA794
	movs r0, 0
	strh r0, [r4, 0x8]
	ldr r0, =gUnknown_02039F2A
	ldrb r0, [r0]
	movs r1, 0x1
	ands r1, r0
	cmp r1, 0
	beq _080DA780
	ldr r0, =sub_80DA7A0
	b _080DA792
	.pool
_080DA780:
	movs r0, 0x1
	negs r0, r0
	str r1, [sp]
	movs r1, 0
	movs r2, 0
	movs r3, 0x10
	bl BeginNormalPaletteFade
	ldr r0, =sub_80DA830
_080DA792:
	str r0, [r4]
_080DA794:
	add sp, 0x4
	pop {r4}
	pop {r0}
	bx r0
	.pool
	thumb_func_end sub_80DA740

	thumb_func_start sub_80DA7A0
sub_80DA7A0: @ 80DA7A0
	push {r4,r5,lr}
	adds r4, r0, 0
	lsls r4, 24
	lsrs r4, 24
	ldr r5, =sub_80FCACC
	adds r0, r5, 0
	movs r1, 0
	bl CreateTask
	lsls r0, 24
	lsrs r0, 24
	ldr r2, =sub_80DA7EC
	adds r1, r5, 0
	bl SetTaskFuncWithFollowupFunc
	ldr r1, =gTasks
	lsls r0, r4, 2
	adds r0, r4
	lsls r0, 3
	adds r0, r1
	ldr r1, =TaskDummy1
	str r1, [r0]
	bl sub_80DBF68
	movs r0, 0
	bl sub_80DC490
	pop {r4,r5}
	pop {r0}
	bx r0
	.pool
	thumb_func_end sub_80DA7A0

	thumb_func_start sub_80DA7EC
sub_80DA7EC: @ 80DA7EC
	push {lr}
	sub sp, 0x4
	lsls r0, 24
	lsrs r0, 24
	bl DestroyTask
	movs r0, 0x1
	negs r0, r0
	movs r1, 0
	str r1, [sp]
	movs r2, 0
	movs r3, 0x10
	bl BeginNormalPaletteFade
	ldr r2, =gTasks
	ldr r0, =gContestResources
	ldr r0, [r0]
	ldr r0, [r0]
	ldrb r1, [r0, 0x8]
	lsls r0, r1, 2
	adds r0, r1
	lsls r0, 3
	adds r0, r2
	ldr r1, =sub_80DA830
	str r1, [r0]
	add sp, 0x4
	pop {r0}
	bx r0
	.pool
	thumb_func_end sub_80DA7EC

	thumb_func_start sub_80DA830
sub_80DA830: @ 80DA830
	push {lr}
	lsls r0, 24
	lsrs r2, r0, 24
	ldr r0, =gPaletteFade
	ldrb r1, [r0, 0x7]
	movs r0, 0x80
	ands r0, r1
	cmp r0, 0
	bne _080DA860
	adds r0, r2, 0
	bl DestroyTask
	ldr r0, =gFieldCallback
	ldr r1, =sub_80DA874
	str r1, [r0]
	bl FreeAllWindowBuffers
	bl sub_80D7A5C
	bl FreeMonSpritesGfx
	ldr r0, =CB2_ReturnToField
	bl SetMainCallback2
_080DA860:
	pop {r0}
	bx r0
	.pool
	thumb_func_end sub_80DA830

	thumb_func_start sub_80DA874
sub_80DA874: @ 80DA874
	push {lr}
	bl ScriptContext2_Disable
	bl EnableBothScriptContexts
	pop {r0}
	bx r0
	thumb_func_end sub_80DA874

	thumb_func_start sub_80DA884
sub_80DA884: @ 80DA884
	push {lr}
	ldr r0, =gUnknown_02039F2A
	ldrb r1, [r0]
	movs r0, 0x1
	ands r0, r1
	cmp r0, 0
	bne _080DA898
	ldr r1, =gUnknown_02039F25
	movs r0, 0x3
	strb r0, [r1]
_080DA898:
	pop {r0}
	bx r0
	.pool
	thumb_func_end sub_80DA884

	thumb_func_start sub_80DA8A4
sub_80DA8A4: @ 80DA8A4
	push {lr}
	ldr r0, =gUnknown_02039F25
	ldr r1, =gUnknown_02039F2B
	ldrb r0, [r0]
	ldrb r1, [r1]
	cmp r0, r1
	beq _080DA8C0
	movs r0, 0
	b _080DA8C2
	.pool
_080DA8C0:
	movs r0, 0x1
_080DA8C2:
	pop {r1}
	bx r1
	thumb_func_end sub_80DA8A4

	thumb_func_start sub_80DA8C8
sub_80DA8C8: @ 80DA8C8
	push {r4-r7,lr}
	mov r7, r8
	push {r7}
	sub sp, 0x14
	lsls r0, 24
	lsrs r0, 24
	mov r8, r0
	ldr r6, =gSaveBlock2Ptr
	ldr r1, [r6]
	mov r0, sp
	bl StringCopy
	ldr r0, =gUnknown_02039F2A
	ldrb r1, [r0]
	movs r0, 0x1
	ands r0, r1
	cmp r0, 0
	beq _080DA8F2
	mov r0, sp
	bl sub_80DF9D4
_080DA8F2:
	ldr r5, =gUnknown_02039F25
	ldrb r0, [r5]
	lsls r0, 6
	ldr r4, =gUnknown_02039E00 + 13
	adds r0, r4
	mov r1, sp
	movs r2, 0x8
	bl memcpy
	ldr r0, [r6]
	ldrb r0, [r0, 0x8]
	cmp r0, 0
	bne _080DA928
	ldrb r0, [r5]
	lsls r0, 6
	adds r0, r4, r0
	movs r1, 0xD8
	b _080DA930
	.pool
_080DA928:
	ldrb r0, [r5]
	lsls r0, 6
	adds r0, r4, r0
	movs r1, 0xD9
_080DA930:
	strb r1, [r0, 0x8]
	ldr r7, =gUnknown_02039E00
	ldr r6, =gUnknown_02039F25
	ldrb r0, [r6]
	lsls r0, 6
	adds r1, r7, 0
	adds r1, 0x18
	adds r0, r1
	movs r1, 0
	str r1, [r0]
	ldrb r0, [r6]
	lsls r0, 6
	adds r0, r7
	adds r0, 0x2C
	strb r1, [r0]
	movs r0, 0x64
	mov r1, r8
	muls r1, r0
	ldr r0, =gPlayerParty
	adds r5, r1, r0
	adds r0, r5, 0
	movs r1, 0xB
	bl GetMonData
	ldrb r1, [r6]
	lsls r1, 6
	adds r1, r7
	strh r0, [r1]
	adds r0, r5, 0
	movs r1, 0x2
	mov r2, sp
	bl GetMonData
	mov r0, sp
	bl StringGetEnd10
	ldr r0, =gUnknown_02039F2A
	ldrb r1, [r0]
	movs r0, 0x1
	ands r0, r1
	cmp r0, 0
	beq _080DA994
	adds r0, r5, 0
	movs r1, 0x3
	bl GetMonData
	adds r1, r0, 0
	mov r0, sp
	bl sub_80DF9E0
_080DA994:
	ldrb r0, [r6]
	lsls r0, 6
	adds r4, r7, 0x2
	adds r0, r4
	mov r1, sp
	movs r2, 0xB
	bl memcpy
	ldrb r0, [r6]
	lsls r0, 6
	adds r0, r4
	mov r1, sp
	bl StringCopy
	adds r0, r5, 0
	movs r1, 0x16
	bl GetMonData
	ldrb r1, [r6]
	lsls r1, 6
	adds r1, r7
	adds r1, 0x26
	strb r0, [r1]
	adds r0, r5, 0
	movs r1, 0x17
	bl GetMonData
	ldrb r1, [r6]
	lsls r1, 6
	adds r1, r7
	adds r1, 0x27
	strb r0, [r1]
	adds r0, r5, 0
	movs r1, 0x18
	bl GetMonData
	ldrb r1, [r6]
	lsls r1, 6
	adds r1, r7
	adds r1, 0x28
	strb r0, [r1]
	adds r0, r5, 0
	movs r1, 0x21
	bl GetMonData
	ldrb r1, [r6]
	lsls r1, 6
	adds r1, r7
	adds r1, 0x29
	strb r0, [r1]
	adds r0, r5, 0
	movs r1, 0x2F
	bl GetMonData
	ldrb r1, [r6]
	lsls r1, 6
	adds r1, r7
	adds r1, 0x2A
	strb r0, [r1]
	adds r0, r5, 0
	movs r1, 0x30
	bl GetMonData
	ldrb r1, [r6]
	lsls r1, 6
	adds r1, r7
	adds r1, 0x2B
	strb r0, [r1]
	adds r0, r5, 0
	movs r1, 0xD
	bl GetMonData
	ldrb r1, [r6]
	lsls r1, 6
	adds r1, r7
	strh r0, [r1, 0x1E]
	adds r0, r5, 0
	movs r1, 0xE
	bl GetMonData
	ldrb r1, [r6]
	lsls r1, 6
	adds r1, r7
	strh r0, [r1, 0x20]
	adds r0, r5, 0
	movs r1, 0xF
	bl GetMonData
	ldrb r1, [r6]
	lsls r1, 6
	adds r1, r7
	strh r0, [r1, 0x22]
	adds r0, r5, 0
	movs r1, 0x10
	bl GetMonData
	ldrb r1, [r6]
	lsls r1, 6
	adds r1, r7
	strh r0, [r1, 0x24]
	adds r0, r5, 0
	movs r1, 0
	bl GetMonData
	ldrb r1, [r6]
	lsls r1, 6
	adds r2, r7, 0
	adds r2, 0x38
	adds r1, r2
	str r0, [r1]
	adds r0, r5, 0
	movs r1, 0x1
	bl GetMonData
	ldrb r1, [r6]
	lsls r1, 6
	adds r2, r7, 0
	adds r2, 0x3C
	adds r1, r2
	str r0, [r1]
	adds r0, r5, 0
	movs r1, 0xC
	bl GetMonData
	lsls r0, 16
	lsrs r2, r0, 16
	ldrb r0, [r6]
	lsls r0, 6
	adds r1, r0, r7
	adds r0, r1, 0
	adds r0, 0x26
	ldrb r3, [r0]
	adds r0, 0x1
	ldrb r5, [r0]
	adds r0, 0x1
	ldrb r6, [r0]
	adds r0, 0x1
	ldrb r7, [r0]
	adds r0, 0x1
	ldrb r4, [r0]
	cmp r2, 0xFE
	bne _080DAAC4
	adds r3, 0x14
	b _080DAB12
	.pool
_080DAAC4:
	cmp r2, 0xFF
	bne _080DAAD4
	lsls r0, r5, 16
	movs r1, 0xA0
	lsls r1, 13
	adds r0, r1
	lsrs r5, r0, 16
	b _080DAB12
_080DAAD4:
	movs r0, 0x80
	lsls r0, 1
	cmp r2, r0
	bne _080DAAE8
	lsls r0, r6, 16
	movs r1, 0xA0
	lsls r1, 13
	adds r0, r1
	lsrs r6, r0, 16
	b _080DAB12
_080DAAE8:
	ldr r0, =0x00000101
	cmp r2, r0
	bne _080DAB00
	lsls r0, r7, 16
	movs r1, 0xA0
	lsls r1, 13
	adds r0, r1
	lsrs r7, r0, 16
	b _080DAB12
	.pool
_080DAB00:
	movs r0, 0x81
	lsls r0, 1
	cmp r2, r0
	bne _080DAB12
	lsls r0, r4, 16
	movs r1, 0xA0
	lsls r1, 13
	adds r0, r1
	lsrs r4, r0, 16
_080DAB12:
	cmp r3, 0xFF
	ble _080DAB18
	movs r3, 0xFF
_080DAB18:
	lsls r0, r5, 16
	asrs r0, 16
	cmp r0, 0xFF
	ble _080DAB22
	movs r5, 0xFF
_080DAB22:
	lsls r0, r6, 16
	asrs r0, 16
	cmp r0, 0xFF
	ble _080DAB2C
	movs r6, 0xFF
_080DAB2C:
	lsls r0, r7, 16
	asrs r0, 16
	cmp r0, 0xFF
	ble _080DAB36
	movs r7, 0xFF
_080DAB36:
	lsls r0, r4, 16
	asrs r0, 16
	cmp r0, 0xFF
	ble _080DAB40
	movs r4, 0xFF
_080DAB40:
	ldr r2, =gUnknown_02039E00
	ldr r1, =gUnknown_02039F25
	ldrb r0, [r1]
	lsls r0, 6
	adds r0, r2
	adds r0, 0x26
	strb r3, [r0]
	ldrb r0, [r1]
	lsls r0, 6
	adds r0, r2
	adds r0, 0x27
	strb r5, [r0]
	ldrb r0, [r1]
	lsls r0, 6
	adds r0, r2
	adds r0, 0x28
	strb r6, [r0]
	ldrb r0, [r1]
	lsls r0, 6
	adds r0, r2
	adds r0, 0x29
	strb r7, [r0]
	ldrb r0, [r1]
	lsls r0, 6
	adds r0, r2
	adds r0, 0x2A
	strb r4, [r0]
	add sp, 0x14
	pop {r3}
	mov r8, r3
	pop {r4-r7}
	pop {r0}
	bx r0
	.pool
	thumb_func_end sub_80DA8C8

	thumb_func_start sub_80DAB8C
sub_80DAB8C: @ 80DAB8C
	push {r4-r7,lr}
	mov r7, r8
	push {r7}
	sub sp, 0x64
	lsls r0, 24
	lsrs r4, r0, 24
	lsls r1, 24
	lsrs r1, 24
	mov r8, r1
	movs r6, 0
	movs r7, 0
	bl sub_80DA884
	ldr r0, =0x00000864
	bl FlagGet
	lsls r0, 24
	cmp r0, 0
	beq _080DABC0
	ldr r0, =gUnknown_02039F2A
	ldrb r1, [r0]
	movs r0, 0x1
	ands r0, r1
	cmp r0, 0
	bne _080DABC0
	movs r7, 0x1
_080DABC0:
	movs r5, 0
	ldr r2, =gUnknown_085880A4
	ldr r3, =gUnknown_085898A4
_080DABC6:
	ldrb r0, [r2, 0x1C]
	lsls r0, 30
	lsrs r0, 30
	cmp r8, r0
	bne _080DAC3A
	cmp r7, 0x1
	bne _080DABEC
	ldrb r0, [r3]
	cmp r0, 0x1
	beq _080DAC3A
	b _080DABF2
	.pool
_080DABEC:
	ldrb r0, [r3]
	cmp r0, 0x2
	beq _080DAC3A
_080DABF2:
	cmp r4, 0
	bne _080DABFE
	ldrb r0, [r2, 0x1C]
	lsls r0, 29
	cmp r0, 0
	blt _080DAC2E
_080DABFE:
	cmp r4, 0x1
	bne _080DAC0A
	ldrb r0, [r2, 0x1C]
	lsls r0, 28
	cmp r0, 0
	blt _080DAC2E
_080DAC0A:
	cmp r4, 0x2
	bne _080DAC16
	ldrb r0, [r2, 0x1C]
	lsls r0, 27
	cmp r0, 0
	blt _080DAC2E
_080DAC16:
	cmp r4, 0x3
	bne _080DAC22
	ldrb r0, [r2, 0x1C]
	lsls r0, 26
	cmp r0, 0
	blt _080DAC2E
_080DAC22:
	cmp r4, 0x4
	bne _080DAC3A
	ldrb r0, [r2, 0x1C]
	lsls r0, 25
	cmp r0, 0
	bge _080DAC3A
_080DAC2E:
	adds r0, r6, 0
	adds r1, r0, 0x1
	lsls r1, 24
	lsrs r6, r1, 24
	add r0, sp
	strb r5, [r0]
_080DAC3A:
	adds r2, 0x40
	adds r3, 0x1
	adds r5, 0x1
	cmp r5, 0x5F
	bls _080DABC6
	mov r0, sp
	adds r1, r0, r6
	movs r0, 0xFF
	strb r0, [r1]
	movs r5, 0
	ldr r7, =gUnknown_085880A4
_080DAC50:
	bl Random
	lsls r0, 16
	lsrs r0, 16
	adds r1, r6, 0
	bl __modsi3
	lsls r0, 16
	lsrs r0, 16
	ldr r1, =gUnknown_02039E00
	lsls r2, r5, 6
	adds r2, r1
	mov r1, sp
	adds r4, r1, r0
	ldrb r1, [r4]
	lsls r1, 6
	adds r1, r7
	adds r0, r2, 0
	movs r2, 0x40
	bl memcpy
	ldrb r0, [r4]
	adds r2, r5, 0x1
	subs r1, r6, 0x1
	cmp r0, 0xFF
	beq _080DAC92
	adds r3, r4, 0
_080DAC86:
	ldrb r0, [r3, 0x1]
	strb r0, [r3]
	adds r3, 0x1
	ldrb r0, [r3]
	cmp r0, 0xFF
	bne _080DAC86
_080DAC92:
	lsls r0, r1, 24
	lsrs r6, r0, 24
	adds r5, r2, 0
	cmp r5, 0x2
	ble _080DAC50
	ldr r0, =gUnknown_02039F24
	ldrb r0, [r0]
	bl sub_80DA8C8
	add sp, 0x64
	pop {r3}
	mov r8, r3
	pop {r4-r7}
	pop {r0}
	bx r0
	.pool
	thumb_func_end sub_80DAB8C

	thumb_func_start sub_80DACBC
sub_80DACBC: @ 80DACBC
	push {r4-r7,lr}
	mov r7, r9
	mov r6, r8
	push {r6,r7}
	sub sp, 0x64
	mov r8, r2
	lsls r0, 24
	lsrs r4, r0, 24
	lsls r1, 24
	lsrs r2, r1, 24
	movs r7, 0
	ldr r0, =gUnknown_02039F30
	ldrb r1, [r0]
	mov r9, r0
	cmp r1, 0x4
	bne _080DACDE
	b _080DADF6
_080DACDE:
	movs r5, 0
	ldr r3, =gUnknown_085880A4
	ldr r6, =gUnknown_085898A4
_080DACE4:
	ldrb r0, [r3, 0x1C]
	lsls r0, 30
	lsrs r0, 30
	cmp r2, r0
	bne _080DAD56
	mov r0, r8
	cmp r0, 0x1
	bne _080DAD08
	ldrb r0, [r6]
	cmp r0, 0x1
	beq _080DAD56
	b _080DAD0E
	.pool
_080DAD08:
	ldrb r0, [r6]
	cmp r0, 0x2
	beq _080DAD56
_080DAD0E:
	cmp r4, 0
	bne _080DAD1A
	ldrb r0, [r3, 0x1C]
	lsls r0, 29
	cmp r0, 0
	blt _080DAD4A
_080DAD1A:
	cmp r4, 0x1
	bne _080DAD26
	ldrb r0, [r3, 0x1C]
	lsls r0, 28
	cmp r0, 0
	blt _080DAD4A
_080DAD26:
	cmp r4, 0x2
	bne _080DAD32
	ldrb r0, [r3, 0x1C]
	lsls r0, 27
	cmp r0, 0
	blt _080DAD4A
_080DAD32:
	cmp r4, 0x3
	bne _080DAD3E
	ldrb r0, [r3, 0x1C]
	lsls r0, 26
	cmp r0, 0
	blt _080DAD4A
_080DAD3E:
	cmp r4, 0x4
	bne _080DAD56
	ldrb r0, [r3, 0x1C]
	lsls r0, 25
	cmp r0, 0
	bge _080DAD56
_080DAD4A:
	adds r0, r7, 0
	adds r1, r0, 0x1
	lsls r1, 24
	lsrs r7, r1, 24
	add r0, sp
	strb r5, [r0]
_080DAD56:
	adds r3, 0x40
	adds r6, 0x1
	adds r5, 0x1
	cmp r5, 0x5F
	bls _080DACE4
	mov r3, sp
	adds r1, r3, r7
	movs r0, 0xFF
	strb r0, [r1]
	movs r5, 0
	mov r0, r9
	ldrb r1, [r0]
	movs r0, 0x4
	subs r0, r1
	cmp r5, r0
	bge _080DADF6
	ldr r3, =gUnknown_02039E00
	mov r8, r3
	mov r6, r9
	movs r0, 0x2
	add r0, r8
	mov r9, r0
_080DAD82:
	bl sub_80F903C
	lsls r0, 16
	lsrs r0, 16
	adds r1, r7, 0
	bl __modsi3
	adds r1, r0, 0
	lsls r1, 16
	lsrs r1, 16
	ldrb r0, [r6]
	adds r0, r5
	lsls r0, 6
	add r0, r8
	ldr r2, =gUnknown_085880A4
	mov r3, sp
	adds r4, r3, r1
	ldrb r1, [r4]
	lsls r1, 6
	adds r1, r2
	movs r2, 0x40
	bl memcpy
	ldrb r0, [r6]
	adds r0, r5
	lsls r0, 6
	mov r1, r8
	adds r1, 0xD
	adds r0, r1
	bl sub_80DF9D4
	ldrb r0, [r6]
	adds r0, r5
	lsls r0, 6
	add r0, r9
	movs r1, 0x2
	bl sub_80DF9E0
	ldrb r0, [r4]
	adds r3, r5, 0x1
	subs r1, r7, 0x1
	cmp r0, 0xFF
	beq _080DADE6
	adds r2, r4, 0
_080DADDA:
	ldrb r0, [r2, 0x1]
	strb r0, [r2]
	adds r2, 0x1
	ldrb r0, [r2]
	cmp r0, 0xFF
	bne _080DADDA
_080DADE6:
	lsls r0, r1, 24
	lsrs r7, r0, 24
	adds r5, r3, 0
	ldrb r1, [r6]
	movs r0, 0x4
	subs r0, r1
	cmp r5, r0
	blt _080DAD82
_080DADF6:
	add sp, 0x64
	pop {r3,r4}
	mov r8, r3
	mov r9, r4
	pop {r4-r7}
	pop {r0}
	bx r0
	.pool
	thumb_func_end sub_80DACBC

	thumb_func_start sub_80DAE0C
sub_80DAE0C: @ 80DAE0C
	push {r4,lr}
	adds r4, r0, 0
	movs r1, 0x2D
	bl GetMonData
	cmp r0, 0
	beq _080DAE1E
	movs r0, 0x3
	b _080DAE9A
_080DAE1E:
	adds r0, r4, 0
	movs r1, 0x39
	bl GetMonData
	cmp r0, 0
	bne _080DAE2E
	movs r0, 0x4
	b _080DAE9A
_080DAE2E:
	ldr r0, =gSpecialVar_ContestCategory
	ldrh r0, [r0]
	cmp r0, 0x4
	bhi _080DAE82
	lsls r0, 2
	ldr r1, =_080DAE48
	adds r0, r1
	ldr r0, [r0]
	mov pc, r0
	.pool
	.align 2, 0
_080DAE48:
	.4byte _080DAE5C
	.4byte _080DAE62
	.4byte _080DAE68
	.4byte _080DAE6E
	.4byte _080DAE74
_080DAE5C:
	adds r0, r4, 0
	movs r1, 0x32
	b _080DAE78
_080DAE62:
	adds r0, r4, 0
	movs r1, 0x33
	b _080DAE78
_080DAE68:
	adds r0, r4, 0
	movs r1, 0x34
	b _080DAE78
_080DAE6E:
	adds r0, r4, 0
	movs r1, 0x35
	b _080DAE78
_080DAE74:
	adds r0, r4, 0
	movs r1, 0x36
_080DAE78:
	bl GetMonData
	lsls r0, 24
	lsrs r1, r0, 24
	b _080DAE86
_080DAE82:
	movs r0, 0
	b _080DAE9A
_080DAE86:
	ldr r0, =gSpecialVar_ContestRank
	adds r2, r1, 0
	ldrh r1, [r0]
	movs r0, 0x2
	cmp r2, r1
	bhi _080DAE9A
	movs r0, 0
	cmp r2, r1
	bcc _080DAE9A
	movs r0, 0x1
_080DAE9A:
	pop {r4}
	pop {r1}
	bx r1
	.pool
	thumb_func_end sub_80DAE0C

	thumb_func_start sub_80DAEA4
sub_80DAEA4: @ 80DAEA4
	push {r4,r5,lr}
	movs r5, 0
_080DAEA8:
	ldr r0, =gUnknown_02039F26
	adds r0, r5, r0
	ldrb r0, [r0]
	movs r1, 0
	bl FillWindowPixelBuffer
	lsls r4, r5, 24
	lsrs r4, 24
	adds r0, r4, 0
	bl sub_80DAF04
	adds r0, r4, 0
	bl sub_80DAF88
	adds r5, 0x1
	cmp r5, 0x3
	ble _080DAEA8
	pop {r4,r5}
	pop {r0}
	bx r0
	.pool
	thumb_func_end sub_80DAEA4

	thumb_func_start sub_80DAED4
sub_80DAED4: @ 80DAED4
	push {r4,r5,lr}
	adds r5, r0, 0
	lsls r4, r1, 24
	lsrs r4, 24
	ldr r0, =gDisplayedStringBattle
	ldr r1, =gText_ColorTransparent
	bl StringCopy
	adds r1, r0, 0
	subs r0, r1, 0x1
	strb r4, [r0]
	adds r0, r1, 0
	adds r1, r5, 0
	bl StringCopy
	adds r1, r0, 0
	pop {r4,r5}
	pop {r1}
	bx r1
	.pool
	thumb_func_end sub_80DAED4

	thumb_func_start sub_80DAF04
sub_80DAF04: @ 80DAF04
	push {lr}
	adds r1, r0, 0
	lsls r1, 24
	lsrs r0, r1, 24
	movs r2, 0xA0
	lsls r2, 20
	adds r1, r2
	lsrs r1, 24
	bl sub_80DAF1C
	pop {r0}
	bx r0
	thumb_func_end sub_80DAF04

	thumb_func_start sub_80DAF1C
sub_80DAF1C: @ 80DAF1C
	push {r4,r5,lr}
	sub sp, 0x24
	adds r4, r1, 0
	lsls r0, 24
	lsrs r0, 24
	adds r5, r0, 0
	lsls r4, 24
	lsrs r4, 24
	ldr r1, =gText_Slash
	add r0, sp, 0x4
	bl StringCopy
	lsls r1, r5, 6
	ldr r0, =gUnknown_02039E00 + 13
	adds r1, r0
	add r0, sp, 0x4
	bl StringAppend
	add r0, sp, 0x4
	adds r1, r4, 0
	bl sub_80DAED4
	ldr r4, =gDisplayedStringBattle
	movs r0, 0x7
	adds r1, r4, 0
	movs r2, 0x60
	bl GetStringRightAlignXOffset
	adds r2, r0, 0
	cmp r2, 0x37
	ble _080DAF5C
	movs r2, 0x37
_080DAF5C:
	ldr r0, =gUnknown_02039F26
	adds r0, r5, r0
	ldrb r0, [r0]
	movs r1, 0x7
	str r1, [sp]
	adds r1, r4, 0
	movs r3, 0x1
	bl sub_80DEBD0
	add sp, 0x24
	pop {r4,r5}
	pop {r0}
	bx r0
	.pool
	thumb_func_end sub_80DAF1C

	thumb_func_start sub_80DAF88
sub_80DAF88: @ 80DAF88
	push {lr}
	adds r1, r0, 0
	lsls r1, 24
	lsrs r0, r1, 24
	movs r2, 0xA0
	lsls r2, 20
	adds r1, r2
	lsrs r1, 24
	bl sub_80DAFA0
	pop {r0}
	bx r0
	thumb_func_end sub_80DAF88

	thumb_func_start sub_80DAFA0
sub_80DAFA0: @ 80DAFA0
	push {r4,lr}
	sub sp, 0x4
	adds r4, r0, 0
	lsls r4, 24
	lsrs r4, 24
	lsls r1, 24
	lsrs r1, 24
	lsls r0, r4, 6
	ldr r2, =gUnknown_02039E00 + 2
	adds r0, r2
	bl sub_80DAED4
	ldr r0, =gUnknown_02039F26
	adds r4, r0
	ldrb r0, [r4]
	ldr r1, =gDisplayedStringBattle
	movs r2, 0x7
	str r2, [sp]
	movs r2, 0x5
	movs r3, 0x1
	bl sub_80DEBD0
	add sp, 0x4
	pop {r4}
	pop {r0}
	bx r0
	.pool
	thumb_func_end sub_80DAFA0

	thumb_func_start sub_80DAFE0
sub_80DAFE0: @ 80DAFE0
	push {r4,r5,lr}
	lsls r0, 24
	lsrs r2, r0, 24
	lsls r1, 24
	lsrs r0, r1, 24
	cmp r0, 0x4
	bhi _080DB06C
	lsls r0, 2
	ldr r1, =_080DAFFC
	adds r0, r1
	ldr r0, [r0]
	mov pc, r0
	.pool
	.align 2, 0
_080DAFFC:
	.4byte _080DB010
	.4byte _080DB028
	.4byte _080DB040
	.4byte _080DB050
	.4byte _080DB06C
_080DB010:
	ldr r0, =gUnknown_02039E00
	lsls r2, 6
	adds r1, r2, r0
	adds r3, r1, 0
	adds r3, 0x26
	ldrb r5, [r3]
	adds r3, 0x4
	ldrb r4, [r3]
	adds r1, 0x27
	b _080DB07E
	.pool
_080DB028:
	ldr r0, =gUnknown_02039E00
	lsls r2, 6
	adds r1, r2, r0
	adds r3, r1, 0
	adds r3, 0x27
	ldrb r5, [r3]
	subs r3, 0x1
	ldrb r4, [r3]
	adds r1, 0x28
	b _080DB07E
	.pool
_080DB040:
	ldr r1, =gUnknown_02039E00
	lsls r2, 6
	adds r3, r2, r1
	adds r0, r3, 0
	adds r0, 0x28
	b _080DB05A
	.pool
_080DB050:
	ldr r1, =gUnknown_02039E00
	lsls r2, 6
	adds r3, r2, r1
	adds r0, r3, 0
	adds r0, 0x29
_080DB05A:
	ldrb r5, [r0]
	subs r0, 0x1
	ldrb r4, [r0]
	adds r0, 0x2
	ldrb r3, [r0]
	adds r0, r1, 0
	b _080DB080
	.pool
_080DB06C:
	ldr r0, =gUnknown_02039E00
	lsls r2, 6
	adds r1, r2, r0
	adds r3, r1, 0
	adds r3, 0x2A
	ldrb r5, [r3]
	subs r3, 0x1
	ldrb r4, [r3]
	adds r1, 0x26
_080DB07E:
	ldrb r3, [r1]
_080DB080:
	adds r1, r2, r0
	adds r1, 0x2B
	adds r0, r4, r3
	ldrb r1, [r1]
	adds r0, r1
	asrs r0, 1
	adds r0, r5, r0
	lsls r0, 16
	lsrs r0, 16
	pop {r4,r5}
	pop {r1}
	bx r1
	.pool
	thumb_func_end sub_80DAFE0

	thumb_func_start sub_80DB09C
sub_80DB09C: @ 80DB09C
	push {r4-r6,lr}
	lsls r0, 24
	lsrs r6, r0, 24
	movs r4, 0
	ldr r5, =gUnknown_02039F00
_080DB0A6:
	lsls r0, r4, 24
	lsrs r0, 24
	adds r1, r6, 0
	bl sub_80DAFE0
	strh r0, [r5]
	adds r5, 0x2
	adds r4, 0x1
	cmp r4, 0x3
	ble _080DB0A6
	pop {r4-r6}
	pop {r0}
	bx r0
	.pool
	thumb_func_end sub_80DB09C

	thumb_func_start sub_80DB0C4
sub_80DB0C4: @ 80DB0C4
	push {r4,r5,lr}
	ldr r0, =gUnknown_08587C00
	bl LoadCompressedObjectPic
	ldr r0, =gContest2Pal
	movs r1, 0x88
	lsls r1, 1
	movs r2, 0x20
	bl LoadCompressedPalette
	ldr r0, =gSpriteTemplate_8587BE8
	movs r1, 0x70
	movs r2, 0x24
	movs r3, 0x1E
	bl CreateSprite
	lsls r0, 24
	lsrs r0, 24
	ldr r4, =gSprites
	lsls r2, r0, 4
	adds r2, r0
	lsls r2, 2
	adds r5, r2, r4
	ldrb r3, [r5, 0x5]
	movs r1, 0xF
	ands r1, r3
	movs r3, 0x10
	orrs r1, r3
	strb r1, [r5, 0x5]
	adds r4, 0x1C
	adds r2, r4
	ldr r1, =SpriteCallbackDummy
	str r1, [r2]
	pop {r4,r5}
	pop {r1}
	bx r1
	.pool
	thumb_func_end sub_80DB0C4

	thumb_func_start sub_80DB120
sub_80DB120: @ 80DB120
	push {lr}
	ldr r0, =gUnknown_08587C08
	bl LoadCompressedObjectPic
	ldr r0, =gUnknown_08587C10
	bl LoadCompressedObjectPalette
	ldr r0, =gSpriteTemplate_8587C18
	movs r1, 0x60
	movs r2, 0xA
	movs r3, 0x1D
	bl CreateSprite
	lsls r0, 24
	lsrs r0, 24
	ldr r1, =gSprites
	lsls r2, r0, 4
	adds r2, r0
	lsls r2, 2
	adds r2, r1
	movs r1, 0x3E
	adds r1, r2
	mov r12, r1
	ldrb r1, [r1]
	movs r3, 0x4
	orrs r1, r3
	mov r3, r12
	strb r1, [r3]
	ldrh r1, [r2, 0x4]
	lsls r1, 22
	lsrs r1, 22
	strh r1, [r2, 0x2E]
	pop {r1}
	bx r1
	.pool
	thumb_func_end sub_80DB120

	thumb_func_start sub_80DB174
sub_80DB174: @ 80DB174
	push {r4-r7,lr}
	mov r7, r8
	push {r7}
	adds r7, r1, 0
	adds r6, r2, 0
	adds r4, r3, 0
	lsls r0, 16
	lsrs r5, r0, 16
	adds r0, r5, 0
	bl sub_80DE84C
	adds r5, r0, 0
	ldr r0, =gUnknown_02039F25
	ldrb r0, [r0]
	cmp r4, r0
	bne _080DB1B8
	lsls r0, r5, 3
	ldr r1, =gMonBackPicTable
	adds r0, r1
	ldr r1, =gMonSpritesGfxPtr
	ldr r1, [r1]
	ldr r1, [r1, 0x4]
	adds r2, r5, 0
	adds r3, r6, 0
	bl HandleLoadSpecialPokePic_2
	b _080DB1CC
	.pool
_080DB1B8:
	lsls r0, r5, 3
	ldr r1, =gMonBackPicTable
	adds r0, r1
	ldr r1, =gMonSpritesGfxPtr
	ldr r1, [r1]
	ldr r1, [r1, 0x4]
	adds r2, r5, 0
	adds r3, r6, 0
	bl HandleLoadSpecialPokePic_DontHandleDeoxys
_080DB1CC:
	adds r0, r5, 0
	adds r1, r7, 0
	adds r2, r6, 0
	bl GetFrontSpritePalFromSpeciesAndPersonality
	movs r1, 0x90
	lsls r1, 1
	movs r2, 0x20
	bl LoadCompressedPalette
	adds r0, r5, 0
	movs r1, 0
	bl SetMultiuseSpriteTemplateToPokemon
	ldr r4, =gMultiuseSpriteTemplate
	movs r0, 0x2
	adds r1, r5, 0
	movs r2, 0
	bl sub_80A600C
	adds r2, r0, 0
	lsls r2, 24
	lsrs r2, 24
	adds r0, r4, 0
	movs r1, 0x70
	movs r3, 0x1E
	bl CreateSprite
	lsls r0, 24
	lsrs r7, r0, 24
	ldr r0, =gSprites
	mov r8, r0
	lsls r0, r7, 4
	adds r0, r7
	lsls r6, r0, 2
	mov r0, r8
	adds r4, r6, r0
	ldrb r1, [r4, 0x5]
	movs r0, 0xF
	ands r0, r1
	movs r1, 0x20
	orrs r0, r1
	movs r1, 0xD
	negs r1, r1
	ands r0, r1
	movs r1, 0x8
	orrs r0, r1
	strb r0, [r4, 0x5]
	movs r0, 0x2
	bl sub_80A82E4
	adds r1, r4, 0
	adds r1, 0x43
	strb r0, [r1]
	mov r0, r8
	adds r0, 0x1C
	adds r0, r6, r0
	ldr r1, =SpriteCallbackDummy
	str r1, [r0]
	ldrb r0, [r4, 0x5]
	lsrs r0, 4
	strh r0, [r4, 0x2E]
	strh r5, [r4, 0x32]
	adds r0, r5, 0
	bl IsSpeciesNotUnown
	lsls r0, 24
	cmp r0, 0
	beq _080DB278
	mov r0, r8
	adds r0, 0x10
	adds r0, r6, r0
	ldr r1, =gUnknown_082FF6C0
	b _080DB280
	.pool
_080DB278:
	mov r0, r8
	adds r0, 0x10
	adds r0, r6, r0
	ldr r1, =gUnknown_082FF694
_080DB280:
	str r1, [r0]
	lsls r0, r7, 4
	adds r0, r7
	lsls r0, 2
	ldr r1, =gSprites
	adds r0, r1
	movs r1, 0
	bl StartSpriteAffineAnim
	adds r0, r7, 0
	pop {r3}
	mov r8, r3
	pop {r4-r7}
	pop {r1}
	bx r1
	.pool
	thumb_func_end sub_80DB174

	thumb_func_start IsSpeciesNotUnown
IsSpeciesNotUnown: @ 80DB2A8
	push {lr}
	lsls r0, 16
	lsrs r0, 16
	cmp r0, 0xC9
	beq _080DB2B6
	movs r0, 0x1
	b _080DB2B8
_080DB2B6:
	movs r0, 0
_080DB2B8:
	pop {r1}
	bx r1
	thumb_func_end IsSpeciesNotUnown

	thumb_func_start sub_80DB2BC
sub_80DB2BC: @ 80DB2BC
	push {r4-r6,lr}
	ldr r5, =gContestResources
	ldr r0, [r5]
	ldr r0, [r0, 0x24]
	movs r4, 0xA0
	lsls r4, 3
	adds r1, r0, r4
	movs r6, 0xA0
	lsls r6, 1
	adds r2, r6, 0
	bl CpuSet
	ldr r0, [r5]
	ldr r0, [r0, 0x2C]
	adds r4, r0, r4
	adds r1, r4, 0
	adds r2, r6, 0
	bl CpuSet
	pop {r4-r6}
	pop {r0}
	bx r0
	.pool
	thumb_func_end sub_80DB2BC

	thumb_func_start sub_80DB2EC
sub_80DB2EC: @ 80DB2EC
	push {lr}
	lsls r0, 16
	lsls r1, 24
	lsrs r3, r1, 24
	ldr r2, =gContestEffects
	ldr r1, =gContestMoves
	lsrs r0, 13
	adds r0, r1
	ldrb r0, [r0]
	lsls r0, 2
	adds r0, r2
	ldrb r0, [r0]
	cmp r0, 0x8
	bhi _080DB354
	lsls r0, 2
	ldr r1, =_080DB320
	adds r0, r1
	ldr r0, [r0]
	mov pc, r0
	.pool
	.align 2, 0
_080DB320:
	.4byte _080DB344
	.4byte _080DB344
	.4byte _080DB34C
	.4byte _080DB34C
	.4byte _080DB354
	.4byte _080DB354
	.4byte _080DB354
	.4byte _080DB354
	.4byte _080DB344
_080DB344:
	ldr r0, =0x00009082
	b _080DB356
	.pool
_080DB34C:
	ldr r0, =0x00009088
	b _080DB356
	.pool
_080DB354:
	ldr r0, =0x00009086
_080DB356:
	lsls r1, r3, 12
	movs r2, 0x90
	lsls r2, 8
	adds r1, r2
	lsls r0, 16
	asrs r0, 16
	adds r0, r1
	lsls r0, 16
	lsrs r0, 16
	pop {r1}
	bx r1
	.pool
	thumb_func_end sub_80DB2EC

	thumb_func_start prints_contest_move_description
prints_contest_move_description: @ 80DB370
	push {r4-r7,lr}
	mov r7, r8
	push {r7}
	sub sp, 0x10
	lsls r0, 16
	lsrs r0, 16
	mov r8, r0
	ldr r1, =gContestMoves
	lsls r0, 3
	adds r0, r1
	ldrb r0, [r0, 0x1]
	lsls r0, 29
	lsrs r0, 29
	ldr r7, =0x00004040
	cmp r0, 0
	beq _080DB3A4
	adds r7, 0x5
	cmp r0, 0x1
	beq _080DB3A4
	adds r7, 0x5
	cmp r0, 0x2
	beq _080DB3A4
	adds r7, 0x40
	cmp r0, 0x3
	bne _080DB3A4
	subs r7, 0x20
_080DB3A4:
	movs r6, 0x5
	str r6, [sp]
	movs r4, 0x1
	str r4, [sp, 0x4]
	movs r5, 0x11
	str r5, [sp, 0x8]
	str r4, [sp, 0xC]
	movs r0, 0
	adds r1, r7, 0
	movs r2, 0xB
	movs r3, 0x1F
	bl sub_80DECB8
	adds r1, r7, 0
	adds r1, 0x10
	str r6, [sp]
	str r4, [sp, 0x4]
	str r5, [sp, 0x8]
	str r4, [sp, 0xC]
	movs r0, 0
	movs r2, 0xB
	movs r3, 0x20
	bl sub_80DECB8
	ldr r2, =gContestEffects
	ldr r0, =gContestMoves
	mov r3, r8
	lsls r1, r3, 3
	adds r0, r1, r0
	ldrb r0, [r0]
	lsls r0, 2
	adds r2, r0, r2
	ldrb r0, [r2, 0x1]
	adds r7, r1, 0
	cmp r0, 0xFF
	bne _080DB3FC
	movs r6, 0
	b _080DB408
	.pool
_080DB3FC:
	ldrb r0, [r2, 0x1]
	movs r1, 0xA
	bl __udivsi3
	lsls r0, 24
	lsrs r6, r0, 24
_080DB408:
	cmp r6, 0x8
	bls _080DB40E
	movs r6, 0x8
_080DB40E:
	ldr r1, =0x00005035
	movs r0, 0x8
	str r0, [sp]
	movs r5, 0x1
	str r5, [sp, 0x4]
	movs r4, 0x11
	str r4, [sp, 0x8]
	movs r0, 0
	movs r2, 0x15
	movs r3, 0x1F
	bl sub_80DED10
	ldr r1, =0x00005012
	str r6, [sp]
	str r5, [sp, 0x4]
	str r4, [sp, 0x8]
	movs r0, 0
	movs r2, 0x15
	movs r3, 0x1F
	bl sub_80DED10
	ldr r1, =gContestEffects
	ldr r0, =gContestMoves
	adds r0, r7, r0
	ldrb r0, [r0]
	lsls r0, 2
	adds r1, r0, r1
	ldrb r0, [r1, 0x2]
	cmp r0, 0xFF
	bne _080DB460
	movs r6, 0
	b _080DB46C
	.pool
_080DB460:
	ldrb r0, [r1, 0x2]
	movs r1, 0xA
	bl __udivsi3
	lsls r0, 24
	lsrs r6, r0, 24
_080DB46C:
	cmp r6, 0x8
	bls _080DB472
	movs r6, 0x8
_080DB472:
	ldr r1, =0x00005036
	movs r0, 0x8
	str r0, [sp]
	movs r5, 0x1
	str r5, [sp, 0x4]
	movs r4, 0x11
	str r4, [sp, 0x8]
	movs r0, 0
	movs r2, 0x15
	movs r3, 0x20
	bl sub_80DED10
	ldr r1, =0x00005014
	str r6, [sp]
	str r5, [sp, 0x4]
	str r4, [sp, 0x8]
	movs r0, 0
	movs r2, 0x15
	movs r3, 0x20
	bl sub_80DED10
	movs r0, 0xA
	movs r1, 0
	bl FillWindowPixelBuffer
	ldr r1, =gContestEffectDescriptionPointers
	ldr r0, =gContestMoves
	adds r0, r7, r0
	ldrb r0, [r0]
	lsls r0, 2
	adds r0, r1
	ldr r1, [r0]
	movs r0, 0xA
	bl sub_80DEB70
	ldr r1, =gText_Slash
	movs r0, 0x9
	bl sub_80DEB70
	add sp, 0x10
	pop {r3}
	mov r8, r3
	pop {r4-r7}
	pop {r0}
	bx r0
	.pool
	thumb_func_end prints_contest_move_description

	thumb_func_start sub_80DB4E0
sub_80DB4E0: @ 80DB4E0
	push {r4-r7,lr}
	mov r7, r8
	push {r7}
	sub sp, 0x10
	lsls r0, 16
	lsrs r5, r0, 16
	lsls r1, 24
	lsrs r4, r1, 24
	ldr r0, =gUnknown_02039F26
	adds r0, r4, r0
	ldrb r1, [r0]
	lsls r0, r1, 2
	adds r0, r1
	adds r0, 0x2
	lsls r0, 24
	lsrs r7, r0, 24
	adds r0, r4, 0
	bl sub_80DBCA8
	lsls r0, 24
	cmp r0, 0
	bne _080DB560
	cmp r5, 0
	beq _080DB560
	adds r0, r5, 0
	adds r1, r4, 0
	bl sub_80DB2EC
	adds r4, r0, 0
	lsls r4, 16
	lsrs r4, 16
	movs r0, 0x2
	mov r8, r0
	str r0, [sp]
	movs r5, 0x1
	str r5, [sp, 0x4]
	movs r6, 0x11
	str r6, [sp, 0x8]
	str r5, [sp, 0xC]
	movs r0, 0
	adds r1, r4, 0
	movs r2, 0x14
	adds r3, r7, 0
	bl sub_80DECB8
	adds r4, 0x10
	lsls r4, 16
	lsrs r4, 16
	adds r3, r7, 0x1
	lsls r3, 24
	lsrs r3, 24
	mov r0, r8
	str r0, [sp]
	str r5, [sp, 0x4]
	str r6, [sp, 0x8]
	str r5, [sp, 0xC]
	movs r0, 0
	adds r1, r4, 0
	movs r2, 0x14
	bl sub_80DECB8
	b _080DB576
	.pool
_080DB560:
	movs r0, 0x2
	str r0, [sp]
	str r0, [sp, 0x4]
	movs r0, 0x11
	str r0, [sp, 0x8]
	movs r0, 0
	movs r1, 0
	movs r2, 0x14
	adds r3, r7, 0
	bl sub_80DED10
_080DB576:
	add sp, 0x10
	pop {r3}
	mov r8, r3
	pop {r4-r7}
	pop {r0}
	bx r0
	thumb_func_end sub_80DB4E0

	thumb_func_start sub_80DB584
sub_80DB584: @ 80DB584
	push {r4,r5,lr}
	movs r4, 0
	movs r5, 0
_080DB58A:
	ldr r0, =gContestResources
	ldr r0, [r0]
	ldr r0, [r0, 0x4]
	adds r0, r5, r0
	ldrh r0, [r0, 0x6]
	lsls r1, r4, 24
	lsrs r1, 24
	bl sub_80DB4E0
	adds r5, 0x1C
	adds r4, 0x1
	cmp r4, 0x3
	ble _080DB58A
	pop {r4,r5}
	pop {r0}
	bx r0
	.pool
	thumb_func_end sub_80DB584

	thumb_func_start sub_80DB5B0
sub_80DB5B0: @ 80DB5B0
	ldr r0, =0x00002034
	bx lr
	.pool
	thumb_func_end sub_80DB5B0

	thumb_func_start sub_80DB5B8
sub_80DB5B8: @ 80DB5B8
	push {r4-r7,lr}
	mov r7, r10
	mov r6, r9
	mov r5, r8
	push {r5-r7}
	sub sp, 0xC
	lsls r0, 24
	lsrs r2, r0, 24
	lsls r1, 24
	lsrs r1, 24
	mov r8, r1
	mov r10, r8
	ldr r0, =gContestResources
	mov r9, r0
	ldr r0, [r0]
	ldr r1, [r0, 0x4]
	lsls r0, r2, 3
	subs r0, r2
	lsls r7, r0, 2
	adds r3, r7, r1
	ldrb r0, [r3, 0x10]
	movs r5, 0x30
	ands r5, r0
	cmp r5, 0
	bne _080DB5F4
	movs r0, 0
	b _080DB68A
	.pool
_080DB5F4:
	ldr r0, =gUnknown_02039F26
	adds r0, r2, r0
	ldrb r1, [r0]
	lsls r0, r1, 2
	adds r0, r1
	adds r0, 0x2
	lsls r0, 24
	lsrs r6, r0, 24
	movs r0, 0xD
	ldrsb r0, [r3, r0]
	movs r1, 0xA
	bl __divsi3
	lsls r0, 24
	asrs r4, r0, 24
	cmp r5, 0x10
	bne _080DB648
	bl sub_80DB5B0
	adds r1, r0, 0
	lsls r1, 16
	lsrs r1, 16
	movs r0, 0x1
	str r0, [sp]
	lsls r0, r4, 24
	lsrs r0, 24
	str r0, [sp, 0x4]
	movs r0, 0x11
	str r0, [sp, 0x8]
	movs r0, 0
	movs r2, 0x13
	adds r3, r6, 0
	bl sub_80DED10
	mov r1, r8
	cmp r1, 0
	beq _080DB688
	movs r0, 0x5B
	b _080DB672
	.pool
_080DB648:
	adds r3, r6, r4
	lsls r3, 24
	lsrs r3, 24
	movs r0, 0x1
	str r0, [sp]
	movs r0, 0x3
	subs r0, r4
	lsls r0, 24
	lsrs r0, 24
	str r0, [sp, 0x4]
	movs r0, 0x11
	str r0, [sp, 0x8]
	movs r0, 0
	movs r1, 0
	movs r2, 0x13
	bl sub_80DED10
	mov r0, r10
	cmp r0, 0
	beq _080DB688
	movs r0, 0x26
_080DB672:
	bl PlaySE
	mov r1, r9
	ldr r0, [r1]
	ldr r1, [r0, 0x4]
	adds r1, r7, r1
	ldrb r2, [r1, 0x10]
	movs r0, 0x31
	negs r0, r0
	ands r0, r2
	strb r0, [r1, 0x10]
_080DB688:
	movs r0, 0x1
_080DB68A:
	add sp, 0xC
	pop {r3-r5}
	mov r8, r3
	mov r9, r4
	mov r10, r5
	pop {r4-r7}
	pop {r1}
	bx r1
	thumb_func_end sub_80DB5B8

	thumb_func_start sub_80DB69C
sub_80DB69C: @ 80DB69C
	push {r4-r7,lr}
	mov r7, r10
	mov r6, r9
	mov r5, r8
	push {r5-r7}
	sub sp, 0xC
	movs r7, 0
	movs r0, 0x1
	mov r10, r0
	movs r1, 0x11
	mov r9, r1
	movs r0, 0
	mov r8, r0
_080DB6B6:
	ldr r0, =gUnknown_02039F26
	adds r0, r7, r0
	ldrb r0, [r0]
	lsls r4, r0, 2
	adds r4, r0
	adds r4, 0x2
	lsls r4, 24
	lsrs r4, 24
	bl sub_80DB5B0
	adds r5, r0, 0
	lsls r5, 16
	lsrs r5, 16
	ldr r0, =gContestResources
	ldr r0, [r0]
	ldr r0, [r0, 0x4]
	add r0, r8
	ldrb r0, [r0, 0xD]
	lsls r0, 24
	asrs r0, 24
	movs r1, 0xA
	bl __divsi3
	lsls r0, 24
	mov r1, r10
	str r1, [sp]
	asrs r6, r0, 24
	lsrs r0, 24
	str r0, [sp, 0x4]
	mov r0, r9
	str r0, [sp, 0x8]
	movs r0, 0
	adds r1, r5, 0
	movs r2, 0x13
	adds r3, r4, 0
	bl sub_80DED10
	adds r4, r6
	lsls r4, 24
	lsrs r4, 24
	mov r1, r10
	str r1, [sp]
	movs r0, 0x3
	subs r0, r6
	lsls r0, 24
	lsrs r0, 24
	str r0, [sp, 0x4]
	mov r0, r9
	str r0, [sp, 0x8]
	movs r0, 0
	movs r1, 0
	movs r2, 0x13
	adds r3, r4, 0
	bl sub_80DED10
	movs r1, 0x1C
	add r8, r1
	adds r7, 0x1
	cmp r7, 0x3
	ble _080DB6B6
	add sp, 0xC
	pop {r3-r5}
	mov r8, r3
	mov r9, r4
	mov r10, r5
	pop {r4-r7}
	pop {r0}
	bx r0
	.pool
	thumb_func_end sub_80DB69C

	thumb_func_start sub_80DB748
sub_80DB748: @ 80DB748
	push {lr}
	lsls r0, 24
	lsrs r1, r0, 24
	movs r0, 0
	cmp r1, 0x4
	bhi _080DB78A
	lsls r0, r1, 2
	ldr r1, =_080DB764
	adds r0, r1
	ldr r0, [r0]
	mov pc, r0
	.pool
	.align 2, 0
_080DB764:
	.4byte _080DB778
	.4byte _080DB77C
	.4byte _080DB780
	.4byte _080DB784
	.4byte _080DB788
_080DB778:
	movs r0, 0x80
	b _080DB78A
_080DB77C:
	movs r0, 0x84
	b _080DB78A
_080DB780:
	movs r0, 0x86
	b _080DB78A
_080DB784:
	movs r0, 0x88
	b _080DB78A
_080DB788:
	movs r0, 0x82
_080DB78A:
	movs r1, 0x90
	lsls r1, 8
	adds r0, r1
	lsls r0, 16
	lsrs r0, 16
	pop {r1}
	bx r1
	thumb_func_end sub_80DB748

	thumb_func_start sub_80DB798
sub_80DB798: @ 80DB798
	push {r4-r7,lr}
	mov r7, r9
	mov r6, r8
	push {r6,r7}
	sub sp, 0x10
	lsls r0, 24
	lsrs r0, 24
	movs r1, 0x1
	mov r9, r1
	movs r1, 0
	mov r8, r1
	ldr r1, =gUnknown_02039F26
	adds r1, r0, r1
	ldrb r2, [r1]
	lsls r1, r2, 2
	adds r1, r2
	adds r1, 0x2
	lsls r1, 24
	lsrs r7, r1, 24
	ldr r1, =gContestResources
	ldr r1, [r1]
	ldr r2, [r1, 0x4]
	lsls r1, r0, 3
	subs r1, r0
	lsls r1, 2
	adds r2, r1, r2
	ldr r0, [r2, 0x10]
	ldr r1, =0x00ff0003
	ands r0, r1
	cmp r0, 0
	bne _080DB7DC
	ldrb r0, [r2, 0xF]
	cmp r0, 0
	beq _080DB7EC
_080DB7DC:
	movs r0, 0
	b _080DB80E
	.pool
_080DB7EC:
	ldrb r1, [r2, 0xC]
	mov r0, r9
	ands r0, r1
	cmp r0, 0
	beq _080DB7FA
	movs r0, 0x1
	b _080DB80E
_080DB7FA:
	movs r0, 0x6
	ands r0, r1
	cmp r0, 0
	bne _080DB80C
	ldrb r1, [r2, 0xB]
	movs r0, 0x80
	ands r0, r1
	cmp r0, 0
	beq _080DB81A
_080DB80C:
	movs r0, 0x2
_080DB80E:
	bl sub_80DB748
	lsls r0, 16
	lsrs r0, 16
	mov r8, r0
	b _080DB81E
_080DB81A:
	movs r0, 0
	mov r9, r0
_080DB81E:
	mov r1, r9
	cmp r1, 0
	beq _080DB85E
	movs r6, 0x2
	str r6, [sp]
	movs r4, 0x1
	str r4, [sp, 0x4]
	movs r5, 0x11
	str r5, [sp, 0x8]
	str r4, [sp, 0xC]
	movs r0, 0
	mov r1, r8
	movs r2, 0x14
	adds r3, r7, 0
	bl sub_80DECB8
	mov r1, r8
	adds r1, 0x10
	lsls r1, 16
	lsrs r1, 16
	adds r3, r7, 0x1
	lsls r3, 24
	lsrs r3, 24
	str r6, [sp]
	str r4, [sp, 0x4]
	str r5, [sp, 0x8]
	str r4, [sp, 0xC]
	movs r0, 0
	movs r2, 0x14
	bl sub_80DECB8
	b _080DB874
_080DB85E:
	movs r0, 0x2
	str r0, [sp]
	str r0, [sp, 0x4]
	movs r0, 0x11
	str r0, [sp, 0x8]
	movs r0, 0
	movs r1, 0
	movs r2, 0x14
	adds r3, r7, 0
	bl sub_80DED10
_080DB874:
	mov r0, r9
	add sp, 0x10
	pop {r3,r4}
	mov r8, r3
	mov r9, r4
	pop {r4-r7}
	pop {r1}
	bx r1
	thumb_func_end sub_80DB798

=======
>>>>>>> 6ae395a6
	thumb_func_start sub_80DB884
sub_80DB884: @ 80DB884
	push {r4,lr}
	movs r4, 0
_080DB888:
	lsls r0, r4, 24
	lsrs r0, 24
	bl sub_80DB798
	adds r4, 0x1
	cmp r4, 0x3
	ble _080DB888
	pop {r4}
	pop {r0}
	bx r0
	thumb_func_end sub_80DB884

	thumb_func_start sub_80DB89C
sub_80DB89C: @ 80DB89C
	push {lr}
	movs r0, 0x4
	movs r1, 0
	bl FillWindowPixelBuffer
	movs r0, 0x4
	movs r1, 0x2
	bl CopyWindowToVram
	movs r0, 0
	bl Contest_SetBgCopyFlags
	pop {r0}
	bx r0
	thumb_func_end sub_80DB89C

	thumb_func_start sub_80DB8B8
sub_80DB8B8: @ 80DB8B8
	push {r4,r5,lr}
	lsls r0, 24
	lsrs r4, r0, 24
	adds r5, r4, 0
	adds r0, r4, 0
	bl sub_80DBCA8
	lsls r0, 24
	cmp r0, 0
	beq _080DB8D0
	movs r0, 0
	b _080DB90A
_080DB8D0:
	ldr r0, =gContestPlayerMonIndex
	ldrb r0, [r0]
	cmp r4, r0
	beq _080DB8F4
	adds r0, r4, 0
	bl sub_81562C4
	bl sub_8156324
	lsls r0, 24
	ldr r2, =gContestMons
	lsrs r0, 23
	lsls r1, r4, 6
	b _080DB902
	.pool
_080DB8F4:
	ldr r2, =gContestMons
	ldr r0, =gContestResources
	ldr r0, [r0]
	ldr r0, [r0]
	ldrb r0, [r0]
	lsls r0, 1
	lsls r1, r5, 6
_080DB902:
	adds r0, r1
	adds r2, 0x1E
	adds r0, r2
	ldrh r0, [r0]
_080DB90A:
	pop {r4,r5}
	pop {r1}
	bx r1
	.pool
	thumb_func_end sub_80DB8B8

	thumb_func_start sub_80DB918
sub_80DB918: @ 80DB918
	push {r4,r5,lr}
	movs r4, 0
	movs r5, 0
_080DB91E:
	lsls r0, r4, 24
	lsrs r0, 24
	bl sub_80DB8B8
	ldr r1, =gContestResources
	ldr r1, [r1]
	ldr r1, [r1, 0x4]
	adds r1, r5, r1
	strh r0, [r1, 0x6]
	adds r5, 0x1C
	adds r4, 0x1
	cmp r4, 0x3
	ble _080DB91E
	pop {r4,r5}
	pop {r0}
	bx r0
	.pool
	thumb_func_end sub_80DB918

	thumb_func_start sub_80DB944
sub_80DB944: @ 80DB944
	push {r4-r7,lr}
	mov r7, r9
	mov r6, r8
	push {r6,r7}
	sub sp, 0x8
	ldr r5, =gContestResources
	mov r4, sp
	movs r3, 0
	movs r6, 0x3
_080DB956:
	ldr r2, [r5]
	ldr r1, [r2, 0x4]
	adds r1, r3, r1
	ldrh r0, [r1, 0x2]
	ldrh r7, [r1, 0x4]
	adds r0, r7
	strh r0, [r1, 0x4]
	ldr r0, [r2, 0x4]
	adds r0, r3, r0
	ldrh r0, [r0, 0x4]
	strh r0, [r4]
	adds r4, 0x2
	adds r3, 0x1C
	subs r6, 0x1
	cmp r6, 0
	bge _080DB956
	movs r6, 0
_080DB978:
	movs r4, 0x3
	cmp r4, r6
	ble _080DB9A4
_080DB97E:
	subs r5, r4, 0x1
	lsls r0, r5, 1
	mov r1, sp
	adds r3, r1, r0
	lsls r0, r4, 1
	adds r2, r1, r0
	ldrh r4, [r3]
	movs r7, 0
	ldrsh r1, [r3, r7]
	movs r7, 0
	ldrsh r0, [r2, r7]
	cmp r1, r0
	bge _080DB99E
	ldrh r0, [r2]
	strh r4, [r2]
	strh r0, [r3]
_080DB99E:
	adds r4, r5, 0
	cmp r4, r6
	bgt _080DB97E
_080DB9A4:
	adds r6, 0x1
	cmp r6, 0x2
	ble _080DB978
	movs r6, 0
	movs r0, 0x4
	negs r0, r0
	mov r9, r0
	ldr r1, =gContestResources
	mov r8, r1
	movs r7, 0x3
	mov r12, r7
_080DB9BA:
	movs r4, 0
	lsls r0, r6, 3
	adds r7, r6, 0x1
	subs r0, r6
	lsls r5, r0, 2
	mov r3, sp
_080DB9C6:
	mov r1, r8
	ldr r0, [r1]
	ldr r0, [r0, 0x4]
	adds r2, r5, r0
	movs r6, 0x4
	ldrsh r1, [r2, r6]
	movs r6, 0
	ldrsh r0, [r3, r6]
	cmp r1, r0
	bne _080DB9F0
	mov r0, r12
	ands r4, r0
	ldrb r1, [r2, 0xB]
	mov r0, r9
	ands r0, r1
	orrs r0, r4
	strb r0, [r2, 0xB]
	b _080DB9F8
	.pool
_080DB9F0:
	adds r3, 0x2
	adds r4, 0x1
	cmp r4, 0x3
	ble _080DB9C6
_080DB9F8:
	adds r6, r7, 0
	cmp r6, 0x3
	ble _080DB9BA
	movs r0, 0x1
	bl sub_80DCE58
	bl sub_80DD590
	add sp, 0x8
	pop {r3,r4}
	mov r8, r3
	mov r9, r4
	pop {r4-r7}
	pop {r0}
	bx r0
	thumb_func_end sub_80DB944

	thumb_func_start sub_80DBA18
sub_80DBA18: @ 80DBA18
	push {r4,r5,lr}
	ldr r4, =gContestResources
	movs r2, 0
	movs r3, 0x3
_080DBA20:
	ldr r0, [r4]
	ldr r0, [r0, 0x4]
	adds r1, r2, r0
	ldrh r0, [r1, 0x6]
	cmp r0, 0
	bne _080DBA34
	movs r1, 0x5
	b _080DBA52
	.pool
_080DBA34:
	movs r5, 0x2
	ldrsh r0, [r1, r5]
	movs r1, 0
	cmp r0, 0
	ble _080DBA52
	movs r1, 0x1
	cmp r0, 0x1D
	ble _080DBA52
	movs r1, 0x2
	cmp r0, 0x3B
	ble _080DBA52
	movs r1, 0x4
	cmp r0, 0x4F
	bgt _080DBA52
	movs r1, 0x3
_080DBA52:
	ldr r0, [r4]
	ldr r0, [r0, 0x4]
	adds r0, r2, r0
	strb r1, [r0, 0x1A]
	adds r2, 0x1C
	subs r3, 0x1
	cmp r3, 0
	bge _080DBA20
	pop {r4,r5}
	pop {r0}
	bx r0
	thumb_func_end sub_80DBA18

	thumb_func_start sub_80DBA68
sub_80DBA68: @ 80DBA68
	push {lr}
	lsls r0, 24
	lsrs r0, 24
	ldr r1, =gContestResources
	ldr r1, [r1]
	ldr r2, [r1, 0x4]
	lsls r1, r0, 3
	subs r1, r0
	lsls r1, 2
	adds r2, r1, r2
	ldrb r1, [r2, 0xC]
	movs r0, 0x6
	ands r0, r1
	cmp r0, 0
	bne _080DBA90
	ldrb r1, [r2, 0xB]
	movs r0, 0x80
	ands r0, r1
	cmp r0, 0
	beq _080DBA98
_080DBA90:
	movs r0, 0
	b _080DBA9A
	.pool
_080DBA98:
	movs r0, 0x1
_080DBA9A:
	pop {r1}
	bx r1
	thumb_func_end sub_80DBA68

	thumb_func_start sub_80DBAA0
sub_80DBAA0: @ 80DBAA0
	push {r4-r7,lr}
	mov r7, r10
	mov r6, r9
	mov r5, r8
	push {r5-r7}
	ldr r5, =gContestResources
	movs r0, 0
	mov r8, r0
	movs r1, 0x7
	negs r1, r1
	mov r10, r1
	movs r0, 0x2
	negs r0, r0
	mov r9, r0
	movs r4, 0
	movs r6, 0x3
_080DBAC0:
	ldr r1, [r5]
	ldr r0, [r1, 0x4]
	adds r0, r4, r0
	movs r2, 0
	strh r2, [r0, 0x2]
	ldr r0, [r1, 0x4]
	adds r0, r4, r0
	strh r2, [r0]
	ldr r0, [r1, 0x4]
	adds r0, r4, r0
	mov r1, r8
	strb r1, [r0, 0x12]
	ldr r0, [r5]
	ldr r0, [r0, 0x4]
	adds r3, r4, r0
	ldrb r2, [r3, 0xC]
	movs r0, 0x6
	ands r0, r2
	cmp r0, 0
	beq _080DBAFC
	lsls r0, r2, 29
	lsrs r0, 30
	subs r0, 0x1
	movs r1, 0x3
	ands r0, r1
	lsls r0, 1
	mov r1, r10
	ands r1, r2
	orrs r1, r0
	strb r1, [r3, 0xC]
_080DBAFC:
	ldr r0, [r5]
	ldr r0, [r0, 0x4]
	adds r0, r4, r0
	mov r1, r8
	strb r1, [r0, 0xE]
	ldr r0, [r5]
	ldr r1, [r0, 0x4]
	adds r1, r4, r1
	ldrb r2, [r1, 0x10]
	mov r0, r9
	ands r0, r2
	strb r0, [r1, 0x10]
	ldr r0, [r5]
	ldr r0, [r0, 0x4]
	adds r0, r4, r0
	mov r1, r8
	strb r1, [r0, 0xF]
	ldr r0, [r5]
	ldr r1, [r0, 0x4]
	adds r1, r4, r1
	ldrb r2, [r1, 0x10]
	movs r0, 0x3
	negs r0, r0
	ands r0, r2
	strb r0, [r1, 0x10]
	ldr r0, [r5]
	ldr r1, [r0, 0x4]
	adds r1, r4, r1
	ldrb r2, [r1, 0x10]
	movs r7, 0x5
	negs r7, r7
	adds r0, r7, 0
	ands r0, r2
	strb r0, [r1, 0x10]
	ldr r0, [r5]
	ldr r1, [r0, 0x4]
	adds r1, r4, r1
	ldrb r2, [r1, 0x10]
	movs r0, 0x9
	negs r0, r0
	mov r12, r0
	ands r0, r2
	strb r0, [r1, 0x10]
	ldr r0, [r5]
	ldr r1, [r0, 0x4]
	adds r1, r4, r1
	ldrb r2, [r1, 0xC]
	mov r0, r9
	ands r0, r2
	strb r0, [r1, 0xC]
	ldr r0, [r5]
	ldr r0, [r0, 0x4]
	adds r0, r4, r0
	movs r1, 0xFF
	strb r1, [r0, 0x13]
	ldr r0, [r5]
	ldr r0, [r0, 0x4]
	adds r0, r4, r0
	movs r1, 0x1
	negs r1, r1
	strb r1, [r0, 0x14]
	ldr r0, [r5]
	ldr r1, [r0, 0x4]
	adds r1, r4, r1
	ldrb r2, [r1, 0x10]
	movs r0, 0x31
	negs r0, r0
	ands r0, r2
	strb r0, [r1, 0x10]
	ldr r0, [r5]
	ldr r2, [r0, 0x4]
	adds r2, r4, r2
	ldrb r3, [r2, 0x15]
	lsls r1, r3, 31
	lsrs r1, 31
	lsls r1, 2
	adds r0, r7, 0
	ands r0, r3
	orrs r0, r1
	strb r0, [r2, 0x15]
	ldr r0, [r5]
	ldr r1, [r0, 0x4]
	adds r1, r4, r1
	ldrb r2, [r1, 0x15]
	mov r0, r9
	ands r0, r2
	strb r0, [r1, 0x15]
	ldr r0, [r5]
	ldr r1, [r0, 0x4]
	adds r1, r4, r1
	ldrb r2, [r1, 0x11]
	movs r0, 0x4
	negs r0, r0
	ands r0, r2
	strb r0, [r1, 0x11]
	ldr r0, [r5]
	ldr r1, [r0, 0x4]
	adds r1, r4, r1
	ldrb r2, [r1, 0x11]
	movs r0, 0x21
	negs r0, r0
	ands r0, r2
	strb r0, [r1, 0x11]
	ldr r0, [r5]
	ldr r0, [r0, 0x4]
	adds r2, r4, r0
	ldrb r1, [r2, 0x11]
	movs r0, 0x4
	ands r0, r1
	cmp r0, 0
	beq _080DBBF4
	ldrb r1, [r2, 0xC]
	mov r0, r10
	ands r0, r1
	movs r1, 0x2
	orrs r0, r1
	strb r0, [r2, 0xC]
	ldr r0, [r5]
	ldr r1, [r0, 0x4]
	adds r1, r4, r1
	ldrb r2, [r1, 0x11]
	adds r0, r7, 0
	ands r0, r2
	strb r0, [r1, 0x11]
_080DBBF4:
	ldr r0, [r5]
	ldr r0, [r0, 0x4]
	adds r2, r4, r0
	ldrb r1, [r2, 0x11]
	movs r0, 0x8
	ands r0, r1
	cmp r0, 0
	beq _080DBC1A
	ldrb r0, [r2, 0xB]
	movs r1, 0x80
	orrs r0, r1
	strb r0, [r2, 0xB]
	ldr r0, [r5]
	ldr r1, [r0, 0x4]
	adds r1, r4, r1
	ldrb r2, [r1, 0x11]
	mov r0, r12
	ands r0, r2
	strb r0, [r1, 0x11]
_080DBC1A:
	ldr r0, [r5]
	ldr r1, [r0, 0x4]
	adds r1, r4, r1
	ldrb r2, [r1, 0x11]
	movs r0, 0x11
	negs r0, r0
	ands r0, r2
	strb r0, [r1, 0x11]
	adds r4, 0x1C
	subs r6, 0x1
	cmp r6, 0
	blt _080DBC34
	b _080DBAC0
_080DBC34:
	movs r6, 0
	ldr r5, =gContestResources
	movs r7, 0
	movs r4, 0
_080DBC3C:
	ldr r3, [r5]
	ldr r0, [r3, 0x4]
	adds r0, r4, r0
	ldrh r1, [r0, 0x6]
	strh r1, [r0, 0x8]
	ldr r2, [r3]
	lsls r1, r6, 1
	ldrb r0, [r2, 0x1]
	lsls r0, 3
	adds r1, r0
	adds r2, 0x1C
	adds r2, r1
	ldr r0, [r3, 0x4]
	adds r0, r4, r0
	ldrh r0, [r0, 0x6]
	strh r0, [r2]
	ldr r0, [r3, 0x4]
	adds r0, r4, r0
	ldrh r0, [r0, 0x6]
	bl sub_80DD9F0
	ldr r1, [r5]
	ldr r2, [r1]
	ldrb r1, [r2, 0x1]
	lsls r1, 2
	adds r1, r6, r1
	adds r2, 0x44
	adds r2, r1
	strb r0, [r2]
	ldr r0, [r5]
	ldr r0, [r0, 0x4]
	adds r0, r4, r0
	strh r7, [r0, 0x6]
	adds r4, 0x1C
	adds r6, 0x1
	cmp r6, 0x3
	ble _080DBC3C
	ldr r0, =gContestResources
	ldr r0, [r0]
	ldr r2, [r0, 0x10]
	ldrb r1, [r2, 0x1]
	movs r0, 0x2
	negs r0, r0
	ands r0, r1
	strb r0, [r2, 0x1]
	pop {r3-r5}
	mov r8, r3
	mov r9, r4
	mov r10, r5
	pop {r4-r7}
	pop {r0}
	bx r0
	.pool
	thumb_func_end sub_80DBAA0

	thumb_func_start sub_80DBCA8
sub_80DBCA8: @ 80DBCA8
	push {lr}
	lsls r0, 24
	lsrs r0, 24
	ldr r1, =gContestResources
	ldr r1, [r1]
	ldr r2, [r1, 0x4]
	lsls r1, r0, 3
	subs r1, r0
	lsls r1, 2
	adds r2, r1, r2
	ldrb r1, [r2, 0xC]
	movs r0, 0x6
	ands r0, r1
	cmp r0, 0
	bne _080DBCD0
	ldrb r1, [r2, 0xB]
	movs r0, 0x80
	ands r0, r1
	cmp r0, 0
	beq _080DBCD8
_080DBCD0:
	movs r0, 0x1
	b _080DBCDA
	.pool
_080DBCD8:
	movs r0, 0
_080DBCDA:
	pop {r1}
	bx r1
	thumb_func_end sub_80DBCA8

	thumb_func_start sub_80DBCE0
sub_80DBCE0: @ 80DBCE0
	push {r4,lr}
	adds r4, r0, 0
	lsls r4, 24
	lsrs r4, 24
	adds r0, r4, 0
	bl sub_80DBD34
	ldr r1, =gUnknown_02039F18
	lsls r4, 1
	adds r1, r4, r1
	strh r0, [r1]
	ldr r2, =gUnknown_02039F08
	adds r2, r4, r2
	ldr r1, =gContestMonConditions
	adds r4, r1
	ldrh r4, [r4]
	adds r0, r4
	strh r0, [r2]
	pop {r4}
	pop {r0}
	bx r0
	.pool
	thumb_func_end sub_80DBCE0

	thumb_func_start sub_80DBD18
sub_80DBD18: @ 80DBD18
	push {r4,lr}
	movs r4, 0
_080DBD1C:
	lsls r0, r4, 24
	lsrs r0, 24
	bl sub_80DBCE0
	adds r4, 0x1
	cmp r4, 0x3
	ble _080DBD1C
	bl sub_80DBD4C
	pop {r4}
	pop {r0}
	bx r0
	thumb_func_end sub_80DBD18

	thumb_func_start sub_80DBD34
sub_80DBD34: @ 80DBD34
	lsls r0, 24
	ldr r1, =gUnknown_02039F10
	lsrs r0, 23
	adds r0, r1
	movs r1, 0
	ldrsh r0, [r0, r1]
	lsls r0, 17
	asrs r0, 16
	bx lr
	.pool
	thumb_func_end sub_80DBD34

	thumb_func_start sub_80DBD4C
sub_80DBD4C: @ 80DBD4C
	push {r4-r7,lr}
	mov r7, r10
	mov r6, r9
	mov r5, r8
	push {r5-r7}
	sub sp, 0x70
	mov r0, sp
	movs r1, 0
	movs r2, 0x8
	bl memset
	movs r0, 0
	mov r9, r0
	mov r1, sp
	adds r1, 0x8
	str r1, [sp, 0x64]
	mov r3, sp
	adds r3, 0xC
	str r3, [sp, 0x68]
	mov r6, sp
	adds r6, 0x14
	str r6, [sp, 0x6C]
	mov r4, sp
_080DBD7A:
	bl Random
	strh r0, [r4]
	movs r2, 0
	cmp r2, r9
	bge _080DBDB8
	mov r1, sp
	lsls r0, 16
	lsrs r0, 16
	ldrh r1, [r1]
	cmp r0, r1
	bne _080DBD9C
	subs r4, 0x2
	movs r7, 0x1
	negs r7, r7
	add r9, r7
	b _080DBDB8
_080DBD9C:
	adds r2, 0x1
	cmp r2, r9
	bge _080DBDB8
	lsls r0, r2, 1
	mov r3, sp
	adds r1, r3, r0
	ldrh r0, [r4]
	ldrh r1, [r1]
	cmp r0, r1
	bne _080DBD9C
	subs r4, 0x2
	movs r6, 0x1
	negs r6, r6
	add r9, r6
_080DBDB8:
	adds r4, 0x2
	movs r7, 0x1
	add r9, r7
	mov r0, r9
	cmp r0, 0x3
	ble _080DBD7A
	movs r1, 0
	mov r9, r1
	mov r4, sp
	ldr r6, =gUnknown_02039F08
	ldr r2, [sp, 0x64]
	ldr r5, =gContestMonConditions
	ldr r3, [sp, 0x68]
_080DBDD2:
	mov r7, r9
	lsls r1, r7, 4
	movs r7, 0
	ldrsh r0, [r6, r7]
	str r0, [r2]
	movs r7, 0
	ldrsh r0, [r5, r7]
	str r0, [r3]
	ldrh r0, [r4]
	str r0, [r2, 0x8]
	ldr r0, [sp, 0x6C]
	adds r1, r0, r1
	mov r7, r9
	str r7, [r1]
	adds r4, 0x2
	adds r6, 0x2
	adds r2, 0x10
	adds r5, 0x2
	adds r3, 0x10
	movs r0, 0x1
	add r9, r0
	mov r1, r9
	cmp r1, 0x3
	ble _080DBDD2
	movs r3, 0
	mov r9, r3
_080DBE06:
	movs r4, 0x3
	cmp r4, r9
	ble _080DBE90
	add r7, sp, 0x48
	ldr r6, [sp, 0x68]
	str r6, [sp, 0x58]
	ldr r0, [sp, 0x64]
	adds r0, 0x8
	str r0, [sp, 0x5C]
	ldr r1, [sp, 0x6C]
	str r1, [sp, 0x60]
_080DBE1C:
	subs r3, r4, 0x1
	mov r10, r3
	mov r0, r10
	adds r1, r4, 0
	ldr r2, [sp, 0x64]
	bl sub_80DBF30
	lsls r0, 24
	cmp r0, 0
	beq _080DBE8A
	mov r6, r10
	lsls r2, r6, 4
	ldr r0, [sp, 0x64]
	adds r3, r0, r2
	ldr r0, [r3]
	str r0, [sp, 0x48]
	ldr r1, [sp, 0x58]
	adds r6, r1, r2
	ldr r0, [r6]
	str r0, [r7, 0x4]
	ldr r0, [sp, 0x5C]
	adds r0, r2
	mov r8, r0
	ldr r0, [r0]
	str r0, [r7, 0x8]
	ldr r1, [sp, 0x60]
	adds r2, r1, r2
	ldr r0, [r2]
	str r0, [r7, 0xC]
	lsls r1, r4, 4
	ldr r0, [sp, 0x64]
	adds r5, r0, r1
	ldr r0, [r5]
	str r0, [r3]
	ldr r3, [sp, 0x58]
	adds r4, r3, r1
	ldr r0, [r4]
	str r0, [r6]
	ldr r6, [sp, 0x5C]
	adds r3, r6, r1
	ldr r0, [r3]
	mov r6, r8
	str r0, [r6]
	ldr r0, [sp, 0x60]
	adds r1, r0, r1
	ldr r0, [r1]
	str r0, [r2]
	ldr r0, [sp, 0x48]
	str r0, [r5]
	ldr r0, [r7, 0x4]
	str r0, [r4]
	ldr r0, [r7, 0x8]
	str r0, [r3]
	ldr r0, [r7, 0xC]
	str r0, [r1]
_080DBE8A:
	mov r4, r10
	cmp r4, r9
	bgt _080DBE1C
_080DBE90:
	movs r1, 0x1
	add r9, r1
	mov r3, r9
	cmp r3, 0x2
	ble _080DBE06
	movs r6, 0
	mov r9, r6
	ldr r2, =gContestFinalStandings
	ldr r1, [sp, 0x6C]
_080DBEA2:
	ldr r0, [r1]
	adds r0, r2
	mov r7, r9
	strb r7, [r0]
	adds r1, 0x10
	movs r0, 0x1
	add r9, r0
	mov r3, r9
	cmp r3, 0x3
	ble _080DBEA2
	add sp, 0x70
	pop {r3-r5}
	mov r8, r3
	mov r9, r4
	mov r10, r5
	pop {r4-r7}
	pop {r0}
	bx r0
	.pool
	thumb_func_end sub_80DBD4C

	thumb_func_start sub_80DBED4
sub_80DBED4: @ 80DBED4
	push {lr}
	ldr r0, =gIsLinkContest
	ldrb r1, [r0]
	movs r0, 0x1
	ands r0, r1
	cmp r0, 0
	beq _080DBF0E
	ldr r0, =gSaveBlock2Ptr
	ldr r2, [r0]
	ldr r1, =gContestFinalStandings
	ldr r0, =gContestPlayerMonIndex
	ldrb r0, [r0]
	adds r0, r1
	ldrb r1, [r0]
	lsls r1, 1
	ldr r0, =gSpecialVar_ContestCategory
	ldrh r0, [r0]
	lsls r0, 3
	adds r1, r0
	ldr r0, =0x00000624
	adds r2, r0
	adds r2, r1
	ldrh r0, [r2]
	adds r0, 0x1
	ldr r1, =0x0000270f
	cmp r0, r1
	ble _080DBF0C
	adds r0, r1, 0
_080DBF0C:
	strh r0, [r2]
_080DBF0E:
	pop {r0}
	bx r0
	.pool
	thumb_func_end sub_80DBED4

	thumb_func_start sub_80DBF30
sub_80DBF30: @ 80DBF30
	push {lr}
	lsls r0, 4
	adds r0, r2
	lsls r1, 4
	adds r3, r1, r2
	ldr r2, [r0]
	ldr r1, [r3]
	cmp r2, r1
	blt _080DBF60
	cmp r2, r1
	bgt _080DBF52
	ldr r2, [r0, 0x4]
	ldr r1, [r3, 0x4]
	cmp r2, r1
	blt _080DBF60
	cmp r2, r1
	ble _080DBF56
_080DBF52:
	movs r2, 0
	b _080DBF62
_080DBF56:
	ldr r1, [r0, 0x8]
	ldr r0, [r3, 0x8]
	movs r2, 0
	cmp r1, r0
	bge _080DBF62
_080DBF60:
	movs r2, 0x1
_080DBF62:
	adds r0, r2, 0
	pop {r1}
	bx r1
	thumb_func_end sub_80DBF30

	thumb_func_start sub_80DBF68
sub_80DBF68: @ 80DBF68
	push {lr}
	ldr r0, =gBattle_BG0_Y
	movs r1, 0
	strh r1, [r0]
	ldr r0, =gBattle_BG2_Y
	strh r1, [r0]
	bl sub_80DB89C
	ldr r0, =gUnknown_0827E8DA
	movs r1, 0
	bl Contest_StartTextPrinter
	pop {r0}
	bx r0
	.pool
	thumb_func_end sub_80DBF68

	thumb_func_start sub_80DBF90
sub_80DBF90: @ 80DBF90
	push {r4,r5,lr}
	sub sp, 0xC
	movs r5, 0x80
	lsls r5, 18
	movs r4, 0x3
_080DBF9A:
	lsrs r3, r5, 24
	movs r0, 0x8
	str r0, [sp]
	movs r0, 0x2
	str r0, [sp, 0x4]
	movs r0, 0x11
	str r0, [sp, 0x8]
	movs r0, 0
	movs r1, 0
	movs r2, 0x16
	bl ContestBG_FillBoxWithTile
	movs r0, 0xA0
	lsls r0, 19
	adds r5, r0
	subs r4, 0x1
	cmp r4, 0
	bge _080DBF9A
	add sp, 0xC
	pop {r4,r5}
	pop {r0}
	bx r0
	thumb_func_end sub_80DBF90

	thumb_func_start sub_80DBFC8
sub_80DBFC8: @ 80DBFC8
	push {lr}
	lsls r0, 24
	lsrs r0, 24
	ldr r1, =0x00005011
	cmp r0, 0
	beq _080DBFE2
	ldr r1, =0x00006011
	cmp r0, 0x1
	beq _080DBFE2
	ldr r1, =0x00008011
	cmp r0, 0x2
	bne _080DBFE2
	ldr r1, =0x00007011
_080DBFE2:
	adds r0, r1, 0x1
	lsls r0, 16
	lsrs r0, 16
	pop {r1}
	bx r1
	.pool
	thumb_func_end sub_80DBFC8

	thumb_func_start sub_80DBFFC
sub_80DBFFC: @ 80DBFFC
	push {lr}
	lsls r0, 16
	asrs r0, 16
	movs r1, 0xA
	bl __divsi3
	lsls r0, 24
	lsrs r1, r0, 24
	asrs r2, r0, 24
	cmp r2, 0x10
	ble _080DC016
	movs r1, 0x10
	b _080DC020
_080DC016:
	movs r0, 0x10
	negs r0, r0
	cmp r2, r0
	bge _080DC020
	movs r1, 0xF0
_080DC020:
	lsls r0, r1, 24
	asrs r0, 24
	pop {r1}
	bx r1
	thumb_func_end sub_80DBFFC

	thumb_func_start sub_80DC028
sub_80DC028: @ 80DC028
	push {r4-r7,lr}
	mov r7, r8
	push {r7}
	adds r5, r0, 0
	adds r6, r1, 0
	lsls r5, 16
	lsrs r5, 16
	lsls r6, 16
	lsrs r6, 16
	lsls r2, 24
	lsrs r2, 24
	mov r8, r2
	ldr r0, =gContestResources
	ldr r0, [r0]
	ldr r0, [r0, 0x14]
	lsls r1, r2, 2
	adds r1, r0
	ldrb r0, [r1, 0x2]
	movs r2, 0x4
	orrs r0, r2
	strb r0, [r1, 0x2]
	ldr r0, =sub_80DC0F4
	movs r1, 0x14
	bl CreateTask
	lsls r0, 24
	lsrs r7, r0, 24
	lsls r5, 16
	asrs r5, 16
	adds r0, r5, 0
	bl sub_80DBFFC
	adds r4, r0, 0
	lsls r4, 24
	lsrs r4, 24
	lsls r6, 16
	asrs r6, 16
	adds r5, r6
	lsls r5, 16
	asrs r5, 16
	adds r0, r5, 0
	bl sub_80DBFFC
	lsls r4, 24
	asrs r4, 24
	subs r0, r4
	lsls r0, 24
	lsrs r5, r0, 24
	mov r0, r8
	bl sub_80DBFC8
	ldr r2, =gTasks
	lsls r3, r7, 2
	adds r0, r3, r7
	lsls r0, 3
	adds r1, r0, r2
	adds r0, r4, 0
	cmp r4, 0
	bge _080DC0A0
	negs r0, r4
_080DC0A0:
	strh r0, [r1, 0x8]
	lsls r0, r5, 24
	asrs r0, 24
	strh r0, [r1, 0xA]
	cmp r4, 0
	bgt _080DC0B4
	cmp r4, 0
	bne _080DC0C8
	cmp r0, 0
	ble _080DC0C8
_080DC0B4:
	movs r0, 0x1
	strh r0, [r1, 0xC]
	b _080DC0D6
	.pool
_080DC0C8:
	ldr r2, =gTasks
	lsls r3, r7, 2
	adds r0, r3, r7
	lsls r0, 3
	adds r0, r2
	ldr r1, =0x0000ffff
	strh r1, [r0, 0xC]
_080DC0D6:
	adds r0, r3, r7
	lsls r0, 3
	adds r0, r2
	mov r1, r8
	strh r1, [r0, 0xE]
	adds r0, r7, 0
	pop {r3}
	mov r8, r3
	pop {r4-r7}
	pop {r1}
	bx r1
	.pool
	thumb_func_end sub_80DC028

	thumb_func_start sub_80DC0F4
sub_80DC0F4: @ 80DC0F4
	push {r4-r7,lr}
	mov r7, r10
	mov r6, r9
	mov r5, r8
	push {r5-r7}
	sub sp, 0x10
	lsls r0, 24
	lsrs r7, r0, 24
	ldr r1, =gTasks
	lsls r0, r7, 2
	adds r0, r7
	lsls r0, 3
	adds r4, r0, r1
	ldrb r0, [r4, 0xE]
	mov r9, r0
	ldrh r3, [r4, 0x8]
	ldrh r1, [r4, 0xA]
	ldrh r0, [r4, 0x1C]
	adds r0, 0x1
	strh r0, [r4, 0x1C]
	lsls r0, 16
	asrs r0, 16
	cmp r0, 0xE
	bgt _080DC126
	b _080DC2A8
_080DC126:
	movs r0, 0
	strh r0, [r4, 0x1C]
	ldrh r2, [r4, 0xA]
	movs r5, 0xA
	ldrsh r0, [r4, r5]
	cmp r0, 0
	bne _080DC15C
	adds r0, r7, 0
	bl DestroyTask
	ldr r0, =gContestResources
	ldr r0, [r0]
	ldr r0, [r0, 0x14]
	mov r2, r9
	lsls r1, r2, 2
	adds r1, r0
	ldrb r2, [r1, 0x2]
	movs r0, 0x5
	negs r0, r0
	ands r0, r2
	strb r0, [r1, 0x2]
	b _080DC2A8
	.pool
_080DC15C:
	cmp r3, 0
	bne _080DC1A4
	lsls r0, r1, 16
	mov r8, r0
	cmp r0, 0
	bge _080DC17A
	mov r0, r9
	bl sub_80DBFC8
	adds r0, 0x2
	lsls r0, 16
	lsrs r6, r0, 16
	ldrh r0, [r4, 0xA]
	adds r0, 0x1
	b _080DC188
_080DC17A:
	mov r0, r9
	bl sub_80DBFC8
	lsls r0, 16
	lsrs r6, r0, 16
	ldrh r0, [r4, 0xA]
	subs r0, 0x1
_080DC188:
	strh r0, [r4, 0xA]
	ldr r1, =gTasks
	lsls r0, r7, 2
	adds r0, r7
	lsls r0, 3
	adds r0, r1
	ldrh r1, [r0, 0x8]
	adds r2, r1, 0x1
	strh r2, [r0, 0x8]
	lsls r1, 24
	lsrs r5, r1, 24
	b _080DC210
	.pool
_080DC1A4:
	movs r3, 0xC
	ldrsh r0, [r4, r3]
	cmp r0, 0
	bge _080DC1DE
	lsls r0, r1, 16
	mov r8, r0
	cmp r0, 0
	bge _080DC1CC
	ldrh r0, [r4, 0x8]
	adds r1, r0, 0x1
	strh r1, [r4, 0x8]
	lsls r0, 24
	lsrs r5, r0, 24
	adds r0, r2, 0x1
	strh r0, [r4, 0xA]
	mov r0, r9
	bl sub_80DBFC8
	adds r0, 0x2
	b _080DC20C
_080DC1CC:
	ldrh r0, [r4, 0x8]
	subs r0, 0x1
	strh r0, [r4, 0x8]
	lsls r0, 24
	lsrs r5, r0, 24
	movs r6, 0
	subs r0, r2, 0x1
	strh r0, [r4, 0xA]
	b _080DC210
_080DC1DE:
	lsls r0, r1, 16
	mov r8, r0
	cmp r0, 0
	bge _080DC1F8
	ldrh r0, [r4, 0x8]
	subs r0, 0x1
	strh r0, [r4, 0x8]
	lsls r0, 24
	lsrs r5, r0, 24
	movs r6, 0
	adds r0, r2, 0x1
	strh r0, [r4, 0xA]
	b _080DC210
_080DC1F8:
	ldrh r0, [r4, 0x8]
	adds r1, r0, 0x1
	strh r1, [r4, 0x8]
	lsls r0, 24
	lsrs r5, r0, 24
	subs r0, r2, 0x1
	strh r0, [r4, 0xA]
	mov r0, r9
	bl sub_80DBFC8
_080DC20C:
	lsls r0, 16
	lsrs r6, r0, 16
_080DC210:
	str r5, [sp, 0xC]
	movs r0, 0
	mov r10, r0
	cmp r5, 0x7
	bls _080DC226
	movs r2, 0x1
	mov r10, r2
	adds r0, r5, 0
	subs r0, 0x8
	lsls r0, 24
	lsrs r5, r0, 24
_080DC226:
	adds r2, r5, 0
	adds r2, 0x16
	lsls r2, 24
	lsrs r2, 24
	ldr r0, =gUnknown_02039F26
	add r0, r9
	ldrb r0, [r0]
	lsls r3, r0, 2
	adds r3, r0
	adds r3, 0x2
	add r3, r10
	lsls r3, 24
	lsrs r3, 24
	movs r0, 0x1
	str r0, [sp]
	str r0, [sp, 0x4]
	movs r0, 0x11
	str r0, [sp, 0x8]
	movs r0, 0
	adds r1, r6, 0
	bl ContestBG_FillBoxWithTile
	mov r3, r8
	cmp r3, 0
	ble _080DC284
	movs r0, 0x60
	bl PlaySE
	ldr r4, =gMPlayInfo_SE1
	adds r0, r4, 0
	bl m4aMPlayImmInit
	ldr r1, =0x0000ffff
	ldr r0, [sp, 0xC]
	lsls r2, r0, 24
	asrs r2, 16
	adds r0, r4, 0
	bl m4aMPlayPitchControl
	b _080DC28A
	.pool
_080DC284:
	movs r0, 0x16
	bl PlaySE
_080DC28A:
	mov r2, r10
	cmp r2, 0
	bne _080DC2A8
	cmp r5, 0
	bne _080DC2A8
	cmp r6, 0
	bne _080DC2A8
	ldr r0, =gTasks
	lsls r1, r7, 2
	adds r1, r7
	lsls r1, 3
	adds r1, r0
	ldrh r0, [r1, 0xC]
	negs r0, r0
	strh r0, [r1, 0xC]
_080DC2A8:
	add sp, 0x10
	pop {r3-r5}
	mov r8, r3
	mov r9, r4
	mov r10, r5
	pop {r4-r7}
	pop {r0}
	bx r0
	.pool
	thumb_func_end sub_80DC0F4

	thumb_func_start sub_80DC2BC
sub_80DC2BC: @ 80DC2BC
	push {r4,r5,lr}
	ldr r0, =gUnknown_08587A74
	bl LoadSpriteSheet
	movs r4, 0
	ldr r5, =gUnknown_08587A6C
_080DC2C8:
	ldr r0, =gUnknown_02039F26
	adds r0, r4, r0
	ldrb r0, [r0]
	adds r0, r5
	ldrb r2, [r0]
	ldr r0, =gSpriteTemplate_8587AD0
	movs r1, 0xB4
	movs r3, 0x1
	bl CreateSprite
	ldr r1, =gContestResources
	ldr r1, [r1]
	ldr r2, [r1, 0x14]
	lsls r1, r4, 2
	adds r1, r2
	strb r0, [r1]
	adds r4, 0x1
	cmp r4, 0x3
	ble _080DC2C8
	pop {r4,r5}
	pop {r0}
	bx r0
	.pool
	thumb_func_end sub_80DC2BC

	thumb_func_start sub_80DC308
sub_80DC308: @ 80DC308
	push {r4-r7,lr}
	lsls r0, 24
	lsrs r6, r0, 24
	ldr r4, =gContestResources
	ldr r0, [r4]
	ldr r2, [r0, 0x14]
	lsls r3, r6, 2
	adds r2, r3, r2
	ldrb r0, [r2, 0x2]
	movs r1, 0x1
	orrs r0, r1
	strb r0, [r2, 0x2]
	ldr r1, [r4]
	ldr r0, [r1, 0x14]
	adds r3, r0
	ldrb r7, [r3]
	ldr r1, [r1, 0x4]
	lsls r0, r6, 3
	subs r0, r6
	lsls r0, 2
	adds r0, r1
	movs r1, 0x4
	ldrsh r0, [r0, r1]
	movs r1, 0xA
	bl __divsi3
	lsls r0, 17
	lsrs r5, r0, 16
	asrs r0, 16
	cmp r0, 0x38
	ble _080DC350
	movs r5, 0x38
	b _080DC356
	.pool
_080DC350:
	cmp r0, 0
	bge _080DC356
	movs r5, 0
_080DC356:
	ldr r2, =gSprites
	lsls r3, r7, 4
	adds r0, r3, r7
	lsls r0, 2
	adds r4, r0, r2
	movs r0, 0x3E
	adds r0, r4
	mov r12, r0
	ldrb r1, [r0]
	movs r0, 0x5
	negs r0, r0
	ands r0, r1
	mov r1, r12
	strb r0, [r1]
	strh r6, [r4, 0x2E]
	strh r5, [r4, 0x30]
	lsls r0, r5, 16
	asrs r0, 16
	movs r5, 0x24
	ldrsh r1, [r4, r5]
	cmp r0, r1
	ble _080DC38C
	movs r0, 0x1
	b _080DC38E
	.pool
_080DC38C:
	ldr r0, =0x0000ffff
_080DC38E:
	strh r0, [r4, 0x32]
	adds r0, r3, r7
	lsls r0, 2
	adds r1, r2, 0
	adds r1, 0x1C
	adds r0, r1
	ldr r1, =sub_80DC408
	str r1, [r0]
	pop {r4-r7}
	pop {r0}
	bx r0
	.pool
	thumb_func_end sub_80DC308

	thumb_func_start sub_80DC3AC
sub_80DC3AC: @ 80DC3AC
	push {r4,lr}
	movs r4, 0
_080DC3B0:
	lsls r0, r4, 24
	lsrs r0, 24
	bl sub_80DC308
	adds r4, 0x1
	cmp r4, 0x3
	ble _080DC3B0
	pop {r4}
	pop {r0}
	bx r0
	thumb_func_end sub_80DC3AC

	thumb_func_start sub_80DC3C4
sub_80DC3C4: @ 80DC3C4
	push {r4,lr}
	movs r2, 0
	ldr r3, =gContestResources
	ldr r0, [r3]
	ldr r0, [r0, 0x14]
	ldrb r1, [r0, 0x2]
	movs r0, 0x1
	ands r0, r1
	cmp r0, 0
	bne _080DC3F2
	movs r4, 0x1
_080DC3DA:
	adds r2, 0x1
	cmp r2, 0x3
	bgt _080DC3F2
	ldr r0, [r3]
	ldr r1, [r0, 0x14]
	lsls r0, r2, 2
	adds r0, r1
	ldrb r1, [r0, 0x2]
	adds r0, r4, 0
	ands r0, r1
	cmp r0, 0
	beq _080DC3DA
_080DC3F2:
	cmp r2, 0x4
	beq _080DC400
	movs r0, 0
	b _080DC402
	.pool
_080DC400:
	movs r0, 0x1
_080DC402:
	pop {r4}
	pop {r1}
	bx r1
	thumb_func_end sub_80DC3C4

	thumb_func_start sub_80DC408
sub_80DC408: @ 80DC408
	push {r4,lr}
	adds r3, r0, 0
	ldrh r2, [r3, 0x24]
	movs r0, 0x24
	ldrsh r1, [r3, r0]
	movs r4, 0x30
	ldrsh r0, [r3, r4]
	cmp r1, r0
	bne _080DC440
	ldr r0, =gContestResources
	ldr r0, [r0]
	movs r2, 0x2E
	ldrsh r1, [r3, r2]
	ldr r0, [r0, 0x14]
	lsls r1, 2
	adds r1, r0
	ldrb r2, [r1, 0x2]
	movs r0, 0x2
	negs r0, r0
	ands r0, r2
	strb r0, [r1, 0x2]
	ldr r0, =SpriteCallbackDummy
	str r0, [r3, 0x1C]
	b _080DC446
	.pool
_080DC440:
	ldrh r0, [r3, 0x32]
	adds r0, r2, r0
	strh r0, [r3, 0x24]
_080DC446:
	pop {r4}
	pop {r0}
	bx r0
	thumb_func_end sub_80DC408

	thumb_func_start sub_80DC44C
sub_80DC44C: @ 80DC44C
	push {r4-r6,lr}
	movs r2, 0
	ldr r6, =gSprites
	ldr r5, =gContestResources
	ldr r4, =gUnknown_08587A6C
	ldr r3, =gUnknown_02039F26
_080DC458:
	ldr r0, [r5]
	ldr r1, [r0, 0x14]
	lsls r0, r2, 2
	adds r0, r1
	ldrb r0, [r0]
	lsls r1, r0, 4
	adds r1, r0
	lsls r1, 2
	adds r1, r6
	adds r0, r2, r3
	ldrb r0, [r0]
	adds r0, r4
	ldrb r0, [r0]
	strh r0, [r1, 0x22]
	adds r2, 0x1
	cmp r2, 0x3
	ble _080DC458
	pop {r4-r6}
	pop {r0}
	bx r0
	.pool
	thumb_func_end sub_80DC44C

	thumb_func_start sub_80DC490
sub_80DC490: @ 80DC490
	push {r4-r7,lr}
	lsls r0, 24
	lsrs r6, r0, 24
	movs r3, 0
	ldr r7, =gUnknown_02039F26
	ldr r5, =gSprites
	ldr r4, =gContestResources
	movs r2, 0
_080DC4A0:
	adds r0, r3, r7
	ldrb r0, [r0]
	cmp r0, 0x1
	bls _080DC4E2
	cmp r6, 0
	bne _080DC4CC
	ldr r0, [r4]
	ldr r0, [r0, 0x14]
	adds r0, r2, r0
	ldrb r1, [r0]
	lsls r0, r1, 4
	adds r0, r1
	lsls r0, 2
	adds r0, r5
	movs r1, 0xB4
	b _080DC4E0
	.pool
_080DC4CC:
	ldr r0, [r4]
	ldr r0, [r0, 0x14]
	adds r0, r2, r0
	ldrb r1, [r0]
	lsls r0, r1, 4
	adds r0, r1
	lsls r0, 2
	adds r0, r5
	movs r1, 0x80
	lsls r1, 1
_080DC4E0:
	strh r1, [r0, 0x20]
_080DC4E2:
	adds r2, 0x4
	adds r3, 0x1
	cmp r3, 0x3
	ble _080DC4A0
	pop {r4-r7}
	pop {r0}
	bx r0
	thumb_func_end sub_80DC490

	thumb_func_start sub_80DC4F0
sub_80DC4F0: @ 80DC4F0
	push {r4-r7,lr}
	mov r7, r8
	push {r7}
	ldr r0, =gUnknown_08587B08
	bl LoadSpritePalette
	movs r5, 0
	ldr r7, =gContestResources
	ldr r0, =gSprites
	mov r8, r0
	movs r6, 0
_080DC506:
	lsls r0, r5, 3
	ldr r1, =gUnknown_08587AE8
	adds r0, r1
	bl LoadCompressedObjectPic
	ldr r0, =gSpriteTemplate_8587B18
	adds r0, r6, r0
	ldr r2, =gUnknown_08587A70
	ldr r1, =gUnknown_02039F26
	adds r1, r5, r1
	ldrb r1, [r1]
	adds r1, r2
	ldrb r2, [r1]
	movs r1, 0xCC
	movs r3, 0
	bl CreateSprite
	ldr r1, [r7]
	ldr r1, [r1, 0x14]
	lsls r4, r5, 2
	adds r1, r4, r1
	strb r0, [r1, 0x1]
	ldr r0, [r7]
	ldr r0, [r0, 0x14]
	adds r0, r4, r0
	ldrb r1, [r0, 0x1]
	lsls r0, r1, 4
	adds r0, r1
	lsls r0, 2
	add r0, r8
	ldr r1, =gSubspriteTables_8587B80
	bl SetSubspriteTables
	ldr r0, [r7]
	ldr r0, [r0, 0x14]
	adds r4, r0
	ldrb r1, [r4, 0x1]
	lsls r0, r1, 4
	adds r0, r1
	lsls r0, 2
	add r0, r8
	adds r0, 0x3E
	ldrb r1, [r0]
	movs r2, 0x4
	orrs r1, r2
	strb r1, [r0]
	adds r6, 0x18
	adds r5, 0x1
	cmp r5, 0x3
	ble _080DC506
	pop {r3}
	mov r8, r3
	pop {r4-r7}
	pop {r0}
	bx r0
	.pool
	thumb_func_end sub_80DC4F0

	thumb_func_start sub_80DC594
sub_80DC594: @ 80DC594
	push {lr}
	ldr r0, =gUnknown_08587BB0
	bl LoadCompressedObjectPic
	ldr r0, =gUnknown_08587BB8
	bl LoadSpritePalette
	ldr r0, =gSpriteTemplate_8587BC8
	movs r1, 0x1E
	movs r2, 0x2C
	movs r3, 0x1
	bl CreateSprite
	lsls r0, 24
	lsrs r0, 24
	ldr r2, =gSprites
	lsls r1, r0, 4
	adds r1, r0
	lsls r1, 2
	adds r1, r2
	adds r1, 0x3E
	ldrb r2, [r1]
	movs r3, 0x4
	orrs r2, r3
	strb r2, [r1]
	ldr r1, =gContestResources
	ldr r1, [r1]
	ldr r1, [r1]
	adds r1, 0x58
	strb r0, [r1]
	pop {r0}
	bx r0
	.pool
	thumb_func_end sub_80DC594

	thumb_func_start sub_80DC5E8
sub_80DC5E8: @ 80DC5E8
	push {r4,lr}
	ldr r0, =sub_80DC728
	movs r1, 0x1E
	bl CreateTask
	lsls r0, 24
	lsrs r0, 24
	ldr r1, =gContestResources
	ldr r1, [r1]
	ldr r1, [r1]
	strb r0, [r1, 0xD]
	movs r2, 0
	lsls r1, r0, 2
	adds r1, r0
	lsls r1, 3
	ldr r4, =gTasks + 0x8
	movs r3, 0xFF
_080DC60A:
	lsls r0, r2, 3
	adds r0, r1
	adds r0, r4
	strh r3, [r0]
	adds r0, r2, 0x1
	lsls r0, 24
	lsrs r2, r0, 24
	cmp r2, 0x3
	bls _080DC60A
	pop {r4}
	pop {r0}
	bx r0
	.pool
	thumb_func_end sub_80DC5E8

	thumb_func_start sub_80DC630
sub_80DC630: @ 80DC630
	push {r4,r5,lr}
	lsls r0, 24
	lsrs r0, 24
	ldr r3, =gTasks
	ldr r1, =gContestResources
	ldr r5, [r1]
	ldr r1, [r5]
	ldrb r2, [r1, 0xD]
	lsls r1, r2, 2
	adds r1, r2
	adds r1, r0
	lsls r1, 3
	adds r3, 0x8
	adds r1, r3
	movs r4, 0
	strh r4, [r1]
	lsls r0, 2
	adds r0, 0x1
	lsls r0, 1
	ldr r1, [r5]
	ldrb r2, [r1, 0xD]
	lsls r1, r2, 2
	adds r1, r2
	lsls r1, 3
	adds r0, r1
	adds r0, r3
	strh r4, [r0]
	pop {r4,r5}
	pop {r0}
	bx r0
	.pool
	thumb_func_end sub_80DC630

	thumb_func_start sub_80DC674
sub_80DC674: @ 80DC674
	push {r4,lr}
	adds r4, r0, 0
	lsls r4, 24
	lsrs r4, 24
	ldr r0, =sub_80DC6A4
	movs r1, 0x1F
	bl CreateTask
	lsls r0, 24
	lsrs r0, 24
	ldr r2, =gTasks
	lsls r1, r0, 2
	adds r1, r0
	lsls r1, 3
	adds r1, r2
	strh r4, [r1, 0x8]
	pop {r4}
	pop {r0}
	bx r0
	.pool
	thumb_func_end sub_80DC674

	thumb_func_start sub_80DC6A4
sub_80DC6A4: @ 80DC6A4
	push {r4-r7,lr}
	lsls r0, 24
	lsrs r0, 24
	adds r6, r0, 0
	ldr r2, =gTasks
	lsls r0, r6, 2
	adds r0, r6
	lsls r0, 3
	adds r0, r2
	ldrb r0, [r0, 0x8]
	adds r5, r0, 0
	ldr r0, =gContestResources
	ldr r4, [r0]
	ldr r0, [r4]
	ldrb r1, [r0, 0xD]
	lsls r0, r1, 2
	adds r0, r1
	adds r0, r5
	lsls r0, 3
	adds r7, r2, 0
	adds r7, 0x8
	adds r1, r0, r7
	movs r2, 0
	ldrsh r0, [r1, r2]
	cmp r0, 0
	beq _080DC6DC
	cmp r0, 0xFF
	bne _080DC716
_080DC6DC:
	movs r3, 0
	movs r0, 0xFF
	strh r0, [r1]
	lsls r1, r5, 2
	adds r1, 0x1
	lsls r1, 1
	ldr r0, [r4]
	ldrb r2, [r0, 0xD]
	lsls r0, r2, 2
	adds r0, r2
	lsls r0, 3
	adds r1, r0
	adds r1, r7
	strh r3, [r1]
	ldr r0, [r4]
	adds r0, 0x14
	adds r0, r5
	ldrb r0, [r0]
	adds r0, 0x5
	lsls r0, 4
	adds r0, 0x6
	ldr r3, =0x00004bff
	movs r1, 0x2
	movs r2, 0
	bl BlendPalette
	adds r0, r6, 0
	bl DestroyTask
_080DC716:
	pop {r4-r7}
	pop {r0}
	bx r0
	.pool
	thumb_func_end sub_80DC6A4

	thumb_func_start sub_80DC728
sub_80DC728: @ 80DC728
	push {r4-r7,lr}
	mov r7, r10
	mov r6, r9
	mov r5, r8
	push {r5-r7}
	lsls r0, 24
	lsrs r0, 24
	movs r6, 0
	lsls r1, r0, 2
	adds r1, r0
	mov r9, r1
	lsls r7, r1, 3
	ldr r0, =gTasks + 0x8
	mov r8, r0
	movs r1, 0x8
	negs r1, r1
	add r1, r8
	mov r10, r1
_080DC74C:
	lsls r0, r6, 26
	lsrs r3, r0, 24
	lsls r0, r3, 1
	adds r0, r7
	mov r4, r8
	adds r2, r0, r4
	ldrh r4, [r2]
	movs r5, 0
	ldrsh r0, [r2, r5]
	cmp r0, 0xFF
	beq _080DC7CA
	adds r0, r3, 0x1
	lsls r1, r0, 1
	adds r1, r7
	add r1, r8
	movs r5, 0
	ldrsh r1, [r1, r5]
	adds r5, r0, 0
	cmp r1, 0
	bne _080DC77C
	adds r0, r4, 0x1
	b _080DC77E
	.pool
_080DC77C:
	subs r0, r4, 0x1
_080DC77E:
	strh r0, [r2]
	lsls r1, r3, 1
	mov r0, r9
	lsls r2, r0, 3
	adds r0, r1, r2
	mov r3, r10
	adds r3, 0x8
	adds r0, r3
	movs r4, 0
	ldrsh r0, [r0, r4]
	adds r4, r1, 0
	cmp r0, 0x10
	beq _080DC79C
	cmp r0, 0
	bne _080DC7AA
_080DC79C:
	lsls r0, r5, 1
	adds r0, r2
	adds r0, r3
	ldrh r1, [r0]
	movs r2, 0x1
	eors r1, r2
	strh r1, [r0]
_080DC7AA:
	ldr r0, =gContestResources
	ldr r0, [r0]
	ldr r0, [r0]
	adds r0, 0x14
	adds r0, r6
	ldrb r0, [r0]
	adds r0, 0x5
	lsls r0, 4
	adds r0, 0x6
	adds r1, r4, r7
	add r1, r8
	ldrb r2, [r1]
	movs r1, 0x2
	ldr r3, =0x00004bff
	bl BlendPalette
_080DC7CA:
	adds r0, r6, 0x1
	lsls r0, 24
	lsrs r6, r0, 24
	cmp r6, 0x3
	bls _080DC74C
	pop {r3-r5}
	mov r8, r3
	mov r9, r4
	mov r10, r5
	pop {r4-r7}
	pop {r0}
	bx r0
	.pool
	thumb_func_end sub_80DC728

	thumb_func_start sub_80DC7EC
sub_80DC7EC: @ 80DC7EC
	push {r4,lr}
	ldr r0, =sub_80DC8D0
	movs r1, 0x1E
	bl CreateTask
	ldr r1, =gContestResources
	ldr r1, [r1]
	ldr r1, [r1]
	strb r0, [r1, 0xE]
	movs r4, 0
_080DC800:
	lsls r0, r4, 24
	lsrs r0, 24
	bl sub_80DC81C
	adds r4, 0x1
	cmp r4, 0x3
	ble _080DC800
	pop {r4}
	pop {r0}
	bx r0
	.pool
	thumb_func_end sub_80DC7EC

	thumb_func_start sub_80DC81C
sub_80DC81C: @ 80DC81C
	push {r4,r5,lr}
	lsls r0, 24
	lsrs r0, 24
	ldr r3, =gTasks
	ldr r1, =gContestResources
	ldr r4, [r1]
	ldr r1, [r4]
	ldrb r2, [r1, 0xE]
	lsls r1, r2, 2
	adds r1, r2
	adds r1, r0
	lsls r1, 3
	adds r3, 0x8
	adds r1, r3
	movs r5, 0
	movs r2, 0xFF
	strh r2, [r1]
	lsls r0, 2
	adds r0, 0x1
	lsls r0, 1
	ldr r1, [r4]
	ldrb r2, [r1, 0xE]
	lsls r1, r2, 2
	adds r1, r2
	lsls r1, 3
	adds r0, r1
	adds r0, r3
	strh r5, [r0]
	pop {r4,r5}
	pop {r0}
	bx r0
	.pool
	thumb_func_end sub_80DC81C

	thumb_func_start sub_80DC864
sub_80DC864: @ 80DC864
	push {r4,lr}
	movs r4, 0
_080DC868:
	lsls r0, r4, 24
	lsrs r0, 24
	bl sub_80DC87C
	adds r4, 0x1
	cmp r4, 0x3
	ble _080DC868
	pop {r4}
	pop {r0}
	bx r0
	thumb_func_end sub_80DC864

	thumb_func_start sub_80DC87C
sub_80DC87C: @ 80DC87C
	push {r4-r6,lr}
	adds r4, r0, 0
	lsls r4, 24
	lsrs r4, 24
	adds r0, r4, 0
	bl sub_80DC81C
	adds r0, r4, 0x5
	lsls r2, r0, 5
	ldr r3, =gPlttBufferUnfaded + 0x14
	adds r6, r2, r3
	ldr r5, =gPlttBufferFaded + 0x14
	adds r2, r5
	ldr r1, =0x040000d4
	str r6, [r1]
	str r2, [r1, 0x4]
	ldr r2, =0x80000001
	str r2, [r1, 0x8]
	ldr r6, [r1, 0x8]
	lsls r0, 4
	adds r4, 0xC
	adds r0, r4
	lsls r0, 1
	subs r3, 0x14
	adds r3, r0, r3
	subs r5, 0x14
	adds r0, r5
	str r3, [r1]
	str r0, [r1, 0x4]
	str r2, [r1, 0x8]
	ldr r0, [r1, 0x8]
	pop {r4-r6}
	pop {r0}
	bx r0
	.pool
	thumb_func_end sub_80DC87C

	thumb_func_start sub_80DC8D0
sub_80DC8D0: @ 80DC8D0
	push {r4-r7,lr}
	mov r7, r10
	mov r6, r9
	mov r5, r8
	push {r5-r7}
	lsls r0, 24
	lsrs r0, 24
	movs r7, 0
	lsls r1, r0, 2
	adds r1, r0
	mov r9, r1
	lsls r6, r1, 3
	ldr r0, =gTasks + 0x8
	mov r8, r0
	ldr r1, =0x00004bff
	mov r10, r1
_080DC8F0:
	lsls r0, r7, 26
	lsrs r3, r0, 24
	lsls r0, r3, 1
	adds r0, r6
	mov r4, r8
	adds r2, r0, r4
	movs r5, 0
	ldrsh r0, [r2, r5]
	cmp r0, 0xFF
	beq _080DC996
	adds r0, r3, 0x2
	lsls r0, 1
	adds r0, r6
	adds r1, r0, r4
	ldrh r0, [r1]
	adds r0, 0x1
	movs r4, 0
	strh r0, [r1]
	lsls r0, 16
	asrs r0, 16
	cmp r0, 0x2
	ble _080DC996
	strh r4, [r1]
	adds r0, r3, 0x1
	lsls r1, r0, 1
	adds r1, r6
	add r1, r8
	movs r4, 0
	ldrsh r1, [r1, r4]
	adds r4, r0, 0
	cmp r1, 0
	bne _080DC940
	ldrh r0, [r2]
	adds r0, 0x1
	b _080DC944
	.pool
_080DC940:
	ldrh r0, [r2]
	subs r0, 0x1
_080DC944:
	strh r0, [r2]
	lsls r1, r3, 1
	mov r5, r9
	lsls r2, r5, 3
	adds r0, r1, r2
	ldr r3, =gTasks
	adds r3, 0x8
	adds r0, r3
	movs r5, 0
	ldrsh r0, [r0, r5]
	adds r5, r1, 0
	cmp r0, 0x10
	beq _080DC962
	cmp r0, 0
	bne _080DC970
_080DC962:
	lsls r0, r4, 1
	adds r0, r2
	adds r0, r3
	ldrh r1, [r0]
	movs r2, 0x1
	eors r1, r2
	strh r1, [r0]
_080DC970:
	adds r4, r7, 0x5
	lsls r4, 4
	adds r0, r4, 0
	adds r0, 0xA
	adds r5, r6
	add r5, r8
	ldrb r2, [r5]
	movs r1, 0x1
	mov r3, r10
	bl BlendPalette
	adds r4, 0xC
	adds r4, r7
	ldrb r2, [r5]
	adds r0, r4, 0
	movs r1, 0x1
	mov r3, r10
	bl BlendPalette
_080DC996:
	adds r0, r7, 0x1
	lsls r0, 24
	lsrs r7, r0, 24
	cmp r7, 0x3
	bls _080DC8F0
	pop {r3-r5}
	mov r8, r3
	mov r9, r4
	mov r10, r5
	pop {r4-r7}
	pop {r0}
	bx r0
	.pool
	thumb_func_end sub_80DC8D0

	thumb_func_start sub_80DC9B4
sub_80DC9B4: @ 80DC9B4
	push {lr}
	lsls r0, 24
	lsrs r2, r0, 24
	ldr r0, =gContestResources
	ldr r0, [r0]
	ldr r1, [r0, 0x4]
	lsls r0, r2, 3
	subs r0, r2
	lsls r0, 2
	adds r0, r1
	ldrb r1, [r0, 0x15]
	movs r0, 0x10
	ands r0, r1
	cmp r0, 0
	beq _080DC9E0
	adds r0, r2, 0
	bl sub_80DC630
	b _080DC9E6
	.pool
_080DC9E0:
	adds r0, r2, 0
	bl sub_80DC674
_080DC9E6:
	pop {r0}
	bx r0
	thumb_func_end sub_80DC9B4

	thumb_func_start sub_80DC9EC
sub_80DC9EC: @ 80DC9EC
	push {r4-r7,lr}
	mov r7, r10
	mov r6, r9
	mov r5, r8
	push {r5-r7}
	sub sp, 0x10
	lsls r0, 24
	lsrs r0, 24
	str r0, [sp, 0xC]
	ldr r6, =gUnknown_02039F26
	adds r6, r0, r6
	ldrb r0, [r6]
	lsls r5, r0, 2
	adds r5, r0
	lsls r5, 27
	movs r0, 0x80
	lsls r0, 22
	adds r5, r0
	lsrs r5, 24
	ldr r1, [sp, 0xC]
	lsls r4, r1, 3
	ldr r0, =gUnknown_08589904
	adds r0, r4, r0
	bl LoadCompressedObjectPic
	ldr r0, =gUnknown_08589924
	adds r4, r0
	adds r0, r4, 0
	bl LoadSpritePalette
	ldr r2, [sp, 0xC]
	lsls r4, r2, 1
	adds r4, r2
	lsls r4, 3
	ldr r0, =gSpriteTemplate_858998C
	adds r4, r0
	adds r0, r4, 0
	movs r1, 0xB8
	adds r2, r5, 0
	movs r3, 0x1D
	bl CreateSprite
	mov r9, r0
	mov r3, r9
	lsls r3, 24
	lsrs r3, 24
	mov r9, r3
	adds r0, r4, 0
	movs r1, 0xF8
	adds r2, r5, 0
	movs r3, 0x1D
	bl CreateSprite
	mov r8, r0
	mov r0, r8
	lsls r0, 24
	lsrs r0, 24
	mov r8, r0
	lsls r5, r0, 4
	add r5, r8
	lsls r5, 2
	ldr r1, =gSprites
	adds r5, r1
	ldrh r2, [r5, 0x4]
	lsls r1, r2, 22
	lsrs r1, 22
	adds r1, 0x40
	ldr r3, =0x000003ff
	adds r0, r3, 0
	ands r1, r0
	ldr r0, =0xfffffc00
	ands r0, r2
	orrs r0, r1
	strh r0, [r5, 0x4]
	movs r4, 0xC0
	lsls r4, 19
	ldrb r0, [r6]
	lsls r3, r0, 2
	adds r3, r0
	lsls r3, 6
	ldr r0, =0x0600e026
	adds r3, r0
	ldr r7, =gContestResources
	ldr r0, [r7]
	ldr r0, [r0, 0x34]
	str r0, [sp]
	movs r0, 0
	movs r1, 0x3
	adds r2, r4, 0
	bl CopySpriteTiles
	ldrb r0, [r6]
	lsls r3, r0, 2
	adds r3, r0
	lsls r3, 6
	ldr r1, =0x0600e036
	adds r3, r1
	ldr r0, [r7]
	ldr r0, [r0, 0x38]
	str r0, [sp]
	movs r0, 0
	movs r1, 0x3
	adds r2, r4, 0
	bl CopySpriteTiles
	movs r4, 0
	str r4, [sp, 0x4]
	ldr r0, [r7]
	ldr r1, [r0, 0x34]
	movs r6, 0xA0
	lsls r6, 3
	adds r1, r6
	ldr r2, =0x050000c0
	mov r10, r2
	add r0, sp, 0x4
	bl CpuSet
	str r4, [sp, 0x8]
	add r0, sp, 0x8
	ldr r1, [r7]
	ldr r1, [r1, 0x38]
	adds r1, r6
	mov r2, r10
	bl CpuSet
	ldr r0, [r7]
	ldr r0, [r0, 0x34]
	mov r3, r9
	lsls r4, r3, 4
	add r4, r9
	lsls r4, 2
	ldr r1, =gSprites
	adds r4, r1
	ldrh r1, [r4, 0x4]
	lsls r1, 22
	lsrs r1, 17
	ldr r6, =0x06010000
	adds r1, r6
	movs r2, 0x80
	lsls r2, 4
	mov r10, r2
	movs r3, 0x1
	bl RequestDma3Copy
	ldr r0, [r7]
	ldr r0, [r0, 0x38]
	ldrh r1, [r5, 0x4]
	lsls r1, 22
	lsrs r1, 17
	adds r1, r6
	mov r2, r10
	movs r3, 0x1
	bl RequestDma3Copy
	mov r3, r8
	strh r3, [r4, 0x2E]
	mov r0, r9
	strh r0, [r5, 0x2E]
	mov r1, sp
	ldrh r1, [r1, 0xC]
	strh r1, [r4, 0x30]
	mov r2, sp
	ldrh r2, [r2, 0xC]
	strh r2, [r5, 0x30]
	mov r0, r9
	add sp, 0x10
	pop {r3-r5}
	mov r8, r3
	mov r9, r4
	mov r10, r5
	pop {r4-r7}
	pop {r1}
	bx r1
	.pool
	thumb_func_end sub_80DC9EC

	thumb_func_start sub_80DCB78
sub_80DCB78: @ 80DCB78
	push {r4,r5,lr}
	lsls r0, 24
	lsrs r0, 24
	ldr r1, =gSprites
	lsls r5, r0, 4
	adds r5, r0
	lsls r5, 2
	adds r5, r1
	ldrh r0, [r5, 0x2E]
	lsls r0, 24
	lsrs r0, 24
	lsls r4, r0, 4
	adds r4, r0
	lsls r4, 2
	adds r4, r1
	adds r0, r4, 0
	bl FreeSpriteOamMatrix
	adds r0, r4, 0
	bl DestroySprite
	adds r0, r5, 0
	bl DestroySpriteAndFreeResources
	pop {r4,r5}
	pop {r0}
	bx r0
	.pool
	thumb_func_end sub_80DCB78

	thumb_func_start sub_80DCBB4
sub_80DCBB4: @ 80DCBB4
	push {lr}
	movs r1, 0xFD
	lsls r1, 6
	movs r0, 0x50
	bl SetGpuReg
	ldr r1, =0x00000907
	movs r0, 0x52
	bl SetGpuReg
	pop {r0}
	bx r0
	.pool
	thumb_func_end sub_80DCBB4

	thumb_func_start sub_80DCBD0
sub_80DCBD0: @ 80DCBD0
	push {lr}
	movs r0, 0x50
	movs r1, 0
	bl SetGpuReg
	movs r0, 0x52
	movs r1, 0
	bl SetGpuReg
	pop {r0}
	bx r0
	thumb_func_end sub_80DCBD0

	thumb_func_start sub_80DCBE8
sub_80DCBE8: @ 80DCBE8
	push {r4-r6,lr}
	mov r6, r9
	mov r5, r8
	push {r5,r6}
	adds r4, r0, 0
	mov r9, r1
	lsls r4, 24
	lsrs r4, 24
	mov r0, r9
	lsls r0, 24
	lsrs r0, 24
	mov r9, r0
	bl sub_80DCBB4
	ldr r0, =gContestResources
	ldr r1, [r0]
	ldr r2, =gSprites
	mov r8, r2
	lsls r6, r4, 4
	adds r6, r4
	lsls r6, 2
	adds r0, r6, r2
	movs r3, 0x30
	ldrsh r2, [r0, r3]
	ldr r1, [r1, 0x14]
	lsls r2, 2
	adds r2, r1
	ldrb r1, [r2, 0x2]
	movs r3, 0x2
	orrs r1, r3
	strb r1, [r2, 0x2]
	ldrh r5, [r0, 0x2E]
	lsls r5, 24
	lsrs r5, 24
	movs r1, 0x1
	bl StartSpriteAffineAnim
	lsls r4, r5, 4
	adds r4, r5
	lsls r4, 2
	mov r1, r8
	adds r0, r4, r1
	movs r1, 0x1
	bl StartSpriteAffineAnim
	movs r2, 0x1C
	add r8, r2
	add r6, r8
	ldr r0, =sub_80DCC84
	str r0, [r6]
	add r4, r8
	ldr r0, =SpriteCallbackDummy
	str r0, [r4]
	mov r3, r9
	cmp r3, 0
	bne _080DCC70
	movs r0, 0x65
	bl PlaySE
	b _080DCC76
	.pool
_080DCC70:
	movs r0, 0x2
	bl PlaySE
_080DCC76:
	pop {r3,r4}
	mov r8, r3
	mov r9, r4
	pop {r4-r6}
	pop {r0}
	bx r0
	thumb_func_end sub_80DCBE8

	thumb_func_start sub_80DCC84
sub_80DCC84: @ 80DCC84
	push {lr}
	mov r12, r0
	adds r0, 0x3F
	ldrb r1, [r0]
	movs r0, 0x20
	ands r0, r1
	cmp r0, 0
	beq _080DCCCC
	mov r0, r12
	ldrh r1, [r0, 0x2E]
	lsls r1, 24
	lsrs r1, 24
	ldr r2, =gSprites
	lsls r0, r1, 4
	adds r0, r1
	lsls r0, 2
	adds r1, r0, r2
	adds r0, r1, 0
	adds r0, 0x3F
	ldrb r0, [r0]
	lsls r0, 26
	cmp r0, 0
	bge _080DCCCC
	mov r3, r12
	adds r3, 0x3E
	ldrb r0, [r3]
	movs r2, 0x4
	orrs r0, r2
	strb r0, [r3]
	adds r1, 0x3E
	ldrb r0, [r1]
	orrs r0, r2
	strb r0, [r1]
	ldr r0, =sub_80DCCD8
	mov r1, r12
	str r0, [r1, 0x1C]
_080DCCCC:
	pop {r0}
	bx r0
	.pool
	thumb_func_end sub_80DCC84

	thumb_func_start sub_80DCCD8
sub_80DCCD8: @ 80DCCD8
	push {lr}
	ldr r1, =gContestResources
	ldr r1, [r1]
	movs r3, 0x30
	ldrsh r2, [r0, r3]
	ldr r1, [r1, 0x14]
	lsls r2, 2
	adds r2, r1
	ldrb r3, [r2, 0x2]
	movs r1, 0x3
	negs r1, r1
	ands r1, r3
	strb r1, [r2, 0x2]
	ldrh r0, [r0, 0x2E]
	lsls r0, 24
	lsrs r0, 24
	bl sub_80DCB78
	bl sub_80DCBD0
	pop {r0}
	bx r0
	.pool
	thumb_func_end sub_80DCCD8

	thumb_func_start sub_80DCD08
sub_80DCD08: @ 80DCD08
	push {lr}
	ldr r0, =0x02000000
	movs r1, 0xD0
	lsls r1, 9
	adds r2, r0, r1
	ldrb r1, [r2]
	adds r3, r0, 0
	cmp r1, 0x1
	bne _080DCD24
	movs r0, 0
	b _080DCD26
	.pool
_080DCD24:
	movs r0, 0x1
_080DCD26:
	strb r0, [r2]
	movs r1, 0xD0
	lsls r1, 9
	adds r0, r3, r1
	ldrb r0, [r0]
	cmp r0, 0
	bne _080DCD3E
	bl sub_80DAEA4
	bl sub_80DB2BC
	b _080DCD42
_080DCD3E:
	bl sub_80DCD48
_080DCD42:
	pop {r0}
	bx r0
	thumb_func_end sub_80DCD08

	thumb_func_start sub_80DCD48
sub_80DCD48: @ 80DCD48
	push {r4,r5,lr}
	sub sp, 0xC
	ldr r0, =gUnknown_020322D5
	ldrb r0, [r0]
	cmp r0, 0
	beq _080DCE44
	ldr r0, =0x02000000
	movs r1, 0xD0
	lsls r1, 9
	adds r0, r1
	ldrb r0, [r0]
	cmp r0, 0
	beq _080DCE44
	cmp r0, 0
	blt _080DCD7C
	cmp r0, 0x3
	bgt _080DCD7C
	cmp r0, 0x2
	blt _080DCD7C
	bl sub_80DF750
	b _080DCE44
	.pool
_080DCD7C:
	movs r5, 0
_080DCD7E:
	adds r0, r5, 0
	movs r1, 0
	bl FillWindowPixelBuffer
	adds r0, r5, 0x1
	lsls r0, 24
	lsrs r5, r0, 24
	cmp r5, 0x3
	bls _080DCD7E
	movs r5, 0
_080DCD92:
	ldr r0, =gContestResources
	ldr r0, [r0]
	ldr r1, [r0, 0x4]
	lsls r0, r5, 3
	subs r0, r5
	lsls r0, 2
	adds r0, r1
	add r2, sp, 0x4
	ldrh r4, [r0, 0x4]
	movs r1, 0x4
	ldrsh r0, [r0, r1]
	cmp r0, 0
	bge _080DCDBC
	negs r0, r0
	lsls r0, 16
	lsrs r4, r0, 16
	adds r0, r2, 0
	ldr r1, =gText_OneDash
	bl StringCopy
	adds r2, r0, 0
_080DCDBC:
	lsls r1, r4, 16
	asrs r1, 16
	adds r0, r2, 0
	movs r2, 0
	movs r3, 0x4
	bl ConvertIntToDecimalStringN
	ldr r0, =gUnknown_02039F26
	adds r0, r5, r0
	ldrb r0, [r0]
	movs r1, 0x7
	str r1, [sp]
	add r1, sp, 0x4
	movs r2, 0x37
	movs r3, 0x1
	bl Contest_PrintTextToBg0WindowAt
	adds r0, r5, 0x1
	lsls r0, 24
	lsrs r5, r0, 24
	cmp r5, 0x3
	bls _080DCD92
	movs r5, 0
_080DCDEA:
	ldr r0, =gContestResources
	ldr r0, [r0]
	ldr r1, [r0, 0x4]
	lsls r0, r5, 3
	subs r0, r5
	lsls r0, 2
	adds r0, r1
	add r2, sp, 0x4
	ldrh r4, [r0, 0x2]
	movs r1, 0x2
	ldrsh r0, [r0, r1]
	cmp r0, 0
	bge _080DCE14
	negs r0, r0
	lsls r0, 16
	lsrs r4, r0, 16
	adds r0, r2, 0
	ldr r1, =gText_OneDash
	bl StringCopy
	adds r2, r0, 0
_080DCE14:
	lsls r1, r4, 16
	asrs r1, 16
	adds r0, r2, 0
	movs r2, 0
	movs r3, 0x4
	bl ConvertIntToDecimalStringN
	ldr r0, =gUnknown_02039F26
	adds r0, r5, r0
	ldrb r0, [r0]
	movs r1, 0x7
	str r1, [sp]
	add r1, sp, 0x4
	movs r2, 0x5
	movs r3, 0x1
	bl Contest_PrintTextToBg0WindowAt
	adds r0, r5, 0x1
	lsls r0, 24
	lsrs r5, r0, 24
	cmp r5, 0x3
	bls _080DCDEA
	bl sub_80DB2BC
_080DCE44:
	add sp, 0xC
	pop {r4,r5}
	pop {r0}
	bx r0
	.pool
	thumb_func_end sub_80DCD48

	thumb_func_start sub_80DCE58
sub_80DCE58: @ 80DCE58
	push {r4-r7,lr}
	mov r7, r10
	mov r6, r9
	mov r5, r8
	push {r5-r7}
	sub sp, 0x14
	lsls r0, 24
	lsrs r0, 24
	mov r8, r0
	add r4, sp, 0x4
	adds r0, r4, 0
	movs r1, 0
	movs r2, 0x8
	bl memset
	movs r5, 0
	add r4, sp, 0x4
	adds r6, r4, 0
	movs r7, 0
_080DCE7E:
	bl Random
	adds r1, r0, 0
	mov r0, sp
	adds r0, r7
	adds r0, 0x4
	strh r1, [r0]
	movs r2, 0
	cmp r2, r5
	bge _080DCEB6
	lsls r0, r1, 16
	lsrs r0, 16
	mov r1, sp
	ldrh r1, [r1, 0x4]
	cmp r0, r1
	beq _080DCEB0
_080DCE9E:
	adds r2, 0x1
	cmp r2, r5
	bge _080DCEB6
	lsls r0, r2, 1
	adds r0, r4, r0
	ldrh r1, [r6]
	ldrh r0, [r0]
	cmp r1, r0
	bne _080DCE9E
_080DCEB0:
	subs r6, 0x2
	subs r7, 0x2
	subs r5, 0x1
_080DCEB6:
	adds r6, 0x2
	adds r7, 0x2
	adds r5, 0x1
	cmp r5, 0x3
	ble _080DCE7E
	mov r2, r8
	cmp r2, 0
	bne _080DCF80
	movs r5, 0
	ldr r3, =gUnknown_02039F26
	mov r8, r3
_080DCECC:
	mov r6, r8
	strb r5, [r6]
	movs r4, 0
	cmp r4, r5
	bge _080DCF48
	ldr r7, =gContestMonConditions
	mov r9, r7
	lsls r0, r5, 1
	adds r1, r0, 0
	add r1, r9
	mov r12, r1
	mov r2, sp
	adds r2, 0x4
	str r2, [sp, 0xC]
	add r0, sp
	adds r0, 0x4
	str r0, [sp, 0x10]
	ldr r3, =gUnknown_02039F26
	adds r6, r3, 0
	mov r10, r6
_080DCEF4:
	ldrb r0, [r3]
	lsls r2, r0, 1
	mov r7, r9
	adds r0, r2, r7
	movs r6, 0
	ldrsh r1, [r0, r6]
	mov r7, r12
	movs r6, 0
	ldrsh r0, [r7, r6]
	cmp r1, r0
	blt _080DCF1C
	cmp r1, r0
	bne _080DCF40
	ldr r7, [sp, 0xC]
	adds r0, r7, r2
	ldrh r0, [r0]
	ldr r1, [sp, 0x10]
	ldrh r1, [r1]
	cmp r0, r1
	bcs _080DCF40
_080DCF1C:
	adds r2, r5, 0
	cmp r5, r4
	ble _080DCF34
	subs r0, r5, 0x1
	mov r6, r10
	adds r1, r0, r6
_080DCF28:
	ldrb r0, [r1]
	strb r0, [r1, 0x1]
	subs r1, 0x1
	subs r2, 0x1
	cmp r2, r4
	bgt _080DCF28
_080DCF34:
	strb r5, [r3]
	b _080DCF48
	.pool
_080DCF40:
	adds r3, 0x1
	adds r4, 0x1
	cmp r4, r5
	blt _080DCEF4
_080DCF48:
	cmp r4, r5
	bne _080DCF50
	mov r7, r8
	strb r5, [r7]
_080DCF50:
	movs r0, 0x1
	add r8, r0
	adds r5, 0x1
	cmp r5, 0x3
	ble _080DCECC
	ldr r4, =gUnknown_02039F26
	mov r0, sp
	adds r1, r4, 0
	movs r2, 0x4
	bl memcpy
	movs r5, 0
_080DCF68:
	mov r1, sp
	adds r0, r1, r5
	ldrb r0, [r0]
	adds r0, r4
	strb r5, [r0]
	adds r5, 0x1
	cmp r5, 0x3
	ble _080DCF68
	b _080DD034
	.pool
_080DCF80:
	mov r0, sp
	movs r1, 0xFF
	movs r2, 0x4
	bl memset
	movs r5, 0
	ldr r3, =gUnknown_02039F26
	movs r6, 0
_080DCF90:
	ldr r0, =gContestResources
	ldr r0, [r0]
	ldr r0, [r0, 0x4]
	adds r0, r6, r0
	ldrb r0, [r0, 0xB]
	lsls r0, 30
	lsrs r2, r0, 30
	mov r7, sp
	adds r1, r7, r2
	b _080DCFB6
	.pool
_080DCFAC:
	adds r0, r2, 0x1
	lsls r0, 24
	lsrs r2, r0, 24
	mov r0, sp
	adds r1, r0, r2
_080DCFB6:
	ldrb r0, [r1]
	cmp r0, 0xFF
	bne _080DCFAC
	strb r5, [r1]
	strb r2, [r3]
	adds r3, 0x1
	adds r6, 0x1C
	adds r5, 0x1
	cmp r5, 0x3
	ble _080DCF90
	movs r5, 0
_080DCFCC:
	movs r4, 0x3
	adds r1, r5, 0x1
	mov r10, r1
	cmp r4, r5
	ble _080DD02E
	mov r9, r4
	ldr r2, =gUnknown_02039F26
	mov r8, r2
	add r3, sp, 0x4
	mov r12, r3
_080DCFE0:
	ldr r6, =gContestResources
	ldr r0, [r6]
	ldr r1, [r0, 0x4]
	lsls r0, r4, 3
	subs r0, r4
	lsls r0, 2
	adds r0, r1
	adds r1, r0, 0
	subs r1, 0x1C
	ldrb r2, [r1, 0xB]
	ldrb r3, [r0, 0xB]
	mov r1, r9
	ands r1, r2
	mov r0, r9
	ands r0, r3
	subs r3, r4, 0x1
	cmp r1, r0
	bne _080DD028
	mov r0, r8
	adds r7, r3, r0
	adds r2, r4, r0
	ldrb r6, [r7]
	ldrb r1, [r2]
	cmp r6, r1
	bcs _080DD028
	lsls r0, r3, 1
	add r0, r12
	lsls r1, r4, 1
	add r1, r12
	ldrh r0, [r0]
	ldrh r1, [r1]
	cmp r0, r1
	bcs _080DD028
	ldrb r0, [r2]
	strb r6, [r2]
	strb r0, [r7]
_080DD028:
	adds r4, r3, 0
	cmp r4, r5
	bgt _080DCFE0
_080DD02E:
	mov r5, r10
	cmp r5, 0x2
	ble _080DCFCC
_080DD034:
	add sp, 0x14
	pop {r3-r5}
	mov r8, r3
	mov r9, r4
	mov r10, r5
	pop {r4-r7}
	pop {r0}
	bx r0
	.pool
	thumb_func_end sub_80DCE58

	thumb_func_start sub_80DD04C
sub_80DD04C: @ 80DD04C
	push {r4,r5,lr}
	movs r4, 0
	movs r5, 0xA0
_080DD052:
	ldr r0, =0x0201a004
	adds r0, r5, r0
	ldr r1, =gUnknown_02039F26
	adds r1, r4, r1
	ldrb r1, [r1]
	adds r1, 0x5
	lsls r1, 4
	movs r2, 0x20
	bl LoadPalette
	adds r5, 0x20
	adds r4, 0x1
	cmp r4, 0x3
	ble _080DD052
	bl sub_80DAEA4
	pop {r4,r5}
	pop {r0}
	bx r0
	.pool
	thumb_func_end sub_80DD04C

	thumb_func_start sub_80DD080
sub_80DD080: @ 80DD080
	push {r4-r7,lr}
	mov r7, r9
	mov r6, r8
	push {r6,r7}
	lsls r0, 24
	lsrs r6, r0, 24
	ldr r4, =gContestResources
	ldr r3, [r4]
	ldr r1, [r3, 0x4]
	lsls r7, r6, 3
	subs r0, r7, r6
	lsls r5, r0, 2
	adds r1, r5, r1
	movs r2, 0
	strh r2, [r1, 0x2]
	ldr r0, [r3, 0x4]
	adds r0, r5, r0
	strh r2, [r0]
	adds r0, r6, 0
	bl sub_80DBA68
	lsls r0, 24
	mov r8, r4
	cmp r0, 0
	bne _080DD0B4
	b _080DD3C4
_080DD0B4:
	ldr r0, [r4]
	ldr r1, [r0, 0x4]
	adds r1, r5, r1
	ldrh r0, [r1, 0x6]
	ldr r2, =gContestMoves
	lsls r0, 3
	adds r0, r2
	ldrb r2, [r0]
	mov r9, r2
	ldrb r0, [r0, 0x1]
	lsls r0, 29
	lsrs r0, 29
	strb r0, [r1, 0xA]
	ldr r0, [r4]
	ldr r0, [r0, 0x4]
	adds r2, r5, r0
	ldrh r0, [r2, 0x6]
	ldrh r1, [r2, 0x8]
	cmp r0, r1
	bne _080DD110
	cmp r0, 0
	beq _080DD110
	ldrb r0, [r2, 0x15]
	movs r1, 0x1
	orrs r0, r1
	strb r0, [r2, 0x15]
	ldr r0, [r4]
	ldr r2, [r0, 0x4]
	adds r2, r5, r2
	ldrb r3, [r2, 0xB]
	lsls r1, r3, 25
	lsrs r1, 29
	adds r1, 0x1
	movs r0, 0x7
	ands r1, r0
	lsls r1, 4
	movs r0, 0x71
	negs r0, r0
	ands r0, r3
	orrs r0, r1
	strb r0, [r2, 0xB]
	b _080DD12C
	.pool
_080DD110:
	ldr r4, =gContestResources
	ldr r0, [r4]
	ldr r0, [r0, 0x4]
	lsls r3, r6, 3
	subs r1, r3, r6
	lsls r1, 2
	adds r1, r0
	ldrb r2, [r1, 0xB]
	movs r0, 0x71
	negs r0, r0
	ands r0, r2
	strb r0, [r1, 0xB]
	mov r8, r4
	adds r7, r3, 0
_080DD12C:
	mov r2, r8
	ldr r4, [r2]
	ldr r2, [r4, 0x4]
	subs r0, r7, r6
	lsls r0, 2
	adds r2, r0, r2
	ldr r3, =gContestEffects
	mov r1, r9
	lsls r5, r1, 2
	adds r3, r5, r3
	ldrb r1, [r3, 0x1]
	strh r1, [r2]
	ldr r1, [r4, 0x4]
	adds r0, r1
	ldrh r1, [r0]
	strh r1, [r0, 0x2]
	ldr r1, [r4, 0x8]
	ldrb r0, [r3, 0x2]
	strh r0, [r1, 0x4]
	ldr r1, [r4, 0x8]
	ldrh r0, [r1, 0x4]
	strh r0, [r1, 0x6]
	ldr r0, [r4, 0x8]
	strb r6, [r0, 0x11]
	movs r2, 0
	mov r9, r5
	mov r4, r8
	movs r3, 0
	movs r1, 0
_080DD166:
	ldr r0, [r4]
	ldr r0, [r0, 0x4]
	adds r0, r1, r0
	strb r3, [r0, 0xE]
	ldr r0, [r4]
	ldr r0, [r0, 0x8]
	adds r0, 0xD
	adds r0, r2
	strb r3, [r0]
	adds r1, 0x1C
	adds r2, 0x1
	cmp r2, 0x3
	ble _080DD166
	ldr r5, =gContestResources
	ldr r0, [r5]
	ldr r1, [r0, 0x4]
	subs r0, r7, r6
	lsls r4, r0, 2
	adds r2, r4, r1
	ldrb r1, [r2, 0x15]
	movs r0, 0x10
	ands r0, r1
	cmp r0, 0
	beq _080DD1B4
	ldrh r0, [r2, 0x8]
	ldrh r1, [r2, 0x6]
	bl AreMovesContestCombo
	lsls r0, 24
	cmp r0, 0
	bne _080DD1B4
	ldr r0, [r5]
	ldr r1, [r0, 0x4]
	adds r1, r4, r1
	ldrb r2, [r1, 0x15]
	movs r0, 0x11
	negs r0, r0
	ands r0, r2
	strb r0, [r1, 0x15]
_080DD1B4:
	ldr r0, =gContestEffectFunctionTable
	add r0, r9
	ldr r0, [r0]
	bl _call_via_r0
	ldr r0, =gContestResources
	ldr r0, [r0]
	ldr r1, [r0, 0x4]
	subs r0, r7, r6
	lsls r0, 2
	adds r2, r0, r1
	ldrb r1, [r2, 0x10]
	movs r0, 0x30
	ands r0, r1
	cmp r0, 0x10
	bne _080DD1EC
	ldrh r1, [r2, 0x2]
	subs r1, 0xA
	movs r0, 0xD
	ldrsb r0, [r2, r0]
	b _080DD206
	.pool
_080DD1EC:
	ldrb r1, [r2, 0x11]
	movs r0, 0x20
	ands r0, r1
	cmp r0, 0
	beq _080DD200
	movs r1, 0xD
	ldrsb r1, [r2, r1]
	lsls r0, r1, 1
	adds r0, r1
	b _080DD204
_080DD200:
	movs r0, 0xD
	ldrsb r0, [r2, r0]
_080DD204:
	ldrh r1, [r2, 0x2]
_080DD206:
	adds r0, r1
	strh r0, [r2, 0x2]
	ldr r5, =gContestResources
	ldr r0, [r5]
	ldr r1, [r0, 0x4]
	subs r0, r7, r6
	lsls r4, r0, 2
	adds r1, r4, r1
	movs r0, 0
	strb r0, [r1, 0x16]
	ldr r0, [r5]
	ldr r1, [r0, 0x4]
	adds r1, r4, r1
	ldrb r2, [r1, 0x15]
	movs r0, 0x41
	negs r0, r0
	ands r0, r2
	strb r0, [r1, 0x15]
	adds r0, r6, 0
	bl sub_80DE1E8
	lsls r0, 24
	cmp r0, 0
	beq _080DD2E2
	ldr r0, [r5]
	ldr r1, [r0, 0x4]
	adds r1, r4, r1
	ldrh r0, [r1, 0x8]
	ldrh r1, [r1, 0x6]
	bl AreMovesContestCombo
	lsls r0, 24
	lsrs r3, r0, 24
	cmp r3, 0
	beq _080DD29C
	ldr r0, [r5]
	ldr r0, [r0, 0x4]
	adds r2, r4, r0
	ldrb r1, [r2, 0x15]
	movs r0, 0x10
	ands r0, r1
	cmp r0, 0
	beq _080DD29C
	strb r3, [r2, 0x16]
	ldr r0, [r5]
	ldr r1, [r0, 0x4]
	adds r1, r4, r1
	ldrb r0, [r1, 0x15]
	movs r2, 0x40
	orrs r0, r2
	strb r0, [r1, 0x15]
	ldr r0, [r5]
	ldr r1, [r0, 0x4]
	adds r1, r4, r1
	ldrb r2, [r1, 0x15]
	movs r0, 0x11
	negs r0, r0
	ands r0, r2
	strb r0, [r1, 0x15]
	ldr r0, [r5]
	ldr r0, [r0, 0x4]
	adds r0, r4, r0
	movs r1, 0
	ldrsh r2, [r0, r1]
	ldrb r1, [r0, 0x16]
	muls r1, r2
	strb r1, [r0, 0x17]
	ldr r0, [r5]
	ldr r1, [r0, 0x4]
	adds r1, r4, r1
	ldrb r0, [r1, 0x15]
	movs r2, 0x8
	b _080DD2C8
	.pool
_080DD29C:
	ldr r2, =gContestMoves
	ldr r5, =gContestResources
	ldr r0, [r5]
	ldr r1, [r0, 0x4]
	subs r0, r7, r6
	lsls r4, r0, 2
	adds r3, r4, r1
	ldrh r0, [r3, 0x6]
	lsls r0, 3
	adds r0, r2
	ldrb r0, [r0, 0x2]
	cmp r0, 0
	beq _080DD2D8
	ldrb r0, [r3, 0x15]
	movs r1, 0x10
	orrs r0, r1
	strb r0, [r3, 0x15]
	ldr r0, [r5]
	ldr r1, [r0, 0x4]
	adds r1, r4, r1
	ldrb r0, [r1, 0x15]
	movs r2, 0x40
_080DD2C8:
	orrs r0, r2
	strb r0, [r1, 0x15]
	b _080DD2E2
	.pool
_080DD2D8:
	ldrb r1, [r3, 0x15]
	movs r0, 0x11
	negs r0, r0
	ands r0, r1
	strb r0, [r3, 0x15]
_080DD2E2:
	ldr r5, =gContestResources
	ldr r0, [r5]
	ldr r1, [r0, 0x4]
	subs r0, r7, r6
	lsls r4, r0, 2
	adds r2, r4, r1
	ldrb r1, [r2, 0x15]
	movs r0, 0x1
	mov r8, r0
	ands r0, r1
	cmp r0, 0
	beq _080DD30A
	ldrb r0, [r2, 0xB]
	lsls r0, 25
	lsrs r0, 29
	adds r0, 0x1
	lsls r1, r0, 2
	adds r1, r0
	lsls r1, 1
	strb r1, [r2, 0x18]
_080DD30A:
	ldr r0, [r5]
	ldr r0, [r0, 0x4]
	adds r2, r4, r0
	ldrb r1, [r2, 0xC]
	mov r0, r8
	ands r0, r1
	cmp r0, 0
	beq _080DD334
	ldrb r1, [r2, 0x15]
	movs r0, 0x11
	negs r0, r0
	ands r0, r1
	strb r0, [r2, 0x15]
	ldr r2, [r5]
	ldr r0, [r2, 0x4]
	adds r0, r4, r0
	movs r1, 0
	strh r1, [r0, 0x2]
	ldr r0, [r2, 0x4]
	adds r0, r4, r0
	strh r1, [r0]
_080DD334:
	ldr r0, [r5]
	ldr r0, [r0, 0x4]
	adds r0, r4, r0
	ldrh r0, [r0, 0x6]
	bl sub_80DD9F0
	ldr r1, [r5]
	ldr r1, [r1, 0x10]
	strb r0, [r1]
	ldr r2, [r5]
	ldr r0, [r2, 0x4]
	adds r0, r4, r0
	ldrb r1, [r0, 0x11]
	movs r0, 0x10
	ands r0, r1
	cmp r0, 0
	beq _080DD35C
	ldr r0, [r2, 0x10]
	mov r1, r8
	strb r1, [r0]
_080DD35C:
	ldr r1, [r5]
	ldr r3, [r1, 0x10]
	movs r0, 0
	ldrsb r0, [r3, r0]
	cmp r0, 0
	ble _080DD388
	ldr r0, [r1]
	ldrb r0, [r0, 0x13]
	lsls r0, 24
	asrs r0, 24
	movs r1, 0
	ldrsb r1, [r3, r1]
	adds r0, r1
	cmp r0, 0x4
	ble _080DD384
	movs r0, 0x3C
	b _080DD38A
	.pool
_080DD384:
	movs r0, 0xA
	b _080DD38A
_080DD388:
	movs r0, 0
_080DD38A:
	strb r0, [r3, 0x2]
	bl Random
	lsls r0, 16
	lsrs r0, 16
	movs r1, 0x3
	bl __umodsi3
	lsls r0, 24
	lsrs r0, 24
	movs r2, 0
	b _080DD3AE
_080DD3A2:
	subs r0, 0x1
	lsls r0, 24
	lsrs r0, 24
_080DD3A8:
	adds r2, 0x1
	cmp r2, 0x3
	bgt _080DD3B6
_080DD3AE:
	cmp r2, r6
	beq _080DD3A8
	cmp r0, 0
	bne _080DD3A2
_080DD3B6:
	ldr r0, =gContestResources
	ldr r0, [r0]
	ldr r1, [r0, 0x4]
	subs r0, r7, r6
	lsls r0, 2
	adds r0, r1
	strb r2, [r0, 0x1B]
_080DD3C4:
	pop {r3,r4}
	mov r8, r3
	mov r9, r4
	pop {r4-r7}
	pop {r0}
	bx r0
	.pool
	thumb_func_end sub_80DD080

	thumb_func_start sub_80DD3D4
sub_80DD3D4: @ 80DD3D4
	lsls r0, 24
	lsrs r0, 24
	ldr r2, =gContestResources
	ldr r2, [r2]
	ldr r3, [r2, 0x4]
	lsls r2, r0, 3
	subs r2, r0
	lsls r2, 2
	adds r2, r3
	strb r1, [r2, 0x13]
	bx lr
	.pool
	thumb_func_end sub_80DD3D4

	thumb_func_start sub_80DD3F0
sub_80DD3F0: @ 80DD3F0
	lsls r0, 24
	lsrs r0, 24
	ldr r2, =gContestResources
	ldr r2, [r2]
	ldr r3, [r2, 0x4]
	lsls r2, r0, 3
	subs r2, r0
	lsls r2, 2
	adds r2, r3
	strb r1, [r2, 0x14]
	bx lr
	.pool
	thumb_func_end sub_80DD3F0

	thumb_func_start sub_80DD40C
sub_80DD40C: @ 80DD40C
	push {lr}
	lsls r0, 24
	lsrs r0, 24
	adds r3, r0, 0
	lsls r1, 24
	lsrs r1, 24
	adds r2, r1, 0
	cmp r1, 0x3B
	bls _080DD426
	movs r1, 0x35
	bl sub_80DD3D4
	b _080DD456
_080DD426:
	cmp r1, 0x27
	bls _080DD432
	movs r1, 0x34
	bl sub_80DD3D4
	b _080DD456
_080DD432:
	cmp r1, 0x1D
	bls _080DD43E
	movs r1, 0x33
	bl sub_80DD3D4
	b _080DD456
_080DD43E:
	cmp r1, 0x13
	bls _080DD44A
	movs r1, 0x32
	bl sub_80DD3D4
	b _080DD456
_080DD44A:
	cmp r2, 0x9
	bls _080DD456
	adds r0, r3, 0
	movs r1, 0x31
	bl sub_80DD3D4
_080DD456:
	pop {r0}
	bx r0
	thumb_func_end sub_80DD40C

	thumb_func_start sub_80DD45C
sub_80DD45C: @ 80DD45C
	push {r4-r6,lr}
	adds r4, r0, 0
	lsls r4, 24
	lsrs r4, 24
	lsls r1, 24
	lsrs r6, r1, 24
	ldr r0, =gStringVar1
	lsls r1, r4, 6
	ldr r2, =gContestMons + 2
	adds r1, r2
	bl StringCopy
	ldr r0, =gStringVar2
	ldr r5, =gContestResources
	ldr r1, [r5]
	ldr r2, [r1, 0x4]
	lsls r1, r4, 3
	subs r1, r4
	lsls r1, 2
	adds r1, r2
	ldrh r2, [r1, 0x6]
	movs r1, 0xD
	muls r1, r2
	ldr r2, =gMoveNames
	adds r1, r2
	bl StringCopy
	ldr r3, =gContestMoves
	ldr r1, [r5]
	ldr r0, [r1, 0x8]
	ldrb r2, [r0, 0x11]
	ldr r1, [r1, 0x4]
	lsls r0, r2, 3
	subs r0, r2
	lsls r0, 2
	adds r0, r1
	ldrh r0, [r0, 0x6]
	lsls r0, 3
	adds r0, r3
	ldrb r0, [r0, 0x1]
	lsls r1, r0, 29
	cmp r1, 0
	bne _080DD4DC
	ldr r0, =gStringVar3
	ldr r1, =gText_0827E837
	bl StringCopy
	b _080DD52C
	.pool
_080DD4DC:
	lsrs r0, r1, 29
	cmp r0, 0x1
	bne _080DD4F4
	ldr r0, =gStringVar3
	ldr r1, =gText_0827E83F
	bl StringCopy
	b _080DD52C
	.pool
_080DD4F4:
	lsrs r0, r1, 29
	cmp r0, 0x2
	bne _080DD50C
	ldr r0, =gStringVar3
	ldr r1, =gText_0827E847
	bl StringCopy
	b _080DD52C
	.pool
_080DD50C:
	lsrs r0, r1, 29
	cmp r0, 0x3
	bne _080DD524
	ldr r0, =gStringVar3
	ldr r1, =gText_0827E850
	bl StringCopy
	b _080DD52C
	.pool
_080DD524:
	ldr r0, =gStringVar3
	ldr r1, =gText_0827E85A
	bl StringCopy
_080DD52C:
	ldr r4, =gStringVar4
	ldr r1, =gUnknown_08587E10
	lsls r0, r6, 2
	adds r0, r1
	ldr r1, [r0]
	adds r0, r4, 0
	bl StringExpandPlaceholders
	bl sub_80DB89C
	adds r0, r4, 0
	movs r1, 0x1
	bl Contest_StartTextPrinter
	pop {r4-r6}
	pop {r0}
	bx r0
	.pool
	thumb_func_end sub_80DD45C

	thumb_func_start sub_80DD560
sub_80DD560: @ 80DD560
	push {r4,lr}
	lsls r0, 24
	lsrs r0, 24
	ldr r4, =gContestResources
	ldr r1, [r4]
	ldr r3, [r1, 0x4]
	lsls r1, r0, 3
	subs r1, r0
	lsls r1, 2
	adds r3, r1, r3
	ldrb r0, [r3, 0xC]
	movs r2, 0x1
	orrs r0, r2
	strb r0, [r3, 0xC]
	ldr r0, [r4]
	ldr r0, [r0, 0x4]
	adds r1, r0
	movs r0, 0
	strh r0, [r1, 0x6]
	pop {r4}
	pop {r0}
	bx r0
	.pool
	thumb_func_end sub_80DD560

	thumb_func_start sub_80DD590
sub_80DD590: @ 80DD590
	push {r4-r7,lr}
	mov r7, r9
	mov r6, r8
	push {r6,r7}
	sub sp, 0x8
	movs r0, 0
	mov r12, r0
	movs r4, 0
	ldr r1, =gUnknown_02039F26
	mov r9, r1
	add r2, sp, 0x4
	mov r6, r9
	movs r5, 0
	adds r3, r2, 0
_080DD5AC:
	mov r0, sp
	adds r1, r0, r4
	adds r0, r4, r6
	ldrb r0, [r0]
	strb r0, [r1]
	adds r0, r3, r4
	strb r5, [r0]
	adds r4, 0x1
	cmp r4, 0x3
	ble _080DD5AC
	movs r4, 0
	ldr r7, =gContestResources
	ldr r1, [r7]
	mov r8, r1
	adds r5, r2, 0
_080DD5CA:
	movs r2, 0
	mov r0, r8
	ldr r1, [r0, 0x4]
_080DD5D0:
	ldrb r0, [r1, 0x19]
	cmp r0, r4
	beq _080DD604
	adds r1, 0x1C
	adds r2, 0x1
	cmp r2, 0x3
	ble _080DD5D0
_080DD5DE:
	cmp r2, 0x4
	bne _080DD684
	movs r2, 0
	ldrb r0, [r5]
	cmp r0, 0
	bne _080DD612
	ldr r0, [r7]
	ldr r0, [r0, 0x4]
	ldrb r0, [r0, 0x19]
	cmp r0, 0xFF
	bne _080DD612
	mov r12, r2
	movs r2, 0x1
	b _080DD63A
	.pool
_080DD604:
	mov r1, sp
	adds r0, r1, r2
	strb r4, [r0]
	adds r1, r5, r2
	movs r0, 0x1
	strb r0, [r1]
	b _080DD5DE
_080DD612:
	adds r2, 0x1
	cmp r2, 0x3
	bgt _080DD676
	adds r0, r5, r2
	ldrb r0, [r0]
	cmp r0, 0
	bne _080DD612
	ldr r0, [r7]
	ldr r1, [r0, 0x4]
	lsls r0, r2, 3
	subs r0, r2
	lsls r0, 2
	adds r0, r1
	ldrb r0, [r0, 0x19]
	cmp r0, 0xFF
	bne _080DD612
	lsls r0, r2, 24
	lsrs r0, 24
	mov r12, r0
	adds r2, 0x1
_080DD63A:
	cmp r2, 0x3
	bgt _080DD676
	ldr r6, =gUnknown_02039F26
	lsls r0, r2, 3
	subs r0, r2
	lsls r3, r0, 2
_080DD646:
	adds r0, r5, r2
	ldrb r0, [r0]
	cmp r0, 0
	bne _080DD66E
	ldr r0, [r7]
	ldr r0, [r0, 0x4]
	adds r0, r3, r0
	ldrb r0, [r0, 0x19]
	cmp r0, 0xFF
	bne _080DD66E
	mov r1, r12
	adds r0, r1, r6
	adds r1, r2, r6
	ldrb r0, [r0]
	ldrb r1, [r1]
	cmp r0, r1
	bls _080DD66E
	lsls r0, r2, 24
	lsrs r0, 24
	mov r12, r0
_080DD66E:
	adds r3, 0x1C
	adds r2, 0x1
	cmp r2, 0x3
	ble _080DD646
_080DD676:
	mov r0, sp
	add r0, r12
	strb r4, [r0]
	mov r0, r12
	adds r1, r5, r0
	movs r0, 0x1
	strb r0, [r1]
_080DD684:
	adds r4, 0x1
	cmp r4, 0x3
	ble _080DD5CA
	movs r4, 0
	ldr r6, =gContestResources
	movs r5, 0
_080DD690:
	ldr r0, [r6]
	ldr r1, [r0, 0x8]
	adds r1, r4
	mov r0, sp
	adds r3, r0, r4
	ldrb r0, [r3]
	strb r0, [r1]
	ldr r0, [r6]
	ldr r0, [r0, 0x4]
	adds r0, r5, r0
	movs r1, 0xFF
	strb r1, [r0, 0x19]
	ldr r0, [r6]
	ldr r1, [r0, 0x4]
	adds r1, r5, r1
	ldrb r2, [r1, 0x10]
	movs r0, 0x3F
	ands r0, r2
	strb r0, [r1, 0x10]
	mov r0, r9
	adds r1, r4, r0
	ldrb r0, [r3]
	strb r0, [r1]
	adds r5, 0x1C
	adds r4, 0x1
	cmp r4, 0x3
	ble _080DD690
	add sp, 0x8
	pop {r3,r4}
	mov r8, r3
	mov r9, r4
	pop {r4-r7}
	pop {r0}
	bx r0
	.pool
	thumb_func_end sub_80DD590

	thumb_func_start sub_80DD6DC
sub_80DD6DC: @ 80DD6DC
	push {lr}
	adds r2, r0, 0
	ldrh r0, [r2, 0x30]
	adds r1, r0, 0x1
	strh r1, [r2, 0x30]
	lsls r0, 16
	asrs r0, 16
	cmp r0, 0x54
	ble _080DD712
	movs r0, 0
	strh r0, [r2, 0x30]
	adds r3, r2, 0
	adds r3, 0x3E
	ldrb r0, [r3]
	movs r1, 0x4
	orrs r0, r1
	strb r0, [r3]
	ldr r0, =SpriteCallbackDummy
	str r0, [r2, 0x1C]
	ldr r0, =gContestResources
	ldr r0, [r0]
	ldr r2, [r0]
	ldrb r1, [r2, 0x6]
	movs r0, 0x11
	negs r0, r0
	ands r0, r1
	strb r0, [r2, 0x6]
_080DD712:
	pop {r0}
	bx r0
	.pool
	thumb_func_end sub_80DD6DC

	thumb_func_start sub_80DD720
sub_80DD720: @ 80DD720
	push {r4,r5,lr}
	lsls r0, 24
	lsrs r1, r0, 24
	ldr r0, =gContestResources
	ldr r0, [r0]
	ldr r0, [r0]
	ldrb r5, [r0, 0x12]
	cmp r1, 0x8
	bls _080DD734
	b _080DD8D4
_080DD734:
	lsls r0, r1, 2
	ldr r1, =_080DD748
	adds r0, r1
	ldr r0, [r0]
	mov pc, r0
	.pool
	.align 2, 0
_080DD748:
	.4byte _080DD76C
	.4byte _080DD76C
	.4byte _080DD79C
	.4byte _080DD7D0
	.4byte _080DD804
	.4byte _080DD838
	.4byte _080DD86C
	.4byte _080DD8D4
	.4byte _080DD8A0
_080DD76C:
	ldr r0, =gSprites
	lsls r4, r5, 4
	adds r1, r4, r5
	lsls r1, 2
	adds r1, r0
	ldrh r0, [r1, 0x2E]
	ldr r2, =0x000003ff
	ands r2, r0
	ldrh r3, [r1, 0x4]
	ldr r0, =0xfffffc00
	ands r0, r3
	orrs r0, r2
	strh r0, [r1, 0x4]
	movs r0, 0x20
	bl PlaySE
	b _080DD8F8
	.pool
_080DD79C:
	ldr r0, =gSprites
	lsls r4, r5, 4
	adds r1, r4, r5
	lsls r1, 2
	adds r1, r0
	ldrh r2, [r1, 0x2E]
	adds r2, 0x4
	ldr r3, =0x000003ff
	adds r0, r3, 0
	ands r2, r0
	ldrh r3, [r1, 0x4]
	ldr r0, =0xfffffc00
	ands r0, r3
	orrs r0, r2
	strh r0, [r1, 0x4]
	movs r0, 0x1F
	bl PlaySE
	b _080DD8F8
	.pool
_080DD7D0:
	ldr r0, =gSprites
	lsls r4, r5, 4
	adds r1, r4, r5
	lsls r1, 2
	adds r1, r0
	ldrh r2, [r1, 0x2E]
	adds r2, 0x8
	ldr r3, =0x000003ff
	adds r0, r3, 0
	ands r2, r0
	ldrh r3, [r1, 0x4]
	ldr r0, =0xfffffc00
	ands r0, r3
	orrs r0, r2
	strh r0, [r1, 0x4]
	movs r0, 0x1F
	bl PlaySE
	b _080DD8F8
	.pool
_080DD804:
	ldr r0, =gSprites
	lsls r4, r5, 4
	adds r1, r4, r5
	lsls r1, 2
	adds r1, r0
	ldrh r2, [r1, 0x2E]
	adds r2, 0xC
	ldr r3, =0x000003ff
	adds r0, r3, 0
	ands r2, r0
	ldrh r3, [r1, 0x4]
	ldr r0, =0xfffffc00
	ands r0, r3
	orrs r0, r2
	strh r0, [r1, 0x4]
	movs r0, 0x2D
	bl PlaySE
	b _080DD8F8
	.pool
_080DD838:
	ldr r0, =gSprites
	lsls r4, r5, 4
	adds r1, r4, r5
	lsls r1, 2
	adds r1, r0
	ldrh r2, [r1, 0x2E]
	adds r2, 0xC
	ldr r3, =0x000003ff
	adds r0, r3, 0
	ands r2, r0
	ldrh r3, [r1, 0x4]
	ldr r0, =0xfffffc00
	ands r0, r3
	orrs r0, r2
	strh r0, [r1, 0x4]
	movs r0, 0x2D
	bl PlaySE
	b _080DD8F8
	.pool
_080DD86C:
	ldr r0, =gSprites
	lsls r4, r5, 4
	adds r1, r4, r5
	lsls r1, 2
	adds r1, r0
	ldrh r2, [r1, 0x2E]
	adds r2, 0x10
	ldr r3, =0x000003ff
	adds r0, r3, 0
	ands r2, r0
	ldrh r3, [r1, 0x4]
	ldr r0, =0xfffffc00
	ands r0, r3
	orrs r0, r2
	strh r0, [r1, 0x4]
	movs r0, 0x2D
	bl PlaySE
	b _080DD8F8
	.pool
_080DD8A0:
	ldr r0, =gSprites
	lsls r4, r5, 4
	adds r1, r4, r5
	lsls r1, 2
	adds r1, r0
	ldrh r2, [r1, 0x2E]
	adds r2, 0x18
	ldr r3, =0x000003ff
	adds r0, r3, 0
	ands r2, r0
	ldrh r3, [r1, 0x4]
	ldr r0, =0xfffffc00
	ands r0, r3
	orrs r0, r2
	strh r0, [r1, 0x4]
	movs r0, 0xC3
	bl PlaySE
	b _080DD8F8
	.pool
_080DD8D4:
	ldr r0, =gSprites
	lsls r4, r5, 4
	adds r1, r4, r5
	lsls r1, 2
	adds r1, r0
	ldrh r2, [r1, 0x2E]
	adds r2, 0x14
	ldr r3, =0x000003ff
	adds r0, r3, 0
	ands r2, r0
	ldrh r3, [r1, 0x4]
	ldr r0, =0xfffffc00
	ands r0, r3
	orrs r0, r2
	strh r0, [r1, 0x4]
	movs r0, 0x2D
	bl PlaySE
_080DD8F8:
	adds r2, r4, 0
	ldr r4, =gSprites
	adds r2, r5
	lsls r2, 2
	adds r1, r2, r4
	movs r0, 0
	strh r0, [r1, 0x30]
	adds r1, 0x3E
	ldrb r3, [r1]
	subs r0, 0x5
	ands r0, r3
	strb r0, [r1]
	adds r4, 0x1C
	adds r2, r4
	ldr r0, =sub_80DD6DC
	str r0, [r2]
	ldr r0, =gContestResources
	ldr r0, [r0]
	ldr r2, [r0]
	ldrb r0, [r2, 0x6]
	movs r1, 0x10
	orrs r0, r1
	strb r0, [r2, 0x6]
	pop {r4,r5}
	pop {r0}
	bx r0
	.pool
	thumb_func_end sub_80DD720

	thumb_func_start sub_80DD940
sub_80DD940: @ 80DD940
	push {r4-r7,lr}
	mov r7, r9
	mov r6, r8
	push {r6,r7}
	movs r5, 0
	ldr r6, =gContestResources
	ldr r0, =gSprites
	mov r9, r0
	ldr r0, =0x06010000
	mov r8, r0
	ldr r7, =0x04000008
_080DD956:
	ldr r0, [r6]
	ldr r1, [r0]
	movs r0, 0x13
	ldrsb r0, [r1, r0]
	ldr r4, =gContestApplauseMeterGfx
	cmp r5, r0
	bge _080DD966
	adds r4, 0x40
_080DD966:
	adds r0, r1, 0
	adds r0, 0x58
	ldrb r1, [r0]
	lsls r0, r1, 4
	adds r0, r1
	lsls r0, 2
	add r0, r9
	ldrh r1, [r0, 0x4]
	lsls r1, 22
	lsrs r1, 22
	adds r0, r5, 0
	adds r0, 0x11
	adds r1, r0
	lsls r1, 5
	add r1, r8
	adds r0, r4, 0
	adds r2, r7, 0
	bl CpuSet
	adds r0, r4, 0
	adds r0, 0x20
	ldr r1, [r6]
	ldr r1, [r1]
	adds r1, 0x58
	ldrb r2, [r1]
	lsls r1, r2, 4
	adds r1, r2
	lsls r1, 2
	add r1, r9
	ldrh r1, [r1, 0x4]
	lsls r1, 22
	lsrs r1, 22
	adds r2, r5, 0
	adds r2, 0x19
	adds r1, r2
	lsls r1, 5
	add r1, r8
	adds r2, r7, 0
	bl CpuSet
	ldr r0, [r6]
	ldr r0, [r0]
	ldrb r0, [r0, 0x13]
	lsls r0, 24
	asrs r0, 24
	cmp r0, 0x4
	ble _080DD9C8
	bl sub_80DDA20
_080DD9C8:
	adds r5, 0x1
	cmp r5, 0x4
	ble _080DD956
	pop {r3,r4}
	mov r8, r3
	mov r9, r4
	pop {r4-r7}
	pop {r0}
	bx r0
	.pool
	thumb_func_end sub_80DD940

	thumb_func_start sub_80DD9F0
sub_80DD9F0: @ 80DD9F0
	lsls r0, 16
	ldr r3, =gUnknown_085899EC
	ldr r1, =gContestMoves
	lsrs r0, 13
	adds r0, r1
	ldrb r1, [r0, 0x1]
	lsls r1, 29
	lsrs r1, 29
	ldr r0, =gSpecialVar_ContestCategory
	ldrh r2, [r0]
	lsls r0, r2, 2
	adds r0, r2
	adds r1, r0
	adds r1, r3
	movs r0, 0
	ldrsb r0, [r1, r0]
	bx lr
	.pool
	thumb_func_end sub_80DD9F0

	thumb_func_start sub_80DDA20
sub_80DDA20: @ 80DDA20
	push {r4,r5,lr}
	ldr r0, =c3_08130B10
	movs r1, 0xA
	bl CreateTask
	adds r5, r0, 0
	lsls r5, 24
	lsrs r5, 24
	ldr r0, =gTasks
	lsls r4, r5, 2
	adds r4, r5
	lsls r4, 3
	adds r4, r0
	movs r0, 0x1
	strh r0, [r4, 0xA]
	ldr r0, =0x0000abe2
	bl IndexOfSpritePaletteTag
	lsls r0, 24
	lsrs r0, 24
	strh r0, [r4, 0xC]
	adds r0, r5, 0
	pop {r4,r5}
	pop {r1}
	bx r1
	.pool
	thumb_func_end sub_80DDA20

	thumb_func_start c3_08130B10
c3_08130B10: @ 80DDA60
	push {r4-r6,lr}
	lsls r0, 24
	lsrs r5, r0, 24
	ldr r1, =gTasks
	lsls r0, r5, 2
	adds r0, r5
	lsls r0, 3
	adds r2, r0, r1
	ldrh r0, [r2, 0x8]
	adds r0, 0x1
	strh r0, [r2, 0x8]
	lsls r0, 16
	asrs r0, 16
	cmp r0, 0x1
	bne _080DDAFE
	movs r0, 0
	strh r0, [r2, 0x8]
	movs r3, 0xE
	ldrsh r0, [r2, r3]
	cmp r0, 0
	bne _080DDA94
	ldrh r0, [r2, 0x10]
	adds r0, 0x1
	b _080DDA98
	.pool
_080DDA94:
	ldrh r0, [r2, 0x10]
	subs r0, 0x1
_080DDA98:
	strh r0, [r2, 0x10]
	lsls r0, r5, 2
	adds r0, r5
	lsls r0, 3
	adds r4, r0, r1
	movs r1, 0xC
	ldrsh r0, [r4, r1]
	lsls r0, 4
	movs r3, 0x84
	lsls r3, 1
	adds r6, r3, 0
	adds r0, r6
	lsls r0, 16
	lsrs r0, 16
	ldrb r2, [r4, 0x10]
	ldr r3, =0x00007fff
	movs r1, 0x1
	bl BlendPalette
	movs r1, 0x10
	ldrsh r0, [r4, r1]
	cmp r0, 0
	beq _080DDACA
	cmp r0, 0x10
	bne _080DDAFE
_080DDACA:
	ldrh r0, [r4, 0xE]
	movs r1, 0x1
	eors r0, r1
	strh r0, [r4, 0xE]
	ldr r0, =gContestResources
	ldr r0, [r0]
	ldr r0, [r0]
	ldrb r0, [r0, 0x13]
	lsls r0, 24
	asrs r0, 24
	cmp r0, 0x4
	bgt _080DDAFE
	movs r3, 0xC
	ldrsh r0, [r4, r3]
	lsls r0, 4
	adds r0, r6
	lsls r0, 16
	lsrs r0, 16
	movs r1, 0x1
	movs r2, 0
	movs r3, 0x1F
	bl BlendPalette
	adds r0, r5, 0
	bl DestroyTask
_080DDAFE:
	pop {r4-r6}
	pop {r0}
	bx r0
	.pool
	thumb_func_end c3_08130B10

	thumb_func_start sub_80DDB0C
sub_80DDB0C: @ 80DDB0C
	push {r4,lr}
	ldr r0, =sub_80DDB6C
	movs r1, 0xA
	bl CreateTask
	ldr r3, =gSprites
	ldr r4, =gContestResources
	ldr r2, [r4]
	ldr r0, [r2]
	adds r0, 0x58
	ldrb r1, [r0]
	lsls r0, r1, 4
	adds r0, r1
	lsls r0, 2
	adds r0, r3
	ldr r1, =0x0000ffba
	strh r1, [r0, 0x24]
	ldr r0, [r2]
	adds r0, 0x58
	ldrb r1, [r0]
	lsls r0, r1, 4
	adds r0, r1
	lsls r0, 2
	adds r0, r3
	adds r0, 0x3E
	ldrb r2, [r0]
	movs r1, 0x5
	negs r1, r1
	ands r1, r2
	strb r1, [r0]
	ldr r0, [r4]
	ldr r2, [r0]
	ldrb r0, [r2, 0x6]
	movs r1, 0x40
	orrs r0, r1
	strb r0, [r2, 0x6]
	pop {r4}
	pop {r0}
	bx r0
	.pool
	thumb_func_end sub_80DDB0C

	thumb_func_start sub_80DDB6C
sub_80DDB6C: @ 80DDB6C
	push {r4,r5,lr}
	lsls r0, 24
	lsrs r0, 24
	adds r3, r0, 0
	ldr r4, =gContestResources
	ldr r0, [r4]
	ldr r0, [r0]
	adds r0, 0x58
	ldrb r1, [r0]
	lsls r0, r1, 4
	adds r0, r1
	lsls r0, 2
	ldr r1, =gSprites
	adds r2, r0, r1
	ldr r0, =gTasks
	lsls r1, r3, 2
	adds r1, r3
	lsls r1, 3
	adds r1, r0
	movs r5, 0xD0
	lsls r5, 3
	adds r0, r5, 0
	ldrh r5, [r1, 0x1C]
	adds r0, r5
	strh r0, [r1, 0x1C]
	lsls r0, 16
	asrs r0, 24
	ldrh r5, [r2, 0x24]
	adds r0, r5
	strh r0, [r2, 0x24]
	ldrb r0, [r1, 0x1C]
	strh r0, [r1, 0x1C]
	movs r1, 0x24
	ldrsh r0, [r2, r1]
	cmp r0, 0
	ble _080DDBB8
	movs r0, 0
	strh r0, [r2, 0x24]
_080DDBB8:
	movs r5, 0x24
	ldrsh r0, [r2, r5]
	cmp r0, 0
	bne _080DDBD4
	ldr r0, [r4]
	ldr r2, [r0]
	ldrb r1, [r2, 0x6]
	movs r0, 0x41
	negs r0, r0
	ands r0, r1
	strb r0, [r2, 0x6]
	adds r0, r3, 0
	bl DestroyTask
_080DDBD4:
	pop {r4,r5}
	pop {r0}
	bx r0
	.pool
	thumb_func_end sub_80DDB6C

	thumb_func_start sub_80DDBE8
sub_80DDBE8: @ 80DDBE8
	push {r4,r5,lr}
	ldr r5, =gSprites
	ldr r4, =gContestResources
	ldr r0, [r4]
	ldr r2, [r0]
	adds r0, r2, 0
	adds r0, 0x58
	ldrb r1, [r0]
	lsls r0, r1, 4
	adds r0, r1
	lsls r0, 2
	adds r0, r5
	adds r0, 0x3E
	ldrb r0, [r0]
	lsls r0, 29
	cmp r0, 0
	bge _080DDC1C
	ldrb r1, [r2, 0x6]
	movs r0, 0x41
	negs r0, r0
	ands r0, r1
	b _080DDC40
	.pool
_080DDC1C:
	ldr r0, =task08_080CD1CC
	movs r1, 0xA
	bl CreateTask
	ldr r2, [r4]
	ldr r0, [r2]
	adds r0, 0x58
	ldrb r1, [r0]
	lsls r0, r1, 4
	adds r0, r1
	lsls r0, 2
	adds r0, r5
	movs r1, 0
	strh r1, [r0, 0x24]
	ldr r2, [r2]
	ldrb r0, [r2, 0x6]
	movs r1, 0x40
	orrs r0, r1
_080DDC40:
	strb r0, [r2, 0x6]
	pop {r4,r5}
	pop {r0}
	bx r0
	.pool
	thumb_func_end sub_80DDBE8

	thumb_func_start task08_080CD1CC
task08_080CD1CC: @ 80DDC4C
	push {r4,r5,lr}
	lsls r0, 24
	lsrs r0, 24
	adds r4, r0, 0
	ldr r5, =gContestResources
	ldr r0, [r5]
	ldr r0, [r0]
	adds r0, 0x58
	ldrb r1, [r0]
	lsls r0, r1, 4
	adds r0, r1
	lsls r0, 2
	ldr r1, =gSprites
	adds r3, r0, r1
	ldr r0, =gTasks
	lsls r2, r4, 2
	adds r2, r4
	lsls r2, 3
	adds r2, r0
	movs r1, 0xD0
	lsls r1, 3
	adds r0, r1, 0
	ldrh r1, [r2, 0x1C]
	adds r0, r1
	strh r0, [r2, 0x1C]
	lsls r0, 16
	asrs r0, 24
	ldrh r1, [r3, 0x24]
	subs r1, r0
	strh r1, [r3, 0x24]
	ldrb r0, [r2, 0x1C]
	strh r0, [r2, 0x1C]
	movs r2, 0x24
	ldrsh r0, [r3, r2]
	movs r1, 0x46
	negs r1, r1
	cmp r0, r1
	bge _080DDC9C
	ldr r0, =0x0000ffba
	strh r0, [r3, 0x24]
_080DDC9C:
	movs r2, 0x24
	ldrsh r0, [r3, r2]
	cmp r0, r1
	bne _080DDCC4
	adds r2, r3, 0
	adds r2, 0x3E
	ldrb r0, [r2]
	movs r1, 0x4
	orrs r0, r1
	strb r0, [r2]
	ldr r0, [r5]
	ldr r2, [r0]
	ldrb r1, [r2, 0x6]
	movs r0, 0x41
	negs r0, r0
	ands r0, r1
	strb r0, [r2, 0x6]
	adds r0, r4, 0
	bl DestroyTask
_080DDCC4:
	pop {r4,r5}
	pop {r0}
	bx r0
	.pool
	thumb_func_end task08_080CD1CC

	thumb_func_start sub_80DDCDC
sub_80DDCDC: @ 80DDCDC
	push {r4,lr}
	adds r4, r0, 0
	lsls r4, 24
	lsrs r4, 24
	ldr r0, =sub_80DDD20
	movs r1, 0x5
	bl CreateTask
	lsls r0, 24
	lsrs r0, 24
	ldr r2, =gTasks
	lsls r1, r0, 2
	adds r1, r0
	lsls r1, 3
	adds r1, r2
	lsls r4, 24
	asrs r4, 24
	strh r4, [r1, 0x8]
	ldr r0, =gContestResources
	ldr r0, [r0]
	ldr r2, [r0]
	ldrb r0, [r2, 0x6]
	movs r1, 0x20
	orrs r0, r1
	strb r0, [r2, 0x6]
	pop {r4}
	pop {r0}
	bx r0
	.pool
	thumb_func_end sub_80DDCDC

	thumb_func_start sub_80DDD20
sub_80DDD20: @ 80DDD20
	push {r4,r5,lr}
	lsls r0, 24
	lsrs r5, r0, 24
	ldr r1, =gTasks
	lsls r0, r5, 2
	adds r0, r5
	lsls r0, 3
	adds r4, r0, r1
	movs r1, 0x1C
	ldrsh r0, [r4, r1]
	cmp r0, 0x1
	beq _080DDD54
	cmp r0, 0x1
	bgt _080DDD48
	cmp r0, 0
	beq _080DDD4E
	b _080DDD9C
	.pool
_080DDD48:
	cmp r0, 0x2
	beq _080DDD70
	b _080DDD9C
_080DDD4E:
	bl sub_80DDB0C
	b _080DDD64
_080DDD54:
	ldr r0, =gContestResources
	ldr r0, [r0]
	ldr r0, [r0]
	ldrb r1, [r0, 0x6]
	movs r0, 0x40
	ands r0, r1
	cmp r0, 0
	bne _080DDD9C
_080DDD64:
	ldrh r0, [r4, 0x1C]
	adds r0, 0x1
	strh r0, [r4, 0x1C]
	b _080DDD9C
	.pool
_080DDD70:
	ldrh r0, [r4, 0x1E]
	adds r1, r0, 0x1
	strh r1, [r4, 0x1E]
	lsls r0, 16
	asrs r0, 16
	cmp r0, 0x14
	ble _080DDD9C
	movs r0, 0
	strh r0, [r4, 0x1E]
	bl sub_80DD940
	ldr r0, =gContestResources
	ldr r0, [r0]
	ldr r2, [r0]
	ldrb r1, [r2, 0x6]
	movs r0, 0x21
	negs r0, r0
	ands r0, r1
	strb r0, [r2, 0x6]
	adds r0, r5, 0
	bl DestroyTask
_080DDD9C:
	pop {r4,r5}
	pop {r0}
	bx r0
	.pool
	thumb_func_end sub_80DDD20

	thumb_func_start sub_80DDDA8
sub_80DDDA8: @ 80DDDA8
	ldr r3, =gSprites
	ldr r0, =gContestResources
	ldr r2, [r0]
	ldr r0, [r2]
	adds r0, 0x58
	ldrb r1, [r0]
	lsls r0, r1, 4
	adds r0, r1
	lsls r0, 2
	adds r0, r3
	movs r1, 0
	strh r1, [r0, 0x24]
	ldr r0, [r2]
	adds r0, 0x58
	ldrb r1, [r0]
	lsls r0, r1, 4
	adds r0, r1
	lsls r0, 2
	adds r0, r3
	adds r0, 0x3E
	ldrb r2, [r0]
	movs r1, 0x5
	negs r1, r1
	ands r1, r2
	strb r1, [r0]
	bx lr
	.pool
	thumb_func_end sub_80DDDA8

	thumb_func_start sub_80DDDE4
sub_80DDDE4: @ 80DDDE4
	ldr r2, =gSprites
	ldr r0, =gContestResources
	ldr r0, [r0]
	ldr r0, [r0]
	adds r0, 0x58
	ldrb r1, [r0]
	lsls r0, r1, 4
	adds r0, r1
	lsls r0, 2
	adds r0, r2
	adds r0, 0x3E
	ldrb r1, [r0]
	movs r2, 0x4
	orrs r1, r2
	strb r1, [r0]
	bx lr
	.pool
	thumb_func_end sub_80DDDE4

	thumb_func_start sub_80DDE0C
sub_80DDE0C: @ 80DDE0C
	push {lr}
	ldr r0, =sub_80DDE30
	movs r1, 0xF
	bl CreateTask
	ldr r0, =gContestResources
	ldr r0, [r0]
	ldr r2, [r0]
	ldrb r0, [r2, 0x6]
	movs r1, 0x80
	orrs r0, r1
	strb r0, [r2, 0x6]
	pop {r0}
	bx r0
	.pool
	thumb_func_end sub_80DDE0C

	thumb_func_start sub_80DDE30
sub_80DDE30: @ 80DDE30
	push {r4,r5,lr}
	lsls r0, 24
	lsrs r5, r0, 24
	ldr r1, =gTasks
	lsls r0, r5, 2
	adds r0, r5
	lsls r0, 3
	adds r4, r0, r1
	ldrh r0, [r4, 0x1C]
	adds r1, r0, 0x1
	strh r1, [r4, 0x1C]
	lsls r0, 16
	asrs r0, 16
	cmp r0, 0x6
	ble _080DDEBA
	movs r0, 0
	strh r0, [r4, 0x1C]
	movs r1, 0x1E
	ldrsh r0, [r4, r1]
	cmp r0, 0
	bne _080DDE78
	ldr r0, =0x02019000
	ldr r1, =0x06002000
	movs r2, 0x80
	lsls r2, 5
	movs r3, 0x1
	bl RequestDma3Copy
	b _080DDE8C
	.pool
_080DDE78:
	ldr r0, =0x02018000
	ldr r1, =0x06002000
	movs r2, 0x80
	lsls r2, 5
	movs r3, 0x1
	bl RequestDma3Copy
	ldrh r0, [r4, 0x20]
	adds r0, 0x1
	strh r0, [r4, 0x20]
_080DDE8C:
	ldr r1, =gTasks
	lsls r0, r5, 2
	adds r0, r5
	lsls r0, 3
	adds r0, r1
	ldrh r1, [r0, 0x1E]
	movs r2, 0x1
	eors r1, r2
	strh r1, [r0, 0x1E]
	movs r1, 0x20
	ldrsh r0, [r0, r1]
	cmp r0, 0x9
	bne _080DDEBA
	ldr r0, =gContestResources
	ldr r0, [r0]
	ldr r2, [r0]
	ldrb r1, [r2, 0x6]
	movs r0, 0x7F
	ands r0, r1
	strb r0, [r2, 0x6]
	adds r0, r5, 0
	bl DestroyTask
_080DDEBA:
	pop {r4,r5}
	pop {r0}
	bx r0
	.pool
	thumb_func_end sub_80DDE30

	thumb_func_start sub_80DDED0
sub_80DDED0: @ 80DDED0
	push {r4-r7,lr}
	adds r4, r0, 0
	lsls r4, 24
	lsrs r4, 24
	lsls r1, 24
	lsrs r5, r1, 24
	ldr r0, =sub_80DDF80
	movs r1, 0xA
	bl CreateTask
	lsls r0, 24
	lsrs r6, r0, 24
	lsls r4, 24
	cmp r4, 0
	ble _080DDF38
	ldr r7, =0x0000237e
	lsls r0, r5, 24
	adds r4, r0, 0
	cmp r4, 0
	ble _080DDF1C
	movs r5, 0
	ldr r2, =gContestResources
	ldr r0, [r2]
	ldr r0, [r0]
	movs r1, 0x13
	ldrsb r1, [r0, r1]
	lsls r0, r1, 1
	adds r0, r1
	lsls r0, 24
	lsrs r3, r0, 24
	b _080DDF4E
	.pool
_080DDF1C:
	ldr r2, =gContestResources
	ldr r0, [r2]
	ldr r0, [r0]
	movs r1, 0x13
	ldrsb r1, [r0, r1]
	lsls r0, r1, 1
	adds r0, r1
	lsls r0, 24
	lsrs r5, r0, 24
	movs r3, 0
	b _080DDF4E
	.pool
_080DDF38:
	movs r7, 0
	lsls r0, r5, 24
	adds r4, r0, 0
	cmp r4, 0
	ble _080DDF48
	movs r5, 0
	movs r3, 0xC
	b _080DDF4C
_080DDF48:
	movs r5, 0xC
	movs r3, 0
_080DDF4C:
	ldr r2, =gContestResources
_080DDF4E:
	ldr r1, =gTasks
	lsls r0, r6, 2
	adds r0, r6
	lsls r0, 3
	adds r0, r1
	strh r7, [r0, 0x8]
	strh r5, [r0, 0xA]
	asrs r1, r4, 24
	strh r1, [r0, 0xC]
	strh r3, [r0, 0xE]
	ldr r0, [r2]
	ldr r2, [r0]
	ldrb r1, [r2, 0x7]
	movs r0, 0x2
	negs r0, r0
	ands r0, r1
	strb r0, [r2, 0x7]
	pop {r4-r7}
	pop {r0}
	bx r0
	.pool
	thumb_func_end sub_80DDED0

	thumb_func_start sub_80DDF80
sub_80DDF80: @ 80DDF80
	push {r4,r5,lr}
	lsls r0, 24
	lsrs r5, r0, 24
	ldr r2, =gTasks
	lsls r0, r5, 2
	adds r0, r5
	lsls r0, 3
	adds r3, r0, r2
	ldrh r0, [r3, 0x1C]
	adds r1, r0, 0x1
	strh r1, [r3, 0x1C]
	lsls r0, 16
	cmp r0, 0
	blt _080DDFFC
	movs r0, 0
	strh r0, [r3, 0x1C]
	movs r1, 0xC
	ldrsh r0, [r3, r1]
	cmp r0, 0
	ble _080DDFB4
	ldrh r0, [r3, 0xA]
	adds r0, 0x1
	b _080DDFB8
	.pool
_080DDFB4:
	ldrh r0, [r3, 0xA]
	subs r0, 0x1
_080DDFB8:
	strh r0, [r3, 0xA]
	lsls r4, r5, 2
	adds r4, r5
	lsls r4, 3
	adds r4, r2
	ldrb r2, [r4, 0xA]
	ldrh r3, [r4, 0x8]
	movs r0, 0x11
	movs r1, 0x1
	bl BlendPalette
	ldrb r2, [r4, 0xA]
	ldrh r3, [r4, 0x8]
	movs r0, 0x1A
	movs r1, 0x1
	bl BlendPalette
	movs r2, 0xA
	ldrsh r1, [r4, r2]
	movs r2, 0xE
	ldrsh r0, [r4, r2]
	cmp r1, r0
	bne _080DDFFC
	adds r0, r5, 0
	bl DestroyTask
	ldr r0, =gContestResources
	ldr r0, [r0]
	ldr r2, [r0]
	ldrb r1, [r2, 0x7]
	movs r0, 0x2
	negs r0, r0
	ands r0, r1
	strb r0, [r2, 0x7]
_080DDFFC:
	pop {r4,r5}
	pop {r0}
	bx r0
	.pool
	thumb_func_end sub_80DDF80

	thumb_func_start sub_80DE008
sub_80DE008: @ 80DE008
	push {r4-r7,lr}
	mov r7, r10
	mov r6, r9
	mov r5, r8
	push {r5-r7}
	lsls r0, 24
	lsrs r0, 24
	mov r10, r0
	movs r5, 0
	ldr r0, =gContestResources
	mov r9, r0
	mov r8, r9
	ldr r6, =gSprites
	movs r4, 0
	movs r7, 0
_080DE026:
	mov r1, r8
	ldr r0, [r1]
	ldr r0, [r0, 0x4]
	adds r0, r7, r0
	ldrb r1, [r0, 0x10]
	movs r0, 0xC0
	ands r0, r1
	cmp r0, 0
	beq _080DE0BC
	mov r2, r10
	cmp r2, 0
	beq _080DE0BC
	lsls r0, r5, 24
	lsrs r0, 24
	bl sub_80DE0F0
	mov r3, r8
	ldr r1, [r3]
	ldr r1, [r1, 0x14]
	adds r1, r4, r1
	ldrb r2, [r1, 0x1]
	lsls r1, r2, 4
	adds r1, r2
	lsls r1, 2
	adds r1, r6
	ldrh r1, [r1, 0x4]
	lsls r1, 22
	lsrs r1, 17
	ldr r2, =0x060100c0
	adds r1, r2
	ldr r2, =0x04000008
	bl CpuSet
	mov r0, r8
	ldr r3, [r0]
	ldr r0, [r3, 0x14]
	adds r0, r4, r0
	ldrb r0, [r0, 0x1]
	lsls r1, r0, 4
	adds r1, r0
	lsls r1, 2
	adds r1, r6
	ldr r2, =gUnknown_08587A70
	ldr r0, =gUnknown_02039F26
	adds r0, r5, r0
	ldrb r0, [r0]
	adds r0, r2
	ldrb r0, [r0]
	strh r0, [r1, 0x22]
	ldr r0, [r3, 0x14]
	adds r0, r4, r0
	ldrb r1, [r0, 0x1]
	lsls r0, r1, 4
	adds r0, r1
	lsls r0, 2
	adds r0, r6
	adds r0, 0x3E
	ldrb r1, [r0]
	movs r3, 0x5
	negs r3, r3
	adds r2, r3, 0
	ands r1, r2
	b _080DE0D6
	.pool
_080DE0BC:
	mov r1, r9
	ldr r0, [r1]
	ldr r0, [r0, 0x14]
	adds r0, r4, r0
	ldrb r1, [r0, 0x1]
	lsls r0, r1, 4
	adds r0, r1
	lsls r0, 2
	adds r0, r6
	adds r0, 0x3E
	ldrb r1, [r0]
	movs r2, 0x4
	orrs r1, r2
_080DE0D6:
	strb r1, [r0]
	adds r4, 0x4
	adds r7, 0x1C
	adds r5, 0x1
	cmp r5, 0x3
	ble _080DE026
	pop {r3-r5}
	mov r8, r3
	mov r9, r4
	mov r10, r5
	pop {r4-r7}
	pop {r0}
	bx r0
	thumb_func_end sub_80DE008

	thumb_func_start sub_80DE0F0
sub_80DE0F0: @ 80DE0F0
	push {lr}
	lsls r0, 24
	lsrs r0, 24
	ldr r1, =gContestResources
	ldr r1, [r1]
	ldr r2, [r1, 0x4]
	lsls r1, r0, 3
	subs r1, r0
	lsls r1, 2
	adds r2, r1, r2
	ldrb r1, [r2, 0x10]
	movs r0, 0xC0
	ands r0, r1
	cmp r0, 0x40
	bne _080DE120
	ldrb r0, [r2, 0x19]
	lsls r0, 5
	ldr r1, =gUnknown_08D8E9B4
	adds r0, r1
	b _080DE122
	.pool
_080DE120:
	ldr r0, =gUnknown_08D8EA34
_080DE122:
	pop {r1}
	bx r1
	.pool
	thumb_func_end sub_80DE0F0

	thumb_func_start sub_80DE12C
sub_80DE12C: @ 80DE12C
	push {r4-r7,lr}
	mov r7, r10
	mov r6, r9
	mov r5, r8
	push {r5-r7}
	sub sp, 0x10
	movs r7, 0
	movs r0, 0x2
	mov r10, r0
	movs r0, 0x1
	mov r8, r0
	movs r0, 0x11
	mov r9, r0
_080DE146:
	ldr r0, =gContestResources
	ldr r0, [r0]
	ldr r0, [r0, 0x8]
	adds r0, 0xD
	adds r0, r7
	ldrb r0, [r0]
	cmp r0, 0
	beq _080DE1CA
	lsls r0, r7, 24
	lsrs r0, 24
	bl sub_80DBCA8
	lsls r0, 24
	cmp r0, 0
	bne _080DE1CA
	ldr r0, =gUnknown_02039F26
	adds r0, r7, r0
	ldrb r0, [r0]
	lsls r5, r0, 2
	adds r5, r0
	adds r6, r5, 0x2
	movs r0, 0x3
	bl sub_80DB748
	adds r4, r0, 0
	lsls r4, 16
	lsrs r4, 16
	lsls r6, 24
	lsrs r6, 24
	mov r0, r10
	str r0, [sp]
	mov r0, r8
	str r0, [sp, 0x4]
	mov r0, r9
	str r0, [sp, 0x8]
	mov r0, r8
	str r0, [sp, 0xC]
	movs r0, 0
	adds r1, r4, 0
	movs r2, 0x14
	adds r3, r6, 0
	bl ContestBG_FillBoxWithIncrementingTile
	adds r4, 0x10
	lsls r4, 16
	lsrs r4, 16
	adds r5, 0x3
	lsls r5, 24
	lsrs r5, 24
	mov r0, r10
	str r0, [sp]
	mov r0, r8
	str r0, [sp, 0x4]
	mov r0, r9
	str r0, [sp, 0x8]
	mov r0, r8
	str r0, [sp, 0xC]
	movs r0, 0
	adds r1, r4, 0
	movs r2, 0x14
	adds r3, r5, 0
	bl ContestBG_FillBoxWithIncrementingTile
	movs r0, 0x63
	bl PlaySE
_080DE1CA:
	adds r7, 0x1
	cmp r7, 0x3
	ble _080DE146
	add sp, 0x10
	pop {r3-r5}
	mov r8, r3
	mov r9, r4
	mov r10, r5
	pop {r4-r7}
	pop {r0}
	bx r0
	.pool
	thumb_func_end sub_80DE12C

	thumb_func_start sub_80DE1E8
sub_80DE1E8: @ 80DE1E8
	push {lr}
	lsls r0, 24
	lsrs r0, 24
	ldr r1, =gContestResources
	ldr r1, [r1]
	ldr r2, [r1, 0x4]
	lsls r1, r0, 3
	subs r1, r0
	lsls r1, 2
	adds r2, r1, r2
	ldrb r1, [r2, 0x15]
	movs r3, 0x1
	adds r0, r3, 0
	ands r0, r1
	cmp r0, 0
	bne _080DE212
	ldrb r1, [r2, 0xC]
	adds r0, r3, 0
	ands r0, r1
	cmp r0, 0
	beq _080DE21C
_080DE212:
	movs r0, 0
	b _080DE21E
	.pool
_080DE21C:
	movs r0, 0x1
_080DE21E:
	pop {r1}
	bx r1
	thumb_func_end sub_80DE1E8

	thumb_func_start sub_80DE224
sub_80DE224: @ 80DE224
	push {r4-r7,lr}
	mov r7, r8
	push {r7}
	sub sp, 0xC
	movs r0, 0xA
	bl GetGpuReg
	mov r1, sp
	strh r0, [r1]
	mov r2, sp
	ldrb r1, [r2]
	movs r4, 0x4
	negs r4, r4
	adds r0, r4, 0
	ands r0, r1
	strb r0, [r2]
	ldrb r1, [r2, 0x1]
	movs r0, 0x3F
	ands r0, r1
	movs r1, 0x80
	orrs r0, r1
	strb r0, [r2, 0x1]
	ldrb r1, [r2, 0x1]
	movs r0, 0x21
	negs r0, r0
	ands r0, r1
	strb r0, [r2, 0x1]
	ldrb r1, [r2]
	movs r0, 0xD
	negs r0, r0
	mov r8, r0
	ands r0, r1
	strb r0, [r2]
	mov r0, sp
	ldrh r1, [r0]
	movs r0, 0xA
	bl SetGpuReg
	movs r0, 0x8
	bl GetGpuReg
	mov r6, sp
	adds r6, 0x2
	strh r0, [r6]
	movs r0, 0xC
	bl GetGpuReg
	add r5, sp, 0x4
	strh r0, [r5]
	ldrb r1, [r6]
	adds r0, r4, 0
	ands r0, r1
	movs r1, 0x1
	orrs r0, r1
	strb r0, [r6]
	ldrb r0, [r5]
	ands r4, r0
	orrs r4, r1
	strb r4, [r5]
	ldrh r1, [r6]
	movs r0, 0x8
	bl SetGpuReg
	ldrh r1, [r5]
	movs r0, 0xC
	bl SetGpuReg
	ldr r1, =gBattle_BG1_X
	movs r0, 0xF0
	strh r0, [r1]
	ldr r4, =gBattle_BG1_Y
	movs r0, 0xA0
	strh r0, [r4]
	movs r0, 0x14
	movs r1, 0xF0
	bl SetGpuReg
	ldrh r1, [r4]
	movs r0, 0x16
	bl SetGpuReg
	movs r0, 0
	str r0, [sp, 0x8]
	add r0, sp, 0x8
	ldr r4, =gContestResources
	ldr r1, [r4]
	ldr r1, [r1, 0x28]
	ldr r2, =0x05000400
	bl CpuSet
	ldr r1, =gUnknown_08C17980
	movs r0, 0x1
	movs r2, 0
	movs r3, 0
	bl CopyToBgTilemapBuffer
	movs r0, 0x1
	bl Contest_SetBgCopyFlags
	movs r5, 0
	ldr r7, =gSprites
	movs r6, 0x4
_080DE2F0:
	ldr r0, [r4]
	ldr r0, [r0, 0x14]
	lsls r3, r5, 2
	adds r0, r3, r0
	ldrb r0, [r0]
	lsls r1, r0, 4
	adds r1, r0
	lsls r1, 2
	adds r1, r7
	ldrb r2, [r1, 0x5]
	mov r0, r8
	ands r0, r2
	orrs r0, r6
	strb r0, [r1, 0x5]
	ldr r0, [r4]
	ldr r0, [r0, 0x14]
	adds r3, r0
	ldrb r0, [r3, 0x1]
	lsls r1, r0, 4
	adds r1, r0
	lsls r1, 2
	adds r1, r7
	ldrb r2, [r1, 0x5]
	mov r0, r8
	ands r0, r2
	orrs r0, r6
	strb r0, [r1, 0x5]
	adds r5, 0x1
	cmp r5, 0x3
	ble _080DE2F0
	add sp, 0xC
	pop {r3}
	mov r8, r3
	pop {r4-r7}
	pop {r0}
	bx r0
	.pool
	thumb_func_end sub_80DE224

	thumb_func_start sub_80DE350
sub_80DE350: @ 80DE350
	push {r4-r7,lr}
	sub sp, 0x8
	ldr r1, =0x06008000
	movs r2, 0x80
	lsls r2, 6
	movs r0, 0
	movs r3, 0x1
	bl RequestDma3Fill
	movs r5, 0
	str r5, [sp]
	ldr r6, =gContestResources
	ldr r0, [r6]
	ldr r1, [r0, 0x28]
	ldr r2, =0x05000400
	mov r0, sp
	bl CpuSet
	movs r0, 0x1
	bl Contest_SetBgCopyFlags
	movs r0, 0xA
	bl GetGpuReg
	add r3, sp, 0x4
	strh r0, [r3]
	ldrb r1, [r3]
	movs r0, 0x4
	negs r0, r0
	ands r0, r1
	movs r1, 0x1
	orrs r0, r1
	strb r0, [r3]
	mov r1, sp
	adds r1, 0x5
	ldrb r2, [r1]
	movs r0, 0x3F
	ands r0, r2
	strb r0, [r1]
	ldrb r2, [r1]
	movs r0, 0x21
	negs r0, r0
	ands r0, r2
	strb r0, [r1]
	ldrb r1, [r3]
	movs r4, 0xD
	negs r4, r4
	adds r0, r4, 0
	ands r0, r1
	movs r1, 0x8
	orrs r0, r1
	strb r0, [r3]
	ldrh r1, [r3]
	movs r0, 0xA
	bl SetGpuReg
	ldr r0, =gBattle_BG1_X
	strh r5, [r0]
	ldr r0, =gBattle_BG1_Y
	strh r5, [r0]
	ldr r7, =gSprites
_080DE3CA:
	ldr r0, [r6]
	ldr r0, [r0, 0x14]
	lsls r3, r5, 2
	adds r0, r3, r0
	ldrb r0, [r0]
	lsls r1, r0, 4
	adds r1, r0
	lsls r1, 2
	adds r1, r7
	ldrb r2, [r1, 0x5]
	adds r0, r4, 0
	ands r0, r2
	strb r0, [r1, 0x5]
	ldr r0, [r6]
	ldr r0, [r0, 0x14]
	adds r3, r0
	ldrb r0, [r3, 0x1]
	lsls r1, r0, 4
	adds r1, r0
	lsls r1, 2
	adds r1, r7
	ldrb r2, [r1, 0x5]
	adds r0, r4, 0
	ands r0, r2
	strb r0, [r1, 0x5]
	adds r5, 0x1
	cmp r5, 0x3
	ble _080DE3CA
	add sp, 0x8
	pop {r4-r7}
	pop {r0}
	bx r0
	.pool
	thumb_func_end sub_80DE350

	thumb_func_start sub_80DE424
sub_80DE424: @ 80DE424
	push {r4,lr}
	adds r4, r0, 0
	lsls r4, 24
	lsrs r4, 24
	ldr r1, =gBattle_BG1_X
	movs r0, 0
	strh r0, [r1]
	ldr r1, =gBattle_BG1_Y
	movs r0, 0xA0
	strh r0, [r1]
	movs r0, 0x62
	movs r1, 0
	bl PlaySE12WithPanning
	ldr r1, =gTasks
	lsls r0, r4, 2
	adds r0, r4
	lsls r0, 3
	adds r0, r1
	ldr r1, =sub_80DE464
	str r1, [r0]
	pop {r4}
	pop {r0}
	bx r0
	.pool
	thumb_func_end sub_80DE424

	thumb_func_start sub_80DE464
sub_80DE464: @ 80DE464
	push {lr}
	lsls r0, 24
	lsrs r3, r0, 24
	ldr r1, =gBattle_BG1_Y
	ldrh r0, [r1]
	subs r0, 0x7
	strh r0, [r1]
	lsls r0, 16
	cmp r0, 0
	bge _080DE47C
	movs r0, 0
	strh r0, [r1]
_080DE47C:
	ldrh r2, [r1]
	cmp r2, 0
	bne _080DE496
	ldr r0, =gTasks
	lsls r1, r3, 2
	adds r1, r3
	lsls r1, 3
	adds r1, r0
	strh r2, [r1, 0x8]
	strh r2, [r1, 0xA]
	strh r2, [r1, 0xC]
	ldr r0, =sub_80DE4A8
	str r0, [r1]
_080DE496:
	pop {r0}
	bx r0
	.pool
	thumb_func_end sub_80DE464

	thumb_func_start sub_80DE4A8
sub_80DE4A8: @ 80DE4A8
	push {r4-r6,lr}
	lsls r0, 24
	lsrs r4, r0, 24
	ldr r1, =gTasks
	lsls r3, r4, 2
	adds r0, r3, r4
	lsls r0, 3
	adds r5, r0, r1
	movs r0, 0x8
	ldrsh r1, [r5, r0]
	cmp r1, 0x1
	beq _080DE52C
	cmp r1, 0x1
	bgt _080DE4D0
	cmp r1, 0
	beq _080DE4DA
	b _080DE5B4
	.pool
_080DE4D0:
	cmp r1, 0x2
	beq _080DE58A
	cmp r1, 0x3
	beq _080DE5A4
	b _080DE5B4
_080DE4DA:
	movs r2, 0
	adds r6, r3, 0
	ldr r5, =gContestResources
	ldr r3, =gUnknown_02039F26
_080DE4E2:
	ldr r0, [r5]
	ldr r1, [r0]
	adds r1, 0x14
	adds r1, r2
	adds r0, r2, r3
	ldrb r0, [r0]
	strb r0, [r1]
	adds r2, 0x1
	cmp r2, 0x3
	ble _080DE4E2
	bl sub_80DBF90
	bl sub_80DC864
	bl sub_80DB69C
	bl sub_80DD04C
	movs r0, 0x1
	bl sub_80DE008
	bl sub_80DC44C
	ldr r0, =gTasks
	adds r1, r6, r4
	lsls r1, 3
	adds r1, r0
	movs r0, 0x1
	strh r0, [r1, 0x8]
	b _080DE5B4
	.pool
_080DE52C:
	ldr r0, =gIsLinkContest
	ldrb r0, [r0]
	ands r1, r0
	cmp r1, 0
	beq _080DE584
	ldr r0, =gContestResources
	ldr r0, [r0]
	ldr r2, [r0]
	ldrb r0, [r2, 0x7]
	movs r1, 0x4
	orrs r0, r1
	strb r0, [r2, 0x7]
	bl sub_80DA8A4
	lsls r0, 24
	cmp r0, 0
	beq _080DE552
	bl sub_80DBAA0
_080DE552:
	ldr r4, =sub_80FCC88
	adds r0, r4, 0
	movs r1, 0
	bl CreateTask
	lsls r0, 24
	lsrs r0, 24
	ldr r2, =sub_80DA110
	adds r1, r4, 0
	bl SetTaskFuncWithFollowupFunc
	bl sub_80DBF68
	movs r0, 0x2
	strh r0, [r5, 0x8]
	b _080DE5B4
	.pool
_080DE584:
	bl sub_80DBAA0
	b _080DE59A
_080DE58A:
	ldr r0, =gContestResources
	ldr r0, [r0]
	ldr r0, [r0]
	ldrb r1, [r0, 0x7]
	movs r0, 0x4
	ands r0, r1
	cmp r0, 0
	bne _080DE5B4
_080DE59A:
	movs r0, 0x3
	strh r0, [r5, 0x8]
	b _080DE5B4
	.pool
_080DE5A4:
	bl sub_80DB884
	bl sub_80DB2BC
	movs r0, 0
	strh r0, [r5, 0x8]
	ldr r0, =sub_80DE5F4
	str r0, [r5]
_080DE5B4:
	pop {r4-r6}
	pop {r0}
	bx r0
	.pool
	thumb_func_end sub_80DE4A8

	thumb_func_start sub_80DE5C0
sub_80DE5C0: @ 80DE5C0
	push {lr}
	lsls r0, 24
	lsrs r2, r0, 24
	ldr r1, =gBattle_BG1_Y
	ldrh r0, [r1]
	adds r0, 0x7
	strh r0, [r1]
	lsls r0, 16
	asrs r0, 16
	cmp r0, 0xA0
	ble _080DE5E4
	ldr r0, =gTasks
	lsls r1, r2, 2
	adds r1, r2
	lsls r1, 3
	adds r1, r0
	ldr r0, =sub_80DA4F4
	str r0, [r1]
_080DE5E4:
	pop {r0}
	bx r0
	.pool
	thumb_func_end sub_80DE5C0

	thumb_func_start sub_80DE5F4
sub_80DE5F4: @ 80DE5F4
	push {r4,lr}
	lsls r0, 24
	lsrs r0, 24
	ldr r2, =gTasks
	lsls r1, r0, 2
	adds r1, r0
	lsls r1, 3
	adds r1, r2
	ldrh r2, [r1, 0xC]
	movs r3, 0xC
	ldrsh r0, [r1, r3]
	cmp r0, 0x9
	bgt _080DE618
	adds r0, r2, 0x1
	strh r0, [r1, 0xC]
	b _080DE654
	.pool
_080DE618:
	ldrh r3, [r1, 0xA]
	movs r4, 0xA
	ldrsh r0, [r1, r4]
	cmp r0, 0
	bne _080DE636
	ldrh r2, [r1, 0x8]
	movs r4, 0x8
	ldrsh r0, [r1, r4]
	cmp r0, 0x10
	bne _080DE632
	adds r0, r3, 0x1
	strh r0, [r1, 0xA]
	b _080DE654
_080DE632:
	adds r0, r2, 0x1
	b _080DE652
_080DE636:
	ldrh r0, [r1, 0x8]
	movs r3, 0x8
	ldrsh r2, [r1, r3]
	cmp r2, 0
	bne _080DE650
	strh r2, [r1, 0xA]
	strh r2, [r1, 0xC]
	ldr r0, =sub_80DE65C
	str r0, [r1]
	b _080DE654
	.pool
_080DE650:
	subs r0, 0x1
_080DE652:
	strh r0, [r1, 0x8]
_080DE654:
	pop {r4}
	pop {r0}
	bx r0
	thumb_func_end sub_80DE5F4

	thumb_func_start sub_80DE65C
sub_80DE65C: @ 80DE65C
	push {r4,lr}
	lsls r0, 24
	lsrs r0, 24
	ldr r2, =gTasks
	lsls r1, r0, 2
	adds r1, r0
	lsls r1, 3
	adds r4, r1, r2
	ldrh r1, [r4, 0xC]
	movs r2, 0xC
	ldrsh r0, [r4, r2]
	cmp r0, 0x9
	bgt _080DE680
	adds r0, r1, 0x1
	strh r0, [r4, 0xC]
	b _080DE690
	.pool
_080DE680:
	movs r0, 0
	strh r0, [r4, 0xC]
	movs r0, 0x61
	movs r1, 0
	bl PlaySE12WithPanning
	ldr r0, =sub_80DE5C0
	str r0, [r4]
_080DE690:
	pop {r4}
	pop {r0}
	bx r0
	.pool
	thumb_func_end sub_80DE65C

	thumb_func_start sub_80DE69C
sub_80DE69C: @ 80DE69C
	push {r4-r7,lr}
	mov r7, r8
	push {r7}
	lsls r0, 24
	lsrs r0, 24
	mov r8, r0
	movs r7, 0
	ldr r6, =gSprites
	ldr r5, =gContestResources
_080DE6AE:
	bl AllocOamMatrix
	ldr r1, [r5]
	ldr r1, [r1, 0x14]
	lsls r4, r7, 2
	adds r1, r4, r1
	ldrb r1, [r1]
	lsls r3, r1, 4
	adds r3, r1
	lsls r3, 2
	adds r3, r6
	lsls r0, 24
	lsrs r0, 24
	movs r1, 0x1F
	ands r0, r1
	lsls r0, 1
	ldrb r1, [r3, 0x3]
	movs r2, 0x3F
	negs r2, r2
	mov r12, r2
	mov r2, r12
	ands r1, r2
	orrs r1, r0
	strb r1, [r3, 0x3]
	ldr r0, [r5]
	ldr r0, [r0, 0x14]
	adds r0, r4, r0
	ldrb r1, [r0]
	lsls r0, r1, 4
	adds r0, r1
	lsls r0, 2
	adds r0, r6
	ldrb r2, [r0, 0x1]
	movs r3, 0x4
	negs r3, r3
	adds r1, r3, 0
	ands r2, r1
	movs r1, 0x1
	orrs r2, r1
	strb r2, [r0, 0x1]
	ldr r0, [r5]
	ldr r0, [r0, 0x14]
	adds r0, r4, r0
	ldrb r1, [r0]
	lsls r0, r1, 4
	adds r0, r1
	lsls r0, 2
	adds r0, r6
	mov r1, r8
	bl StartSpriteAffineAnim
	mov r0, r8
	cmp r0, 0x2
	bne _080DE74C
	ldr r0, [r5]
	ldr r0, [r0, 0x14]
	adds r0, r4, r0
	ldrb r1, [r0]
	lsls r0, r1, 4
	adds r0, r1
	lsls r0, 2
	adds r0, r6
	bl AnimateSprite
	ldr r0, [r5]
	ldr r0, [r0, 0x14]
	adds r0, r4, r0
	ldrb r1, [r0]
	lsls r0, r1, 4
	adds r0, r1
	lsls r0, 2
	adds r0, r6
	adds r0, 0x3E
	ldrb r1, [r0]
	movs r3, 0x5
	negs r3, r3
	adds r2, r3, 0
	ands r1, r2
	strb r1, [r0]
_080DE74C:
	adds r7, 0x1
	cmp r7, 0x3
	ble _080DE6AE
	ldr r0, =sub_80DE794
	movs r1, 0x5
	bl CreateTask
	lsls r0, 24
	lsrs r0, 24
	ldr r2, =gTasks
	lsls r1, r0, 2
	adds r1, r0
	lsls r1, 3
	adds r1, r2
	mov r0, r8
	strh r0, [r1, 0x8]
	ldr r0, =gContestResources
	ldr r0, [r0]
	ldr r2, [r0]
	ldrb r0, [r2, 0x7]
	movs r1, 0x2
	orrs r0, r1
	strb r0, [r2, 0x7]
	pop {r3}
	mov r8, r3
	pop {r4-r7}
	pop {r0}
	bx r0
	.pool
	thumb_func_end sub_80DE69C

	thumb_func_start sub_80DE794
sub_80DE794: @ 80DE794
	push {r4-r6,lr}
	lsls r0, 24
	lsrs r6, r0, 24
	ldr r2, =gSprites
	ldr r3, =gContestResources
	ldr r0, [r3]
	ldr r0, [r0, 0x14]
	ldrb r1, [r0]
	lsls r0, r1, 4
	adds r0, r1
	lsls r0, 2
	adds r0, r2
	adds r0, 0x3F
	ldrb r0, [r0]
	lsls r0, 26
	cmp r0, 0
	bge _080DE822
	ldr r0, =gTasks
	lsls r1, r6, 2
	adds r1, r6
	lsls r1, 3
	adds r1, r0
	ldrb r0, [r1, 0x8]
	cmp r0, 0x1
	bne _080DE7EC
	movs r4, 0
	adds r5, r2, 0
	movs r2, 0x4
_080DE7CC:
	ldr r0, [r3]
	ldr r1, [r0, 0x14]
	lsls r0, r4, 2
	adds r0, r1
	ldrb r1, [r0]
	lsls r0, r1, 4
	adds r0, r1
	lsls r0, 2
	adds r0, r5
	adds r0, 0x3E
	ldrb r1, [r0]
	orrs r1, r2
	strb r1, [r0]
	adds r4, 0x1
	cmp r4, 0x3
	ble _080DE7CC
_080DE7EC:
	movs r4, 0
_080DE7EE:
	ldr r5, =gContestResources
	ldr r0, [r5]
	ldr r1, [r0, 0x14]
	lsls r0, r4, 2
	adds r0, r1
	ldrb r1, [r0]
	lsls r0, r1, 4
	adds r0, r1
	lsls r0, 2
	ldr r1, =gSprites
	adds r0, r1
	bl FreeSpriteOamMatrix
	adds r4, 0x1
	cmp r4, 0x3
	ble _080DE7EE
	ldr r0, [r5]
	ldr r2, [r0]
	ldrb r1, [r2, 0x7]
	movs r0, 0x3
	negs r0, r0
	ands r0, r1
	strb r0, [r2, 0x7]
	adds r0, r6, 0
	bl DestroyTask
_080DE822:
	pop {r4-r6}
	pop {r0}
	bx r0
	.pool
	thumb_func_end sub_80DE794

	thumb_func_start sub_80DE834
sub_80DE834: @ 80DE834
	push {lr}
	lsls r0, 16
	lsrs r1, r0, 16
	movs r0, 0xB1
	lsls r0, 1
	cmp r1, r0
	bls _080DE844
	movs r1, 0x1
_080DE844:
	adds r0, r1, 0
	pop {r1}
	bx r1
	thumb_func_end sub_80DE834

	thumb_func_start sub_80DE84C
sub_80DE84C: @ 80DE84C
	push {lr}
	lsls r0, 16
	lsrs r1, r0, 16
	ldr r0, =0x0000019b
	cmp r1, r0
	bls _080DE85A
	movs r1, 0
_080DE85A:
	adds r0, r1, 0
	pop {r1}
	bx r1
	.pool
	thumb_func_end sub_80DE84C

	thumb_func_start sub_80DE864
sub_80DE864: @ 80DE864
	push {r4-r7,lr}
	lsls r0, 24
	lsrs r7, r0, 24
	ldr r4, =gContestResources
	ldr r0, [r4]
	ldr r1, [r0, 0x4]
	lsls r0, r7, 3
	subs r0, r7
	lsls r0, 2
	adds r0, r1
	ldrh r0, [r0, 0x6]
	bl sub_80DE834
	lsls r0, 16
	lsrs r5, r0, 16
	ldr r1, =gContestMons
	lsls r0, r7, 6
	adds r0, r1
	ldrh r0, [r0]
	bl sub_80DE84C
	lsls r0, 16
	lsrs r6, r0, 16
	ldr r0, [r4]
	ldr r0, [r0, 0x18]
	movs r1, 0
	movs r2, 0x14
	bl memset
	bl ClearBattleAnimationVars
	ldr r1, =gBattleMonForms
	movs r2, 0
	adds r0, r1, 0x3
_080DE8A8:
	strb r2, [r0]
	subs r0, 0x1
	cmp r0, r1
	bge _080DE8A8
	cmp r5, 0x90
	beq _080DE920
	cmp r5, 0x90
	bgt _080DE8DE
	cmp r5, 0x4C
	beq _080DE978
	cmp r5, 0x4C
	bgt _080DE8D4
	cmp r5, 0xD
	beq _080DE978
	b _080DE9A2
	.pool
_080DE8D4:
	cmp r5, 0x82
	beq _080DE978
	cmp r5, 0x8F
	beq _080DE978
	b _080DE9A2
_080DE8DE:
	cmp r5, 0xD8
	beq _080DE960
	cmp r5, 0xD8
	bgt _080DE8EC
	cmp r5, 0xAE
	beq _080DE8FA
	b _080DE9A2
_080DE8EC:
	cmp r5, 0xDA
	beq _080DE96C
	movs r0, 0x88
	lsls r0, 1
	cmp r5, r0
	beq _080DE920
	b _080DE9A2
_080DE8FA:
	ldr r0, =gBaseStats
	lsls r1, r6, 3
	subs r1, r6
	lsls r1, 2
	adds r1, r0
	ldrb r0, [r1, 0x6]
	cmp r0, 0x7
	beq _080DE910
	ldrb r0, [r1, 0x7]
	cmp r0, 0x7
	bne _080DE99C
_080DE910:
	ldr r1, =gAnimMoveTurn
	movs r0, 0
	b _080DE9A0
	.pool
_080DE920:
	ldr r6, =gContestResources
	ldr r0, [r6]
	ldr r1, [r0, 0x4]
	lsls r0, r7, 3
	subs r0, r7
	lsls r0, 2
	adds r0, r1
	ldrb r4, [r0, 0x1B]
	ldr r5, =gContestMons
	lsls r4, 6
	adds r0, r4, r5
	ldrh r0, [r0]
	bl sub_80DE84C
	ldr r2, [r6]
	ldr r1, [r2, 0x18]
	strh r0, [r1, 0x2]
	ldr r2, [r2, 0x18]
	adds r5, 0x38
	adds r4, r5
	ldr r0, [r4]
	str r0, [r2, 0x10]
	ldrb r0, [r2, 0x4]
	movs r1, 0x1
	orrs r0, r1
	strb r0, [r2, 0x4]
	b _080DE9A2
	.pool
_080DE960:
	ldr r1, =gAnimFriendship
	movs r0, 0xFF
	b _080DE9A0
	.pool
_080DE96C:
	ldr r1, =gAnimFriendship
	movs r0, 0
	b _080DE9A0
	.pool
_080DE978:
	ldr r0, =gContestResources
	ldr r0, [r0]
	ldr r0, [r0]
	adds r2, r0, 0
	adds r2, 0x5A
	ldrb r1, [r2]
	cmp r1, 0
	bne _080DE99C
	movs r0, 0x2
	strb r0, [r2]
	ldr r0, =gAnimMoveTurn
	strb r1, [r0]
	b _080DE9A2
	.pool
_080DE99C:
	ldr r1, =gAnimMoveTurn
	movs r0, 0x1
_080DE9A0:
	strb r0, [r1]
_080DE9A2:
	bl sub_80DEA5C
	pop {r4-r7}
	pop {r0}
	bx r0
	.pool
	thumb_func_end sub_80DE864

	thumb_func_start sub_80DE9B0
sub_80DE9B0: @ 80DE9B0
	push {r4,lr}
	ldr r4, =gContestResources
	ldr r0, [r4]
	ldr r0, [r0, 0x18]
	movs r1, 0
	movs r2, 0x14
	bl memset
	ldr r0, [r4]
	ldr r0, [r0]
	adds r1, r0, 0
	adds r1, 0x5A
	ldrb r0, [r1]
	cmp r0, 0
	beq _080DE9D2
	subs r0, 0x1
	strb r0, [r1]
_080DE9D2:
	pop {r4}
	pop {r0}
	bx r0
	.pool
	thumb_func_end sub_80DE9B0

	thumb_func_start sub_80DE9DC
sub_80DE9DC: @ 80DE9DC
	push {r4-r6,lr}
	adds r4, r0, 0
	lsls r4, 24
	lsrs r4, 24
	ldr r6, =gContestResources
	ldr r0, [r6]
	ldr r0, [r0, 0x18]
	strb r4, [r0, 0x5]
	ldr r5, =gContestMons
	lsls r4, 6
	adds r0, r4, r5
	ldrh r0, [r0]
	bl sub_80DE84C
	ldr r2, [r6]
	ldr r1, [r2, 0x18]
	strh r0, [r1]
	ldr r1, [r2, 0x18]
	adds r0, r5, 0
	adds r0, 0x38
	adds r0, r4, r0
	ldr r0, [r0]
	str r0, [r1, 0x8]
	adds r5, 0x3C
	adds r4, r5
	ldr r0, [r4]
	str r0, [r1, 0xC]
	pop {r4-r6}
	pop {r0}
	bx r0
	.pool
	thumb_func_end sub_80DE9DC

	thumb_func_start sub_80DEA20
sub_80DEA20: @ 80DEA20
	push {lr}
	ldr r0, =SpriteCallbackDummy
	bl CreateInvisibleSpriteWithCallback
	ldr r1, =gBattlerSpriteIds
	strb r0, [r1, 0x3]
	ldr r0, =gBattlerTarget
	ldrb r0, [r0]
	adds r0, r1
	ldrb r1, [r0]
	lsls r0, r1, 4
	adds r0, r1
	lsls r0, 2
	ldr r1, =gSprites
	adds r0, r1
	bl InitSpriteAffineAnim
	bl sub_80DEA5C
	pop {r0}
	bx r0
	.pool
	thumb_func_end sub_80DEA20

	thumb_func_start sub_80DEA5C
sub_80DEA5C: @ 80DEA5C
	push {r4,lr}
	ldr r0, =gBattlerSpriteIds
	ldrb r0, [r0, 0x3]
	lsls r4, r0, 4
	adds r4, r0
	lsls r4, 2
	ldr r0, =gSprites
	adds r4, r0
	movs r0, 0
	strh r0, [r4, 0x24]
	strh r0, [r4, 0x26]
	movs r0, 0x3
	movs r1, 0
	bl GetBattlerSpriteCoord
	lsls r0, 24
	lsrs r0, 24
	strh r0, [r4, 0x20]
	movs r0, 0x3
	movs r1, 0x1
	bl GetBattlerSpriteCoord
	lsls r0, 24
	lsrs r0, 24
	strh r0, [r4, 0x22]
	adds r4, 0x3E
	ldrb r0, [r4]
	movs r1, 0x4
	orrs r0, r1
	strb r0, [r4]
	pop {r4}
	pop {r0}
	bx r0
	.pool
	thumb_func_end sub_80DEA5C

	thumb_func_start sub_80DEAA8
sub_80DEAA8: @ 80DEAA8
	push {lr}
	lsls r0, 16
	lsrs r0, 16
	ldr r2, =gBattleMoves
	lsls r1, r0, 1
	adds r1, r0
	lsls r1, 2
	adds r1, r2
	ldrb r0, [r1, 0x6]
	cmp r0, 0x20
	bhi _080DEB60
	lsls r0, 2
	ldr r1, =_080DEAD0
	adds r0, r1
	ldr r0, [r0]
	mov pc, r0
	.pool
	.align 2, 0
_080DEAD0:
	.4byte _080DEB60
	.4byte _080DEB60
	.4byte _080DEB54
	.4byte _080DEB60
	.4byte _080DEB60
	.4byte _080DEB60
	.4byte _080DEB60
	.4byte _080DEB60
	.4byte _080DEB60
	.4byte _080DEB60
	.4byte _080DEB60
	.4byte _080DEB60
	.4byte _080DEB60
	.4byte _080DEB60
	.4byte _080DEB60
	.4byte _080DEB60
	.4byte _080DEB54
	.4byte _080DEB60
	.4byte _080DEB60
	.4byte _080DEB60
	.4byte _080DEB60
	.4byte _080DEB60
	.4byte _080DEB60
	.4byte _080DEB60
	.4byte _080DEB60
	.4byte _080DEB60
	.4byte _080DEB60
	.4byte _080DEB60
	.4byte _080DEB60
	.4byte _080DEB60
	.4byte _080DEB60
	.4byte _080DEB60
	.4byte _080DEB60
_080DEB54:
	ldr r1, =gBattlerTarget
	movs r0, 0x2
	b _080DEB64
	.pool
_080DEB60:
	ldr r1, =gBattlerTarget
	movs r0, 0x3
_080DEB64:
	strb r0, [r1]
	pop {r0}
	bx r0
	.pool
	thumb_func_end sub_80DEAA8

	thumb_func_start Contest_PrintTextToBg0WindowStd
Contest_PrintTextToBg0WindowStd: @ 80DEB70
	push {r4,lr}
	sub sp, 0x10
	adds r4, r0, 0
	str r1, [sp]
	mov r0, sp
	movs r2, 0
	strb r4, [r0, 0x4]
	movs r1, 0x1
	strb r1, [r0, 0x5]
	strb r2, [r0, 0x6]
	strb r1, [r0, 0x7]
	strb r2, [r0, 0x8]
	strb r1, [r0, 0x9]
	strb r2, [r0, 0xA]
	strb r2, [r0, 0xB]
	mov r3, sp
	ldrb r2, [r3, 0xC]
	subs r1, 0x11
	adds r0, r1, 0
	ands r0, r2
	strb r0, [r3, 0xC]
	mov r2, sp
	movs r0, 0xF0
	strb r0, [r2, 0xC]
	ldrb r0, [r2, 0xD]
	ands r1, r0
	strb r1, [r2, 0xD]
	mov r1, sp
	movs r0, 0x80
	strb r0, [r1, 0xD]
	mov r0, sp
	movs r1, 0
	movs r2, 0
	bl AddTextPrinter
	lsls r4, 24
	lsrs r4, 24
	adds r0, r4, 0
	bl PutWindowTilemap
	movs r0, 0
	bl Contest_SetBgCopyFlags
	add sp, 0x10
	pop {r4}
	pop {r0}
	bx r0
	thumb_func_end Contest_PrintTextToBg0WindowStd

	thumb_func_start Contest_PrintTextToBg0WindowAt
Contest_PrintTextToBg0WindowAt: @ 80DEBD0
	push {r4,r5,lr}
	sub sp, 0x10
	adds r5, r0, 0
	ldr r4, [sp, 0x1C]
	str r1, [sp]
	mov r0, sp
	movs r1, 0
	strb r5, [r0, 0x4]
	strb r4, [r0, 0x5]
	strb r2, [r0, 0x6]
	strb r3, [r0, 0x7]
	strb r2, [r0, 0x8]
	strb r3, [r0, 0x9]
	strb r1, [r0, 0xA]
	strb r1, [r0, 0xB]
	mov r3, sp
	ldrb r2, [r3, 0xC]
	subs r1, 0x10
	adds r0, r1, 0
	ands r0, r2
	strb r0, [r3, 0xC]
	mov r2, sp
	movs r0, 0xF0
	strb r0, [r2, 0xC]
	ldrb r0, [r2, 0xD]
	ands r1, r0
	strb r1, [r2, 0xD]
	mov r1, sp
	movs r0, 0x80
	strb r0, [r1, 0xD]
	mov r0, sp
	movs r1, 0
	movs r2, 0
	bl AddTextPrinter
	lsls r5, 24
	lsrs r5, 24
	adds r0, r5, 0
	bl PutWindowTilemap
	movs r0, 0
	bl Contest_SetBgCopyFlags
	add sp, 0x10
	pop {r4,r5}
	pop {r0}
	bx r0
	thumb_func_end Contest_PrintTextToBg0WindowAt

	thumb_func_start Contest_StartTextPrinter
Contest_StartTextPrinter: @ 80DEC30
	push {r4,r5,lr}
	sub sp, 0x10
	str r0, [sp]
	mov r2, sp
	movs r3, 0
	movs r0, 0x4
	strb r0, [r2, 0x4]
	mov r0, sp
	movs r5, 0x1
	strb r5, [r0, 0x5]
	strb r3, [r0, 0x6]
	strb r5, [r0, 0x7]
	strb r3, [r0, 0x8]
	strb r5, [r0, 0x9]
	strb r3, [r0, 0xA]
	strb r3, [r0, 0xB]
	mov r4, sp
	ldrb r3, [r4, 0xC]
	movs r2, 0x10
	negs r2, r2
	adds r0, r2, 0
	ands r0, r3
	strb r0, [r4, 0xC]
	mov r3, sp
	movs r0, 0x10
	strb r0, [r3, 0xC]
	ldrb r0, [r3, 0xD]
	ands r2, r0
	strb r2, [r3, 0xD]
	mov r2, sp
	movs r0, 0x80
	strb r0, [r2, 0xD]
	cmp r1, 0
	bne _080DEC80
	mov r0, sp
	movs r1, 0
	movs r2, 0
	bl AddTextPrinter
	b _080DECA4
_080DEC80:
	ldr r0, =gIsLinkContest
	ldrb r1, [r0]
	adds r0, r5, 0
	ands r0, r1
	cmp r0, 0
	beq _080DEC94
	movs r1, 0x4
	b _080DEC9C
	.pool
_080DEC94:
	bl GetPlayerTextSpeed
	lsls r0, 24
	lsrs r1, r0, 24
_080DEC9C:
	mov r0, sp
	movs r2, 0
	bl AddTextPrinter
_080DECA4:
	movs r0, 0x4
	bl PutWindowTilemap
	movs r0, 0
	bl Contest_SetBgCopyFlags
	add sp, 0x10
	pop {r4,r5}
	pop {r0}
	bx r0
	thumb_func_end Contest_StartTextPrinter

	thumb_func_start ContestBG_FillBoxWithIncrementingTile
ContestBG_FillBoxWithIncrementingTile: @ 80DECB8
	push {r4-r7,lr}
	mov r7, r8
	push {r7}
	sub sp, 0x10
	mov r8, r0
	ldr r0, [sp, 0x28]
	ldr r4, [sp, 0x2C]
	ldr r5, [sp, 0x30]
	ldr r6, [sp, 0x34]
	mov r7, r8
	lsls r7, 24
	lsrs r7, 24
	mov r8, r7
	lsls r1, 16
	lsrs r1, 16
	lsls r2, 24
	lsrs r2, 24
	lsls r3, 24
	lsrs r3, 24
	lsls r0, 24
	lsrs r0, 24
	lsls r4, 24
	lsrs r4, 24
	lsls r5, 24
	lsrs r5, 24
	str r0, [sp]
	str r4, [sp, 0x4]
	str r5, [sp, 0x8]
	lsls r6, 16
	asrs r6, 16
	str r6, [sp, 0xC]
	mov r0, r8
	bl WriteSequenceToBgTilemapBuffer
	mov r0, r8
	bl Contest_SetBgCopyFlags
	add sp, 0x10
	pop {r3}
	mov r8, r3
	pop {r4-r7}
	pop {r0}
	bx r0
	thumb_func_end ContestBG_FillBoxWithIncrementingTile

	thumb_func_start ContestBG_FillBoxWithTile
ContestBG_FillBoxWithTile: @ 80DED10
	push {r4-r6,lr}
	sub sp, 0x10
	ldr r4, [sp, 0x20]
	ldr r5, [sp, 0x24]
	ldr r6, [sp, 0x28]
	lsls r0, 24
	lsrs r0, 24
	lsls r1, 16
	lsrs r1, 16
	lsls r2, 24
	lsrs r2, 24
	lsls r3, 24
	lsrs r3, 24
	lsls r4, 24
	lsrs r4, 24
	lsls r5, 24
	lsrs r5, 24
	lsls r6, 24
	lsrs r6, 24
	str r4, [sp]
	str r5, [sp, 0x4]
	str r6, [sp, 0x8]
	movs r4, 0
	str r4, [sp, 0xC]
	bl ContestBG_FillBoxWithIncrementingTile
	add sp, 0x10
	pop {r4-r6}
	pop {r0}
	bx r0
	thumb_func_end ContestBG_FillBoxWithTile

	thumb_func_start Contest_RunTextPrinters
Contest_RunTextPrinters: @ 80DED4C
	push {lr}
	bl RunTextPrinters
	movs r0, 0x4
	bl IsTextPrinterActive
	lsls r0, 16
	lsrs r0, 16
	pop {r1}
	bx r1
	thumb_func_end Contest_RunTextPrinters

	thumb_func_start Contest_SetBgCopyFlags
Contest_SetBgCopyFlags: @ 80DED60
	ldr r2, =sContestBgCopyFlags
	movs r1, 0x1
	lsls r1, r0
	ldrb r0, [r2]
	orrs r1, r0
	strb r1, [r2]
	bx lr
	.pool
	thumb_func_end Contest_SetBgCopyFlags

	thumb_func_start ResetContestLinkResults
ResetContestLinkResults: @ 80DED74
	push {r4-r6,lr}
	movs r0, 0
	ldr r6, =gSaveBlock2Ptr
	ldr r5, =0x00000624
	movs r4, 0
_080DED7E:
	adds r3, r0, 0x1
	lsls r1, r0, 3
	movs r2, 0x3
_080DED84:
	ldr r0, [r6]
	adds r0, r5
	adds r0, r1
	strh r4, [r0]
	adds r1, 0x2
	subs r2, 0x1
	cmp r2, 0
	bge _080DED84
	adds r0, r3, 0
	cmp r0, 0x4
	ble _080DED7E
	pop {r4-r6}
	pop {r0}
	bx r0
	.pool
	thumb_func_end ResetContestLinkResults

	thumb_func_start sub_80DEDA8
sub_80DEDA8: @ 80DEDA8
	push {r4-r7,lr}
	mov r7, r10
	mov r6, r9
	mov r5, r8
	push {r5-r7}
	sub sp, 0x4
	lsls r0, 24
	lsrs r0, 24
	str r0, [sp]
	bl Random
	lsls r0, 16
	lsrs r0, 16
	movs r1, 0x3
	bl __umodsi3
	lsls r0, 24
	lsrs r0, 24
	mov r8, r0
	movs r5, 0
	ldr r1, =gContestFinalStandings
	ldrb r0, [r1]
	cmp r0, 0
	beq _080DEDE6
_080DEDD8:
	adds r5, 0x1
	cmp r5, 0x2
	bgt _080DEDE6
	adds r0, r5, r1
	ldrb r0, [r0]
	cmp r0, 0
	bne _080DEDD8
_080DEDE6:
	ldr r0, [sp]
	cmp r0, 0xFF
	bne _080DEE00
	ldr r0, =gContestPlayerMonIndex
	ldrb r0, [r0]
	cmp r5, r0
	beq _080DEE00
	movs r0, 0
	b _080DEF90
	.pool
_080DEE00:
	ldr r0, =gSpecialVar_ContestCategory
	ldrh r0, [r0]
	cmp r0, 0x4
	bhi _080DEE4C
	lsls r0, 2
	ldr r1, =_080DEE1C
	adds r0, r1
	ldr r0, [r0]
	mov pc, r0
	.pool
	.align 2, 0
_080DEE1C:
	.4byte _080DEE4C
	.4byte _080DEE30
	.4byte _080DEE36
	.4byte _080DEE3C
	.4byte _080DEE42
_080DEE30:
	mov r0, r8
	adds r0, 0x3
	b _080DEE46
_080DEE36:
	mov r0, r8
	adds r0, 0x6
	b _080DEE46
_080DEE3C:
	mov r0, r8
	adds r0, 0x9
	b _080DEE46
_080DEE42:
	mov r0, r8
	adds r0, 0xC
_080DEE46:
	lsls r0, 24
	lsrs r0, 24
	mov r8, r0
_080DEE4C:
	ldr r1, [sp]
	cmp r1, 0xFE
	bne _080DEE54
	b _080DEF50
_080DEE54:
	adds r0, r1, 0
	movs r1, 0x1
	bl sub_80DEFA8
	lsls r0, 24
	lsrs r0, 24
	mov r9, r0
	ldr r2, =gSaveBlock1Ptr
	mov r10, r2
	ldr r0, [r2]
	mov r3, r9
	lsls r7, r3, 5
	ldr r6, =0x00002e90
	adds r2, r0, r6
	adds r2, r7
	ldr r4, =gContestMons
	lsls r5, 6
	adds r1, r4, 0
	adds r1, 0x38
	adds r1, r5, r1
	ldr r1, [r1]
	str r1, [r2]
	adds r1, r0, r7
	adds r2, r5, r4
	ldrh r2, [r2]
	ldr r3, =0x00002e98
	adds r1, r3
	strh r2, [r1]
	ldr r1, =0x00002e94
	adds r2, r0, r1
	adds r2, r7
	adds r1, r4, 0
	adds r1, 0x3C
	adds r1, r5, r1
	ldr r1, [r1]
	str r1, [r2]
	adds r6, r7, r6
	adds r0, r6
	adds r0, 0xB
	adds r1, r4, 0x2
	adds r1, r5, r1
	bl StringCopy
	mov r2, r10
	ldr r0, [r2]
	adds r0, r6
	adds r0, 0x16
	adds r4, 0xD
	adds r5, r4
	adds r1, r5, 0
	bl StringCopy
	ldr r0, =gIsLinkContest
	ldrb r1, [r0]
	movs r0, 0x1
	ands r0, r1
	cmp r0, 0
	beq _080DEEF4
	mov r3, r10
	ldr r0, [r3]
	adds r0, r7
	ldr r1, =0x00002eae
	adds r0, r1
	movs r1, 0x4
	b _080DEF02
	.pool
_080DEEF4:
	mov r2, r10
	ldr r0, [r2]
	adds r0, r7
	ldr r1, =gSpecialVar_ContestRank
	ldrh r1, [r1]
	ldr r3, =0x00002eae
	adds r0, r3
_080DEF02:
	strb r1, [r0]
	ldr r0, [sp]
	cmp r0, 0xFF
	beq _080DEF34
	ldr r0, =gSaveBlock1Ptr
	ldr r0, [r0]
	mov r2, r9
	lsls r1, r2, 5
	adds r0, r1
	ldr r1, =gSpecialVar_ContestCategory
	ldrh r1, [r1]
	ldr r3, =0x00002e9a
	adds r0, r3
	strb r1, [r0]
	b _080DEF8E
	.pool
_080DEF34:
	ldr r0, =gSaveBlock1Ptr
	ldr r0, [r0]
	mov r2, r9
	lsls r1, r2, 5
	adds r0, r1
	ldr r3, =0x00002e9a
	adds r0, r3
	mov r1, r8
	strb r1, [r0]
	b _080DEF8E
	.pool
_080DEF50:
	ldr r6, =gUnknown_02039F3C
	ldr r4, =gContestMons
	lsls r5, 6
	adds r0, r4, 0
	adds r0, 0x38
	adds r0, r5, r0
	ldr r0, [r0]
	str r0, [r6]
	adds r0, r4, 0
	adds r0, 0x3C
	adds r0, r5, r0
	ldr r0, [r0]
	str r0, [r6, 0x4]
	adds r0, r5, r4
	ldrh r0, [r0]
	strh r0, [r6, 0x8]
	adds r0, r6, 0
	adds r0, 0xB
	adds r1, r4, 0x2
	adds r1, r5, r1
	bl StringCopy
	adds r0, r6, 0
	adds r0, 0x16
	adds r4, 0xD
	adds r5, r4
	adds r1, r5, 0
	bl StringCopy
	mov r2, r8
	strb r2, [r6, 0xA]
_080DEF8E:
	movs r0, 0x1
_080DEF90:
	add sp, 0x4
	pop {r3-r5}
	mov r8, r3
	mov r9, r4
	mov r10, r5
	pop {r4-r7}
	pop {r1}
	bx r1
	.pool
	thumb_func_end sub_80DEDA8

	thumb_func_start sub_80DEFA8
sub_80DEFA8: @ 80DEFA8
	push {r4-r7,lr}
	lsls r0, 24
	lsrs r0, 24
	lsls r1, 24
	lsrs r1, 24
	cmp r0, 0x3
	bgt _080DEFF8
	cmp r0, 0
	blt _080DEFF8
	cmp r1, 0
	beq _080DEFE6
	movs r2, 0x5
	ldr r0, =gSaveBlock1Ptr
	mov r12, r0
	ldr r4, =0x00002e90
	ldr r3, =0x00002e70
_080DEFC8:
	mov r1, r12
	ldr r0, [r1]
	lsls r1, r2, 5
	adds r1, r0
	adds r0, r1, r4
	adds r1, r3
	ldm r1!, {r5-r7}
	stm r0!, {r5-r7}
	ldm r1!, {r5-r7}
	stm r0!, {r5-r7}
	ldm r1!, {r5,r6}
	stm r0!, {r5,r6}
	subs r2, 0x1
	cmp r2, 0
	bgt _080DEFC8
_080DEFE6:
	movs r0, 0
	b _080DF03A
	.pool
_080DEFF8:
	ldr r0, =gSpecialVar_ContestCategory
	ldrh r0, [r0]
	cmp r0, 0x4
	bhi _080DF038
	lsls r0, 2
	ldr r1, =_080DF014
	adds r0, r1
	ldr r0, [r0]
	mov pc, r0
	.pool
	.align 2, 0
_080DF014:
	.4byte _080DF028
	.4byte _080DF02C
	.4byte _080DF030
	.4byte _080DF034
	.4byte _080DF038
_080DF028:
	movs r0, 0x8
	b _080DF03A
_080DF02C:
	movs r0, 0x9
	b _080DF03A
_080DF030:
	movs r0, 0xA
	b _080DF03A
_080DF034:
	movs r0, 0xB
	b _080DF03A
_080DF038:
	movs r0, 0xC
_080DF03A:
	pop {r4-r7}
	pop {r1}
	bx r1
	thumb_func_end sub_80DEFA8

	thumb_func_start ClearContestWinnerPicsInContestHall
ClearContestWinnerPicsInContestHall: @ 80DF040
	push {r4-r7,lr}
	movs r2, 0
	ldr r0, =gSaveBlock1Ptr
	mov r12, r0
	ldr r4, =0x00002e90
	ldr r3, =gUnknown_08587FA4
_080DF04C:
	mov r1, r12
	ldr r0, [r1]
	lsls r1, r2, 5
	adds r0, r1
	adds r0, r4
	adds r1, r3, 0
	ldm r1!, {r5-r7}
	stm r0!, {r5-r7}
	ldm r1!, {r5-r7}
	stm r0!, {r5-r7}
	ldm r1!, {r5,r6}
	stm r0!, {r5,r6}
	adds r3, 0x20
	adds r2, 0x1
	cmp r2, 0x7
	ble _080DF04C
	pop {r4-r7}
	pop {r0}
	bx r0
	.pool
	thumb_func_end ClearContestWinnerPicsInContestHall

	thumb_func_start sub_80DF080
sub_80DF080: @ 80DF080
	push {r4-r7,lr}
	lsls r0, 24
	lsrs r4, r0, 24
	ldr r2, =gContestResources
	ldr r3, [r2]
	ldr r5, [r3, 0x10]
	ldrb r1, [r5, 0x1]
	movs r7, 0x1
	adds r0, r7, 0
	ands r0, r1
	adds r6, r2, 0
	cmp r0, 0
	bne _080DF0D2
	movs r0, 0
	ldrsb r0, [r5, r0]
	cmp r0, 0
	ble _080DF0D2
	ldr r1, [r3, 0x4]
	lsls r0, r4, 3
	subs r0, r4
	lsls r0, 2
	adds r0, r1
	ldrb r1, [r0, 0x15]
	adds r0, r7, 0
	ands r0, r1
	cmp r0, 0
	bne _080DF0D2
	ldr r1, [r3, 0x1C]
	lsls r2, r4, 4
	adds r1, r2, r1
	ldrb r3, [r1, 0xC]
	movs r0, 0x1
	orrs r0, r3
	strb r0, [r1, 0xC]
	ldr r0, [r6]
	ldr r0, [r0, 0x1C]
	adds r2, r0
	ldrb r0, [r2, 0xE]
	movs r1, 0x2
	orrs r0, r1
	strb r0, [r2, 0xE]
_080DF0D2:
	ldr r3, [r6]
	ldr r1, [r3, 0x4]
	lsls r2, r4, 3
	subs r0, r2, r4
	lsls r0, 2
	adds r0, r1
	ldrb r1, [r0, 0xC]
	movs r5, 0x1
	adds r0, r5, 0
	ands r0, r1
	adds r7, r2, 0
	cmp r0, 0
	beq _080DF0FA
	ldr r0, [r3, 0x1C]
	lsls r1, r4, 4
	adds r1, r0
	ldrb r2, [r1, 0xC]
	movs r0, 0x2
	orrs r0, r2
	strb r0, [r1, 0xC]
_080DF0FA:
	ldr r3, [r6]
	ldr r2, [r3, 0x10]
	ldrb r1, [r2, 0x1]
	adds r0, r5, 0
	ands r0, r1
	cmp r0, 0
	bne _080DF126
	movs r0, 0
	ldrsb r0, [r2, r0]
	cmp r0, 0
	beq _080DF126
	movs r0, 0x2
	ldrsb r0, [r2, r0]
	cmp r0, 0x3C
	bne _080DF126
	ldr r0, [r3, 0x1C]
	lsls r1, r4, 4
	adds r1, r0
	ldrb r2, [r1, 0xC]
	movs r0, 0x4
	orrs r0, r2
	strb r0, [r1, 0xC]
_080DF126:
	ldr r3, [r6]
	ldr r1, [r3, 0x4]
	subs r0, r7, r4
	lsls r0, 2
	adds r2, r0, r1
	ldrb r1, [r2, 0x15]
	movs r0, 0x40
	ands r0, r1
	cmp r0, 0
	beq _080DF14E
	ldrb r0, [r2, 0x16]
	cmp r0, 0
	beq _080DF14E
	ldr r0, [r3, 0x1C]
	lsls r1, r4, 4
	adds r1, r0
	ldrb r2, [r1, 0xC]
	movs r0, 0x8
	orrs r0, r2
	strb r0, [r1, 0xC]
_080DF14E:
	movs r3, 0
	movs r5, 0
_080DF152:
	cmp r3, r4
	beq _080DF180
	ldr r1, [r6]
	ldr r0, [r1, 0x4]
	adds r0, r5, r0
	ldrb r0, [r0, 0xE]
	cmp r0, 0
	beq _080DF180
	ldr r0, [r1, 0x1C]
	lsls r2, r4, 4
	adds r2, r0
	ldrb r0, [r2, 0xC]
	movs r1, 0x10
	orrs r0, r1
	strb r0, [r2, 0xC]
	ldr r0, [r6]
	ldr r0, [r0, 0x1C]
	lsls r2, r3, 4
	adds r2, r0
	ldrb r0, [r2, 0xC]
	movs r1, 0x40
	orrs r0, r1
	strb r0, [r2, 0xC]
_080DF180:
	adds r5, 0x1C
	adds r3, 0x1
	cmp r3, 0x3
	ble _080DF152
	ldr r2, [r6]
	ldr r1, [r2, 0x4]
	subs r0, r7, r4
	lsls r5, r0, 2
	adds r1, r5, r1
	ldrb r3, [r1, 0xC]
	movs r0, 0x6
	ands r0, r3
	cmp r0, 0
	bne _080DF1A6
	ldrb r1, [r1, 0xB]
	movs r0, 0x80
	ands r0, r1
	cmp r0, 0
	beq _080DF1BC
_080DF1A6:
	ldr r0, [r2, 0x1C]
	lsls r1, r4, 4
	adds r1, r0
	ldrb r2, [r1, 0xC]
	movs r0, 0x20
	orrs r0, r2
	strb r0, [r1, 0xC]
	b _080DF1F6
	.pool
_080DF1BC:
	movs r0, 0x1
	ands r0, r3
	cmp r0, 0
	bne _080DF1F6
	ldr r2, [r2, 0x1C]
	lsls r3, r4, 4
	adds r2, r3, r2
	ldrb r0, [r2, 0xC]
	movs r1, 0x80
	orrs r0, r1
	strb r0, [r2, 0xC]
	ldr r0, [r6]
	ldr r1, [r0, 0x1C]
	adds r1, r3, r1
	ldrb r0, [r1, 0xE]
	movs r2, 0x1
	orrs r0, r2
	strb r0, [r1, 0xE]
	ldr r1, [r6]
	ldr r0, [r1, 0x1C]
	adds r3, r0
	ldr r0, [r1]
	ldrb r0, [r0, 0x1]
	lsls r0, 1
	adds r3, r0
	ldr r0, [r1, 0x4]
	adds r0, r5, r0
	ldrh r0, [r0, 0x6]
	strh r0, [r3]
_080DF1F6:
	ldr r2, [r6]
	ldr r1, [r2, 0x4]
	subs r0, r7, r4
	lsls r0, 2
	adds r0, r1
	ldrb r1, [r0, 0x15]
	movs r5, 0x1
	adds r0, r5, 0
	ands r0, r1
	cmp r0, 0
	beq _080DF21A
	ldr r0, [r2, 0x1C]
	lsls r1, r4, 4
	adds r1, r0
	ldrb r2, [r1, 0xD]
	movs r0, 0x2
	orrs r0, r2
	strb r0, [r1, 0xD]
_080DF21A:
	ldr r2, [r6]
	ldr r0, [r2]
	ldrb r0, [r0, 0x13]
	lsls r0, 24
	asrs r0, 24
	cmp r0, 0x4
	bne _080DF24A
	ldr r3, [r2, 0x10]
	ldrb r1, [r3, 0x1]
	adds r0, r5, 0
	ands r0, r1
	cmp r0, 0
	bne _080DF24A
	movs r0, 0
	ldrsb r0, [r3, r0]
	cmp r0, 0
	bge _080DF24A
	ldr r0, [r2, 0x1C]
	lsls r1, r4, 4
	adds r1, r0
	ldrb r2, [r1, 0xD]
	movs r0, 0x20
	orrs r0, r2
	strb r0, [r1, 0xD]
_080DF24A:
	pop {r4-r7}
	pop {r0}
	bx r0
	thumb_func_end sub_80DF080

	thumb_func_start sub_80DF250
sub_80DF250: @ 80DF250
	push {r4-r7,lr}
	mov r7, r10
	mov r6, r9
	mov r5, r8
	push {r5-r7}
	sub sp, 0x38
	movs r1, 0
	movs r0, 0
	str r0, [sp, 0x20]
	movs r4, 0
	ldr r6, =gContestResources
	mov r2, sp
	adds r2, 0xC
	str r2, [sp, 0x28]
	mov r3, sp
	adds r3, 0x14
	str r3, [sp, 0x2C]
	mov r7, sp
	adds r7, 0x2
	str r7, [sp, 0x24]
	ldr r5, =gContestFinalStandings
	movs r2, 0
	movs r3, 0x80
	lsls r3, 17
_080DF280:
	adds r0, r4, r5
	ldrb r0, [r0]
	cmp r0, 0
	bne _080DF298
	lsrs r0, r2, 24
	str r0, [sp, 0x20]
	b _080DF29E
	.pool
_080DF298:
	cmp r0, 0x3
	bne _080DF29E
	lsrs r1, r2, 24
_080DF29E:
	adds r2, r3
	adds r4, 0x1
	cmp r4, 0x3
	ble _080DF280
	ldr r0, [r6]
	ldr r0, [r0, 0x1C]
	lsls r1, 4
	adds r1, r0
	ldrb r2, [r1, 0xD]
	movs r0, 0x1
	orrs r0, r2
	strb r0, [r1, 0xD]
	movs r4, 0
	ldr r1, [sp, 0x20]
	lsls r1, 4
	str r1, [sp, 0x30]
	mov r9, r4
	mov r10, r4
_080DF2C2:
	ldr r2, [sp, 0x20]
	cmp r4, r2
	beq _080DF2EE
	ldr r1, =gUnknown_02039F08
	lsls r0, r2, 1
	adds r0, r1
	movs r3, 0
	ldrsh r2, [r0, r3]
	add r1, r10
	movs r6, 0
	ldrsh r0, [r1, r6]
	subs r2, r0
	cmp r2, 0x32
	bgt _080DF2EE
	ldr r7, =gContestResources
	ldr r0, [r7]
	ldr r2, [r0, 0x1C]
	add r2, r9
	ldrb r0, [r2, 0xD]
	movs r1, 0x4
	orrs r0, r1
	strb r0, [r2, 0xD]
_080DF2EE:
	ldr r1, =gContestResources
	ldr r0, [r1]
	ldr r0, [r0, 0x1C]
	mov r3, r9
	adds r2, r3, r0
	ldrb r1, [r2, 0xE]
	movs r0, 0x2
	ands r0, r1
	cmp r0, 0
	bne _080DF30A
	ldrb r0, [r2, 0xD]
	movs r1, 0x8
	orrs r0, r1
	strb r0, [r2, 0xD]
_080DF30A:
	movs r5, 0
	ldr r2, =gContestMonConditions
	add r2, r10
	movs r6, 0
	ldrsh r1, [r2, r6]
	ldr r7, =gContestMonConditions
	movs r3, 0
	ldrsh r0, [r7, r3]
	cmp r1, r0
	blt _080DF336
	adds r3, r2, 0
	adds r2, r7, 0
_080DF322:
	adds r2, 0x2
	adds r5, 0x1
	cmp r5, 0x3
	bgt _080DF336
	movs r6, 0
	ldrsh r1, [r3, r6]
	movs r7, 0
	ldrsh r0, [r2, r7]
	cmp r1, r0
	bge _080DF322
_080DF336:
	cmp r5, 0x4
	bne _080DF354
	ldr r1, =gContestFinalStandings
	adds r0, r4, r1
	ldrb r0, [r0]
	cmp r0, 0
	beq _080DF354
	ldr r2, =gContestResources
	ldr r0, [r2]
	ldr r2, [r0, 0x1C]
	add r2, r9
	ldrb r0, [r2, 0xD]
	movs r1, 0x10
	orrs r0, r1
	strb r0, [r2, 0xD]
_080DF354:
	movs r3, 0
	mov r12, r3
	mov r8, r3
	movs r5, 0
	ldr r0, =gContestMonConditions
	add r0, r10
	movs r7, 0
	ldrsh r6, [r0, r7]
	str r6, [sp, 0x34]
	ldr r2, =gContestMonConditions
	ldr r0, =gUnknown_02039F18
	mov r1, r10
	adds r6, r1, r0
	adds r3, r0, 0
_080DF370:
	movs r7, 0
	ldrsh r0, [r2, r7]
	ldr r1, [sp, 0x34]
	cmp r1, r0
	ble _080DF37E
	movs r7, 0x1
	mov r12, r7
_080DF37E:
	movs r0, 0
	ldrsh r1, [r6, r0]
	movs r7, 0
	ldrsh r0, [r3, r7]
	cmp r1, r0
	ble _080DF38E
	movs r0, 0x1
	mov r8, r0
_080DF38E:
	adds r2, 0x2
	adds r3, 0x2
	adds r5, 0x1
	cmp r5, 0x3
	ble _080DF370
	mov r1, r12
	cmp r1, 0
	bne _080DF3B4
	mov r2, r8
	cmp r2, 0
	bne _080DF3B4
	ldr r3, =gContestResources
	ldr r0, [r3]
	ldr r2, [r0, 0x1C]
	add r2, r9
	ldrb r0, [r2, 0xD]
	movs r1, 0x40
	orrs r0, r1
	strb r0, [r2, 0xD]
_080DF3B4:
	ldr r6, =gContestResources
	ldr r0, [r6]
	ldr r0, [r0, 0x1C]
	mov r7, r9
	adds r2, r7, r0
	ldrb r1, [r2, 0xE]
	movs r0, 0x1
	ands r0, r1
	cmp r0, 0
	bne _080DF3D0
	ldrb r0, [r2, 0xD]
	movs r1, 0x80
	orrs r0, r1
	strb r0, [r2, 0xD]
_080DF3D0:
	movs r0, 0x10
	add r9, r0
	movs r1, 0x2
	add r10, r1
	adds r4, 0x1
	cmp r4, 0x3
	bgt _080DF3E0
	b _080DF2C2
_080DF3E0:
	movs r4, 0
	movs r5, 0
	movs r3, 0
	ldr r2, [sp, 0x28]
	mov r1, sp
_080DF3EA:
	strh r3, [r1]
	adds r0, r2, r4
	strb r5, [r0]
	adds r1, 0x2
	adds r4, 0x1
	cmp r4, 0x4
	ble _080DF3EA
	mov r1, sp
	ldr r0, =0x0000ffff
	strh r0, [r1, 0xA]
	movs r0, 0
	ldr r2, [sp, 0x28]
	strb r0, [r2, 0x5]
	movs r4, 0
	ldr r0, =gContestResources
	ldr r0, [r0]
	mov r8, r0
	ldr r7, [sp, 0x30]
_080DF40E:
	mov r3, r8
	ldr r0, [r3, 0x1C]
	adds r0, r7, r0
	lsls r1, r4, 1
	adds r0, r1
	ldrh r0, [r0]
	adds r4, 0x1
	mov r12, r4
	cmp r0, 0
	beq _080DF450
	ldr r0, =gContestResources
	ldr r6, [r0]
	ldr r3, [sp, 0x28]
	mov r4, sp
	movs r5, 0x4
_080DF42C:
	ldr r0, [r6, 0x1C]
	adds r0, r7, r0
	adds r0, r1
	ldrh r0, [r0]
	ldrh r2, [r4]
	cmp r0, r2
	beq _080DF440
	cmp r2, 0
	bne _080DF446
	strh r0, [r4]
_080DF440:
	ldrb r0, [r3]
	adds r0, 0x1
	strb r0, [r3]
_080DF446:
	adds r3, 0x1
	adds r4, 0x2
	subs r5, 0x1
	cmp r5, 0
	bge _080DF42C
_080DF450:
	mov r4, r12
	cmp r4, 0x4
	ble _080DF40E
	mov r0, sp
	ldrh r0, [r0]
	ldr r6, [sp, 0x2C]
	strh r0, [r6]
	ldr r7, [sp, 0x28]
	ldrb r3, [r7]
	movs r6, 0
	movs r4, 0x1
	ldr r1, [sp, 0x24]
	ldrh r0, [r1]
	ldr r1, =0x0000ffff
	cmp r0, r1
	beq _080DF4C0
	ldr r5, [sp, 0x2C]
	adds r7, r1, 0
	mov r2, sp
	adds r2, 0x2
_080DF478:
	ldr r0, [sp, 0x28]
	adds r1, r0, r4
	ldrb r0, [r1]
	cmp r3, r0
	bcs _080DF4A4
	ldrh r0, [r2]
	strh r0, [r5]
	ldrb r3, [r1]
	movs r6, 0x1
	b _080DF4B6
	.pool
_080DF4A4:
	cmp r3, r0
	bne _080DF4B6
	lsls r0, r6, 1
	adds r0, r5, r0
	ldrh r1, [r2]
	strh r1, [r0]
	adds r0, r6, 0x1
	lsls r0, 24
	lsrs r6, r0, 24
_080DF4B6:
	adds r2, 0x2
	adds r4, 0x1
	ldrh r0, [r2]
	cmp r0, r7
	bne _080DF478
_080DF4C0:
	bl Random
	ldr r1, =gContestResources
	ldr r1, [r1]
	ldr r4, [r1, 0x1C]
	ldr r1, [sp, 0x30]
	adds r4, r1, r4
	lsls r0, 16
	lsrs r0, 16
	adds r1, r6, 0
	bl __modsi3
	lsls r0, 1
	ldr r2, [sp, 0x2C]
	adds r0, r2, r0
	ldrh r0, [r0]
	strh r0, [r4, 0xA]
	add sp, 0x38
	pop {r3-r5}
	mov r8, r3
	mov r9, r4
	mov r10, r5
	pop {r4-r7}
	pop {r0}
	bx r0
	.pool
	thumb_func_end sub_80DF250

	thumb_func_start sub_80DF4F8
sub_80DF4F8: @ 80DF4F8
	push {r4-r7,lr}
	mov r7, r10
	mov r6, r9
	mov r5, r8
	push {r5-r7}
	sub sp, 0xC
	ldr r1, =gContestFinalStandings
	ldr r0, =gContestPlayerMonIndex
	ldrb r0, [r0]
	adds r0, r1
	ldrb r0, [r0]
	cmp r0, 0
	beq _080DF514
	b _080DF6EE
_080DF514:
	movs r7, 0
	movs r3, 0
	ldr r0, =gContestResources
	mov r12, r0
_080DF51C:
	adds r0, r3, r1
	ldrb r0, [r0]
	cmp r0, 0
	bne _080DF528
	lsls r0, r3, 24
	lsrs r7, r0, 24
_080DF528:
	adds r3, 0x1
	cmp r3, 0x3
	ble _080DF51C
	movs r1, 0
	mov r9, r1
	mov r10, r1
	movs r3, 0
	lsls r2, r7, 1
	lsls r4, r7, 4
	mov r8, r4
	ldr r1, =gContestMonConditions
	adds r0, r2, r1
	movs r6, 0
	ldrsh r5, [r0, r6]
	str r5, [sp, 0x8]
	adds r5, r1, 0
	ldr r0, =gUnknown_02039F18
	adds r2, r0
	adds r4, r0, 0
_080DF54E:
	movs r1, 0
	ldrsh r0, [r5, r1]
	ldr r6, [sp, 0x8]
	cmp r6, r0
	bge _080DF562
	mov r0, r9
	adds r0, 0x1
	lsls r0, 24
	lsrs r0, 24
	mov r9, r0
_080DF562:
	movs r0, 0
	ldrsh r1, [r2, r0]
	movs r6, 0
	ldrsh r0, [r4, r6]
	cmp r1, r0
	bge _080DF578
	mov r0, r10
	adds r0, 0x1
	lsls r0, 24
	lsrs r0, 24
	mov r10, r0
_080DF578:
	adds r5, 0x2
	adds r4, 0x2
	adds r3, 0x1
	cmp r3, 0x3
	ble _080DF54E
	mov r1, r12
	ldr r0, [r1]
	ldr r0, [r0, 0x1C]
	add r0, r8
	ldrb r1, [r0, 0xC]
	movs r4, 0
	movs r2, 0x1
	movs r3, 0x7
_080DF592:
	adds r0, r1, 0
	ands r0, r2
	cmp r0, 0
	beq _080DF5A0
	adds r0, r4, 0x1
	lsls r0, 24
	lsrs r4, r0, 24
_080DF5A0:
	lsrs r1, 1
	subs r3, 0x1
	cmp r3, 0
	bge _080DF592
	bl Random
	lsls r0, 16
	lsrs r0, 16
	adds r1, r4, 0
	bl __modsi3
	lsls r0, 24
	lsrs r5, r0, 24
	ldr r0, =gContestResources
	ldr r0, [r0]
	ldr r0, [r0, 0x1C]
	add r0, r8
	ldrb r1, [r0, 0xC]
	movs r4, 0
	movs r2, 0
	movs r3, 0
	movs r0, 0x1
	ands r0, r1
	cmp r0, 0
	beq _080DF5DC
	cmp r5, 0
	beq _080DF5F6
_080DF5D6:
	adds r0, r4, 0x1
	lsls r0, 24
	lsrs r4, r0, 24
_080DF5DC:
	lsrs r1, 1
	adds r0, r2, 0x1
	lsls r0, 24
	lsrs r2, r0, 24
	adds r3, 0x1
	cmp r3, 0x7
	bgt _080DF5F6
	movs r0, 0x1
	ands r0, r1
	cmp r0, 0
	beq _080DF5DC
	cmp r5, r4
	bne _080DF5D6
_080DF5F6:
	movs r1, 0x1
	adds r0, r1, 0
	lsls r0, r2
	lsls r0, 16
	lsrs r2, r0, 16
	cmp r7, 0
	bne _080DF628
	mov r0, sp
	strb r1, [r0]
	ldr r1, =gContestResources
	ldr r0, [r1]
	ldr r0, [r0, 0x1C]
	ldrb r4, [r0, 0x1D]
	movs r3, 0x2
	b _080DF638
	.pool
_080DF628:
	mov r1, sp
	movs r0, 0
	strb r0, [r1]
	ldr r1, =gContestResources
	ldr r0, [r1]
	ldr r0, [r0, 0x1C]
	ldrb r4, [r0, 0xD]
	movs r3, 0x1
_080DF638:
	mov r12, r1
	movs r5, 0x1
	lsls r2, 24
	str r2, [sp, 0x4]
	cmp r3, 0x3
	bgt _080DF682
_080DF644:
	cmp r3, r7
	beq _080DF67C
	mov r6, r12
	ldr r2, [r6]
	ldr r0, [r2, 0x1C]
	lsls r1, r3, 4
	adds r0, r1, r0
	ldrb r0, [r0, 0xD]
	cmp r4, r0
	bcs _080DF66C
	mov r0, sp
	strb r3, [r0]
	ldr r0, [r2, 0x1C]
	adds r0, r1, r0
	ldrb r4, [r0, 0xD]
	movs r5, 0x1
	b _080DF67C
	.pool
_080DF66C:
	cmp r4, r0
	bne _080DF67C
	mov r1, sp
	adds r0, r1, r5
	strb r3, [r0]
	adds r0, r5, 0x1
	lsls r0, 24
	lsrs r5, r0, 24
_080DF67C:
	adds r3, 0x1
	cmp r3, 0x3
	ble _080DF644
_080DF682:
	bl Random
	lsls r0, 16
	lsrs r0, 16
	adds r1, r5, 0
	bl __modsi3
	add r0, sp
	ldrb r6, [r0]
	movs r2, 0x80
	movs r3, 0
	ldr r5, =gContestResources
	ldr r0, [r5]
	ldr r0, [r0, 0x1C]
	lsls r1, r6, 4
	adds r0, r1, r0
	ldrb r0, [r0, 0xD]
	ands r0, r2
	lsls r0, 24
	lsrs r4, r0, 24
	cmp r4, 0
	bne _080DF6C4
_080DF6AE:
	lsrs r2, 1
	adds r3, 0x1
	cmp r3, 0x7
	bgt _080DF6C4
	ldr r0, [r5]
	ldr r0, [r0, 0x1C]
	adds r0, r1, r0
	ldrb r4, [r0, 0xD]
	ands r4, r2
	cmp r4, 0
	beq _080DF6AE
_080DF6C4:
	mov r0, r9
	bl ContestLiveUpdates_BeforeInterview_1
	mov r0, r10
	bl ContestLiveUpdates_BeforeInterview_2
	ldr r5, [sp, 0x4]
	lsrs r0, r5, 24
	bl ContestLiveUpdates_BeforeInterview_3
	ldr r0, =gContestResources
	ldr r0, [r0]
	ldr r0, [r0, 0x1C]
	add r0, r8
	ldrh r0, [r0, 0xA]
	bl ContestLiveUpdates_BeforeInterview_4
	adds r0, r4, 0
	adds r1, r6, 0
	bl ContestLiveUpdates_BeforeInterview_5
_080DF6EE:
	add sp, 0xC
	pop {r3-r5}
	mov r8, r3
	mov r9, r4
	mov r10, r5
	pop {r4-r7}
	pop {r0}
	bx r0
	.pool
	thumb_func_end sub_80DF4F8

	thumb_func_start sub_80DF704
sub_80DF704: @ 80DF704
	push {r4,lr}
	lsls r0, 24
	lsrs r3, r0, 24
	ldr r0, =0x02000000
	movs r1, 0xD0
	lsls r1, 9
	adds r2, r0, r1
	ldrb r1, [r2]
	adds r4, r0, 0
	cmp r1, 0
	bne _080DF72C
	cmp r3, 0
	bne _080DF728
	movs r0, 0x2
	b _080DF72E
	.pool
_080DF728:
	movs r0, 0x3
	b _080DF72E
_080DF72C:
	movs r0, 0
_080DF72E:
	strb r0, [r2]
	movs r1, 0xD0
	lsls r1, 9
	adds r0, r4, r1
	ldrb r0, [r0]
	cmp r0, 0
	bne _080DF746
	bl sub_80DAEA4
	bl sub_80DB2BC
	b _080DF74A
_080DF746:
	bl sub_80DF750
_080DF74A:
	pop {r4}
	pop {r0}
	bx r0
	thumb_func_end sub_80DF704

	thumb_func_start sub_80DF750
sub_80DF750: @ 80DF750
	push {r4-r7,lr}
	mov r7, r10
	mov r6, r9
	mov r5, r8
	push {r5-r7}
	sub sp, 0x34
	ldr r0, =gUnknown_020322D5
	ldrb r0, [r0]
	cmp r0, 0
	bne _080DF766
	b _080DF924
_080DF766:
	ldr r0, =0x02000000
	movs r1, 0xD0
	lsls r1, 9
	adds r0, r1
	ldrb r0, [r0]
	subs r0, 0x2
	lsls r0, 24
	lsrs r0, 24
	cmp r0, 0x1
	bls _080DF77C
	b _080DF924
_080DF77C:
	movs r7, 0
	mov r2, sp
	adds r2, 0x18
	str r2, [sp, 0x30]
_080DF784:
	adds r0, r7, 0
	movs r1, 0
	bl FillWindowPixelBuffer
	adds r0, r7, 0x1
	lsls r0, 24
	lsrs r7, r0, 24
	cmp r7, 0x3
	bls _080DF784
	ldr r0, =0x02000000
	movs r1, 0xD0
	lsls r1, 9
	adds r0, r1
	ldrb r0, [r0]
	cmp r0, 0x2
	bne _080DF874
	movs r7, 0
	movs r2, 0x7
	mov r10, r2
	ldr r0, [sp, 0x30]
	mov r9, r0
_080DF7AE:
	add r0, sp, 0x4
	ldr r1, =gText_CDot
	bl StringCopy
	adds r5, r0, 0
	ldr r0, =gUnknown_02039F26
	adds r0, r7, r0
	ldrb r0, [r0]
	mov r1, r10
	str r1, [sp]
	add r1, sp, 0x4
	movs r2, 0x5
	movs r3, 0x1
	bl Contest_PrintTextToBg0WindowAt
	ldr r0, =gContestResources
	ldr r0, [r0]
	ldr r1, [r0, 0x1C]
	lsls r0, r7, 4
	adds r0, r1
	ldrb r4, [r0, 0xC]
	movs r6, 0x7
	adds r2, r7, 0x1
	mov r8, r2
_080DF7DE:
	movs r1, 0x1
	ands r1, r4
	adds r0, r5, 0
	movs r2, 0
	movs r3, 0x1
	bl ConvertIntToDecimalStringN
	adds r5, r0, 0
	lsrs r4, 1
	lsls r0, r6, 24
	movs r1, 0xFF
	lsls r1, 24
	adds r0, r1
	lsrs r6, r0, 24
	asrs r0, 24
	movs r2, 0x1
	negs r2, r2
	cmp r0, r2
	bgt _080DF7DE
	movs r6, 0
	ldr r4, =gUnknown_02039F26
	ldr r3, [sp, 0x30]
_080DF80A:
	lsls r0, r6, 24
	asrs r0, 24
	adds r2, r3, r0
	mov r1, sp
	adds r1, r0
	adds r1, 0x4
	ldrb r1, [r1]
	strb r1, [r2]
	adds r0, 0x1
	lsls r0, 24
	lsrs r6, r0, 24
	asrs r5, r0, 24
	cmp r5, 0x4
	ble _080DF80A
	mov r0, r9
	adds r1, r0, r5
	movs r0, 0xFF
	strb r0, [r1]
	adds r4, r7, r4
	ldrb r0, [r4]
	mov r1, r10
	str r1, [sp]
	mov r1, r9
	movs r2, 0x5
	movs r3, 0x1
	bl Contest_PrintTextToBg0WindowAt
	ldrb r0, [r4]
	mov r1, sp
	adds r1, r5
	adds r1, 0x4
	mov r2, r10
	str r2, [sp]
	movs r2, 0x37
	movs r3, 0x1
	bl Contest_PrintTextToBg0WindowAt
	mov r1, r8
	lsls r0, r1, 24
	lsrs r7, r0, 24
	cmp r7, 0x3
	bls _080DF7AE
	b _080DF920
	.pool
_080DF874:
	movs r7, 0
	mov r2, sp
	adds r2, 0x6
	str r2, [sp, 0x2C]
	ldr r0, [sp, 0x30]
	mov r9, r0
	movs r1, 0x7
	mov r10, r1
_080DF884:
	add r0, sp, 0x4
	ldr r1, =gText_BDot
	bl StringCopy
	ldr r0, =gContestResources
	ldr r0, [r0]
	ldr r1, [r0, 0x1C]
	lsls r0, r7, 4
	adds r0, r1
	ldrb r4, [r0, 0xD]
	ldr r5, [sp, 0x2C]
	movs r6, 0x7
	adds r2, r7, 0x1
	mov r8, r2
_080DF8A0:
	movs r1, 0x1
	ands r1, r4
	adds r0, r5, 0
	movs r2, 0
	movs r3, 0x1
	bl ConvertIntToDecimalStringN
	adds r5, r0, 0
	lsrs r4, 1
	lsls r0, r6, 24
	movs r1, 0xFF
	lsls r1, 24
	adds r0, r1
	lsrs r6, r0, 24
	asrs r0, 24
	movs r2, 0x1
	negs r2, r2
	cmp r0, r2
	bgt _080DF8A0
	movs r6, 0
	ldr r4, =gUnknown_02039F26
	ldr r3, [sp, 0x30]
_080DF8CC:
	lsls r0, r6, 24
	asrs r0, 24
	adds r2, r3, r0
	mov r1, sp
	adds r1, r0
	adds r1, 0x4
	ldrb r1, [r1]
	strb r1, [r2]
	adds r0, 0x1
	lsls r0, 24
	lsrs r6, r0, 24
	asrs r5, r0, 24
	cmp r5, 0x4
	ble _080DF8CC
	mov r0, r9
	adds r1, r0, r5
	movs r0, 0xFF
	strb r0, [r1]
	adds r4, r7, r4
	ldrb r0, [r4]
	mov r1, r10
	str r1, [sp]
	mov r1, r9
	movs r2, 0x5
	movs r3, 0x1
	bl Contest_PrintTextToBg0WindowAt
	ldrb r0, [r4]
	mov r1, sp
	adds r1, r5
	adds r1, 0x4
	mov r2, r10
	str r2, [sp]
	movs r2, 0x37
	movs r3, 0x1
	bl Contest_PrintTextToBg0WindowAt
	mov r1, r8
	lsls r0, r1, 24
	lsrs r7, r0, 24
	cmp r7, 0x3
	bls _080DF884
_080DF920:
	bl sub_80DB2BC
_080DF924:
	add sp, 0x34
	pop {r3-r5}
	mov r8, r3
	mov r9, r4
	mov r10, r5
	pop {r4-r7}
	pop {r0}
	bx r0
	.pool
	thumb_func_end sub_80DF750

	thumb_func_start sub_80DF940
sub_80DF940: @ 80DF940
	push {r4,r5,lr}
	adds r4, r0, 0
	movs r5, 0x2
	ldrb r0, [r4]
	cmp r0, 0xFC
	bne _080DF956
	ldrb r0, [r4, 0x1]
	cmp r0, 0x15
	bne _080DF956
	movs r0, 0x2
	b _080DF9CC
_080DF956:
	adds r0, r4, 0
	bl StringLength
	lsls r0, 16
	lsrs r0, 16
	cmp r0, 0x5
	bhi _080DF9CA
	ldrb r0, [r4]
	cmp r0, 0xFF
	beq _080DF9CA
_080DF96A:
	ldrb r1, [r4]
	adds r0, r1, 0
	adds r0, 0x45
	lsls r0, 24
	lsrs r0, 24
	cmp r0, 0x33
	bls _080DF9BE
	adds r0, r1, 0
	adds r0, 0x5F
	lsls r0, 24
	lsrs r0, 24
	cmp r0, 0x9
	bls _080DF9BE
	adds r0, r1, 0
	cmp r0, 0
	beq _080DF9BE
	cmp r0, 0xAD
	beq _080DF9BE
	cmp r0, 0xB8
	beq _080DF9BE
	cmp r0, 0xAB
	beq _080DF9BE
	cmp r0, 0xAC
	beq _080DF9BE
	cmp r0, 0xB5
	beq _080DF9BE
	cmp r0, 0xB6
	beq _080DF9BE
	cmp r0, 0xBA
	beq _080DF9BE
	cmp r0, 0xAE
	beq _080DF9BE
	cmp r0, 0xB0
	beq _080DF9BE
	cmp r0, 0xB1
	beq _080DF9BE
	cmp r0, 0xB2
	beq _080DF9BE
	cmp r0, 0xB3
	beq _080DF9BE
	cmp r0, 0xB1
	bne _080DF9C8
_080DF9BE:
	adds r4, 0x1
	ldrb r0, [r4]
	cmp r0, 0xFF
	bne _080DF96A
	b _080DF9CA
_080DF9C8:
	movs r5, 0x1
_080DF9CA:
	adds r0, r5, 0
_080DF9CC:
	pop {r4,r5}
	pop {r1}
	bx r1
	thumb_func_end sub_80DF940

	thumb_func_start sub_80DF9D4
sub_80DF9D4: @ 80DF9D4
	ldrb r2, [r0, 0x5]
	movs r1, 0xFF
	strb r1, [r0, 0x5]
	strb r2, [r0, 0x7]
	bx lr
	thumb_func_end sub_80DF9D4

	thumb_func_start sub_80DF9E0
sub_80DF9E0: @ 80DF9E0
	push {r4,r5,lr}
	adds r5, r0, 0
	adds r4, r1, 0
	bl StripExtCtrlCodes
	cmp r4, 0x1
	bne _080DF9F8
	movs r0, 0xFF
	strb r0, [r5, 0x5]
	movs r0, 0xFC
	strb r0, [r5, 0xA]
	b _080DFA00
_080DF9F8:
	ldrb r1, [r5, 0x5]
	movs r0, 0xFF
	strb r0, [r5, 0x5]
	strb r1, [r5, 0xA]
_080DFA00:
	pop {r4,r5}
	pop {r0}
	bx r0
	thumb_func_end sub_80DF9E0

	thumb_func_start sub_80DFA08
sub_80DFA08: @ 80DFA08
	push {r4-r6,lr}
	adds r5, r0, 0
	adds r6, r1, 0
	adds r4, r5, 0x2
	cmp r6, 0x1
	bne _080DFA28
	adds r0, r4, 0
	bl sub_80DF940
	adds r1, r0, 0
	lsls r1, 24
	lsrs r1, 24
	adds r0, r4, 0
	bl ConvertInternationalString
	b _080DFA3E
_080DFA28:
	ldrb r0, [r4, 0xA]
	cmp r0, 0xFC
	bne _080DFA38
	adds r0, r4, 0
	movs r1, 0x1
	bl ConvertInternationalString
	b _080DFA3E
_080DFA38:
	strb r0, [r4, 0x5]
	movs r0, 0xFF
	strb r0, [r4, 0xA]
_080DFA3E:
	adds r4, r5, 0
	adds r4, 0xD
	cmp r6, 0x1
	bne _080DFA68
	movs r0, 0xFF
	strb r0, [r4, 0x7]
	ldrb r0, [r4, 0x4]
	strb r0, [r4, 0x6]
	ldrb r0, [r4, 0x3]
	strb r0, [r4, 0x5]
	ldrb r0, [r4, 0x2]
	strb r0, [r4, 0x4]
	ldrb r0, [r4, 0x1]
	strb r0, [r4, 0x3]
	ldrb r0, [r5, 0xD]
	strb r0, [r4, 0x2]
	movs r0, 0x15
	strb r0, [r4, 0x1]
	movs r0, 0xFC
	strb r0, [r5, 0xD]
	b _080DFA70
_080DFA68:
	ldrb r0, [r4, 0x7]
	strb r0, [r4, 0x5]
	movs r0, 0xFF
	strb r0, [r4, 0x7]
_080DFA70:
	pop {r4-r6}
	pop {r0}
	bx r0
	thumb_func_end sub_80DFA08

	.align 2, 0 @ Don't pad with nop.<|MERGE_RESOLUTION|>--- conflicted
+++ resolved
@@ -5,7591 +5,6 @@
 
 	.text
 
-<<<<<<< HEAD
-	thumb_func_start TaskDummy1
-TaskDummy1: @ 80D7668
-	bx lr
-	thumb_func_end TaskDummy1
-
-	thumb_func_start ResetLinkContestBoolean
-ResetLinkContestBoolean: @ 80D766C
-	ldr r1, =gUnknown_02039F2A
-	movs r0, 0
-	strb r0, [r1]
-	bx lr
-	.pool
-	thumb_func_end ResetLinkContestBoolean
-
-	thumb_func_start sub_80D7678
-sub_80D7678: @ 80D7678
-	push {r4,lr}
-	movs r0, 0
-	movs r1, 0x40
-	bl SetGpuReg
-	movs r0, 0x50
-	movs r1, 0
-	bl SetGpuReg
-	movs r0, 0x52
-	movs r1, 0
-	bl SetGpuReg
-	movs r0, 0x54
-	movs r1, 0
-	bl SetGpuReg
-	ldr r4, =0x00003f3f
-	movs r0, 0x48
-	adds r1, r4, 0
-	bl SetGpuReg
-	movs r0, 0x4A
-	adds r1, r4, 0
-	bl SetGpuReg
-	movs r1, 0xFE
-	lsls r1, 7
-	movs r0, 0
-	bl SetGpuRegBits
-	ldr r0, =gBattle_BG0_X
-	movs r1, 0
-	strh r1, [r0]
-	ldr r0, =gBattle_BG0_Y
-	strh r1, [r0]
-	ldr r0, =gBattle_BG1_X
-	strh r1, [r0]
-	ldr r0, =gBattle_BG1_Y
-	strh r1, [r0]
-	ldr r0, =gBattle_BG2_X
-	strh r1, [r0]
-	ldr r0, =gBattle_BG2_Y
-	strh r1, [r0]
-	ldr r0, =gBattle_BG3_X
-	strh r1, [r0]
-	ldr r0, =gBattle_BG3_Y
-	strh r1, [r0]
-	ldr r0, =gBattle_WIN0H
-	strh r1, [r0]
-	ldr r0, =gBattle_WIN0V
-	strh r1, [r0]
-	ldr r0, =gBattle_WIN1H
-	strh r1, [r0]
-	ldr r0, =gBattle_WIN1V
-	strh r1, [r0]
-	pop {r4}
-	pop {r0}
-	bx r0
-	.pool
-	thumb_func_end sub_80D7678
-
-	thumb_func_start LoadContestBgAfterMoveAnim
-LoadContestBgAfterMoveAnim: @ 80D7724
-	push {r4,r5,lr}
-	ldr r0, =gUnknown_08C17AB0
-	movs r1, 0xC0
-	lsls r1, 19
-	bl LZDecompressVram
-	ldr r0, =gUnknown_08C1850C
-	ldr r1, =0x06002000
-	bl LZDecompressVram
-	ldr r1, =gUnknown_08C16FA8
-	movs r0, 0x3
-	movs r2, 0
-	movs r3, 0
-	bl CopyToBgTilemapBuffer
-	movs r0, 0x3
-	bl CopyBgTilemapBufferToVram
-	ldr r0, =gUnknown_08C16E90
-	movs r2, 0x80
-	lsls r2, 2
-	movs r1, 0
-	bl LoadCompressedPalette
-	bl sub_80D782C
-	movs r4, 0
-	movs r5, 0xA0
-_080D775E:
-	ldr r0, =0x0201a004
-	adds r0, r5, r0
-	ldr r1, =gUnknown_02039F26
-	adds r1, r4, r1
-	ldrb r1, [r1]
-	adds r1, 0x5
-	lsls r1, 4
-	movs r2, 0x20
-	bl LoadPalette
-	adds r5, 0x20
-	adds r4, 0x1
-	cmp r4, 0x3
-	ble _080D775E
-	pop {r4,r5}
-	pop {r0}
-	bx r0
-	.pool
-	thumb_func_end LoadContestBgAfterMoveAnim
-
-	thumb_func_start sub_80D779C
-sub_80D779C: @ 80D779C
-	push {r4,lr}
-	movs r0, 0
-	bl ResetBgsAndClearDma3BusyFlags
-	ldr r1, =gUnknown_08587F34
-	movs r0, 0
-	movs r2, 0x4
-	bl InitBgsFromTemplates
-	movs r0, 0x3
-	movs r1, 0x6
-	movs r2, 0x1
-	bl SetBgAttribute
-	movs r4, 0
-_080D77BA:
-	lsls r0, r4, 24
-	lsrs r0, 24
-	ldr r1, =gContestResources
-	ldr r1, [r1]
-	lsls r2, r4, 2
-	adds r1, 0x24
-	adds r1, r2
-	ldr r1, [r1]
-	bl SetBgTilemapBuffer
-	adds r4, 0x1
-	cmp r4, 0x3
-	ble _080D77BA
-	pop {r4}
-	pop {r0}
-	bx r0
-	.pool
-	thumb_func_end sub_80D779C
-
-	thumb_func_start sub_80D77E4
-sub_80D77E4: @ 80D77E4
-	push {lr}
-	ldr r0, =gUnknown_08587F44
-	bl InitWindows
-	bl DeactivateAllTextPrinters
-	ldr r0, =gUnknown_02039F2A
-	ldrb r1, [r0]
-	movs r0, 0x1
-	ands r0, r1
-	cmp r0, 0
-	beq _080D7818
-	ldr r2, =gTextFlags
-	ldrb r1, [r2]
-	movs r0, 0x2
-	negs r0, r0
-	ands r0, r1
-	strb r0, [r2]
-	b _080D7822
-	.pool
-_080D7818:
-	ldr r0, =gTextFlags
-	ldrb r1, [r0]
-	movs r2, 0x1
-	orrs r1, r2
-	strb r1, [r0]
-_080D7822:
-	pop {r0}
-	bx r0
-	.pool
-	thumb_func_end sub_80D77E4
-
-	thumb_func_start sub_80D782C
-sub_80D782C: @ 80D782C
-	push {r4,r5,lr}
-	ldr r0, =gUnknown_08587C30
-	movs r1, 0xF0
-	movs r2, 0x20
-	bl LoadPalette
-	movs r0, 0
-	movs r1, 0
-	movs r2, 0x2
-	bl FillPalette
-	movs r5, 0xA
-	movs r4, 0xFA
-	lsls r4, 16
-_080D7848:
-	lsrs r1, r4, 16
-	ldr r0, =gPlttBufferUnfaded + 0x1E2
-	movs r2, 0x2
-	bl LoadPalette
-	movs r0, 0x80
-	lsls r0, 9
-	adds r4, r0
-	adds r5, 0x1
-	cmp r5, 0xD
-	ble _080D7848
-	ldr r0, =0x00007e3f
-	movs r1, 0xF3
-	movs r2, 0x2
-	bl FillPalette
-	pop {r4,r5}
-	pop {r0}
-	bx r0
-	.pool
-	thumb_func_end sub_80D782C
-
-	thumb_func_start sub_80D787C
-sub_80D787C: @ 80D787C
-	push {r4-r7,lr}
-	ldr r4, =gContestResources
-	ldr r0, [r4]
-	ldr r0, [r0]
-	movs r1, 0
-	movs r2, 0x5C
-	bl memset
-	movs r5, 0
-	movs r2, 0xFF
-_080D7890:
-	ldr r0, [r4]
-	ldr r1, [r0]
-	adds r1, 0x2
-	adds r1, r5
-	ldrb r0, [r1]
-	orrs r0, r2
-	strb r0, [r1]
-	adds r5, 0x1
-	cmp r5, 0x3
-	ble _080D7890
-	movs r4, 0
-	ldr r6, =gContestResources
-	movs r5, 0x3
-_080D78AA:
-	ldr r0, [r6]
-	ldr r0, [r0, 0x4]
-	adds r0, r4, r0
-	movs r1, 0
-	movs r2, 0x1C
-	bl memset
-	adds r4, 0x1C
-	subs r5, 0x1
-	cmp r5, 0
-	bge _080D78AA
-	ldr r4, =gContestResources
-	movs r7, 0x4
-	negs r7, r7
-	movs r6, 0xFF
-	movs r3, 0
-	movs r5, 0x3
-_080D78CC:
-	ldr r0, [r4]
-	ldr r1, [r0, 0x4]
-	adds r1, r3, r1
-	ldrb r2, [r1, 0xB]
-	adds r0, r7, 0
-	ands r0, r2
-	strb r0, [r1, 0xB]
-	ldr r0, [r4]
-	ldr r1, [r0, 0x4]
-	adds r1, r3, r1
-	ldrb r0, [r1, 0x13]
-	orrs r0, r6
-	strb r0, [r1, 0x13]
-	ldr r0, [r4]
-	ldr r1, [r0, 0x4]
-	adds r1, r3, r1
-	ldrb r0, [r1, 0x14]
-	orrs r0, r6
-	strb r0, [r1, 0x14]
-	adds r3, 0x1C
-	subs r5, 0x1
-	cmp r5, 0
-	bge _080D78CC
-	ldr r4, =gContestResources
-	ldr r0, [r4]
-	ldr r0, [r0, 0x8]
-	movs r1, 0
-	movs r2, 0x14
-	bl memset
-	ldr r0, [r4]
-	ldr r0, [r0, 0xC]
-	movs r1, 0
-	movs r2, 0x44
-	bl memset
-	ldr r2, [r4]
-	ldr r1, [r2, 0x10]
-	movs r0, 0
-	str r0, [r1]
-	ldr r0, [r2, 0x14]
-	movs r1, 0
-	movs r2, 0x10
-	bl memset
-	ldr r0, =gUnknown_02039F2A
-	ldrb r1, [r0]
-	movs r0, 0x1
-	ands r0, r1
-	cmp r0, 0
-	bne _080D7938
-	movs r0, 0
-	bl sub_80DCE58
-_080D7938:
-	movs r5, 0
-	adds r2, r4, 0
-	movs r6, 0xFF
-	movs r3, 0
-	ldr r4, =gUnknown_02039F26
-_080D7942:
-	ldr r0, [r2]
-	ldr r1, [r0, 0x4]
-	adds r1, r3, r1
-	ldrb r0, [r1, 0x19]
-	orrs r0, r6
-	strb r0, [r1, 0x19]
-	ldr r0, [r2]
-	ldr r1, [r0]
-	adds r1, 0x14
-	adds r1, r5
-	adds r0, r5, r4
-	ldrb r0, [r0]
-	strb r0, [r1]
-	adds r3, 0x1C
-	adds r5, 0x1
-	cmp r5, 0x3
-	ble _080D7942
-	bl sub_80DD590
-	ldr r0, =gContestResources
-	ldr r0, [r0]
-	ldr r0, [r0, 0x1C]
-	movs r1, 0
-	movs r2, 0x40
-	bl memset
-	pop {r4-r7}
-	pop {r0}
-	bx r0
-	.pool
-	thumb_func_end sub_80D787C
-
-	thumb_func_start sub_80D7988
-sub_80D7988: @ 80D7988
-	push {r4,r5,lr}
-	ldr r4, =gContestResources
-	movs r0, 0x40
-	bl AllocZeroed
-	str r0, [r4]
-	movs r0, 0x5C
-	bl AllocZeroed
-	ldr r1, [r4]
-	str r0, [r1]
-	movs r0, 0x70
-	bl AllocZeroed
-	ldr r1, [r4]
-	str r0, [r1, 0x4]
-	movs r0, 0x14
-	bl AllocZeroed
-	ldr r1, [r4]
-	str r0, [r1, 0x8]
-	movs r0, 0x44
-	bl AllocZeroed
-	ldr r1, [r4]
-	str r0, [r1, 0xC]
-	movs r0, 0x10
-	bl AllocZeroed
-	ldr r1, [r4]
-	str r0, [r1, 0x10]
-	movs r0, 0x10
-	bl AllocZeroed
-	ldr r1, [r4]
-	str r0, [r1, 0x14]
-	movs r0, 0x14
-	bl AllocZeroed
-	ldr r1, [r4]
-	str r0, [r1, 0x18]
-	movs r0, 0x40
-	bl AllocZeroed
-	ldr r1, [r4]
-	str r0, [r1, 0x1C]
-	movs r0, 0xC
-	bl AllocZeroed
-	ldr r1, [r4]
-	str r0, [r1, 0x20]
-	movs r5, 0x80
-	lsls r5, 5
-	adds r0, r5, 0
-	bl AllocZeroed
-	ldr r1, [r4]
-	str r0, [r1, 0x24]
-	adds r0, r5, 0
-	bl AllocZeroed
-	ldr r1, [r4]
-	str r0, [r1, 0x28]
-	adds r0, r5, 0
-	bl AllocZeroed
-	ldr r1, [r4]
-	str r0, [r1, 0x2C]
-	adds r0, r5, 0
-	bl AllocZeroed
-	ldr r1, [r4]
-	str r0, [r1, 0x30]
-	movs r5, 0x80
-	lsls r5, 4
-	adds r0, r5, 0
-	bl AllocZeroed
-	ldr r1, [r4]
-	str r0, [r1, 0x34]
-	adds r0, r5, 0
-	bl AllocZeroed
-	ldr r1, [r4]
-	str r0, [r1, 0x38]
-	movs r0, 0x80
-	lsls r0, 6
-	bl AllocZeroed
-	ldr r2, [r4]
-	str r0, [r2, 0x3C]
-	ldr r1, =gUnknown_0202305C
-	str r0, [r1]
-	ldr r1, =gUnknown_02023060
-	ldr r0, [r2, 0x28]
-	str r0, [r1]
-	pop {r4,r5}
-	pop {r0}
-	bx r0
-	.pool
-	thumb_func_end sub_80D7988
-
-	thumb_func_start sub_80D7A5C
-sub_80D7A5C: @ 80D7A5C
-	push {r4,r5,lr}
-	ldr r5, =gContestResources
-	ldr r0, [r5]
-	ldr r0, [r0]
-	bl Free
-	ldr r0, [r5]
-	movs r4, 0
-	str r4, [r0]
-	ldr r0, [r0, 0x4]
-	bl Free
-	ldr r0, [r5]
-	str r4, [r0, 0x4]
-	ldr r0, [r0, 0x8]
-	bl Free
-	ldr r0, [r5]
-	str r4, [r0, 0x8]
-	ldr r0, [r0, 0xC]
-	bl Free
-	ldr r0, [r5]
-	str r4, [r0, 0xC]
-	ldr r0, [r0, 0x10]
-	bl Free
-	ldr r0, [r5]
-	str r4, [r0, 0x10]
-	ldr r0, [r0, 0x14]
-	bl Free
-	ldr r0, [r5]
-	str r4, [r0, 0x14]
-	ldr r0, [r0, 0x18]
-	bl Free
-	ldr r0, [r5]
-	str r4, [r0, 0x18]
-	ldr r0, [r0, 0x1C]
-	bl Free
-	ldr r0, [r5]
-	str r4, [r0, 0x1C]
-	ldr r0, [r0, 0x20]
-	bl Free
-	ldr r0, [r5]
-	str r4, [r0, 0x20]
-	ldr r0, [r0, 0x24]
-	bl Free
-	ldr r0, [r5]
-	str r4, [r0, 0x24]
-	ldr r0, [r0, 0x28]
-	bl Free
-	ldr r0, [r5]
-	str r4, [r0, 0x28]
-	ldr r0, [r0, 0x2C]
-	bl Free
-	ldr r0, [r5]
-	str r4, [r0, 0x2C]
-	ldr r0, [r0, 0x30]
-	bl Free
-	ldr r0, [r5]
-	str r4, [r0, 0x30]
-	ldr r0, [r0, 0x34]
-	bl Free
-	ldr r0, [r5]
-	str r4, [r0, 0x34]
-	ldr r0, [r0, 0x38]
-	bl Free
-	ldr r0, [r5]
-	str r4, [r0, 0x38]
-	ldr r0, [r0, 0x3C]
-	bl Free
-	ldr r0, [r5]
-	str r4, [r0, 0x3C]
-	bl Free
-	str r4, [r5]
-	ldr r0, =gUnknown_0202305C
-	str r4, [r0]
-	ldr r0, =gUnknown_02023060
-	str r4, [r0]
-	pop {r4,r5}
-	pop {r0}
-	bx r0
-	.pool
-	thumb_func_end sub_80D7A5C
-
-	thumb_func_start sub_80D7B24
-sub_80D7B24: @ 80D7B24
-	push {r4-r6,lr}
-	ldr r0, =gMain
-	movs r1, 0x87
-	lsls r1, 3
-	adds r6, r0, r1
-	ldrb r5, [r6]
-	cmp r5, 0x1
-	beq _080D7BD4
-	cmp r5, 0x1
-	bgt _080D7B44
-	cmp r5, 0
-	beq _080D7B4E
-	b _080D7C56
-	.pool
-_080D7B44:
-	cmp r5, 0x2
-	beq _080D7BDA
-	cmp r5, 0x3
-	beq _080D7C04
-	b _080D7C56
-_080D7B4E:
-	ldr r0, =gUnknown_02039F38
-	strb r5, [r0]
-	bl sub_80D7988
-	bl AllocateMonSpritesGfx
-	ldr r4, =gMonSpritesGfxPtr
-	ldr r0, [r4]
-	ldr r0, [r0]
-	bl Free
-	ldr r0, [r4]
-	str r5, [r0]
-	movs r0, 0x80
-	lsls r0, 7
-	bl AllocZeroed
-	ldr r1, [r4]
-	str r0, [r1]
-	movs r0, 0
-	bl SetVBlankCallback
-	bl sub_80D779C
-	bl sub_80D77E4
-	bl sub_80D7678
-	bl ScanlineEffect_Clear
-	bl ResetPaletteFade
-	ldr r2, =gPaletteFade
-	ldrb r0, [r2, 0x8]
-	movs r1, 0x80
-	orrs r0, r1
-	strb r0, [r2, 0x8]
-	bl ResetSpriteData
-	bl ResetTasks
-	bl FreeAllSpritePalettes
-	ldr r1, =gReservedSpritePaletteCount
-	movs r0, 0x4
-	strb r0, [r1]
-	ldr r0, =0x02000000
-	movs r1, 0xD0
-	lsls r1, 9
-	adds r0, r1
-	strb r5, [r0]
-	bl ClearBattleMonForms
-	bl sub_80D787C
-	b _080D7BF6
-	.pool
-_080D7BD4:
-	movs r0, 0x2
-	strb r0, [r6]
-	b _080D7C56
-_080D7BDA:
-	ldr r4, =gContestResources
-	ldr r0, [r4]
-	ldr r0, [r0]
-	adds r0, 0x59
-	bl sub_80D7E44
-	lsls r0, 24
-	cmp r0, 0
-	beq _080D7C56
-	ldr r0, [r4]
-	ldr r0, [r0]
-	adds r0, 0x59
-	movs r1, 0
-	strb r1, [r0]
-_080D7BF6:
-	ldrb r0, [r6]
-	adds r0, 0x1
-	strb r0, [r6]
-	b _080D7C56
-	.pool
-_080D7C04:
-	bl sub_80DE224
-	ldr r0, =gBattle_BG1_X
-	movs r1, 0
-	strh r1, [r0]
-	ldr r0, =gBattle_BG1_Y
-	strh r1, [r0]
-	movs r0, 0x2
-	bl BeginFastPaletteFade
-	ldr r2, =gPaletteFade
-	ldrb r1, [r2, 0x8]
-	movs r0, 0x7F
-	ands r0, r1
-	strb r0, [r2, 0x8]
-	ldr r0, =vblank_cb_battle
-	bl SetVBlankCallback
-	ldr r0, =sub_80D7C7C
-	movs r1, 0xA
-	bl CreateTask
-	ldr r1, =gContestResources
-	ldr r1, [r1]
-	ldr r1, [r1]
-	strb r0, [r1, 0x8]
-	ldr r0, =sub_80D823C
-	bl SetMainCallback2
-	ldr r0, =gUnknown_02039F2A
-	ldrb r1, [r0]
-	movs r0, 0x2
-	ands r0, r1
-	cmp r0, 0
-	beq _080D7C56
-	bl sub_800E0E8
-	movs r0, 0x8
-	movs r1, 0x8
-	bl CreateWirelessStatusIndicatorSprite
-_080D7C56:
-	pop {r4-r6}
-	pop {r0}
-	bx r0
-	.pool
-	thumb_func_end sub_80D7B24
-
-	thumb_func_start sub_80D7C7C
-sub_80D7C7C: @ 80D7C7C
-	push {lr}
-	lsls r0, 24
-	lsrs r3, r0, 24
-	ldr r0, =gPaletteFade
-	ldrb r1, [r0, 0x7]
-	movs r0, 0x80
-	ands r0, r1
-	lsls r0, 24
-	lsrs r2, r0, 24
-	cmp r2, 0
-	bne _080D7CA2
-	ldr r0, =gTasks
-	lsls r1, r3, 2
-	adds r1, r3
-	lsls r1, 3
-	adds r1, r0
-	strh r2, [r1, 0x8]
-	ldr r0, =sub_80D7CB4
-	str r0, [r1]
-_080D7CA2:
-	pop {r0}
-	bx r0
-	.pool
-	thumb_func_end sub_80D7C7C
-
-	thumb_func_start sub_80D7CB4
-sub_80D7CB4: @ 80D7CB4
-	push {r4-r6,lr}
-	lsls r0, 24
-	lsrs r5, r0, 24
-	ldr r0, =gUnknown_02039F2A
-	ldrb r1, [r0]
-	movs r0, 0x1
-	ands r0, r1
-	cmp r0, 0
-	beq _080D7D90
-	movs r0, 0x2
-	ands r0, r1
-	cmp r0, 0
-	beq _080D7D3A
-	ldr r2, =gTasks
-	lsls r1, r5, 2
-	adds r0, r1, r5
-	lsls r0, 3
-	adds r4, r0, r2
-	movs r2, 0x8
-	ldrsh r0, [r4, r2]
-	adds r6, r1, 0
-	cmp r0, 0x1
-	beq _080D7D04
-	cmp r0, 0x1
-	bgt _080D7CF4
-	cmp r0, 0
-	beq _080D7CFA
-	b _080D7D3A
-	.pool
-_080D7CF4:
-	cmp r0, 0x2
-	beq _080D7D28
-	b _080D7D3A
-_080D7CFA:
-	bl sub_80DBF68
-	ldrh r0, [r4, 0x8]
-	adds r0, 0x1
-	strh r0, [r4, 0x8]
-_080D7D04:
-	bl sub_800A520
-	lsls r0, 24
-	cmp r0, 0
-	beq _080D7D9E
-	bl sub_800ADF8
-	ldr r0, =gTasks
-	adds r1, r6, r5
-	lsls r1, 3
-	adds r1, r0
-	ldrh r0, [r1, 0x8]
-	adds r0, 0x1
-	strh r0, [r1, 0x8]
-	b _080D7D9E
-	.pool
-_080D7D28:
-	bl sub_800A520
-	lsls r0, 24
-	lsrs r0, 24
-	cmp r0, 0x1
-	bne _080D7D9E
-	ldrh r0, [r4, 0x8]
-	adds r0, 0x1
-	strh r0, [r4, 0x8]
-_080D7D3A:
-	ldr r2, =gPaletteFade
-	ldrb r1, [r2, 0x7]
-	movs r0, 0x80
-	ands r0, r1
-	lsls r0, 24
-	lsrs r4, r0, 24
-	cmp r4, 0
-	bne _080D7D9E
-	ldrb r1, [r2, 0x8]
-	movs r0, 0x7F
-	ands r0, r1
-	strb r0, [r2, 0x8]
-	ldr r0, =gUnknown_02039F2A
-	ldrb r1, [r0]
-	movs r0, 0x2
-	ands r0, r1
-	cmp r0, 0
-	bne _080D7D62
-	bl sub_80DBF68
-_080D7D62:
-	ldr r0, =sub_80D7DAC
-	movs r1, 0
-	bl CreateTask
-	ldr r1, =gTasks
-	lsls r0, r5, 2
-	adds r0, r5
-	lsls r0, 3
-	adds r0, r1
-	strh r4, [r0, 0x8]
-	ldr r1, =TaskDummy1
-	str r1, [r0]
-	b _080D7D9E
-	.pool
-_080D7D90:
-	ldr r0, =gTasks
-	lsls r1, r5, 2
-	adds r1, r5
-	lsls r1, 3
-	adds r1, r0
-	ldr r0, =sub_80D80C8
-	str r0, [r1]
-_080D7D9E:
-	pop {r4-r6}
-	pop {r0}
-	bx r0
-	.pool
-	thumb_func_end sub_80D7CB4
-
-	thumb_func_start sub_80D7DAC
-sub_80D7DAC: @ 80D7DAC
-	push {lr}
-	lsls r0, 24
-	lsrs r0, 24
-	ldr r1, =sub_80FC998
-	ldr r2, =sub_80D7DC8
-	bl SetTaskFuncWithFollowupFunc
-	pop {r0}
-	bx r0
-	.pool
-	thumb_func_end sub_80D7DAC
-
-	thumb_func_start sub_80D7DC8
-sub_80D7DC8: @ 80D7DC8
-	lsls r0, 24
-	lsrs r0, 24
-	ldr r2, =gTasks
-	lsls r1, r0, 2
-	adds r1, r0
-	lsls r1, 3
-	adds r1, r2
-	movs r0, 0x1
-	strh r0, [r1, 0x8]
-	ldr r0, =sub_80D7DE8
-	str r0, [r1]
-	bx lr
-	.pool
-	thumb_func_end sub_80D7DC8
-
-	thumb_func_start sub_80D7DE8
-sub_80D7DE8: @ 80D7DE8
-	push {r4,r5,lr}
-	lsls r0, 24
-	lsrs r4, r0, 24
-	ldr r5, =gTasks
-	lsls r0, r4, 2
-	adds r0, r4
-	lsls r0, 3
-	adds r0, r5
-	ldrh r1, [r0, 0x8]
-	subs r1, 0x1
-	strh r1, [r0, 0x8]
-	lsls r1, 16
-	cmp r1, 0
-	bgt _080D7E2A
-	bl GetMultiplayerId
-	adds r0, r4, 0
-	bl DestroyTask
-	ldr r0, =gContestResources
-	ldr r0, [r0]
-	ldr r0, [r0]
-	ldrb r1, [r0, 0x8]
-	lsls r0, r1, 2
-	adds r0, r1
-	lsls r0, 3
-	adds r0, r5
-	ldr r1, =sub_80D80C8
-	str r1, [r0]
-	ldr r1, =gRngValue
-	ldr r0, =gUnknown_030060B8
-	ldr r0, [r0]
-	str r0, [r1]
-_080D7E2A:
-	pop {r4,r5}
-	pop {r0}
-	bx r0
-	.pool
-	thumb_func_end sub_80D7DE8
-
-	thumb_func_start sub_80D7E44
-sub_80D7E44: @ 80D7E44
-	push {r4-r7,lr}
-	mov r7, r10
-	mov r6, r9
-	mov r5, r8
-	push {r5-r7}
-	sub sp, 0x40
-	mov r10, r0
-	ldrb r0, [r0]
-	cmp r0, 0x6
-	bls _080D7E5A
-	b _080D80A4
-_080D7E5A:
-	lsls r0, 2
-	ldr r1, =_080D7E68
-	adds r0, r1
-	ldr r0, [r0]
-	mov pc, r0
-	.pool
-	.align 2, 0
-_080D7E68:
-	.4byte _080D7E84
-	.4byte _080D7EC8
-	.4byte _080D7ED8
-	.4byte _080D7F28
-	.4byte _080D7F40
-	.4byte _080D7F7C
-	.4byte _080D8004
-_080D7E84:
-	ldr r2, =gPaletteFade
-	ldrb r0, [r2, 0x8]
-	movs r1, 0x80
-	orrs r0, r1
-	strb r0, [r2, 0x8]
-	movs r1, 0xC0
-	lsls r1, 19
-	movs r4, 0x80
-	lsls r4, 8
-	movs r0, 0
-	adds r2, r4, 0
-	movs r3, 0x1
-	bl RequestDma3Fill
-	ldr r1, =0x06008000
-	movs r0, 0
-	adds r2, r4, 0
-	movs r3, 0x1
-	bl RequestDma3Fill
-	ldr r1, =0x06010000
-	movs r0, 0
-	adds r2, r4, 0
-	movs r3, 0x1
-	bl RequestDma3Fill
-	b _080D80AE
-	.pool
-_080D7EC8:
-	ldr r0, =gUnknown_08C17AB0
-	movs r1, 0xC0
-	lsls r1, 19
-	bl LZDecompressVram
-	b _080D80AE
-	.pool
-_080D7ED8:
-	ldr r0, =gUnknown_08C1850C
-	ldr r4, =0x06002000
-	adds r1, r4, 0
-	bl LZDecompressVram
-	ldr r3, =0x02018000
-	movs r5, 0x80
-	lsls r5, 6
-	ldr r1, =0x040000d4
-	ldr r6, =0x84000400
-	movs r2, 0x80
-	lsls r2, 5
-	movs r7, 0x84
-	lsls r7, 24
-_080D7EF4:
-	str r4, [r1]
-	str r3, [r1, 0x4]
-	str r6, [r1, 0x8]
-	ldr r0, [r1, 0x8]
-	adds r4, r2
-	adds r3, r2
-	subs r5, r2
-	cmp r5, r2
-	bhi _080D7EF4
-	str r4, [r1]
-	str r3, [r1, 0x4]
-	lsrs r0, r5, 2
-	orrs r0, r7
-	str r0, [r1, 0x8]
-	ldr r0, [r1, 0x8]
-	b _080D80AE
-	.pool
-_080D7F28:
-	ldr r1, =gUnknown_08C16FA8
-	movs r0, 0x3
-	movs r2, 0
-	movs r3, 0
-	bl CopyToBgTilemapBuffer
-	movs r0, 0x3
-	bl CopyBgTilemapBufferToVram
-	b _080D80AE
-	.pool
-_080D7F40:
-	ldr r1, =gUnknown_08C17170
-	movs r0, 0x2
-	movs r2, 0
-	movs r3, 0
-	bl CopyToBgTilemapBuffer
-	movs r0, 0x2
-	bl CopyBgTilemapBufferToVram
-	ldr r0, =gContestResources
-	ldr r0, [r0]
-	ldr r1, [r0, 0x2C]
-	ldr r2, =0x0201aa04
-	ldr r0, =0x040000d4
-	str r1, [r0]
-	str r2, [r0, 0x4]
-	ldr r1, =0x84000200
-	str r1, [r0, 0x8]
-	ldr r0, [r0, 0x8]
-	b _080D80AE
-	.pool
-_080D7F7C:
-	ldr r0, =gUnknown_08C16E90
-	movs r2, 0x80
-	lsls r2, 2
-	movs r1, 0
-	bl LoadCompressedPalette
-	ldr r5, =gPlttBufferUnfaded + 0x100
-	ldr r6, =0x04000008
-	adds r0, r5, 0
-	mov r1, sp
-	adds r2, r6, 0
-	bl CpuSet
-	ldr r0, =gUnknown_02039F25
-	mov r9, r0
-	ldrb r0, [r0]
-	adds r0, 0x5
-	lsls r0, 5
-	ldr r1, =0xffffff00
-	adds r1, r5
-	mov r8, r1
-	add r0, r8
-	add r4, sp, 0x20
-	adds r1, r4, 0
-	adds r2, r6, 0
-	bl CpuSet
-	adds r0, r4, 0
-	adds r1, r5, 0
-	adds r2, r6, 0
-	bl CpuSet
-	mov r2, r9
-	ldrb r1, [r2]
-	adds r1, 0x5
-	lsls r1, 5
-	add r1, r8
-	mov r0, sp
-	adds r2, r6, 0
-	bl CpuSet
-	ldr r1, =0x0201a004
-	ldr r0, =0x040000d4
-	mov r2, r8
-	str r2, [r0]
-	str r1, [r0, 0x4]
-	ldr r1, =0x84000080
-	str r1, [r0, 0x8]
-	ldr r0, [r0, 0x8]
-	bl sub_80D782C
-	b _080D80AE
-	.pool
-_080D8004:
-	bl sub_80DD04C
-	bl sub_80DBF90
-	bl sub_80DB2BC
-	bl sub_80DB120
-	ldr r1, =gContestResources
-	ldr r1, [r1]
-	ldr r1, [r1]
-	movs r4, 0
-	strb r0, [r1, 0x12]
-	bl sub_80DC2BC
-	bl sub_80DC4F0
-	bl sub_80DC594
-	bl sub_80DC5E8
-	bl sub_80DC7EC
-	ldr r1, =gBattlerPositions
-	strb r4, [r1]
-	movs r0, 0x1
-	strb r0, [r1, 0x1]
-	movs r3, 0x3
-	strb r3, [r1, 0x2]
-	movs r2, 0x2
-	strb r2, [r1, 0x3]
-	ldr r0, =gBattleTypeFlags
-	str r4, [r0]
-	ldr r4, =gBattlerAttacker
-	strb r2, [r4]
-	ldr r0, =gBattlerTarget
-	strb r3, [r0]
-	bl sub_80DB0C4
-	ldr r2, =gBattlerSpriteIds
-	ldrb r1, [r4]
-	adds r1, r2
-	strb r0, [r1]
-	bl sub_80DEA20
-	movs r0, 0x3
-	bl CopyBgTilemapBufferToVram
-	movs r0, 0x2
-	bl CopyBgTilemapBufferToVram
-	movs r0, 0x1
-	bl CopyBgTilemapBufferToVram
-	movs r0, 0x3
-	bl ShowBg
-	movs r0, 0x2
-	bl ShowBg
-	movs r0, 0
-	bl ShowBg
-	movs r0, 0x1
-	bl ShowBg
-	b _080D80AE
-	.pool
-_080D80A4:
-	movs r0, 0
-	mov r1, r10
-	strb r0, [r1]
-	movs r0, 0x1
-	b _080D80B8
-_080D80AE:
-	mov r2, r10
-	ldrb r0, [r2]
-	adds r0, 0x1
-	strb r0, [r2]
-	movs r0, 0
-_080D80B8:
-	add sp, 0x40
-	pop {r3-r5}
-	mov r8, r3
-	mov r9, r4
-	mov r10, r5
-	pop {r4-r7}
-	pop {r1}
-	bx r1
-	thumb_func_end sub_80D7E44
-
-	thumb_func_start sub_80D80C8
-sub_80D80C8: @ 80D80C8
-	push {lr}
-	lsls r0, 24
-	lsrs r3, r0, 24
-	ldr r1, =gPaletteFade
-	ldrb r2, [r1, 0x8]
-	movs r0, 0x7F
-	ands r0, r2
-	strb r0, [r1, 0x8]
-	ldrb r1, [r1, 0x7]
-	movs r0, 0x80
-	ands r0, r1
-	lsls r0, 24
-	lsrs r2, r0, 24
-	cmp r2, 0
-	bne _080D80F8
-	ldr r0, =gTasks
-	lsls r1, r3, 2
-	adds r1, r3
-	lsls r1, 3
-	adds r1, r0
-	strh r2, [r1, 0x8]
-	strh r2, [r1, 0xA]
-	ldr r0, =sub_80D8108
-	str r0, [r1]
-_080D80F8:
-	pop {r0}
-	bx r0
-	.pool
-	thumb_func_end sub_80D80C8
-
-	thumb_func_start sub_80D8108
-sub_80D8108: @ 80D8108
-	push {r4,r5,lr}
-	sub sp, 0x4
-	lsls r0, 24
-	lsrs r5, r0, 24
-	ldr r1, =gTasks
-	lsls r0, r5, 2
-	adds r0, r5
-	lsls r0, 3
-	adds r0, r1
-	movs r2, 0x8
-	ldrsh r0, [r0, r2]
-	adds r2, r1, 0
-	cmp r0, 0x4
-	bhi _080D8208
-	lsls r0, 2
-	ldr r1, =_080D8138
-	adds r0, r1
-	ldr r0, [r0]
-	mov pc, r0
-	.pool
-	.align 2, 0
-_080D8138:
-	.4byte _080D814C
-	.4byte _080D8176
-	.4byte _080D8194
-	.4byte _080D81B0
-	.4byte _080D8208
-_080D814C:
-	lsls r0, r5, 2
-	adds r0, r5
-	lsls r0, 3
-	adds r4, r0, r2
-	ldrh r0, [r4, 0xA]
-	adds r1, r0, 0x1
-	strh r1, [r4, 0xA]
-	lsls r0, 16
-	asrs r0, 16
-	cmp r0, 0x3C
-	ble _080D822C
-	movs r0, 0
-	strh r0, [r4, 0xA]
-	movs r0, 0x61
-	movs r1, 0
-	bl PlaySE12WithPanning
-	ldrh r0, [r4, 0x8]
-	adds r0, 0x1
-	strh r0, [r4, 0x8]
-	b _080D822C
-_080D8176:
-	ldr r1, =gBattle_BG1_Y
-	ldrh r0, [r1]
-	adds r0, 0x7
-	strh r0, [r1]
-	lsls r0, 16
-	asrs r0, 16
-	cmp r0, 0xA0
-	ble _080D822C
-	lsls r0, r5, 2
-	adds r0, r5
-	lsls r0, 3
-	adds r0, r2
-	b _080D81FA
-	.pool
-_080D8194:
-	bl sub_80DE350
-	ldr r0, =gTasks
-	lsls r1, r5, 2
-	adds r1, r5
-	lsls r1, 3
-	adds r1, r0
-	ldrh r0, [r1, 0x8]
-	adds r0, 0x1
-	strh r0, [r1, 0x8]
-	b _080D822C
-	.pool
-_080D81B0:
-	movs r0, 0x8
-	bl GetGpuReg
-	mov r1, sp
-	strh r0, [r1]
-	movs r0, 0xC
-	bl GetGpuReg
-	mov r4, sp
-	adds r4, 0x2
-	strh r0, [r4]
-	mov r3, sp
-	ldrb r2, [r3]
-	movs r1, 0x4
-	negs r1, r1
-	adds r0, r1, 0
-	ands r0, r2
-	strb r0, [r3]
-	ldrb r0, [r4]
-	ands r1, r0
-	strb r1, [r4]
-	mov r0, sp
-	ldrh r1, [r0]
-	movs r0, 0x8
-	bl SetGpuReg
-	ldrh r1, [r4]
-	movs r0, 0xC
-	bl SetGpuReg
-	bl sub_80DDB0C
-	ldr r1, =gTasks
-	lsls r0, r5, 2
-	adds r0, r5
-	lsls r0, 3
-	adds r0, r1
-_080D81FA:
-	ldrh r1, [r0, 0x8]
-	adds r1, 0x1
-	strh r1, [r0, 0x8]
-	b _080D822C
-	.pool
-_080D8208:
-	ldr r0, =gContestResources
-	ldr r0, [r0]
-	ldr r0, [r0]
-	ldrb r1, [r0, 0x6]
-	movs r0, 0x40
-	ands r0, r1
-	lsls r0, 24
-	lsrs r1, r0, 24
-	cmp r1, 0
-	bne _080D822C
-	lsls r0, r5, 2
-	adds r0, r5
-	lsls r0, 3
-	adds r0, r2
-	strh r1, [r0, 0x8]
-	strh r1, [r0, 0xA]
-	ldr r1, =sub_80D833C
-	str r1, [r0]
-_080D822C:
-	add sp, 0x4
-	pop {r4,r5}
-	pop {r0}
-	bx r0
-	.pool
-	thumb_func_end sub_80D8108
-
-	thumb_func_start sub_80D823C
-sub_80D823C: @ 80D823C
-	push {r4,r5,lr}
-	bl AnimateSprites
-	bl RunTasks
-	bl BuildOamBuffer
-	bl UpdatePaletteFade
-	movs r4, 0
-_080D8250:
-	ldr r5, =gUnknown_02039F38
-	ldrb r0, [r5]
-	asrs r0, r4
-	movs r1, 0x1
-	ands r0, r1
-	cmp r0, 0
-	beq _080D8266
-	lsls r0, r4, 24
-	lsrs r0, 24
-	bl CopyBgTilemapBufferToVram
-_080D8266:
-	adds r4, 0x1
-	cmp r4, 0x3
-	ble _080D8250
-	movs r0, 0
-	strb r0, [r5]
-	pop {r4,r5}
-	pop {r0}
-	bx r0
-	.pool
-	thumb_func_end sub_80D823C
-
-	thumb_func_start vblank_cb_battle
-vblank_cb_battle: @ 80D827C
-	push {lr}
-	ldr r0, =gBattle_BG0_X
-	ldrh r1, [r0]
-	movs r0, 0x10
-	bl SetGpuReg
-	ldr r0, =gBattle_BG0_Y
-	ldrh r1, [r0]
-	movs r0, 0x12
-	bl SetGpuReg
-	ldr r0, =gBattle_BG1_X
-	ldrh r1, [r0]
-	movs r0, 0x14
-	bl SetGpuReg
-	ldr r0, =gBattle_BG1_Y
-	ldrh r1, [r0]
-	movs r0, 0x16
-	bl SetGpuReg
-	ldr r0, =gBattle_BG2_X
-	ldrh r1, [r0]
-	movs r0, 0x18
-	bl SetGpuReg
-	ldr r0, =gBattle_BG2_Y
-	ldrh r1, [r0]
-	movs r0, 0x1A
-	bl SetGpuReg
-	ldr r0, =gBattle_BG3_X
-	ldrh r1, [r0]
-	movs r0, 0x1C
-	bl SetGpuReg
-	ldr r0, =gBattle_BG3_Y
-	ldrh r1, [r0]
-	movs r0, 0x1E
-	bl SetGpuReg
-	ldr r0, =gBattle_WIN0H
-	ldrh r1, [r0]
-	movs r0, 0x40
-	bl SetGpuReg
-	ldr r0, =gBattle_WIN0V
-	ldrh r1, [r0]
-	movs r0, 0x44
-	bl SetGpuReg
-	ldr r0, =gBattle_WIN1H
-	ldrh r1, [r0]
-	movs r0, 0x42
-	bl SetGpuReg
-	ldr r0, =gBattle_WIN1V
-	ldrh r1, [r0]
-	movs r0, 0x46
-	bl SetGpuReg
-	bl TransferPlttBuffer
-	bl LoadOam
-	bl ProcessSpriteCopyRequests
-	bl ScanlineEffect_InitHBlankDmaTransfer
-	pop {r0}
-	bx r0
-	.pool
-	thumb_func_end vblank_cb_battle
-
-	thumb_func_start sub_80D833C
-sub_80D833C: @ 80D833C
-	push {r4,r5,lr}
-	lsls r0, 24
-	lsrs r5, r0, 24
-	ldr r1, =gTasks
-	lsls r0, r5, 2
-	adds r0, r5
-	lsls r0, 3
-	adds r4, r0, r1
-	movs r0, 0x8
-	ldrsh r1, [r4, r0]
-	cmp r1, 0
-	bne _080D840C
-	ldr r0, =gBattle_BG0_Y
-	strh r1, [r0]
-	ldr r0, =gBattle_BG2_Y
-	strh r1, [r0]
-	bl sub_80DCD48
-	ldr r1, =gPlttBufferUnfaded
-	ldr r2, =0x0201a204
-	ldr r0, =0x040000d4
-	str r1, [r0]
-	str r2, [r0, 0x4]
-	ldr r1, =0x84000100
-	str r1, [r0, 0x8]
-	ldr r0, [r0, 0x8]
-	ldr r0, =gStringVar1
-	ldr r1, =gContestResources
-	ldr r1, [r1]
-	ldr r1, [r1]
-	ldrb r1, [r1, 0x1]
-	adds r1, 0x1
-	movs r2, 0
-	movs r3, 0x1
-	bl ConvertIntToDecimalStringN
-	ldr r0, =gUnknown_02039F25
-	ldrb r0, [r0]
-	bl sub_80DBCA8
-	lsls r0, 24
-	cmp r0, 0
-	bne _080D83CC
-	ldr r0, =gDisplayedStringBattle
-	ldr r1, =gText_0827D507
-	bl StringCopy
-	b _080D83D4
-	.pool
-_080D83CC:
-	ldr r0, =gDisplayedStringBattle
-	ldr r1, =gText_0827D531
-	bl StringCopy
-_080D83D4:
-	bl sub_80DB89C
-	ldr r4, =gStringVar4
-	ldr r1, =gDisplayedStringBattle
-	adds r0, r4, 0
-	bl StringExpandPlaceholders
-	adds r0, r4, 0
-	movs r1, 0x1
-	bl sub_80DEC30
-	ldr r1, =gTasks
-	lsls r0, r5, 2
-	adds r0, r5
-	lsls r0, 3
-	adds r0, r1
-	ldrh r1, [r0, 0x8]
-	adds r1, 0x1
-	strh r1, [r0, 0x8]
-	b _080D841A
-	.pool
-_080D840C:
-	bl sub_80DED4C
-	cmp r0, 0
-	bne _080D841A
-	strh r0, [r4, 0x8]
-	ldr r0, =sub_80D8424
-	str r0, [r4]
-_080D841A:
-	pop {r4,r5}
-	pop {r0}
-	bx r0
-	.pool
-	thumb_func_end sub_80D833C
-
-	thumb_func_start sub_80D8424
-sub_80D8424: @ 80D8424
-	push {r4,r5,lr}
-	lsls r0, 24
-	lsrs r4, r0, 24
-	adds r5, r4, 0
-	ldr r0, =gMain
-	ldrh r1, [r0, 0x2E]
-	movs r0, 0x1
-	ands r0, r1
-	cmp r0, 0
-	bne _080D843C
-	cmp r1, 0x2
-	bne _080D8482
-_080D843C:
-	movs r0, 0x5
-	bl PlaySE
-	ldr r0, =gUnknown_02039F25
-	ldrb r0, [r0]
-	bl sub_80DBCA8
-	lsls r0, 24
-	cmp r0, 0
-	bne _080D8474
-	movs r0, 0x1
-	bl sub_80DC490
-	ldr r0, =gTasks
-	lsls r1, r4, 2
-	adds r1, r4
-	lsls r1, 3
-	adds r1, r0
-	ldr r0, =sub_80D8490
-	b _080D8480
-	.pool
-_080D8474:
-	ldr r0, =gTasks
-	lsls r1, r5, 2
-	adds r1, r5
-	lsls r1, 3
-	adds r1, r0
-	ldr r0, =sub_80D8894
-_080D8480:
-	str r0, [r1]
-_080D8482:
-	pop {r4,r5}
-	pop {r0}
-	bx r0
-	.pool
-	thumb_func_end sub_80D8424
-
-	thumb_func_start sub_80D8490
-sub_80D8490: @ 80D8490
-	push {r4-r7,lr}
-	mov r7, r10
-	mov r6, r9
-	mov r5, r8
-	push {r5-r7}
-	sub sp, 0x24
-	lsls r0, 24
-	lsrs r0, 24
-	mov r9, r0
-	ldr r0, =gBattle_BG0_Y
-	movs r1, 0xA0
-	strh r1, [r0]
-	ldr r0, =gBattle_BG2_Y
-	strh r1, [r0]
-	movs r6, 0
-	ldr r0, =gUnknown_02039F25
-	mov r8, r0
-	ldr r2, =gUnknown_02039E00 + 30
-	mov r10, r2
-	ldr r7, =gContestResources
-_080D84B8:
-	lsls r1, r6, 1
-	mov r0, r8
-	ldrb r2, [r0]
-	lsls r0, r2, 6
-	adds r1, r0
-	add r1, r10
-	ldrh r4, [r1]
-	add r5, sp, 0x4
-	ldr r0, [r7]
-	ldr r1, [r0, 0x4]
-	lsls r0, r2, 3
-	subs r0, r2
-	lsls r0, 2
-	adds r0, r1
-	ldrh r0, [r0, 0x8]
-	cmp r0, 0
-	beq _080D853C
-	adds r0, r2, 0
-	bl sub_80DE1E8
-	lsls r0, 24
-	cmp r0, 0
-	beq _080D853C
-	ldr r0, [r7]
-	mov r2, r8
-	ldrb r1, [r2]
-	ldr r2, [r0, 0x4]
-	lsls r0, r1, 3
-	subs r0, r1
-	lsls r0, 2
-	adds r0, r2
-	ldrh r0, [r0, 0x8]
-	adds r1, r4, 0
-	bl AreMovesContestCombo
-	lsls r0, 24
-	cmp r0, 0
-	beq _080D853C
-	ldr r0, [r7]
-	mov r2, r8
-	ldrb r1, [r2]
-	ldr r2, [r0, 0x4]
-	lsls r0, r1, 3
-	subs r0, r1
-	lsls r0, 2
-	adds r0, r2
-	ldrb r1, [r0, 0x15]
-	movs r0, 0x10
-	ands r0, r1
-	cmp r0, 0
-	beq _080D853C
-	add r0, sp, 0x4
-	ldr r1, =gText_ColorLightShadowDarkGrey
-	b _080D8566
-	.pool
-_080D853C:
-	cmp r4, 0
-	beq _080D856C
-	ldr r0, [r7]
-	mov r2, r8
-	ldrb r1, [r2]
-	ldr r2, [r0, 0x4]
-	lsls r0, r1, 3
-	subs r0, r1
-	lsls r0, 2
-	adds r0, r2
-	ldrh r0, [r0, 0x8]
-	cmp r0, r4
-	bne _080D856C
-	ldr r0, =gContestMoves
-	lsls r1, r4, 3
-	adds r1, r0
-	ldrb r0, [r1]
-	cmp r0, 0x3
-	beq _080D856C
-	add r0, sp, 0x4
-	ldr r1, =gText_ColorBlue
-_080D8566:
-	bl StringCopy
-	adds r5, r0, 0
-_080D856C:
-	movs r0, 0xD
-	adds r1, r4, 0
-	muls r1, r0
-	ldr r0, =gMoveNames
-	adds r1, r0
-	adds r0, r5, 0
-	bl StringCopy
-	adds r4, r6, 0x5
-	lsls r0, r4, 24
-	lsrs r0, 24
-	movs r1, 0
-	bl FillWindowPixelBuffer
-	movs r0, 0x7
-	str r0, [sp]
-	adds r0, r4, 0
-	add r1, sp, 0x4
-	movs r2, 0x5
-	movs r3, 0x1
-	bl sub_80DEBD0
-	adds r0, r6, 0x1
-	lsls r0, 24
-	lsrs r6, r0, 24
-	cmp r6, 0x3
-	bls _080D84B8
-	ldr r4, =gContestResources
-	ldr r0, [r4]
-	ldr r0, [r0]
-	ldrb r0, [r0]
-	lsls r0, 24
-	asrs r0, 24
-	bl sub_80D880C
-	ldr r2, =gUnknown_02039E00
-	ldr r0, [r4]
-	ldr r0, [r0]
-	ldrb r1, [r0]
-	lsls r1, 1
-	ldr r0, =gUnknown_02039F25
-	ldrb r0, [r0]
-	lsls r0, 6
-	adds r1, r0
-	adds r2, 0x1E
-	adds r1, r2
-	ldrh r0, [r1]
-	bl prints_contest_move_description
-	ldr r1, =gTasks
-	mov r2, r9
-	lsls r0, r2, 2
-	add r0, r9
-	lsls r0, 3
-	adds r0, r1
-	ldr r1, =sub_80D8610
-	str r1, [r0]
-	add sp, 0x24
-	pop {r3-r5}
-	mov r8, r3
-	mov r9, r4
-	mov r10, r5
-	pop {r4-r7}
-	pop {r0}
-	bx r0
-	.pool
-	thumb_func_end sub_80D8490
-
-	thumb_func_start sub_80D8610
-sub_80D8610: @ 80D8610
-	push {r4-r7,lr}
-	lsls r0, 24
-	lsrs r7, r0, 24
-	movs r6, 0
-	ldr r3, =gMain
-	ldr r1, =gUnknown_02039E00
-	ldr r0, =gUnknown_02039F25
-	ldrb r0, [r0]
-	lsls r0, 6
-	adds r1, 0x1E
-	adds r1, r0, r1
-	movs r2, 0x3
-_080D8628:
-	ldrh r0, [r1]
-	cmp r0, 0
-	beq _080D8634
-	adds r0, r6, 0x1
-	lsls r0, 24
-	lsrs r6, r0, 24
-_080D8634:
-	adds r1, 0x2
-	subs r2, 0x1
-	cmp r2, 0
-	bge _080D8628
-	ldrh r0, [r3, 0x2E]
-	movs r5, 0x1
-	ands r5, r0
-	cmp r5, 0
-	beq _080D8670
-	movs r0, 0x5
-	bl PlaySE
-	ldr r0, =gTasks
-	lsls r1, r7, 2
-	adds r1, r7
-	lsls r1, 3
-	adds r1, r0
-	ldr r0, =sub_80D8894
-	str r0, [r1]
-	b _080D87FA
-	.pool
-_080D8670:
-	ldrh r0, [r3, 0x30]
-	cmp r0, 0x20
-	bne _080D8678
-	b _080D87FA
-_080D8678:
-	cmp r0, 0x20
-	bgt _080D8682
-	cmp r0, 0x2
-	beq _080D868E
-	b _080D87FA
-_080D8682:
-	cmp r0, 0x40
-	beq _080D8730
-	cmp r0, 0x80
-	bne _080D868C
-	b _080D879C
-_080D868C:
-	b _080D87FA
-_080D868E:
-	movs r0, 0x5
-	bl PlaySE
-	movs r0, 0
-	bl sub_80DC490
-	ldr r0, =gStringVar1
-	ldr r1, =gContestResources
-	ldr r1, [r1]
-	ldr r1, [r1]
-	ldrb r1, [r1, 0x1]
-	adds r1, 0x1
-	movs r2, 0
-	movs r3, 0x1
-	bl ConvertIntToDecimalStringN
-	ldr r0, =gUnknown_02039F25
-	ldrb r0, [r0]
-	bl sub_80DBCA8
-	lsls r0, 24
-	cmp r0, 0
-	bne _080D86DC
-	ldr r0, =gDisplayedStringBattle
-	ldr r1, =gText_0827D507
-	bl StringCopy
-	b _080D86E4
-	.pool
-_080D86DC:
-	ldr r0, =gDisplayedStringBattle
-	ldr r1, =gText_0827D531
-	bl StringCopy
-_080D86E4:
-	bl sub_80DB89C
-	ldr r4, =gStringVar4
-	ldr r1, =gDisplayedStringBattle
-	adds r0, r4, 0
-	bl StringExpandPlaceholders
-	adds r0, r4, 0
-	movs r1, 0
-	bl sub_80DEC30
-	ldr r0, =gBattle_BG0_Y
-	movs r1, 0
-	strh r1, [r0]
-	ldr r0, =gBattle_BG2_Y
-	strh r1, [r0]
-	ldr r1, =gTasks
-	lsls r0, r7, 2
-	adds r0, r7
-	lsls r0, 3
-	adds r0, r1
-	ldr r1, =sub_80D8424
-	str r1, [r0]
-	b _080D87FA
-	.pool
-_080D8730:
-	ldr r4, =gContestResources
-	ldr r0, [r4]
-	ldr r0, [r0]
-	ldrb r0, [r0]
-	lsls r0, 24
-	asrs r0, 24
-	bl sub_80D883C
-	ldr r0, [r4]
-	ldr r1, [r0]
-	ldrb r0, [r1]
-	cmp r0, 0
-	bne _080D8754
-	subs r0, r6, 0x1
-	b _080D8756
-	.pool
-_080D8754:
-	subs r0, 0x1
-_080D8756:
-	strb r0, [r1]
-	ldr r4, =gContestResources
-	ldr r0, [r4]
-	ldr r0, [r0]
-	ldrb r0, [r0]
-	lsls r0, 24
-	asrs r0, 24
-	bl sub_80D880C
-	ldr r2, =gUnknown_02039E00
-	ldr r0, [r4]
-	ldr r0, [r0]
-	ldrb r1, [r0]
-	lsls r1, 1
-	ldr r0, =gUnknown_02039F25
-	ldrb r0, [r0]
-	lsls r0, 6
-	adds r1, r0
-	adds r2, 0x1E
-	adds r1, r2
-	ldrh r0, [r1]
-	bl prints_contest_move_description
-	cmp r6, 0x1
-	bls _080D87FA
-	movs r0, 0x5
-	bl PlaySE
-	b _080D87FA
-	.pool
-_080D879C:
-	ldr r4, =gContestResources
-	ldr r0, [r4]
-	ldr r0, [r0]
-	ldrb r0, [r0]
-	lsls r0, 24
-	asrs r0, 24
-	bl sub_80D883C
-	ldr r0, [r4]
-	ldr r1, [r0]
-	ldrb r2, [r1]
-	subs r0, r6, 0x1
-	cmp r2, r0
-	bne _080D87C0
-	strb r5, [r1]
-	b _080D87C4
-	.pool
-_080D87C0:
-	adds r0, r2, 0x1
-	strb r0, [r1]
-_080D87C4:
-	ldr r4, =gContestResources
-	ldr r0, [r4]
-	ldr r0, [r0]
-	ldrb r0, [r0]
-	lsls r0, 24
-	asrs r0, 24
-	bl sub_80D880C
-	ldr r2, =gUnknown_02039E00
-	ldr r0, [r4]
-	ldr r0, [r0]
-	ldrb r1, [r0]
-	lsls r1, 1
-	ldr r0, =gUnknown_02039F25
-	ldrb r0, [r0]
-	lsls r0, 6
-	adds r1, r0
-	adds r2, 0x1E
-	adds r1, r2
-	ldrh r0, [r1]
-	bl prints_contest_move_description
-	cmp r6, 0x1
-	bls _080D87FA
-	movs r0, 0x5
-	bl PlaySE
-_080D87FA:
-	pop {r4-r7}
-	pop {r0}
-	bx r0
-	.pool
-	thumb_func_end sub_80D8610
-
-	thumb_func_start sub_80D880C
-sub_80D880C: @ 80D880C
-	push {lr}
-	sub sp, 0x10
-	adds r3, r0, 0
-	lsls r3, 25
-	movs r0, 0xF8
-	lsls r0, 21
-	adds r3, r0
-	lsrs r3, 24
-	movs r0, 0x2
-	str r0, [sp]
-	str r0, [sp, 0x4]
-	movs r0, 0x11
-	str r0, [sp, 0x8]
-	movs r0, 0x1
-	str r0, [sp, 0xC]
-	movs r0, 0x2
-	movs r1, 0x37
-	movs r2, 0
-	bl sub_80DECB8
-	add sp, 0x10
-	pop {r0}
-	bx r0
-	thumb_func_end sub_80D880C
-
-	thumb_func_start sub_80D883C
-sub_80D883C: @ 80D883C
-	push {r4-r6,lr}
-	mov r6, r8
-	push {r6}
-	sub sp, 0x10
-	adds r4, r0, 0
-	lsls r4, 24
-	asrs r4, 23
-	adds r3, r4, 0
-	adds r3, 0x1F
-	lsls r3, 24
-	lsrs r3, 24
-	movs r0, 0x2
-	mov r8, r0
-	str r0, [sp]
-	movs r5, 0x1
-	str r5, [sp, 0x4]
-	movs r6, 0x11
-	str r6, [sp, 0x8]
-	str r5, [sp, 0xC]
-	movs r1, 0xB
-	movs r2, 0
-	bl sub_80DECB8
-	adds r4, 0x20
-	lsls r4, 24
-	lsrs r4, 24
-	mov r0, r8
-	str r0, [sp]
-	str r5, [sp, 0x4]
-	str r6, [sp, 0x8]
-	str r5, [sp, 0xC]
-	movs r0, 0x2
-	movs r1, 0xB
-	movs r2, 0
-	adds r3, r4, 0
-	bl sub_80DECB8
-	add sp, 0x10
-	pop {r3}
-	mov r8, r3
-	pop {r4-r6}
-	pop {r0}
-	bx r0
-	thumb_func_end sub_80D883C
-
-	thumb_func_start sub_80D8894
-sub_80D8894: @ 80D8894
-	push {r4,r5,lr}
-	lsls r0, 24
-	lsrs r5, r0, 24
-	ldr r0, =gUnknown_02039F2A
-	ldrb r1, [r0]
-	movs r0, 0x1
-	ands r0, r1
-	cmp r0, 0
-	beq _080D890C
-	ldr r4, =gUnknown_02039F25
-	ldrb r0, [r4]
-	bl sub_80DB8B8
-	ldr r1, =gContestResources
-	ldr r1, [r1]
-	ldrb r2, [r4]
-	ldr r3, [r1, 0x4]
-	lsls r1, r2, 3
-	subs r1, r2
-	lsls r1, 2
-	adds r1, r3
-	strh r0, [r1, 0x6]
-	ldr r4, =sub_80FC9F8
-	adds r0, r4, 0
-	movs r1, 0
-	bl CreateTask
-	lsls r0, 24
-	lsrs r0, 24
-	ldr r2, =sub_80D892C
-	adds r1, r4, 0
-	bl SetTaskFuncWithFollowupFunc
-	ldr r1, =gTasks
-	lsls r0, r5, 2
-	adds r0, r5
-	lsls r0, 3
-	adds r0, r1
-	ldr r1, =TaskDummy1
-	str r1, [r0]
-	bl sub_80DBF68
-	movs r0, 0
-	bl sub_80DC490
-	b _080D891E
-	.pool
-_080D890C:
-	bl sub_80DB918
-	ldr r0, =gTasks
-	lsls r1, r5, 2
-	adds r1, r5
-	lsls r1, 3
-	adds r1, r0
-	ldr r0, =sub_80D895C
-	str r0, [r1]
-_080D891E:
-	pop {r4,r5}
-	pop {r0}
-	bx r0
-	.pool
-	thumb_func_end sub_80D8894
-
-	thumb_func_start sub_80D892C
-sub_80D892C: @ 80D892C
-	push {lr}
-	lsls r0, 24
-	lsrs r0, 24
-	bl DestroyTask
-	ldr r2, =gTasks
-	ldr r0, =gContestResources
-	ldr r0, [r0]
-	ldr r0, [r0]
-	ldrb r1, [r0, 0x8]
-	lsls r0, r1, 2
-	adds r0, r1
-	lsls r0, 3
-	adds r0, r2
-	ldr r1, =sub_80D895C
-	str r1, [r0]
-	pop {r0}
-	bx r0
-	.pool
-	thumb_func_end sub_80D892C
-
-	thumb_func_start sub_80D895C
-sub_80D895C: @ 80D895C
-	push {r4-r7,lr}
-	lsls r0, 24
-	lsrs r7, r0, 24
-	bl sub_80DB89C
-	ldr r0, =gBattle_BG0_Y
-	movs r1, 0
-	strh r1, [r0]
-	ldr r0, =gBattle_BG2_Y
-	strh r1, [r0]
-	movs r0, 0
-	bl sub_80DC490
-	movs r6, 0
-	movs r5, 0xA0
-	lsls r5, 19
-_080D897C:
-	lsrs r4, r5, 24
-	adds r0, r4, 0
-	movs r1, 0
-	bl FillWindowPixelBuffer
-	adds r0, r4, 0
-	bl PutWindowTilemap
-	adds r0, r4, 0
-	movs r1, 0x2
-	bl CopyWindowToVram
-	movs r0, 0x80
-	lsls r0, 17
-	adds r5, r0
-	adds r6, 0x1
-	cmp r6, 0x3
-	ble _080D897C
-	movs r0, 0
-	bl sub_80DED60
-	ldr r1, =gPlttBufferFaded
-	ldr r0, =0x0201a604
-	movs r2, 0x80
-	lsls r2, 3
-	ldr r4, =0x040000d4
-	str r1, [r4]
-	str r0, [r4, 0x4]
-	lsrs r1, r2, 2
-	movs r3, 0x84
-	lsls r3, 24
-	orrs r1, r3
-	str r1, [r4, 0x8]
-	ldr r1, [r4, 0x8]
-	ldr r1, =0xfffffc00
-	adds r0, r1
-	movs r1, 0
-	bl LoadPalette
-	ldr r1, =gTasks
-	lsls r0, r7, 2
-	adds r0, r7
-	lsls r0, 3
-	adds r0, r1
-	movs r1, 0
-	strh r1, [r0, 0x8]
-	strh r1, [r0, 0xA]
-	ldr r1, =sub_80D8A04
-	str r1, [r0]
-	pop {r4-r7}
-	pop {r0}
-	bx r0
-	.pool
-	thumb_func_end sub_80D895C
-
-	thumb_func_start sub_80D8A04
-sub_80D8A04: @ 80D8A04
-	push {r4,lr}
-	lsls r0, 24
-	lsrs r0, 24
-	ldr r2, =gTasks
-	lsls r1, r0, 2
-	adds r1, r0
-	lsls r1, 3
-	adds r4, r1, r2
-	ldrh r0, [r4, 0x8]
-	adds r0, 0x1
-	strh r0, [r4, 0x8]
-	lsls r0, 16
-	asrs r0, 16
-	cmp r0, 0x2
-	ble _080D8A42
-	movs r0, 0
-	strh r0, [r4, 0x8]
-	ldrh r0, [r4, 0xA]
-	adds r0, 0x1
-	strh r0, [r4, 0xA]
-	lsls r0, 16
-	asrs r0, 16
-	cmp r0, 0x2
-	bne _080D8A42
-	bl sub_80DDBE8
-	movs r0, 0x1
-	bl sub_80DE69C
-	ldr r0, =sub_80D8A50
-	str r0, [r4]
-_080D8A42:
-	pop {r4}
-	pop {r0}
-	bx r0
-	.pool
-	thumb_func_end sub_80D8A04
-
-	thumb_func_start sub_80D8A50
-sub_80D8A50: @ 80D8A50
-	push {lr}
-	lsls r0, 24
-	lsrs r2, r0, 24
-	ldr r0, =gContestResources
-	ldr r0, [r0]
-	ldr r0, [r0]
-	ldrh r1, [r0, 0x6]
-	movs r0, 0x90
-	lsls r0, 2
-	ands r0, r1
-	cmp r0, 0
-	bne _080D8A76
-	ldr r0, =gTasks
-	lsls r1, r2, 2
-	adds r1, r2
-	lsls r1, 3
-	adds r1, r0
-	ldr r0, =sub_80D8A88
-	str r0, [r1]
-_080D8A76:
-	pop {r0}
-	bx r0
-	.pool
-	thumb_func_end sub_80D8A50
-
-	thumb_func_start sub_80D8A88
-sub_80D8A88: @ 80D8A88
-	push {r4-r7,lr}
-	lsls r0, 24
-	lsrs r6, r0, 24
-	ldr r0, =gTasks
-	lsls r3, r6, 2
-	adds r1, r3, r6
-	lsls r1, 3
-	adds r1, r0
-	ldrh r0, [r1, 0x8]
-	adds r0, 0x1
-	strh r0, [r1, 0x8]
-	lsls r0, 16
-	asrs r0, 16
-	cmp r0, 0x13
-	ble _080D8B18
-	ldr r2, =gContestResources
-	ldr r0, [r2]
-	ldr r1, [r0]
-	movs r0, 0
-	strb r0, [r1, 0x10]
-	ldr r0, [r2]
-	ldr r1, [r0]
-	ldr r0, =gRngValue
-	ldr r0, [r0]
-	str r0, [r1, 0x18]
-	ldr r0, =gUnknown_02039F2A
-	ldrb r1, [r0]
-	movs r0, 0x1
-	ands r0, r1
-	adds r7, r3, 0
-	cmp r0, 0
-	beq _080D8B08
-	bl sub_80DA8A4
-	lsls r0, 24
-	cmp r0, 0
-	beq _080D8B08
-	movs r4, 0
-	ldr r1, =gUnknown_02039F30
-	ldrb r0, [r1]
-	cmp r0, 0x3
-	bgt _080D8B08
-	adds r5, r1, 0
-_080D8ADE:
-	ldrb r0, [r5]
-	adds r0, r4
-	lsls r0, 24
-	lsrs r0, 24
-	bl sub_80DB8B8
-	ldr r1, =gContestResources
-	ldr r1, [r1]
-	ldrb r2, [r5]
-	adds r2, r4
-	ldr r3, [r1, 0x4]
-	lsls r1, r2, 3
-	subs r1, r2
-	lsls r1, 2
-	adds r1, r3
-	strh r0, [r1, 0x6]
-	adds r4, 0x1
-	ldrb r0, [r5]
-	adds r0, r4, r0
-	cmp r0, 0x3
-	ble _080D8ADE
-_080D8B08:
-	ldr r1, =gTasks
-	adds r0, r7, r6
-	lsls r0, 3
-	adds r0, r1
-	movs r1, 0
-	strh r1, [r0, 0x8]
-	ldr r1, =sub_80D8B38
-	str r1, [r0]
-_080D8B18:
-	pop {r4-r7}
-	pop {r0}
-	bx r0
-	.pool
-	thumb_func_end sub_80D8A88
-
-	thumb_func_start sub_80D8B38
-sub_80D8B38: @ 80D8B38
-	push {r4-r7,lr}
-	mov r7, r10
-	mov r6, r9
-	mov r5, r8
-	push {r5-r7}
-	sub sp, 0x8
-	lsls r0, 24
-	lsrs r0, 24
-	mov r8, r0
-	ldr r2, =gContestResources
-	ldr r0, [r2]
-	ldr r0, [r0]
-	ldrb r6, [r0, 0x11]
-	ldr r1, =gTasks
-	mov r3, r8
-	lsls r0, r3, 2
-	add r0, r8
-	lsls r0, 3
-	adds r0, r1
-	movs r4, 0x8
-	ldrsh r0, [r0, r4]
-	mov r9, r2
-	adds r4, r1, 0
-	cmp r0, 0x3B
-	bls _080D8B6E
-	bl _080DA100
-_080D8B6E:
-	lsls r0, 2
-	ldr r1, =_080D8B84
-	adds r0, r1
-	ldr r0, [r0]
-	mov pc, r0
-	.pool
-	.align 2, 0
-_080D8B84:
-	.4byte _080D8C74
-	.4byte _080D8D30
-	.4byte _080D8D56
-	.4byte _080D8DC4
-	.4byte _080D8E7C
-	.4byte _080D8EC8
-	.4byte _080D8F84
-	.4byte _080D8FB8
-	.4byte _080D9010
-	.4byte _080D908C
-	.4byte _080D9FC0
-	.4byte _080D9FEC
-	.4byte _080D9238
-	.4byte _080D926C
-	.4byte _080D9774
-	.4byte _080D9864
-	.4byte _080D98D4
-	.4byte _080D9904
-	.4byte _080D99EC
-	.4byte _080D999E
-	.4byte _080DA024
-	.4byte _080DA0A0
-	.4byte _080DA0C2
-	.4byte _080D90B4
-	.4byte _080D9180
-	.4byte _080D9388
-	.4byte _080D939E
-	.4byte _080D947C
-	.4byte _080D94A0
-	.4byte _080D9508
-	.4byte _080D95EC
-	.4byte _080DA038
-	.4byte _080DA080
-	.4byte _080D9EBC
-	.4byte _080D9F48
-	.4byte _080D929A
-	.4byte _080D92D0
-	.4byte _080D92F6
-	.4byte _080D9334
-	.4byte _080D955C
-	.4byte _080D95C4
-	.4byte _080D9A2C
-	.4byte _080DA100
-	.4byte _080D9DAC
-	.4byte _080DA100
-	.4byte _080D9830
-	.4byte _080D997C
-	.4byte _080D921A
-	.4byte _080D91A4
-	.4byte _080D91F4
-	.4byte _080D935C
-	.4byte _080D9690
-	.4byte _080D971C
-	.4byte _080D9BAA
-	.4byte _080D9C68
-	.4byte _080D9F68
-	.4byte _080D9F84
-	.4byte _080D9DD4
-	.4byte _080D9E60
-	.4byte _080D9EA0
-_080D8C74:
-	bl sub_80DCD48
-	movs r7, 0
-	ldr r0, =gContestResources
-	ldr r0, [r0]
-	ldr r1, [r0]
-	ldr r0, [r0, 0x8]
-	ldrb r1, [r1, 0x10]
-	mov r5, r8
-	lsls r5, 2
-	mov r10, r5
-	ldrb r2, [r0]
-	cmp r1, r2
-	beq _080D8C9C
-	adds r2, r0, 0
-_080D8C92:
-	adds r7, 0x1
-	adds r0, r2, r7
-	ldrb r0, [r0]
-	cmp r1, r0
-	bne _080D8C92
-_080D8C9C:
-	ldr r4, =gContestResources
-	ldr r0, [r4]
-	ldr r0, [r0]
-	strb r7, [r0, 0x11]
-	ldr r0, [r4]
-	ldr r2, [r0]
-	ldrb r6, [r2, 0x11]
-	ldr r0, =gUnknown_02039F2A
-	ldrb r1, [r0]
-	movs r5, 0x1
-	adds r0, r5, 0
-	ands r0, r1
-	cmp r0, 0
-	beq _080D8D14
-	ldrb r0, [r2, 0x7]
-	movs r1, 0x4
-	orrs r0, r1
-	strb r0, [r2, 0x7]
-	bl sub_80DA8A4
-	lsls r0, 24
-	cmp r0, 0
-	beq _080D8CD4
-	ldr r0, [r4]
-	ldr r0, [r0]
-	ldrb r0, [r0, 0x11]
-	bl sub_80DD080
-_080D8CD4:
-	ldr r4, =sub_80FCC88
-	adds r0, r4, 0
-	movs r1, 0
-	bl CreateTask
-	lsls r0, 24
-	lsrs r0, 24
-	ldr r2, =sub_80DA110
-	adds r1, r4, 0
-	bl SetTaskFuncWithFollowupFunc
-	bl sub_80DBF68
-	ldr r1, =gTasks
-	mov r0, r10
-	add r0, r8
-	lsls r0, 3
-	adds r0, r1
-	strh r5, [r0, 0x8]
-	bl _080DA100
-	.pool
-_080D8D14:
-	adds r0, r6, 0
-	bl sub_80DD080
-	ldr r0, =gTasks
-	mov r1, r10
-	add r1, r8
-	lsls r1, 3
-	adds r1, r0
-	movs r0, 0x2
-	strh r0, [r1, 0x8]
-	bl _080DA100
-	.pool
-_080D8D30:
-	mov r3, r9
-	ldr r0, [r3]
-	ldr r0, [r0]
-	ldrb r1, [r0, 0x7]
-	movs r0, 0x4
-	ands r0, r1
-	cmp r0, 0
-	beq _080D8D44
-	bl _080DA100
-_080D8D44:
-	mov r5, r8
-	lsls r0, r5, 2
-	add r0, r8
-	lsls r0, 3
-	adds r0, r4
-	movs r1, 0x2
-	strh r1, [r0, 0x8]
-	bl _080DA100
-_080D8D56:
-	adds r0, r6, 0
-	bl sub_80DF080
-	bl sub_80DF750
-	ldr r0, =gContestResources
-	ldr r0, [r0]
-	ldr r1, [r0, 0x4]
-	lsls r0, r6, 3
-	subs r0, r6
-	lsls r0, 2
-	adds r2, r0, r1
-	ldrb r1, [r2, 0xC]
-	movs r0, 0x6
-	ands r0, r1
-	cmp r0, 0
-	bne _080D8D86
-	ldrb r1, [r2, 0xB]
-	movs r0, 0x80
-	ands r0, r1
-	lsls r0, 24
-	lsrs r6, r0, 24
-	cmp r6, 0
-	beq _080D8DA4
-_080D8D86:
-	ldr r0, =gTasks
-	mov r2, r8
-	lsls r1, r2, 2
-	add r1, r8
-	lsls r1, 3
-	adds r1, r0
-	movs r0, 0x1F
-	strh r0, [r1, 0x8]
-	bl _080DA100
-	.pool
-_080D8DA4:
-	bl sub_80DB89C
-	ldr r0, =gTasks
-	mov r3, r8
-	lsls r1, r3, 2
-	add r1, r8
-	lsls r1, 3
-	adds r1, r0
-	strh r6, [r1, 0x1C]
-	movs r0, 0x3
-	strh r0, [r1, 0x8]
-	bl _080DA100
-	.pool
-_080D8DC4:
-	mov r4, r8
-	lsls r4, 2
-	mov r10, r4
-	ldr r1, =gBattleMonForms
-	movs r2, 0
-	adds r0, r1, 0x3
-_080D8DD0:
-	strb r2, [r0]
-	subs r0, 0x1
-	cmp r0, r1
-	bge _080D8DD0
-	movs r7, 0x4
-	mov r5, r9
-	ldr r0, [r5]
-	ldr r0, [r0, 0x18]
-	movs r1, 0
-	movs r2, 0x14
-	bl memset
-	ldr r0, [r5]
-	ldr r0, [r0]
-	ldrb r0, [r0, 0x11]
-	bl sub_80DE9DC
-	ldr r4, =gUnknown_02039E00
-	ldr r0, [r5]
-	ldr r0, [r0]
-	ldrb r3, [r0, 0x11]
-	lsls r2, r3, 6
-	adds r0, r2, r4
-	ldrh r0, [r0]
-	adds r1, r4, 0
-	adds r1, 0x3C
-	adds r1, r2, r1
-	ldr r1, [r1]
-	adds r4, 0x38
-	adds r2, r4
-	ldr r2, [r2]
-	bl sub_80DB174
-	lsls r0, 24
-	lsrs r5, r0, 24
-	ldr r2, =gSprites
-	lsls r0, r5, 4
-	adds r0, r5
-	lsls r0, 2
-	adds r3, r0, r2
-	movs r1, 0x78
-	strh r1, [r3, 0x24]
-	adds r2, 0x1C
-	adds r0, r2
-	ldr r1, =sub_80DA134
-	str r1, [r0]
-	ldr r0, =gTasks
-	mov r4, r10
-	add r4, r8
-	lsls r4, 3
-	adds r4, r0
-	strh r5, [r4, 0xC]
-	ldr r1, =gBattlerSpriteIds
-	ldr r0, =gBattlerAttacker
-	ldrb r0, [r0]
-	adds r0, r1
-	strb r5, [r0]
-	mov r1, r9
-	ldr r0, [r1]
-	ldr r0, [r0]
-	ldrb r0, [r0, 0x11]
-	bl sub_80DC9EC
-	lsls r0, 24
-	lsrs r0, 24
-	movs r1, 0
-	bl sub_80DCBE8
-	strh r7, [r4, 0x8]
-	bl _080DA100
-	.pool
-_080D8E7C:
-	mov r2, r8
-	lsls r0, r2, 2
-	add r0, r8
-	lsls r0, 3
-	adds r2, r0, r4
-	ldrb r5, [r2, 0xC]
-	ldr r1, =gSprites
-	lsls r0, r5, 4
-	adds r0, r5
-	lsls r0, 2
-	adds r1, 0x1C
-	adds r0, r1
-	ldr r1, [r0]
-	ldr r0, =SpriteCallbackDummy
-	cmp r1, r0
-	beq _080D8EA0
-	bl _080DA100
-_080D8EA0:
-	mov r3, r9
-	ldr r0, [r3]
-	ldr r1, [r0, 0x14]
-	lsls r0, r6, 2
-	adds r0, r1
-	ldrb r1, [r0, 0x2]
-	movs r0, 0x2
-	ands r0, r1
-	cmp r0, 0
-	beq _080D8EB8
-	bl _080DA100
-_080D8EB8:
-	movs r0, 0x5
-	strh r0, [r2, 0x8]
-	bl _080DA100
-	.pool
-_080D8EC8:
-	mov r5, r9
-	ldr r0, [r5]
-	ldr r1, [r0, 0x4]
-	lsls r0, r6, 3
-	subs r0, r6
-	lsls r5, r0, 2
-	adds r1, r5, r1
-	ldrb r1, [r1, 0xC]
-	movs r0, 0x1
-	ands r0, r1
-	cmp r0, 0
-	beq _080D8EF2
-	mov r1, r8
-	lsls r0, r1, 2
-	add r0, r8
-	lsls r0, 3
-	adds r0, r4
-	movs r1, 0x21
-	strh r1, [r0, 0x8]
-	bl _080DA100
-_080D8EF2:
-	bl sub_80DB89C
-	ldr r0, =gStringVar1
-	lsls r1, r6, 6
-	ldr r2, =gUnknown_02039E00 + 2
-	adds r1, r2
-	bl StringCopy
-	mov r2, r9
-	ldr r0, [r2]
-	ldr r0, [r0, 0x4]
-	adds r3, r5, r0
-	ldrh r1, [r3, 0x6]
-	movs r0, 0xB1
-	lsls r0, 1
-	cmp r1, r0
-	bhi _080D8F38
-	ldr r0, =gStringVar2
-	adds r2, r1, 0
-	movs r1, 0xD
-	muls r1, r2
-	ldr r2, =gMoveNames
-	adds r1, r2
-	bl StringCopy
-	b _080D8F48
-	.pool
-_080D8F38:
-	ldr r0, =gStringVar2
-	ldr r2, =gUnknown_08587F1C
-	ldrb r1, [r3, 0xA]
-	lsls r1, 2
-	adds r1, r2
-	ldr r1, [r1]
-	bl StringCopy
-_080D8F48:
-	ldr r4, =gStringVar4
-	ldr r1, =gText_0827D55A
-	adds r0, r4, 0
-	bl StringExpandPlaceholders
-	adds r0, r4, 0
-	movs r1, 0x1
-	bl sub_80DEC30
-	ldr r1, =gTasks
-	mov r3, r8
-	lsls r0, r3, 2
-	add r0, r8
-	lsls r0, 3
-	adds r0, r1
-	movs r1, 0x6
-	strh r1, [r0, 0x8]
-	bl _080DA100
-	.pool
-_080D8F84:
-	bl sub_80DED4C
-	adds r1, r0, 0
-	cmp r1, 0
-	beq _080D8F92
-	bl _080DA100
-_080D8F92:
-	ldr r0, =gContestResources
-	ldr r0, [r0]
-	ldr r0, [r0]
-	adds r0, 0x5A
-	strb r1, [r0]
-	ldr r1, =gTasks
-	mov r4, r8
-	lsls r0, r4, 2
-	add r0, r8
-	lsls r0, 3
-	adds r0, r1
-	movs r1, 0x7
-	strh r1, [r0, 0x8]
-	bl _080DA100
-	.pool
-_080D8FB8:
-	mov r5, r9
-	ldr r1, [r5]
-	ldr r0, [r1]
-	ldrb r2, [r0, 0x11]
-	ldr r1, [r1, 0x4]
-	lsls r0, r2, 3
-	subs r0, r2
-	lsls r0, 2
-	adds r0, r1
-	ldrh r0, [r0, 0x6]
-	bl sub_80DE834
-	adds r4, r0, 0
-	lsls r4, 16
-	lsrs r4, 16
-	ldr r0, [r5]
-	ldr r0, [r0]
-	ldrb r0, [r0, 0x11]
-	bl sub_80DE864
-	ldr r0, [r5]
-	ldr r0, [r0]
-	ldrb r0, [r0, 0x11]
-	bl sub_80DE9DC
-	adds r0, r4, 0
-	bl sub_80DEAA8
-	adds r0, r4, 0
-	bl DoMoveAnim
-	ldr r1, =gTasks
-	mov r2, r8
-	lsls r0, r2, 2
-	add r0, r8
-	lsls r0, 3
-	adds r0, r1
-	movs r1, 0x8
-	strh r1, [r0, 0x8]
-	bl _080DA100
-	.pool
-_080D9010:
-	ldr r0, =gAnimScriptCallback
-	ldr r0, [r0]
-	bl _call_via_r0
-	ldr r0, =gAnimScriptActive
-	ldrb r4, [r0]
-	cmp r4, 0
-	beq _080D9024
-	bl _080DA100
-_080D9024:
-	adds r0, r6, 0
-	bl sub_80DE9B0
-	ldr r0, =gContestResources
-	ldr r1, [r0]
-	ldr r0, [r1]
-	adds r0, 0x5A
-	ldrb r0, [r0]
-	cmp r0, 0
-	beq _080D9060
-	ldr r0, =gTasks
-	mov r3, r8
-	lsls r1, r3, 2
-	add r1, r8
-	lsls r1, 3
-	adds r1, r0
-	strh r4, [r1, 0x1C]
-	movs r0, 0x9
-	strh r0, [r1, 0x8]
-	bl _080DA100
-	.pool
-_080D9060:
-	ldr r1, [r1, 0x4]
-	lsls r0, r6, 3
-	subs r0, r6
-	lsls r0, 2
-	adds r0, r1
-	ldrb r1, [r0, 0x15]
-	movs r0, 0x10
-	ands r0, r1
-	cmp r0, 0
-	bne _080D907A
-	adds r0, r6, 0
-	bl sub_80DC674
-_080D907A:
-	bl sub_80DE12C
-	ldr r0, =gTasks
-	mov r4, r8
-	lsls r1, r4, 2
-	b _080D9192
-	.pool
-_080D908C:
-	mov r5, r8
-	lsls r0, r5, 2
-	add r0, r8
-	lsls r0, 3
-	adds r2, r0, r4
-	ldrh r0, [r2, 0x1C]
-	adds r1, r0, 0x1
-	strh r1, [r2, 0x1C]
-	lsls r0, 16
-	asrs r0, 16
-	cmp r0, 0x1E
-	bgt _080D90A8
-	bl _080DA100
-_080D90A8:
-	movs r0, 0
-	strh r0, [r2, 0x1C]
-	movs r0, 0x7
-	strh r0, [r2, 0x8]
-	bl _080DA100
-_080D90B4:
-	mov r0, r8
-	lsls r2, r0, 2
-	adds r0, r2, r0
-	lsls r0, 3
-	adds r7, r0, r4
-	movs r0, 0
-	strh r0, [r7, 0xA]
-	mov r1, r9
-	ldr r0, [r1]
-	ldr r0, [r0, 0x4]
-	mov r12, r0
-	lsls r1, r6, 3
-	subs r0, r1, r6
-	lsls r5, r0, 2
-	mov r0, r12
-	adds r3, r5, r0
-	ldrb r0, [r3, 0x13]
-	mov r10, r2
-	str r1, [sp, 0x4]
-	cmp r0, 0xFF
-	beq _080D90FA
-	ldrb r1, [r3, 0x13]
-	adds r0, r6, 0
-	bl sub_80DD45C
-	mov r1, r9
-	ldr r0, [r1]
-	ldr r0, [r0, 0x4]
-	adds r0, r5, r0
-	movs r1, 0xFF
-	strb r1, [r0, 0x13]
-	movs r0, 0x18
-	strh r0, [r7, 0x8]
-	bl _080DA100
-_080D90FA:
-	ldrb r0, [r3, 0x14]
-	cmp r0, 0xFF
-	beq _080D9178
-	movs r7, 0
-	cmp r7, r6
-	beq _080D910E
-	mov r2, r12
-	ldrb r0, [r2, 0x13]
-	cmp r0, 0xFF
-	bne _080D912C
-_080D910E:
-	adds r7, 0x1
-	cmp r7, 0x3
-	bgt _080D912C
-	cmp r7, r6
-	beq _080D910E
-	mov r3, r9
-	ldr r0, [r3]
-	ldr r1, [r0, 0x4]
-	lsls r0, r7, 3
-	subs r0, r7
-	lsls r0, 2
-	adds r0, r1
-	ldrb r0, [r0, 0x13]
-	cmp r0, 0xFF
-	beq _080D910E
-_080D912C:
-	cmp r7, 0x4
-	bne _080D9168
-	mov r4, r9
-	ldr r0, [r4]
-	ldr r0, [r0, 0x4]
-	ldr r5, [sp, 0x4]
-	subs r4, r5, r6
-	lsls r4, 2
-	adds r0, r4, r0
-	ldrb r1, [r0, 0x14]
-	adds r0, r6, 0
-	bl sub_80DD45C
-	mov r1, r9
-	ldr r0, [r1]
-	ldr r0, [r0, 0x4]
-	adds r4, r0
-	movs r0, 0xFF
-	strb r0, [r4, 0x14]
-	ldr r1, =gTasks
-	mov r0, r10
-	add r0, r8
-	lsls r0, 3
-	adds r0, r1
-	movs r1, 0x18
-	strh r1, [r0, 0x8]
-	bl _080DA100
-	.pool
-_080D9168:
-	mov r0, r10
-	add r0, r8
-	lsls r0, 3
-	adds r0, r4
-	movs r1, 0x30
-	strh r1, [r0, 0x8]
-	bl _080DA100
-_080D9178:
-	movs r0, 0x30
-	strh r0, [r7, 0x8]
-	bl _080DA100
-_080D9180:
-	bl sub_80DED4C
-	cmp r0, 0
-	beq _080D918C
-	bl _080DA100
-_080D918C:
-	ldr r0, =gTasks
-	mov r2, r8
-	lsls r1, r2, 2
-_080D9192:
-	add r1, r8
-	lsls r1, 3
-	adds r1, r0
-	movs r0, 0x17
-	strh r0, [r1, 0x8]
-	bl _080DA100
-	.pool
-_080D91A4:
-	mov r3, r9
-	ldr r0, [r3]
-	ldr r1, [r0, 0x4]
-	lsls r0, r6, 3
-	subs r0, r6
-	lsls r0, 2
-	adds r0, r1
-	ldrb r0, [r0, 0x11]
-	movs r3, 0x3
-	ands r3, r0
-	cmp r3, 0x1
-	bne _080D91C4
-	movs r0, 0x5
-	bl sub_80DD720
-	b _080D91DA
-_080D91C4:
-	cmp r3, 0x2
-	bne _080D91D0
-	movs r0, 0x6
-	bl sub_80DD720
-	b _080D91DA
-_080D91D0:
-	cmp r3, 0x3
-	bne _080D9208
-	movs r0, 0x7
-	bl sub_80DD720
-_080D91DA:
-	ldr r0, =gTasks
-	mov r2, r8
-	lsls r1, r2, 2
-	add r1, r8
-	lsls r1, 3
-	adds r1, r0
-	movs r0, 0x31
-	strh r0, [r1, 0x8]
-	bl _080DA100
-	.pool
-_080D91F4:
-	mov r3, r9
-	ldr r0, [r3]
-	ldr r0, [r0]
-	ldrb r1, [r0, 0x6]
-	movs r0, 0x10
-	ands r0, r1
-	cmp r0, 0
-	beq _080D9208
-	bl _080DA100
-_080D9208:
-	mov r5, r8
-	lsls r0, r5, 2
-	add r0, r8
-	lsls r0, 3
-	adds r0, r4
-	movs r1, 0x2F
-	strh r1, [r0, 0x8]
-	bl _080DA100
-_080D921A:
-	movs r0, 0x1
-	bl sub_80DE008
-	ldr r0, =gTasks
-	mov r2, r8
-	lsls r1, r2, 2
-	add r1, r8
-	lsls r1, 3
-	adds r1, r0
-	movs r0, 0xC
-	strh r0, [r1, 0x8]
-	bl _080DA100
-	.pool
-_080D9238:
-	mov r3, r9
-	ldr r0, [r3]
-	ldr r1, [r0, 0x4]
-	lsls r0, r6, 3
-	subs r0, r6
-	lsls r0, 2
-	adds r0, r1
-	movs r4, 0x2
-	ldrsh r1, [r0, r4]
-	movs r0, 0
-	adds r2, r6, 0
-	bl sub_80DC028
-	ldr r1, =gTasks
-	mov r5, r8
-	lsls r0, r5, 2
-	add r0, r8
-	lsls r0, 3
-	adds r0, r1
-	movs r1, 0xD
-	strh r1, [r0, 0x8]
-	bl _080DA100
-	.pool
-_080D926C:
-	mov r0, r9
-	ldr r1, [r0]
-	ldr r0, [r1]
-	ldrb r0, [r0, 0x11]
-	ldr r1, [r1, 0x14]
-	lsls r0, 2
-	adds r0, r1
-	ldrb r1, [r0, 0x2]
-	movs r0, 0x4
-	ands r0, r1
-	cmp r0, 0
-	beq _080D9288
-	bl _080DA100
-_080D9288:
-	mov r1, r8
-	lsls r0, r1, 2
-	add r0, r8
-	lsls r0, 3
-	adds r0, r4
-	movs r1, 0x23
-	strh r1, [r0, 0x8]
-	bl _080DA100
-_080D929A:
-	mov r2, r9
-	ldr r0, [r2]
-	ldr r1, [r0, 0x4]
-	lsls r0, r6, 3
-	subs r0, r6
-	lsls r0, 2
-	adds r0, r1
-	ldrb r1, [r0, 0x10]
-	movs r0, 0x30
-	ands r0, r1
-	cmp r0, 0x10
-	bne _080D92B8
-	movs r0, 0x8
-	bl sub_80DD720
-_080D92B8:
-	ldr r0, =gTasks
-	mov r3, r8
-	lsls r1, r3, 2
-	add r1, r8
-	lsls r1, 3
-	adds r1, r0
-	movs r0, 0x24
-	strh r0, [r1, 0x8]
-	bl _080DA100
-	.pool
-_080D92D0:
-	mov r5, r9
-	ldr r0, [r5]
-	ldr r0, [r0]
-	ldrb r1, [r0, 0x6]
-	movs r0, 0x10
-	ands r0, r1
-	cmp r0, 0
-	beq _080D92E4
-	bl _080DA100
-_080D92E4:
-	mov r1, r8
-	lsls r0, r1, 2
-	add r0, r8
-	lsls r0, 3
-	adds r0, r4
-	movs r1, 0x25
-	strh r1, [r0, 0x8]
-	bl _080DA100
-_080D92F6:
-	adds r0, r6, 0
-	movs r1, 0x1
-	bl sub_80DB5B8
-	lsls r0, 24
-	cmp r0, 0
-	beq _080D9320
-	ldr r1, =gTasks
-	mov r2, r8
-	lsls r0, r2, 2
-	add r0, r8
-	lsls r0, 3
-	adds r0, r1
-	movs r1, 0
-	strh r1, [r0, 0x1C]
-	movs r1, 0x26
-	strh r1, [r0, 0x8]
-	bl _080DA100
-	.pool
-_080D9320:
-	ldr r0, =gTasks
-	mov r3, r8
-	lsls r1, r3, 2
-	add r1, r8
-	lsls r1, 3
-	adds r1, r0
-	b _080D9354
-	.pool
-_080D9334:
-	mov r5, r8
-	lsls r0, r5, 2
-	add r0, r8
-	lsls r0, 3
-	adds r1, r0, r4
-	ldrh r0, [r1, 0x1C]
-	adds r0, 0x1
-	strh r0, [r1, 0x1C]
-	lsls r0, 16
-	asrs r0, 16
-	cmp r0, 0x14
-	bgt _080D9350
-	bl _080DA100
-_080D9350:
-	movs r0, 0
-	strh r0, [r1, 0x1C]
-_080D9354:
-	movs r0, 0x32
-	strh r0, [r1, 0x8]
-	bl _080DA100
-_080D935C:
-	adds r0, r6, 0
-	bl sub_80DB798
-	lsls r0, 24
-	cmp r0, 0
-	beq _080D936E
-	movs r0, 0x63
-	bl PlaySE
-_080D936E:
-	ldr r0, =gTasks
-	mov r2, r8
-	lsls r1, r2, 2
-	add r1, r8
-	lsls r1, 3
-	adds r1, r0
-	movs r0, 0x19
-	strh r0, [r1, 0x8]
-	bl _080DA100
-	.pool
-_080D9388:
-	mov r3, r8
-	lsls r0, r3, 2
-	add r0, r8
-	lsls r0, 3
-	adds r0, r4
-	movs r1, 0
-	strh r1, [r0, 0xA]
-	movs r1, 0x1A
-	strh r1, [r0, 0x8]
-	bl _080DA100
-_080D939E:
-	movs r3, 0
-	movs r5, 0
-	str r5, [sp]
-	mov r0, r8
-	lsls r1, r0, 2
-	adds r0, r1, r0
-	lsls r0, 3
-	adds r0, r4
-	movs r2, 0xA
-	ldrsh r7, [r0, r2]
-	mov r10, r1
-	cmp r7, 0x3
-	bgt _080D9418
-	ldr r5, =gUnknown_02039F26
-	ldr r2, =gContestResources
-_080D93BC:
-	movs r3, 0
-	str r3, [sp]
-	adds r0, r3, 0
-	cmp r0, r6
-	beq _080D93E4
-	ldrb r0, [r5]
-	cmp r0, r7
-	bne _080D93E4
-	ldr r0, [r2]
-	ldr r0, [r0, 0x4]
-	ldrb r0, [r0, 0x13]
-	cmp r0, 0xFF
-	beq _080D93E4
-	movs r1, 0x1
-	str r1, [sp]
-	b _080D940C
-	.pool
-_080D93E4:
-	adds r3, 0x1
-	cmp r3, 0x3
-	bgt _080D940C
-	cmp r3, r6
-	beq _080D93E4
-	adds r0, r3, r5
-	ldrb r0, [r0]
-	cmp r0, r7
-	bne _080D93E4
-	ldr r0, [r2]
-	ldr r1, [r0, 0x4]
-	lsls r0, r3, 3
-	subs r0, r3
-	lsls r0, 2
-	adds r0, r1
-	ldrb r0, [r0, 0x13]
-	cmp r0, 0xFF
-	beq _080D93E4
-	movs r0, 0x1
-	str r0, [sp]
-_080D940C:
-	ldr r1, [sp]
-	cmp r1, 0
-	bne _080D9422
-	adds r7, 0x1
-	cmp r7, 0x3
-	ble _080D93BC
-_080D9418:
-	ldr r2, [sp]
-	lsls r0, r2, 24
-	asrs r2, r0, 24
-	cmp r2, 0
-	beq _080D9464
-_080D9422:
-	mov r5, r10
-	add r5, r8
-	lsls r5, 3
-	adds r5, r4
-	ldr r0, =gUnknown_02039F26
-	adds r0, r3, r0
-	ldrb r0, [r0]
-	strh r0, [r5, 0xA]
-	lsls r0, r3, 24
-	lsrs r0, 24
-	mov r4, r9
-	ldr r1, [r4]
-	ldr r1, [r1, 0x4]
-	lsls r4, r3, 3
-	subs r4, r3
-	lsls r4, 2
-	adds r1, r4, r1
-	ldrb r1, [r1, 0x13]
-	bl sub_80DD45C
-	mov r1, r9
-	ldr r0, [r1]
-	ldr r0, [r0, 0x4]
-	adds r4, r0
-	movs r0, 0xFF
-	strb r0, [r4, 0x13]
-	movs r0, 0x1B
-	strh r0, [r5, 0x8]
-	bl _080DA100
-	.pool
-_080D9464:
-	mov r0, r10
-	add r0, r8
-	lsls r0, 3
-	adds r0, r4
-	strh r2, [r0, 0xA]
-	strh r2, [r0, 0x1C]
-	movs r1, 0x33
-	strh r1, [r0, 0x8]
-	bl sub_80DB884
-	bl _080DA100
-_080D947C:
-	bl sub_80DED4C
-	cmp r0, 0
-	beq _080D9488
-	bl _080DA100
-_080D9488:
-	ldr r0, =gTasks
-	mov r2, r8
-	lsls r1, r2, 2
-	add r1, r8
-	lsls r1, 3
-	adds r1, r0
-	movs r0, 0x1C
-	strh r0, [r1, 0x8]
-	bl _080DA100
-	.pool
-_080D94A0:
-	movs r7, 0
-	mov r3, r8
-	lsls r0, r3, 2
-	adds r1, r0, r3
-	lsls r1, 3
-	adds r1, r4
-	movs r4, 0xA
-	ldrsh r2, [r1, r4]
-	ldr r1, =gUnknown_02039F26
-	mov r10, r0
-	adds r5, r1, 0
-	ldrb r0, [r5]
-	cmp r2, r0
-	beq _080D94CA
-	adds r1, r2, 0
-	adds r2, r5, 0
-_080D94C0:
-	adds r7, 0x1
-	adds r0, r7, r2
-	ldrb r0, [r0]
-	cmp r1, r0
-	bne _080D94C0
-_080D94CA:
-	mov r1, r9
-	ldr r0, [r1]
-	ldr r1, [r0, 0x4]
-	lsls r0, r7, 3
-	subs r0, r7
-	lsls r0, 2
-	adds r0, r1
-	ldrb r1, [r0, 0xE]
-	ldrh r0, [r0, 0x2]
-	adds r0, r1
-	lsls r0, 16
-	asrs r0, 16
-	negs r1, r1
-	lsls r2, r7, 24
-	lsrs r2, 24
-	bl sub_80DC028
-	ldr r1, =gTasks
-	mov r0, r10
-	add r0, r8
-	lsls r0, 3
-	adds r0, r1
-	movs r1, 0x1D
-	strh r1, [r0, 0x8]
-	bl _080DA100
-	.pool
-_080D9508:
-	movs r7, 0
-	mov r2, r8
-	lsls r0, r2, 2
-	adds r1, r0, r2
-	lsls r1, 3
-	adds r1, r4
-	movs r5, 0xA
-	ldrsh r3, [r1, r5]
-	ldr r1, =gUnknown_02039F26
-	mov r10, r0
-	adds r5, r1, 0
-	ldrb r0, [r5]
-	cmp r3, r0
-	beq _080D952E
-_080D9524:
-	adds r7, 0x1
-	adds r0, r7, r1
-	ldrb r0, [r0]
-	cmp r3, r0
-	bne _080D9524
-_080D952E:
-	mov r1, r9
-	ldr r0, [r1]
-	ldr r1, [r0, 0x14]
-	lsls r0, r7, 2
-	adds r0, r1
-	ldrb r1, [r0, 0x2]
-	movs r0, 0x4
-	ands r0, r1
-	cmp r0, 0
-	beq _080D9546
-	bl _080DA100
-_080D9546:
-	mov r0, r10
-	add r0, r8
-	lsls r0, 3
-	adds r0, r4
-	movs r1, 0x27
-	strh r1, [r0, 0x8]
-	bl _080DA100
-	.pool
-_080D955C:
-	movs r7, 0
-	mov r2, r8
-	lsls r0, r2, 2
-	adds r1, r0, r2
-	lsls r1, 3
-	adds r1, r4
-	movs r3, 0xA
-	ldrsh r2, [r1, r3]
-	ldr r1, =gUnknown_02039F26
-	mov r10, r0
-	adds r5, r1, 0
-	ldrb r4, [r5]
-	cmp r2, r4
-	beq _080D9586
-	adds r1, r2, 0
-	adds r2, r5, 0
-_080D957C:
-	adds r7, 0x1
-	adds r0, r7, r2
-	ldrb r0, [r0]
-	cmp r1, r0
-	bne _080D957C
-_080D9586:
-	lsls r0, r7, 24
-	lsrs r0, 24
-	movs r1, 0x1
-	bl sub_80DB5B8
-	lsls r0, 24
-	cmp r0, 0
-	beq _080D95B4
-	ldr r1, =gTasks
-	mov r0, r10
-	add r0, r8
-	lsls r0, 3
-	adds r0, r1
-	movs r1, 0
-	strh r1, [r0, 0x1C]
-	movs r1, 0x28
-	strh r1, [r0, 0x8]
-	bl _080DA100
-	.pool
-_080D95B4:
-	ldr r0, =gTasks
-	mov r1, r10
-	add r1, r8
-	lsls r1, 3
-	adds r1, r0
-	b _080D95E4
-	.pool
-_080D95C4:
-	mov r5, r8
-	lsls r0, r5, 2
-	add r0, r8
-	lsls r0, 3
-	adds r1, r0, r4
-	ldrh r0, [r1, 0x1C]
-	adds r0, 0x1
-	strh r0, [r1, 0x1C]
-	lsls r0, 16
-	asrs r0, 16
-	cmp r0, 0x14
-	bgt _080D95E0
-	bl _080DA100
-_080D95E0:
-	movs r0, 0
-	strh r0, [r1, 0x1C]
-_080D95E4:
-	movs r0, 0x1E
-	strh r0, [r1, 0x8]
-	bl _080DA100
-_080D95EC:
-	movs r7, 0
-	ldr r2, =gUnknown_02039F26
-	ldrb r3, [r2]
-	mov r0, r8
-	lsls r1, r0, 2
-	adds r0, r1, r0
-	lsls r0, 3
-	adds r4, r0, r4
-	movs r5, 0xA
-	ldrsh r0, [r4, r5]
-	mov r10, r1
-	adds r5, r2, 0
-	cmp r3, r0
-	beq _080D961E
-	adds r3, r5, 0
-	adds r2, r4, 0
-_080D960C:
-	adds r7, 0x1
-	cmp r7, 0x3
-	bgt _080D961E
-	adds r0, r7, r3
-	ldrb r1, [r0]
-	movs r4, 0xA
-	ldrsh r0, [r2, r4]
-	cmp r1, r0
-	bne _080D960C
-_080D961E:
-	lsls r4, r7, 24
-	lsrs r0, r4, 24
-	bl sub_80DB798
-	lsls r0, 24
-	adds r6, r4, 0
-	cmp r0, 0
-	beq _080D963C
-	movs r0, 0x63
-	bl PlaySE
-	b _080D9642
-	.pool
-_080D963C:
-	movs r0, 0x64
-	bl PlaySE
-_080D9642:
-	ldr r5, =gContestResources
-	ldr r0, [r5]
-	ldr r1, [r0, 0x4]
-	lsls r0, r7, 3
-	subs r0, r7
-	lsls r4, r0, 2
-	adds r1, r4, r1
-	ldrb r1, [r1, 0x15]
-	movs r0, 0x20
-	ands r0, r1
-	cmp r0, 0
-	beq _080D9670
-	lsrs r0, r6, 24
-	bl sub_80DC674
-	ldr r0, [r5]
-	ldr r1, [r0, 0x4]
-	adds r1, r4, r1
-	ldrb r2, [r1, 0x15]
-	movs r0, 0x21
-	negs r0, r0
-	ands r0, r2
-	strb r0, [r1, 0x15]
-_080D9670:
-	ldr r0, =gTasks
-	mov r1, r10
-	add r1, r8
-	lsls r1, 3
-	adds r1, r0
-	ldrh r0, [r1, 0xA]
-	adds r0, 0x1
-	strh r0, [r1, 0xA]
-	movs r0, 0x1A
-	strh r0, [r1, 0x8]
-	bl _080DA100
-	.pool
-_080D9690:
-	mov r5, r8
-	lsls r2, r5, 2
-	adds r0, r2, r5
-	lsls r0, 3
-	adds r4, r0, r4
-	ldrh r0, [r4, 0x1C]
-	adds r1, r0, 0x1
-	strh r1, [r4, 0x1C]
-	lsls r0, 16
-	asrs r0, 16
-	mov r10, r2
-	cmp r0, 0x9
-	bgt _080D96AE
-	bl _080DA100
-_080D96AE:
-	movs r0, 0
-	strh r0, [r4, 0x1C]
-	mov r1, r9
-	ldr r0, [r1]
-	ldr r1, [r0, 0x4]
-	lsls r0, r6, 3
-	subs r0, r6
-	lsls r0, 2
-	adds r2, r0, r1
-	ldrb r1, [r2, 0xC]
-	movs r0, 0x6
-	ands r0, r1
-	cmp r0, 0
-	bne _080D96D4
-	ldrb r1, [r2, 0x11]
-	movs r0, 0x4
-	ands r0, r1
-	cmp r0, 0
-	beq _080D96F6
-_080D96D4:
-	bl sub_80DB89C
-	ldr r0, =gStringVar1
-	lsls r1, r6, 6
-	ldr r2, =gUnknown_02039E00 + 2
-	adds r1, r2
-	bl StringCopy
-	ldr r4, =gStringVar4
-	ldr r1, =gText_0827E793
-	adds r0, r4, 0
-	bl StringExpandPlaceholders
-	adds r0, r4, 0
-	movs r1, 0x1
-	bl sub_80DEC30
-_080D96F6:
-	ldr r0, =gTasks
-	mov r1, r10
-	add r1, r8
-	lsls r1, 3
-	adds r1, r0
-	movs r0, 0x34
-	strh r0, [r1, 0x8]
-	bl _080DA100
-	.pool
-_080D971C:
-	bl sub_80DED4C
-	cmp r0, 0
-	beq _080D9728
-	bl _080DA100
-_080D9728:
-	ldr r0, =gContestResources
-	ldr r0, [r0]
-	ldr r1, [r0, 0x4]
-	lsls r0, r6, 3
-	subs r0, r6
-	lsls r0, 2
-	adds r0, r1
-	ldrb r1, [r0, 0x15]
-	movs r0, 0x40
-	ands r0, r1
-	cmp r0, 0
-	bne _080D975C
-	ldr r0, =gTasks
-	mov r2, r8
-	lsls r1, r2, 2
-	add r1, r8
-	lsls r1, 3
-	adds r1, r0
-	movs r0, 0x11
-	strh r0, [r1, 0x8]
-	bl _080DA100
-	.pool
-_080D975C:
-	ldr r0, =gTasks
-	mov r3, r8
-	lsls r1, r3, 2
-	add r1, r8
-	lsls r1, 3
-	adds r1, r0
-	movs r0, 0xE
-	strh r0, [r1, 0x8]
-	bl _080DA100
-	.pool
-_080D9774:
-	mov r4, r9
-	ldr r0, [r4]
-	ldr r1, [r0, 0x4]
-	lsls r0, r6, 3
-	subs r0, r6
-	lsls r0, 2
-	adds r0, r1
-	ldrb r0, [r0, 0x16]
-	lsls r4, r0, 24
-	lsrs r5, r4, 24
-	cmp r5, 0
-	beq _080D97DC
-	bl sub_80DB89C
-	asrs r0, r4, 24
-	cmp r0, 0x1
-	bne _080D97A0
-	ldr r0, =gText_0827E32E
-	b _080D97A6
-	.pool
-_080D97A0:
-	cmp r0, 0x2
-	bne _080D97B4
-	ldr r0, =gText_0827E35B
-_080D97A6:
-	movs r1, 0x1
-	bl sub_80DEC30
-	b _080D97BC
-	.pool
-_080D97B4:
-	ldr r0, =gText_0827E38D
-	movs r1, 0x1
-	bl sub_80DEC30
-_080D97BC:
-	movs r0, 0x3
-	bl sub_80DD720
-	ldr r1, =gTasks
-	mov r5, r8
-	lsls r0, r5, 2
-	add r0, r8
-	lsls r0, 3
-	adds r0, r1
-	movs r1, 0
-	strh r1, [r0, 0x1C]
-	b _080D9812
-	.pool
-_080D97DC:
-	bl sub_80DB89C
-	ldr r0, =gStringVar1
-	lsls r1, r6, 6
-	ldr r2, =gUnknown_02039E00 + 2
-	adds r1, r2
-	bl StringCopy
-	ldr r4, =gStringVar4
-	ldr r1, =gText_0827E2FE
-	adds r0, r4, 0
-	bl StringExpandPlaceholders
-	adds r0, r4, 0
-	movs r1, 0x1
-	bl sub_80DEC30
-	movs r0, 0x2
-	bl sub_80DD720
-	ldr r1, =gTasks
-	mov r2, r8
-	lsls r0, r2, 2
-	add r0, r8
-	lsls r0, 3
-	adds r0, r1
-	strh r5, [r0, 0x1C]
-_080D9812:
-	movs r1, 0x2D
-	strh r1, [r0, 0x8]
-	bl _080DA100
-	.pool
-_080D9830:
-	mov r3, r9
-	ldr r0, [r3]
-	ldr r2, [r0]
-	ldrb r1, [r2, 0x6]
-	movs r0, 0x10
-	ands r0, r1
-	cmp r0, 0
-	beq _080D9844
-	bl _080DA100
-_080D9844:
-	ldrb r0, [r2, 0x11]
-	bl sub_80DC9B4
-	ldr r1, =gTasks
-	mov r4, r8
-	lsls r0, r4, 2
-	add r0, r8
-	lsls r0, 3
-	adds r0, r1
-	movs r1, 0xF
-	strh r1, [r0, 0x8]
-	bl _080DA100
-	.pool
-_080D9864:
-	bl sub_80DED4C
-	cmp r0, 0
-	beq _080D9870
-	bl _080DA100
-_080D9870:
-	ldr r1, =gTasks
-	mov r5, r8
-	lsls r0, r5, 2
-	add r0, r8
-	lsls r0, 3
-	adds r4, r0, r1
-	ldrh r0, [r4, 0x1C]
-	adds r0, 0x1
-	strh r0, [r4, 0x1C]
-	lsls r0, 16
-	asrs r0, 16
-	cmp r0, 0x32
-	bgt _080D988E
-	bl _080DA100
-_080D988E:
-	ldr r7, =gContestResources
-	ldr r0, [r7]
-	ldr r1, [r0, 0x4]
-	lsls r0, r6, 3
-	subs r0, r6
-	lsls r5, r0, 2
-	adds r2, r5, r1
-	ldrb r1, [r2, 0x15]
-	movs r0, 0x10
-	mov r8, r0
-	ands r0, r1
-	cmp r0, 0
-	bne _080D98C2
-	movs r1, 0x2
-	ldrsh r0, [r2, r1]
-	ldrb r1, [r2, 0x17]
-	adds r2, r6, 0
-	bl sub_80DC028
-	ldr r0, [r7]
-	ldr r1, [r0, 0x4]
-	adds r1, r5, r1
-	ldrh r0, [r1, 0x2]
-	ldrb r2, [r1, 0x17]
-	adds r0, r2
-	strh r0, [r1, 0x2]
-_080D98C2:
-	mov r3, r8
-	strh r3, [r4, 0x8]
-	bl _080DA100
-	.pool
-_080D98D4:
-	mov r5, r9
-	ldr r0, [r5]
-	ldr r1, [r0, 0x14]
-	lsls r0, r6, 2
-	adds r0, r1
-	ldrb r1, [r0, 0x2]
-	movs r0, 0x4
-	ands r0, r1
-	lsls r0, 24
-	lsrs r1, r0, 24
-	cmp r1, 0
-	beq _080D98F0
-	bl _080DA100
-_080D98F0:
-	mov r2, r8
-	lsls r0, r2, 2
-	add r0, r8
-	lsls r0, 3
-	adds r0, r4
-	strh r1, [r0, 0x1C]
-	movs r1, 0x11
-	strh r1, [r0, 0x8]
-	bl _080DA100
-_080D9904:
-	mov r3, r9
-	ldr r0, [r3]
-	ldr r1, [r0, 0x4]
-	lsls r0, r6, 3
-	subs r0, r6
-	lsls r0, 2
-	adds r0, r1
-	ldrb r1, [r0, 0x15]
-	movs r0, 0x1
-	ands r0, r1
-	cmp r0, 0
-	beq _080D996C
-	bl sub_80DB89C
-	ldr r0, =gStringVar1
-	lsls r1, r6, 6
-	ldr r2, =gUnknown_02039E00 + 2
-	adds r1, r2
-	bl StringCopy
-	ldr r4, =gStringVar4
-	ldr r1, =gText_0827E6E3
-	adds r0, r4, 0
-	bl StringExpandPlaceholders
-	adds r0, r4, 0
-	movs r1, 0x1
-	bl sub_80DEC30
-	ldr r0, =gTasks
-	mov r5, r8
-	lsls r4, r5, 2
-	add r4, r8
-	lsls r4, 3
-	adds r4, r0
-	movs r0, 0
-	strh r0, [r4, 0x1C]
-	bl sub_80DD720
-	movs r0, 0x2E
-	strh r0, [r4, 0x8]
-	b _080DA100
-	.pool
-_080D996C:
-	mov r1, r8
-	lsls r0, r1, 2
-	add r0, r8
-	lsls r0, 3
-	adds r0, r4
-	movs r1, 0x29
-	strh r1, [r0, 0x8]
-	b _080DA100
-_080D997C:
-	mov r2, r9
-	ldr r0, [r2]
-	ldr r0, [r0]
-	ldrb r1, [r0, 0x6]
-	movs r0, 0x10
-	ands r0, r1
-	cmp r0, 0
-	beq _080D998E
-	b _080DA100
-_080D998E:
-	mov r3, r8
-	lsls r0, r3, 2
-	add r0, r8
-	lsls r0, 3
-	adds r0, r4
-	movs r1, 0x13
-	strh r1, [r0, 0x8]
-	b _080DA100
-_080D999E:
-	bl sub_80DED4C
-	cmp r0, 0
-	beq _080D99A8
-	b _080DA100
-_080D99A8:
-	ldr r5, =gContestResources
-	ldr r0, [r5]
-	ldr r1, [r0, 0x4]
-	lsls r4, r6, 3
-	subs r4, r6
-	lsls r4, 2
-	adds r1, r4, r1
-	movs r2, 0x2
-	ldrsh r0, [r1, r2]
-	ldrb r1, [r1, 0x18]
-	negs r1, r1
-	adds r2, r6, 0
-	bl sub_80DC028
-	ldr r0, [r5]
-	ldr r0, [r0, 0x4]
-	adds r4, r0
-	ldrb r1, [r4, 0x18]
-	ldrh r0, [r4, 0x2]
-	subs r0, r1
-	strh r0, [r4, 0x2]
-	ldr r1, =gTasks
-	mov r3, r8
-	lsls r0, r3, 2
-	add r0, r8
-	lsls r0, 3
-	adds r0, r1
-	movs r1, 0x12
-	strh r1, [r0, 0x8]
-	b _080DA100
-	.pool
-_080D99EC:
-	bl sub_80DCD48
-	ldr r0, =gContestResources
-	ldr r0, [r0]
-	ldr r1, [r0, 0x14]
-	lsls r0, r6, 2
-	adds r0, r1
-	ldrb r1, [r0, 0x2]
-	movs r0, 0x4
-	ands r0, r1
-	lsls r0, 24
-	lsrs r3, r0, 24
-	cmp r3, 0
-	beq _080D9A0A
-	b _080DA100
-_080D9A0A:
-	ldr r0, =gTasks
-	mov r5, r8
-	lsls r4, r5, 2
-	add r4, r8
-	lsls r4, 3
-	adds r4, r0
-	strh r3, [r4, 0x1C]
-	bl sub_80DB89C
-	movs r0, 0x29
-	strh r0, [r4, 0x8]
-	b _080DA100
-	.pool
-_080D9A2C:
-	mov r1, r9
-	ldr r0, [r1]
-	ldr r2, [r0, 0x10]
-	ldrb r1, [r2, 0x1]
-	movs r0, 0x1
-	ands r0, r1
-	cmp r0, 0
-	beq _080D9A56
-	ldr r0, [r2]
-	lsls r0, 20
-	lsrs r0, 29
-	cmp r6, r0
-	beq _080D9A56
-	mov r2, r8
-	lsls r0, r2, 2
-	add r0, r8
-	lsls r0, 3
-	adds r0, r4
-	movs r1, 0x39
-	strh r1, [r0, 0x8]
-	b _080DA100
-_080D9A56:
-	mov r3, r9
-	ldr r1, [r3]
-	ldr r0, [r1, 0x10]
-	ldrb r0, [r0]
-	str r0, [sp]
-	ldr r1, [r1, 0x4]
-	lsls r2, r6, 3
-	subs r0, r2, r6
-	lsls r0, 2
-	adds r5, r0, r1
-	ldrb r1, [r5, 0x11]
-	movs r0, 0x10
-	ands r0, r1
-	str r2, [sp, 0x4]
-	cmp r0, 0
-	beq _080D9A94
-	movs r4, 0x1
-	str r4, [sp]
-	ldr r0, =gStringVar3
-	ldrh r2, [r5, 0x6]
-	movs r1, 0xD
-	muls r1, r2
-	ldr r2, =gMoveNames
-	adds r1, r2
-	bl StringCopy
-	b _080D9AAE
-	.pool
-_080D9A94:
-	ldr r0, =gStringVar3
-	ldr r3, =gUnknown_08587F08
-	ldr r2, =gContestMoves
-	ldrh r1, [r5, 0x6]
-	lsls r1, 3
-	adds r1, r2
-	ldrb r1, [r1, 0x1]
-	lsls r1, 29
-	lsrs r1, 27
-	adds r1, r3
-	ldr r1, [r1]
-	bl StringCopy
-_080D9AAE:
-	ldr r5, [sp]
-	lsls r0, r5, 24
-	cmp r0, 0
-	ble _080D9AD2
-	ldr r0, =gContestResources
-	ldr r0, [r0]
-	ldr r1, [r0, 0x4]
-	ldr r2, [sp, 0x4]
-	subs r0, r2, r6
-	lsls r0, 2
-	adds r0, r1
-	ldrb r1, [r0, 0x15]
-	movs r0, 0x1
-	ands r0, r1
-	cmp r0, 0
-	beq _080D9AD2
-	movs r3, 0
-	str r3, [sp]
-_080D9AD2:
-	bl sub_80DB89C
-	ldr r0, =gStringVar1
-	lsls r1, r6, 6
-	ldr r2, =gUnknown_02039E00 + 2
-	adds r1, r2
-	bl StringCopy
-	ldr r4, =gContestResources
-	ldr r0, [r4]
-	ldr r1, [r0]
-	ldrb r0, [r1, 0x13]
-	ldr r5, [sp]
-	lsls r2, r5, 24
-	asrs r3, r2, 24
-	adds r0, r3, r0
-	strb r0, [r1, 0x13]
-	ldr r0, [r4]
-	ldr r1, [r0]
-	movs r0, 0x13
-	ldrsb r0, [r1, r0]
-	adds r5, r2, 0
-	cmp r0, 0
-	bge _080D9B06
-	movs r0, 0
-	strb r0, [r1, 0x13]
-_080D9B06:
-	cmp r3, 0
-	bne _080D9B30
-	ldr r0, =gTasks
-	mov r2, r8
-	lsls r1, r2, 2
-	b _080D9F58
-	.pool
-_080D9B30:
-	cmp r3, 0
-	bge _080D9B48
-	ldr r0, =gStringVar4
-	ldr r1, =gText_0827E73C
-	bl StringExpandPlaceholders
-	b _080D9B74
-	.pool
-_080D9B48:
-	cmp r3, 0
-	ble _080D9B6C
-	ldr r0, [r4]
-	ldr r0, [r0]
-	ldrb r0, [r0, 0x13]
-	lsls r0, 24
-	asrs r0, 24
-	cmp r0, 0x4
-	bgt _080D9B6C
-	ldr r0, =gStringVar4
-	ldr r1, =gText_0827E717
-	bl StringExpandPlaceholders
-	b _080D9B74
-	.pool
-_080D9B6C:
-	ldr r0, =gStringVar4
-	ldr r1, =gText_0827E76A
-	bl StringExpandPlaceholders
-_080D9B74:
-	ldr r0, =gStringVar4
-	movs r1, 0x1
-	bl sub_80DEC30
-	ldr r1, =gTasks
-	mov r3, r8
-	lsls r0, r3, 2
-	add r0, r8
-	lsls r0, 3
-	adds r1, r0, r1
-	movs r0, 0
-	strh r0, [r1, 0x1C]
-	strh r0, [r1, 0x1E]
-	cmp r5, 0
-	bge _080D9BA4
-	movs r0, 0x35
-	strh r0, [r1, 0x8]
-	b _080DA100
-	.pool
-_080D9BA4:
-	movs r0, 0x36
-	strh r0, [r1, 0x8]
-	b _080DA100
-_080D9BAA:
-	mov r5, r8
-	lsls r0, r5, 2
-	add r0, r8
-	lsls r0, 3
-	adds r4, r0, r4
-	movs r0, 0x1C
-	ldrsh r3, [r4, r0]
-	cmp r3, 0x1
-	beq _080D9BE8
-	cmp r3, 0x1
-	bgt _080D9BC6
-	cmp r3, 0
-	beq _080D9BD0
-	b _080DA100
-_080D9BC6:
-	cmp r3, 0x2
-	beq _080D9C0C
-	cmp r3, 0x3
-	beq _080D9C46
-	b _080DA100
-_080D9BD0:
-	movs r0, 0x1
-	negs r0, r0
-	movs r1, 0x1
-	bl sub_80DDED0
-	ldr r0, =0x00000187
-	bl PlayFanfare
-	b _080D9C3E
-	.pool
-_080D9BE8:
-	mov r1, r9
-	ldr r0, [r1]
-	ldr r0, [r0]
-	ldrb r0, [r0, 0x7]
-	ands r3, r0
-	cmp r3, 0
-	beq _080D9BF8
-	b _080DA100
-_080D9BF8:
-	bl sub_80DED4C
-	cmp r0, 0
-	beq _080D9C02
-	b _080DA100
-_080D9C02:
-	movs r0, 0x1
-	negs r0, r0
-	bl sub_80DDCDC
-	b _080D9C3E
-_080D9C0C:
-	mov r2, r9
-	ldr r0, [r2]
-	ldr r0, [r0]
-	ldrb r1, [r0, 0x6]
-	movs r0, 0x20
-	ands r0, r1
-	lsls r0, 24
-	lsrs r2, r0, 24
-	cmp r2, 0
-	beq _080D9C22
-	b _080DA100
-_080D9C22:
-	ldrh r0, [r4, 0x1E]
-	adds r1, r0, 0x1
-	strh r1, [r4, 0x1E]
-	lsls r0, 16
-	asrs r0, 16
-	cmp r0, 0x1D
-	bgt _080D9C32
-	b _080DA100
-_080D9C32:
-	strh r2, [r4, 0x1E]
-	movs r1, 0x1
-	negs r1, r1
-	adds r0, r1, 0
-	bl sub_80DDED0
-_080D9C3E:
-	ldrh r0, [r4, 0x1C]
-	adds r0, 0x1
-	strh r0, [r4, 0x1C]
-	b _080DA100
-_080D9C46:
-	ldr r0, =gPaletteFade
-	ldrb r1, [r0, 0x7]
-	movs r0, 0x80
-	ands r0, r1
-	lsls r0, 24
-	lsrs r0, 24
-	cmp r0, 0
-	beq _080D9C58
-	b _080DA100
-_080D9C58:
-	strh r0, [r4, 0x1C]
-	strh r0, [r4, 0x1E]
-	movs r0, 0x2B
-	strh r0, [r4, 0x8]
-	b _080DA100
-	.pool
-_080D9C68:
-	mov r3, r8
-	lsls r1, r3, 2
-	adds r0, r1, r3
-	lsls r0, 3
-	adds r0, r4
-	movs r5, 0x1C
-	ldrsh r0, [r0, r5]
-	mov r10, r1
-	cmp r0, 0x4
-	bls _080D9C7E
-	b _080DA100
-_080D9C7E:
-	lsls r0, 2
-	ldr r1, =_080D9C8C
-	adds r0, r1
-	ldr r0, [r0]
-	mov pc, r0
-	.pool
-	.align 2, 0
-_080D9C8C:
-	.4byte _080D9CA0
-	.4byte _080D9CB0
-	.4byte _080D9CD4
-	.4byte _080D9D3E
-	.4byte _080D9D84
-_080D9CA0:
-	bl sub_80DED4C
-	cmp r0, 0
-	beq _080D9CAA
-	b _080DA100
-_080D9CAA:
-	movs r0, 0x1
-	movs r1, 0x1
-	b _080D9D68
-_080D9CB0:
-	mov r1, r9
-	ldr r0, [r1]
-	ldr r0, [r0]
-	ldrb r1, [r0, 0x7]
-	movs r0, 0x1
-	ands r0, r1
-	cmp r0, 0
-	beq _080D9CC2
-	b _080DA100
-_080D9CC2:
-	bl sub_80DDE0C
-	movs r0, 0xDF
-	bl PlaySE
-	movs r0, 0x1
-	bl sub_80DDCDC
-	b _080D9D6C
-_080D9CD4:
-	mov r3, r9
-	ldr r2, [r3]
-	ldr r0, [r2]
-	ldrb r1, [r0, 0x6]
-	movs r0, 0x20
-	ands r0, r1
-	lsls r0, 24
-	lsrs r3, r0, 24
-	cmp r3, 0
-	beq _080D9CEA
-	b _080DA100
-_080D9CEA:
-	mov r0, r10
-	add r0, r8
-	lsls r0, 3
-	adds r5, r0, r4
-	ldrh r0, [r5, 0x1E]
-	adds r1, r0, 0x1
-	strh r1, [r5, 0x1E]
-	lsls r0, 16
-	asrs r0, 16
-	cmp r0, 0x1D
-	bgt _080D9D02
-	b _080DA100
-_080D9D02:
-	strh r3, [r5, 0x1E]
-	ldr r0, [r2, 0x4]
-	lsls r4, r6, 3
-	subs r4, r6
-	lsls r4, 2
-	adds r0, r4, r0
-	movs r1, 0x2
-	ldrsh r0, [r0, r1]
-	ldr r1, [r2, 0x10]
-	ldrb r1, [r1, 0x2]
-	lsls r1, 24
-	asrs r1, 24
-	adds r2, r6, 0
-	bl sub_80DC028
-	mov r2, r9
-	ldr r1, [r2]
-	ldr r0, [r1, 0x4]
-	adds r4, r0
-	ldr r0, [r1, 0x10]
-	ldrb r0, [r0, 0x2]
-	lsls r0, 24
-	asrs r0, 24
-	ldrh r3, [r4, 0x2]
-	adds r0, r3
-	strh r0, [r4, 0x2]
-	ldrh r0, [r5, 0x1C]
-	adds r0, 0x1
-	strh r0, [r5, 0x1C]
-	b _080DA100
-_080D9D3E:
-	mov r4, r9
-	ldr r2, [r4]
-	ldr r1, [r2, 0x14]
-	lsls r0, r6, 2
-	adds r0, r1
-	ldrb r1, [r0, 0x2]
-	movs r0, 0x4
-	ands r0, r1
-	cmp r0, 0
-	beq _080D9D54
-	b _080DA100
-_080D9D54:
-	ldr r0, [r2]
-	ldrb r1, [r0, 0x6]
-	movs r0, 0x80
-	ands r0, r1
-	cmp r0, 0
-	beq _080D9D62
-	b _080DA100
-_080D9D62:
-	movs r1, 0x1
-	negs r1, r1
-	movs r0, 0x1
-_080D9D68:
-	bl sub_80DDED0
-_080D9D6C:
-	ldr r0, =gTasks
-	mov r1, r10
-	add r1, r8
-	lsls r1, 3
-	adds r1, r0
-	ldrh r0, [r1, 0x1C]
-	adds r0, 0x1
-	strh r0, [r1, 0x1C]
-	b _080DA100
-	.pool
-_080D9D84:
-	ldr r0, =gPaletteFade
-	ldrb r1, [r0, 0x7]
-	movs r0, 0x80
-	ands r0, r1
-	lsls r0, 24
-	lsrs r3, r0, 24
-	cmp r3, 0
-	beq _080D9D96
-	b _080DA100
-_080D9D96:
-	mov r0, r10
-	add r0, r8
-	lsls r0, 3
-	adds r0, r4
-	strh r3, [r0, 0x1C]
-	strh r3, [r0, 0x1E]
-	movs r1, 0x2B
-	strh r1, [r0, 0x8]
-	b _080DA100
-	.pool
-_080D9DAC:
-	mov r5, r9
-	ldr r0, [r5]
-	ldr r1, [r0, 0x14]
-	lsls r0, r6, 2
-	adds r0, r1
-	ldrb r1, [r0, 0x2]
-	movs r0, 0x4
-	ands r0, r1
-	cmp r0, 0
-	beq _080D9DC2
-	b _080DA100
-_080D9DC2:
-	bl sub_80DB89C
-	ldr r0, =gTasks
-	mov r2, r8
-	lsls r1, r2, 2
-	b _080D9F58
-	.pool
-_080D9DD4:
-	bl sub_80DB89C
-	ldr r0, =gStringVar3
-	ldr r5, =gContestResources
-	ldr r1, [r5]
-	ldr r1, [r1, 0x10]
-	ldr r1, [r1]
-	lsls r1, 20
-	lsrs r1, 29
-	lsls r1, 6
-	ldr r4, =gUnknown_02039E00 + 2
-	adds r1, r4
-	bl StringCopy
-	ldr r0, =gStringVar1
-	lsls r1, r6, 6
-	adds r1, r4
-	bl StringCopy
-	ldr r0, =gStringVar2
-	ldr r1, [r5]
-	ldr r2, [r1, 0x4]
-	lsls r1, r6, 3
-	subs r1, r6
-	lsls r1, 2
-	adds r1, r2
-	ldrh r2, [r1, 0x6]
-	movs r1, 0xD
-	muls r1, r2
-	ldr r2, =gMoveNames
-	adds r1, r2
-	bl StringCopy
-	ldr r4, =gStringVar4
-	ldr r1, =gText_0827E7EA
-	adds r0, r4, 0
-	bl StringExpandPlaceholders
-	adds r0, r4, 0
-	movs r1, 0x1
-	bl sub_80DEC30
-	ldr r1, =gTasks
-	mov r3, r8
-	lsls r0, r3, 2
-	add r0, r8
-	lsls r0, 3
-	adds r0, r1
-	movs r1, 0x3A
-	strh r1, [r0, 0x8]
-	b _080DA100
-	.pool
-_080D9E60:
-	bl sub_80DED4C
-	cmp r0, 0
-	beq _080D9E6A
-	b _080DA100
-_080D9E6A:
-	bl sub_80DB89C
-	ldr r4, =gStringVar4
-	ldr r1, =gText_0827E817
-	adds r0, r4, 0
-	bl StringExpandPlaceholders
-	adds r0, r4, 0
-	movs r1, 0x1
-	bl sub_80DEC30
-	ldr r1, =gTasks
-	mov r4, r8
-	lsls r0, r4, 2
-	add r0, r8
-	lsls r0, 3
-	adds r0, r1
-	movs r1, 0x3B
-	strh r1, [r0, 0x8]
-	b _080DA100
-	.pool
-_080D9EA0:
-	bl sub_80DED4C
-	cmp r0, 0
-	beq _080D9EAA
-	b _080DA100
-_080D9EAA:
-	bl sub_80DB89C
-	ldr r0, =gTasks
-	mov r5, r8
-	lsls r1, r5, 2
-	b _080D9F58
-	.pool
-_080D9EBC:
-	mov r1, r9
-	ldr r0, [r1]
-	ldr r1, [r0, 0x4]
-	lsls r0, r6, 3
-	subs r0, r6
-	lsls r4, r0, 2
-	adds r2, r4, r1
-	ldrb r1, [r2, 0x15]
-	movs r0, 0x10
-	ands r0, r1
-	cmp r0, 0
-	beq _080D9EDC
-	movs r0, 0x11
-	negs r0, r0
-	ands r0, r1
-	strb r0, [r2, 0x15]
-_080D9EDC:
-	adds r0, r6, 0
-	bl sub_80DC9B4
-	ldr r0, =gStringVar1
-	lsls r1, r6, 6
-	ldr r2, =gUnknown_02039E00 + 2
-	adds r1, r2
-	bl StringCopy
-	ldr r0, =gStringVar2
-	mov r2, r9
-	ldr r1, [r2]
-	ldr r1, [r1, 0x4]
-	adds r1, r4, r1
-	ldrh r2, [r1, 0x6]
-	movs r1, 0xD
-	muls r1, r2
-	ldr r2, =gMoveNames
-	adds r1, r2
-	bl StringCopy
-	ldr r4, =gStringVar4
-	ldr r1, =gText_0827E58A
-	adds r0, r4, 0
-	bl StringExpandPlaceholders
-	adds r0, r4, 0
-	movs r1, 0x1
-	bl sub_80DEC30
-	ldr r1, =gTasks
-	mov r3, r8
-	lsls r0, r3, 2
-	add r0, r8
-	lsls r0, 3
-	adds r0, r1
-	movs r1, 0x22
-	strh r1, [r0, 0x8]
-	b _080DA100
-	.pool
-_080D9F48:
-	bl sub_80DED4C
-	cmp r0, 0
-	beq _080D9F52
-	b _080DA100
-_080D9F52:
-	ldr r0, =gTasks
-	mov r4, r8
-	lsls r1, r4, 2
-_080D9F58:
-	add r1, r8
-	lsls r1, 3
-	adds r1, r0
-	movs r0, 0x37
-	strh r0, [r1, 0x8]
-	b _080DA100
-	.pool
-_080D9F68:
-	bl sub_80DDBE8
-	ldr r0, =gTasks
-	mov r5, r8
-	lsls r1, r5, 2
-	add r1, r8
-	lsls r1, 3
-	adds r1, r0
-	movs r0, 0x38
-	strh r0, [r1, 0x8]
-	b _080DA100
-	.pool
-_080D9F84:
-	mov r1, r9
-	ldr r0, [r1]
-	ldr r2, [r0]
-	ldrb r1, [r2, 0x6]
-	movs r0, 0x40
-	ands r0, r1
-	lsls r0, 24
-	lsrs r1, r0, 24
-	cmp r1, 0
-	beq _080D9F9A
-	b _080DA100
-_080D9F9A:
-	movs r0, 0x13
-	ldrsb r0, [r2, r0]
-	cmp r0, 0x4
-	ble _080D9FA8
-	strb r1, [r2, 0x13]
-	bl sub_80DD940
-_080D9FA8:
-	ldr r0, =gTasks
-	mov r2, r8
-	lsls r1, r2, 2
-	add r1, r8
-	lsls r1, 3
-	adds r1, r0
-	movs r0, 0xA
-	strh r0, [r1, 0x8]
-	b _080DA100
-	.pool
-_080D9FC0:
-	mov r3, r8
-	lsls r2, r3, 2
-	add r2, r8
-	lsls r2, 3
-	adds r2, r4
-	ldrb r5, [r2, 0xC]
-	ldr r1, =gSprites
-	lsls r0, r5, 4
-	adds r0, r5
-	lsls r0, 2
-	adds r1, 0x1C
-	adds r0, r1
-	ldr r1, =sub_80DA164
-	str r1, [r0]
-	movs r0, 0xB
-	strh r0, [r2, 0x8]
-	b _080DA100
-	.pool
-_080D9FEC:
-	mov r5, r8
-	lsls r0, r5, 2
-	add r0, r8
-	lsls r0, 3
-	adds r4, r0, r4
-	ldrb r5, [r4, 0xC]
-	ldr r1, =gSprites
-	lsls r0, r5, 4
-	adds r0, r5
-	lsls r0, 2
-	adds r6, r0, r1
-	adds r0, r6, 0
-	adds r0, 0x3E
-	ldrb r0, [r0]
-	lsls r0, 29
-	cmp r0, 0
-	bge _080DA100
-	adds r0, r6, 0
-	bl FreeSpriteOamMatrix
-	adds r0, r6, 0
-	bl DestroySprite
-	movs r0, 0x14
-	strh r0, [r4, 0x8]
-	b _080DA100
-	.pool
-_080DA024:
-	mov r1, r8
-	lsls r0, r1, 2
-	add r0, r8
-	lsls r0, 3
-	adds r0, r4
-	movs r1, 0
-	strh r1, [r0, 0x1C]
-	movs r1, 0x15
-	strh r1, [r0, 0x8]
-	b _080DA100
-_080DA038:
-	bl sub_80DB89C
-	ldr r0, =gStringVar1
-	lsls r1, r6, 6
-	ldr r2, =gUnknown_02039E00 + 2
-	adds r1, r2
-	bl StringCopy
-	ldr r4, =gStringVar4
-	ldr r1, =gText_0827D56F
-	adds r0, r4, 0
-	bl StringExpandPlaceholders
-	adds r0, r4, 0
-	movs r1, 0x1
-	bl sub_80DEC30
-	ldr r1, =gTasks
-	mov r2, r8
-	lsls r0, r2, 2
-	add r0, r8
-	lsls r0, 3
-	adds r0, r1
-	movs r1, 0x20
-	strh r1, [r0, 0x8]
-	b _080DA100
-	.pool
-_080DA080:
-	bl sub_80DED4C
-	cmp r0, 0
-	bne _080DA100
-	ldr r0, =gTasks
-	mov r3, r8
-	lsls r1, r3, 2
-	add r1, r8
-	lsls r1, 3
-	adds r1, r0
-	movs r0, 0x15
-	strh r0, [r1, 0x8]
-	b _080DA100
-	.pool
-_080DA0A0:
-	mov r5, r8
-	lsls r0, r5, 2
-	add r0, r8
-	lsls r0, 3
-	adds r1, r0, r4
-	ldrh r0, [r1, 0x1C]
-	adds r0, 0x1
-	strh r0, [r1, 0x1C]
-	lsls r0, 16
-	asrs r0, 16
-	cmp r0, 0x1D
-	ble _080DA100
-	movs r0, 0
-	strh r0, [r1, 0x1C]
-	movs r0, 0x16
-	strh r0, [r1, 0x8]
-	b _080DA100
-_080DA0C2:
-	mov r1, r9
-	ldr r0, [r1]
-	ldr r1, [r0]
-	ldrb r0, [r1, 0x10]
-	adds r0, 0x1
-	movs r2, 0
-	strb r0, [r1, 0x10]
-	lsls r0, 24
-	lsrs r0, 24
-	cmp r0, 0x4
-	bne _080DA0F4
-	mov r3, r8
-	lsls r0, r3, 2
-	add r0, r8
-	lsls r0, 3
-	adds r0, r4
-	strh r2, [r0, 0x8]
-	strh r2, [r0, 0xA]
-	strh r2, [r0, 0xC]
-	ldr r1, =sub_80DA198
-	str r1, [r0]
-	b _080DA100
-	.pool
-_080DA0F4:
-	mov r5, r8
-	lsls r0, r5, 2
-	add r0, r8
-	lsls r0, 3
-	adds r0, r4
-	strh r2, [r0, 0x8]
-_080DA100:
-	add sp, 0x8
-	pop {r3-r5}
-	mov r8, r3
-	mov r9, r4
-	mov r10, r5
-	pop {r4-r7}
-	pop {r0}
-	bx r0
-	thumb_func_end sub_80D8B38
-
-	thumb_func_start sub_80DA110
-sub_80DA110: @ 80DA110
-	push {lr}
-	lsls r0, 24
-	lsrs r0, 24
-	ldr r1, =gContestResources
-	ldr r1, [r1]
-	ldr r3, [r1]
-	ldrb r2, [r3, 0x7]
-	movs r1, 0x5
-	negs r1, r1
-	ands r1, r2
-	strb r1, [r3, 0x7]
-	bl DestroyTask
-	pop {r0}
-	bx r0
-	.pool
-	thumb_func_end sub_80DA110
-
-	thumb_func_start sub_80DA134
-sub_80DA134: @ 80DA134
-	push {lr}
-	adds r1, r0, 0
-	ldrh r0, [r1, 0x24]
-	movs r3, 0x24
-	ldrsh r2, [r1, r3]
-	cmp r2, 0
-	beq _080DA148
-	subs r0, 0x2
-	strh r0, [r1, 0x24]
-	b _080DA15C
-_080DA148:
-	ldrh r0, [r1, 0x2E]
-	adds r0, 0x1
-	strh r0, [r1, 0x2E]
-	lsls r0, 16
-	asrs r0, 16
-	cmp r0, 0x1F
-	bne _080DA15C
-	strh r2, [r1, 0x2E]
-	ldr r0, =SpriteCallbackDummy
-	str r0, [r1, 0x1C]
-_080DA15C:
-	pop {r0}
-	bx r0
-	.pool
-	thumb_func_end sub_80DA134
-
-	thumb_func_start sub_80DA164
-sub_80DA164: @ 80DA164
-	push {lr}
-	adds r2, r0, 0
-	ldrh r0, [r2, 0x24]
-	subs r0, 0x6
-	strh r0, [r2, 0x24]
-	movs r1, 0x20
-	ldrsh r0, [r2, r1]
-	movs r3, 0x24
-	ldrsh r1, [r2, r3]
-	adds r0, r1
-	movs r1, 0x20
-	negs r1, r1
-	cmp r0, r1
-	bge _080DA18E
-	ldr r0, =SpriteCallbackDummy
-	str r0, [r2, 0x1C]
-	adds r2, 0x3E
-	ldrb r0, [r2]
-	movs r1, 0x4
-	orrs r0, r1
-	strb r0, [r2]
-_080DA18E:
-	pop {r0}
-	bx r0
-	.pool
-	thumb_func_end sub_80DA164
-
-	thumb_func_start sub_80DA198
-sub_80DA198: @ 80DA198
-	push {r4-r6,lr}
-	lsls r0, 24
-	lsrs r0, 24
-	ldr r2, =gTasks
-	lsls r1, r0, 2
-	adds r1, r0
-	lsls r1, 3
-	adds r5, r1, r2
-	movs r1, 0x8
-	ldrsh r0, [r5, r1]
-	cmp r0, 0x1
-	beq _080DA22E
-	cmp r0, 0x1
-	bgt _080DA1C0
-	cmp r0, 0
-	beq _080DA1C6
-	b _080DA250
-	.pool
-_080DA1C0:
-	cmp r0, 0x2
-	beq _080DA248
-	b _080DA250
-_080DA1C6:
-	ldr r0, =gUnknown_02039F2A
-	ldrb r1, [r0]
-	movs r6, 0x1
-	adds r0, r6, 0
-	ands r0, r1
-	cmp r0, 0
-	beq _080DA224
-	ldr r0, =gContestResources
-	ldr r0, [r0]
-	ldr r2, [r0]
-	ldrb r0, [r2, 0x7]
-	movs r1, 0x4
-	orrs r0, r1
-	strb r0, [r2, 0x7]
-	bl sub_80DA8A4
-	lsls r0, 24
-	cmp r0, 0
-	beq _080DA1F4
-	bl sub_80DB944
-	bl sub_80DBA18
-_080DA1F4:
-	ldr r4, =sub_80FCC88
-	adds r0, r4, 0
-	movs r1, 0
-	bl CreateTask
-	lsls r0, 24
-	lsrs r0, 24
-	ldr r2, =sub_80DA110
-	adds r1, r4, 0
-	bl SetTaskFuncWithFollowupFunc
-	bl sub_80DBF68
-	strh r6, [r5, 0x8]
-	b _080DA250
-	.pool
-_080DA224:
-	bl sub_80DB944
-	bl sub_80DBA18
-	b _080DA23E
-_080DA22E:
-	ldr r0, =gContestResources
-	ldr r0, [r0]
-	ldr r0, [r0]
-	ldrb r1, [r0, 0x7]
-	movs r0, 0x4
-	ands r0, r1
-	cmp r0, 0
-	bne _080DA250
-_080DA23E:
-	movs r0, 0x2
-	strh r0, [r5, 0x8]
-	b _080DA250
-	.pool
-_080DA248:
-	movs r0, 0
-	strh r0, [r5, 0x8]
-	ldr r0, =sub_80DA25C
-	str r0, [r5]
-_080DA250:
-	pop {r4-r6}
-	pop {r0}
-	bx r0
-	.pool
-	thumb_func_end sub_80DA198
-
-	thumb_func_start sub_80DA25C
-sub_80DA25C: @ 80DA25C
-	push {r4,lr}
-	adds r4, r0, 0
-	lsls r4, 24
-	lsrs r4, 24
-	movs r0, 0
-	bl sub_80DE008
-	ldr r1, =gTasks
-	lsls r0, r4, 2
-	adds r0, r4
-	lsls r0, 3
-	adds r0, r1
-	movs r1, 0
-	strh r1, [r0, 0x8]
-	strh r1, [r0, 0xA]
-	ldr r1, =sub_80DA28C
-	str r1, [r0]
-	pop {r4}
-	pop {r0}
-	bx r0
-	.pool
-	thumb_func_end sub_80DA25C
-
-	thumb_func_start sub_80DA28C
-sub_80DA28C: @ 80DA28C
-	push {r4,r5,lr}
-	lsls r0, 24
-	lsrs r0, 24
-	ldr r2, =gTasks
-	lsls r1, r0, 2
-	adds r1, r0
-	lsls r1, 3
-	adds r4, r1, r2
-	movs r0, 0x8
-	ldrsh r5, [r4, r0]
-	cmp r5, 0x1
-	beq _080DA2D2
-	cmp r5, 0x1
-	bgt _080DA2B4
-	cmp r5, 0
-	beq _080DA2BA
-	b _080DA312
-	.pool
-_080DA2B4:
-	cmp r5, 0x2
-	beq _080DA304
-	b _080DA312
-_080DA2BA:
-	ldrh r0, [r4, 0xA]
-	adds r0, 0x1
-	strh r0, [r4, 0xA]
-	lsls r0, 16
-	asrs r0, 16
-	cmp r0, 0x14
-	ble _080DA312
-	movs r0, 0x2
-	bl sub_80DE69C
-	strh r5, [r4, 0xA]
-	b _080DA2F6
-_080DA2D2:
-	ldr r0, =gContestResources
-	ldr r0, [r0]
-	ldr r0, [r0]
-	ldrb r1, [r0, 0x7]
-	movs r0, 0x2
-	ands r0, r1
-	lsls r0, 24
-	lsrs r1, r0, 24
-	cmp r1, 0
-	bne _080DA312
-	ldrh r0, [r4, 0xA]
-	adds r0, 0x1
-	strh r0, [r4, 0xA]
-	lsls r0, 16
-	asrs r0, 16
-	cmp r0, 0x14
-	ble _080DA312
-	strh r1, [r4, 0xA]
-_080DA2F6:
-	ldrh r0, [r4, 0x8]
-	adds r0, 0x1
-	strh r0, [r4, 0x8]
-	b _080DA312
-	.pool
-_080DA304:
-	bl sub_80DC3AC
-	movs r0, 0
-	strh r0, [r4, 0x8]
-	strh r0, [r4, 0xA]
-	ldr r0, =sub_80DA31C
-	str r0, [r4]
-_080DA312:
-	pop {r4,r5}
-	pop {r0}
-	bx r0
-	.pool
-	thumb_func_end sub_80DA28C
-
-	thumb_func_start sub_80DA31C
-sub_80DA31C: @ 80DA31C
-	push {r4,lr}
-	lsls r0, 24
-	lsrs r4, r0, 24
-	bl sub_80DC3C4
-	lsls r0, 24
-	cmp r0, 0
-	beq _080DA33A
-	ldr r0, =gTasks
-	lsls r1, r4, 2
-	adds r1, r4
-	lsls r1, 3
-	adds r1, r0
-	ldr r0, =sub_80DA348
-	str r0, [r1]
-_080DA33A:
-	pop {r4}
-	pop {r0}
-	bx r0
-	.pool
-	thumb_func_end sub_80DA31C
-
-	thumb_func_start sub_80DA348
-sub_80DA348: @ 80DA348
-	lsls r0, 24
-	lsrs r0, 24
-	ldr r2, =0x0201a204
-	ldr r3, =gPlttBufferUnfaded
-	ldr r1, =0x040000d4
-	str r2, [r1]
-	str r3, [r1, 0x4]
-	ldr r2, =0x84000100
-	str r2, [r1, 0x8]
-	ldr r1, [r1, 0x8]
-	ldr r2, =gTasks
-	lsls r1, r0, 2
-	adds r1, r0
-	lsls r1, 3
-	adds r1, r2
-	movs r0, 0
-	strh r0, [r1, 0x8]
-	movs r0, 0x2
-	strh r0, [r1, 0xA]
-	ldr r0, =sub_80DA38C
-	str r0, [r1]
-	bx lr
-	.pool
-	thumb_func_end sub_80DA348
-
-	thumb_func_start sub_80DA38C
-sub_80DA38C: @ 80DA38C
-	push {lr}
-	lsls r0, 24
-	lsrs r0, 24
-	ldr r2, =gTasks
-	lsls r1, r0, 2
-	adds r1, r0
-	lsls r1, 3
-	adds r1, r2
-	ldrh r0, [r1, 0x8]
-	adds r0, 0x1
-	strh r0, [r1, 0x8]
-	lsls r0, 16
-	asrs r0, 16
-	cmp r0, 0x2
-	ble _080DA3BE
-	movs r0, 0
-	strh r0, [r1, 0x8]
-	ldrh r0, [r1, 0xA]
-	subs r0, 0x1
-	strh r0, [r1, 0xA]
-	lsls r0, 16
-	cmp r0, 0
-	bne _080DA3BE
-	ldr r0, =sub_80DA3CC
-	str r0, [r1]
-_080DA3BE:
-	pop {r0}
-	bx r0
-	.pool
-	thumb_func_end sub_80DA38C
-
-	thumb_func_start sub_80DA3CC
-sub_80DA3CC: @ 80DA3CC
-	push {r4-r6,lr}
-	lsls r0, 24
-	lsrs r0, 24
-	ldr r2, =gTasks
-	lsls r1, r0, 2
-	adds r1, r0
-	lsls r1, 3
-	adds r6, r1, r2
-	movs r1, 0x8
-	ldrsh r0, [r6, r1]
-	cmp r0, 0
-	bne _080DA448
-	ldr r0, =gContestResources
-	ldr r0, [r0]
-	ldr r5, =gUnknown_02039F25
-	ldrb r1, [r5]
-	ldr r2, [r0, 0x4]
-	lsls r0, r1, 3
-	subs r0, r1
-	lsls r0, 2
-	adds r0, r2
-	ldrb r4, [r0, 0x1A]
-	bl sub_80DB89C
-	ldr r0, =gStringVar1
-	ldrb r1, [r5]
-	lsls r1, 6
-	ldr r2, =gUnknown_02039E00 + 2
-	adds r1, r2
-	bl StringCopy
-	ldr r5, =gStringVar4
-	ldr r0, =gUnknown_08587D90
-	lsls r4, 2
-	adds r4, r0
-	ldr r1, [r4]
-	adds r0, r5, 0
-	bl StringExpandPlaceholders
-	adds r0, r5, 0
-	movs r1, 0x1
-	bl sub_80DEC30
-	ldrh r0, [r6, 0x8]
-	adds r0, 0x1
-	strh r0, [r6, 0x8]
-	b _080DA45A
-	.pool
-_080DA448:
-	bl sub_80DED4C
-	cmp r0, 0
-	bne _080DA45A
-	strh r0, [r6, 0x8]
-	ldr r0, =sub_80DA464
-	str r0, [r6]
-	bl sub_80DCD48
-_080DA45A:
-	pop {r4-r6}
-	pop {r0}
-	bx r0
-	.pool
-	thumb_func_end sub_80DA3CC
-
-	thumb_func_start sub_80DA464
-sub_80DA464: @ 80DA464
-	push {r4,lr}
-	lsls r0, 24
-	lsrs r0, 24
-	ldr r2, =gTasks
-	lsls r1, r0, 2
-	adds r1, r0
-	lsls r1, 3
-	adds r4, r1, r2
-	ldrh r0, [r4, 0x8]
-	adds r1, r0, 0x1
-	strh r1, [r4, 0x8]
-	lsls r0, 16
-	asrs r0, 16
-	cmp r0, 0x1D
-	ble _080DA48E
-	movs r0, 0
-	strh r0, [r4, 0x8]
-	bl sub_80DC3AC
-	ldr r0, =sub_80DA49C
-	str r0, [r4]
-_080DA48E:
-	pop {r4}
-	pop {r0}
-	bx r0
-	.pool
-	thumb_func_end sub_80DA464
-
-	thumb_func_start sub_80DA49C
-sub_80DA49C: @ 80DA49C
-	push {r4,lr}
-	lsls r0, 24
-	lsrs r4, r0, 24
-	bl sub_80DC3C4
-	lsls r0, 24
-	cmp r0, 0
-	beq _080DA4BE
-	ldr r1, =gTasks
-	lsls r0, r4, 2
-	adds r0, r4
-	lsls r0, 3
-	adds r0, r1
-	movs r1, 0
-	strh r1, [r0, 0x8]
-	ldr r1, =sub_80DA4CC
-	str r1, [r0]
-_080DA4BE:
-	pop {r4}
-	pop {r0}
-	bx r0
-	.pool
-	thumb_func_end sub_80DA49C
-
-	thumb_func_start sub_80DA4CC
-sub_80DA4CC: @ 80DA4CC
-	push {r4,lr}
-	adds r4, r0, 0
-	lsls r4, 24
-	lsrs r4, 24
-	bl sub_80DE224
-	ldr r1, =gTasks
-	lsls r0, r4, 2
-	adds r0, r4
-	lsls r0, 3
-	adds r0, r1
-	ldr r1, =sub_80DE424
-	str r1, [r0]
-	pop {r4}
-	pop {r0}
-	bx r0
-	.pool
-	thumb_func_end sub_80DA4CC
-
-	thumb_func_start sub_80DA4F4
-sub_80DA4F4: @ 80DA4F4
-	push {r4,lr}
-	adds r4, r0, 0
-	lsls r4, 24
-	lsrs r4, 24
-	bl sub_80DE350
-	ldr r1, =gTasks
-	lsls r0, r4, 2
-	adds r0, r4
-	lsls r0, 3
-	adds r0, r1
-	ldr r1, =sub_80DA51C
-	str r1, [r0]
-	pop {r4}
-	pop {r0}
-	bx r0
-	.pool
-	thumb_func_end sub_80DA4F4
-
-	thumb_func_start sub_80DA51C
-sub_80DA51C: @ 80DA51C
-	push {r4,r5,lr}
-	sub sp, 0x4
-	lsls r0, 24
-	lsrs r5, r0, 24
-	movs r0, 0x8
-	bl GetGpuReg
-	mov r1, sp
-	strh r0, [r1]
-	movs r0, 0xC
-	bl GetGpuReg
-	mov r4, sp
-	adds r4, 0x2
-	strh r0, [r4]
-	mov r3, sp
-	ldrb r2, [r3]
-	movs r1, 0x4
-	negs r1, r1
-	adds r0, r1, 0
-	ands r0, r2
-	strb r0, [r3]
-	ldrb r0, [r4]
-	ands r1, r0
-	strb r1, [r4]
-	mov r0, sp
-	ldrh r1, [r0]
-	movs r0, 0x8
-	bl SetGpuReg
-	ldrh r1, [r4]
-	movs r0, 0xC
-	bl SetGpuReg
-	ldr r2, =gContestResources
-	ldr r0, [r2]
-	ldr r1, [r0]
-	ldrb r0, [r1, 0x1]
-	adds r0, 0x1
-	strb r0, [r1, 0x1]
-	ldr r0, [r2]
-	ldr r0, [r0]
-	ldrb r0, [r0, 0x1]
-	cmp r0, 0x5
-	bne _080DA590
-	ldr r0, =gTasks
-	lsls r1, r5, 2
-	adds r1, r5
-	lsls r1, 3
-	adds r1, r0
-	ldr r0, =sub_80DA5E8
-	b _080DA5A0
-	.pool
-_080DA590:
-	bl sub_80DDB0C
-	ldr r0, =gTasks
-	lsls r1, r5, 2
-	adds r1, r5
-	lsls r1, 3
-	adds r1, r0
-	ldr r0, =sub_80DA5B4
-_080DA5A0:
-	str r0, [r1]
-	add sp, 0x4
-	pop {r4,r5}
-	pop {r0}
-	bx r0
-	.pool
-	thumb_func_end sub_80DA51C
-
-	thumb_func_start sub_80DA5B4
-sub_80DA5B4: @ 80DA5B4
-	push {lr}
-	lsls r0, 24
-	lsrs r2, r0, 24
-	ldr r0, =gContestResources
-	ldr r0, [r0]
-	ldr r0, [r0]
-	ldrb r1, [r0, 0x6]
-	movs r0, 0x40
-	ands r0, r1
-	cmp r0, 0
-	bne _080DA5D8
-	ldr r0, =gTasks
-	lsls r1, r2, 2
-	adds r1, r2
-	lsls r1, 3
-	adds r1, r0
-	ldr r0, =sub_80D833C
-	str r0, [r1]
-_080DA5D8:
-	pop {r0}
-	bx r0
-	.pool
-	thumb_func_end sub_80DA5B4
-
-	thumb_func_start sub_80DA5E8
-sub_80DA5E8: @ 80DA5E8
-	push {r4,r5,lr}
-	lsls r0, 24
-	lsrs r5, r0, 24
-	ldr r0, =gBattle_BG0_Y
-	movs r1, 0
-	strh r1, [r0]
-	ldr r0, =gBattle_BG2_Y
-	strh r1, [r0]
-	ldr r4, =gContestResources
-	movs r3, 0
-	ldr r2, =gUnknown_02039F10
-	movs r1, 0x3
-_080DA600:
-	ldr r0, [r4]
-	ldr r0, [r0, 0x4]
-	adds r0, r3, r0
-	ldrh r0, [r0, 0x4]
-	strh r0, [r2]
-	adds r3, 0x1C
-	adds r2, 0x2
-	subs r1, 0x1
-	cmp r1, 0
-	bge _080DA600
-	bl sub_80DBD18
-	bl sub_80DB89C
-	ldr r0, =gUnknown_02039F2A
-	ldrb r1, [r0]
-	movs r0, 0x1
-	ands r0, r1
-	cmp r0, 0
-	bne _080DA65C
-	ldr r0, =gContestResources
-	ldr r2, [r0]
-	ldr r0, =gUnknown_02039F25
-	ldrb r1, [r0]
-	ldr r2, [r2, 0x4]
-	lsls r0, r1, 3
-	subs r0, r1
-	lsls r0, 2
-	adds r0, r2
-	ldrh r0, [r0, 0x8]
-	bl BravoTrainerPokemonProfile_BeforeInterview1
-	b _080DA668
-	.pool
-_080DA65C:
-	bl sub_80DF250
-	bl sub_80DF4F8
-	bl sub_80DF750
-_080DA668:
-	ldr r1, =gUnknown_030060B8
-	ldr r0, =gRngValue
-	ldr r0, [r0]
-	str r0, [r1]
-	ldr r4, =gStringVar4
-	ldr r1, =gText_0827D597
-	adds r0, r4, 0
-	bl StringExpandPlaceholders
-	adds r0, r4, 0
-	movs r1, 0x1
-	bl sub_80DEC30
-	ldr r1, =gTasks
-	lsls r0, r5, 2
-	adds r0, r5
-	lsls r0, 3
-	adds r0, r1
-	movs r1, 0
-	strh r1, [r0, 0xC]
-	ldr r1, =sub_80DA6B4
-	str r1, [r0]
-	pop {r4,r5}
-	pop {r0}
-	bx r0
-	.pool
-	thumb_func_end sub_80DA5E8
-
-	thumb_func_start sub_80DA6B4
-sub_80DA6B4: @ 80DA6B4
-	push {r4,r5,lr}
-	lsls r0, 24
-	lsrs r5, r0, 24
-	bl sub_80DED4C
-	adds r4, r0, 0
-	cmp r4, 0
-	bne _080DA6EA
-	bl sub_80DE224
-	ldr r0, =gBattle_BG1_X
-	strh r4, [r0]
-	ldr r1, =gBattle_BG1_Y
-	movs r0, 0xA0
-	strh r0, [r1]
-	movs r0, 0x62
-	movs r1, 0
-	bl PlaySE12WithPanning
-	ldr r1, =gTasks
-	lsls r0, r5, 2
-	adds r0, r5
-	lsls r0, 3
-	adds r0, r1
-	strh r4, [r0, 0x8]
-	ldr r1, =sub_80DA700
-	str r1, [r0]
-_080DA6EA:
-	pop {r4,r5}
-	pop {r0}
-	bx r0
-	.pool
-	thumb_func_end sub_80DA6B4
-
-	thumb_func_start sub_80DA700
-sub_80DA700: @ 80DA700
-	push {lr}
-	lsls r0, 24
-	lsrs r3, r0, 24
-	ldr r1, =gBattle_BG1_Y
-	ldrh r0, [r1]
-	subs r0, 0x7
-	strh r0, [r1]
-	lsls r0, 16
-	cmp r0, 0
-	bge _080DA718
-	movs r0, 0
-	strh r0, [r1]
-_080DA718:
-	ldrh r2, [r1]
-	cmp r2, 0
-	bne _080DA72E
-	ldr r0, =gTasks
-	lsls r1, r3, 2
-	adds r1, r3
-	lsls r1, 3
-	adds r1, r0
-	ldr r0, =sub_80DA740
-	str r0, [r1]
-	strh r2, [r1, 0x8]
-_080DA72E:
-	pop {r0}
-	bx r0
-	.pool
-	thumb_func_end sub_80DA700
-
-	thumb_func_start sub_80DA740
-sub_80DA740: @ 80DA740
-	push {r4,lr}
-	sub sp, 0x4
-	lsls r0, 24
-	lsrs r0, 24
-	ldr r2, =gTasks
-	lsls r1, r0, 2
-	adds r1, r0
-	lsls r1, 3
-	adds r4, r1, r2
-	ldrh r0, [r4, 0x8]
-	adds r1, r0, 0x1
-	strh r1, [r4, 0x8]
-	lsls r0, 16
-	asrs r0, 16
-	cmp r0, 0x31
-	ble _080DA794
-	movs r0, 0
-	strh r0, [r4, 0x8]
-	ldr r0, =gUnknown_02039F2A
-	ldrb r0, [r0]
-	movs r1, 0x1
-	ands r1, r0
-	cmp r1, 0
-	beq _080DA780
-	ldr r0, =sub_80DA7A0
-	b _080DA792
-	.pool
-_080DA780:
-	movs r0, 0x1
-	negs r0, r0
-	str r1, [sp]
-	movs r1, 0
-	movs r2, 0
-	movs r3, 0x10
-	bl BeginNormalPaletteFade
-	ldr r0, =sub_80DA830
-_080DA792:
-	str r0, [r4]
-_080DA794:
-	add sp, 0x4
-	pop {r4}
-	pop {r0}
-	bx r0
-	.pool
-	thumb_func_end sub_80DA740
-
-	thumb_func_start sub_80DA7A0
-sub_80DA7A0: @ 80DA7A0
-	push {r4,r5,lr}
-	adds r4, r0, 0
-	lsls r4, 24
-	lsrs r4, 24
-	ldr r5, =sub_80FCACC
-	adds r0, r5, 0
-	movs r1, 0
-	bl CreateTask
-	lsls r0, 24
-	lsrs r0, 24
-	ldr r2, =sub_80DA7EC
-	adds r1, r5, 0
-	bl SetTaskFuncWithFollowupFunc
-	ldr r1, =gTasks
-	lsls r0, r4, 2
-	adds r0, r4
-	lsls r0, 3
-	adds r0, r1
-	ldr r1, =TaskDummy1
-	str r1, [r0]
-	bl sub_80DBF68
-	movs r0, 0
-	bl sub_80DC490
-	pop {r4,r5}
-	pop {r0}
-	bx r0
-	.pool
-	thumb_func_end sub_80DA7A0
-
-	thumb_func_start sub_80DA7EC
-sub_80DA7EC: @ 80DA7EC
-	push {lr}
-	sub sp, 0x4
-	lsls r0, 24
-	lsrs r0, 24
-	bl DestroyTask
-	movs r0, 0x1
-	negs r0, r0
-	movs r1, 0
-	str r1, [sp]
-	movs r2, 0
-	movs r3, 0x10
-	bl BeginNormalPaletteFade
-	ldr r2, =gTasks
-	ldr r0, =gContestResources
-	ldr r0, [r0]
-	ldr r0, [r0]
-	ldrb r1, [r0, 0x8]
-	lsls r0, r1, 2
-	adds r0, r1
-	lsls r0, 3
-	adds r0, r2
-	ldr r1, =sub_80DA830
-	str r1, [r0]
-	add sp, 0x4
-	pop {r0}
-	bx r0
-	.pool
-	thumb_func_end sub_80DA7EC
-
-	thumb_func_start sub_80DA830
-sub_80DA830: @ 80DA830
-	push {lr}
-	lsls r0, 24
-	lsrs r2, r0, 24
-	ldr r0, =gPaletteFade
-	ldrb r1, [r0, 0x7]
-	movs r0, 0x80
-	ands r0, r1
-	cmp r0, 0
-	bne _080DA860
-	adds r0, r2, 0
-	bl DestroyTask
-	ldr r0, =gFieldCallback
-	ldr r1, =sub_80DA874
-	str r1, [r0]
-	bl FreeAllWindowBuffers
-	bl sub_80D7A5C
-	bl FreeMonSpritesGfx
-	ldr r0, =CB2_ReturnToField
-	bl SetMainCallback2
-_080DA860:
-	pop {r0}
-	bx r0
-	.pool
-	thumb_func_end sub_80DA830
-
-	thumb_func_start sub_80DA874
-sub_80DA874: @ 80DA874
-	push {lr}
-	bl ScriptContext2_Disable
-	bl EnableBothScriptContexts
-	pop {r0}
-	bx r0
-	thumb_func_end sub_80DA874
-
-	thumb_func_start sub_80DA884
-sub_80DA884: @ 80DA884
-	push {lr}
-	ldr r0, =gUnknown_02039F2A
-	ldrb r1, [r0]
-	movs r0, 0x1
-	ands r0, r1
-	cmp r0, 0
-	bne _080DA898
-	ldr r1, =gUnknown_02039F25
-	movs r0, 0x3
-	strb r0, [r1]
-_080DA898:
-	pop {r0}
-	bx r0
-	.pool
-	thumb_func_end sub_80DA884
-
-	thumb_func_start sub_80DA8A4
-sub_80DA8A4: @ 80DA8A4
-	push {lr}
-	ldr r0, =gUnknown_02039F25
-	ldr r1, =gUnknown_02039F2B
-	ldrb r0, [r0]
-	ldrb r1, [r1]
-	cmp r0, r1
-	beq _080DA8C0
-	movs r0, 0
-	b _080DA8C2
-	.pool
-_080DA8C0:
-	movs r0, 0x1
-_080DA8C2:
-	pop {r1}
-	bx r1
-	thumb_func_end sub_80DA8A4
-
-	thumb_func_start sub_80DA8C8
-sub_80DA8C8: @ 80DA8C8
-	push {r4-r7,lr}
-	mov r7, r8
-	push {r7}
-	sub sp, 0x14
-	lsls r0, 24
-	lsrs r0, 24
-	mov r8, r0
-	ldr r6, =gSaveBlock2Ptr
-	ldr r1, [r6]
-	mov r0, sp
-	bl StringCopy
-	ldr r0, =gUnknown_02039F2A
-	ldrb r1, [r0]
-	movs r0, 0x1
-	ands r0, r1
-	cmp r0, 0
-	beq _080DA8F2
-	mov r0, sp
-	bl sub_80DF9D4
-_080DA8F2:
-	ldr r5, =gUnknown_02039F25
-	ldrb r0, [r5]
-	lsls r0, 6
-	ldr r4, =gUnknown_02039E00 + 13
-	adds r0, r4
-	mov r1, sp
-	movs r2, 0x8
-	bl memcpy
-	ldr r0, [r6]
-	ldrb r0, [r0, 0x8]
-	cmp r0, 0
-	bne _080DA928
-	ldrb r0, [r5]
-	lsls r0, 6
-	adds r0, r4, r0
-	movs r1, 0xD8
-	b _080DA930
-	.pool
-_080DA928:
-	ldrb r0, [r5]
-	lsls r0, 6
-	adds r0, r4, r0
-	movs r1, 0xD9
-_080DA930:
-	strb r1, [r0, 0x8]
-	ldr r7, =gUnknown_02039E00
-	ldr r6, =gUnknown_02039F25
-	ldrb r0, [r6]
-	lsls r0, 6
-	adds r1, r7, 0
-	adds r1, 0x18
-	adds r0, r1
-	movs r1, 0
-	str r1, [r0]
-	ldrb r0, [r6]
-	lsls r0, 6
-	adds r0, r7
-	adds r0, 0x2C
-	strb r1, [r0]
-	movs r0, 0x64
-	mov r1, r8
-	muls r1, r0
-	ldr r0, =gPlayerParty
-	adds r5, r1, r0
-	adds r0, r5, 0
-	movs r1, 0xB
-	bl GetMonData
-	ldrb r1, [r6]
-	lsls r1, 6
-	adds r1, r7
-	strh r0, [r1]
-	adds r0, r5, 0
-	movs r1, 0x2
-	mov r2, sp
-	bl GetMonData
-	mov r0, sp
-	bl StringGetEnd10
-	ldr r0, =gUnknown_02039F2A
-	ldrb r1, [r0]
-	movs r0, 0x1
-	ands r0, r1
-	cmp r0, 0
-	beq _080DA994
-	adds r0, r5, 0
-	movs r1, 0x3
-	bl GetMonData
-	adds r1, r0, 0
-	mov r0, sp
-	bl sub_80DF9E0
-_080DA994:
-	ldrb r0, [r6]
-	lsls r0, 6
-	adds r4, r7, 0x2
-	adds r0, r4
-	mov r1, sp
-	movs r2, 0xB
-	bl memcpy
-	ldrb r0, [r6]
-	lsls r0, 6
-	adds r0, r4
-	mov r1, sp
-	bl StringCopy
-	adds r0, r5, 0
-	movs r1, 0x16
-	bl GetMonData
-	ldrb r1, [r6]
-	lsls r1, 6
-	adds r1, r7
-	adds r1, 0x26
-	strb r0, [r1]
-	adds r0, r5, 0
-	movs r1, 0x17
-	bl GetMonData
-	ldrb r1, [r6]
-	lsls r1, 6
-	adds r1, r7
-	adds r1, 0x27
-	strb r0, [r1]
-	adds r0, r5, 0
-	movs r1, 0x18
-	bl GetMonData
-	ldrb r1, [r6]
-	lsls r1, 6
-	adds r1, r7
-	adds r1, 0x28
-	strb r0, [r1]
-	adds r0, r5, 0
-	movs r1, 0x21
-	bl GetMonData
-	ldrb r1, [r6]
-	lsls r1, 6
-	adds r1, r7
-	adds r1, 0x29
-	strb r0, [r1]
-	adds r0, r5, 0
-	movs r1, 0x2F
-	bl GetMonData
-	ldrb r1, [r6]
-	lsls r1, 6
-	adds r1, r7
-	adds r1, 0x2A
-	strb r0, [r1]
-	adds r0, r5, 0
-	movs r1, 0x30
-	bl GetMonData
-	ldrb r1, [r6]
-	lsls r1, 6
-	adds r1, r7
-	adds r1, 0x2B
-	strb r0, [r1]
-	adds r0, r5, 0
-	movs r1, 0xD
-	bl GetMonData
-	ldrb r1, [r6]
-	lsls r1, 6
-	adds r1, r7
-	strh r0, [r1, 0x1E]
-	adds r0, r5, 0
-	movs r1, 0xE
-	bl GetMonData
-	ldrb r1, [r6]
-	lsls r1, 6
-	adds r1, r7
-	strh r0, [r1, 0x20]
-	adds r0, r5, 0
-	movs r1, 0xF
-	bl GetMonData
-	ldrb r1, [r6]
-	lsls r1, 6
-	adds r1, r7
-	strh r0, [r1, 0x22]
-	adds r0, r5, 0
-	movs r1, 0x10
-	bl GetMonData
-	ldrb r1, [r6]
-	lsls r1, 6
-	adds r1, r7
-	strh r0, [r1, 0x24]
-	adds r0, r5, 0
-	movs r1, 0
-	bl GetMonData
-	ldrb r1, [r6]
-	lsls r1, 6
-	adds r2, r7, 0
-	adds r2, 0x38
-	adds r1, r2
-	str r0, [r1]
-	adds r0, r5, 0
-	movs r1, 0x1
-	bl GetMonData
-	ldrb r1, [r6]
-	lsls r1, 6
-	adds r2, r7, 0
-	adds r2, 0x3C
-	adds r1, r2
-	str r0, [r1]
-	adds r0, r5, 0
-	movs r1, 0xC
-	bl GetMonData
-	lsls r0, 16
-	lsrs r2, r0, 16
-	ldrb r0, [r6]
-	lsls r0, 6
-	adds r1, r0, r7
-	adds r0, r1, 0
-	adds r0, 0x26
-	ldrb r3, [r0]
-	adds r0, 0x1
-	ldrb r5, [r0]
-	adds r0, 0x1
-	ldrb r6, [r0]
-	adds r0, 0x1
-	ldrb r7, [r0]
-	adds r0, 0x1
-	ldrb r4, [r0]
-	cmp r2, 0xFE
-	bne _080DAAC4
-	adds r3, 0x14
-	b _080DAB12
-	.pool
-_080DAAC4:
-	cmp r2, 0xFF
-	bne _080DAAD4
-	lsls r0, r5, 16
-	movs r1, 0xA0
-	lsls r1, 13
-	adds r0, r1
-	lsrs r5, r0, 16
-	b _080DAB12
-_080DAAD4:
-	movs r0, 0x80
-	lsls r0, 1
-	cmp r2, r0
-	bne _080DAAE8
-	lsls r0, r6, 16
-	movs r1, 0xA0
-	lsls r1, 13
-	adds r0, r1
-	lsrs r6, r0, 16
-	b _080DAB12
-_080DAAE8:
-	ldr r0, =0x00000101
-	cmp r2, r0
-	bne _080DAB00
-	lsls r0, r7, 16
-	movs r1, 0xA0
-	lsls r1, 13
-	adds r0, r1
-	lsrs r7, r0, 16
-	b _080DAB12
-	.pool
-_080DAB00:
-	movs r0, 0x81
-	lsls r0, 1
-	cmp r2, r0
-	bne _080DAB12
-	lsls r0, r4, 16
-	movs r1, 0xA0
-	lsls r1, 13
-	adds r0, r1
-	lsrs r4, r0, 16
-_080DAB12:
-	cmp r3, 0xFF
-	ble _080DAB18
-	movs r3, 0xFF
-_080DAB18:
-	lsls r0, r5, 16
-	asrs r0, 16
-	cmp r0, 0xFF
-	ble _080DAB22
-	movs r5, 0xFF
-_080DAB22:
-	lsls r0, r6, 16
-	asrs r0, 16
-	cmp r0, 0xFF
-	ble _080DAB2C
-	movs r6, 0xFF
-_080DAB2C:
-	lsls r0, r7, 16
-	asrs r0, 16
-	cmp r0, 0xFF
-	ble _080DAB36
-	movs r7, 0xFF
-_080DAB36:
-	lsls r0, r4, 16
-	asrs r0, 16
-	cmp r0, 0xFF
-	ble _080DAB40
-	movs r4, 0xFF
-_080DAB40:
-	ldr r2, =gUnknown_02039E00
-	ldr r1, =gUnknown_02039F25
-	ldrb r0, [r1]
-	lsls r0, 6
-	adds r0, r2
-	adds r0, 0x26
-	strb r3, [r0]
-	ldrb r0, [r1]
-	lsls r0, 6
-	adds r0, r2
-	adds r0, 0x27
-	strb r5, [r0]
-	ldrb r0, [r1]
-	lsls r0, 6
-	adds r0, r2
-	adds r0, 0x28
-	strb r6, [r0]
-	ldrb r0, [r1]
-	lsls r0, 6
-	adds r0, r2
-	adds r0, 0x29
-	strb r7, [r0]
-	ldrb r0, [r1]
-	lsls r0, 6
-	adds r0, r2
-	adds r0, 0x2A
-	strb r4, [r0]
-	add sp, 0x14
-	pop {r3}
-	mov r8, r3
-	pop {r4-r7}
-	pop {r0}
-	bx r0
-	.pool
-	thumb_func_end sub_80DA8C8
-
-	thumb_func_start sub_80DAB8C
-sub_80DAB8C: @ 80DAB8C
-	push {r4-r7,lr}
-	mov r7, r8
-	push {r7}
-	sub sp, 0x64
-	lsls r0, 24
-	lsrs r4, r0, 24
-	lsls r1, 24
-	lsrs r1, 24
-	mov r8, r1
-	movs r6, 0
-	movs r7, 0
-	bl sub_80DA884
-	ldr r0, =0x00000864
-	bl FlagGet
-	lsls r0, 24
-	cmp r0, 0
-	beq _080DABC0
-	ldr r0, =gUnknown_02039F2A
-	ldrb r1, [r0]
-	movs r0, 0x1
-	ands r0, r1
-	cmp r0, 0
-	bne _080DABC0
-	movs r7, 0x1
-_080DABC0:
-	movs r5, 0
-	ldr r2, =gUnknown_085880A4
-	ldr r3, =gUnknown_085898A4
-_080DABC6:
-	ldrb r0, [r2, 0x1C]
-	lsls r0, 30
-	lsrs r0, 30
-	cmp r8, r0
-	bne _080DAC3A
-	cmp r7, 0x1
-	bne _080DABEC
-	ldrb r0, [r3]
-	cmp r0, 0x1
-	beq _080DAC3A
-	b _080DABF2
-	.pool
-_080DABEC:
-	ldrb r0, [r3]
-	cmp r0, 0x2
-	beq _080DAC3A
-_080DABF2:
-	cmp r4, 0
-	bne _080DABFE
-	ldrb r0, [r2, 0x1C]
-	lsls r0, 29
-	cmp r0, 0
-	blt _080DAC2E
-_080DABFE:
-	cmp r4, 0x1
-	bne _080DAC0A
-	ldrb r0, [r2, 0x1C]
-	lsls r0, 28
-	cmp r0, 0
-	blt _080DAC2E
-_080DAC0A:
-	cmp r4, 0x2
-	bne _080DAC16
-	ldrb r0, [r2, 0x1C]
-	lsls r0, 27
-	cmp r0, 0
-	blt _080DAC2E
-_080DAC16:
-	cmp r4, 0x3
-	bne _080DAC22
-	ldrb r0, [r2, 0x1C]
-	lsls r0, 26
-	cmp r0, 0
-	blt _080DAC2E
-_080DAC22:
-	cmp r4, 0x4
-	bne _080DAC3A
-	ldrb r0, [r2, 0x1C]
-	lsls r0, 25
-	cmp r0, 0
-	bge _080DAC3A
-_080DAC2E:
-	adds r0, r6, 0
-	adds r1, r0, 0x1
-	lsls r1, 24
-	lsrs r6, r1, 24
-	add r0, sp
-	strb r5, [r0]
-_080DAC3A:
-	adds r2, 0x40
-	adds r3, 0x1
-	adds r5, 0x1
-	cmp r5, 0x5F
-	bls _080DABC6
-	mov r0, sp
-	adds r1, r0, r6
-	movs r0, 0xFF
-	strb r0, [r1]
-	movs r5, 0
-	ldr r7, =gUnknown_085880A4
-_080DAC50:
-	bl Random
-	lsls r0, 16
-	lsrs r0, 16
-	adds r1, r6, 0
-	bl __modsi3
-	lsls r0, 16
-	lsrs r0, 16
-	ldr r1, =gUnknown_02039E00
-	lsls r2, r5, 6
-	adds r2, r1
-	mov r1, sp
-	adds r4, r1, r0
-	ldrb r1, [r4]
-	lsls r1, 6
-	adds r1, r7
-	adds r0, r2, 0
-	movs r2, 0x40
-	bl memcpy
-	ldrb r0, [r4]
-	adds r2, r5, 0x1
-	subs r1, r6, 0x1
-	cmp r0, 0xFF
-	beq _080DAC92
-	adds r3, r4, 0
-_080DAC86:
-	ldrb r0, [r3, 0x1]
-	strb r0, [r3]
-	adds r3, 0x1
-	ldrb r0, [r3]
-	cmp r0, 0xFF
-	bne _080DAC86
-_080DAC92:
-	lsls r0, r1, 24
-	lsrs r6, r0, 24
-	adds r5, r2, 0
-	cmp r5, 0x2
-	ble _080DAC50
-	ldr r0, =gUnknown_02039F24
-	ldrb r0, [r0]
-	bl sub_80DA8C8
-	add sp, 0x64
-	pop {r3}
-	mov r8, r3
-	pop {r4-r7}
-	pop {r0}
-	bx r0
-	.pool
-	thumb_func_end sub_80DAB8C
-
-	thumb_func_start sub_80DACBC
-sub_80DACBC: @ 80DACBC
-	push {r4-r7,lr}
-	mov r7, r9
-	mov r6, r8
-	push {r6,r7}
-	sub sp, 0x64
-	mov r8, r2
-	lsls r0, 24
-	lsrs r4, r0, 24
-	lsls r1, 24
-	lsrs r2, r1, 24
-	movs r7, 0
-	ldr r0, =gUnknown_02039F30
-	ldrb r1, [r0]
-	mov r9, r0
-	cmp r1, 0x4
-	bne _080DACDE
-	b _080DADF6
-_080DACDE:
-	movs r5, 0
-	ldr r3, =gUnknown_085880A4
-	ldr r6, =gUnknown_085898A4
-_080DACE4:
-	ldrb r0, [r3, 0x1C]
-	lsls r0, 30
-	lsrs r0, 30
-	cmp r2, r0
-	bne _080DAD56
-	mov r0, r8
-	cmp r0, 0x1
-	bne _080DAD08
-	ldrb r0, [r6]
-	cmp r0, 0x1
-	beq _080DAD56
-	b _080DAD0E
-	.pool
-_080DAD08:
-	ldrb r0, [r6]
-	cmp r0, 0x2
-	beq _080DAD56
-_080DAD0E:
-	cmp r4, 0
-	bne _080DAD1A
-	ldrb r0, [r3, 0x1C]
-	lsls r0, 29
-	cmp r0, 0
-	blt _080DAD4A
-_080DAD1A:
-	cmp r4, 0x1
-	bne _080DAD26
-	ldrb r0, [r3, 0x1C]
-	lsls r0, 28
-	cmp r0, 0
-	blt _080DAD4A
-_080DAD26:
-	cmp r4, 0x2
-	bne _080DAD32
-	ldrb r0, [r3, 0x1C]
-	lsls r0, 27
-	cmp r0, 0
-	blt _080DAD4A
-_080DAD32:
-	cmp r4, 0x3
-	bne _080DAD3E
-	ldrb r0, [r3, 0x1C]
-	lsls r0, 26
-	cmp r0, 0
-	blt _080DAD4A
-_080DAD3E:
-	cmp r4, 0x4
-	bne _080DAD56
-	ldrb r0, [r3, 0x1C]
-	lsls r0, 25
-	cmp r0, 0
-	bge _080DAD56
-_080DAD4A:
-	adds r0, r7, 0
-	adds r1, r0, 0x1
-	lsls r1, 24
-	lsrs r7, r1, 24
-	add r0, sp
-	strb r5, [r0]
-_080DAD56:
-	adds r3, 0x40
-	adds r6, 0x1
-	adds r5, 0x1
-	cmp r5, 0x5F
-	bls _080DACE4
-	mov r3, sp
-	adds r1, r3, r7
-	movs r0, 0xFF
-	strb r0, [r1]
-	movs r5, 0
-	mov r0, r9
-	ldrb r1, [r0]
-	movs r0, 0x4
-	subs r0, r1
-	cmp r5, r0
-	bge _080DADF6
-	ldr r3, =gUnknown_02039E00
-	mov r8, r3
-	mov r6, r9
-	movs r0, 0x2
-	add r0, r8
-	mov r9, r0
-_080DAD82:
-	bl sub_80F903C
-	lsls r0, 16
-	lsrs r0, 16
-	adds r1, r7, 0
-	bl __modsi3
-	adds r1, r0, 0
-	lsls r1, 16
-	lsrs r1, 16
-	ldrb r0, [r6]
-	adds r0, r5
-	lsls r0, 6
-	add r0, r8
-	ldr r2, =gUnknown_085880A4
-	mov r3, sp
-	adds r4, r3, r1
-	ldrb r1, [r4]
-	lsls r1, 6
-	adds r1, r2
-	movs r2, 0x40
-	bl memcpy
-	ldrb r0, [r6]
-	adds r0, r5
-	lsls r0, 6
-	mov r1, r8
-	adds r1, 0xD
-	adds r0, r1
-	bl sub_80DF9D4
-	ldrb r0, [r6]
-	adds r0, r5
-	lsls r0, 6
-	add r0, r9
-	movs r1, 0x2
-	bl sub_80DF9E0
-	ldrb r0, [r4]
-	adds r3, r5, 0x1
-	subs r1, r7, 0x1
-	cmp r0, 0xFF
-	beq _080DADE6
-	adds r2, r4, 0
-_080DADDA:
-	ldrb r0, [r2, 0x1]
-	strb r0, [r2]
-	adds r2, 0x1
-	ldrb r0, [r2]
-	cmp r0, 0xFF
-	bne _080DADDA
-_080DADE6:
-	lsls r0, r1, 24
-	lsrs r7, r0, 24
-	adds r5, r3, 0
-	ldrb r1, [r6]
-	movs r0, 0x4
-	subs r0, r1
-	cmp r5, r0
-	blt _080DAD82
-_080DADF6:
-	add sp, 0x64
-	pop {r3,r4}
-	mov r8, r3
-	mov r9, r4
-	pop {r4-r7}
-	pop {r0}
-	bx r0
-	.pool
-	thumb_func_end sub_80DACBC
-
-	thumb_func_start sub_80DAE0C
-sub_80DAE0C: @ 80DAE0C
-	push {r4,lr}
-	adds r4, r0, 0
-	movs r1, 0x2D
-	bl GetMonData
-	cmp r0, 0
-	beq _080DAE1E
-	movs r0, 0x3
-	b _080DAE9A
-_080DAE1E:
-	adds r0, r4, 0
-	movs r1, 0x39
-	bl GetMonData
-	cmp r0, 0
-	bne _080DAE2E
-	movs r0, 0x4
-	b _080DAE9A
-_080DAE2E:
-	ldr r0, =gSpecialVar_ContestCategory
-	ldrh r0, [r0]
-	cmp r0, 0x4
-	bhi _080DAE82
-	lsls r0, 2
-	ldr r1, =_080DAE48
-	adds r0, r1
-	ldr r0, [r0]
-	mov pc, r0
-	.pool
-	.align 2, 0
-_080DAE48:
-	.4byte _080DAE5C
-	.4byte _080DAE62
-	.4byte _080DAE68
-	.4byte _080DAE6E
-	.4byte _080DAE74
-_080DAE5C:
-	adds r0, r4, 0
-	movs r1, 0x32
-	b _080DAE78
-_080DAE62:
-	adds r0, r4, 0
-	movs r1, 0x33
-	b _080DAE78
-_080DAE68:
-	adds r0, r4, 0
-	movs r1, 0x34
-	b _080DAE78
-_080DAE6E:
-	adds r0, r4, 0
-	movs r1, 0x35
-	b _080DAE78
-_080DAE74:
-	adds r0, r4, 0
-	movs r1, 0x36
-_080DAE78:
-	bl GetMonData
-	lsls r0, 24
-	lsrs r1, r0, 24
-	b _080DAE86
-_080DAE82:
-	movs r0, 0
-	b _080DAE9A
-_080DAE86:
-	ldr r0, =gSpecialVar_ContestRank
-	adds r2, r1, 0
-	ldrh r1, [r0]
-	movs r0, 0x2
-	cmp r2, r1
-	bhi _080DAE9A
-	movs r0, 0
-	cmp r2, r1
-	bcc _080DAE9A
-	movs r0, 0x1
-_080DAE9A:
-	pop {r4}
-	pop {r1}
-	bx r1
-	.pool
-	thumb_func_end sub_80DAE0C
-
-	thumb_func_start sub_80DAEA4
-sub_80DAEA4: @ 80DAEA4
-	push {r4,r5,lr}
-	movs r5, 0
-_080DAEA8:
-	ldr r0, =gUnknown_02039F26
-	adds r0, r5, r0
-	ldrb r0, [r0]
-	movs r1, 0
-	bl FillWindowPixelBuffer
-	lsls r4, r5, 24
-	lsrs r4, 24
-	adds r0, r4, 0
-	bl sub_80DAF04
-	adds r0, r4, 0
-	bl sub_80DAF88
-	adds r5, 0x1
-	cmp r5, 0x3
-	ble _080DAEA8
-	pop {r4,r5}
-	pop {r0}
-	bx r0
-	.pool
-	thumb_func_end sub_80DAEA4
-
-	thumb_func_start sub_80DAED4
-sub_80DAED4: @ 80DAED4
-	push {r4,r5,lr}
-	adds r5, r0, 0
-	lsls r4, r1, 24
-	lsrs r4, 24
-	ldr r0, =gDisplayedStringBattle
-	ldr r1, =gText_ColorTransparent
-	bl StringCopy
-	adds r1, r0, 0
-	subs r0, r1, 0x1
-	strb r4, [r0]
-	adds r0, r1, 0
-	adds r1, r5, 0
-	bl StringCopy
-	adds r1, r0, 0
-	pop {r4,r5}
-	pop {r1}
-	bx r1
-	.pool
-	thumb_func_end sub_80DAED4
-
-	thumb_func_start sub_80DAF04
-sub_80DAF04: @ 80DAF04
-	push {lr}
-	adds r1, r0, 0
-	lsls r1, 24
-	lsrs r0, r1, 24
-	movs r2, 0xA0
-	lsls r2, 20
-	adds r1, r2
-	lsrs r1, 24
-	bl sub_80DAF1C
-	pop {r0}
-	bx r0
-	thumb_func_end sub_80DAF04
-
-	thumb_func_start sub_80DAF1C
-sub_80DAF1C: @ 80DAF1C
-	push {r4,r5,lr}
-	sub sp, 0x24
-	adds r4, r1, 0
-	lsls r0, 24
-	lsrs r0, 24
-	adds r5, r0, 0
-	lsls r4, 24
-	lsrs r4, 24
-	ldr r1, =gText_Slash
-	add r0, sp, 0x4
-	bl StringCopy
-	lsls r1, r5, 6
-	ldr r0, =gUnknown_02039E00 + 13
-	adds r1, r0
-	add r0, sp, 0x4
-	bl StringAppend
-	add r0, sp, 0x4
-	adds r1, r4, 0
-	bl sub_80DAED4
-	ldr r4, =gDisplayedStringBattle
-	movs r0, 0x7
-	adds r1, r4, 0
-	movs r2, 0x60
-	bl GetStringRightAlignXOffset
-	adds r2, r0, 0
-	cmp r2, 0x37
-	ble _080DAF5C
-	movs r2, 0x37
-_080DAF5C:
-	ldr r0, =gUnknown_02039F26
-	adds r0, r5, r0
-	ldrb r0, [r0]
-	movs r1, 0x7
-	str r1, [sp]
-	adds r1, r4, 0
-	movs r3, 0x1
-	bl sub_80DEBD0
-	add sp, 0x24
-	pop {r4,r5}
-	pop {r0}
-	bx r0
-	.pool
-	thumb_func_end sub_80DAF1C
-
-	thumb_func_start sub_80DAF88
-sub_80DAF88: @ 80DAF88
-	push {lr}
-	adds r1, r0, 0
-	lsls r1, 24
-	lsrs r0, r1, 24
-	movs r2, 0xA0
-	lsls r2, 20
-	adds r1, r2
-	lsrs r1, 24
-	bl sub_80DAFA0
-	pop {r0}
-	bx r0
-	thumb_func_end sub_80DAF88
-
-	thumb_func_start sub_80DAFA0
-sub_80DAFA0: @ 80DAFA0
-	push {r4,lr}
-	sub sp, 0x4
-	adds r4, r0, 0
-	lsls r4, 24
-	lsrs r4, 24
-	lsls r1, 24
-	lsrs r1, 24
-	lsls r0, r4, 6
-	ldr r2, =gUnknown_02039E00 + 2
-	adds r0, r2
-	bl sub_80DAED4
-	ldr r0, =gUnknown_02039F26
-	adds r4, r0
-	ldrb r0, [r4]
-	ldr r1, =gDisplayedStringBattle
-	movs r2, 0x7
-	str r2, [sp]
-	movs r2, 0x5
-	movs r3, 0x1
-	bl sub_80DEBD0
-	add sp, 0x4
-	pop {r4}
-	pop {r0}
-	bx r0
-	.pool
-	thumb_func_end sub_80DAFA0
-
-	thumb_func_start sub_80DAFE0
-sub_80DAFE0: @ 80DAFE0
-	push {r4,r5,lr}
-	lsls r0, 24
-	lsrs r2, r0, 24
-	lsls r1, 24
-	lsrs r0, r1, 24
-	cmp r0, 0x4
-	bhi _080DB06C
-	lsls r0, 2
-	ldr r1, =_080DAFFC
-	adds r0, r1
-	ldr r0, [r0]
-	mov pc, r0
-	.pool
-	.align 2, 0
-_080DAFFC:
-	.4byte _080DB010
-	.4byte _080DB028
-	.4byte _080DB040
-	.4byte _080DB050
-	.4byte _080DB06C
-_080DB010:
-	ldr r0, =gUnknown_02039E00
-	lsls r2, 6
-	adds r1, r2, r0
-	adds r3, r1, 0
-	adds r3, 0x26
-	ldrb r5, [r3]
-	adds r3, 0x4
-	ldrb r4, [r3]
-	adds r1, 0x27
-	b _080DB07E
-	.pool
-_080DB028:
-	ldr r0, =gUnknown_02039E00
-	lsls r2, 6
-	adds r1, r2, r0
-	adds r3, r1, 0
-	adds r3, 0x27
-	ldrb r5, [r3]
-	subs r3, 0x1
-	ldrb r4, [r3]
-	adds r1, 0x28
-	b _080DB07E
-	.pool
-_080DB040:
-	ldr r1, =gUnknown_02039E00
-	lsls r2, 6
-	adds r3, r2, r1
-	adds r0, r3, 0
-	adds r0, 0x28
-	b _080DB05A
-	.pool
-_080DB050:
-	ldr r1, =gUnknown_02039E00
-	lsls r2, 6
-	adds r3, r2, r1
-	adds r0, r3, 0
-	adds r0, 0x29
-_080DB05A:
-	ldrb r5, [r0]
-	subs r0, 0x1
-	ldrb r4, [r0]
-	adds r0, 0x2
-	ldrb r3, [r0]
-	adds r0, r1, 0
-	b _080DB080
-	.pool
-_080DB06C:
-	ldr r0, =gUnknown_02039E00
-	lsls r2, 6
-	adds r1, r2, r0
-	adds r3, r1, 0
-	adds r3, 0x2A
-	ldrb r5, [r3]
-	subs r3, 0x1
-	ldrb r4, [r3]
-	adds r1, 0x26
-_080DB07E:
-	ldrb r3, [r1]
-_080DB080:
-	adds r1, r2, r0
-	adds r1, 0x2B
-	adds r0, r4, r3
-	ldrb r1, [r1]
-	adds r0, r1
-	asrs r0, 1
-	adds r0, r5, r0
-	lsls r0, 16
-	lsrs r0, 16
-	pop {r4,r5}
-	pop {r1}
-	bx r1
-	.pool
-	thumb_func_end sub_80DAFE0
-
-	thumb_func_start sub_80DB09C
-sub_80DB09C: @ 80DB09C
-	push {r4-r6,lr}
-	lsls r0, 24
-	lsrs r6, r0, 24
-	movs r4, 0
-	ldr r5, =gUnknown_02039F00
-_080DB0A6:
-	lsls r0, r4, 24
-	lsrs r0, 24
-	adds r1, r6, 0
-	bl sub_80DAFE0
-	strh r0, [r5]
-	adds r5, 0x2
-	adds r4, 0x1
-	cmp r4, 0x3
-	ble _080DB0A6
-	pop {r4-r6}
-	pop {r0}
-	bx r0
-	.pool
-	thumb_func_end sub_80DB09C
-
-	thumb_func_start sub_80DB0C4
-sub_80DB0C4: @ 80DB0C4
-	push {r4,r5,lr}
-	ldr r0, =gUnknown_08587C00
-	bl LoadCompressedObjectPic
-	ldr r0, =gContest2Pal
-	movs r1, 0x88
-	lsls r1, 1
-	movs r2, 0x20
-	bl LoadCompressedPalette
-	ldr r0, =gSpriteTemplate_8587BE8
-	movs r1, 0x70
-	movs r2, 0x24
-	movs r3, 0x1E
-	bl CreateSprite
-	lsls r0, 24
-	lsrs r0, 24
-	ldr r4, =gSprites
-	lsls r2, r0, 4
-	adds r2, r0
-	lsls r2, 2
-	adds r5, r2, r4
-	ldrb r3, [r5, 0x5]
-	movs r1, 0xF
-	ands r1, r3
-	movs r3, 0x10
-	orrs r1, r3
-	strb r1, [r5, 0x5]
-	adds r4, 0x1C
-	adds r2, r4
-	ldr r1, =SpriteCallbackDummy
-	str r1, [r2]
-	pop {r4,r5}
-	pop {r1}
-	bx r1
-	.pool
-	thumb_func_end sub_80DB0C4
-
-	thumb_func_start sub_80DB120
-sub_80DB120: @ 80DB120
-	push {lr}
-	ldr r0, =gUnknown_08587C08
-	bl LoadCompressedObjectPic
-	ldr r0, =gUnknown_08587C10
-	bl LoadCompressedObjectPalette
-	ldr r0, =gSpriteTemplate_8587C18
-	movs r1, 0x60
-	movs r2, 0xA
-	movs r3, 0x1D
-	bl CreateSprite
-	lsls r0, 24
-	lsrs r0, 24
-	ldr r1, =gSprites
-	lsls r2, r0, 4
-	adds r2, r0
-	lsls r2, 2
-	adds r2, r1
-	movs r1, 0x3E
-	adds r1, r2
-	mov r12, r1
-	ldrb r1, [r1]
-	movs r3, 0x4
-	orrs r1, r3
-	mov r3, r12
-	strb r1, [r3]
-	ldrh r1, [r2, 0x4]
-	lsls r1, 22
-	lsrs r1, 22
-	strh r1, [r2, 0x2E]
-	pop {r1}
-	bx r1
-	.pool
-	thumb_func_end sub_80DB120
-
-	thumb_func_start sub_80DB174
-sub_80DB174: @ 80DB174
-	push {r4-r7,lr}
-	mov r7, r8
-	push {r7}
-	adds r7, r1, 0
-	adds r6, r2, 0
-	adds r4, r3, 0
-	lsls r0, 16
-	lsrs r5, r0, 16
-	adds r0, r5, 0
-	bl sub_80DE84C
-	adds r5, r0, 0
-	ldr r0, =gUnknown_02039F25
-	ldrb r0, [r0]
-	cmp r4, r0
-	bne _080DB1B8
-	lsls r0, r5, 3
-	ldr r1, =gMonBackPicTable
-	adds r0, r1
-	ldr r1, =gMonSpritesGfxPtr
-	ldr r1, [r1]
-	ldr r1, [r1, 0x4]
-	adds r2, r5, 0
-	adds r3, r6, 0
-	bl HandleLoadSpecialPokePic_2
-	b _080DB1CC
-	.pool
-_080DB1B8:
-	lsls r0, r5, 3
-	ldr r1, =gMonBackPicTable
-	adds r0, r1
-	ldr r1, =gMonSpritesGfxPtr
-	ldr r1, [r1]
-	ldr r1, [r1, 0x4]
-	adds r2, r5, 0
-	adds r3, r6, 0
-	bl HandleLoadSpecialPokePic_DontHandleDeoxys
-_080DB1CC:
-	adds r0, r5, 0
-	adds r1, r7, 0
-	adds r2, r6, 0
-	bl GetFrontSpritePalFromSpeciesAndPersonality
-	movs r1, 0x90
-	lsls r1, 1
-	movs r2, 0x20
-	bl LoadCompressedPalette
-	adds r0, r5, 0
-	movs r1, 0
-	bl SetMultiuseSpriteTemplateToPokemon
-	ldr r4, =gMultiuseSpriteTemplate
-	movs r0, 0x2
-	adds r1, r5, 0
-	movs r2, 0
-	bl sub_80A600C
-	adds r2, r0, 0
-	lsls r2, 24
-	lsrs r2, 24
-	adds r0, r4, 0
-	movs r1, 0x70
-	movs r3, 0x1E
-	bl CreateSprite
-	lsls r0, 24
-	lsrs r7, r0, 24
-	ldr r0, =gSprites
-	mov r8, r0
-	lsls r0, r7, 4
-	adds r0, r7
-	lsls r6, r0, 2
-	mov r0, r8
-	adds r4, r6, r0
-	ldrb r1, [r4, 0x5]
-	movs r0, 0xF
-	ands r0, r1
-	movs r1, 0x20
-	orrs r0, r1
-	movs r1, 0xD
-	negs r1, r1
-	ands r0, r1
-	movs r1, 0x8
-	orrs r0, r1
-	strb r0, [r4, 0x5]
-	movs r0, 0x2
-	bl sub_80A82E4
-	adds r1, r4, 0
-	adds r1, 0x43
-	strb r0, [r1]
-	mov r0, r8
-	adds r0, 0x1C
-	adds r0, r6, r0
-	ldr r1, =SpriteCallbackDummy
-	str r1, [r0]
-	ldrb r0, [r4, 0x5]
-	lsrs r0, 4
-	strh r0, [r4, 0x2E]
-	strh r5, [r4, 0x32]
-	adds r0, r5, 0
-	bl IsSpeciesNotUnown
-	lsls r0, 24
-	cmp r0, 0
-	beq _080DB278
-	mov r0, r8
-	adds r0, 0x10
-	adds r0, r6, r0
-	ldr r1, =gUnknown_082FF6C0
-	b _080DB280
-	.pool
-_080DB278:
-	mov r0, r8
-	adds r0, 0x10
-	adds r0, r6, r0
-	ldr r1, =gUnknown_082FF694
-_080DB280:
-	str r1, [r0]
-	lsls r0, r7, 4
-	adds r0, r7
-	lsls r0, 2
-	ldr r1, =gSprites
-	adds r0, r1
-	movs r1, 0
-	bl StartSpriteAffineAnim
-	adds r0, r7, 0
-	pop {r3}
-	mov r8, r3
-	pop {r4-r7}
-	pop {r1}
-	bx r1
-	.pool
-	thumb_func_end sub_80DB174
-
-	thumb_func_start IsSpeciesNotUnown
-IsSpeciesNotUnown: @ 80DB2A8
-	push {lr}
-	lsls r0, 16
-	lsrs r0, 16
-	cmp r0, 0xC9
-	beq _080DB2B6
-	movs r0, 0x1
-	b _080DB2B8
-_080DB2B6:
-	movs r0, 0
-_080DB2B8:
-	pop {r1}
-	bx r1
-	thumb_func_end IsSpeciesNotUnown
-
-	thumb_func_start sub_80DB2BC
-sub_80DB2BC: @ 80DB2BC
-	push {r4-r6,lr}
-	ldr r5, =gContestResources
-	ldr r0, [r5]
-	ldr r0, [r0, 0x24]
-	movs r4, 0xA0
-	lsls r4, 3
-	adds r1, r0, r4
-	movs r6, 0xA0
-	lsls r6, 1
-	adds r2, r6, 0
-	bl CpuSet
-	ldr r0, [r5]
-	ldr r0, [r0, 0x2C]
-	adds r4, r0, r4
-	adds r1, r4, 0
-	adds r2, r6, 0
-	bl CpuSet
-	pop {r4-r6}
-	pop {r0}
-	bx r0
-	.pool
-	thumb_func_end sub_80DB2BC
-
-	thumb_func_start sub_80DB2EC
-sub_80DB2EC: @ 80DB2EC
-	push {lr}
-	lsls r0, 16
-	lsls r1, 24
-	lsrs r3, r1, 24
-	ldr r2, =gContestEffects
-	ldr r1, =gContestMoves
-	lsrs r0, 13
-	adds r0, r1
-	ldrb r0, [r0]
-	lsls r0, 2
-	adds r0, r2
-	ldrb r0, [r0]
-	cmp r0, 0x8
-	bhi _080DB354
-	lsls r0, 2
-	ldr r1, =_080DB320
-	adds r0, r1
-	ldr r0, [r0]
-	mov pc, r0
-	.pool
-	.align 2, 0
-_080DB320:
-	.4byte _080DB344
-	.4byte _080DB344
-	.4byte _080DB34C
-	.4byte _080DB34C
-	.4byte _080DB354
-	.4byte _080DB354
-	.4byte _080DB354
-	.4byte _080DB354
-	.4byte _080DB344
-_080DB344:
-	ldr r0, =0x00009082
-	b _080DB356
-	.pool
-_080DB34C:
-	ldr r0, =0x00009088
-	b _080DB356
-	.pool
-_080DB354:
-	ldr r0, =0x00009086
-_080DB356:
-	lsls r1, r3, 12
-	movs r2, 0x90
-	lsls r2, 8
-	adds r1, r2
-	lsls r0, 16
-	asrs r0, 16
-	adds r0, r1
-	lsls r0, 16
-	lsrs r0, 16
-	pop {r1}
-	bx r1
-	.pool
-	thumb_func_end sub_80DB2EC
-
-	thumb_func_start prints_contest_move_description
-prints_contest_move_description: @ 80DB370
-	push {r4-r7,lr}
-	mov r7, r8
-	push {r7}
-	sub sp, 0x10
-	lsls r0, 16
-	lsrs r0, 16
-	mov r8, r0
-	ldr r1, =gContestMoves
-	lsls r0, 3
-	adds r0, r1
-	ldrb r0, [r0, 0x1]
-	lsls r0, 29
-	lsrs r0, 29
-	ldr r7, =0x00004040
-	cmp r0, 0
-	beq _080DB3A4
-	adds r7, 0x5
-	cmp r0, 0x1
-	beq _080DB3A4
-	adds r7, 0x5
-	cmp r0, 0x2
-	beq _080DB3A4
-	adds r7, 0x40
-	cmp r0, 0x3
-	bne _080DB3A4
-	subs r7, 0x20
-_080DB3A4:
-	movs r6, 0x5
-	str r6, [sp]
-	movs r4, 0x1
-	str r4, [sp, 0x4]
-	movs r5, 0x11
-	str r5, [sp, 0x8]
-	str r4, [sp, 0xC]
-	movs r0, 0
-	adds r1, r7, 0
-	movs r2, 0xB
-	movs r3, 0x1F
-	bl sub_80DECB8
-	adds r1, r7, 0
-	adds r1, 0x10
-	str r6, [sp]
-	str r4, [sp, 0x4]
-	str r5, [sp, 0x8]
-	str r4, [sp, 0xC]
-	movs r0, 0
-	movs r2, 0xB
-	movs r3, 0x20
-	bl sub_80DECB8
-	ldr r2, =gContestEffects
-	ldr r0, =gContestMoves
-	mov r3, r8
-	lsls r1, r3, 3
-	adds r0, r1, r0
-	ldrb r0, [r0]
-	lsls r0, 2
-	adds r2, r0, r2
-	ldrb r0, [r2, 0x1]
-	adds r7, r1, 0
-	cmp r0, 0xFF
-	bne _080DB3FC
-	movs r6, 0
-	b _080DB408
-	.pool
-_080DB3FC:
-	ldrb r0, [r2, 0x1]
-	movs r1, 0xA
-	bl __udivsi3
-	lsls r0, 24
-	lsrs r6, r0, 24
-_080DB408:
-	cmp r6, 0x8
-	bls _080DB40E
-	movs r6, 0x8
-_080DB40E:
-	ldr r1, =0x00005035
-	movs r0, 0x8
-	str r0, [sp]
-	movs r5, 0x1
-	str r5, [sp, 0x4]
-	movs r4, 0x11
-	str r4, [sp, 0x8]
-	movs r0, 0
-	movs r2, 0x15
-	movs r3, 0x1F
-	bl sub_80DED10
-	ldr r1, =0x00005012
-	str r6, [sp]
-	str r5, [sp, 0x4]
-	str r4, [sp, 0x8]
-	movs r0, 0
-	movs r2, 0x15
-	movs r3, 0x1F
-	bl sub_80DED10
-	ldr r1, =gContestEffects
-	ldr r0, =gContestMoves
-	adds r0, r7, r0
-	ldrb r0, [r0]
-	lsls r0, 2
-	adds r1, r0, r1
-	ldrb r0, [r1, 0x2]
-	cmp r0, 0xFF
-	bne _080DB460
-	movs r6, 0
-	b _080DB46C
-	.pool
-_080DB460:
-	ldrb r0, [r1, 0x2]
-	movs r1, 0xA
-	bl __udivsi3
-	lsls r0, 24
-	lsrs r6, r0, 24
-_080DB46C:
-	cmp r6, 0x8
-	bls _080DB472
-	movs r6, 0x8
-_080DB472:
-	ldr r1, =0x00005036
-	movs r0, 0x8
-	str r0, [sp]
-	movs r5, 0x1
-	str r5, [sp, 0x4]
-	movs r4, 0x11
-	str r4, [sp, 0x8]
-	movs r0, 0
-	movs r2, 0x15
-	movs r3, 0x20
-	bl sub_80DED10
-	ldr r1, =0x00005014
-	str r6, [sp]
-	str r5, [sp, 0x4]
-	str r4, [sp, 0x8]
-	movs r0, 0
-	movs r2, 0x15
-	movs r3, 0x20
-	bl sub_80DED10
-	movs r0, 0xA
-	movs r1, 0
-	bl FillWindowPixelBuffer
-	ldr r1, =gContestEffectDescriptionPointers
-	ldr r0, =gContestMoves
-	adds r0, r7, r0
-	ldrb r0, [r0]
-	lsls r0, 2
-	adds r0, r1
-	ldr r1, [r0]
-	movs r0, 0xA
-	bl sub_80DEB70
-	ldr r1, =gText_Slash
-	movs r0, 0x9
-	bl sub_80DEB70
-	add sp, 0x10
-	pop {r3}
-	mov r8, r3
-	pop {r4-r7}
-	pop {r0}
-	bx r0
-	.pool
-	thumb_func_end prints_contest_move_description
-
-	thumb_func_start sub_80DB4E0
-sub_80DB4E0: @ 80DB4E0
-	push {r4-r7,lr}
-	mov r7, r8
-	push {r7}
-	sub sp, 0x10
-	lsls r0, 16
-	lsrs r5, r0, 16
-	lsls r1, 24
-	lsrs r4, r1, 24
-	ldr r0, =gUnknown_02039F26
-	adds r0, r4, r0
-	ldrb r1, [r0]
-	lsls r0, r1, 2
-	adds r0, r1
-	adds r0, 0x2
-	lsls r0, 24
-	lsrs r7, r0, 24
-	adds r0, r4, 0
-	bl sub_80DBCA8
-	lsls r0, 24
-	cmp r0, 0
-	bne _080DB560
-	cmp r5, 0
-	beq _080DB560
-	adds r0, r5, 0
-	adds r1, r4, 0
-	bl sub_80DB2EC
-	adds r4, r0, 0
-	lsls r4, 16
-	lsrs r4, 16
-	movs r0, 0x2
-	mov r8, r0
-	str r0, [sp]
-	movs r5, 0x1
-	str r5, [sp, 0x4]
-	movs r6, 0x11
-	str r6, [sp, 0x8]
-	str r5, [sp, 0xC]
-	movs r0, 0
-	adds r1, r4, 0
-	movs r2, 0x14
-	adds r3, r7, 0
-	bl sub_80DECB8
-	adds r4, 0x10
-	lsls r4, 16
-	lsrs r4, 16
-	adds r3, r7, 0x1
-	lsls r3, 24
-	lsrs r3, 24
-	mov r0, r8
-	str r0, [sp]
-	str r5, [sp, 0x4]
-	str r6, [sp, 0x8]
-	str r5, [sp, 0xC]
-	movs r0, 0
-	adds r1, r4, 0
-	movs r2, 0x14
-	bl sub_80DECB8
-	b _080DB576
-	.pool
-_080DB560:
-	movs r0, 0x2
-	str r0, [sp]
-	str r0, [sp, 0x4]
-	movs r0, 0x11
-	str r0, [sp, 0x8]
-	movs r0, 0
-	movs r1, 0
-	movs r2, 0x14
-	adds r3, r7, 0
-	bl sub_80DED10
-_080DB576:
-	add sp, 0x10
-	pop {r3}
-	mov r8, r3
-	pop {r4-r7}
-	pop {r0}
-	bx r0
-	thumb_func_end sub_80DB4E0
-
-	thumb_func_start sub_80DB584
-sub_80DB584: @ 80DB584
-	push {r4,r5,lr}
-	movs r4, 0
-	movs r5, 0
-_080DB58A:
-	ldr r0, =gContestResources
-	ldr r0, [r0]
-	ldr r0, [r0, 0x4]
-	adds r0, r5, r0
-	ldrh r0, [r0, 0x6]
-	lsls r1, r4, 24
-	lsrs r1, 24
-	bl sub_80DB4E0
-	adds r5, 0x1C
-	adds r4, 0x1
-	cmp r4, 0x3
-	ble _080DB58A
-	pop {r4,r5}
-	pop {r0}
-	bx r0
-	.pool
-	thumb_func_end sub_80DB584
-
-	thumb_func_start sub_80DB5B0
-sub_80DB5B0: @ 80DB5B0
-	ldr r0, =0x00002034
-	bx lr
-	.pool
-	thumb_func_end sub_80DB5B0
-
-	thumb_func_start sub_80DB5B8
-sub_80DB5B8: @ 80DB5B8
-	push {r4-r7,lr}
-	mov r7, r10
-	mov r6, r9
-	mov r5, r8
-	push {r5-r7}
-	sub sp, 0xC
-	lsls r0, 24
-	lsrs r2, r0, 24
-	lsls r1, 24
-	lsrs r1, 24
-	mov r8, r1
-	mov r10, r8
-	ldr r0, =gContestResources
-	mov r9, r0
-	ldr r0, [r0]
-	ldr r1, [r0, 0x4]
-	lsls r0, r2, 3
-	subs r0, r2
-	lsls r7, r0, 2
-	adds r3, r7, r1
-	ldrb r0, [r3, 0x10]
-	movs r5, 0x30
-	ands r5, r0
-	cmp r5, 0
-	bne _080DB5F4
-	movs r0, 0
-	b _080DB68A
-	.pool
-_080DB5F4:
-	ldr r0, =gUnknown_02039F26
-	adds r0, r2, r0
-	ldrb r1, [r0]
-	lsls r0, r1, 2
-	adds r0, r1
-	adds r0, 0x2
-	lsls r0, 24
-	lsrs r6, r0, 24
-	movs r0, 0xD
-	ldrsb r0, [r3, r0]
-	movs r1, 0xA
-	bl __divsi3
-	lsls r0, 24
-	asrs r4, r0, 24
-	cmp r5, 0x10
-	bne _080DB648
-	bl sub_80DB5B0
-	adds r1, r0, 0
-	lsls r1, 16
-	lsrs r1, 16
-	movs r0, 0x1
-	str r0, [sp]
-	lsls r0, r4, 24
-	lsrs r0, 24
-	str r0, [sp, 0x4]
-	movs r0, 0x11
-	str r0, [sp, 0x8]
-	movs r0, 0
-	movs r2, 0x13
-	adds r3, r6, 0
-	bl sub_80DED10
-	mov r1, r8
-	cmp r1, 0
-	beq _080DB688
-	movs r0, 0x5B
-	b _080DB672
-	.pool
-_080DB648:
-	adds r3, r6, r4
-	lsls r3, 24
-	lsrs r3, 24
-	movs r0, 0x1
-	str r0, [sp]
-	movs r0, 0x3
-	subs r0, r4
-	lsls r0, 24
-	lsrs r0, 24
-	str r0, [sp, 0x4]
-	movs r0, 0x11
-	str r0, [sp, 0x8]
-	movs r0, 0
-	movs r1, 0
-	movs r2, 0x13
-	bl sub_80DED10
-	mov r0, r10
-	cmp r0, 0
-	beq _080DB688
-	movs r0, 0x26
-_080DB672:
-	bl PlaySE
-	mov r1, r9
-	ldr r0, [r1]
-	ldr r1, [r0, 0x4]
-	adds r1, r7, r1
-	ldrb r2, [r1, 0x10]
-	movs r0, 0x31
-	negs r0, r0
-	ands r0, r2
-	strb r0, [r1, 0x10]
-_080DB688:
-	movs r0, 0x1
-_080DB68A:
-	add sp, 0xC
-	pop {r3-r5}
-	mov r8, r3
-	mov r9, r4
-	mov r10, r5
-	pop {r4-r7}
-	pop {r1}
-	bx r1
-	thumb_func_end sub_80DB5B8
-
-	thumb_func_start sub_80DB69C
-sub_80DB69C: @ 80DB69C
-	push {r4-r7,lr}
-	mov r7, r10
-	mov r6, r9
-	mov r5, r8
-	push {r5-r7}
-	sub sp, 0xC
-	movs r7, 0
-	movs r0, 0x1
-	mov r10, r0
-	movs r1, 0x11
-	mov r9, r1
-	movs r0, 0
-	mov r8, r0
-_080DB6B6:
-	ldr r0, =gUnknown_02039F26
-	adds r0, r7, r0
-	ldrb r0, [r0]
-	lsls r4, r0, 2
-	adds r4, r0
-	adds r4, 0x2
-	lsls r4, 24
-	lsrs r4, 24
-	bl sub_80DB5B0
-	adds r5, r0, 0
-	lsls r5, 16
-	lsrs r5, 16
-	ldr r0, =gContestResources
-	ldr r0, [r0]
-	ldr r0, [r0, 0x4]
-	add r0, r8
-	ldrb r0, [r0, 0xD]
-	lsls r0, 24
-	asrs r0, 24
-	movs r1, 0xA
-	bl __divsi3
-	lsls r0, 24
-	mov r1, r10
-	str r1, [sp]
-	asrs r6, r0, 24
-	lsrs r0, 24
-	str r0, [sp, 0x4]
-	mov r0, r9
-	str r0, [sp, 0x8]
-	movs r0, 0
-	adds r1, r5, 0
-	movs r2, 0x13
-	adds r3, r4, 0
-	bl sub_80DED10
-	adds r4, r6
-	lsls r4, 24
-	lsrs r4, 24
-	mov r1, r10
-	str r1, [sp]
-	movs r0, 0x3
-	subs r0, r6
-	lsls r0, 24
-	lsrs r0, 24
-	str r0, [sp, 0x4]
-	mov r0, r9
-	str r0, [sp, 0x8]
-	movs r0, 0
-	movs r1, 0
-	movs r2, 0x13
-	adds r3, r4, 0
-	bl sub_80DED10
-	movs r1, 0x1C
-	add r8, r1
-	adds r7, 0x1
-	cmp r7, 0x3
-	ble _080DB6B6
-	add sp, 0xC
-	pop {r3-r5}
-	mov r8, r3
-	mov r9, r4
-	mov r10, r5
-	pop {r4-r7}
-	pop {r0}
-	bx r0
-	.pool
-	thumb_func_end sub_80DB69C
-
-	thumb_func_start sub_80DB748
-sub_80DB748: @ 80DB748
-	push {lr}
-	lsls r0, 24
-	lsrs r1, r0, 24
-	movs r0, 0
-	cmp r1, 0x4
-	bhi _080DB78A
-	lsls r0, r1, 2
-	ldr r1, =_080DB764
-	adds r0, r1
-	ldr r0, [r0]
-	mov pc, r0
-	.pool
-	.align 2, 0
-_080DB764:
-	.4byte _080DB778
-	.4byte _080DB77C
-	.4byte _080DB780
-	.4byte _080DB784
-	.4byte _080DB788
-_080DB778:
-	movs r0, 0x80
-	b _080DB78A
-_080DB77C:
-	movs r0, 0x84
-	b _080DB78A
-_080DB780:
-	movs r0, 0x86
-	b _080DB78A
-_080DB784:
-	movs r0, 0x88
-	b _080DB78A
-_080DB788:
-	movs r0, 0x82
-_080DB78A:
-	movs r1, 0x90
-	lsls r1, 8
-	adds r0, r1
-	lsls r0, 16
-	lsrs r0, 16
-	pop {r1}
-	bx r1
-	thumb_func_end sub_80DB748
-
-	thumb_func_start sub_80DB798
-sub_80DB798: @ 80DB798
-	push {r4-r7,lr}
-	mov r7, r9
-	mov r6, r8
-	push {r6,r7}
-	sub sp, 0x10
-	lsls r0, 24
-	lsrs r0, 24
-	movs r1, 0x1
-	mov r9, r1
-	movs r1, 0
-	mov r8, r1
-	ldr r1, =gUnknown_02039F26
-	adds r1, r0, r1
-	ldrb r2, [r1]
-	lsls r1, r2, 2
-	adds r1, r2
-	adds r1, 0x2
-	lsls r1, 24
-	lsrs r7, r1, 24
-	ldr r1, =gContestResources
-	ldr r1, [r1]
-	ldr r2, [r1, 0x4]
-	lsls r1, r0, 3
-	subs r1, r0
-	lsls r1, 2
-	adds r2, r1, r2
-	ldr r0, [r2, 0x10]
-	ldr r1, =0x00ff0003
-	ands r0, r1
-	cmp r0, 0
-	bne _080DB7DC
-	ldrb r0, [r2, 0xF]
-	cmp r0, 0
-	beq _080DB7EC
-_080DB7DC:
-	movs r0, 0
-	b _080DB80E
-	.pool
-_080DB7EC:
-	ldrb r1, [r2, 0xC]
-	mov r0, r9
-	ands r0, r1
-	cmp r0, 0
-	beq _080DB7FA
-	movs r0, 0x1
-	b _080DB80E
-_080DB7FA:
-	movs r0, 0x6
-	ands r0, r1
-	cmp r0, 0
-	bne _080DB80C
-	ldrb r1, [r2, 0xB]
-	movs r0, 0x80
-	ands r0, r1
-	cmp r0, 0
-	beq _080DB81A
-_080DB80C:
-	movs r0, 0x2
-_080DB80E:
-	bl sub_80DB748
-	lsls r0, 16
-	lsrs r0, 16
-	mov r8, r0
-	b _080DB81E
-_080DB81A:
-	movs r0, 0
-	mov r9, r0
-_080DB81E:
-	mov r1, r9
-	cmp r1, 0
-	beq _080DB85E
-	movs r6, 0x2
-	str r6, [sp]
-	movs r4, 0x1
-	str r4, [sp, 0x4]
-	movs r5, 0x11
-	str r5, [sp, 0x8]
-	str r4, [sp, 0xC]
-	movs r0, 0
-	mov r1, r8
-	movs r2, 0x14
-	adds r3, r7, 0
-	bl sub_80DECB8
-	mov r1, r8
-	adds r1, 0x10
-	lsls r1, 16
-	lsrs r1, 16
-	adds r3, r7, 0x1
-	lsls r3, 24
-	lsrs r3, 24
-	str r6, [sp]
-	str r4, [sp, 0x4]
-	str r5, [sp, 0x8]
-	str r4, [sp, 0xC]
-	movs r0, 0
-	movs r2, 0x14
-	bl sub_80DECB8
-	b _080DB874
-_080DB85E:
-	movs r0, 0x2
-	str r0, [sp]
-	str r0, [sp, 0x4]
-	movs r0, 0x11
-	str r0, [sp, 0x8]
-	movs r0, 0
-	movs r1, 0
-	movs r2, 0x14
-	adds r3, r7, 0
-	bl sub_80DED10
-_080DB874:
-	mov r0, r9
-	add sp, 0x10
-	pop {r3,r4}
-	mov r8, r3
-	mov r9, r4
-	pop {r4-r7}
-	pop {r1}
-	bx r1
-	thumb_func_end sub_80DB798
-
-=======
->>>>>>> 6ae395a6
 	thumb_func_start sub_80DB884
 sub_80DB884: @ 80DB884
 	push {r4,lr}
