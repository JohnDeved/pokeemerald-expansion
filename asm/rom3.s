	.include "asm/macros.inc"
	.include "constants/constants.inc"

	.syntax unified

	.text

<<<<<<< HEAD
=======
	thumb_func_start HandleLinkBattleSetup
HandleLinkBattleSetup: @ 8032654
	push {lr}
	ldr r0, =gBattleTypeFlags
	ldr r0, [r0]
	movs r1, 0x2
	ands r0, r1
	cmp r0, 0
	beq _08032686
	ldr r0, =gLinkVSyncDisabled
	ldrb r0, [r0]
	cmp r0, 0
	beq _0803266E
	bl sub_800B488
_0803266E:
	ldr r0, =gReceivedRemoteLinkPlayers
	ldrb r0, [r0]
	cmp r0, 0
	bne _0803267A
	bl sub_8009734
_0803267A:
	ldr r0, =task00_08081A90
	movs r1, 0
	bl CreateTask
	bl sub_8033244
_08032686:
	pop {r0}
	bx r0
	.pool
	thumb_func_end HandleLinkBattleSetup

	thumb_func_start SetUpBattleVarsAndBirchZigzagoon
SetUpBattleVarsAndBirchZigzagoon: @ 803269C
	push {r4-r7,lr}
	sub sp, 0x14
	ldr r0, =gBattleMainFunc
	ldr r1, =nullsub_20
	str r1, [r0]
	movs r0, 0
	str r0, [sp, 0x10]
	movs r1, 0
	ldr r7, =gBattleBankFunc
	ldr r6, =gActionSelectionCursor
	movs r2, 0
	ldr r5, =gMoveSelectionCursor
	ldr r4, =nullsub_21
	ldr r3, =gBanksBySide
_080326B8:
	lsls r0, r1, 2
	adds r0, r7
	str r4, [r0]
	adds r1, r3
	movs r0, 0xFF
	strb r0, [r1]
	ldr r0, [sp, 0x10]
	adds r0, r6
	strb r2, [r0]
	ldr r0, [sp, 0x10]
	adds r0, r5
	strb r2, [r0]
	ldr r0, [sp, 0x10]
	adds r0, 0x1
	str r0, [sp, 0x10]
	adds r1, r0, 0
	cmp r1, 0x3
	ble _080326B8
	bl HandleLinkBattleSetup
	ldr r0, =gBattleExecBuffer
	movs r5, 0
	str r5, [r0]
	bl sub_80A3934
	bl ClearBattleMonForms
	movs r0, 0xF
	bl BattleAI_HandleItemUseBeforeAISetup
	ldr r0, =gBattleTypeFlags
	ldr r0, [r0]
	movs r1, 0x10
	ands r0, r1
	cmp r0, 0
	beq _08032728
	bl ZeroEnemyPartyMons
	ldr r4, =gEnemyParty
	movs r1, 0x90
	lsls r1, 1
	str r5, [sp]
	str r5, [sp, 0x4]
	str r5, [sp, 0x8]
	str r5, [sp, 0xC]
	adds r0, r4, 0
	movs r2, 0x2
	movs r3, 0x20
	bl CreateMon
	str r5, [sp, 0x10]
	adds r0, r4, 0
	movs r1, 0xC
	add r2, sp, 0x10
	bl SetMonData
_08032728:
	ldr r0, =gUnknown_02022FF4
	str r5, [r0]
	ldr r0, =gUnknown_0202428C
	strb r5, [r0]
	add sp, 0x14
	pop {r4-r7}
	pop {r0}
	bx r0
	.pool
	thumb_func_end SetUpBattleVarsAndBirchZigzagoon

	thumb_func_start sub_8032768
sub_8032768: @ 8032768
	push {r4,r5,lr}
	ldr r0, =gBattleTypeFlags
	ldr r0, [r0]
	movs r1, 0x80
	lsls r1, 17
	ands r0, r1
	cmp r0, 0
	bne _08032784
	movs r0, 0x1
	bl sub_8184DA4
	b _0803278A
	.pool
_08032784:
	movs r0, 0x2
	bl sub_8184DA4
_0803278A:
	ldr r4, =gBattleTypeFlags
	ldr r0, [r4]
	movs r1, 0x80
	lsls r1, 17
	ands r0, r1
	cmp r0, 0
	bne _0803279C
	bl sub_8185EB8
_0803279C:
	ldr r0, [r4]
	movs r1, 0x2
	ands r0, r1
	cmp r0, 0
	beq _080327B0
	bl b_setup_bx_link
	b _080327B4
	.pool
_080327B0:
	bl b_setup_bx
_080327B4:
	bl sub_8033050
	ldr r0, =gBattleTypeFlags
	ldr r0, [r0]
	movs r1, 0x40
	ands r0, r1
	cmp r0, 0
	bne _080327E2
	movs r4, 0
	ldr r0, =gNoOfAllBanks
	ldrb r1, [r0]
	cmp r4, r1
	bge _080327E2
	adds r5, r0, 0
_080327D0:
	lsls r0, r4, 24
	lsrs r0, 24
	movs r1, 0
	bl sub_81B8D64
	adds r4, 0x1
	ldrb r0, [r5]
	cmp r4, r0
	blt _080327D0
_080327E2:
	movs r4, 0
	ldr r3, =gBattleStruct
	movs r2, 0xD2
	lsls r2, 1
	movs r1, 0
_080327EC:
	ldr r0, [r3]
	adds r0, r4, r0
	adds r0, r2
	strb r1, [r0]
	adds r4, 0x1
	cmp r4, 0x5F
	bls _080327EC
	movs r4, 0
	ldr r3, =gBattleStruct
	movs r2, 0x81
	lsls r2, 2
	movs r1, 0
_08032804:
	ldr r0, [r3]
	adds r0, r4, r0
	adds r0, r2
	strb r1, [r0]
	adds r4, 0x1
	cmp r4, 0x67
	bls _08032804
	pop {r4,r5}
	pop {r0}
	bx r0
	.pool
	thumb_func_end sub_8032768

	thumb_func_start b_setup_bx
b_setup_bx: @ 8032824
	push {r4-r7,lr}
	mov r7, r10
	mov r6, r9
	mov r5, r8
	push {r5-r7}
	ldr r0, =gBattleTypeFlags
	ldr r3, [r0]
	movs r5, 0x80
	lsls r5, 15
	ands r5, r3
	cmp r5, 0
	beq _080328E4
	ldr r1, =gBattleMainFunc
	ldr r0, =BeginBattleIntro
	str r0, [r1]
	movs r4, 0x80
	lsls r4, 17
	ands r4, r3
	cmp r4, 0
	beq _08032874
	ldr r2, =gBattleBankFunc
	ldr r0, =SetBankFuncToRecordedPlayerBufferRunCommand
	str r0, [r2]
	ldr r1, =gBanksBySide
	movs r0, 0
	strb r0, [r1]
	b _0803287E
	.pool
_08032874:
	ldr r2, =gBattleBankFunc
	ldr r0, =SetBankFuncToPlayerBufferRunCommand
	str r0, [r2]
	ldr r1, =gBanksBySide
	strb r4, [r1]
_0803287E:
	ldr r3, =SetBankFuncToOpponentBufferRunCommand
	str r3, [r2, 0x4]
	movs r0, 0x1
	strb r0, [r1, 0x1]
	ldr r0, =SetBankFuncToPlayerPartnerBufferRunCommand
	str r0, [r2, 0x8]
	movs r0, 0x2
	strb r0, [r1, 0x2]
	str r3, [r2, 0xC]
	movs r0, 0x3
	strb r0, [r1, 0x3]
	ldr r1, =gNoOfAllBanks
	movs r0, 0x4
	strb r0, [r1]
	movs r0, 0
	movs r1, 0
	bl sub_81B8D64
	movs r0, 0x1
	movs r1, 0
	bl sub_81B8D64
	movs r0, 0x2
	movs r1, 0x1
	bl sub_81B8D64
	movs r0, 0x3
	movs r1, 0x1
	bl sub_81B8D64
	ldr r0, =gBattlePartyID
	movs r1, 0
	strh r1, [r0]
	strh r1, [r0, 0x2]
	movs r1, 0x3
	b _08032A76
	.pool
_080328E4:
	movs r7, 0x1
	adds r0, r3, 0
	ands r0, r7
	cmp r0, 0
	beq _080328F0
	b _080329E0
_080328F0:
	ldr r0, =gBattleMainFunc
	ldr r2, =BeginBattleIntro
	str r2, [r0]
	movs r1, 0x80
	ands r1, r3
	mov r12, r2
	cmp r1, 0
	beq _08032918
	ldr r1, =gBattleBankFunc
	ldr r0, =SetBankFuncToSafariBufferRunCommand
	b _08032934
	.pool
_08032918:
	movs r0, 0x80
	lsls r0, 2
	ands r3, r0
	cmp r3, 0
	beq _08032930
	ldr r1, =gBattleBankFunc
	ldr r0, =SetBankFuncToWallyBufferRunCommand
	b _08032934
	.pool
_08032930:
	ldr r1, =gBattleBankFunc
	ldr r0, =SetBankFuncToPlayerBufferRunCommand
_08032934:
	str r0, [r1]
	mov r10, r1
	ldr r4, =gBanksBySide
	movs r0, 0
	mov r9, r0
	mov r1, r9
	strb r1, [r4]
	mov r5, r10
	ldr r2, =SetBankFuncToOpponentBufferRunCommand
	mov r8, r2
	str r2, [r5, 0x4]
	movs r6, 0x1
	strb r6, [r4, 0x1]
	ldr r2, =gNoOfAllBanks
	movs r7, 0x2
	strb r7, [r2]
	ldr r0, =gBattleTypeFlags
	ldr r3, [r0]
	movs r0, 0x80
	lsls r0, 17
	ands r0, r3
	cmp r0, 0
	bne _08032964
	b _08032CB2
_08032964:
	movs r1, 0x80
	lsls r1, 18
	ands r1, r3
	cmp r1, 0
	beq _080329CC
	movs r1, 0x80
	lsls r1, 24
	ands r1, r3
	cmp r1, 0
	beq _080329B4
	mov r1, r12
	ldr r0, =gBattleMainFunc
	str r1, [r0]
	ldr r0, =SetBankFuncToRecordedPlayerBufferRunCommand
	str r0, [r5]
	mov r1, r9
	strb r1, [r4]
	ldr r0, =SetBankFuncToRecordedOpponentBufferRunCommand
	str r0, [r5, 0x4]
	strb r6, [r4, 0x1]
	strb r7, [r2]
	b _08032CB2
	.pool
_080329B4:
	ldr r0, =SetBankFuncToRecordedPlayerBufferRunCommand
	str r0, [r5, 0x4]
	strb r1, [r4, 0x1]
	ldr r0, =SetBankFuncToRecordedOpponentBufferRunCommand
	str r0, [r5]
	strb r6, [r4]
	strb r7, [r2]
	b _08032CB2
	.pool
_080329CC:
	ldr r0, =SetBankFuncToRecordedPlayerBufferRunCommand
	mov r2, r10
	str r0, [r2]
	strb r1, [r4]
	mov r0, r8
	str r0, [r2, 0x4]
	strb r6, [r4, 0x1]
	b _08032CB2
	.pool
_080329E0:
	ldr r1, =BeginBattleIntro
	ldr r2, =gBattleMainFunc
	str r1, [r2]
	ldr r2, =gBattleBankFunc
	ldr r0, =SetBankFuncToPlayerBufferRunCommand
	str r0, [r2]
	ldr r4, =gBanksBySide
	strb r5, [r4]
	ldr r6, =SetBankFuncToOpponentBufferRunCommand
	str r6, [r2, 0x4]
	strb r7, [r4, 0x1]
	str r0, [r2, 0x8]
	movs r0, 0x2
	mov r12, r0
	mov r1, r12
	strb r1, [r4, 0x2]
	str r6, [r2, 0xC]
	movs r0, 0x3
	mov r8, r0
	mov r1, r8
	strb r1, [r4, 0x3]
	ldr r0, =gNoOfAllBanks
	mov r10, r0
	movs r1, 0x4
	mov r9, r1
	strb r1, [r0]
	movs r0, 0x80
	lsls r0, 17
	ands r0, r3
	cmp r0, 0
	bne _08032A20
	b _08032CB2
_08032A20:
	movs r1, 0xA0
	lsls r1, 1
	adds r0, r3, 0
	ands r0, r1
	cmp r0, r1
	bne _08032AA0
	ldr r0, =BeginBattleIntro
	ldr r1, =gBattleMainFunc
	str r0, [r1]
	ldr r0, =SetBankFuncToRecordedPlayerBufferRunCommand
	str r0, [r2]
	strb r5, [r4]
	str r6, [r2, 0x4]
	strb r7, [r4, 0x1]
	str r0, [r2, 0x8]
	mov r0, r12
	strb r0, [r4, 0x2]
	str r6, [r2, 0xC]
	mov r1, r8
	strb r1, [r4, 0x3]
	mov r0, r9
	mov r2, r10
	strb r0, [r2]
	movs r0, 0
	movs r1, 0
	bl sub_81B8D64
	movs r0, 0x1
	movs r1, 0
	bl sub_81B8D64
	movs r0, 0x2
	movs r1, 0x1
	bl sub_81B8D64
	movs r0, 0x3
	movs r1, 0x1
	bl sub_81B8D64
	ldr r0, =gBattlePartyID
	strh r5, [r0]
	strh r5, [r0, 0x2]
	mov r1, r8
_08032A76:
	strh r1, [r0, 0x4]
	strh r1, [r0, 0x6]
	b _08032CB2
	.pool
_08032AA0:
	movs r5, 0x40
	ands r5, r3
	cmp r5, 0
	bne _08032AAA
	b _08032C3C
_08032AAA:
	ldr r0, =gUnknown_0203C7B4
	ldrb r5, [r0]
	movs r0, 0
	mov r10, r0
	ldr r1, =gLinkPlayers
	mov r12, r1
	adds r7, r4, 0
	mov r8, r0
	ldr r6, =gBattlePartyID
	movs r4, 0
	movs r2, 0x3
	mov r9, r2
_08032AC2:
	mov r1, r12
	adds r0, r4, r1
	ldrh r0, [r0, 0x18]
	cmp r0, 0x2
	bgt _08032AE4
	cmp r0, 0x1
	bge _08032AFC
	cmp r0, 0
	beq _08032AE8
	b _08032B06
	.pool
_08032AE4:
	cmp r0, 0x3
	bne _08032B06
_08032AE8:
	ldr r0, =gLinkPlayers
	adds r0, r4, r0
	ldrb r0, [r0, 0x18]
	movs r1, 0
	bl sub_81B8D64
	b _08032B06
	.pool
_08032AFC:
	lsls r0, 24
	lsrs r0, 24
	movs r1, 0x1
	bl sub_81B8D64
_08032B06:
	cmp r10, r5
	bne _08032B56
	ldr r0, =gLinkPlayers
	adds r3, r4, r0
	ldrh r1, [r3, 0x18]
	lsls r1, 2
	ldr r2, =gBattleBankFunc
	adds r1, r2
	ldr r2, =SetBankFuncToRecordedPlayerBufferRunCommand
	str r2, [r1]
	ldrh r1, [r3, 0x18]
	mov r12, r0
	cmp r1, 0x2
	bgt _08032B38
	cmp r1, 0x1
	bge _08032B4C
	cmp r1, 0
	beq _08032B3C
	b _08032C2C
	.pool
_08032B38:
	cmp r1, 0x3
	bne _08032C2C
_08032B3C:
	mov r1, r12
	adds r0, r4, r1
	ldrh r1, [r0, 0x18]
	adds r1, r7
	mov r2, r8
	strb r2, [r1]
	ldrh r0, [r0, 0x18]
	b _08032C12
_08032B4C:
	adds r1, r7
	movs r0, 0x2
	strb r0, [r1]
	ldrh r0, [r3, 0x18]
	b _08032C24
_08032B56:
	ldr r2, =gLinkPlayers
	adds r0, r4, r2
	ldrh r1, [r0, 0x18]
	movs r3, 0x1
	adds r0, r3, 0
	ands r0, r1
	mov r12, r2
	cmp r0, 0
	bne _08032B80
	lsls r0, r5, 3
	subs r0, r5
	lsls r0, 2
	add r0, r12
	ldrh r1, [r0, 0x18]
	adds r0, r3, 0
	ands r0, r1
	cmp r0, 0
	beq _08032B92
	b _08032BD8
	.pool
_08032B80:
	lsls r0, r5, 3
	subs r0, r5
	lsls r0, 2
	add r0, r12
	ldrh r1, [r0, 0x18]
	adds r0, r3, 0
	ands r0, r1
	cmp r0, 0
	beq _08032BD8
_08032B92:
	mov r0, r12
	adds r2, r4, r0
	ldrh r0, [r2, 0x18]
	lsls r0, 2
	ldr r1, =gBattleBankFunc
	adds r0, r1
	ldr r1, =SetBankFuncToRecordedPlayerBufferRunCommand
	str r1, [r0]
	ldrh r1, [r2, 0x18]
	cmp r1, 0x2
	bgt _08032BBC
	cmp r1, 0x1
	bge _08032BD0
	cmp r1, 0
	beq _08032BC0
	b _08032C2C
	.pool
_08032BBC:
	cmp r1, 0x3
	bne _08032C2C
_08032BC0:
	mov r2, r12
	adds r0, r4, r2
	ldrh r1, [r0, 0x18]
	adds r1, r7
	mov r2, r8
	strb r2, [r1]
	ldrh r0, [r0, 0x18]
	b _08032C12
_08032BD0:
	adds r1, r7
	movs r0, 0x2
	strb r0, [r1]
	b _08032C22
_08032BD8:
	mov r0, r12
	adds r2, r4, r0
	ldrh r0, [r2, 0x18]
	lsls r0, 2
	ldr r1, =gBattleBankFunc
	adds r0, r1
	ldr r1, =SetBankFuncToRecordedOpponentBufferRunCommand
	str r1, [r0]
	ldrh r0, [r2, 0x18]
	cmp r0, 0x2
	bgt _08032C00
	cmp r0, 0x1
	bge _08032C1C
	cmp r0, 0
	beq _08032C04
	b _08032C2C
	.pool
_08032C00:
	cmp r0, 0x3
	bne _08032C2C
_08032C04:
	mov r0, r12
	adds r2, r4, r0
	ldrh r0, [r2, 0x18]
	adds r0, r7
	movs r1, 0x1
	strb r1, [r0]
	ldrh r0, [r2, 0x18]
_08032C12:
	lsls r0, 1
	adds r0, r6
	mov r1, r8
	strh r1, [r0]
	b _08032C2C
_08032C1C:
	adds r0, r7
	mov r1, r9
	strb r1, [r0]
_08032C22:
	ldrh r0, [r2, 0x18]
_08032C24:
	lsls r0, 1
	adds r0, r6
	mov r2, r9
	strh r2, [r0]
_08032C2C:
	adds r4, 0x1C
	movs r0, 0x1
	add r10, r0
	mov r1, r10
	cmp r1, 0x3
	bgt _08032C3A
	b _08032AC2
_08032C3A:
	b _08032CB2
_08032C3C:
	movs r1, 0x4
	ands r1, r3
	cmp r1, 0
	beq _08032C7C
	ldr r0, =SetBankFuncToRecordedPlayerBufferRunCommand
	str r0, [r2]
	strb r5, [r4]
	str r0, [r2, 0x8]
	mov r0, r12
	strb r0, [r4, 0x2]
	movs r0, 0x80
	lsls r0, 18
	ands r3, r0
	cmp r3, 0
	beq _08032C70
	ldr r0, =SetBankFuncToRecordedOpponentBufferRunCommand
	str r0, [r2, 0x4]
	strb r7, [r4, 0x1]
	str r0, [r2, 0xC]
	mov r1, r8
	strb r1, [r4, 0x3]
	b _08032CB2
	.pool
_08032C70:
	str r6, [r2, 0x4]
	strb r7, [r4, 0x1]
	str r6, [r2, 0xC]
	mov r2, r8
	strb r2, [r4, 0x3]
	b _08032CB2
_08032C7C:
	ldr r0, =SetBankFuncToRecordedPlayerBufferRunCommand
	str r0, [r2, 0x4]
	strb r1, [r4, 0x1]
	str r0, [r2, 0xC]
	mov r0, r12
	strb r0, [r4, 0x3]
	movs r0, 0x80
	lsls r0, 18
	ands r3, r0
	cmp r3, 0
	beq _08032CA8
	ldr r0, =SetBankFuncToRecordedOpponentBufferRunCommand
	str r0, [r2]
	strb r7, [r4]
	str r0, [r2, 0x8]
	mov r1, r8
	strb r1, [r4, 0x2]
	b _08032CB2
	.pool
_08032CA8:
	str r6, [r2]
	strb r7, [r4]
	str r6, [r2, 0x8]
	mov r2, r8
	strb r2, [r4, 0x2]
_08032CB2:
	pop {r3-r5}
	mov r8, r3
	mov r9, r4
	mov r10, r5
	pop {r4-r7}
	pop {r0}
	bx r0
	thumb_func_end b_setup_bx

	thumb_func_start b_setup_bx_link
b_setup_bx_link: @ 8032CC0
	push {r4-r7,lr}
	mov r7, r10
	mov r6, r9
	mov r5, r8
	push {r5-r7}
	ldr r4, =gBattleTypeFlags
	ldr r1, [r4]
	movs r5, 0x1
	adds r3, r1, 0
	ands r3, r5
	cmp r3, 0
	bne _08032D48
	movs r4, 0x4
	ands r4, r1
	cmp r4, 0
	beq _08032D1C
	ldr r1, =gBattleMainFunc
	ldr r0, =BeginBattleIntro
	str r0, [r1]
	ldr r2, =gBattleBankFunc
	ldr r0, =SetBankFuncToPlayerBufferRunCommand
	str r0, [r2]
	ldr r1, =gBanksBySide
	strb r3, [r1]
	ldr r0, =SetBankFuncToLinkOpponentBufferRunCommand
	str r0, [r2, 0x4]
	strb r5, [r1, 0x1]
	ldr r1, =gNoOfAllBanks
	movs r0, 0x2
	b _0803303A
	.pool
_08032D1C:
	ldr r2, =gBattleBankFunc
	ldr r0, =SetBankFuncToPlayerBufferRunCommand
	str r0, [r2, 0x4]
	ldr r1, =gBanksBySide
	strb r4, [r1, 0x1]
	ldr r0, =SetBankFuncToLinkOpponentBufferRunCommand
	str r0, [r2]
	strb r5, [r1]
	ldr r1, =gNoOfAllBanks
	movs r0, 0x2
	b _0803303A
	.pool
_08032D48:
	movs r0, 0x41
	ands r0, r1
	cmp r0, 0x1
	bne _08032DD0
	movs r6, 0x4
	adds r3, r6, 0
	ands r3, r1
	cmp r3, 0
	beq _08032D98
	ldr r1, =gBattleMainFunc
	ldr r0, =BeginBattleIntro
	str r0, [r1]
	ldr r2, =gBattleBankFunc
	ldr r4, =SetBankFuncToPlayerBufferRunCommand
	str r4, [r2]
	ldr r1, =gBanksBySide
	movs r0, 0
	strb r0, [r1]
	ldr r3, =SetBankFuncToLinkOpponentBufferRunCommand
	str r3, [r2, 0x4]
	strb r5, [r1, 0x1]
	str r4, [r2, 0x8]
	movs r0, 0x2
	strb r0, [r1, 0x2]
	str r3, [r2, 0xC]
	movs r0, 0x3
	strb r0, [r1, 0x3]
	b _08032DB4
	.pool
_08032D98:
	ldr r2, =gBattleBankFunc
	ldr r0, =SetBankFuncToPlayerBufferRunCommand
	str r0, [r2, 0x4]
	ldr r1, =gBanksBySide
	strb r3, [r1, 0x1]
	ldr r3, =SetBankFuncToLinkOpponentBufferRunCommand
	str r3, [r2]
	strb r5, [r1]
	str r0, [r2, 0xC]
	movs r0, 0x2
	strb r0, [r1, 0x3]
	str r3, [r2, 0x8]
	movs r0, 0x3
	strb r0, [r1, 0x2]
_08032DB4:
	ldr r0, =gNoOfAllBanks
	strb r6, [r0]
	b _0803303C
	.pool
_08032DD0:
	movs r0, 0x80
	lsls r0, 1
	ands r0, r1
	cmp r0, 0
	beq _08032E8C
	movs r4, 0x4
	adds r3, r4, 0
	ands r3, r1
	cmp r3, 0
	beq _08032E1C
	ldr r1, =gBattleMainFunc
	ldr r0, =BeginBattleIntro
	str r0, [r1]
	ldr r2, =gBattleBankFunc
	ldr r0, =SetBankFuncToPlayerBufferRunCommand
	str r0, [r2]
	ldr r1, =gBanksBySide
	movs r0, 0
	strb r0, [r1]
	ldr r3, =SetBankFuncToOpponentBufferRunCommand
	str r3, [r2, 0x4]
	strb r5, [r1, 0x1]
	ldr r0, =SetBankFuncToLinkPartnerBufferRunCommand
	b _08032E2E
	.pool
_08032E1C:
	ldr r2, =gBattleBankFunc
	ldr r0, =SetBankFuncToLinkPartnerBufferRunCommand
	str r0, [r2]
	ldr r1, =gBanksBySide
	strb r3, [r1]
	ldr r3, =SetBankFuncToLinkOpponentBufferRunCommand
	str r3, [r2, 0x4]
	strb r5, [r1, 0x1]
	ldr r0, =SetBankFuncToPlayerBufferRunCommand
_08032E2E:
	str r0, [r2, 0x8]
	movs r0, 0x2
	strb r0, [r1, 0x2]
	str r3, [r2, 0xC]
	movs r0, 0x3
	strb r0, [r1, 0x3]
	ldr r0, =gNoOfAllBanks
	strb r4, [r0]
	movs r0, 0
	movs r1, 0
	bl sub_81B8D64
	movs r0, 0x1
	movs r1, 0
	bl sub_81B8D64
	movs r0, 0x2
	movs r1, 0x1
	bl sub_81B8D64
	movs r0, 0x3
	movs r1, 0x1
	bl sub_81B8D64
	ldr r0, =gBattlePartyID
	movs r1, 0
	strh r1, [r0]
	strh r1, [r0, 0x2]
	movs r1, 0x3
	strh r1, [r0, 0x4]
	strh r1, [r0, 0x6]
	b _0803303C
	.pool
_08032E8C:
	bl GetMultiplayerId
	lsls r0, 24
	lsrs r5, r0, 24
	ldr r0, [r4]
	movs r1, 0x4
	ands r0, r1
	cmp r0, 0
	beq _08032EA4
	ldr r1, =gBattleMainFunc
	ldr r0, =BeginBattleIntro
	str r0, [r1]
_08032EA4:
	movs r0, 0
	mov r10, r0
	ldr r1, =gLinkPlayers
	mov r12, r1
	ldr r7, =gBanksBySide
	mov r8, r0
	ldr r6, =gBattlePartyID
	movs r4, 0
	movs r2, 0x3
	mov r9, r2
_08032EB8:
	mov r1, r12
	adds r0, r4, r1
	ldrh r0, [r0, 0x18]
	cmp r0, 0x2
	bgt _08032EE0
	cmp r0, 0x1
	bge _08032EF8
	cmp r0, 0
	beq _08032EE4
	b _08032F02
	.pool
_08032EE0:
	cmp r0, 0x3
	bne _08032F02
_08032EE4:
	ldr r0, =gLinkPlayers
	adds r0, r4, r0
	ldrb r0, [r0, 0x18]
	movs r1, 0
	bl sub_81B8D64
	b _08032F02
	.pool
_08032EF8:
	lsls r0, 24
	lsrs r0, 24
	movs r1, 0x1
	bl sub_81B8D64
_08032F02:
	cmp r10, r5
	bne _08032F52
	ldr r0, =gLinkPlayers
	adds r3, r4, r0
	ldrh r1, [r3, 0x18]
	lsls r1, 2
	ldr r2, =gBattleBankFunc
	adds r1, r2
	ldr r2, =SetBankFuncToPlayerBufferRunCommand
	str r2, [r1]
	ldrh r1, [r3, 0x18]
	mov r12, r0
	cmp r1, 0x2
	bgt _08032F34
	cmp r1, 0x1
	bge _08032F48
	cmp r1, 0
	beq _08032F38
	b _08033028
	.pool
_08032F34:
	cmp r1, 0x3
	bne _08033028
_08032F38:
	mov r1, r12
	adds r0, r4, r1
	ldrh r1, [r0, 0x18]
	adds r1, r7
	mov r2, r8
	strb r2, [r1]
	ldrh r0, [r0, 0x18]
	b _0803300E
_08032F48:
	adds r1, r7
	movs r0, 0x2
	strb r0, [r1]
	ldrh r0, [r3, 0x18]
	b _08033020
_08032F52:
	ldr r2, =gLinkPlayers
	adds r0, r4, r2
	ldrh r1, [r0, 0x18]
	movs r3, 0x1
	adds r0, r3, 0
	ands r0, r1
	mov r12, r2
	cmp r0, 0
	bne _08032F7C
	lsls r0, r5, 3
	subs r0, r5
	lsls r0, 2
	add r0, r12
	ldrh r1, [r0, 0x18]
	adds r0, r3, 0
	ands r0, r1
	cmp r0, 0
	beq _08032F8E
	b _08032FD4
	.pool
_08032F7C:
	lsls r0, r5, 3
	subs r0, r5
	lsls r0, 2
	add r0, r12
	ldrh r1, [r0, 0x18]
	adds r0, r3, 0
	ands r0, r1
	cmp r0, 0
	beq _08032FD4
_08032F8E:
	mov r0, r12
	adds r2, r4, r0
	ldrh r0, [r2, 0x18]
	lsls r0, 2
	ldr r1, =gBattleBankFunc
	adds r0, r1
	ldr r1, =SetBankFuncToLinkPartnerBufferRunCommand
	str r1, [r0]
	ldrh r1, [r2, 0x18]
	cmp r1, 0x2
	bgt _08032FB8
	cmp r1, 0x1
	bge _08032FCC
	cmp r1, 0
	beq _08032FBC
	b _08033028
	.pool
_08032FB8:
	cmp r1, 0x3
	bne _08033028
_08032FBC:
	mov r2, r12
	adds r0, r4, r2
	ldrh r1, [r0, 0x18]
	adds r1, r7
	mov r2, r8
	strb r2, [r1]
	ldrh r0, [r0, 0x18]
	b _0803300E
_08032FCC:
	adds r1, r7
	movs r0, 0x2
	strb r0, [r1]
	b _0803301E
_08032FD4:
	mov r0, r12
	adds r2, r4, r0
	ldrh r0, [r2, 0x18]
	lsls r0, 2
	ldr r1, =gBattleBankFunc
	adds r0, r1
	ldr r1, =SetBankFuncToLinkOpponentBufferRunCommand
	str r1, [r0]
	ldrh r0, [r2, 0x18]
	cmp r0, 0x2
	bgt _08032FFC
	cmp r0, 0x1
	bge _08033018
	cmp r0, 0
	beq _08033000
	b _08033028
	.pool
_08032FFC:
	cmp r0, 0x3
	bne _08033028
_08033000:
	mov r0, r12
	adds r2, r4, r0
	ldrh r0, [r2, 0x18]
	adds r0, r7
	movs r1, 0x1
	strb r1, [r0]
	ldrh r0, [r2, 0x18]
_0803300E:
	lsls r0, 1
	adds r0, r6
	mov r1, r8
	strh r1, [r0]
	b _08033028
_08033018:
	adds r0, r7
	mov r1, r9
	strb r1, [r0]
_0803301E:
	ldrh r0, [r2, 0x18]
_08033020:
	lsls r0, 1
	adds r0, r6
	mov r2, r9
	strh r2, [r0]
_08033028:
	adds r4, 0x1C
	movs r0, 0x1
	add r10, r0
	mov r1, r10
	cmp r1, 0x3
	bgt _08033036
	b _08032EB8
_08033036:
	ldr r1, =gNoOfAllBanks
	movs r0, 0x4
_0803303A:
	strb r0, [r1]
_0803303C:
	pop {r3-r5}
	mov r8, r3
	mov r9, r4
	mov r10, r5
	pop {r4-r7}
	pop {r0}
	bx r0
	.pool
	thumb_func_end b_setup_bx_link

	thumb_func_start sub_8033050
sub_8033050: @ 8033050
	push {r4-r7,lr}
	mov r7, r10
	mov r6, r9
	mov r5, r8
	push {r5-r7}
	ldr r0, =gBattleTypeFlags
	ldr r0, [r0]
	movs r1, 0x40
	ands r0, r1
	cmp r0, 0
	beq _08033068
	b _0803319C
_08033068:
	movs r0, 0
	mov r8, r0
	b _0803317A
	.pool
_08033074:
	movs r5, 0
	movs r0, 0x1
	add r0, r8
	mov r10, r0
	ldr r0, =gBanksBySide
	add r0, r8
	mov r9, r0
	mov r0, r8
	lsls r6, r0, 1
	movs r7, 0
_08033088:
	mov r0, r8
	cmp r0, 0x1
	bgt _080330F0
	mov r0, r9
	ldrb r1, [r0]
	movs r0, 0x1
	ands r0, r1
	cmp r0, 0
	bne _080330A8
	ldr r0, =gPlayerParty
	b _080330AA
	.pool
_080330A8:
	ldr r0, =gEnemyParty
_080330AA:
	adds r4, r7, r0
	adds r0, r4, 0
	movs r1, 0x39
	bl GetMonData
	cmp r0, 0
	beq _08033170
	adds r0, r4, 0
	movs r1, 0x41
	bl GetMonData
	cmp r0, 0
	beq _08033170
	adds r0, r4, 0
	movs r1, 0x41
	bl GetMonData
	movs r1, 0xCE
	lsls r1, 1
	cmp r0, r1
	beq _08033170
	adds r0, r4, 0
	movs r1, 0x2D
	bl GetMonData
	cmp r0, 0
	bne _08033170
	ldr r0, =gBattlePartyID
	adds r0, r6, r0
	strh r5, [r0]
	b _08033178
	.pool
_080330F0:
	mov r0, r9
	ldrb r1, [r0]
	movs r0, 0x1
	ands r0, r1
	cmp r0, 0
	bne _08033118
	ldr r0, =gPlayerParty
	adds r4, r7, r0
	adds r0, r4, 0
	movs r1, 0x39
	bl GetMonData
	cmp r0, 0
	beq _08033170
	adds r0, r4, 0
	movs r1, 0xB
	b _0803312C
	.pool
_08033118:
	ldr r0, =gEnemyParty
	adds r4, r7, r0
	adds r0, r4, 0
	movs r1, 0x39
	bl GetMonData
	cmp r0, 0
	beq _08033170
	adds r0, r4, 0
	movs r1, 0x41
_0803312C:
	bl GetMonData
	cmp r0, 0
	beq _08033170
	adds r0, r4, 0
	movs r1, 0x41
	bl GetMonData
	movs r1, 0xCE
	lsls r1, 1
	cmp r0, r1
	beq _08033170
	adds r0, r4, 0
	movs r1, 0x2D
	bl GetMonData
	cmp r0, 0
	bne _08033170
	ldr r1, =gBattlePartyID
	mov r0, r8
	subs r0, 0x2
	lsls r0, 1
	adds r0, r1
	ldrh r0, [r0]
	cmp r0, r5
	beq _08033170
	adds r0, r6, r1
	strh r5, [r0]
	b _08033178
	.pool
_08033170:
	adds r7, 0x64
	adds r5, 0x1
	cmp r5, 0x5
	ble _08033088
_08033178:
	mov r8, r10
_0803317A:
	ldr r0, =gNoOfAllBanks
	ldrb r0, [r0]
	cmp r8, r0
	bge _08033184
	b _08033074
_08033184:
	ldr r0, =gBattleTypeFlags
	ldr r0, [r0]
	movs r1, 0x80
	lsls r1, 8
	ands r0, r1
	cmp r0, 0
	beq _0803319C
	ldr r0, =gBattlePartyID
	movs r1, 0
	strh r1, [r0, 0x2]
	movs r1, 0x3
	strh r1, [r0, 0x6]
_0803319C:
	pop {r3-r5}
	mov r8, r3
	mov r9, r4
	mov r10, r5
	pop {r4-r7}
	pop {r0}
	bx r0
	.pool
	thumb_func_end sub_8033050

	thumb_func_start dp01_prepare_buffer
dp01_prepare_buffer: @ 80331B8
	push {r4-r6,lr}
	adds r4, r1, 0
	lsls r0, 24
	lsrs r3, r0, 24
	adds r5, r3, 0
	lsls r2, 16
	lsrs r2, 16
	ldr r0, =gBattleTypeFlags
	ldr r0, [r0]
	movs r1, 0x2
	ands r0, r1
	cmp r0, 0
	beq _080331E4
	adds r0, r3, 0
	adds r1, r2, 0
	adds r2, r4, 0
	bl PrepareBufferDataTransferLink
	b _08033236
	.pool
_080331E4:
	cmp r5, 0
	beq _080331EE
	cmp r5, 0x1
	beq _08033218
	b _08033236
_080331EE:
	movs r3, 0
	cmp r3, r2
	bge _08033236
	ldr r6, =gBattleBufferA
	ldr r5, =gActiveBank
_080331F8:
	ldrb r0, [r5]
	lsls r0, 9
	adds r0, r3, r0
	adds r0, r6
	ldrb r1, [r4]
	strb r1, [r0]
	adds r4, 0x1
	adds r3, 0x1
	cmp r3, r2
	blt _080331F8
	b _08033236
	.pool
_08033218:
	movs r3, 0
	cmp r3, r2
	bge _08033236
	ldr r6, =gBattleBufferB
	ldr r5, =gActiveBank
_08033222:
	ldrb r0, [r5]
	lsls r0, 9
	adds r0, r3, r0
	adds r0, r6
	ldrb r1, [r4]
	strb r1, [r0]
	adds r4, 0x1
	adds r3, 0x1
	cmp r3, r2
	blt _08033222
_08033236:
	pop {r4-r6}
	pop {r0}
	bx r0
	.pool
	thumb_func_end dp01_prepare_buffer

	thumb_func_start sub_8033244
sub_8033244: @ 8033244
	push {r4-r6,lr}
	ldr r0, =task00_wireless_something
	movs r1, 0
	bl CreateTask
	ldr r2, =gUnknown_02022D08
	strb r0, [r2]
	ldr r5, =gTasks
	ldrb r1, [r2]
	lsls r0, r1, 2
	adds r0, r1
	lsls r0, 3
	adds r0, r5
	movs r6, 0
	movs r4, 0
	strh r4, [r0, 0x1E]
	ldrb r1, [r2]
	lsls r0, r1, 2
	adds r0, r1
	lsls r0, 3
	adds r0, r5
	strh r4, [r0, 0x20]
	ldrb r1, [r2]
	lsls r0, r1, 2
	adds r0, r1
	lsls r0, 3
	adds r0, r5
	strh r4, [r0, 0x22]
	ldrb r1, [r2]
	lsls r0, r1, 2
	adds r0, r1
	lsls r0, 3
	adds r0, r5
	strh r4, [r0, 0x24]
	ldrb r1, [r2]
	lsls r0, r1, 2
	adds r0, r1
	lsls r0, 3
	adds r0, r5
	strh r4, [r0, 0x26]
	ldr r0, =sub_803375C
	movs r1, 0
	bl CreateTask
	ldr r2, =gUnknown_02022D09
	strb r0, [r2]
	ldrb r1, [r2]
	lsls r0, r1, 2
	adds r0, r1
	lsls r0, 3
	adds r0, r5
	strh r4, [r0, 0x20]
	ldrb r1, [r2]
	lsls r0, r1, 2
	adds r0, r1
	lsls r0, 3
	adds r0, r5
	strh r4, [r0, 0x22]
	ldrb r1, [r2]
	lsls r0, r1, 2
	adds r0, r1
	lsls r0, 3
	adds r0, r5
	strh r4, [r0, 0x24]
	ldrb r1, [r2]
	lsls r0, r1, 2
	adds r0, r1
	lsls r0, 3
	adds r0, r5
	strh r4, [r0, 0x26]
	ldr r0, =gUnknown_02022D0A
	strb r6, [r0]
	pop {r4-r6}
	pop {r0}
	bx r0
	.pool
	thumb_func_end sub_8033244

	thumb_func_start PrepareBufferDataTransferLink
PrepareBufferDataTransferLink: @ 80332F4
	push {r4-r7,lr}
	mov r7, r10
	mov r6, r9
	mov r5, r8
	push {r5-r7}
	mov r9, r2
	lsls r0, 24
	lsrs r6, r0, 24
	lsls r1, 16
	lsrs r1, 16
	mov r12, r1
	movs r1, 0x3
	mov r0, r12
	bics r0, r1
	adds r0, 0x4
	mov r8, r0
	ldr r2, =gTasks
	ldr r3, =gUnknown_02022D08
	ldrb r1, [r3]
	lsls r0, r1, 2
	adds r0, r1
	lsls r0, 3
	adds r4, r0, r2
	movs r1, 0x24
	ldrsh r0, [r4, r1]
	add r0, r8
	adds r0, 0x9
	movs r1, 0x80
	lsls r1, 5
	adds r5, r2, 0
	cmp r0, r1
	ble _08033346
	ldrh r0, [r4, 0x24]
	movs r2, 0
	strh r0, [r4, 0x20]
	ldrb r1, [r3]
	lsls r0, r1, 2
	adds r0, r1
	lsls r0, 3
	adds r0, r5
	strh r2, [r0, 0x24]
_08033346:
	ldrb r1, [r3]
	lsls r0, r1, 2
	adds r0, r1
	lsls r0, 3
	adds r0, r5
	movs r2, 0x24
	ldrsh r1, [r0, r2]
	ldr r4, =gUnknown_020244A0
	ldr r0, [r4]
	adds r0, r1
	strb r6, [r0]
	ldrb r1, [r3]
	lsls r0, r1, 2
	adds r0, r1
	lsls r0, 3
	adds r0, r5
	movs r7, 0x24
	ldrsh r1, [r0, r7]
	ldr r0, [r4]
	adds r1, r0
	ldr r0, =gActiveBank
	ldrb r0, [r0]
	strb r0, [r1, 0x1]
	ldrb r1, [r3]
	lsls r0, r1, 2
	adds r0, r1
	lsls r0, 3
	adds r0, r5
	movs r2, 0x24
	ldrsh r1, [r0, r2]
	ldr r0, [r4]
	adds r1, r0
	ldr r0, =gBankAttacker
	ldrb r0, [r0]
	strb r0, [r1, 0x2]
	ldrb r1, [r3]
	lsls r0, r1, 2
	adds r0, r1
	lsls r0, 3
	adds r0, r5
	movs r7, 0x24
	ldrsh r1, [r0, r7]
	ldr r0, [r4]
	adds r1, r0
	ldr r0, =gBankTarget
	ldrb r0, [r0]
	strb r0, [r1, 0x3]
	ldrb r1, [r3]
	lsls r0, r1, 2
	adds r0, r1
	lsls r0, 3
	adds r0, r5
	movs r1, 0x24
	ldrsh r0, [r0, r1]
	ldr r1, [r4]
	adds r0, r1
	mov r2, r8
	strb r2, [r0, 0x4]
	ldrb r1, [r3]
	lsls r0, r1, 2
	adds r0, r1
	lsls r0, 3
	adds r0, r5
	movs r7, 0x24
	ldrsh r1, [r0, r7]
	ldr r0, [r4]
	adds r1, r0
	movs r0, 0xFF
	lsls r0, 8
	mov r2, r8
	ands r0, r2
	asrs r0, 8
	strb r0, [r1, 0x5]
	ldrb r1, [r3]
	lsls r0, r1, 2
	adds r0, r1
	lsls r0, 3
	adds r0, r5
	movs r7, 0x24
	ldrsh r1, [r0, r7]
	ldr r0, [r4]
	adds r1, r0
	ldr r0, =gAbsentBankFlags
	ldrb r0, [r0]
	strb r0, [r1, 0x6]
	ldrb r1, [r3]
	lsls r0, r1, 2
	adds r0, r1
	lsls r0, 3
	adds r0, r5
	movs r2, 0x24
	ldrsh r1, [r0, r2]
	ldr r0, [r4]
	adds r1, r0
	ldr r0, =gEffectBank
	ldrb r0, [r0]
	strb r0, [r1, 0x7]
	movs r2, 0
	cmp r2, r12
	bge _08033434
	mov r10, r5
	adds r6, r3, 0
_08033412:
	ldrb r1, [r6]
	lsls r0, r1, 2
	adds r0, r1
	lsls r0, 3
	add r0, r10
	movs r7, 0x24
	ldrsh r1, [r0, r7]
	ldr r0, [r4]
	adds r1, r2, r1
	adds r1, r0
	mov r7, r9
	adds r0, r7, r2
	ldrb r0, [r0]
	strb r0, [r1, 0x8]
	adds r2, 0x1
	cmp r2, r12
	blt _08033412
_08033434:
	ldrb r0, [r3]
	lsls r1, r0, 2
	adds r1, r0
	lsls r1, 3
	adds r1, r5
	ldrh r0, [r1, 0x24]
	add r0, r8
	adds r0, 0x8
	strh r0, [r1, 0x24]
	pop {r3-r5}
	mov r8, r3
	mov r9, r4
	mov r10, r5
	pop {r4-r7}
	pop {r0}
	bx r0
	.pool
	thumb_func_end PrepareBufferDataTransferLink

	thumb_func_start task00_wireless_something
task00_wireless_something: @ 8033474
	push {r4-r7,lr}
	lsls r0, 24
	lsrs r4, r0, 24
	ldr r1, =gTasks
	lsls r0, r4, 2
	adds r0, r4
	lsls r0, 3
	adds r0, r1
	movs r2, 0x1E
	ldrsh r0, [r0, r2]
	adds r7, r1, 0
	cmp r0, 0x5
	bls _08033490
	b _08033640
_08033490:
	lsls r0, 2
	ldr r1, =_080334A4
	adds r0, r1
	ldr r0, [r0]
	mov pc, r0
	.pool
	.align 2, 0
_080334A4:
	.4byte _080334BC
	.4byte _080334CA
	.4byte _080334E6
	.4byte _08033570
	.4byte _080335E6
	.4byte _08033624
_080334BC:
	lsls r0, r4, 2
	adds r0, r4
	lsls r0, 3
	adds r0, r7
	movs r1, 0x64
	strh r1, [r0, 0x1C]
	b _080334F6
_080334CA:
	lsls r0, r4, 2
	adds r0, r4
	lsls r0, 3
	adds r1, r0, r7
	ldrh r0, [r1, 0x1C]
	subs r0, 0x1
	strh r0, [r1, 0x1C]
	lsls r0, 16
	cmp r0, 0
	beq _080334E0
	b _08033640
_080334E0:
	ldrh r0, [r1, 0x1E]
	adds r0, 0x1
	b _0803363E
_080334E6:
	ldr r0, =gLinkVSyncDisabled
	ldrb r0, [r0]
	cmp r0, 0
	beq _08033504
	lsls r0, r4, 2
	adds r0, r4
	lsls r0, 3
	adds r0, r7
_080334F6:
	ldrh r1, [r0, 0x1E]
	adds r1, 0x1
	strh r1, [r0, 0x1E]
	b _08033640
	.pool
_08033504:
	ldr r0, =gBattleTypeFlags
	ldr r1, [r0]
	movs r0, 0x80
	lsls r0, 1
	ands r0, r1
	cmp r0, 0
	beq _0803351C
	movs r5, 0x2
	b _0803352A
	.pool
_0803351C:
	movs r0, 0x40
	ands r1, r0
	movs r0, 0x2
	cmp r1, 0
	beq _08033528
	movs r0, 0x4
_08033528:
	adds r5, r0, 0
_0803352A:
	bl sub_800ABAC
	lsls r0, 24
	lsrs r0, 24
	cmp r0, r5
	bcs _08033538
	b _08033640
_08033538:
	bl sub_800ABBC
	lsls r0, 24
	cmp r0, 0
	beq _0803355C
	bl sub_800A620
	ldr r0, =gTasks
	lsls r1, r4, 2
	adds r1, r4
	lsls r1, 3
	adds r1, r0
	ldrh r0, [r1, 0x1E]
	adds r0, 0x1
	b _0803363E
	.pool
_0803355C:
	ldr r0, =gTasks
	lsls r1, r4, 2
	adds r1, r4
	lsls r1, 3
	adds r1, r0
	ldrh r0, [r1, 0x1E]
	adds r0, 0x1
	b _0803363E
	.pool
_08033570:
	lsls r1, r4, 2
	adds r0, r1, r4
	lsls r0, 3
	adds r2, r0, r7
	movs r3, 0x26
	ldrsh r5, [r2, r3]
	movs r0, 0x24
	ldrsh r6, [r2, r0]
	mov r12, r6
	cmp r5, r12
	beq _08033640
	ldrh r0, [r2, 0x22]
	movs r6, 0x22
	ldrsh r3, [r2, r6]
	cmp r3, 0
	bne _080335E0
	cmp r5, r12
	ble _080335A0
	movs r6, 0x20
	ldrsh r0, [r2, r6]
	cmp r5, r0
	bne _080335A0
	strh r3, [r2, 0x20]
	strh r3, [r2, 0x26]
_080335A0:
	adds r4, r1, r4
	lsls r4, 3
	adds r4, r7
	movs r0, 0x26
	ldrsh r1, [r4, r0]
	ldr r5, =gUnknown_020244A0
	ldr r0, [r5]
	adds r1, r0
	ldrb r0, [r1, 0x4]
	ldrb r1, [r1, 0x5]
	lsls r1, 8
	orrs r0, r1
	adds r0, 0x8
	lsls r0, 16
	lsrs r6, r0, 16
	bl bitmask_all_link_players_but_self
	lsls r0, 24
	lsrs r0, 24
	movs r1, 0x26
	ldrsh r2, [r4, r1]
	ldr r1, [r5]
	adds r1, r2
	adds r2, r6, 0
	bl SendBlock
	ldrh r0, [r4, 0x1E]
	adds r0, 0x1
	strh r0, [r4, 0x1E]
	b _08033640
	.pool
_080335E0:
	subs r0, 0x1
	strh r0, [r2, 0x22]
	b _08033640
_080335E6:
	bl sub_800A520
	lsls r0, 24
	cmp r0, 0
	beq _08033640
	ldr r0, =gTasks
	lsls r1, r4, 2
	adds r1, r4
	lsls r1, 3
	adds r1, r0
	movs r3, 0x26
	ldrsh r2, [r1, r3]
	ldr r0, =gUnknown_020244A0
	ldr r0, [r0]
	adds r2, r0
	ldrb r0, [r2, 0x4]
	ldrb r2, [r2, 0x5]
	lsls r2, 8
	movs r3, 0x1
	strh r3, [r1, 0x22]
	orrs r0, r2
	ldrh r6, [r1, 0x26]
	adds r0, r6
	adds r0, 0x8
	strh r0, [r1, 0x26]
	b _0803363C
	.pool
_08033624:
	lsls r0, r4, 2
	adds r0, r4
	lsls r0, 3
	adds r1, r0, r7
	ldrh r0, [r1, 0x22]
	subs r0, 0x1
	strh r0, [r1, 0x22]
	lsls r0, 16
	cmp r0, 0
	bne _08033640
	movs r0, 0x1
	strh r0, [r1, 0x22]
_0803363C:
	movs r0, 0x3
_0803363E:
	strh r0, [r1, 0x1E]
_08033640:
	pop {r4-r7}
	pop {r0}
	bx r0
	thumb_func_end task00_wireless_something

	thumb_func_start sub_8033648
sub_8033648: @ 8033648
	push {r4-r7,lr}
	mov r7, r10
	mov r6, r9
	mov r5, r8
	push {r5-r7}
	ldr r0, =gReceivedRemoteLinkPlayers
	ldrb r0, [r0]
	cmp r0, 0
	beq _08033738
	ldr r0, =gBattleTypeFlags
	ldr r0, [r0]
	movs r1, 0x20
	ands r0, r1
	cmp r0, 0
	beq _08033738
	bl sub_8011BD0
	movs r4, 0
	ldr r0, =gBlockRecvBuffer
	mov r10, r0
	b _0803372C
	.pool
_08033680:
	bl GetBlockReceivedStatus
	lsls r0, 24
	lsrs r0, 24
	ldr r2, =gBitTable
	lsls r1, r4, 2
	adds r1, r2
	ldr r1, [r1]
	ands r0, r1
	adds r1, r4, 0x1
	mov r9, r1
	cmp r0, 0
	beq _08033726
	adds r0, r4, 0
	bl sub_800A5EC
	lsls r0, r4, 8
	mov r4, r10
	adds r3, r0, r4
	ldr r1, =gBlockRecvBuffer + 4
	adds r0, r1
	ldrh r6, [r0]
	ldr r7, =gTasks
	ldr r4, =gUnknown_02022D09
	mov r12, r4
	ldrb r1, [r4]
	lsls r0, r1, 2
	adds r0, r1
	lsls r0, 3
	adds r2, r0, r7
	movs r0, 0x24
	ldrsh r1, [r2, r0]
	adds r0, r6, 0
	adds r0, 0x9
	adds r1, r0
	movs r0, 0x80
	lsls r0, 5
	cmp r1, r0
	ble _080336E0
	ldrh r0, [r2, 0x24]
	strh r0, [r2, 0x20]
	ldrb r1, [r4]
	lsls r0, r1, 2
	adds r0, r1
	lsls r0, 3
	adds r0, r7
	movs r1, 0
	strh r1, [r0, 0x24]
_080336E0:
	ldr r2, =gUnknown_020244A4
	mov r4, r12
	ldrb r1, [r4]
	lsls r0, r1, 2
	adds r0, r1
	lsls r0, 3
	adds r0, r7
	movs r4, 0x24
	ldrsh r1, [r0, r4]
	ldr r0, [r2]
	adds r5, r0, r1
	adds r4, r3, 0
	movs r2, 0
	adds r3, r6, 0
	adds r3, 0x8
	mov r8, r7
	mov r7, r12
	cmp r2, r3
	bge _08033714
_08033706:
	adds r0, r5, r2
	adds r1, r4, r2
	ldrb r1, [r1]
	strb r1, [r0]
	adds r2, 0x1
	cmp r2, r3
	blt _08033706
_08033714:
	ldrb r0, [r7]
	lsls r1, r0, 2
	adds r1, r0
	lsls r1, 3
	add r1, r8
	ldrh r0, [r1, 0x24]
	adds r0, r6, r0
	adds r0, 0x8
	strh r0, [r1, 0x24]
_08033726:
	mov r1, r9
	lsls r0, r1, 24
	lsrs r4, r0, 24
_0803372C:
	bl GetLinkPlayerCount
	lsls r0, 24
	lsrs r0, 24
	cmp r4, r0
	bcc _08033680
_08033738:
	pop {r3-r5}
	mov r8, r3
	mov r9, r4
	mov r10, r5
	pop {r4-r7}
	pop {r0}
	bx r0
	.pool
	thumb_func_end sub_8033648

	thumb_func_start sub_803375C
sub_803375C: @ 803375C
	push {r4-r7,lr}
	mov r7, r9
	mov r6, r8
	push {r6,r7}
	lsls r0, 24
	lsrs r7, r0, 24
	ldr r1, =gTasks
	lsls r0, r7, 2
	adds r0, r7
	lsls r0, 3
	adds r3, r0, r1
	movs r0, 0x26
	ldrsh r2, [r3, r0]
	movs r4, 0x24
	ldrsh r0, [r3, r4]
	cmp r2, r0
	bne _08033780
	b _0803389C
_08033780:
	cmp r2, r0
	ble _08033792
	movs r4, 0x20
	ldrsh r0, [r3, r4]
	cmp r2, r0
	bne _08033792
	movs r0, 0
	strh r0, [r3, 0x20]
	strh r0, [r3, 0x26]
_08033792:
	lsls r2, r7, 2
	adds r0, r2, r7
	lsls r0, 3
	adds r5, r0, r1
	movs r0, 0x26
	ldrsh r1, [r5, r0]
	ldr r3, =gUnknown_020244A4
	mov r8, r3
	ldr r0, [r3]
	adds r3, r1, r0
	ldrb r4, [r3, 0x1]
	ldrb r6, [r3, 0x4]
	ldrb r0, [r3, 0x5]
	lsls r0, 8
	orrs r6, r0
	ldrb r0, [r3]
	mov r9, r2
	cmp r0, 0x1
	beq _0803385C
	cmp r0, 0x1
	bgt _080337CC
	cmp r0, 0
	beq _080337D2
	b _0803388A
	.pool
_080337CC:
	cmp r0, 0x2
	beq _08033874
	b _0803388A
_080337D2:
	ldr r2, =gBattleExecBuffer
	ldr r1, =gBitTable
	lsls r0, r4, 2
	adds r0, r1
	ldr r1, [r2]
	ldr r0, [r0]
	ands r1, r0
	cmp r1, 0
	bne _0803389C
	lsls r0, r4, 9
	ldr r1, =gBattleBufferA
	adds r0, r1
	adds r1, r3, 0
	adds r1, 0x8
	adds r2, r6, 0
	bl memcpy
	adds r0, r4, 0
	bl sub_803F850
	ldr r0, =gBattleTypeFlags
	ldr r0, [r0]
	movs r1, 0x4
	ands r0, r1
	cmp r0, 0
	bne _0803388A
	ldr r2, =gBankAttacker
	movs r4, 0x26
	ldrsh r0, [r5, r4]
	mov r3, r8
	ldr r1, [r3]
	adds r0, r1
	ldrb r0, [r0, 0x2]
	strb r0, [r2]
	ldr r2, =gBankTarget
	movs r4, 0x26
	ldrsh r0, [r5, r4]
	adds r0, r1
	ldrb r0, [r0, 0x3]
	strb r0, [r2]
	ldr r2, =gAbsentBankFlags
	movs r3, 0x26
	ldrsh r0, [r5, r3]
	adds r0, r1
	ldrb r0, [r0, 0x6]
	strb r0, [r2]
	ldr r2, =gEffectBank
	movs r4, 0x26
	ldrsh r0, [r5, r4]
	adds r0, r1
	ldrb r0, [r0, 0x7]
	strb r0, [r2]
	b _0803388A
	.pool
_0803385C:
	lsls r0, r4, 9
	ldr r1, =gBattleBufferB
	adds r0, r1
	adds r1, r3, 0
	adds r1, 0x8
	adds r2, r6, 0
	bl memcpy
	b _0803388A
	.pool
_08033874:
	ldrb r2, [r3, 0x8]
	ldr r3, =gBattleExecBuffer
	ldr r1, =gBitTable
	lsls r0, r4, 2
	adds r0, r1
	lsls r2, 2
	ldr r1, [r0]
	lsls r1, r2
	ldr r0, [r3]
	bics r0, r1
	str r0, [r3]
_0803388A:
	ldr r0, =gTasks
	mov r2, r9
	adds r1, r2, r7
	lsls r1, 3
	adds r1, r0
	ldrh r0, [r1, 0x26]
	adds r0, r6, r0
	adds r0, 0x8
	strh r0, [r1, 0x26]
_0803389C:
	pop {r3,r4}
	mov r8, r3
	mov r9, r4
	pop {r4-r7}
	pop {r0}
	bx r0
	.pool
	thumb_func_end sub_803375C

	thumb_func_start EmitGetMonData
EmitGetMonData: @ 80338B4
	push {r4,lr}
	adds r4, r1, 0
	lsls r0, 24
	lsrs r0, 24
	ldr r1, =gUnknown_02022D10
	movs r3, 0
	strb r3, [r1]
	strb r4, [r1, 0x1]
	strb r2, [r1, 0x2]
	strb r3, [r1, 0x3]
	movs r2, 0x4
	bl dp01_prepare_buffer
	pop {r4}
	pop {r0}
	bx r0
	.pool
	thumb_func_end EmitGetMonData

	thumb_func_start dp01_build_cmdbuf_x01_a_b_0
dp01_build_cmdbuf_x01_a_b_0: @ 80338D8
	push {r4,r5,lr}
	adds r5, r1, 0
	lsls r0, 24
	lsrs r0, 24
	ldr r1, =gUnknown_02022D10
	movs r4, 0
	movs r3, 0x1
	strb r3, [r1]
	strb r5, [r1, 0x1]
	strb r2, [r1, 0x2]
	strb r4, [r1, 0x3]
	movs r2, 0x4
	bl dp01_prepare_buffer
	pop {r4,r5}
	pop {r0}
	bx r0
	.pool
	thumb_func_end dp01_build_cmdbuf_x01_a_b_0

	thumb_func_start EmitSetMonData
EmitSetMonData: @ 8033900
	push {r4-r6,lr}
	ldr r4, [sp, 0x10]
	lsls r0, 24
	lsrs r6, r0, 24
	lsls r3, 24
	lsrs r5, r3, 24
	ldr r0, =gUnknown_02022D10
	movs r3, 0x2
	strb r3, [r0]
	strb r1, [r0, 0x1]
	strb r2, [r0, 0x2]
	adds r1, r0, 0
	cmp r5, 0
	beq _0803392E
	adds r3, r1, 0x3
	adds r2, r5, 0
_08033920:
	ldrb r0, [r4]
	strb r0, [r3]
	adds r4, 0x1
	adds r3, 0x1
	subs r2, 0x1
	cmp r2, 0
	bne _08033920
_0803392E:
	adds r2, r5, 0x3
	adds r0, r6, 0
	bl dp01_prepare_buffer
	pop {r4-r6}
	pop {r0}
	bx r0
	.pool
	thumb_func_end EmitSetMonData

	thumb_func_start sub_8033940
sub_8033940: @ 8033940
	push {r4-r6,lr}
	lsls r0, 24
	lsrs r6, r0, 24
	lsls r2, 24
	lsrs r4, r2, 24
	ldr r0, =gUnknown_02022D10
	movs r2, 0x3
	strb r2, [r0]
	strb r1, [r0, 0x1]
	strb r4, [r0, 0x2]
	adds r5, r0, 0
	cmp r4, 0
	beq _0803396C
	adds r1, r5, 0x3
	adds r2, r4, 0
_0803395E:
	ldrb r0, [r3]
	strb r0, [r1]
	adds r3, 0x1
	adds r1, 0x1
	subs r2, 0x1
	cmp r2, 0
	bne _0803395E
_0803396C:
	adds r2, r4, 0x3
	adds r0, r6, 0
	adds r1, r5, 0
	bl dp01_prepare_buffer
	pop {r4-r6}
	pop {r0}
	bx r0
	.pool
	thumb_func_end sub_8033940

	thumb_func_start EmitLoadMonSprite
EmitLoadMonSprite: @ 8033980
	push {lr}
	lsls r0, 24
	lsrs r0, 24
	ldr r1, =gUnknown_02022D10
	movs r2, 0x4
	strb r2, [r1]
	strb r2, [r1, 0x1]
	strb r2, [r1, 0x2]
	strb r2, [r1, 0x3]
	bl dp01_prepare_buffer
	pop {r0}
	bx r0
	.pool
	thumb_func_end EmitLoadMonSprite

	thumb_func_start EmitSwitchInAnim
EmitSwitchInAnim: @ 80339A0
	push {r4,lr}
	adds r4, r1, 0
	lsls r0, 24
	lsrs r0, 24
	ldr r1, =gUnknown_02022D10
	movs r3, 0x5
	strb r3, [r1]
	strb r4, [r1, 0x1]
	strb r2, [r1, 0x2]
	strb r3, [r1, 0x3]
	movs r2, 0x4
	bl dp01_prepare_buffer
	pop {r4}
	pop {r0}
	bx r0
	.pool
	thumb_func_end EmitSwitchInAnim

	thumb_func_start EmitReturnPokeToBall
EmitReturnPokeToBall: @ 80339C4
	push {lr}
	adds r3, r1, 0
	lsls r0, 24
	lsrs r0, 24
	ldr r1, =gUnknown_02022D10
	movs r2, 0x6
	strb r2, [r1]
	strb r3, [r1, 0x1]
	movs r2, 0x2
	bl dp01_prepare_buffer
	pop {r0}
	bx r0
	.pool
	thumb_func_end EmitReturnPokeToBall

	thumb_func_start EmitDrawTrainerPic
EmitDrawTrainerPic: @ 80339E4
	push {lr}
	lsls r0, 24
	lsrs r0, 24
	ldr r1, =gUnknown_02022D10
	movs r2, 0x7
	strb r2, [r1]
	strb r2, [r1, 0x1]
	strb r2, [r1, 0x2]
	strb r2, [r1, 0x3]
	movs r2, 0x4
	bl dp01_prepare_buffer
	pop {r0}
	bx r0
	.pool
	thumb_func_end EmitDrawTrainerPic

	thumb_func_start EmitTrainerSlide
EmitTrainerSlide: @ 8033A04
	push {lr}
	lsls r0, 24
	lsrs r0, 24
	ldr r1, =gUnknown_02022D10
	movs r2, 0x8
	strb r2, [r1]
	strb r2, [r1, 0x1]
	strb r2, [r1, 0x2]
	strb r2, [r1, 0x3]
	movs r2, 0x4
	bl dp01_prepare_buffer
	pop {r0}
	bx r0
	.pool
	thumb_func_end EmitTrainerSlide

	thumb_func_start EmitTrainerSlideBack
EmitTrainerSlideBack: @ 8033A24
	push {lr}
	lsls r0, 24
	lsrs r0, 24
	ldr r1, =gUnknown_02022D10
	movs r2, 0x9
	strb r2, [r1]
	strb r2, [r1, 0x1]
	strb r2, [r1, 0x2]
	strb r2, [r1, 0x3]
	movs r2, 0x4
	bl dp01_prepare_buffer
	pop {r0}
	bx r0
	.pool
	thumb_func_end EmitTrainerSlideBack

	thumb_func_start EmitFaintAnimation
EmitFaintAnimation: @ 8033A44
	push {lr}
	lsls r0, 24
	lsrs r0, 24
	ldr r1, =gUnknown_02022D10
	movs r2, 0xA
	strb r2, [r1]
	strb r2, [r1, 0x1]
	strb r2, [r1, 0x2]
	strb r2, [r1, 0x3]
	movs r2, 0x4
	bl dp01_prepare_buffer
	pop {r0}
	bx r0
	.pool
	thumb_func_end EmitFaintAnimation

	thumb_func_start dp01_build_cmdbuf_x0B_B_B_B
dp01_build_cmdbuf_x0B_B_B_B: @ 8033A64
	push {lr}
	lsls r0, 24
	lsrs r0, 24
	ldr r1, =gUnknown_02022D10
	movs r2, 0xB
	strb r2, [r1]
	strb r2, [r1, 0x1]
	strb r2, [r1, 0x2]
	strb r2, [r1, 0x3]
	movs r2, 0x4
	bl dp01_prepare_buffer
	pop {r0}
	bx r0
	.pool
	thumb_func_end dp01_build_cmdbuf_x0B_B_B_B

	thumb_func_start dp01_build_cmdbuf_x0C_C_C_C
dp01_build_cmdbuf_x0C_C_C_C: @ 8033A84
	push {lr}
	lsls r0, 24
	lsrs r0, 24
	ldr r1, =gUnknown_02022D10
	movs r2, 0xC
	strb r2, [r1]
	strb r2, [r1, 0x1]
	strb r2, [r1, 0x2]
	strb r2, [r1, 0x3]
	movs r2, 0x4
	bl dp01_prepare_buffer
	pop {r0}
	bx r0
	.pool
	thumb_func_end dp01_build_cmdbuf_x0C_C_C_C

	thumb_func_start EmitBallThrow
EmitBallThrow: @ 8033AA4
	push {lr}
	adds r3, r1, 0
	lsls r0, 24
	lsrs r0, 24
	ldr r1, =gUnknown_02022D10
	movs r2, 0xD
	strb r2, [r1]
	strb r3, [r1, 0x1]
	movs r2, 0x2
	bl dp01_prepare_buffer
	pop {r0}
	bx r0
	.pool
	thumb_func_end EmitBallThrow

	thumb_func_start sub_8033AC4
sub_8033AC4: @ 8033AC4
	push {r4-r6,lr}
	lsls r0, 24
	lsrs r6, r0, 24
	lsls r1, 24
	lsrs r4, r1, 24
	ldr r1, =gUnknown_02022D10
	movs r0, 0xE
	strb r0, [r1]
	strb r4, [r1, 0x1]
	lsls r0, r4, 1
	adds r0, r4
	adds r5, r1, 0
	cmp r0, 0
	beq _08033AF2
	adds r1, r5, 0x2
	adds r3, r0, 0
_08033AE4:
	ldrb r0, [r2]
	strb r0, [r1]
	adds r2, 0x1
	adds r1, 0x1
	subs r3, 0x1
	cmp r3, 0
	bne _08033AE4
_08033AF2:
	lsls r2, r4, 1
	adds r2, r4
	adds r2, 0x2
	adds r0, r6, 0
	adds r1, r5, 0
	bl dp01_prepare_buffer
	pop {r4-r6}
	pop {r0}
	bx r0
	.pool
	thumb_func_end sub_8033AC4

	thumb_func_start EmitMoveAnimation
EmitMoveAnimation: @ 8033B0C
	push {r4-r7,lr}
	mov r7, r9
	mov r6, r8
	push {r6,r7}
	sub sp, 0x4
	ldr r4, [sp, 0x20]
	ldr r5, [sp, 0x24]
	ldr r6, [sp, 0x2C]
	mov r8, r6
	lsls r0, 24
	lsrs r0, 24
	mov r9, r0
	lsls r1, 16
	lsrs r1, 16
	lsls r3, 16
	lsrs r3, 16
	ldr r7, =gUnknown_02022D10
	movs r0, 0
	mov r12, r0
	movs r0, 0xF
	strb r0, [r7]
	strb r1, [r7, 0x1]
	lsrs r1, 8
	strb r1, [r7, 0x2]
	strb r2, [r7, 0x3]
	strb r3, [r7, 0x4]
	movs r6, 0xFF
	lsls r6, 8
	lsrs r3, 8
	strb r3, [r7, 0x5]
	strb r4, [r7, 0x6]
	adds r0, r4, 0
	ands r0, r6
	asrs r0, 8
	strb r0, [r7, 0x7]
	movs r0, 0xFF
	lsls r0, 16
	ands r0, r4
	asrs r0, 16
	strb r0, [r7, 0x8]
	lsrs r4, 24
	strb r4, [r7, 0x9]
	strb r5, [r7, 0xA]
	mov r0, r8
	strb r0, [r7, 0xB]
	mov r0, r12
	str r0, [sp]
	movs r0, 0xE
	movs r1, 0
	movs r2, 0xD
	movs r3, 0
	bl AbilityBattleEffects
	lsls r0, 24
	lsrs r0, 24
	cmp r0, 0
	bne _08033BAC
	str r0, [sp]
	movs r0, 0xE
	movs r1, 0
	movs r2, 0x4D
	movs r3, 0
	bl AbilityBattleEffects
	lsls r0, 24
	cmp r0, 0
	bne _08033BAC
	ldr r0, =gBattleWeather
	ldrh r0, [r0]
	strb r0, [r7, 0xC]
	ands r6, r0
	lsrs r0, r6, 8
	strb r0, [r7, 0xD]
	adds r4, r7, 0
	b _08033BB6
	.pool
_08033BAC:
	ldr r0, =gUnknown_02022D10
	movs r1, 0
	strb r1, [r0, 0xC]
	strb r1, [r0, 0xD]
	adds r4, r0, 0
_08033BB6:
	movs r0, 0
	strb r0, [r4, 0xE]
	strb r0, [r4, 0xF]
	adds r0, r4, 0
	adds r0, 0x10
	ldr r1, [sp, 0x28]
	movs r2, 0x1C
	bl memcpy
	mov r0, r9
	adds r1, r4, 0
	movs r2, 0x2C
	bl dp01_prepare_buffer
	add sp, 0x4
	pop {r3,r4}
	mov r8, r3
	mov r9, r4
	pop {r4-r7}
	pop {r0}
	bx r0
	.pool
	thumb_func_end EmitMoveAnimation

	thumb_func_start EmitPrintString
EmitPrintString: @ 8033BE4
	push {r4-r7,lr}
	mov r7, r10
	mov r6, r9
	mov r5, r8
	push {r5-r7}
	lsls r0, 24
	lsrs r0, 24
	mov r10, r0
	lsls r1, 16
	lsrs r1, 16
	ldr r2, =gUnknown_02022D10
	movs r0, 0x10
	strb r0, [r2]
	ldr r0, =gBattleOutcome
	ldrb r0, [r0]
	strb r0, [r2, 0x1]
	strb r1, [r2, 0x2]
	lsrs r1, 8
	strb r1, [r2, 0x3]
	adds r0, r2, 0x4
	mov r12, r0
	ldr r4, =gCurrentMove
	ldrh r0, [r4]
	strh r0, [r2, 0x4]
	ldr r0, =gLastUsedMove
	ldrh r0, [r0]
	mov r1, r12
	strh r0, [r1, 0x2]
	ldr r0, =gLastUsedItem
	ldrh r0, [r0]
	strh r0, [r1, 0x4]
	ldr r0, =gLastUsedAbility
	ldrb r0, [r0]
	strb r0, [r1, 0x6]
	ldr r0, =gBattleScripting
	ldrb r0, [r0, 0x17]
	strb r0, [r1, 0x7]
	ldr r0, =gBattleStruct
	ldr r0, [r0]
	adds r1, r0, 0
	adds r1, 0x52
	ldrb r1, [r1]
	mov r3, r12
	strb r1, [r3, 0x8]
	adds r0, 0xB1
	ldrb r0, [r0]
	strb r0, [r3, 0x9]
	ldr r0, =gStringBank
	ldrb r0, [r0]
	strb r0, [r3, 0xA]
	ldr r3, =gBattleMoves
	ldrh r1, [r4]
	lsls r0, r1, 1
	adds r0, r1
	lsls r0, 2
	adds r0, r3
	ldrb r0, [r0, 0x2]
	mov r7, r12
	strb r0, [r7, 0xB]
	movs r3, 0
	mov r9, r2
	ldr r0, =gBattleTextBuff3
	mov r8, r0
	adds r2, 0x10
	ldr r0, =gBattleMons
	adds r4, r0, 0
	adds r4, 0x20
_08033C6A:
	adds r1, r2, r3
	ldrb r0, [r4]
	strb r0, [r1]
	adds r4, 0x58
	adds r3, 0x1
	cmp r3, 0x3
	ble _08033C6A
	movs r3, 0
	mov r5, r12
	adds r5, 0x10
	mov r4, r12
	adds r4, 0x20
	ldr r6, =gBattleTextBuff2
	mov r2, r12
	adds r2, 0x30
_08033C88:
	adds r1, r5, r3
	ldr r7, =gBattleTextBuff1
	adds r0, r3, r7
	ldrb r0, [r0]
	strb r0, [r1]
	adds r1, r4, r3
	adds r0, r3, r6
	ldrb r0, [r0]
	strb r0, [r1]
	adds r1, r2, r3
	mov r7, r8
	adds r0, r3, r7
	ldrb r0, [r0]
	strb r0, [r1]
	adds r3, 0x1
	cmp r3, 0xF
	ble _08033C88
	mov r0, r10
	mov r1, r9
	movs r2, 0x44
	bl dp01_prepare_buffer
	pop {r3-r5}
	mov r8, r3
	mov r9, r4
	mov r10, r5
	pop {r4-r7}
	pop {r0}
	bx r0
	.pool
	thumb_func_end EmitPrintString

	thumb_func_start EmitPrintStringPlayerOnly
EmitPrintStringPlayerOnly: @ 8033CFC
	push {r4-r7,lr}
	mov r7, r10
	mov r6, r9
	mov r5, r8
	push {r5-r7}
	lsls r0, 24
	lsrs r0, 24
	mov r10, r0
	lsls r1, 16
	lsrs r1, 16
	ldr r2, =gUnknown_02022D10
	movs r0, 0x11
	strb r0, [r2]
	strb r0, [r2, 0x1]
	strb r1, [r2, 0x2]
	lsrs r1, 8
	strb r1, [r2, 0x3]
	adds r0, r2, 0x4
	mov r12, r0
	ldr r0, =gCurrentMove
	ldrh r0, [r0]
	strh r0, [r2, 0x4]
	ldr r0, =gLastUsedMove
	ldrh r0, [r0]
	mov r1, r12
	strh r0, [r1, 0x2]
	ldr r0, =gLastUsedItem
	ldrh r0, [r0]
	strh r0, [r1, 0x4]
	ldr r0, =gLastUsedAbility
	ldrb r0, [r0]
	strb r0, [r1, 0x6]
	ldr r0, =gBattleScripting
	ldrb r0, [r0, 0x17]
	strb r0, [r1, 0x7]
	ldr r0, =gBattleStruct
	ldr r0, [r0]
	adds r0, 0x52
	ldrb r0, [r0]
	strb r0, [r1, 0x8]
	movs r3, 0
	mov r9, r2
	ldr r7, =gBattleTextBuff3
	mov r8, r7
	mov r4, r9
	adds r4, 0x10
	ldr r0, =gBattleMons
	adds r2, r0, 0
	adds r2, 0x20
_08033D5E:
	adds r1, r4, r3
	ldrb r0, [r2]
	strb r0, [r1]
	adds r2, 0x58
	adds r3, 0x1
	cmp r3, 0x3
	ble _08033D5E
	movs r3, 0
	mov r5, r12
	adds r5, 0x10
	mov r4, r12
	adds r4, 0x20
	ldr r6, =gBattleTextBuff2
	mov r2, r12
	adds r2, 0x30
_08033D7C:
	adds r1, r5, r3
	ldr r7, =gBattleTextBuff1
	adds r0, r3, r7
	ldrb r0, [r0]
	strb r0, [r1]
	adds r1, r4, r3
	adds r0, r3, r6
	ldrb r0, [r0]
	strb r0, [r1]
	adds r1, r2, r3
	mov r7, r8
	adds r0, r3, r7
	ldrb r0, [r0]
	strb r0, [r1]
	adds r3, 0x1
	cmp r3, 0xF
	ble _08033D7C
	mov r0, r10
	mov r1, r9
	movs r2, 0x44
	bl dp01_prepare_buffer
	pop {r3-r5}
	mov r8, r3
	mov r9, r4
	mov r10, r5
	pop {r4-r7}
	pop {r0}
	bx r0
	.pool
	thumb_func_end EmitPrintStringPlayerOnly
>>>>>>> 3040c1e1


	thumb_func_start EmitCmd13
EmitCmd13: @ 8033E10
	push {lr}
	lsls r0, 24
	lsrs r0, 24
	ldr r1, =gBattleBuffersTransferData
	movs r2, 0x13
	strb r2, [r1]
	strb r2, [r1, 0x1]
	strb r2, [r1, 0x2]
	strb r2, [r1, 0x3]
	movs r2, 0x4
	bl PrepareBufferDataTransfer
	pop {r0}
	bx r0
	.pool
	thumb_func_end EmitCmd13

	thumb_func_start EmitChooseMove
EmitChooseMove: @ 8033E30
	push {r4-r6,lr}
	adds r5, r3, 0
	lsls r0, 24
	lsrs r6, r0, 24
	ldr r3, =gBattleBuffersTransferData
	movs r4, 0
	movs r0, 0x14
	strb r0, [r3]
	strb r1, [r3, 0x1]
	strb r2, [r3, 0x2]
	strb r4, [r3, 0x3]
	movs r2, 0
	adds r1, r3, 0
	adds r4, r1, 0x4
_08033E4C:
	adds r0, r5, r2
	ldrb r0, [r0]
	strb r0, [r4]
	adds r4, 0x1
	adds r2, 0x1
	cmp r2, 0x13
	bls _08033E4C
	adds r0, r6, 0
	movs r2, 0x18
	bl PrepareBufferDataTransfer
	pop {r4-r6}
	pop {r0}
	bx r0
	.pool
	thumb_func_end EmitChooseMove

	thumb_func_start EmitOpenBag
EmitOpenBag: @ 8033E6C
	push {r4,r5,lr}
	adds r4, r1, 0
	lsls r0, 24
	lsrs r5, r0, 24
	ldr r1, =gBattleBuffersTransferData
	movs r0, 0x15
	strb r0, [r1]
	movs r2, 0
	adds r3, r1, 0x1
_08033E7E:
	adds r0, r4, r2
	ldrb r0, [r0]
	strb r0, [r3]
	adds r3, 0x1
	adds r2, 0x1
	cmp r2, 0x2
	ble _08033E7E
	adds r0, r5, 0
	movs r2, 0x4
	bl PrepareBufferDataTransfer
	pop {r4,r5}
	pop {r0}
	bx r0
	.pool
	thumb_func_end EmitOpenBag

	thumb_func_start EmitChoosePokemon
EmitChoosePokemon: @ 8033EA0
	push {r4-r6,lr}
	ldr r6, [sp, 0x10]
	lsls r0, 24
	lsrs r5, r0, 24
	ldr r4, =gBattleBuffersTransferData
	movs r0, 0x16
	strb r0, [r4]
	strb r1, [r4, 0x1]
	strb r2, [r4, 0x2]
	strb r3, [r4, 0x3]
	movs r2, 0
	adds r1, r4, 0
	adds r3, r1, 0x4
_08033EBA:
	adds r0, r6, r2
	ldrb r0, [r0]
	strb r0, [r3]
	adds r3, 0x1
	adds r2, 0x1
	cmp r2, 0x2
	ble _08033EBA
	adds r0, r5, 0
	movs r2, 0x8
	bl PrepareBufferDataTransfer
	pop {r4-r6}
	pop {r0}
	bx r0
	.pool
	thumb_func_end EmitChoosePokemon

	thumb_func_start dp01_build_cmdbuf_x17_17_17_17
dp01_build_cmdbuf_x17_17_17_17: @ 8033EDC
	push {lr}
	lsls r0, 24
	lsrs r0, 24
	ldr r1, =gBattleBuffersTransferData
	movs r2, 0x17
	strb r2, [r1]
	strb r2, [r1, 0x1]
	strb r2, [r1, 0x2]
	strb r2, [r1, 0x3]
	movs r2, 0x4
	bl PrepareBufferDataTransfer
	pop {r0}
	bx r0
	.pool
	thumb_func_end dp01_build_cmdbuf_x17_17_17_17

	thumb_func_start EmitHealthBarUpdate
EmitHealthBarUpdate: @ 8033EFC
	push {r4,lr}
	lsls r0, 24
	lsrs r0, 24
	lsls r1, 16
	lsrs r1, 16
	ldr r3, =gBattleBuffersTransferData
	movs r4, 0
	movs r2, 0x18
	strb r2, [r3]
	strb r4, [r3, 0x1]
	strb r1, [r3, 0x2]
	lsls r1, 16
	asrs r1, 16
	movs r2, 0xFF
	lsls r2, 8
	ands r1, r2
	asrs r1, 8
	strb r1, [r3, 0x3]
	adds r1, r3, 0
	movs r2, 0x4
	bl PrepareBufferDataTransfer
	pop {r4}
	pop {r0}
	bx r0
	.pool
	thumb_func_end EmitHealthBarUpdate

	thumb_func_start EmitExpUpdate
EmitExpUpdate: @ 8033F34
	push {r4,lr}
	adds r4, r1, 0
	lsls r0, 24
	lsrs r0, 24
	lsls r2, 16
	lsrs r2, 16
	ldr r1, =gBattleBuffersTransferData
	movs r3, 0x19
	strb r3, [r1]
	strb r4, [r1, 0x1]
	strb r2, [r1, 0x2]
	lsls r2, 16
	asrs r2, 16
	movs r3, 0xFF
	lsls r3, 8
	ands r2, r3
	asrs r2, 8
	strb r2, [r1, 0x3]
	movs r2, 0x4
	bl PrepareBufferDataTransfer
	pop {r4}
	pop {r0}
	bx r0
	.pool
	thumb_func_end EmitExpUpdate

	thumb_func_start EmitStatusIconUpdate
EmitStatusIconUpdate: @ 8033F68
	push {r4-r6,lr}
	adds r4, r1, 0
	lsls r0, 24
	lsrs r0, 24
	ldr r1, =gBattleBuffersTransferData
	movs r3, 0x1A
	strb r3, [r1]
	strb r4, [r1, 0x1]
	movs r6, 0xFF
	lsls r6, 8
	adds r3, r4, 0
	ands r3, r6
	lsrs r3, 8
	strb r3, [r1, 0x2]
	movs r5, 0xFF
	lsls r5, 16
	adds r3, r4, 0
	ands r3, r5
	lsrs r3, 16
	strb r3, [r1, 0x3]
	lsrs r4, 24
	strb r4, [r1, 0x4]
	strb r2, [r1, 0x5]
	adds r3, r2, 0
	ands r3, r6
	lsrs r3, 8
	strb r3, [r1, 0x6]
	adds r3, r2, 0
	ands r3, r5
	lsrs r3, 16
	strb r3, [r1, 0x7]
	lsrs r2, 24
	strb r2, [r1, 0x8]
	movs r2, 0x9
	bl PrepareBufferDataTransfer
	pop {r4-r6}
	pop {r0}
	bx r0
	.pool
	thumb_func_end EmitStatusIconUpdate

	thumb_func_start EmitStatusAnimation
EmitStatusAnimation: @ 8033FBC
	push {r4,lr}
	adds r4, r1, 0
	lsls r0, 24
	lsrs r0, 24
	ldr r1, =gBattleBuffersTransferData
	movs r3, 0x1B
	strb r3, [r1]
	strb r4, [r1, 0x1]
	strb r2, [r1, 0x2]
	movs r3, 0xFF
	lsls r3, 8
	ands r3, r2
	lsrs r3, 8
	strb r3, [r1, 0x3]
	movs r3, 0xFF
	lsls r3, 16
	ands r3, r2
	lsrs r3, 16
	strb r3, [r1, 0x4]
	lsrs r2, 24
	strb r2, [r1, 0x5]
	movs r2, 0x6
	bl PrepareBufferDataTransfer
	pop {r4}
	pop {r0}
	bx r0
	.pool
	thumb_func_end EmitStatusAnimation

	thumb_func_start dp01_build_cmdbuf_x1C_a
dp01_build_cmdbuf_x1C_a: @ 8033FF8
	push {lr}
	adds r3, r1, 0
	lsls r0, 24
	lsrs r0, 24
	ldr r1, =gBattleBuffersTransferData
	movs r2, 0x1C
	strb r2, [r1]
	strb r3, [r1, 0x1]
	movs r2, 0x2
	bl PrepareBufferDataTransfer
	pop {r0}
	bx r0
	.pool
	thumb_func_end dp01_build_cmdbuf_x1C_a

	thumb_func_start dp01_build_cmdbuf_x1D_1D_numargs_varargs
dp01_build_cmdbuf_x1D_1D_numargs_varargs: @ 8034018
	push {r4-r6,lr}
	lsls r0, 24
	lsrs r6, r0, 24
	lsls r1, 16
	lsrs r4, r1, 16
	ldr r1, =gBattleBuffersTransferData
	movs r0, 0x1D
	strb r0, [r1]
	strb r0, [r1, 0x1]
	strb r4, [r1, 0x2]
	lsrs r0, r4, 8
	strb r0, [r1, 0x3]
	adds r5, r1, 0
	cmp r4, 0
	beq _08034048
	adds r1, r5, 0x4
	adds r3, r4, 0
_0803403A:
	ldrb r0, [r2]
	strb r0, [r1]
	adds r2, 0x1
	adds r1, 0x1
	subs r3, 0x1
	cmp r3, 0
	bne _0803403A
_08034048:
	adds r2, r4, 0x4
	lsls r2, 16
	lsrs r2, 16
	adds r0, r6, 0
	adds r1, r5, 0
	bl PrepareBufferDataTransfer
	pop {r4-r6}
	pop {r0}
	bx r0
	.pool
	thumb_func_end dp01_build_cmdbuf_x1D_1D_numargs_varargs

	thumb_func_start sub_8034060
sub_8034060: @ 8034060
	push {r4-r6,lr}
	adds r4, r3, 0
	lsls r0, 24
	lsrs r6, r0, 24
	lsls r2, 16
	lsrs r5, r2, 16
	ldr r2, =gBattleBuffersTransferData
	movs r0, 0x1E
	strb r0, [r2]
	strb r1, [r2, 0x1]
	movs r3, 0xFF
	lsls r3, 8
	adds r0, r1, 0
	ands r0, r3
	lsrs r0, 8
	strb r0, [r2, 0x2]
	movs r0, 0xFF
	lsls r0, 16
	ands r0, r1
	lsrs r0, 16
	strb r0, [r2, 0x3]
	lsrs r1, 24
	strb r1, [r2, 0x4]
	strb r5, [r2, 0x5]
	adds r0, r5, 0
	ands r0, r3
	lsrs r0, 8
	strb r0, [r2, 0x6]
	adds r1, r2, 0
	cmp r5, 0
	beq _080340B0
	adds r3, r1, 0x7
	adds r2, r5, 0
_080340A2:
	ldrb r0, [r4]
	strb r0, [r3]
	adds r4, 0x1
	adds r3, 0x1
	subs r2, 0x1
	cmp r2, 0
	bne _080340A2
_080340B0:
	adds r2, r5, 0x7
	lsls r2, 16
	lsrs r2, 16
	adds r0, r6, 0
	bl PrepareBufferDataTransfer
	pop {r4-r6}
	pop {r0}
	bx r0
	.pool
	thumb_func_end sub_8034060

	thumb_func_start sub_80340C8
sub_80340C8: @ 80340C8
	push {r4-r6,lr}
	lsls r0, 24
	lsrs r6, r0, 24
	lsls r1, 16
	lsrs r4, r1, 16
	ldr r1, =gBattleBuffersTransferData
	movs r0, 0x1F
	strb r0, [r1]
	strb r4, [r1, 0x1]
	lsrs r0, r4, 8
	strb r0, [r1, 0x2]
	adds r5, r1, 0
	cmp r4, 0
	beq _080340F6
	adds r1, r5, 0x3
	adds r3, r4, 0
_080340E8:
	ldrb r0, [r2]
	strb r0, [r1]
	adds r2, 0x1
	adds r1, 0x1
	subs r3, 0x1
	cmp r3, 0
	bne _080340E8
_080340F6:
	adds r2, r4, 0x3
	lsls r2, 16
	lsrs r2, 16
	adds r0, r6, 0
	adds r1, r5, 0
	bl PrepareBufferDataTransfer
	pop {r4-r6}
	pop {r0}
	bx r0
	.pool
	thumb_func_end sub_80340C8

	thumb_func_start sub_8034110
sub_8034110: @ 8034110
	push {r4-r6,lr}
	lsls r0, 24
	lsrs r6, r0, 24
	lsls r1, 16
	lsrs r4, r1, 16
	ldr r1, =gBattleBuffersTransferData
	movs r0, 0x20
	strb r0, [r1]
	strb r4, [r1, 0x1]
	lsrs r0, r4, 8
	strb r0, [r1, 0x2]
	adds r5, r1, 0
	cmp r4, 0
	beq _0803413E
	adds r1, r5, 0x3
	adds r3, r4, 0
_08034130:
	ldrb r0, [r2]
	strb r0, [r1]
	adds r2, 0x1
	adds r1, 0x1
	subs r3, 0x1
	cmp r3, 0
	bne _08034130
_0803413E:
	adds r2, r4, 0x3
	lsls r2, 16
	lsrs r2, 16
	adds r0, r6, 0
	adds r1, r5, 0
	bl PrepareBufferDataTransfer
	pop {r4-r6}
	pop {r0}
	bx r0
	.pool
	thumb_func_end sub_8034110

	thumb_func_start EmitCmd_x21
EmitCmd_x21: @ 8034158
	push {r4,lr}
	adds r4, r1, 0
	lsls r0, 24
	lsrs r0, 24
	lsls r2, 16
	lsrs r2, 16
	ldr r1, =gBattleBuffersTransferData
	movs r3, 0x21
	strb r3, [r1]
	strb r4, [r1, 0x1]
	strb r2, [r1, 0x2]
	lsrs r2, 8
	strb r2, [r1, 0x3]
	movs r2, 0x4
	bl PrepareBufferDataTransfer
	pop {r4}
	pop {r0}
	bx r0
	.pool
	thumb_func_end EmitCmd_x21

	thumb_func_start dp01_build_cmdbuf_x22_a_three_bytes
dp01_build_cmdbuf_x22_a_three_bytes: @ 8034184
	push {r4,r5,lr}
	adds r4, r2, 0
	lsls r0, 24
	lsrs r5, r0, 24
	ldr r2, =gBattleBuffersTransferData
	movs r0, 0x22
	strb r0, [r2]
	strb r1, [r2, 0x1]
	movs r3, 0
	adds r1, r2, 0x2
_08034198:
	adds r0, r4, r3
	ldrb r0, [r0]
	strb r0, [r1]
	adds r1, 0x1
	adds r3, 0x1
	cmp r3, 0x2
	ble _08034198
	adds r0, r5, 0
	adds r1, r2, 0
	movs r2, 0x5
	bl PrepareBufferDataTransfer
	pop {r4,r5}
	pop {r0}
	bx r0
	.pool
	thumb_func_end dp01_build_cmdbuf_x22_a_three_bytes

	thumb_func_start dp01_build_cmdbuf_x23_aa_0
dp01_build_cmdbuf_x23_aa_0: @ 80341BC
	push {r4,lr}
	lsls r0, 24
	lsrs r0, 24
	lsls r1, 16
	lsrs r1, 16
	ldr r3, =gBattleBuffersTransferData
	movs r4, 0
	movs r2, 0x23
	strb r2, [r3]
	strb r1, [r3, 0x1]
	lsrs r1, 8
	strb r1, [r3, 0x2]
	strb r4, [r3, 0x3]
	adds r1, r3, 0
	movs r2, 0x4
	bl PrepareBufferDataTransfer
	pop {r4}
	pop {r0}
	bx r0
	.pool
	thumb_func_end dp01_build_cmdbuf_x23_aa_0

	thumb_func_start dp01_build_cmdbuf_x24_aa_0
dp01_build_cmdbuf_x24_aa_0: @ 80341E8
	push {r4,lr}
	lsls r0, 24
	lsrs r0, 24
	lsls r1, 16
	lsrs r1, 16
	ldr r3, =gBattleBuffersTransferData
	movs r4, 0
	movs r2, 0x24
	strb r2, [r3]
	strb r1, [r3, 0x1]
	lsrs r1, 8
	strb r1, [r3, 0x2]
	strb r4, [r3, 0x3]
	adds r1, r3, 0
	movs r2, 0x4
	bl PrepareBufferDataTransfer
	pop {r4}
	pop {r0}
	bx r0
	.pool
	thumb_func_end dp01_build_cmdbuf_x24_aa_0

	thumb_func_start dp01_build_cmdbuf_x25_25_25_25
dp01_build_cmdbuf_x25_25_25_25: @ 8034214
	push {lr}
	lsls r0, 24
	lsrs r0, 24
	ldr r1, =gBattleBuffersTransferData
	movs r2, 0x25
	strb r2, [r1]
	strb r2, [r1, 0x1]
	strb r2, [r1, 0x2]
	strb r2, [r1, 0x3]
	movs r2, 0x4
	bl PrepareBufferDataTransfer
	pop {r0}
	bx r0
	.pool
	thumb_func_end dp01_build_cmdbuf_x25_25_25_25

	thumb_func_start dp01_build_cmdbuf_x26_a
dp01_build_cmdbuf_x26_a: @ 8034234
	push {lr}
	adds r3, r1, 0
	lsls r0, 24
	lsrs r0, 24
	ldr r1, =gBattleBuffersTransferData
	movs r2, 0x26
	strb r2, [r1]
	strb r3, [r1, 0x1]
	movs r2, 0x2
	bl PrepareBufferDataTransfer
	pop {r0}
	bx r0
	.pool
	thumb_func_end dp01_build_cmdbuf_x26_a

	thumb_func_start dp01_build_cmdbuf_x27_27_27_27
dp01_build_cmdbuf_x27_27_27_27: @ 8034254
	push {lr}
	lsls r0, 24
	lsrs r0, 24
	ldr r1, =gBattleBuffersTransferData
	movs r2, 0x27
	strb r2, [r1]
	strb r2, [r1, 0x1]
	strb r2, [r1, 0x2]
	strb r2, [r1, 0x3]
	movs r2, 0x4
	bl PrepareBufferDataTransfer
	pop {r0}
	bx r0
	.pool
	thumb_func_end dp01_build_cmdbuf_x27_27_27_27

	thumb_func_start dp01_build_cmdbuf_x28_28_28_28
dp01_build_cmdbuf_x28_28_28_28: @ 8034274
	push {lr}
	lsls r0, 24
	lsrs r0, 24
	ldr r1, =gBattleBuffersTransferData
	movs r2, 0x28
	strb r2, [r1]
	strb r2, [r1, 0x1]
	strb r2, [r1, 0x2]
	strb r2, [r1, 0x3]
	movs r2, 0x4
	bl PrepareBufferDataTransfer
	pop {r0}
	bx r0
	.pool
	thumb_func_end dp01_build_cmdbuf_x28_28_28_28

	thumb_func_start EmitHitAnimation
EmitHitAnimation: @ 8034294
	push {lr}
	lsls r0, 24
	lsrs r0, 24
	ldr r1, =gBattleBuffersTransferData
	movs r2, 0x29
	strb r2, [r1]
	strb r2, [r1, 0x1]
	strb r2, [r1, 0x2]
	strb r2, [r1, 0x3]
	movs r2, 0x4
	bl PrepareBufferDataTransfer
	pop {r0}
	bx r0
	.pool
	thumb_func_end EmitHitAnimation

	thumb_func_start Emit_x2A
Emit_x2A: @ 80342B4
	push {lr}
	lsls r0, 24
	lsrs r0, 24
	ldr r1, =gBattleBuffersTransferData
	movs r2, 0x2A
	strb r2, [r1]
	strb r2, [r1, 0x1]
	strb r2, [r1, 0x2]
	strb r2, [r1, 0x3]
	movs r2, 0x4
	bl PrepareBufferDataTransfer
	pop {r0}
	bx r0
	.pool
	thumb_func_end Emit_x2A

	thumb_func_start EmitEffectivenessSound
EmitEffectivenessSound: @ 80342D4
	push {r4,lr}
	lsls r0, 24
	lsrs r0, 24
	lsls r1, 16
	lsrs r1, 16
	ldr r3, =gBattleBuffersTransferData
	movs r4, 0
	movs r2, 0x2B
	strb r2, [r3]
	strb r1, [r3, 0x1]
	lsrs r1, 8
	strb r1, [r3, 0x2]
	strb r4, [r3, 0x3]
	adds r1, r3, 0
	movs r2, 0x4
	bl PrepareBufferDataTransfer
	pop {r4}
	pop {r0}
	bx r0
	.pool
	thumb_func_end EmitEffectivenessSound

	thumb_func_start EmitPlaySound
EmitPlaySound: @ 8034300
	push {r4,lr}
	lsls r0, 24
	lsrs r0, 24
	lsls r1, 16
	lsrs r1, 16
	ldr r4, =gBattleBuffersTransferData
	movs r3, 0x2C
	strb r3, [r4]
	strb r1, [r4, 0x1]
	lsrs r1, 8
	strb r1, [r4, 0x2]
	strb r2, [r4, 0x3]
	adds r1, r4, 0
	movs r2, 0x4
	bl PrepareBufferDataTransfer
	pop {r4}
	pop {r0}
	bx r0
	.pool
	thumb_func_end EmitPlaySound

	thumb_func_start EmitFaintingCry
EmitFaintingCry: @ 803432C
	push {lr}
	lsls r0, 24
	lsrs r0, 24
	ldr r1, =gBattleBuffersTransferData
	movs r2, 0x2D
	strb r2, [r1]
	strb r2, [r1, 0x1]
	strb r2, [r1, 0x2]
	strb r2, [r1, 0x3]
	movs r2, 0x4
	bl PrepareBufferDataTransfer
	pop {r0}
	bx r0
	.pool
	thumb_func_end EmitFaintingCry

	thumb_func_start EmitIntroSlide
EmitIntroSlide: @ 803434C
	push {lr}
	adds r3, r1, 0
	lsls r0, 24
	lsrs r0, 24
	ldr r1, =gBattleBuffersTransferData
	movs r2, 0x2E
	strb r2, [r1]
	strb r3, [r1, 0x1]
	movs r2, 0x2
	bl PrepareBufferDataTransfer
	pop {r0}
	bx r0
	.pool
	thumb_func_end EmitIntroSlide

	thumb_func_start EmitIntroTrainerBallThrow
EmitIntroTrainerBallThrow: @ 803436C
	push {lr}
	lsls r0, 24
	lsrs r0, 24
	ldr r1, =gBattleBuffersTransferData
	movs r2, 0x2F
	strb r2, [r1]
	strb r2, [r1, 0x1]
	strb r2, [r1, 0x2]
	strb r2, [r1, 0x3]
	movs r2, 0x4
	bl PrepareBufferDataTransfer
	pop {r0}
	bx r0
	.pool
	thumb_func_end EmitIntroTrainerBallThrow

	thumb_func_start EmitDrawPartyStatusSummary
EmitDrawPartyStatusSummary: @ 803438C
	push {r4,r5,lr}
	adds r4, r1, 0
	lsls r0, 24
	lsrs r5, r0, 24
	lsls r2, 24
	lsrs r2, 24
	ldr r1, =gBattleBuffersTransferData
	movs r3, 0x30
	strb r3, [r1]
	movs r0, 0x7F
	ands r0, r2
	strb r0, [r1, 0x1]
	movs r0, 0x80
	ands r0, r2
	lsls r0, 24
	lsrs r0, 31
	strb r0, [r1, 0x2]
	strb r3, [r1, 0x3]
	movs r2, 0
	adds r3, r1, 0x4
_080343B4:
	adds r0, r4, r2
	ldrb r0, [r0]
	strb r0, [r3]
	adds r3, 0x1
	adds r2, 0x1
	cmp r2, 0x2F
	ble _080343B4
	adds r0, r5, 0
	movs r2, 0x34
	bl PrepareBufferDataTransfer
	pop {r4,r5}
	pop {r0}
	bx r0
	.pool
	thumb_func_end EmitDrawPartyStatusSummary

	thumb_func_start EmitCmd49
EmitCmd49: @ 80343D4
	push {lr}
	lsls r0, 24
	lsrs r0, 24
	ldr r1, =gBattleBuffersTransferData
	movs r2, 0x31
	strb r2, [r1]
	strb r2, [r1, 0x1]
	strb r2, [r1, 0x2]
	strb r2, [r1, 0x3]
	movs r2, 0x4
	bl PrepareBufferDataTransfer
	pop {r0}
	bx r0
	.pool
	thumb_func_end EmitCmd49

	thumb_func_start Emit_x32
Emit_x32: @ 80343F4
	push {lr}
	lsls r0, 24
	lsrs r0, 24
	ldr r1, =gBattleBuffersTransferData
	movs r2, 0x32
	strb r2, [r1]
	strb r2, [r1, 0x1]
	strb r2, [r1, 0x2]
	strb r2, [r1, 0x3]
	movs r2, 0x4
	bl PrepareBufferDataTransfer
	pop {r0}
	bx r0
	.pool
	thumb_func_end Emit_x32

	thumb_func_start EmitSpriteInvisibility
EmitSpriteInvisibility: @ 8034414
	push {lr}
	adds r3, r1, 0
	lsls r0, 24
	lsrs r0, 24
	ldr r1, =gBattleBuffersTransferData
	movs r2, 0x33
	strb r2, [r1]
	strb r3, [r1, 0x1]
	strb r2, [r1, 0x2]
	strb r2, [r1, 0x3]
	movs r2, 0x4
	bl PrepareBufferDataTransfer
	pop {r0}
	bx r0
	.pool
	thumb_func_end EmitSpriteInvisibility

	thumb_func_start EmitBattleAnimation
EmitBattleAnimation: @ 8034438
	push {r4,lr}
	adds r4, r1, 0
	lsls r0, 24
	lsrs r0, 24
	lsls r2, 16
	lsrs r2, 16
	ldr r1, =gBattleBuffersTransferData
	movs r3, 0x34
	strb r3, [r1]
	strb r4, [r1, 0x1]
	strb r2, [r1, 0x2]
	lsrs r2, 8
	strb r2, [r1, 0x3]
	movs r2, 0x4
	bl PrepareBufferDataTransfer
	pop {r4}
	pop {r0}
	bx r0
	.pool
	thumb_func_end EmitBattleAnimation

	thumb_func_start EmitLinkStandbyMsg
EmitLinkStandbyMsg: @ 8034464
	push {r4,r5,lr}
	lsls r0, 24
	lsrs r5, r0, 24
	lsls r2, 24
	lsrs r2, 24
	ldr r4, =gBattleBuffersTransferData
	movs r0, 0x35
	strb r0, [r4]
	strb r1, [r4, 0x1]
	cmp r2, 0
	beq _0803448C
	adds r0, r4, 0x4
	bl sub_81850DC
	strb r0, [r4, 0x2]
	strb r0, [r4, 0x3]
	b _08034490
	.pool
_0803448C:
	strb r2, [r4, 0x2]
	strb r2, [r4, 0x3]
_08034490:
	ldr r1, =gBattleBuffersTransferData
	ldrb r2, [r1, 0x2]
	adds r2, 0x4
	adds r0, r5, 0
	bl PrepareBufferDataTransfer
	pop {r4,r5}
	pop {r0}
	bx r0
	.pool
	thumb_func_end EmitLinkStandbyMsg

	thumb_func_start EmitResetActionMoveSelection
EmitResetActionMoveSelection: @ 80344A8
	push {lr}
	adds r3, r1, 0
	lsls r0, 24
	lsrs r0, 24
	ldr r1, =gBattleBuffersTransferData
	movs r2, 0x36
	strb r2, [r1]
	strb r3, [r1, 0x1]
	movs r2, 0x2
	bl PrepareBufferDataTransfer
	pop {r0}
	bx r0
	.pool
	thumb_func_end EmitResetActionMoveSelection

	thumb_func_start Emit_x37
Emit_x37: @ 80344C8
	push {r4,r5,lr}
	adds r5, r0, 0
	lsls r5, 24
	lsrs r5, 24
	ldr r4, =gBattleBuffersTransferData
	movs r0, 0x37
	strb r0, [r4]
	strb r1, [r4, 0x1]
	ldr r0, =gSaveBlock2Ptr
	ldr r1, [r0]
	ldr r0, =0x00000ca9
	adds r1, r0
	ldrb r0, [r1]
	lsls r0, 28
	lsrs r0, 31
	strb r0, [r4, 0x2]
	ldrb r0, [r1]
	lsls r0, 28
	lsrs r0, 31
	strb r0, [r4, 0x3]
	adds r0, r4, 0x6
	bl sub_81850DC
	strb r0, [r4, 0x4]
	strb r0, [r4, 0x5]
	ldrb r2, [r4, 0x4]
	adds r2, 0x6
	adds r0, r5, 0
	adds r1, r4, 0
	bl PrepareBufferDataTransfer
	pop {r4,r5}
	pop {r0}
	bx r0
	.pool
	thumb_func_end Emit_x37

	.align 2, 0 @ Don't pad with nop.<|MERGE_RESOLUTION|>--- conflicted
+++ resolved
@@ -4,2791 +4,6 @@
 	.syntax unified
 
 	.text
-
-<<<<<<< HEAD
-=======
-	thumb_func_start HandleLinkBattleSetup
-HandleLinkBattleSetup: @ 8032654
-	push {lr}
-	ldr r0, =gBattleTypeFlags
-	ldr r0, [r0]
-	movs r1, 0x2
-	ands r0, r1
-	cmp r0, 0
-	beq _08032686
-	ldr r0, =gLinkVSyncDisabled
-	ldrb r0, [r0]
-	cmp r0, 0
-	beq _0803266E
-	bl sub_800B488
-_0803266E:
-	ldr r0, =gReceivedRemoteLinkPlayers
-	ldrb r0, [r0]
-	cmp r0, 0
-	bne _0803267A
-	bl sub_8009734
-_0803267A:
-	ldr r0, =task00_08081A90
-	movs r1, 0
-	bl CreateTask
-	bl sub_8033244
-_08032686:
-	pop {r0}
-	bx r0
-	.pool
-	thumb_func_end HandleLinkBattleSetup
-
-	thumb_func_start SetUpBattleVarsAndBirchZigzagoon
-SetUpBattleVarsAndBirchZigzagoon: @ 803269C
-	push {r4-r7,lr}
-	sub sp, 0x14
-	ldr r0, =gBattleMainFunc
-	ldr r1, =nullsub_20
-	str r1, [r0]
-	movs r0, 0
-	str r0, [sp, 0x10]
-	movs r1, 0
-	ldr r7, =gBattleBankFunc
-	ldr r6, =gActionSelectionCursor
-	movs r2, 0
-	ldr r5, =gMoveSelectionCursor
-	ldr r4, =nullsub_21
-	ldr r3, =gBanksBySide
-_080326B8:
-	lsls r0, r1, 2
-	adds r0, r7
-	str r4, [r0]
-	adds r1, r3
-	movs r0, 0xFF
-	strb r0, [r1]
-	ldr r0, [sp, 0x10]
-	adds r0, r6
-	strb r2, [r0]
-	ldr r0, [sp, 0x10]
-	adds r0, r5
-	strb r2, [r0]
-	ldr r0, [sp, 0x10]
-	adds r0, 0x1
-	str r0, [sp, 0x10]
-	adds r1, r0, 0
-	cmp r1, 0x3
-	ble _080326B8
-	bl HandleLinkBattleSetup
-	ldr r0, =gBattleExecBuffer
-	movs r5, 0
-	str r5, [r0]
-	bl sub_80A3934
-	bl ClearBattleMonForms
-	movs r0, 0xF
-	bl BattleAI_HandleItemUseBeforeAISetup
-	ldr r0, =gBattleTypeFlags
-	ldr r0, [r0]
-	movs r1, 0x10
-	ands r0, r1
-	cmp r0, 0
-	beq _08032728
-	bl ZeroEnemyPartyMons
-	ldr r4, =gEnemyParty
-	movs r1, 0x90
-	lsls r1, 1
-	str r5, [sp]
-	str r5, [sp, 0x4]
-	str r5, [sp, 0x8]
-	str r5, [sp, 0xC]
-	adds r0, r4, 0
-	movs r2, 0x2
-	movs r3, 0x20
-	bl CreateMon
-	str r5, [sp, 0x10]
-	adds r0, r4, 0
-	movs r1, 0xC
-	add r2, sp, 0x10
-	bl SetMonData
-_08032728:
-	ldr r0, =gUnknown_02022FF4
-	str r5, [r0]
-	ldr r0, =gUnknown_0202428C
-	strb r5, [r0]
-	add sp, 0x14
-	pop {r4-r7}
-	pop {r0}
-	bx r0
-	.pool
-	thumb_func_end SetUpBattleVarsAndBirchZigzagoon
-
-	thumb_func_start sub_8032768
-sub_8032768: @ 8032768
-	push {r4,r5,lr}
-	ldr r0, =gBattleTypeFlags
-	ldr r0, [r0]
-	movs r1, 0x80
-	lsls r1, 17
-	ands r0, r1
-	cmp r0, 0
-	bne _08032784
-	movs r0, 0x1
-	bl sub_8184DA4
-	b _0803278A
-	.pool
-_08032784:
-	movs r0, 0x2
-	bl sub_8184DA4
-_0803278A:
-	ldr r4, =gBattleTypeFlags
-	ldr r0, [r4]
-	movs r1, 0x80
-	lsls r1, 17
-	ands r0, r1
-	cmp r0, 0
-	bne _0803279C
-	bl sub_8185EB8
-_0803279C:
-	ldr r0, [r4]
-	movs r1, 0x2
-	ands r0, r1
-	cmp r0, 0
-	beq _080327B0
-	bl b_setup_bx_link
-	b _080327B4
-	.pool
-_080327B0:
-	bl b_setup_bx
-_080327B4:
-	bl sub_8033050
-	ldr r0, =gBattleTypeFlags
-	ldr r0, [r0]
-	movs r1, 0x40
-	ands r0, r1
-	cmp r0, 0
-	bne _080327E2
-	movs r4, 0
-	ldr r0, =gNoOfAllBanks
-	ldrb r1, [r0]
-	cmp r4, r1
-	bge _080327E2
-	adds r5, r0, 0
-_080327D0:
-	lsls r0, r4, 24
-	lsrs r0, 24
-	movs r1, 0
-	bl sub_81B8D64
-	adds r4, 0x1
-	ldrb r0, [r5]
-	cmp r4, r0
-	blt _080327D0
-_080327E2:
-	movs r4, 0
-	ldr r3, =gBattleStruct
-	movs r2, 0xD2
-	lsls r2, 1
-	movs r1, 0
-_080327EC:
-	ldr r0, [r3]
-	adds r0, r4, r0
-	adds r0, r2
-	strb r1, [r0]
-	adds r4, 0x1
-	cmp r4, 0x5F
-	bls _080327EC
-	movs r4, 0
-	ldr r3, =gBattleStruct
-	movs r2, 0x81
-	lsls r2, 2
-	movs r1, 0
-_08032804:
-	ldr r0, [r3]
-	adds r0, r4, r0
-	adds r0, r2
-	strb r1, [r0]
-	adds r4, 0x1
-	cmp r4, 0x67
-	bls _08032804
-	pop {r4,r5}
-	pop {r0}
-	bx r0
-	.pool
-	thumb_func_end sub_8032768
-
-	thumb_func_start b_setup_bx
-b_setup_bx: @ 8032824
-	push {r4-r7,lr}
-	mov r7, r10
-	mov r6, r9
-	mov r5, r8
-	push {r5-r7}
-	ldr r0, =gBattleTypeFlags
-	ldr r3, [r0]
-	movs r5, 0x80
-	lsls r5, 15
-	ands r5, r3
-	cmp r5, 0
-	beq _080328E4
-	ldr r1, =gBattleMainFunc
-	ldr r0, =BeginBattleIntro
-	str r0, [r1]
-	movs r4, 0x80
-	lsls r4, 17
-	ands r4, r3
-	cmp r4, 0
-	beq _08032874
-	ldr r2, =gBattleBankFunc
-	ldr r0, =SetBankFuncToRecordedPlayerBufferRunCommand
-	str r0, [r2]
-	ldr r1, =gBanksBySide
-	movs r0, 0
-	strb r0, [r1]
-	b _0803287E
-	.pool
-_08032874:
-	ldr r2, =gBattleBankFunc
-	ldr r0, =SetBankFuncToPlayerBufferRunCommand
-	str r0, [r2]
-	ldr r1, =gBanksBySide
-	strb r4, [r1]
-_0803287E:
-	ldr r3, =SetBankFuncToOpponentBufferRunCommand
-	str r3, [r2, 0x4]
-	movs r0, 0x1
-	strb r0, [r1, 0x1]
-	ldr r0, =SetBankFuncToPlayerPartnerBufferRunCommand
-	str r0, [r2, 0x8]
-	movs r0, 0x2
-	strb r0, [r1, 0x2]
-	str r3, [r2, 0xC]
-	movs r0, 0x3
-	strb r0, [r1, 0x3]
-	ldr r1, =gNoOfAllBanks
-	movs r0, 0x4
-	strb r0, [r1]
-	movs r0, 0
-	movs r1, 0
-	bl sub_81B8D64
-	movs r0, 0x1
-	movs r1, 0
-	bl sub_81B8D64
-	movs r0, 0x2
-	movs r1, 0x1
-	bl sub_81B8D64
-	movs r0, 0x3
-	movs r1, 0x1
-	bl sub_81B8D64
-	ldr r0, =gBattlePartyID
-	movs r1, 0
-	strh r1, [r0]
-	strh r1, [r0, 0x2]
-	movs r1, 0x3
-	b _08032A76
-	.pool
-_080328E4:
-	movs r7, 0x1
-	adds r0, r3, 0
-	ands r0, r7
-	cmp r0, 0
-	beq _080328F0
-	b _080329E0
-_080328F0:
-	ldr r0, =gBattleMainFunc
-	ldr r2, =BeginBattleIntro
-	str r2, [r0]
-	movs r1, 0x80
-	ands r1, r3
-	mov r12, r2
-	cmp r1, 0
-	beq _08032918
-	ldr r1, =gBattleBankFunc
-	ldr r0, =SetBankFuncToSafariBufferRunCommand
-	b _08032934
-	.pool
-_08032918:
-	movs r0, 0x80
-	lsls r0, 2
-	ands r3, r0
-	cmp r3, 0
-	beq _08032930
-	ldr r1, =gBattleBankFunc
-	ldr r0, =SetBankFuncToWallyBufferRunCommand
-	b _08032934
-	.pool
-_08032930:
-	ldr r1, =gBattleBankFunc
-	ldr r0, =SetBankFuncToPlayerBufferRunCommand
-_08032934:
-	str r0, [r1]
-	mov r10, r1
-	ldr r4, =gBanksBySide
-	movs r0, 0
-	mov r9, r0
-	mov r1, r9
-	strb r1, [r4]
-	mov r5, r10
-	ldr r2, =SetBankFuncToOpponentBufferRunCommand
-	mov r8, r2
-	str r2, [r5, 0x4]
-	movs r6, 0x1
-	strb r6, [r4, 0x1]
-	ldr r2, =gNoOfAllBanks
-	movs r7, 0x2
-	strb r7, [r2]
-	ldr r0, =gBattleTypeFlags
-	ldr r3, [r0]
-	movs r0, 0x80
-	lsls r0, 17
-	ands r0, r3
-	cmp r0, 0
-	bne _08032964
-	b _08032CB2
-_08032964:
-	movs r1, 0x80
-	lsls r1, 18
-	ands r1, r3
-	cmp r1, 0
-	beq _080329CC
-	movs r1, 0x80
-	lsls r1, 24
-	ands r1, r3
-	cmp r1, 0
-	beq _080329B4
-	mov r1, r12
-	ldr r0, =gBattleMainFunc
-	str r1, [r0]
-	ldr r0, =SetBankFuncToRecordedPlayerBufferRunCommand
-	str r0, [r5]
-	mov r1, r9
-	strb r1, [r4]
-	ldr r0, =SetBankFuncToRecordedOpponentBufferRunCommand
-	str r0, [r5, 0x4]
-	strb r6, [r4, 0x1]
-	strb r7, [r2]
-	b _08032CB2
-	.pool
-_080329B4:
-	ldr r0, =SetBankFuncToRecordedPlayerBufferRunCommand
-	str r0, [r5, 0x4]
-	strb r1, [r4, 0x1]
-	ldr r0, =SetBankFuncToRecordedOpponentBufferRunCommand
-	str r0, [r5]
-	strb r6, [r4]
-	strb r7, [r2]
-	b _08032CB2
-	.pool
-_080329CC:
-	ldr r0, =SetBankFuncToRecordedPlayerBufferRunCommand
-	mov r2, r10
-	str r0, [r2]
-	strb r1, [r4]
-	mov r0, r8
-	str r0, [r2, 0x4]
-	strb r6, [r4, 0x1]
-	b _08032CB2
-	.pool
-_080329E0:
-	ldr r1, =BeginBattleIntro
-	ldr r2, =gBattleMainFunc
-	str r1, [r2]
-	ldr r2, =gBattleBankFunc
-	ldr r0, =SetBankFuncToPlayerBufferRunCommand
-	str r0, [r2]
-	ldr r4, =gBanksBySide
-	strb r5, [r4]
-	ldr r6, =SetBankFuncToOpponentBufferRunCommand
-	str r6, [r2, 0x4]
-	strb r7, [r4, 0x1]
-	str r0, [r2, 0x8]
-	movs r0, 0x2
-	mov r12, r0
-	mov r1, r12
-	strb r1, [r4, 0x2]
-	str r6, [r2, 0xC]
-	movs r0, 0x3
-	mov r8, r0
-	mov r1, r8
-	strb r1, [r4, 0x3]
-	ldr r0, =gNoOfAllBanks
-	mov r10, r0
-	movs r1, 0x4
-	mov r9, r1
-	strb r1, [r0]
-	movs r0, 0x80
-	lsls r0, 17
-	ands r0, r3
-	cmp r0, 0
-	bne _08032A20
-	b _08032CB2
-_08032A20:
-	movs r1, 0xA0
-	lsls r1, 1
-	adds r0, r3, 0
-	ands r0, r1
-	cmp r0, r1
-	bne _08032AA0
-	ldr r0, =BeginBattleIntro
-	ldr r1, =gBattleMainFunc
-	str r0, [r1]
-	ldr r0, =SetBankFuncToRecordedPlayerBufferRunCommand
-	str r0, [r2]
-	strb r5, [r4]
-	str r6, [r2, 0x4]
-	strb r7, [r4, 0x1]
-	str r0, [r2, 0x8]
-	mov r0, r12
-	strb r0, [r4, 0x2]
-	str r6, [r2, 0xC]
-	mov r1, r8
-	strb r1, [r4, 0x3]
-	mov r0, r9
-	mov r2, r10
-	strb r0, [r2]
-	movs r0, 0
-	movs r1, 0
-	bl sub_81B8D64
-	movs r0, 0x1
-	movs r1, 0
-	bl sub_81B8D64
-	movs r0, 0x2
-	movs r1, 0x1
-	bl sub_81B8D64
-	movs r0, 0x3
-	movs r1, 0x1
-	bl sub_81B8D64
-	ldr r0, =gBattlePartyID
-	strh r5, [r0]
-	strh r5, [r0, 0x2]
-	mov r1, r8
-_08032A76:
-	strh r1, [r0, 0x4]
-	strh r1, [r0, 0x6]
-	b _08032CB2
-	.pool
-_08032AA0:
-	movs r5, 0x40
-	ands r5, r3
-	cmp r5, 0
-	bne _08032AAA
-	b _08032C3C
-_08032AAA:
-	ldr r0, =gUnknown_0203C7B4
-	ldrb r5, [r0]
-	movs r0, 0
-	mov r10, r0
-	ldr r1, =gLinkPlayers
-	mov r12, r1
-	adds r7, r4, 0
-	mov r8, r0
-	ldr r6, =gBattlePartyID
-	movs r4, 0
-	movs r2, 0x3
-	mov r9, r2
-_08032AC2:
-	mov r1, r12
-	adds r0, r4, r1
-	ldrh r0, [r0, 0x18]
-	cmp r0, 0x2
-	bgt _08032AE4
-	cmp r0, 0x1
-	bge _08032AFC
-	cmp r0, 0
-	beq _08032AE8
-	b _08032B06
-	.pool
-_08032AE4:
-	cmp r0, 0x3
-	bne _08032B06
-_08032AE8:
-	ldr r0, =gLinkPlayers
-	adds r0, r4, r0
-	ldrb r0, [r0, 0x18]
-	movs r1, 0
-	bl sub_81B8D64
-	b _08032B06
-	.pool
-_08032AFC:
-	lsls r0, 24
-	lsrs r0, 24
-	movs r1, 0x1
-	bl sub_81B8D64
-_08032B06:
-	cmp r10, r5
-	bne _08032B56
-	ldr r0, =gLinkPlayers
-	adds r3, r4, r0
-	ldrh r1, [r3, 0x18]
-	lsls r1, 2
-	ldr r2, =gBattleBankFunc
-	adds r1, r2
-	ldr r2, =SetBankFuncToRecordedPlayerBufferRunCommand
-	str r2, [r1]
-	ldrh r1, [r3, 0x18]
-	mov r12, r0
-	cmp r1, 0x2
-	bgt _08032B38
-	cmp r1, 0x1
-	bge _08032B4C
-	cmp r1, 0
-	beq _08032B3C
-	b _08032C2C
-	.pool
-_08032B38:
-	cmp r1, 0x3
-	bne _08032C2C
-_08032B3C:
-	mov r1, r12
-	adds r0, r4, r1
-	ldrh r1, [r0, 0x18]
-	adds r1, r7
-	mov r2, r8
-	strb r2, [r1]
-	ldrh r0, [r0, 0x18]
-	b _08032C12
-_08032B4C:
-	adds r1, r7
-	movs r0, 0x2
-	strb r0, [r1]
-	ldrh r0, [r3, 0x18]
-	b _08032C24
-_08032B56:
-	ldr r2, =gLinkPlayers
-	adds r0, r4, r2
-	ldrh r1, [r0, 0x18]
-	movs r3, 0x1
-	adds r0, r3, 0
-	ands r0, r1
-	mov r12, r2
-	cmp r0, 0
-	bne _08032B80
-	lsls r0, r5, 3
-	subs r0, r5
-	lsls r0, 2
-	add r0, r12
-	ldrh r1, [r0, 0x18]
-	adds r0, r3, 0
-	ands r0, r1
-	cmp r0, 0
-	beq _08032B92
-	b _08032BD8
-	.pool
-_08032B80:
-	lsls r0, r5, 3
-	subs r0, r5
-	lsls r0, 2
-	add r0, r12
-	ldrh r1, [r0, 0x18]
-	adds r0, r3, 0
-	ands r0, r1
-	cmp r0, 0
-	beq _08032BD8
-_08032B92:
-	mov r0, r12
-	adds r2, r4, r0
-	ldrh r0, [r2, 0x18]
-	lsls r0, 2
-	ldr r1, =gBattleBankFunc
-	adds r0, r1
-	ldr r1, =SetBankFuncToRecordedPlayerBufferRunCommand
-	str r1, [r0]
-	ldrh r1, [r2, 0x18]
-	cmp r1, 0x2
-	bgt _08032BBC
-	cmp r1, 0x1
-	bge _08032BD0
-	cmp r1, 0
-	beq _08032BC0
-	b _08032C2C
-	.pool
-_08032BBC:
-	cmp r1, 0x3
-	bne _08032C2C
-_08032BC0:
-	mov r2, r12
-	adds r0, r4, r2
-	ldrh r1, [r0, 0x18]
-	adds r1, r7
-	mov r2, r8
-	strb r2, [r1]
-	ldrh r0, [r0, 0x18]
-	b _08032C12
-_08032BD0:
-	adds r1, r7
-	movs r0, 0x2
-	strb r0, [r1]
-	b _08032C22
-_08032BD8:
-	mov r0, r12
-	adds r2, r4, r0
-	ldrh r0, [r2, 0x18]
-	lsls r0, 2
-	ldr r1, =gBattleBankFunc
-	adds r0, r1
-	ldr r1, =SetBankFuncToRecordedOpponentBufferRunCommand
-	str r1, [r0]
-	ldrh r0, [r2, 0x18]
-	cmp r0, 0x2
-	bgt _08032C00
-	cmp r0, 0x1
-	bge _08032C1C
-	cmp r0, 0
-	beq _08032C04
-	b _08032C2C
-	.pool
-_08032C00:
-	cmp r0, 0x3
-	bne _08032C2C
-_08032C04:
-	mov r0, r12
-	adds r2, r4, r0
-	ldrh r0, [r2, 0x18]
-	adds r0, r7
-	movs r1, 0x1
-	strb r1, [r0]
-	ldrh r0, [r2, 0x18]
-_08032C12:
-	lsls r0, 1
-	adds r0, r6
-	mov r1, r8
-	strh r1, [r0]
-	b _08032C2C
-_08032C1C:
-	adds r0, r7
-	mov r1, r9
-	strb r1, [r0]
-_08032C22:
-	ldrh r0, [r2, 0x18]
-_08032C24:
-	lsls r0, 1
-	adds r0, r6
-	mov r2, r9
-	strh r2, [r0]
-_08032C2C:
-	adds r4, 0x1C
-	movs r0, 0x1
-	add r10, r0
-	mov r1, r10
-	cmp r1, 0x3
-	bgt _08032C3A
-	b _08032AC2
-_08032C3A:
-	b _08032CB2
-_08032C3C:
-	movs r1, 0x4
-	ands r1, r3
-	cmp r1, 0
-	beq _08032C7C
-	ldr r0, =SetBankFuncToRecordedPlayerBufferRunCommand
-	str r0, [r2]
-	strb r5, [r4]
-	str r0, [r2, 0x8]
-	mov r0, r12
-	strb r0, [r4, 0x2]
-	movs r0, 0x80
-	lsls r0, 18
-	ands r3, r0
-	cmp r3, 0
-	beq _08032C70
-	ldr r0, =SetBankFuncToRecordedOpponentBufferRunCommand
-	str r0, [r2, 0x4]
-	strb r7, [r4, 0x1]
-	str r0, [r2, 0xC]
-	mov r1, r8
-	strb r1, [r4, 0x3]
-	b _08032CB2
-	.pool
-_08032C70:
-	str r6, [r2, 0x4]
-	strb r7, [r4, 0x1]
-	str r6, [r2, 0xC]
-	mov r2, r8
-	strb r2, [r4, 0x3]
-	b _08032CB2
-_08032C7C:
-	ldr r0, =SetBankFuncToRecordedPlayerBufferRunCommand
-	str r0, [r2, 0x4]
-	strb r1, [r4, 0x1]
-	str r0, [r2, 0xC]
-	mov r0, r12
-	strb r0, [r4, 0x3]
-	movs r0, 0x80
-	lsls r0, 18
-	ands r3, r0
-	cmp r3, 0
-	beq _08032CA8
-	ldr r0, =SetBankFuncToRecordedOpponentBufferRunCommand
-	str r0, [r2]
-	strb r7, [r4]
-	str r0, [r2, 0x8]
-	mov r1, r8
-	strb r1, [r4, 0x2]
-	b _08032CB2
-	.pool
-_08032CA8:
-	str r6, [r2]
-	strb r7, [r4]
-	str r6, [r2, 0x8]
-	mov r2, r8
-	strb r2, [r4, 0x2]
-_08032CB2:
-	pop {r3-r5}
-	mov r8, r3
-	mov r9, r4
-	mov r10, r5
-	pop {r4-r7}
-	pop {r0}
-	bx r0
-	thumb_func_end b_setup_bx
-
-	thumb_func_start b_setup_bx_link
-b_setup_bx_link: @ 8032CC0
-	push {r4-r7,lr}
-	mov r7, r10
-	mov r6, r9
-	mov r5, r8
-	push {r5-r7}
-	ldr r4, =gBattleTypeFlags
-	ldr r1, [r4]
-	movs r5, 0x1
-	adds r3, r1, 0
-	ands r3, r5
-	cmp r3, 0
-	bne _08032D48
-	movs r4, 0x4
-	ands r4, r1
-	cmp r4, 0
-	beq _08032D1C
-	ldr r1, =gBattleMainFunc
-	ldr r0, =BeginBattleIntro
-	str r0, [r1]
-	ldr r2, =gBattleBankFunc
-	ldr r0, =SetBankFuncToPlayerBufferRunCommand
-	str r0, [r2]
-	ldr r1, =gBanksBySide
-	strb r3, [r1]
-	ldr r0, =SetBankFuncToLinkOpponentBufferRunCommand
-	str r0, [r2, 0x4]
-	strb r5, [r1, 0x1]
-	ldr r1, =gNoOfAllBanks
-	movs r0, 0x2
-	b _0803303A
-	.pool
-_08032D1C:
-	ldr r2, =gBattleBankFunc
-	ldr r0, =SetBankFuncToPlayerBufferRunCommand
-	str r0, [r2, 0x4]
-	ldr r1, =gBanksBySide
-	strb r4, [r1, 0x1]
-	ldr r0, =SetBankFuncToLinkOpponentBufferRunCommand
-	str r0, [r2]
-	strb r5, [r1]
-	ldr r1, =gNoOfAllBanks
-	movs r0, 0x2
-	b _0803303A
-	.pool
-_08032D48:
-	movs r0, 0x41
-	ands r0, r1
-	cmp r0, 0x1
-	bne _08032DD0
-	movs r6, 0x4
-	adds r3, r6, 0
-	ands r3, r1
-	cmp r3, 0
-	beq _08032D98
-	ldr r1, =gBattleMainFunc
-	ldr r0, =BeginBattleIntro
-	str r0, [r1]
-	ldr r2, =gBattleBankFunc
-	ldr r4, =SetBankFuncToPlayerBufferRunCommand
-	str r4, [r2]
-	ldr r1, =gBanksBySide
-	movs r0, 0
-	strb r0, [r1]
-	ldr r3, =SetBankFuncToLinkOpponentBufferRunCommand
-	str r3, [r2, 0x4]
-	strb r5, [r1, 0x1]
-	str r4, [r2, 0x8]
-	movs r0, 0x2
-	strb r0, [r1, 0x2]
-	str r3, [r2, 0xC]
-	movs r0, 0x3
-	strb r0, [r1, 0x3]
-	b _08032DB4
-	.pool
-_08032D98:
-	ldr r2, =gBattleBankFunc
-	ldr r0, =SetBankFuncToPlayerBufferRunCommand
-	str r0, [r2, 0x4]
-	ldr r1, =gBanksBySide
-	strb r3, [r1, 0x1]
-	ldr r3, =SetBankFuncToLinkOpponentBufferRunCommand
-	str r3, [r2]
-	strb r5, [r1]
-	str r0, [r2, 0xC]
-	movs r0, 0x2
-	strb r0, [r1, 0x3]
-	str r3, [r2, 0x8]
-	movs r0, 0x3
-	strb r0, [r1, 0x2]
-_08032DB4:
-	ldr r0, =gNoOfAllBanks
-	strb r6, [r0]
-	b _0803303C
-	.pool
-_08032DD0:
-	movs r0, 0x80
-	lsls r0, 1
-	ands r0, r1
-	cmp r0, 0
-	beq _08032E8C
-	movs r4, 0x4
-	adds r3, r4, 0
-	ands r3, r1
-	cmp r3, 0
-	beq _08032E1C
-	ldr r1, =gBattleMainFunc
-	ldr r0, =BeginBattleIntro
-	str r0, [r1]
-	ldr r2, =gBattleBankFunc
-	ldr r0, =SetBankFuncToPlayerBufferRunCommand
-	str r0, [r2]
-	ldr r1, =gBanksBySide
-	movs r0, 0
-	strb r0, [r1]
-	ldr r3, =SetBankFuncToOpponentBufferRunCommand
-	str r3, [r2, 0x4]
-	strb r5, [r1, 0x1]
-	ldr r0, =SetBankFuncToLinkPartnerBufferRunCommand
-	b _08032E2E
-	.pool
-_08032E1C:
-	ldr r2, =gBattleBankFunc
-	ldr r0, =SetBankFuncToLinkPartnerBufferRunCommand
-	str r0, [r2]
-	ldr r1, =gBanksBySide
-	strb r3, [r1]
-	ldr r3, =SetBankFuncToLinkOpponentBufferRunCommand
-	str r3, [r2, 0x4]
-	strb r5, [r1, 0x1]
-	ldr r0, =SetBankFuncToPlayerBufferRunCommand
-_08032E2E:
-	str r0, [r2, 0x8]
-	movs r0, 0x2
-	strb r0, [r1, 0x2]
-	str r3, [r2, 0xC]
-	movs r0, 0x3
-	strb r0, [r1, 0x3]
-	ldr r0, =gNoOfAllBanks
-	strb r4, [r0]
-	movs r0, 0
-	movs r1, 0
-	bl sub_81B8D64
-	movs r0, 0x1
-	movs r1, 0
-	bl sub_81B8D64
-	movs r0, 0x2
-	movs r1, 0x1
-	bl sub_81B8D64
-	movs r0, 0x3
-	movs r1, 0x1
-	bl sub_81B8D64
-	ldr r0, =gBattlePartyID
-	movs r1, 0
-	strh r1, [r0]
-	strh r1, [r0, 0x2]
-	movs r1, 0x3
-	strh r1, [r0, 0x4]
-	strh r1, [r0, 0x6]
-	b _0803303C
-	.pool
-_08032E8C:
-	bl GetMultiplayerId
-	lsls r0, 24
-	lsrs r5, r0, 24
-	ldr r0, [r4]
-	movs r1, 0x4
-	ands r0, r1
-	cmp r0, 0
-	beq _08032EA4
-	ldr r1, =gBattleMainFunc
-	ldr r0, =BeginBattleIntro
-	str r0, [r1]
-_08032EA4:
-	movs r0, 0
-	mov r10, r0
-	ldr r1, =gLinkPlayers
-	mov r12, r1
-	ldr r7, =gBanksBySide
-	mov r8, r0
-	ldr r6, =gBattlePartyID
-	movs r4, 0
-	movs r2, 0x3
-	mov r9, r2
-_08032EB8:
-	mov r1, r12
-	adds r0, r4, r1
-	ldrh r0, [r0, 0x18]
-	cmp r0, 0x2
-	bgt _08032EE0
-	cmp r0, 0x1
-	bge _08032EF8
-	cmp r0, 0
-	beq _08032EE4
-	b _08032F02
-	.pool
-_08032EE0:
-	cmp r0, 0x3
-	bne _08032F02
-_08032EE4:
-	ldr r0, =gLinkPlayers
-	adds r0, r4, r0
-	ldrb r0, [r0, 0x18]
-	movs r1, 0
-	bl sub_81B8D64
-	b _08032F02
-	.pool
-_08032EF8:
-	lsls r0, 24
-	lsrs r0, 24
-	movs r1, 0x1
-	bl sub_81B8D64
-_08032F02:
-	cmp r10, r5
-	bne _08032F52
-	ldr r0, =gLinkPlayers
-	adds r3, r4, r0
-	ldrh r1, [r3, 0x18]
-	lsls r1, 2
-	ldr r2, =gBattleBankFunc
-	adds r1, r2
-	ldr r2, =SetBankFuncToPlayerBufferRunCommand
-	str r2, [r1]
-	ldrh r1, [r3, 0x18]
-	mov r12, r0
-	cmp r1, 0x2
-	bgt _08032F34
-	cmp r1, 0x1
-	bge _08032F48
-	cmp r1, 0
-	beq _08032F38
-	b _08033028
-	.pool
-_08032F34:
-	cmp r1, 0x3
-	bne _08033028
-_08032F38:
-	mov r1, r12
-	adds r0, r4, r1
-	ldrh r1, [r0, 0x18]
-	adds r1, r7
-	mov r2, r8
-	strb r2, [r1]
-	ldrh r0, [r0, 0x18]
-	b _0803300E
-_08032F48:
-	adds r1, r7
-	movs r0, 0x2
-	strb r0, [r1]
-	ldrh r0, [r3, 0x18]
-	b _08033020
-_08032F52:
-	ldr r2, =gLinkPlayers
-	adds r0, r4, r2
-	ldrh r1, [r0, 0x18]
-	movs r3, 0x1
-	adds r0, r3, 0
-	ands r0, r1
-	mov r12, r2
-	cmp r0, 0
-	bne _08032F7C
-	lsls r0, r5, 3
-	subs r0, r5
-	lsls r0, 2
-	add r0, r12
-	ldrh r1, [r0, 0x18]
-	adds r0, r3, 0
-	ands r0, r1
-	cmp r0, 0
-	beq _08032F8E
-	b _08032FD4
-	.pool
-_08032F7C:
-	lsls r0, r5, 3
-	subs r0, r5
-	lsls r0, 2
-	add r0, r12
-	ldrh r1, [r0, 0x18]
-	adds r0, r3, 0
-	ands r0, r1
-	cmp r0, 0
-	beq _08032FD4
-_08032F8E:
-	mov r0, r12
-	adds r2, r4, r0
-	ldrh r0, [r2, 0x18]
-	lsls r0, 2
-	ldr r1, =gBattleBankFunc
-	adds r0, r1
-	ldr r1, =SetBankFuncToLinkPartnerBufferRunCommand
-	str r1, [r0]
-	ldrh r1, [r2, 0x18]
-	cmp r1, 0x2
-	bgt _08032FB8
-	cmp r1, 0x1
-	bge _08032FCC
-	cmp r1, 0
-	beq _08032FBC
-	b _08033028
-	.pool
-_08032FB8:
-	cmp r1, 0x3
-	bne _08033028
-_08032FBC:
-	mov r2, r12
-	adds r0, r4, r2
-	ldrh r1, [r0, 0x18]
-	adds r1, r7
-	mov r2, r8
-	strb r2, [r1]
-	ldrh r0, [r0, 0x18]
-	b _0803300E
-_08032FCC:
-	adds r1, r7
-	movs r0, 0x2
-	strb r0, [r1]
-	b _0803301E
-_08032FD4:
-	mov r0, r12
-	adds r2, r4, r0
-	ldrh r0, [r2, 0x18]
-	lsls r0, 2
-	ldr r1, =gBattleBankFunc
-	adds r0, r1
-	ldr r1, =SetBankFuncToLinkOpponentBufferRunCommand
-	str r1, [r0]
-	ldrh r0, [r2, 0x18]
-	cmp r0, 0x2
-	bgt _08032FFC
-	cmp r0, 0x1
-	bge _08033018
-	cmp r0, 0
-	beq _08033000
-	b _08033028
-	.pool
-_08032FFC:
-	cmp r0, 0x3
-	bne _08033028
-_08033000:
-	mov r0, r12
-	adds r2, r4, r0
-	ldrh r0, [r2, 0x18]
-	adds r0, r7
-	movs r1, 0x1
-	strb r1, [r0]
-	ldrh r0, [r2, 0x18]
-_0803300E:
-	lsls r0, 1
-	adds r0, r6
-	mov r1, r8
-	strh r1, [r0]
-	b _08033028
-_08033018:
-	adds r0, r7
-	mov r1, r9
-	strb r1, [r0]
-_0803301E:
-	ldrh r0, [r2, 0x18]
-_08033020:
-	lsls r0, 1
-	adds r0, r6
-	mov r2, r9
-	strh r2, [r0]
-_08033028:
-	adds r4, 0x1C
-	movs r0, 0x1
-	add r10, r0
-	mov r1, r10
-	cmp r1, 0x3
-	bgt _08033036
-	b _08032EB8
-_08033036:
-	ldr r1, =gNoOfAllBanks
-	movs r0, 0x4
-_0803303A:
-	strb r0, [r1]
-_0803303C:
-	pop {r3-r5}
-	mov r8, r3
-	mov r9, r4
-	mov r10, r5
-	pop {r4-r7}
-	pop {r0}
-	bx r0
-	.pool
-	thumb_func_end b_setup_bx_link
-
-	thumb_func_start sub_8033050
-sub_8033050: @ 8033050
-	push {r4-r7,lr}
-	mov r7, r10
-	mov r6, r9
-	mov r5, r8
-	push {r5-r7}
-	ldr r0, =gBattleTypeFlags
-	ldr r0, [r0]
-	movs r1, 0x40
-	ands r0, r1
-	cmp r0, 0
-	beq _08033068
-	b _0803319C
-_08033068:
-	movs r0, 0
-	mov r8, r0
-	b _0803317A
-	.pool
-_08033074:
-	movs r5, 0
-	movs r0, 0x1
-	add r0, r8
-	mov r10, r0
-	ldr r0, =gBanksBySide
-	add r0, r8
-	mov r9, r0
-	mov r0, r8
-	lsls r6, r0, 1
-	movs r7, 0
-_08033088:
-	mov r0, r8
-	cmp r0, 0x1
-	bgt _080330F0
-	mov r0, r9
-	ldrb r1, [r0]
-	movs r0, 0x1
-	ands r0, r1
-	cmp r0, 0
-	bne _080330A8
-	ldr r0, =gPlayerParty
-	b _080330AA
-	.pool
-_080330A8:
-	ldr r0, =gEnemyParty
-_080330AA:
-	adds r4, r7, r0
-	adds r0, r4, 0
-	movs r1, 0x39
-	bl GetMonData
-	cmp r0, 0
-	beq _08033170
-	adds r0, r4, 0
-	movs r1, 0x41
-	bl GetMonData
-	cmp r0, 0
-	beq _08033170
-	adds r0, r4, 0
-	movs r1, 0x41
-	bl GetMonData
-	movs r1, 0xCE
-	lsls r1, 1
-	cmp r0, r1
-	beq _08033170
-	adds r0, r4, 0
-	movs r1, 0x2D
-	bl GetMonData
-	cmp r0, 0
-	bne _08033170
-	ldr r0, =gBattlePartyID
-	adds r0, r6, r0
-	strh r5, [r0]
-	b _08033178
-	.pool
-_080330F0:
-	mov r0, r9
-	ldrb r1, [r0]
-	movs r0, 0x1
-	ands r0, r1
-	cmp r0, 0
-	bne _08033118
-	ldr r0, =gPlayerParty
-	adds r4, r7, r0
-	adds r0, r4, 0
-	movs r1, 0x39
-	bl GetMonData
-	cmp r0, 0
-	beq _08033170
-	adds r0, r4, 0
-	movs r1, 0xB
-	b _0803312C
-	.pool
-_08033118:
-	ldr r0, =gEnemyParty
-	adds r4, r7, r0
-	adds r0, r4, 0
-	movs r1, 0x39
-	bl GetMonData
-	cmp r0, 0
-	beq _08033170
-	adds r0, r4, 0
-	movs r1, 0x41
-_0803312C:
-	bl GetMonData
-	cmp r0, 0
-	beq _08033170
-	adds r0, r4, 0
-	movs r1, 0x41
-	bl GetMonData
-	movs r1, 0xCE
-	lsls r1, 1
-	cmp r0, r1
-	beq _08033170
-	adds r0, r4, 0
-	movs r1, 0x2D
-	bl GetMonData
-	cmp r0, 0
-	bne _08033170
-	ldr r1, =gBattlePartyID
-	mov r0, r8
-	subs r0, 0x2
-	lsls r0, 1
-	adds r0, r1
-	ldrh r0, [r0]
-	cmp r0, r5
-	beq _08033170
-	adds r0, r6, r1
-	strh r5, [r0]
-	b _08033178
-	.pool
-_08033170:
-	adds r7, 0x64
-	adds r5, 0x1
-	cmp r5, 0x5
-	ble _08033088
-_08033178:
-	mov r8, r10
-_0803317A:
-	ldr r0, =gNoOfAllBanks
-	ldrb r0, [r0]
-	cmp r8, r0
-	bge _08033184
-	b _08033074
-_08033184:
-	ldr r0, =gBattleTypeFlags
-	ldr r0, [r0]
-	movs r1, 0x80
-	lsls r1, 8
-	ands r0, r1
-	cmp r0, 0
-	beq _0803319C
-	ldr r0, =gBattlePartyID
-	movs r1, 0
-	strh r1, [r0, 0x2]
-	movs r1, 0x3
-	strh r1, [r0, 0x6]
-_0803319C:
-	pop {r3-r5}
-	mov r8, r3
-	mov r9, r4
-	mov r10, r5
-	pop {r4-r7}
-	pop {r0}
-	bx r0
-	.pool
-	thumb_func_end sub_8033050
-
-	thumb_func_start dp01_prepare_buffer
-dp01_prepare_buffer: @ 80331B8
-	push {r4-r6,lr}
-	adds r4, r1, 0
-	lsls r0, 24
-	lsrs r3, r0, 24
-	adds r5, r3, 0
-	lsls r2, 16
-	lsrs r2, 16
-	ldr r0, =gBattleTypeFlags
-	ldr r0, [r0]
-	movs r1, 0x2
-	ands r0, r1
-	cmp r0, 0
-	beq _080331E4
-	adds r0, r3, 0
-	adds r1, r2, 0
-	adds r2, r4, 0
-	bl PrepareBufferDataTransferLink
-	b _08033236
-	.pool
-_080331E4:
-	cmp r5, 0
-	beq _080331EE
-	cmp r5, 0x1
-	beq _08033218
-	b _08033236
-_080331EE:
-	movs r3, 0
-	cmp r3, r2
-	bge _08033236
-	ldr r6, =gBattleBufferA
-	ldr r5, =gActiveBank
-_080331F8:
-	ldrb r0, [r5]
-	lsls r0, 9
-	adds r0, r3, r0
-	adds r0, r6
-	ldrb r1, [r4]
-	strb r1, [r0]
-	adds r4, 0x1
-	adds r3, 0x1
-	cmp r3, r2
-	blt _080331F8
-	b _08033236
-	.pool
-_08033218:
-	movs r3, 0
-	cmp r3, r2
-	bge _08033236
-	ldr r6, =gBattleBufferB
-	ldr r5, =gActiveBank
-_08033222:
-	ldrb r0, [r5]
-	lsls r0, 9
-	adds r0, r3, r0
-	adds r0, r6
-	ldrb r1, [r4]
-	strb r1, [r0]
-	adds r4, 0x1
-	adds r3, 0x1
-	cmp r3, r2
-	blt _08033222
-_08033236:
-	pop {r4-r6}
-	pop {r0}
-	bx r0
-	.pool
-	thumb_func_end dp01_prepare_buffer
-
-	thumb_func_start sub_8033244
-sub_8033244: @ 8033244
-	push {r4-r6,lr}
-	ldr r0, =task00_wireless_something
-	movs r1, 0
-	bl CreateTask
-	ldr r2, =gUnknown_02022D08
-	strb r0, [r2]
-	ldr r5, =gTasks
-	ldrb r1, [r2]
-	lsls r0, r1, 2
-	adds r0, r1
-	lsls r0, 3
-	adds r0, r5
-	movs r6, 0
-	movs r4, 0
-	strh r4, [r0, 0x1E]
-	ldrb r1, [r2]
-	lsls r0, r1, 2
-	adds r0, r1
-	lsls r0, 3
-	adds r0, r5
-	strh r4, [r0, 0x20]
-	ldrb r1, [r2]
-	lsls r0, r1, 2
-	adds r0, r1
-	lsls r0, 3
-	adds r0, r5
-	strh r4, [r0, 0x22]
-	ldrb r1, [r2]
-	lsls r0, r1, 2
-	adds r0, r1
-	lsls r0, 3
-	adds r0, r5
-	strh r4, [r0, 0x24]
-	ldrb r1, [r2]
-	lsls r0, r1, 2
-	adds r0, r1
-	lsls r0, 3
-	adds r0, r5
-	strh r4, [r0, 0x26]
-	ldr r0, =sub_803375C
-	movs r1, 0
-	bl CreateTask
-	ldr r2, =gUnknown_02022D09
-	strb r0, [r2]
-	ldrb r1, [r2]
-	lsls r0, r1, 2
-	adds r0, r1
-	lsls r0, 3
-	adds r0, r5
-	strh r4, [r0, 0x20]
-	ldrb r1, [r2]
-	lsls r0, r1, 2
-	adds r0, r1
-	lsls r0, 3
-	adds r0, r5
-	strh r4, [r0, 0x22]
-	ldrb r1, [r2]
-	lsls r0, r1, 2
-	adds r0, r1
-	lsls r0, 3
-	adds r0, r5
-	strh r4, [r0, 0x24]
-	ldrb r1, [r2]
-	lsls r0, r1, 2
-	adds r0, r1
-	lsls r0, 3
-	adds r0, r5
-	strh r4, [r0, 0x26]
-	ldr r0, =gUnknown_02022D0A
-	strb r6, [r0]
-	pop {r4-r6}
-	pop {r0}
-	bx r0
-	.pool
-	thumb_func_end sub_8033244
-
-	thumb_func_start PrepareBufferDataTransferLink
-PrepareBufferDataTransferLink: @ 80332F4
-	push {r4-r7,lr}
-	mov r7, r10
-	mov r6, r9
-	mov r5, r8
-	push {r5-r7}
-	mov r9, r2
-	lsls r0, 24
-	lsrs r6, r0, 24
-	lsls r1, 16
-	lsrs r1, 16
-	mov r12, r1
-	movs r1, 0x3
-	mov r0, r12
-	bics r0, r1
-	adds r0, 0x4
-	mov r8, r0
-	ldr r2, =gTasks
-	ldr r3, =gUnknown_02022D08
-	ldrb r1, [r3]
-	lsls r0, r1, 2
-	adds r0, r1
-	lsls r0, 3
-	adds r4, r0, r2
-	movs r1, 0x24
-	ldrsh r0, [r4, r1]
-	add r0, r8
-	adds r0, 0x9
-	movs r1, 0x80
-	lsls r1, 5
-	adds r5, r2, 0
-	cmp r0, r1
-	ble _08033346
-	ldrh r0, [r4, 0x24]
-	movs r2, 0
-	strh r0, [r4, 0x20]
-	ldrb r1, [r3]
-	lsls r0, r1, 2
-	adds r0, r1
-	lsls r0, 3
-	adds r0, r5
-	strh r2, [r0, 0x24]
-_08033346:
-	ldrb r1, [r3]
-	lsls r0, r1, 2
-	adds r0, r1
-	lsls r0, 3
-	adds r0, r5
-	movs r2, 0x24
-	ldrsh r1, [r0, r2]
-	ldr r4, =gUnknown_020244A0
-	ldr r0, [r4]
-	adds r0, r1
-	strb r6, [r0]
-	ldrb r1, [r3]
-	lsls r0, r1, 2
-	adds r0, r1
-	lsls r0, 3
-	adds r0, r5
-	movs r7, 0x24
-	ldrsh r1, [r0, r7]
-	ldr r0, [r4]
-	adds r1, r0
-	ldr r0, =gActiveBank
-	ldrb r0, [r0]
-	strb r0, [r1, 0x1]
-	ldrb r1, [r3]
-	lsls r0, r1, 2
-	adds r0, r1
-	lsls r0, 3
-	adds r0, r5
-	movs r2, 0x24
-	ldrsh r1, [r0, r2]
-	ldr r0, [r4]
-	adds r1, r0
-	ldr r0, =gBankAttacker
-	ldrb r0, [r0]
-	strb r0, [r1, 0x2]
-	ldrb r1, [r3]
-	lsls r0, r1, 2
-	adds r0, r1
-	lsls r0, 3
-	adds r0, r5
-	movs r7, 0x24
-	ldrsh r1, [r0, r7]
-	ldr r0, [r4]
-	adds r1, r0
-	ldr r0, =gBankTarget
-	ldrb r0, [r0]
-	strb r0, [r1, 0x3]
-	ldrb r1, [r3]
-	lsls r0, r1, 2
-	adds r0, r1
-	lsls r0, 3
-	adds r0, r5
-	movs r1, 0x24
-	ldrsh r0, [r0, r1]
-	ldr r1, [r4]
-	adds r0, r1
-	mov r2, r8
-	strb r2, [r0, 0x4]
-	ldrb r1, [r3]
-	lsls r0, r1, 2
-	adds r0, r1
-	lsls r0, 3
-	adds r0, r5
-	movs r7, 0x24
-	ldrsh r1, [r0, r7]
-	ldr r0, [r4]
-	adds r1, r0
-	movs r0, 0xFF
-	lsls r0, 8
-	mov r2, r8
-	ands r0, r2
-	asrs r0, 8
-	strb r0, [r1, 0x5]
-	ldrb r1, [r3]
-	lsls r0, r1, 2
-	adds r0, r1
-	lsls r0, 3
-	adds r0, r5
-	movs r7, 0x24
-	ldrsh r1, [r0, r7]
-	ldr r0, [r4]
-	adds r1, r0
-	ldr r0, =gAbsentBankFlags
-	ldrb r0, [r0]
-	strb r0, [r1, 0x6]
-	ldrb r1, [r3]
-	lsls r0, r1, 2
-	adds r0, r1
-	lsls r0, 3
-	adds r0, r5
-	movs r2, 0x24
-	ldrsh r1, [r0, r2]
-	ldr r0, [r4]
-	adds r1, r0
-	ldr r0, =gEffectBank
-	ldrb r0, [r0]
-	strb r0, [r1, 0x7]
-	movs r2, 0
-	cmp r2, r12
-	bge _08033434
-	mov r10, r5
-	adds r6, r3, 0
-_08033412:
-	ldrb r1, [r6]
-	lsls r0, r1, 2
-	adds r0, r1
-	lsls r0, 3
-	add r0, r10
-	movs r7, 0x24
-	ldrsh r1, [r0, r7]
-	ldr r0, [r4]
-	adds r1, r2, r1
-	adds r1, r0
-	mov r7, r9
-	adds r0, r7, r2
-	ldrb r0, [r0]
-	strb r0, [r1, 0x8]
-	adds r2, 0x1
-	cmp r2, r12
-	blt _08033412
-_08033434:
-	ldrb r0, [r3]
-	lsls r1, r0, 2
-	adds r1, r0
-	lsls r1, 3
-	adds r1, r5
-	ldrh r0, [r1, 0x24]
-	add r0, r8
-	adds r0, 0x8
-	strh r0, [r1, 0x24]
-	pop {r3-r5}
-	mov r8, r3
-	mov r9, r4
-	mov r10, r5
-	pop {r4-r7}
-	pop {r0}
-	bx r0
-	.pool
-	thumb_func_end PrepareBufferDataTransferLink
-
-	thumb_func_start task00_wireless_something
-task00_wireless_something: @ 8033474
-	push {r4-r7,lr}
-	lsls r0, 24
-	lsrs r4, r0, 24
-	ldr r1, =gTasks
-	lsls r0, r4, 2
-	adds r0, r4
-	lsls r0, 3
-	adds r0, r1
-	movs r2, 0x1E
-	ldrsh r0, [r0, r2]
-	adds r7, r1, 0
-	cmp r0, 0x5
-	bls _08033490
-	b _08033640
-_08033490:
-	lsls r0, 2
-	ldr r1, =_080334A4
-	adds r0, r1
-	ldr r0, [r0]
-	mov pc, r0
-	.pool
-	.align 2, 0
-_080334A4:
-	.4byte _080334BC
-	.4byte _080334CA
-	.4byte _080334E6
-	.4byte _08033570
-	.4byte _080335E6
-	.4byte _08033624
-_080334BC:
-	lsls r0, r4, 2
-	adds r0, r4
-	lsls r0, 3
-	adds r0, r7
-	movs r1, 0x64
-	strh r1, [r0, 0x1C]
-	b _080334F6
-_080334CA:
-	lsls r0, r4, 2
-	adds r0, r4
-	lsls r0, 3
-	adds r1, r0, r7
-	ldrh r0, [r1, 0x1C]
-	subs r0, 0x1
-	strh r0, [r1, 0x1C]
-	lsls r0, 16
-	cmp r0, 0
-	beq _080334E0
-	b _08033640
-_080334E0:
-	ldrh r0, [r1, 0x1E]
-	adds r0, 0x1
-	b _0803363E
-_080334E6:
-	ldr r0, =gLinkVSyncDisabled
-	ldrb r0, [r0]
-	cmp r0, 0
-	beq _08033504
-	lsls r0, r4, 2
-	adds r0, r4
-	lsls r0, 3
-	adds r0, r7
-_080334F6:
-	ldrh r1, [r0, 0x1E]
-	adds r1, 0x1
-	strh r1, [r0, 0x1E]
-	b _08033640
-	.pool
-_08033504:
-	ldr r0, =gBattleTypeFlags
-	ldr r1, [r0]
-	movs r0, 0x80
-	lsls r0, 1
-	ands r0, r1
-	cmp r0, 0
-	beq _0803351C
-	movs r5, 0x2
-	b _0803352A
-	.pool
-_0803351C:
-	movs r0, 0x40
-	ands r1, r0
-	movs r0, 0x2
-	cmp r1, 0
-	beq _08033528
-	movs r0, 0x4
-_08033528:
-	adds r5, r0, 0
-_0803352A:
-	bl sub_800ABAC
-	lsls r0, 24
-	lsrs r0, 24
-	cmp r0, r5
-	bcs _08033538
-	b _08033640
-_08033538:
-	bl sub_800ABBC
-	lsls r0, 24
-	cmp r0, 0
-	beq _0803355C
-	bl sub_800A620
-	ldr r0, =gTasks
-	lsls r1, r4, 2
-	adds r1, r4
-	lsls r1, 3
-	adds r1, r0
-	ldrh r0, [r1, 0x1E]
-	adds r0, 0x1
-	b _0803363E
-	.pool
-_0803355C:
-	ldr r0, =gTasks
-	lsls r1, r4, 2
-	adds r1, r4
-	lsls r1, 3
-	adds r1, r0
-	ldrh r0, [r1, 0x1E]
-	adds r0, 0x1
-	b _0803363E
-	.pool
-_08033570:
-	lsls r1, r4, 2
-	adds r0, r1, r4
-	lsls r0, 3
-	adds r2, r0, r7
-	movs r3, 0x26
-	ldrsh r5, [r2, r3]
-	movs r0, 0x24
-	ldrsh r6, [r2, r0]
-	mov r12, r6
-	cmp r5, r12
-	beq _08033640
-	ldrh r0, [r2, 0x22]
-	movs r6, 0x22
-	ldrsh r3, [r2, r6]
-	cmp r3, 0
-	bne _080335E0
-	cmp r5, r12
-	ble _080335A0
-	movs r6, 0x20
-	ldrsh r0, [r2, r6]
-	cmp r5, r0
-	bne _080335A0
-	strh r3, [r2, 0x20]
-	strh r3, [r2, 0x26]
-_080335A0:
-	adds r4, r1, r4
-	lsls r4, 3
-	adds r4, r7
-	movs r0, 0x26
-	ldrsh r1, [r4, r0]
-	ldr r5, =gUnknown_020244A0
-	ldr r0, [r5]
-	adds r1, r0
-	ldrb r0, [r1, 0x4]
-	ldrb r1, [r1, 0x5]
-	lsls r1, 8
-	orrs r0, r1
-	adds r0, 0x8
-	lsls r0, 16
-	lsrs r6, r0, 16
-	bl bitmask_all_link_players_but_self
-	lsls r0, 24
-	lsrs r0, 24
-	movs r1, 0x26
-	ldrsh r2, [r4, r1]
-	ldr r1, [r5]
-	adds r1, r2
-	adds r2, r6, 0
-	bl SendBlock
-	ldrh r0, [r4, 0x1E]
-	adds r0, 0x1
-	strh r0, [r4, 0x1E]
-	b _08033640
-	.pool
-_080335E0:
-	subs r0, 0x1
-	strh r0, [r2, 0x22]
-	b _08033640
-_080335E6:
-	bl sub_800A520
-	lsls r0, 24
-	cmp r0, 0
-	beq _08033640
-	ldr r0, =gTasks
-	lsls r1, r4, 2
-	adds r1, r4
-	lsls r1, 3
-	adds r1, r0
-	movs r3, 0x26
-	ldrsh r2, [r1, r3]
-	ldr r0, =gUnknown_020244A0
-	ldr r0, [r0]
-	adds r2, r0
-	ldrb r0, [r2, 0x4]
-	ldrb r2, [r2, 0x5]
-	lsls r2, 8
-	movs r3, 0x1
-	strh r3, [r1, 0x22]
-	orrs r0, r2
-	ldrh r6, [r1, 0x26]
-	adds r0, r6
-	adds r0, 0x8
-	strh r0, [r1, 0x26]
-	b _0803363C
-	.pool
-_08033624:
-	lsls r0, r4, 2
-	adds r0, r4
-	lsls r0, 3
-	adds r1, r0, r7
-	ldrh r0, [r1, 0x22]
-	subs r0, 0x1
-	strh r0, [r1, 0x22]
-	lsls r0, 16
-	cmp r0, 0
-	bne _08033640
-	movs r0, 0x1
-	strh r0, [r1, 0x22]
-_0803363C:
-	movs r0, 0x3
-_0803363E:
-	strh r0, [r1, 0x1E]
-_08033640:
-	pop {r4-r7}
-	pop {r0}
-	bx r0
-	thumb_func_end task00_wireless_something
-
-	thumb_func_start sub_8033648
-sub_8033648: @ 8033648
-	push {r4-r7,lr}
-	mov r7, r10
-	mov r6, r9
-	mov r5, r8
-	push {r5-r7}
-	ldr r0, =gReceivedRemoteLinkPlayers
-	ldrb r0, [r0]
-	cmp r0, 0
-	beq _08033738
-	ldr r0, =gBattleTypeFlags
-	ldr r0, [r0]
-	movs r1, 0x20
-	ands r0, r1
-	cmp r0, 0
-	beq _08033738
-	bl sub_8011BD0
-	movs r4, 0
-	ldr r0, =gBlockRecvBuffer
-	mov r10, r0
-	b _0803372C
-	.pool
-_08033680:
-	bl GetBlockReceivedStatus
-	lsls r0, 24
-	lsrs r0, 24
-	ldr r2, =gBitTable
-	lsls r1, r4, 2
-	adds r1, r2
-	ldr r1, [r1]
-	ands r0, r1
-	adds r1, r4, 0x1
-	mov r9, r1
-	cmp r0, 0
-	beq _08033726
-	adds r0, r4, 0
-	bl sub_800A5EC
-	lsls r0, r4, 8
-	mov r4, r10
-	adds r3, r0, r4
-	ldr r1, =gBlockRecvBuffer + 4
-	adds r0, r1
-	ldrh r6, [r0]
-	ldr r7, =gTasks
-	ldr r4, =gUnknown_02022D09
-	mov r12, r4
-	ldrb r1, [r4]
-	lsls r0, r1, 2
-	adds r0, r1
-	lsls r0, 3
-	adds r2, r0, r7
-	movs r0, 0x24
-	ldrsh r1, [r2, r0]
-	adds r0, r6, 0
-	adds r0, 0x9
-	adds r1, r0
-	movs r0, 0x80
-	lsls r0, 5
-	cmp r1, r0
-	ble _080336E0
-	ldrh r0, [r2, 0x24]
-	strh r0, [r2, 0x20]
-	ldrb r1, [r4]
-	lsls r0, r1, 2
-	adds r0, r1
-	lsls r0, 3
-	adds r0, r7
-	movs r1, 0
-	strh r1, [r0, 0x24]
-_080336E0:
-	ldr r2, =gUnknown_020244A4
-	mov r4, r12
-	ldrb r1, [r4]
-	lsls r0, r1, 2
-	adds r0, r1
-	lsls r0, 3
-	adds r0, r7
-	movs r4, 0x24
-	ldrsh r1, [r0, r4]
-	ldr r0, [r2]
-	adds r5, r0, r1
-	adds r4, r3, 0
-	movs r2, 0
-	adds r3, r6, 0
-	adds r3, 0x8
-	mov r8, r7
-	mov r7, r12
-	cmp r2, r3
-	bge _08033714
-_08033706:
-	adds r0, r5, r2
-	adds r1, r4, r2
-	ldrb r1, [r1]
-	strb r1, [r0]
-	adds r2, 0x1
-	cmp r2, r3
-	blt _08033706
-_08033714:
-	ldrb r0, [r7]
-	lsls r1, r0, 2
-	adds r1, r0
-	lsls r1, 3
-	add r1, r8
-	ldrh r0, [r1, 0x24]
-	adds r0, r6, r0
-	adds r0, 0x8
-	strh r0, [r1, 0x24]
-_08033726:
-	mov r1, r9
-	lsls r0, r1, 24
-	lsrs r4, r0, 24
-_0803372C:
-	bl GetLinkPlayerCount
-	lsls r0, 24
-	lsrs r0, 24
-	cmp r4, r0
-	bcc _08033680
-_08033738:
-	pop {r3-r5}
-	mov r8, r3
-	mov r9, r4
-	mov r10, r5
-	pop {r4-r7}
-	pop {r0}
-	bx r0
-	.pool
-	thumb_func_end sub_8033648
-
-	thumb_func_start sub_803375C
-sub_803375C: @ 803375C
-	push {r4-r7,lr}
-	mov r7, r9
-	mov r6, r8
-	push {r6,r7}
-	lsls r0, 24
-	lsrs r7, r0, 24
-	ldr r1, =gTasks
-	lsls r0, r7, 2
-	adds r0, r7
-	lsls r0, 3
-	adds r3, r0, r1
-	movs r0, 0x26
-	ldrsh r2, [r3, r0]
-	movs r4, 0x24
-	ldrsh r0, [r3, r4]
-	cmp r2, r0
-	bne _08033780
-	b _0803389C
-_08033780:
-	cmp r2, r0
-	ble _08033792
-	movs r4, 0x20
-	ldrsh r0, [r3, r4]
-	cmp r2, r0
-	bne _08033792
-	movs r0, 0
-	strh r0, [r3, 0x20]
-	strh r0, [r3, 0x26]
-_08033792:
-	lsls r2, r7, 2
-	adds r0, r2, r7
-	lsls r0, 3
-	adds r5, r0, r1
-	movs r0, 0x26
-	ldrsh r1, [r5, r0]
-	ldr r3, =gUnknown_020244A4
-	mov r8, r3
-	ldr r0, [r3]
-	adds r3, r1, r0
-	ldrb r4, [r3, 0x1]
-	ldrb r6, [r3, 0x4]
-	ldrb r0, [r3, 0x5]
-	lsls r0, 8
-	orrs r6, r0
-	ldrb r0, [r3]
-	mov r9, r2
-	cmp r0, 0x1
-	beq _0803385C
-	cmp r0, 0x1
-	bgt _080337CC
-	cmp r0, 0
-	beq _080337D2
-	b _0803388A
-	.pool
-_080337CC:
-	cmp r0, 0x2
-	beq _08033874
-	b _0803388A
-_080337D2:
-	ldr r2, =gBattleExecBuffer
-	ldr r1, =gBitTable
-	lsls r0, r4, 2
-	adds r0, r1
-	ldr r1, [r2]
-	ldr r0, [r0]
-	ands r1, r0
-	cmp r1, 0
-	bne _0803389C
-	lsls r0, r4, 9
-	ldr r1, =gBattleBufferA
-	adds r0, r1
-	adds r1, r3, 0
-	adds r1, 0x8
-	adds r2, r6, 0
-	bl memcpy
-	adds r0, r4, 0
-	bl sub_803F850
-	ldr r0, =gBattleTypeFlags
-	ldr r0, [r0]
-	movs r1, 0x4
-	ands r0, r1
-	cmp r0, 0
-	bne _0803388A
-	ldr r2, =gBankAttacker
-	movs r4, 0x26
-	ldrsh r0, [r5, r4]
-	mov r3, r8
-	ldr r1, [r3]
-	adds r0, r1
-	ldrb r0, [r0, 0x2]
-	strb r0, [r2]
-	ldr r2, =gBankTarget
-	movs r4, 0x26
-	ldrsh r0, [r5, r4]
-	adds r0, r1
-	ldrb r0, [r0, 0x3]
-	strb r0, [r2]
-	ldr r2, =gAbsentBankFlags
-	movs r3, 0x26
-	ldrsh r0, [r5, r3]
-	adds r0, r1
-	ldrb r0, [r0, 0x6]
-	strb r0, [r2]
-	ldr r2, =gEffectBank
-	movs r4, 0x26
-	ldrsh r0, [r5, r4]
-	adds r0, r1
-	ldrb r0, [r0, 0x7]
-	strb r0, [r2]
-	b _0803388A
-	.pool
-_0803385C:
-	lsls r0, r4, 9
-	ldr r1, =gBattleBufferB
-	adds r0, r1
-	adds r1, r3, 0
-	adds r1, 0x8
-	adds r2, r6, 0
-	bl memcpy
-	b _0803388A
-	.pool
-_08033874:
-	ldrb r2, [r3, 0x8]
-	ldr r3, =gBattleExecBuffer
-	ldr r1, =gBitTable
-	lsls r0, r4, 2
-	adds r0, r1
-	lsls r2, 2
-	ldr r1, [r0]
-	lsls r1, r2
-	ldr r0, [r3]
-	bics r0, r1
-	str r0, [r3]
-_0803388A:
-	ldr r0, =gTasks
-	mov r2, r9
-	adds r1, r2, r7
-	lsls r1, 3
-	adds r1, r0
-	ldrh r0, [r1, 0x26]
-	adds r0, r6, r0
-	adds r0, 0x8
-	strh r0, [r1, 0x26]
-_0803389C:
-	pop {r3,r4}
-	mov r8, r3
-	mov r9, r4
-	pop {r4-r7}
-	pop {r0}
-	bx r0
-	.pool
-	thumb_func_end sub_803375C
-
-	thumb_func_start EmitGetMonData
-EmitGetMonData: @ 80338B4
-	push {r4,lr}
-	adds r4, r1, 0
-	lsls r0, 24
-	lsrs r0, 24
-	ldr r1, =gUnknown_02022D10
-	movs r3, 0
-	strb r3, [r1]
-	strb r4, [r1, 0x1]
-	strb r2, [r1, 0x2]
-	strb r3, [r1, 0x3]
-	movs r2, 0x4
-	bl dp01_prepare_buffer
-	pop {r4}
-	pop {r0}
-	bx r0
-	.pool
-	thumb_func_end EmitGetMonData
-
-	thumb_func_start dp01_build_cmdbuf_x01_a_b_0
-dp01_build_cmdbuf_x01_a_b_0: @ 80338D8
-	push {r4,r5,lr}
-	adds r5, r1, 0
-	lsls r0, 24
-	lsrs r0, 24
-	ldr r1, =gUnknown_02022D10
-	movs r4, 0
-	movs r3, 0x1
-	strb r3, [r1]
-	strb r5, [r1, 0x1]
-	strb r2, [r1, 0x2]
-	strb r4, [r1, 0x3]
-	movs r2, 0x4
-	bl dp01_prepare_buffer
-	pop {r4,r5}
-	pop {r0}
-	bx r0
-	.pool
-	thumb_func_end dp01_build_cmdbuf_x01_a_b_0
-
-	thumb_func_start EmitSetMonData
-EmitSetMonData: @ 8033900
-	push {r4-r6,lr}
-	ldr r4, [sp, 0x10]
-	lsls r0, 24
-	lsrs r6, r0, 24
-	lsls r3, 24
-	lsrs r5, r3, 24
-	ldr r0, =gUnknown_02022D10
-	movs r3, 0x2
-	strb r3, [r0]
-	strb r1, [r0, 0x1]
-	strb r2, [r0, 0x2]
-	adds r1, r0, 0
-	cmp r5, 0
-	beq _0803392E
-	adds r3, r1, 0x3
-	adds r2, r5, 0
-_08033920:
-	ldrb r0, [r4]
-	strb r0, [r3]
-	adds r4, 0x1
-	adds r3, 0x1
-	subs r2, 0x1
-	cmp r2, 0
-	bne _08033920
-_0803392E:
-	adds r2, r5, 0x3
-	adds r0, r6, 0
-	bl dp01_prepare_buffer
-	pop {r4-r6}
-	pop {r0}
-	bx r0
-	.pool
-	thumb_func_end EmitSetMonData
-
-	thumb_func_start sub_8033940
-sub_8033940: @ 8033940
-	push {r4-r6,lr}
-	lsls r0, 24
-	lsrs r6, r0, 24
-	lsls r2, 24
-	lsrs r4, r2, 24
-	ldr r0, =gUnknown_02022D10
-	movs r2, 0x3
-	strb r2, [r0]
-	strb r1, [r0, 0x1]
-	strb r4, [r0, 0x2]
-	adds r5, r0, 0
-	cmp r4, 0
-	beq _0803396C
-	adds r1, r5, 0x3
-	adds r2, r4, 0
-_0803395E:
-	ldrb r0, [r3]
-	strb r0, [r1]
-	adds r3, 0x1
-	adds r1, 0x1
-	subs r2, 0x1
-	cmp r2, 0
-	bne _0803395E
-_0803396C:
-	adds r2, r4, 0x3
-	adds r0, r6, 0
-	adds r1, r5, 0
-	bl dp01_prepare_buffer
-	pop {r4-r6}
-	pop {r0}
-	bx r0
-	.pool
-	thumb_func_end sub_8033940
-
-	thumb_func_start EmitLoadMonSprite
-EmitLoadMonSprite: @ 8033980
-	push {lr}
-	lsls r0, 24
-	lsrs r0, 24
-	ldr r1, =gUnknown_02022D10
-	movs r2, 0x4
-	strb r2, [r1]
-	strb r2, [r1, 0x1]
-	strb r2, [r1, 0x2]
-	strb r2, [r1, 0x3]
-	bl dp01_prepare_buffer
-	pop {r0}
-	bx r0
-	.pool
-	thumb_func_end EmitLoadMonSprite
-
-	thumb_func_start EmitSwitchInAnim
-EmitSwitchInAnim: @ 80339A0
-	push {r4,lr}
-	adds r4, r1, 0
-	lsls r0, 24
-	lsrs r0, 24
-	ldr r1, =gUnknown_02022D10
-	movs r3, 0x5
-	strb r3, [r1]
-	strb r4, [r1, 0x1]
-	strb r2, [r1, 0x2]
-	strb r3, [r1, 0x3]
-	movs r2, 0x4
-	bl dp01_prepare_buffer
-	pop {r4}
-	pop {r0}
-	bx r0
-	.pool
-	thumb_func_end EmitSwitchInAnim
-
-	thumb_func_start EmitReturnPokeToBall
-EmitReturnPokeToBall: @ 80339C4
-	push {lr}
-	adds r3, r1, 0
-	lsls r0, 24
-	lsrs r0, 24
-	ldr r1, =gUnknown_02022D10
-	movs r2, 0x6
-	strb r2, [r1]
-	strb r3, [r1, 0x1]
-	movs r2, 0x2
-	bl dp01_prepare_buffer
-	pop {r0}
-	bx r0
-	.pool
-	thumb_func_end EmitReturnPokeToBall
-
-	thumb_func_start EmitDrawTrainerPic
-EmitDrawTrainerPic: @ 80339E4
-	push {lr}
-	lsls r0, 24
-	lsrs r0, 24
-	ldr r1, =gUnknown_02022D10
-	movs r2, 0x7
-	strb r2, [r1]
-	strb r2, [r1, 0x1]
-	strb r2, [r1, 0x2]
-	strb r2, [r1, 0x3]
-	movs r2, 0x4
-	bl dp01_prepare_buffer
-	pop {r0}
-	bx r0
-	.pool
-	thumb_func_end EmitDrawTrainerPic
-
-	thumb_func_start EmitTrainerSlide
-EmitTrainerSlide: @ 8033A04
-	push {lr}
-	lsls r0, 24
-	lsrs r0, 24
-	ldr r1, =gUnknown_02022D10
-	movs r2, 0x8
-	strb r2, [r1]
-	strb r2, [r1, 0x1]
-	strb r2, [r1, 0x2]
-	strb r2, [r1, 0x3]
-	movs r2, 0x4
-	bl dp01_prepare_buffer
-	pop {r0}
-	bx r0
-	.pool
-	thumb_func_end EmitTrainerSlide
-
-	thumb_func_start EmitTrainerSlideBack
-EmitTrainerSlideBack: @ 8033A24
-	push {lr}
-	lsls r0, 24
-	lsrs r0, 24
-	ldr r1, =gUnknown_02022D10
-	movs r2, 0x9
-	strb r2, [r1]
-	strb r2, [r1, 0x1]
-	strb r2, [r1, 0x2]
-	strb r2, [r1, 0x3]
-	movs r2, 0x4
-	bl dp01_prepare_buffer
-	pop {r0}
-	bx r0
-	.pool
-	thumb_func_end EmitTrainerSlideBack
-
-	thumb_func_start EmitFaintAnimation
-EmitFaintAnimation: @ 8033A44
-	push {lr}
-	lsls r0, 24
-	lsrs r0, 24
-	ldr r1, =gUnknown_02022D10
-	movs r2, 0xA
-	strb r2, [r1]
-	strb r2, [r1, 0x1]
-	strb r2, [r1, 0x2]
-	strb r2, [r1, 0x3]
-	movs r2, 0x4
-	bl dp01_prepare_buffer
-	pop {r0}
-	bx r0
-	.pool
-	thumb_func_end EmitFaintAnimation
-
-	thumb_func_start dp01_build_cmdbuf_x0B_B_B_B
-dp01_build_cmdbuf_x0B_B_B_B: @ 8033A64
-	push {lr}
-	lsls r0, 24
-	lsrs r0, 24
-	ldr r1, =gUnknown_02022D10
-	movs r2, 0xB
-	strb r2, [r1]
-	strb r2, [r1, 0x1]
-	strb r2, [r1, 0x2]
-	strb r2, [r1, 0x3]
-	movs r2, 0x4
-	bl dp01_prepare_buffer
-	pop {r0}
-	bx r0
-	.pool
-	thumb_func_end dp01_build_cmdbuf_x0B_B_B_B
-
-	thumb_func_start dp01_build_cmdbuf_x0C_C_C_C
-dp01_build_cmdbuf_x0C_C_C_C: @ 8033A84
-	push {lr}
-	lsls r0, 24
-	lsrs r0, 24
-	ldr r1, =gUnknown_02022D10
-	movs r2, 0xC
-	strb r2, [r1]
-	strb r2, [r1, 0x1]
-	strb r2, [r1, 0x2]
-	strb r2, [r1, 0x3]
-	movs r2, 0x4
-	bl dp01_prepare_buffer
-	pop {r0}
-	bx r0
-	.pool
-	thumb_func_end dp01_build_cmdbuf_x0C_C_C_C
-
-	thumb_func_start EmitBallThrow
-EmitBallThrow: @ 8033AA4
-	push {lr}
-	adds r3, r1, 0
-	lsls r0, 24
-	lsrs r0, 24
-	ldr r1, =gUnknown_02022D10
-	movs r2, 0xD
-	strb r2, [r1]
-	strb r3, [r1, 0x1]
-	movs r2, 0x2
-	bl dp01_prepare_buffer
-	pop {r0}
-	bx r0
-	.pool
-	thumb_func_end EmitBallThrow
-
-	thumb_func_start sub_8033AC4
-sub_8033AC4: @ 8033AC4
-	push {r4-r6,lr}
-	lsls r0, 24
-	lsrs r6, r0, 24
-	lsls r1, 24
-	lsrs r4, r1, 24
-	ldr r1, =gUnknown_02022D10
-	movs r0, 0xE
-	strb r0, [r1]
-	strb r4, [r1, 0x1]
-	lsls r0, r4, 1
-	adds r0, r4
-	adds r5, r1, 0
-	cmp r0, 0
-	beq _08033AF2
-	adds r1, r5, 0x2
-	adds r3, r0, 0
-_08033AE4:
-	ldrb r0, [r2]
-	strb r0, [r1]
-	adds r2, 0x1
-	adds r1, 0x1
-	subs r3, 0x1
-	cmp r3, 0
-	bne _08033AE4
-_08033AF2:
-	lsls r2, r4, 1
-	adds r2, r4
-	adds r2, 0x2
-	adds r0, r6, 0
-	adds r1, r5, 0
-	bl dp01_prepare_buffer
-	pop {r4-r6}
-	pop {r0}
-	bx r0
-	.pool
-	thumb_func_end sub_8033AC4
-
-	thumb_func_start EmitMoveAnimation
-EmitMoveAnimation: @ 8033B0C
-	push {r4-r7,lr}
-	mov r7, r9
-	mov r6, r8
-	push {r6,r7}
-	sub sp, 0x4
-	ldr r4, [sp, 0x20]
-	ldr r5, [sp, 0x24]
-	ldr r6, [sp, 0x2C]
-	mov r8, r6
-	lsls r0, 24
-	lsrs r0, 24
-	mov r9, r0
-	lsls r1, 16
-	lsrs r1, 16
-	lsls r3, 16
-	lsrs r3, 16
-	ldr r7, =gUnknown_02022D10
-	movs r0, 0
-	mov r12, r0
-	movs r0, 0xF
-	strb r0, [r7]
-	strb r1, [r7, 0x1]
-	lsrs r1, 8
-	strb r1, [r7, 0x2]
-	strb r2, [r7, 0x3]
-	strb r3, [r7, 0x4]
-	movs r6, 0xFF
-	lsls r6, 8
-	lsrs r3, 8
-	strb r3, [r7, 0x5]
-	strb r4, [r7, 0x6]
-	adds r0, r4, 0
-	ands r0, r6
-	asrs r0, 8
-	strb r0, [r7, 0x7]
-	movs r0, 0xFF
-	lsls r0, 16
-	ands r0, r4
-	asrs r0, 16
-	strb r0, [r7, 0x8]
-	lsrs r4, 24
-	strb r4, [r7, 0x9]
-	strb r5, [r7, 0xA]
-	mov r0, r8
-	strb r0, [r7, 0xB]
-	mov r0, r12
-	str r0, [sp]
-	movs r0, 0xE
-	movs r1, 0
-	movs r2, 0xD
-	movs r3, 0
-	bl AbilityBattleEffects
-	lsls r0, 24
-	lsrs r0, 24
-	cmp r0, 0
-	bne _08033BAC
-	str r0, [sp]
-	movs r0, 0xE
-	movs r1, 0
-	movs r2, 0x4D
-	movs r3, 0
-	bl AbilityBattleEffects
-	lsls r0, 24
-	cmp r0, 0
-	bne _08033BAC
-	ldr r0, =gBattleWeather
-	ldrh r0, [r0]
-	strb r0, [r7, 0xC]
-	ands r6, r0
-	lsrs r0, r6, 8
-	strb r0, [r7, 0xD]
-	adds r4, r7, 0
-	b _08033BB6
-	.pool
-_08033BAC:
-	ldr r0, =gUnknown_02022D10
-	movs r1, 0
-	strb r1, [r0, 0xC]
-	strb r1, [r0, 0xD]
-	adds r4, r0, 0
-_08033BB6:
-	movs r0, 0
-	strb r0, [r4, 0xE]
-	strb r0, [r4, 0xF]
-	adds r0, r4, 0
-	adds r0, 0x10
-	ldr r1, [sp, 0x28]
-	movs r2, 0x1C
-	bl memcpy
-	mov r0, r9
-	adds r1, r4, 0
-	movs r2, 0x2C
-	bl dp01_prepare_buffer
-	add sp, 0x4
-	pop {r3,r4}
-	mov r8, r3
-	mov r9, r4
-	pop {r4-r7}
-	pop {r0}
-	bx r0
-	.pool
-	thumb_func_end EmitMoveAnimation
-
-	thumb_func_start EmitPrintString
-EmitPrintString: @ 8033BE4
-	push {r4-r7,lr}
-	mov r7, r10
-	mov r6, r9
-	mov r5, r8
-	push {r5-r7}
-	lsls r0, 24
-	lsrs r0, 24
-	mov r10, r0
-	lsls r1, 16
-	lsrs r1, 16
-	ldr r2, =gUnknown_02022D10
-	movs r0, 0x10
-	strb r0, [r2]
-	ldr r0, =gBattleOutcome
-	ldrb r0, [r0]
-	strb r0, [r2, 0x1]
-	strb r1, [r2, 0x2]
-	lsrs r1, 8
-	strb r1, [r2, 0x3]
-	adds r0, r2, 0x4
-	mov r12, r0
-	ldr r4, =gCurrentMove
-	ldrh r0, [r4]
-	strh r0, [r2, 0x4]
-	ldr r0, =gLastUsedMove
-	ldrh r0, [r0]
-	mov r1, r12
-	strh r0, [r1, 0x2]
-	ldr r0, =gLastUsedItem
-	ldrh r0, [r0]
-	strh r0, [r1, 0x4]
-	ldr r0, =gLastUsedAbility
-	ldrb r0, [r0]
-	strb r0, [r1, 0x6]
-	ldr r0, =gBattleScripting
-	ldrb r0, [r0, 0x17]
-	strb r0, [r1, 0x7]
-	ldr r0, =gBattleStruct
-	ldr r0, [r0]
-	adds r1, r0, 0
-	adds r1, 0x52
-	ldrb r1, [r1]
-	mov r3, r12
-	strb r1, [r3, 0x8]
-	adds r0, 0xB1
-	ldrb r0, [r0]
-	strb r0, [r3, 0x9]
-	ldr r0, =gStringBank
-	ldrb r0, [r0]
-	strb r0, [r3, 0xA]
-	ldr r3, =gBattleMoves
-	ldrh r1, [r4]
-	lsls r0, r1, 1
-	adds r0, r1
-	lsls r0, 2
-	adds r0, r3
-	ldrb r0, [r0, 0x2]
-	mov r7, r12
-	strb r0, [r7, 0xB]
-	movs r3, 0
-	mov r9, r2
-	ldr r0, =gBattleTextBuff3
-	mov r8, r0
-	adds r2, 0x10
-	ldr r0, =gBattleMons
-	adds r4, r0, 0
-	adds r4, 0x20
-_08033C6A:
-	adds r1, r2, r3
-	ldrb r0, [r4]
-	strb r0, [r1]
-	adds r4, 0x58
-	adds r3, 0x1
-	cmp r3, 0x3
-	ble _08033C6A
-	movs r3, 0
-	mov r5, r12
-	adds r5, 0x10
-	mov r4, r12
-	adds r4, 0x20
-	ldr r6, =gBattleTextBuff2
-	mov r2, r12
-	adds r2, 0x30
-_08033C88:
-	adds r1, r5, r3
-	ldr r7, =gBattleTextBuff1
-	adds r0, r3, r7
-	ldrb r0, [r0]
-	strb r0, [r1]
-	adds r1, r4, r3
-	adds r0, r3, r6
-	ldrb r0, [r0]
-	strb r0, [r1]
-	adds r1, r2, r3
-	mov r7, r8
-	adds r0, r3, r7
-	ldrb r0, [r0]
-	strb r0, [r1]
-	adds r3, 0x1
-	cmp r3, 0xF
-	ble _08033C88
-	mov r0, r10
-	mov r1, r9
-	movs r2, 0x44
-	bl dp01_prepare_buffer
-	pop {r3-r5}
-	mov r8, r3
-	mov r9, r4
-	mov r10, r5
-	pop {r4-r7}
-	pop {r0}
-	bx r0
-	.pool
-	thumb_func_end EmitPrintString
-
-	thumb_func_start EmitPrintStringPlayerOnly
-EmitPrintStringPlayerOnly: @ 8033CFC
-	push {r4-r7,lr}
-	mov r7, r10
-	mov r6, r9
-	mov r5, r8
-	push {r5-r7}
-	lsls r0, 24
-	lsrs r0, 24
-	mov r10, r0
-	lsls r1, 16
-	lsrs r1, 16
-	ldr r2, =gUnknown_02022D10
-	movs r0, 0x11
-	strb r0, [r2]
-	strb r0, [r2, 0x1]
-	strb r1, [r2, 0x2]
-	lsrs r1, 8
-	strb r1, [r2, 0x3]
-	adds r0, r2, 0x4
-	mov r12, r0
-	ldr r0, =gCurrentMove
-	ldrh r0, [r0]
-	strh r0, [r2, 0x4]
-	ldr r0, =gLastUsedMove
-	ldrh r0, [r0]
-	mov r1, r12
-	strh r0, [r1, 0x2]
-	ldr r0, =gLastUsedItem
-	ldrh r0, [r0]
-	strh r0, [r1, 0x4]
-	ldr r0, =gLastUsedAbility
-	ldrb r0, [r0]
-	strb r0, [r1, 0x6]
-	ldr r0, =gBattleScripting
-	ldrb r0, [r0, 0x17]
-	strb r0, [r1, 0x7]
-	ldr r0, =gBattleStruct
-	ldr r0, [r0]
-	adds r0, 0x52
-	ldrb r0, [r0]
-	strb r0, [r1, 0x8]
-	movs r3, 0
-	mov r9, r2
-	ldr r7, =gBattleTextBuff3
-	mov r8, r7
-	mov r4, r9
-	adds r4, 0x10
-	ldr r0, =gBattleMons
-	adds r2, r0, 0
-	adds r2, 0x20
-_08033D5E:
-	adds r1, r4, r3
-	ldrb r0, [r2]
-	strb r0, [r1]
-	adds r2, 0x58
-	adds r3, 0x1
-	cmp r3, 0x3
-	ble _08033D5E
-	movs r3, 0
-	mov r5, r12
-	adds r5, 0x10
-	mov r4, r12
-	adds r4, 0x20
-	ldr r6, =gBattleTextBuff2
-	mov r2, r12
-	adds r2, 0x30
-_08033D7C:
-	adds r1, r5, r3
-	ldr r7, =gBattleTextBuff1
-	adds r0, r3, r7
-	ldrb r0, [r0]
-	strb r0, [r1]
-	adds r1, r4, r3
-	adds r0, r3, r6
-	ldrb r0, [r0]
-	strb r0, [r1]
-	adds r1, r2, r3
-	mov r7, r8
-	adds r0, r3, r7
-	ldrb r0, [r0]
-	strb r0, [r1]
-	adds r3, 0x1
-	cmp r3, 0xF
-	ble _08033D7C
-	mov r0, r10
-	mov r1, r9
-	movs r2, 0x44
-	bl dp01_prepare_buffer
-	pop {r3-r5}
-	mov r8, r3
-	mov r9, r4
-	mov r10, r5
-	pop {r4-r7}
-	pop {r0}
-	bx r0
-	.pool
-	thumb_func_end EmitPrintStringPlayerOnly
->>>>>>> 3040c1e1
-
 
 	thumb_func_start EmitCmd13
 EmitCmd13: @ 8033E10
