--- conflicted
+++ resolved
@@ -467,53 +467,32 @@
 	.byte \battler
 	.endm
 
-<<<<<<< HEAD
 	.macro if_move_flag flag jumpptr
-=======
-	.macro nop_52
->>>>>>> 83be1bfc
 	.byte 0x52
 	.4byte \flag
 	.4byte \jumpptr
 	.endm
 
-<<<<<<< HEAD
 	.macro if_field_status flag jumpptr
-=======
-	.macro nop_53
->>>>>>> 83be1bfc
 	.byte 0x53
 	.4byte \flag
 	.4byte \jumpptr
 	.endm
 
-<<<<<<< HEAD
 	.macro get_move_accuracy
 	.byte 0x54
 	.endm
 
 	.macro call_if_eq value, ptr
-=======
-	.macro nop_54
-	.byte 0x54
-	.endm
-
-	.macro nop_55
->>>>>>> 83be1bfc
 	.byte 0x55
 	.2byte \value
 	.4byte \ptr
 	.endm
 
-<<<<<<< HEAD
 	.macro call_if_move_flag flag ptr
-	.byte 0x52
+	.byte 0x56
 	.4byte \flag
 	.4byte \ptr
-=======
-	.macro nop_56
-	.byte 0x56
->>>>>>> 83be1bfc
 	.endm
 
 	.macro nop_57
