--- conflicted
+++ resolved
@@ -558,155 +558,151 @@
 	.2byte \param1
 	.4byte \param2
 	.endm
-<<<<<<< HEAD
-	
+
 	.macro get_ally_chosen_move
 	.byte 0x63
 	.endm
-	
+
 	.macro if_has_no_attacking_moves battler:req, param1:req
 	.byte 0x64
 	.byte \battler
 	.4byte \param1
 	.endm
-	
+
 	.macro get_hazards_count battler:req, effect:req
 	.byte 0x65
 	.byte \battler
 	.2byte \effect
 	.endm
-	
+
 	.macro if_doesnt_hold_berry battler:req, ptr:req
 	.byte 0x66
 	.byte \battler
 	.4byte \ptr
 	.endm
-	
+
 	.macro if_share_type battler1:req, battler2:req, ptr:req
 	.byte 0x67
 	.byte \battler1
 	.byte \battler2
 	.4byte \ptr
 	.endm
-	
+
 	.macro if_cant_use_last_resort battler:req, ptr:req
 	.byte 0x68
 	.byte \battler
 	.4byte \ptr
 	.endm
-	
+
 	.macro if_has_move_with_split battler:req, split:req, ptr:req
 	.byte 0x69
 	.byte \battler
 	.byte \split
 	.4byte \ptr
 	.endm
-	
+
 	.macro if_has_no_move_with_split battler:req, split:req, ptr:req
 	.byte 0x6A
 	.byte \battler
 	.byte \split
 	.4byte \ptr
 	.endm
-	
+
 	.macro if_physical_moves_unusable attacker:req, target:req, ptr:req
 	.byte 0x6B
 	.byte \attacker
 	.byte \target
 	.4byte \ptr
 	.endm
-	
+
 	.macro if_ai_can_go_down ptr:req
 	.byte 0x6C
 	.4byte \ptr
 	.endm
-	
+
 	.macro if_has_move_with_type battler:req, type:req, ptr:req
 	.byte 0x6D
 	.byte \battler
 	.byte \type
 	.4byte \ptr
 	.endm
-	
+
 	.macro if_no_move_used battler:req, ptr:req
 	.byte 0x6E
 	.byte \battler
 	.4byte \ptr
 	.endm
-	
+
 	.macro if_has_move_with_flag battler:req, flag:req, ptr:req
 	.byte 0x6F
 	.byte \battler
 	.4byte \flag
 	.4byte \ptr
 	.endm
-	
+
 	.macro if_battler_absent battler:req, ptr:req
 	.byte 0x70
 	.byte \battler
 	.4byte \ptr
 	.endm
-	
+
 	.macro if_grounded battler:req, ptr:req
 	.byte 0x71
 	.byte \battler
 	.4byte \ptr
 	.endm
-	
+
 	.macro get_best_dmg_hp_percent
 	.byte 0x72
 	.endm
-	
+
 	.macro get_curr_dmg_hp_percent
 	.byte 0x73
 	.endm
-	
+
 	.macro get_move_split_from_result
 	.byte 0x74
 	.endm
-	
+
 	.macro get_considered_move_split
 	.byte 0x75
 	.endm
-	
+
 	.macro get_considered_move_target
 	.byte 0x76
 	.endm
-	
+
 	.macro compare_speeds battler1:req, battler2:req
 	.byte 0x77
 	.byte \battler1
 	.byte \battler2
 	.endm
-	
+
 	.macro is_wakeup_turn battler:req
 	.byte 0x78
 	.byte \battler
 	.endm
-	
+
 	.macro if_has_move_with_accuracy_lt battler:req, value:req, ptr:req
 	.byte 0x79
 	.byte \battler
 	.byte \value
 	.4byte \ptr
 	.endm
-	
-=======
-
->>>>>>> 91c040b0
+
 @ useful script macros
 	.macro if_has_physical_move battler:req, ptr:req
 	if_has_move_with_split \battler, SPLIT_PHYSICAL, \ptr
 	.endm
-	
+
 	.macro if_has_no_physical_move battler:req, ptr:req
 	if_has_no_move_with_split \battler, SPLIT_PHYSICAL, \ptr
 	.endm
-	
+
 	.macro if_has_special_move battler:req, ptr:req
 	if_has_move_with_split \battler, SPLIT_SPECIAL, \ptr
 	.endm
-	
+
 	.macro if_has_no_special_move battler:req, ptr:req
 	if_has_no_move_with_split \battler, SPLIT_SPECIAL, \ptr
 	.endm
@@ -780,7 +776,7 @@
 	.macro if_any_move_encored battler:req, ptr:req
 	if_any_move_disabled_or_encored \battler, 1, \ptr
 	.endm
-	
+
 	.macro call_if_always_hit ptr:req
 	get_move_accuracy
 	call_if_eq 0, \ptr
