--- conflicted
+++ resolved
@@ -315,9 +315,14 @@
 .Lsprite_\@_2:
 	.endm
 
-<<<<<<< HEAD
-.macro createdragondartsprite anim_battler:req, subpriority_offset:req, argv:vararg
+	.macro jumpifmovetypeequal type:req, jumpInstr:req
 	.byte 0x33
+	.byte \type
+	.4byte \jumpInstr
+	.endm
+
+	.macro createdragondartsprite anim_battler:req, subpriority_offset:req, argv:vararg
+	.byte 0x34
 	.if \anim_battler == ANIM_TARGET
 	.byte ANIMSPRITE_IS_TARGET | (\subpriority_offset & 0x7F)
 	.else
@@ -327,12 +332,6 @@
 .Lsprite_\@_1:
 	.2byte \argv
 .Lsprite_\@_2:
-=======
-	.macro jumpifmovetypeequal type:req, jumpInstr:req
-	.byte 0x33
-	.byte \type
-	.4byte \jumpInstr
->>>>>>> 1cf2592a
 	.endm
 
 @ useful macros
