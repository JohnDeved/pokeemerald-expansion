--- conflicted
+++ resolved
@@ -2422,7 +2422,12 @@
 	.2byte \dest
 	.endm
 
-<<<<<<< HEAD
+	@ Hides any follower Pokémon if present, putting them into their Poké Ball; by default waits for their movement to finish.
+	.macro hidefollower wait=1
+	callnative ScrFunc_hidefollower
+	.2byte \wait
+	.endm
+
 	.macro increasedifficulty
 	callnative Script_IncreaseDifficulty, requests_effects=1
 	.endm
@@ -2504,10 +2509,4 @@
 	.macro cant_see_if_ne, a:req, b:req
 	compare \a, \b
 	cant_see_if 5
-=======
-	@ Hides any follower Pokémon if present, putting them into their Poké Ball; by default waits for their movement to finish.
-	.macro hidefollower wait=1
-	callnative ScrFunc_hidefollower
-	.2byte \wait
->>>>>>> 84567947
 	.endm