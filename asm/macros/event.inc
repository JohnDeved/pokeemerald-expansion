	.set ALLOCATE_SCRIPT_CMD_TABLE, 0
	.include "data/script_cmd_table.inc"

	@ Does nothing.
	.macro nop
	.byte SCR_OP_NOP
	.endm

	@ Does nothing.
	.macro nop1
	.byte SCR_OP_NOP1
	.endm

	@ Terminates script execution.
	.macro end
	.byte SCR_OP_END
	.endm

	@ Jumps back to after the last-executed call statement, and continues script execution from there.
	.macro return
	.byte SCR_OP_RETURN
	.endm

	@ Jumps to destination and continues script execution from there. The location of the calling script is remembered and can be returned to later.
	.macro call destination:req
	.byte SCR_OP_CALL
	.4byte \destination
	.endm

	@ Jumps to destination and continues script execution from there.
	.macro goto destination:req
	.byte SCR_OP_GOTO
	.4byte \destination
	.endm

	@ If the result of the last comparison matches condition (see Comparison operators), jumps to destination and continues script execution from there.
	.macro goto_if condition:req, destination:req
	.byte SCR_OP_GOTO_IF
	.byte \condition
	.4byte \destination
	.endm

	@ If the result of the last comparison matches condition (see Comparison operators), calls destination.
	.macro call_if condition:req, destination:req
	.byte SCR_OP_CALL_IF
	.byte \condition
	.4byte \destination
	.endm

	@ Jumps to the script in gStdScripts at index function.
	.macro gotostd function:req
	.byte SCR_OP_GOTO_STD
	.byte \function
	.endm

	@ callstd function names
	STD_OBTAIN_ITEM = 0
	STD_FIND_ITEM = 1
	STD_OBTAIN_DECORATION = 7
	STD_REGISTER_MATCH_CALL = 8

	@ Calls the script in gStdScripts at index function.
	.macro callstd function:req
	.byte SCR_OP_CALL_STD
	.byte \function
	.endm

	@ If the result of the last comparison matches condition (see Comparison operators), jumps to the script in gStdScripts at index function.
	.macro gotostd_if condition:req, function:req
	.byte SCR_OP_GOTO_STD_IF
	.byte \condition
	.byte \function
	.endm

	@ If the result of the last comparison matches condition (see Comparison operators), calls the script in gStdScripts at index function.
	.macro callstd_if condition:req, function:req
	.byte SCR_OP_CALL_STD_IF
	.byte \condition
	.byte \function
	.endm

	@ Equivalent to the 'return' command for a RAM script.
	.macro returnram
	.byte SCR_OP_RETURNRAM
	.endm

	@ Equivalent to the 'end' command for a RAM script.
	.macro endram
	.byte SCR_OP_ENDRAM
	.endm

	@ Sets the Mystery Event script status (MEVENT_STATUS_*).
	.macro setmysteryeventstatus value:req
	.byte SCR_OP_SETMYSTERYEVENTSTATUS
	.byte \value
	.endm

	@ Sets the value at the specified script data index to a fixed 4-byte value.
	.macro loadword destIndex:req, value:req
	.byte SCR_OP_LOAD_WORD
	.byte \destIndex
	.4byte \value
	.endm

	@ Sets the value at the specified script data index to a fixed byte value.
	.macro loadbyte destIndex:req, value:req
	.byte SCR_OP_LOAD_BYTE
	.byte \destIndex
	.byte \value
	.endm

	@ Sets the value at the specified pointer.
	.macro setptr value:req, ptr:req
	.byte SCR_OP_SETPTR
	.byte \value
	.4byte \ptr
	.endm

	@ Sets the value at the specified script data index to the value at pointer 'source'.
	.macro loadbytefromptr destIndex:req, source:req
	.byte SCR_OP_LOADBYTEFROMPTR
	.byte \destIndex
	.4byte \source
	.endm

	@ Sets the value at pointer 'destination' to the contents of the script data at 'srcIndex'.
	.macro setptrbyte srcIndex:req, destination:req
	.byte SCR_OP_SETPTRBYTE
	.byte \srcIndex
	.4byte \destination
	.endm

	@ Copies the contents of the script data from one index to another.
	.macro copylocal destIndex:req, srcIndex:req
	.byte SCR_OP_COPYLOCAL
	.byte \destIndex
	.byte \srcIndex
	.endm

	@ Copies the byte at source to destination, replacing whatever byte was previously there.
	.macro copybyte destination:req, source:req
	.byte SCR_OP_COPYBYTE
	.4byte \destination
	.4byte \source
	.endm

	@ Changes the value of destination to value.
	.macro setvar destination:req, value:req
	.byte SCR_OP_SETVAR
	.2byte \destination
	.2byte \value
	.endm

	@ Changes the value of destination by adding value to it. Overflow is not prevented (0xFFFF + 1 = 0x0000).
	.macro addvar destination:req, value:req
	.byte SCR_OP_ADDVAR
	.2byte \destination
	.2byte \value
	.endm

	@ Changes the value of destination by subtracting value to it. Overflow is not prevented (0x0000 - 1 = 0xFFFF).
	.macro subvar destination:req, value:req
	.byte SCR_OP_SUBVAR
	.2byte \destination
	.2byte \value
	.endm

	@ Copies the value of source into destination.
	.macro copyvar destination:req, source:req
	.byte SCR_OP_COPYVAR
	.2byte \destination
	.2byte \source
	.endm

	@ If source is not a variable, then this function acts like setvar. Otherwise, it acts like copyvar.
	.macro setorcopyvar destination:req, source:req
	.byte SCR_OP_SETORCOPYVAR
	.2byte \destination
	.2byte \source
	.endm

	@ Compares the values of the script data at indexes 'local1' and 'local2'.
	@ The result is stored in comparisonResult to be acted on by goto_if / call_if
	.macro compare_local_to_local local1:req, local2:req
	.byte SCR_OP_COMPARE_LOCAL_TO_LOCAL
	.byte \local1
	.byte \local2
	.endm

	@ Compares the value of the script data at index 'local' to a fixed value.
	@ The result is stored in comparisonResult to be acted on by goto_if / call_if
	.macro compare_local_to_value local:req, value:req
	.byte SCR_OP_COMPARE_LOCAL_TO_VALUE
	.byte \local
	.byte \value
	.endm

	@ Compares the value of the script data at index 'local' to the value at 'ptr'
	@ The result is stored in comparisonResult to be acted on by goto_if / call_if
	.macro compare_local_to_ptr local:req, ptr:req
	.byte SCR_OP_COMPARE_LOCAL_TO_PTR
	.byte \local
	.4byte \ptr
	.endm

	@ Compares the value at 'ptr' to the value of the script data at index 'local'.
	@ The result is stored in comparisonResult to be acted on by goto_if / call_if
	.macro compare_ptr_to_local ptr:req, local:req
	.byte SCR_OP_COMPARE_PTR_TO_LOCAL
	.4byte \ptr
	.byte \local
	.endm

	@ Compares the value at 'ptr' to a fixed value.
	@ The result is stored in comparisonResult to be acted on by goto_if / call_if
	.macro compare_ptr_to_value ptr:req, value:req
	.byte SCR_OP_COMPARE_PTR_TO_VALUE
	.4byte \ptr
	.byte \value
	.endm

	@ Compares the value at 'ptr1' to the value at 'ptr2'.
	@ The result is stored in comparisonResult to be acted on by goto_if / call_if
	.macro compare_ptr_to_ptr ptr1:req, ptr2:req
	.byte SCR_OP_COMPARE_PTR_TO_PTR
	.4byte \ptr1
	.4byte \ptr2
	.endm

	@ Compares the value of 'var' to a fixed value.
	@ The result is stored in comparisonResult to be acted on by goto_if / call_if
	.macro compare_var_to_value var:req, value:req
	.byte SCR_OP_COMPARE_VAR_TO_VALUE
	.2byte \var
	.2byte \value
	.endm

	@ Compares the value of 'var1' to the value of 'var2'.
	@ The result is stored in comparisonResult to be acted on by goto_if / call_if
	.macro compare_var_to_var var1:req, var2:req
	.byte SCR_OP_COMPARE_VAR_TO_VAR
	.2byte \var1
	.2byte \var2
	.endm

	@ Generic compare macro which attempts to deduce argument types based on their values
	@ Any values between VARS_START to VARS_END and SPECIAL_VARS_START to SPECIAL_VARS_END are considered event variable identifiers
	.macro compare var:req, arg:req
		.if ((\arg >= VARS_START && \arg <= VARS_END) || (\arg >= SPECIAL_VARS_START && \arg <= SPECIAL_VARS_END))
			compare_var_to_var \var, \arg
		.else
			compare_var_to_value \var, \arg
		.endif
	.endm

	@ Calls the native C function stored at func.
	@ 'callnative's should set 'requests_effects=1' if the native
	@ contains a call to 'Script_RequestEffects', which allows them
	@ to be analyzed by 'RunScriptImmediatelyUntilEffect'.
	.macro callnative func:req, requests_effects=0
	.byte SCR_OP_CALLNATIVE
	.if \requests_effects == 0
	.4byte \func
	.else
	.4byte \func + ROM_SIZE
	.endif
	.endm

	@ Replaces the script with the function stored at func. Execution returns to the bytecode script when func returns TRUE.
	.macro gotonative func:req, requests_effects=0
	.byte SCR_OP_GOTONATIVE
	.if \requests_effects == 0
	.4byte \func
	.else
	.4byte \func + ROM_SIZE
	.endif
	.endm

	@ Calls a function listed in the table in data/specials.inc.
	.macro special function:req
	.byte SCR_OP_SPECIAL
	.2byte SPECIAL_\function
	.endm

	@ Calls a function listed in the table in data/specials.inc.
	@ That function's output (if any) will be written to the variable specified by 'output'.
	.macro specialvar output:req, function:req
	.byte SCR_OP_SPECIALVAR
	.2byte \output
	.2byte SPECIAL_\function
	.endm

	@ Blocks script execution until a command or C code manually unblocks it. Generally used with specific
	@ commands and specials. Calling ScriptContext_Enable for instance will allow execution to continue.
	.macro waitstate
	.byte SCR_OP_WAITSTATE
	.endm

	@ Blocks script execution for frames. (Pokemon Emerald runs at just shy of 60 frames per second.)
	.macro delay frames:req
	.byte SCR_OP_DELAY
	.2byte \frames
	.endm

	@ Sets flag to TRUE.
	.macro setflag flag:req
	.byte SCR_OP_SETFLAG
	.2byte \flag
	.endm

	@ Sets flag to FALSE.
	.macro clearflag flag:req
	.byte SCR_OP_CLEARFLAG
	.2byte \flag
	.endm

	@ Compares flag to TRUE and stores the result in comparisonResult to be used by goto_if, etc
	@ See additional _if_unset and _if_set macros
	.macro checkflag flag:req
	.byte SCR_OP_CHECKFLAG
	.2byte \flag
	.endm

	@ Initializes the RTC`s local time offset to the given hour and minute.
	.macro initclock hour:req, minute:req
	.byte SCR_OP_INITCLOCK
	.2byte \hour
	.2byte \minute
	.endm

	@ Updates local time using the RTC and runs time based events.
	.macro dotimebasedevents
	.byte SCR_OP_DOTIMEBASEDEVENTS
	.endm

	@ Sets the values of variables VAR_0x8000, VAR_0x8001, and VAR_0x8002 to the current hour, minute, and second.
	.macro gettime
	.byte SCR_OP_GETTIME
	.endm

	@ Plays the specified sound. Only one sound may play at a time, with newer ones interrupting older ones.
	.macro playse song:req
	.byte SCR_OP_PLAYSE
	.2byte \song
	.endm

	@ Blocks script execution until the currently-playing sound (triggered by playse) finishes playing.
	.macro waitse
	.byte SCR_OP_WAITSE
	.endm

	@ Plays the fanfare specified by the song number. If the specified song is not a fanfare it will instead play the first song in sFanfares.
	.macro playfanfare song:req
	.byte SCR_OP_PLAYFANFARE
	.2byte \song
	.endm

	@ Blocks script execution until all currently-playing fanfares finish.
	.macro waitfanfare
	.byte SCR_OP_WAITFANFARE
	.endm

	@ Plays the specified song. If save_song is TRUE, the
	@ specified song will be saved as if savebgm was called with it.
	.macro playbgm song:req, save_song:req
	.byte SCR_OP_PLAYBGM
	.2byte \song
	.byte \save_song
	.endm

	@ Saves the specified song to be played later. Saved music may be played when Overworld_PlaySpecialMapMusic is called. This occurs on
	@ exiting most warps.
	.macro savebgm song:req
	.byte SCR_OP_SAVEBGM
	.2byte \song
	.endm

	@ Crossfades the currently-playing song into the map's default song.
	.macro fadedefaultbgm
	.byte SCR_OP_FADEDEFAULTBGM
	.endm

	@ Crossfades the currently-playing song into the specified song.
	.macro fadenewbgm song:req
	.byte SCR_OP_FADENEWBGM
	.2byte \song
	.endm

	@ Fades out the currently-playing song.
	.macro fadeoutbgm speed:req
	.byte SCR_OP_FADEOUTBGM
	.byte \speed
	.endm

	@ Fades the previously-playing song back in.
	.macro fadeinbgm speed:req
	.byte SCR_OP_FADEINBGM
	.byte \speed
	.endm

	@ Helper macro for warp commands that formats their arguments.
	@ It allows warp macros to either provide 1. a valid id for which warp location to use,
	@ or 2. a pair of x/y coordinates to use. Both may be provided but at least one will be
	@ ignored by SetPlayerCoordsFromWarp. If none are provided it will use dummy arguments,
	@ and the warp will send the player to the center of the map.
	@ Examples of valid inputs for a warp command:
	@ - warp MAP, x, y
	@ - warp MAP, warpId
	@ - warp MAP
	@ - warp MAP, warpId, x, y
	.macro formatwarp map:req, a, b, c
	map \map
	.ifb \a @ No arguments provided, use dummy warpId and coords.
		.byte WARP_ID_NONE
		.2byte -1 @ x
		.2byte -1 @ y
	.else
	.ifb \b @ Only one argument provided, treat it as a warpId and use dummy coords.
		.byte \a   @ warpId
		.2byte -1  @ x
		.2byte -1  @ y
	.else
	.ifb \c @ Only two arguments provided, treat them as a coord pair and use dummy warpId.
		.byte WARP_ID_NONE
		.2byte \a  @ x
		.2byte \b  @ y
	.else @ All three arguments provided. Output them and let the warp sort out which to use.
		.byte \a  @ warpId
		.2byte \b @ x
		.2byte \c @ y
	.endif
	.endif
	.endif
	.endm


	@ Warps the player to the specified map.
	@ Warp commands can be given either the id of which warp location to go to on the destination map
	@ or a pair of x/y coordinates to go to directly on the destination map.
	.macro warp map:req, a, b, c
	.byte SCR_OP_WARP
	formatwarp \map, \a, \b, \c
	.endm

	@ Warps the player to the specified map without playing a sound effect.
	@ Warp commands can be given either the id of which warp location to go to on the destination map
	@ or a pair of x/y coordinates to go to directly on the destination map.
	.macro warpsilent map:req, a, b, c
	.byte SCR_OP_WARPSILENT
	formatwarp \map, \a, \b, \c
	.endm

	@ Warps the player to the specified map and plays a door opening animation before stepping upwards into it.
	@ Warp commands can be given either the id of which warp location to go to on the destination map
	@ or a pair of x/y coordinates to go to directly on the destination map.
	.macro warpdoor map:req, a, b, c
	.byte SCR_OP_WARPDOOR
	formatwarp \map, \a, \b, \c
	.endm

	@ Warps the player to another map using a hole animation. If the specified map is MAP_UNDEFINED it will instead
	@ use the map set by setholewarp. In either case the target coordinates on the destination map will be the
	@ player's current position.
	.macro warphole map:req
	.byte SCR_OP_WARPHOLE
	map \map
	.endm

	@ Warps the player to the specified map using a teleport effect. Effect is similar to warpspinenter but
	@ this warp has a fade out first and doesn't maintain the original facing direction.
	@ Warp commands can be given either the id of which warp location to go to on the destination map
	@ or a pair of x/y coordinates to go to directly on the destination map.
	.macro warpteleport map:req, a, b, c
	.byte SCR_OP_WARPTELEPORT
	formatwarp \map, \a, \b, \c
	.endm

	@ Sets the warp destination to be used later.
	@ Warp commands can be given either the id of which warp location to go to on the destination map
	@ or a pair of x/y coordinates to go to directly on the destination map.
	.macro setwarp map:req, a, b, c
	.byte SCR_OP_SETWARP
	formatwarp \map, \a, \b, \c
	.endm

	@ Sets the dynamic warp destination. Warps with a destination map of MAP_DYNAMIC will target this destination.
	@ Warp commands can be given either the id of which warp location to go to on the destination map
	@ or a pair of x/y coordinates to go to directly on the destination map.
	.macro setdynamicwarp map:req, a, b, c
	.byte SCR_OP_SETDYNAMICWARP
	formatwarp \map, \a, \b, \c
	.endm

	@ Sets the destination that diving or emerging from a dive will take the player to. Note that this only
	@ applies if the current map does not have a dive/emerge connection. If it does have a corresponding
	@ map connection then that map and the player's current coordinates will be used as the destination instead.
	@ Warp commands can be given either the id of which warp location to go to on the destination map
	@ or a pair of x/y coordinates to go to directly on the destination map.
	.macro setdivewarp map:req, a, b, c
	.byte SCR_OP_SETDIVEWARP
	formatwarp \map, \a, \b, \c
	.endm

	@ Sets the destination that falling into a hole will take the player to.
	@ While it does accept and set the x/y coordinates and warpId, they are ultimately ignored.
	@ This is only used to set the map the player should fall to. The exact location on the
	@ map to fall to is determined by warphole.
	@ Warp commands can be given either the id of which warp location to go to on the destination map
	@ or a pair of x/y coordinates to go to directly on the destination map.
	.macro setholewarp map:req, a=0, b=0, c
	.byte SCR_OP_SETHOLEWARP
	formatwarp \map, \a, \b, \c
	.endm

	@ Retrieves the player's zero-indexed x- and y-coordinates in the map, and stores them in the specified variables.
	.macro getplayerxy x:req, y:req
	.byte SCR_OP_GETPLAYERXY
	.2byte \x
	.2byte \y
	.endm

	@ Retrieves the number of Pokemon in the player's party, and stores that number in VAR_RESULT.
	.macro getpartysize
	.byte SCR_OP_GETPARTYSIZE
	.endm

	@ Attempts to add quantity of the specified item to the player's Bag. If the player has enough room, the item will
	@ be added and VAR_RESULT will be set to TRUE; otherwise, VAR_RESULT is set to FALSE.
	.macro additem itemId:req, quantity=1
	.byte SCR_OP_ADDITEM
	.2byte \itemId
	.2byte \quantity
	.endm

	@ Removes quantity of the specified item from the player's Bag. If the player has fewer than 'quantity' in their bag
	@ then none will be removed and VAR_RESULT will be set to FALSE. Otherwise it will be set to TRUE.
	.macro removeitem itemId:req, quantity=1
	.byte SCR_OP_REMOVEITEM
	.2byte \itemId
	.2byte \quantity
	.endm

	@ Checks if the player has enough space in their Bag to hold quantity more of the specified item. Sets VAR_RESULT to
	@ TRUE if there is room, or FALSE is there is no room.
	.macro checkitemspace itemId:req, quantity=1
	.byte SCR_OP_CHECKITEMSPACE
	.2byte \itemId
	.2byte \quantity
	.endm

	@ Checks if the player has quantity or more of the specified item in their Bag. Sets VAR_RESULT to TRUE if the player has
	@ enough of the item, or FALSE if they have fewer than quantity of the item.
	.macro checkitem itemId:req, quantity=1
	.byte SCR_OP_CHECKITEM
	.2byte \itemId
	.2byte \quantity
	.endm

	@ Checks which Bag pocket the specified item belongs in, and writes the pocket value (POCKET_*) to VAR_RESULT.
	@ This is used to show the name of the proper Bag pocket when the player receives an item via callstd.
	.macro checkitemtype itemId:req
	.byte SCR_OP_CHECKITEMTYPE
	.2byte \itemId
	.endm

	@ Adds quantity of the specified item to the player's PC.
	.macro addpcitem itemId:req, quantity=1
	.byte SCR_OP_ADDPCITEM
	.2byte \itemId
	.2byte \quantity
	.endm

	@ Checks for quantity of the specified item in the player's PC.
	.macro checkpcitem itemId:req, quantity=1
	.byte SCR_OP_CHECKPCITEM
	.2byte \itemId
	.2byte \quantity
	.endm

	@ Adds a decoration to the player's PC.
	.macro adddecoration decoration:req
	.byte SCR_OP_ADDDECORATION
	.2byte \decoration
	.endm

	@ Removes a decoration from the player's PC.
	.macro removedecoration decoration:req
	.byte SCR_OP_REMOVEDECORATION
	.2byte \decoration
	.endm

	@ Checks for decoration in the player's PC.
	.macro checkdecor decoration:req
	.byte SCR_OP_CHECKDECOR
	.2byte \decoration
	.endm

	@ Checks if the player has enough space in their PC to hold the decoration.
	@ Sets VAR_RESULT to TRUE if there is room, or FALSE is there is no room.
	.macro checkdecorspace decoration:req
	.byte SCR_OP_CHECKDECORSPACE
	.2byte \decoration
	.endm

	@ Applies the movement data at movements to the specified (localId) object. If no map is specified, then the current map is used.
	.macro applymovement localId:req, movements:req, map
		.ifb \map
			.byte SCR_OP_APPLYMOVEMENT
			.2byte \localId
			.4byte \movements
		.else
			@ Really only useful if the object has followed from one map to another (e.g. Wally during the catching event).
			.byte SCR_OP_APPLYMOVEMENTAT
			.2byte \localId
			.4byte \movements
			map \map
		.endif
	.endm

	@ Blocks script execution until the movements being applied to the specified (localId) object finish.
	@ If localId is 0, then the id of the last-moved object will be used instead. If the specified object
	@ is not currently being manipulated with applymovement, then this command does nothing.
	@ If no map is specified, then the current map is used.
	.macro waitmovement localId:req, map
		.ifb \map
			.byte SCR_OP_WAITMOVEMENT
			.2byte \localId
		.else
			.byte SCR_OP_WAITMOVEMENTAT
			.2byte \localId
			map \map
		.endif
	.endm

	@ Attempts to despawn the specified (localId) object on the specified map.
	@ It also sets the object's visibility flag if it has one.
	@ If no map is specified, then the current map is used.
	.macro removeobject localId:req, map
		.ifb \map
			.byte SCR_OP_REMOVEOBJECT
			.2byte \localId
		.else
			.byte SCR_OP_REMOVEOBJECTAT
			.2byte \localId
			map \map
		.endif
	.endm

	@ Attempts to spawn the specified (localId) object the specified map.
	@ Note that unlike removeobject this does not modify the object's flag.
	@ If no map is specified, then the current map is used.
	.macro addobject localId:req, map
		.ifb \map
			.byte SCR_OP_ADDOBJECT
			.2byte \localId
		.else
			.byte SCR_OP_ADDOBJECTAT
			.2byte \localId
			map \map
		.endif
	.endm

	@ Sets the specified (localId) object's position on the current map.
	.macro setobjectxy localId:req, x:req, y:req
	.byte SCR_OP_SETOBJECTXY
	.2byte \localId
	.2byte \x
	.2byte \y
	.endm

	@ Sets the specified object's invisibility to FALSE.
	.macro showobjectat localId:req, map:req
	.byte SCR_OP_SHOWOBJECTAT
	.2byte \localId
	map \map
	.endm

	@ Sets the specified object's invisibility to TRUE.
	.macro hideobjectat localId:req, map:req
	.byte SCR_OP_HIDEOBJECTAT
	.2byte \localId
	map \map
	.endm

	@ Turns the currently selected object (if there is one) to face the player.
	.macro faceplayer
	.byte SCR_OP_FACEPLAYER
	.endm

	@ Turns the specified object in the specified direction.
	.macro turnobject localId:req, direction:req
	.byte SCR_OP_TURNOBJECT
	.2byte \localId
	.byte \direction
	.endm

	@ Configures the arguments for a trainer battle, then jumps to the appropriate script in scripts/trainer_battle.inc
	.macro trainerbattle type:req, trainer:req, local_id:req, pointer1:req, pointer2, pointer3, pointer4
	.byte SCR_OP_TRAINERBATTLE
	.byte \type
	.2byte \trainer
	.2byte \local_id
	.if \type == TRAINER_BATTLE_SINGLE
		.4byte \pointer1 @ text
		.4byte \pointer2 @ text
	.elseif \type == TRAINER_BATTLE_CONTINUE_SCRIPT_NO_MUSIC
		.4byte \pointer1 @ text
		.4byte \pointer2 @ text
		.4byte \pointer3 @ event script
	.elseif \type == TRAINER_BATTLE_CONTINUE_SCRIPT
		.4byte \pointer1 @ text
		.4byte \pointer2 @ text
		.4byte \pointer3 @ event script
	.elseif \type == TRAINER_BATTLE_SINGLE_NO_INTRO_TEXT
		.4byte \pointer1 @ text
	.elseif \type == TRAINER_BATTLE_DOUBLE
		.4byte \pointer1 @ text
		.4byte \pointer2 @ text
		.4byte \pointer3 @ text
	.elseif \type == TRAINER_BATTLE_REMATCH
		.4byte \pointer1 @ text
		.4byte \pointer2 @ text
	.elseif \type == TRAINER_BATTLE_CONTINUE_SCRIPT_DOUBLE
		.4byte \pointer1 @ text
		.4byte \pointer2 @ text
		.4byte \pointer3 @ text
		.4byte \pointer4 @ event script
	.elseif \type == TRAINER_BATTLE_REMATCH_DOUBLE
		.4byte \pointer1 @ text
		.4byte \pointer2 @ text
		.4byte \pointer3 @ text
	.elseif \type == TRAINER_BATTLE_CONTINUE_SCRIPT_DOUBLE_NO_MUSIC
		.4byte \pointer1 @ text
		.4byte \pointer2 @ text
		.4byte \pointer3 @ text
		.4byte \pointer4 @ event script
	.elseif \type == TRAINER_BATTLE_PYRAMID
		.4byte \pointer1 @ text
		.4byte \pointer2 @ text
	.elseif \type == TRAINER_BATTLE_SET_TRAINER_A
		.4byte \pointer1 @ text
		.4byte \pointer2 @ text
	.elseif \type == TRAINER_BATTLE_SET_TRAINER_B
		.4byte \pointer1 @ text
		.4byte \pointer2 @ text
	.elseif \type == TRAINER_BATTLE_HILL
		.4byte \pointer1 @ text
		.4byte \pointer2 @ text
	.endif
	.endm

	NO_MUSIC = FALSE

	@ Starts a single trainer battle. Takes a trainer, intro text, loss text, and an optional event script.
	@ When used with an event script, you can also pass in an optional flag to disable music
	.macro trainerbattle_single trainer:req, intro_text:req, lose_text:req, event_script=FALSE, music=TRUE
	.if \event_script == FALSE
	trainerbattle TRAINER_BATTLE_SINGLE, \trainer, 0, \intro_text, \lose_text
	.elseif \music == TRUE
	trainerbattle TRAINER_BATTLE_CONTINUE_SCRIPT, \trainer, 0, \intro_text, \lose_text, \event_script
	.else
	trainerbattle TRAINER_BATTLE_CONTINUE_SCRIPT_NO_MUSIC, \trainer, 0, \intro_text, \lose_text, \event_script
	.endif
	.endm

	@ Starts a double trainer battle. Takes a trainer, intro text, loss text, text for when you have too few pokemon
	@ and an optional event script. When used with an event script you can pass in an optional flag to disable music
	.macro trainerbattle_double trainer:req, intro_text:req, lose_text:req, not_enough_pkmn_text:req, event_script=FALSE, music=TRUE
	.if \event_script == FALSE
	trainerbattle TRAINER_BATTLE_DOUBLE, \trainer, 0, \intro_text, \lose_text, \not_enough_pkmn_text
	.elseif \music == TRUE
	trainerbattle TRAINER_BATTLE_CONTINUE_SCRIPT_DOUBLE, \trainer, 0, \intro_text, \lose_text, \not_enough_pkmn_text, \event_script
	.else
	trainerbattle TRAINER_BATTLE_CONTINUE_SCRIPT_DOUBLE_NO_MUSIC, \trainer, 0, \intro_text, \lose_text, \not_enough_pkmn_text, \event_script
	.endif
	.endm

	@ Starts a rematch battle. Takes a trainer, intro text and loss text
	.macro trainerbattle_rematch trainer:req, intro_text:req, lose_text:req
	trainerbattle TRAINER_BATTLE_REMATCH, \trainer, 0, \intro_text, \lose_text
	.endm

	@ Starts a rematch double battle. Takes a trainer, intro text, loss text, and text for when you have too few pokemon
	.macro trainerbattle_rematch_double trainer:req, intro_text:req, lose_text:req, not_enough_pkmn_text:req
	trainerbattle TRAINER_BATTLE_REMATCH_DOUBLE, \trainer, 0, \intro_text, \lose_text, \not_enough_pkmn_text
	.endm

	@ Starts a trainer battle, skipping intro text. Takes a trainer and loss text
	.macro trainerbattle_no_intro trainer:req, lose_text:req
	trainerbattle TRAINER_BATTLE_SINGLE_NO_INTRO_TEXT, \trainer, 0, \lose_text
	.endm

	@ Starts a double battle with the player against two trainers
	@ Takes two trainers and defeat text for each
	.macro trainerbattle_two_trainers trainer_a:req, lose_text_a:req, trainer_b:req, lose_text_b:req
	.byte 0x5c
	.byte TRAINER_BATTLE_TWO_TRAINERS_NO_INTRO
	.2byte \trainer_a
	.4byte \lose_text_a
	.2byte \trainer_b
	.4byte \lose_text_b
	.endm

	@ Starts a trainer battle using the battle information stored in RAM (usually by the scripts in trainer_battle.inc, which
	@ are run by trainerbattle), and blocks script execution until the battle finishes.
	.macro dotrainerbattle
	.byte SCR_OP_DOTRAINERBATTLE
	.endm

	@ Goes to address after the trainerbattle command (called by the battle functions, see battle_setup.c)
	.macro gotopostbattlescript
	.byte SCR_OP_GOTOPOSTBATTLESCRIPT
	.endm

	@ Goes to address specified in the trainerbattle command (called by the battle functions, see battle_setup.c)
	.macro gotobeatenscript
	.byte SCR_OP_GOTOBEATENSCRIPT
	.endm

	@ Checks if the trainer has been defeated by the player (by comparing the flag 'trainer + TRAINER_FLAGS_START' to TRUE).
	.macro checktrainerflag trainer:req
	.byte SCR_OP_CHECKTRAINERFLAG
	.2byte \trainer
	.endm

	@ Sets the trainer flag (trainer + TRAINER_FLAGS_START) to TRUE (defeated).
	.macro settrainerflag trainer:req
	.byte SCR_OP_SETTRAINERFLAG
	.2byte \trainer
	.endm

	@ Sets the trainer flag (trainer + TRAINER_FLAGS_START) to FALSE (not defeated).
	.macro cleartrainerflag trainer:req
	.byte SCR_OP_CLEARTRAINERFLAG
	.2byte \trainer
	.endm

	@ Sets the coordinates of an object's template, so that if the sprite goes off screen
	@ it'll still be there when it comes back on screen.
	.macro setobjectxyperm localId:req, x:req, y:req
	.byte SCR_OP_SETOBJECTXYPERM
	.2byte \localId
	.2byte \x
	.2byte \y
	.endm

	@ Copies a live object event's xy position to its template, so that if the sprite goes off screen
	@ it'll still be there when it comes back on screen.
	.macro copyobjectxytoperm localId:req
	.byte SCR_OP_COPYOBJECTXYTOPERM
	.2byte \localId
	.endm

	@ Sets the movement type (MOVEMENT_TYPE_*) for an object's template.
	.macro setobjectmovementtype localId:req, movementType:req
	.byte SCR_OP_SETOBJECTMOVEMENTTYPE
	.2byte \localId
	.byte \movementType
	.endm

	@ If a standard message box (or its text) is being drawn on-screen, this command blocks script execution until the
	@ box and its text have been fully drawn.
	.macro waitmessage
	.byte SCR_OP_WAITMESSAGE
	.endm

	@ Starts displaying a standard message box containing the specified text. If text is a pointer, then the string at
	@ that offset will be loaded and used. If text is NULL, then the value of script data 0 will be treated as
	@ a pointer to the text. The 'loadword 0' in msgbox sets this value, for instance.
	.macro message text:req
	.byte SCR_OP_MESSAGE
	.4byte \text
	.endm

	@ Closes the current message box.
	.macro closemessage
	.byte SCR_OP_CLOSEMESSAGE
	.endm

	@ Freezes all objects immediately except the player. The player is frozen once their movement is finished.
	.macro lockall
	.byte SCR_OP_LOCKALL
	.endm

	@ Freezes all objects immediately except the player and the selected object. The player and selected object are frozen once their movement is finished.
	.macro lock
	.byte SCR_OP_LOCK
	.endm

	@ Resumes normal movement for all objects on-screen, and closes any standard message boxes that are still open.
	.macro releaseall
	.byte SCR_OP_RELEASEALL
	.endm

	@ Resumes normal movement for the selected object (if there is one) and the player. Also closes any standard message boxes that are still open.
	.macro release
	.byte SCR_OP_RELEASE
	.endm

	@ Blocks script execution until the player presses the A or B button.
	.macro waitbuttonpress
	.byte SCR_OP_WAITBUTTONPRESS
	.endm

	@ Displays a YES/NO multichoice box at the specified coordinates, and blocks script execution until the user makes a selection.
	@ Their selection is stored in VAR_RESULT as NO (0) or YES (1). Pressing B is equivalent to answering NO
	.macro yesnobox x:req, y:req
	.byte SCR_OP_YESNOBOX
	.byte \x
	.byte \y
	.endm

	@ Displays a multichoice box from which the user can choose a selection, and blocks script execution until a selection is made.
	@ Lists of options are predefined (sMultichoiceLists) and the one to be used is specified with multichoiceId.
	@ If ignoreBPress is set to a non-zero value, then the user will not be allowed to back out of the multichoice with the B button.
	.macro multichoice x:req, y:req, multichoiceId:req, ignoreBPress:req
	.byte SCR_OP_MULTICHOICE
	.byte \x
	.byte \y
	.byte \multichoiceId
	.byte \ignoreBPress
	.endm

	@ Displays a multichoice box from which the user can choose a selection, and blocks script execution until a selection is made.
	@ Lists of options are predefined (sMultichoiceLists) and the one to be used is specified with multichoiceId.
	@ The default argument determines the initial position of the cursor when the box is first opened; it is zero-indexed, and if it is too large, it is treated as 0.
	@ If ignoreBPress is set to a non-zero value, then the user will not be allowed to back out of the multichoice with the B button.
	.macro multichoicedefault x:req, y:req, multichoiceId:req, default:req, ignoreBPress:req
	.byte SCR_OP_MULTICHOICEDEFAULT
	.byte \x
	.byte \y
	.byte \multichoiceId
	.byte \default
	.byte \ignoreBPress
	.endm

	@ Displays a multichoice box from which the user can choose a selection, and blocks script execution until a selection is made.
	@ Lists of options are predefined (sMultichoiceLists) and the one to be used is specified with multichoiceId.
	@ The per_row argument determines how many list items will be shown on a single row of the box.
	@ If ignoreBPress is set to a non-zero value, then the user will not be allowed to back out of the multichoice with the B button.
	.macro multichoicegrid x:req, y:req, multichoiceId:req, per_row:req, ignoreBPress:req
	.byte SCR_OP_MULTICHOICEGRID
	.byte \x
	.byte \y
	.byte \multichoiceId
	.byte \per_row
	.byte \ignoreBPress
	.endm

	@ Nopped in Emerald.
	.macro drawbox
	.byte SCR_OP_DRAWBOX
	.endm

	@ Nopped in Emerald, but still consumes parameters.
	.macro erasebox left:req, top:req, right:req, bottom:req
	.byte SCR_OP_ERASEBOX
	.byte \left
	.byte \top
	.byte \right
	.byte \bottom
	.endm

	@ Nopped in Emerald, but still consumes parameters.
	.macro drawboxtext left:req, top:req, multichoiceId:req, ignoreBPress:req
	.byte SCR_OP_DRAWBOXTEXT
	.byte \left
	.byte \top
	.byte \multichoiceId
	.byte \ignoreBPress
	.endm

	@ Displays a box containing the front sprite for the specified Pokemon species.
	.macro showmonpic species:req, x:req, y:req
	.byte SCR_OP_SHOWMONPIC
	.2byte \species
	.byte \x
	.byte \y
	.endm

	@ Hides the box displayed by showmonpic.
	.macro hidemonpic
	.byte SCR_OP_HIDEMONPIC
	.endm

	@ Draws an image of the winner of the contest. winnerId is any CONTEST_WINNER_* constant.
	.macro showcontestpainting winnerId:req
	.byte SCR_OP_SHOWCONTESTPAINTING
	.byte \winnerId
	.endm

	@ Displays the given string as braille text in a standard message box. The string should use the .braille directive
	@ to convert text to braille, and be preceded by brailleformat. The brailleformat data is skipped over (in RS, these
	@ bytes determined the box's size and position, but in Emerald these are calculated automatically).
	.macro braillemessage text:req
	.byte SCR_OP_BRAILLEMESSAGE
	.4byte \text
	.endm

	@ Formatting for the braille window, to be put at the start of a pointer used by braillemessage.
	@ These are from RS and are ignored in Emerald (see ScrCmd_braillemessage, and comment above)
	.macro brailleformat winLeft:req, winTop:req, winRight:req, winBottom:req, textLeft:req, textTop:req
	.byte \winLeft
	.byte \winTop
	.byte \winRight
	.byte \winBottom
	.byte \textLeft
	.byte \textTop
	.endm

	@ Gives the player a Pokémon of the specified species and level, and allows to customize extra parameters.
	@ VAR_RESULT will be set to MON_GIVEN_TO_PARTY, MON_GIVEN_TO_PC, or MON_CANT_GIVE depending on the outcome.
	.macro givemon species:req, level:req, item, ball, nature, abilityNum, gender, hpEv, atkEv, defEv, speedEv, spAtkEv, spDefEv, hpIv, atkIv, defIv, speedIv, spAtkIv, spDefIv, move1, move2, move3, move4, isShiny, gmaxFactor, teraType, dmaxLevel
	callnative ScrCmd_createmon, requests_effects=1
	.byte 0
	.byte PARTY_SIZE @ assign to first empty slot
	.set givemon_flags, 0
	.2byte \species
	.2byte \level
	.ifnb \item; .set givemon_flags, givemon_flags | (1 << 0); .endif
	.ifnb \ball; .set givemon_flags, givemon_flags | (1 << 1); .endif
	.ifnb \nature; .set givemon_flags, givemon_flags | (1 << 2); .endif
	.ifnb \abilityNum; .set givemon_flags, givemon_flags | (1 << 3); .endif
	.ifnb \gender; .set givemon_flags, givemon_flags | (1 << 4); .endif
	.ifnb \hpEv; .set givemon_flags, givemon_flags | (1 << 5); .endif
	.ifnb \atkEv; .set givemon_flags, givemon_flags | (1 << 6); .endif
	.ifnb \defEv; .set givemon_flags, givemon_flags | (1 << 7); .endif
	.ifnb \speedEv; .set givemon_flags, givemon_flags | (1 << 8); .endif
	.ifnb \spAtkEv; .set givemon_flags, givemon_flags | (1 << 9); .endif
	.ifnb \spDefEv; .set givemon_flags, givemon_flags | (1 << 10); .endif
	.ifnb \hpIv; .set givemon_flags, givemon_flags | (1 << 11); .endif
	.ifnb \atkIv; .set givemon_flags, givemon_flags | (1 << 12); .endif
	.ifnb \defIv; .set givemon_flags, givemon_flags | (1 << 13); .endif
	.ifnb \speedIv; .set givemon_flags, givemon_flags | (1 << 14); .endif
	.ifnb \spAtkIv; .set givemon_flags, givemon_flags | (1 << 15); .endif
	.ifnb \spDefIv; .set givemon_flags, givemon_flags | (1 << 16); .endif
	.ifnb \move1; .set givemon_flags, givemon_flags | (1 << 17); .endif
	.ifnb \move2; .set givemon_flags, givemon_flags | (1 << 18); .endif
	.ifnb \move3; .set givemon_flags, givemon_flags | (1 << 19); .endif
	.ifnb \move4; .set givemon_flags, givemon_flags | (1 << 20); .endif
	.ifnb \isShiny; .set givemon_flags, givemon_flags | (1 << 21); .endif
	.ifnb \gmaxFactor; .set givemon_flags, givemon_flags | (1 << 22); .endif
	.ifnb \teraType; .set givemon_flags, givemon_flags | (1 << 23); .endif
	.ifnb \dmaxLevel; .set givemon_flags, givemon_flags | (1 << 24); .endif
	.4byte givemon_flags
	.ifnb \item; .2byte \item; .endif
	.ifnb \ball; .2byte \ball; .endif
	.ifnb \nature; .2byte \nature; .endif
	.ifnb \abilityNum; .2byte \abilityNum; .endif
	.ifnb \gender; .2byte \gender; .endif
	.ifnb \hpEv; .2byte \hpEv; .endif
	.ifnb \atkEv; .2byte \atkEv; .endif
	.ifnb \defEv; .2byte \defEv; .endif
	.ifnb \speedEv; .2byte \speedEv; .endif
	.ifnb \spAtkEv; .2byte \spAtkEv; .endif
	.ifnb \spDefEv; .2byte \spDefEv; .endif
	.ifnb \hpIv; .2byte \hpIv; .endif
	.ifnb \atkIv; .2byte \atkIv; .endif
	.ifnb \defIv; .2byte \defIv; .endif
	.ifnb \speedIv; .2byte \speedIv; .endif
	.ifnb \spAtkIv; .2byte \spAtkIv; .endif
	.ifnb \spDefIv; .2byte \spDefIv; .endif
	.ifnb \move1; .2byte \move1; .endif
	.ifnb \move2; .2byte \move2; .endif
	.ifnb \move3; .2byte \move3; .endif
	.ifnb \move4; .2byte \move4; .endif
	.ifnb \isShiny; .2byte \isShiny; .endif
	.ifnb \gmaxFactor; .2byte \gmaxFactor; .endif
	.ifnb \teraType; .2byte \teraType; .endif
	.ifnb \dmaxLevel; .2byte \dmaxLevel; .endif
	.endm

	@ creates a mon for a given party and slot
	@ otherwise
	.macro createmon side:req, slot:req, species:req, level:req, item, ball, nature, abilityNum, gender, hpEv, atkEv, defEv, speedEv, spAtkEv, spDefEv, hpIv, atkIv, defIv, speedIv, spAtkIv, spDefIv, move1, move2, move3, move4, isShiny, gmaxFactor, teraType, dmaxLevel
	callnative ScrCmd_createmon, requests_effects=1
	.byte \side	 @ 0 - player, 1 - opponent
	.byte \slot	 @ 0-5
	.set givemon_flags, 0
	.2byte \species
	.2byte \level
	.ifnb \item; .set givemon_flags, givemon_flags | (1 << 0); .endif
	.ifnb \ball; .set givemon_flags, givemon_flags | (1 << 1); .endif
	.ifnb \nature; .set givemon_flags, givemon_flags | (1 << 2); .endif
	.ifnb \abilityNum; .set givemon_flags, givemon_flags | (1 << 3); .endif
	.ifnb \gender; .set givemon_flags, givemon_flags | (1 << 4); .endif
	.ifnb \hpEv; .set givemon_flags, givemon_flags | (1 << 5); .endif
	.ifnb \atkEv; .set givemon_flags, givemon_flags | (1 << 6); .endif
	.ifnb \defEv; .set givemon_flags, givemon_flags | (1 << 7); .endif
	.ifnb \speedEv; .set givemon_flags, givemon_flags | (1 << 8); .endif
	.ifnb \spAtkEv; .set givemon_flags, givemon_flags | (1 << 9); .endif
	.ifnb \spDefEv; .set givemon_flags, givemon_flags | (1 << 10); .endif
	.ifnb \hpIv; .set givemon_flags, givemon_flags | (1 << 11); .endif
	.ifnb \atkIv; .set givemon_flags, givemon_flags | (1 << 12); .endif
	.ifnb \defIv; .set givemon_flags, givemon_flags | (1 << 13); .endif
	.ifnb \speedIv; .set givemon_flags, givemon_flags | (1 << 14); .endif
	.ifnb \spAtkIv; .set givemon_flags, givemon_flags | (1 << 15); .endif
	.ifnb \spDefIv; .set givemon_flags, givemon_flags | (1 << 16); .endif
	.ifnb \move1; .set givemon_flags, givemon_flags | (1 << 17); .endif
	.ifnb \move2; .set givemon_flags, givemon_flags | (1 << 18); .endif
	.ifnb \move3; .set givemon_flags, givemon_flags | (1 << 19); .endif
	.ifnb \move4; .set givemon_flags, givemon_flags | (1 << 20); .endif
	.ifnb \isShiny; .set givemon_flags, givemon_flags | (1 << 21); .endif
	.ifnb \gmaxFactor; .set givemon_flags, givemon_flags | (1 << 22); .endif
	.ifnb \teraType; .set givemon_flags, givemon_flags | (1 << 23); .endif
	.ifnb \dmaxLevel; .set givemon_flags, givemon_flags | (1 << 24); .endif
	.4byte givemon_flags
	.ifnb \item; .2byte \item; .endif
	.ifnb \ball; .2byte \ball; .endif
	.ifnb \nature; .2byte \nature; .endif
	.ifnb \abilityNum; .2byte \abilityNum; .endif
	.ifnb \gender; .2byte \gender; .endif
	.ifnb \hpEv; .2byte \hpEv; .endif
	.ifnb \atkEv; .2byte \atkEv; .endif
	.ifnb \defEv; .2byte \defEv; .endif
	.ifnb \speedEv; .2byte \speedEv; .endif
	.ifnb \spAtkEv; .2byte \spAtkEv; .endif
	.ifnb \spDefEv; .2byte \spDefEv; .endif
	.ifnb \hpIv; .2byte \hpIv; .endif
	.ifnb \atkIv; .2byte \atkIv; .endif
	.ifnb \defIv; .2byte \defIv; .endif
	.ifnb \speedIv; .2byte \speedIv; .endif
	.ifnb \spAtkIv; .2byte \spAtkIv; .endif
	.ifnb \spDefIv; .2byte \spDefIv; .endif
	.ifnb \move1; .2byte \move1; .endif
	.ifnb \move2; .2byte \move2; .endif
	.ifnb \move3; .2byte \move3; .endif
	.ifnb \move4; .2byte \move4; .endif
	.ifnb \isShiny; .2byte \isShiny; .endif
	.ifnb \gmaxFactor; .2byte \gmaxFactor; .endif
	.ifnb \teraType; .2byte \teraType; .endif
	.ifnb \dmaxLevel; .2byte \dmaxLevel; .endif
	.endm

	@ Gives the player an Egg of the specified species.
	@ VAR_RESULT will be set to MON_GIVEN_TO_PARTY, MON_GIVEN_TO_PC, or MON_CANT_GIVE depending on the outcome.
	.macro giveegg species:req
	.byte SCR_OP_GIVEEGG
	.2byte \species
	.endm

	@ Replaces the move at 'slot' of the Pokémon in the player's party at 'partyIndex' with the specified move.
	@ If a value greater than PARTY_SIZE is given for partyIndex it will use the last Pokémon in the party instead.
	@ Note that this means in vanilla a value equal to PARTY_SIZE for partyIndex will go out of bounds.
	.macro setmonmove partyIndex:req, slot:req, move:req
	.byte SCR_OP_SETMONMOVE
	.byte \partyIndex
	.byte \slot
	.2byte \move
	.endm

	@ Checks if at least one Pokemon in the player's party knows the specified move. If so, VAR_RESULT is set to the
	@ (zero-indexed) slot number of the first Pokemon that knows the move. If not, VAR_RESULT is set to PARTY_SIZE.
	@ VAR_0x8004 is also set to this Pokemon's species.
	.macro checkpartymove move:req
	.byte SCR_OP_CHECKPARTYMOVE
	.2byte \move
	.endm

	@ Converts STR_VAR_1, STR_VAR_2, or STR_VAR_3 to its corresponding index into sScriptStringVars (0, 1, or 2).
	@ If given anything else it will output it directly.
	@ Note: Because the STR_VAR_# arguments given to this macro are not part of a processed string they are not
	@       replaced with their charmap values, they are just passed as the literal characters "STR_VAR_#".
	.macro stringvar id:req
	.if \id == STR_VAR_1
		.byte 0
	.elseif \id == STR_VAR_2
		.byte 1
	.elseif \id == STR_VAR_3
		.byte 2
	.else
		.byte \id
	.endif
	.endm

	@ Writes the name of the given Pokemon species to the specified buffer.
	.macro bufferspeciesname stringVarId:req, species:req
	.byte SCR_OP_BUFFERSPECIESNAME
	stringvar \stringVarId
	.2byte \species
	.endm

	@ Writes the name of the species of the first Pokemon in the player's party to the specified buffer.
	.macro bufferleadmonspeciesname stringVarId:req
	.byte SCR_OP_BUFFERLEADMONSPECIESNAME
	stringvar \stringVarId
	.endm

	@ Writes the nickname of the Pokemon in 'slot' (zero-indexed) of the player's party to the specified buffer.
	@ If an empty or invalid slot is specified, ten spaces ("") are written to the buffer.
	.macro bufferpartymonnick stringVarId:req, slot:req
	.byte SCR_OP_BUFFERPARTYMONNICK
	stringvar \stringVarId
	.2byte \slot
	.endm

	@ Writes the name of the specified item to the specified buffer. If itemId is >= ITEMS_COUNT,
	@ then the name of ITEM_NONE ("????????") is buffered instead.
	.macro bufferitemname stringVarId:req, item:req
	.byte SCR_OP_BUFFERITEMNAME
	stringvar \stringVarId
	.2byte \item
	.endm

	@ Writes the name of the specified decoration to the specified buffer.
	.macro bufferdecorationname stringVarId:req, decoration:req
	.byte SCR_OP_BUFFERDECORATIONNAME
	stringvar \stringVarId
	.2byte \decoration
	.endm

	@ Writes the name of the specified move to the specified buffer.
	.macro buffermovename stringVarId:req, move:req
	.byte SCR_OP_BUFFERMOVENAME
	stringvar \stringVarId
	.2byte \move
	.endm

	@ Converts the value of input to a decimal string, and writes that string to the specified buffer.
	.macro buffernumberstring stringVarId:req, input:req
	.byte SCR_OP_BUFFERNUMBERSTRING
	stringvar \stringVarId
	.2byte \input
	.endm

	@ Writes the given standard string (STDSTRING_*) to the specified buffer. Invalid std string ids are not handled.
	.macro bufferstdstring stringVarId:req, index:req
	.byte SCR_OP_BUFFERSTDSTRING
	stringvar \stringVarId
	.2byte \index
	.endm

	@ Copies the string at the given pointer to the specified buffer.
	.macro bufferstring stringVarId:req, text:req
	.byte SCR_OP_BUFFERSTRING
	stringvar \stringVarId
	.4byte \text
	.endm

	@ Opens the Pokemart system, offering the specified products for sale.
	@ Products should be a list of .2byte item values preceded by an .align 2
	.macro pokemart products:req
	.byte SCR_OP_POKEMART
	.4byte \products
	.endm

	@ Used as the endpoint for a Pokemart item list
	.macro pokemartlistend
	.2byte ITEM_NONE
	release
	end
	.endm

	@ Opens the Pokemart system and treats the list of items as decorations.
	@ Products should be a list of .2byte decoration values preceded by an .align 2
	.macro pokemartdecoration products:req
	.byte SCR_OP_POKEMARTDECORATION
	.4byte \products
	.endm

	@ Identical to pokemartdecoration, but with slight changes to the clerk dialogue. See uses of MART_TYPE_DECOR2.
	.macro pokemartdecoration2 products:req
	.byte SCR_OP_POKEMARTDECORATION2
	.4byte \products
	.endm

	@ Starts up the slot machine minigame. id is a SLOT_MACHINE_* value that influences probabilities of certain reel outcomes.
	.macro playslotmachine id:req
	.byte SCR_OP_PLAYSLOTMACHINE
	.2byte \id
	.endm

	@ Sets a berry tree's berry and growth stage. treeId is any BERRY_TREE_* constant (an index into berryTrees in SaveBlock1),
	@ berry is any ITEM_TO_BERRY(ITEM_BERRY_NAME) value, and growthStage is any BERRY_STAGE_* constant.
	.macro setberrytree treeId:req, berry:req, growthStage:req
	.byte SCR_OP_SETBERRYTREE
	.byte \treeId
	.byte \berry
	.byte \growthStage
	.endm

	@ Opens the party menu to select a Pokemon for a contest.
	.macro choosecontestmon
	.byte SCR_OP_CHOOSECONTESTMON
	.endm

	@ Starts the appeals round of a contest.
	.macro startcontest
	.byte SCR_OP_STARTCONTEST
	.endm

	@ Shows the results screen of a contest.
	.macro showcontestresults
	.byte SCR_OP_SHOWCONTESTRESULTS
	.endm

	@ Starts communication to initialize a link contest.
	.macro contestlinktransfer
	.byte SCR_OP_CONTESTLINKTRANSFER
	.endm

	@ Stores a random integer between 0 and limit (exclusive of limit) in VAR_RESULT.
	.macro random limit:req
	.byte SCR_OP_RANDOM
	.2byte \limit
	.endm

	@ Adds value to the player's money. If adding 'value' money would exceed MAX_MONEY, the player's money is set to MAX_MONEY.
	@ If 'disable' is set to anything but 0 then this command does nothing.
	.macro addmoney value:req, disable=0
	.byte SCR_OP_ADDMONEY
	.4byte \value
	.byte \disable
	.endm

	@ Subtracts value from the player's money. If the player has less than 'value' money, their money is set to 0.
	@ If 'disable' is set to anything but 0 then this command does nothing.
	.macro removemoney value:req, disable=0
	.byte SCR_OP_REMOVEMONEY
	.4byte \value
	.byte \disable
	.endm

	@ Checks if the player has money >= value. VAR_RESULT is set to TRUE if the player has enough money, or FALSE if they do not.
	@ If 'disable' is set to anything but 0 then this command does nothing.
	.macro checkmoney value:req, disable=0
	.byte SCR_OP_CHECKMONEY
	.4byte \value
	.byte \disable
	.endm

	@ Creates a window showing how much money the player has.
	@ If 'disable' is set to anything but 0 then this command does nothing.
	.macro showmoneybox x:req, y:req, disable=0
	.byte SCR_OP_SHOWMONEYBOX
	.byte \x
	.byte \y
	.byte \disable
	.endm

	@ Destroys the window created by showmoneybox. Consumption of the x and y arguments was dummied out.
	.macro hidemoneybox
	.byte SCR_OP_HIDEMONEYBOX
	.byte 0  @ \x
	.byte 0  @ \y
	.endm

	@ Updates the window created by showmoneybox. Consumption of the x and y arguments was dummied out.
	@ If 'disable' is set to anything but 0 then this command does nothing.
	.macro updatemoneybox disable=0
	.byte SCR_OP_UPDATEMONEYBOX
	.byte 0  @ \x
	.byte 0  @ \y
	.byte \disable
	.endm

	@ Gets whether the effects of the specified PokeNews program are active. newsKind is a POKENEWS_* constant.
	.macro getpokenewsactive newsKind:req
	.byte SCR_OP_GETPOKENEWSACTIVE
	.2byte \newsKind
	.endm

	@ Fades the screen to and from black and white. Modes are FADE_(TO/FROM)_(WHITE/BLACK)
	.macro fadescreen mode:req
	.byte SCR_OP_FADESCREEN
	.byte \mode
	.endm

	@ Fades the screen to and from black and white. Modes are FADE_(TO/FROM)_(WHITE/BLACK)
	.macro fadescreenspeed mode:req, speed:req
	.byte SCR_OP_FADESCREENSPEED
	.byte \mode
	.byte \speed
	.endm

	@ Sets the flash level. A level of 0 is fully bright, a level of 1 is the largest flash radius, a level
	@ of 7 is the smallest flash radius, a level of 8 is fully black.
	.macro setflashlevel level:req
	.byte SCR_OP_SETFLASHLEVEL
	.2byte \level
	.endm

	@ Animates the flash radius from its current size to the size it would be at the specified level.
	@ Note that this does not actually change the current flash level. It's typically used just before a setflashlevel.
	.macro animateflash level:req
	.byte SCR_OP_ANIMATEFLASH
	.byte \level
	.endm

	@ Automatically scrolls through the message without player input and at a fixed speed.
	.macro messageautoscroll text:req
	.byte SCR_OP_MESSAGEAUTOSCROLL
	.4byte \text
	.endm

	@ Executes the specified field effect animation (FLDEFF_*).
	.macro dofieldeffect animation:req
	.byte SCR_OP_DOFIELDEFFECT
	.2byte \animation
	.endm

	@ Sets the field effect argument at index 'argNum' to 'value.'
	.macro setfieldeffectargument argNum:req, value:req
	.byte SCR_OP_SETFIELDEFFECTARGUMENT
	.byte \argNum
	.2byte \value
	.endm

	@ Blocks script execution until all playing field effect animations complete.
	.macro waitfieldeffect animation:req
	.byte SCR_OP_WAITFIELDEFFECT
	.2byte \animation
	.endm

	@ Sets which healing location (HEAL_LOCATION_*) the player will return to if all of the Pokemon in their party faint.
	.macro setrespawn heallocation:req
	.byte SCR_OP_SETRESPAWN
	.2byte \heallocation
	.endm

	@ Checks the player's gender. Stores the result (MALE (0) or FEMALE (1)) in VAR_RESULT.
	.macro checkplayergender
	.byte SCR_OP_CHECKPLAYERGENDER
	.endm

	@ Plays the cry of the given species. Mode is any CRY_MODE_* constant.
	@ You can use waitmoncry to block script execution until the cry finishes.
	.macro playmoncry species:req, mode:req
	.byte SCR_OP_PLAYMONCRY
	.2byte \species
	.2byte \mode
	.endm

	@ Set the metatile at (x, y) on the current map to the given metatile and impassability.
	.macro setmetatile x:req, y:req, metatileId:req, impassable:req
	.byte SCR_OP_SETMETATILE
	.2byte \x
	.2byte \y
	.2byte \metatileId
	.2byte \impassable
	.endm

	@ Queues a weather change to the default weather for the map.
	.macro resetweather
	.byte SCR_OP_RESETWEATHER
	.endm

	@ Queues a weather change to type weather.
	.macro setweather type:req
	.byte SCR_OP_SETWEATHER
	.2byte \type
	.endm

	@ Executes the weather change queued with resetweather or setweather. The current weather will smoothly fade into the queued weather.
	.macro doweather
	.byte SCR_OP_DOWEATHER
	.endm

	@ Enables the overworld task specified by stepCbId (STEP_CB_*). Only 1 can be active at a time. See src/field_tasks.c for more.
	.macro setstepcallback stepCbId:req
	.byte SCR_OP_SETSTEPCALLBACK
	.byte \stepCbId
	.endm

	@ Sets the current map layout to the one specified by index (LAYOUT_*).
	@ This should be done before the layout is loaded, typically in the ON_TRANSITION map script.
	.macro setmaplayoutindex index:req
	.byte SCR_OP_SETMAPLAYOUTINDEX
	.2byte \index
	.endm

	@ Sets the specified object's sprite's subpriority, and sets fixedPriority to TRUE.
	@ Only used to hide the player and Briney behind the boat.
	.macro setobjectsubpriority localId:req, map:req, subpriority:req
	.byte SCR_OP_SETOBJECTSUBPRIORITY
	.2byte \localId
	map \map
	.byte \subpriority
	.endm

	@ Sets the specified object's fixedPriority to FALSE. Does not change the subpriority field.
	.macro resetobjectsubpriority localId:req, map:req
	.byte SCR_OP_RESETOBJECTSUBPRIORITY
	.2byte \localId
	map \map
	.endm

	@ Creates a sprite with object graphics. Used when creating large groups of static NPCs that exceed
	@ the object event limit (e.g. Contest / Battle Dome audiences and Union Room group members).
	@ The specified id can be used to refer to the sprite again later with turnvobject.
	.macro createvobject graphicsId:req, id:req, x:req, y:req, elevation=3, direction=DIR_SOUTH
	.byte SCR_OP_CREATEVOBJECT
	.2byte \graphicsId
	.byte \id
	.2byte \x
	.2byte \y
	.byte \elevation
	.byte \direction
	.endm

	@ Turns a sprite created with createvobject.
	.macro turnvobject id:req, direction:req
	.byte SCR_OP_TURNVOBJECT
	.byte \id
	.byte \direction
	.endm

	@ Opens the door metatile at (x, y) with an animation.
	.macro opendoor x:req, y:req
	.byte SCR_OP_OPENDOOR
	.2byte \x
	.2byte \y
	.endm

	@ Closes the door metatile at (x, y) with an animation.
	.macro closedoor x:req, y:req
	.byte SCR_OP_CLOSEDOOR
	.2byte \x
	.2byte \y
	.endm

	@ Waits for the door animation started with opendoor or closedoor to finish.
	.macro waitdooranim
	.byte SCR_OP_WAITDOORANIM
	.endm

	@ Sets the door metatile at (x, y) to be open without an animation.
	.macro setdooropen x:req, y:req
	.byte SCR_OP_SETDOOROPEN
	.2byte \x
	.2byte \y
	.endm

	@ Sets the door metatile at (x, y) to be closed without an animation.
	.macro setdoorclosed x:req, y:req
	.byte SCR_OP_SETDOORCLOSED
	.2byte \x
	.2byte \y
	.endm

	@ Consumes its parameters and does nothing. It is implemented but unused in Ruby/Sapphire.
	.macro addelevmenuitem a:req, b:req, c:req, d:req
	.byte SCR_OP_ADDELEVMENUITEM
	.byte \a
	.2byte \b
	.2byte \c
	.2byte \d
	.endm

	@ Does nothing. It is implemented but unused in Ruby/Sapphire.
	.macro showelevmenu
	.byte SCR_OP_SHOWELEVMENU
	.endm

	@ Gets the number of coins the player has and stores it in the variable 'out'.
	.macro checkcoins out:req
	.byte SCR_OP_CHECKCOINS
	.2byte \out
	.endm

	@ Gives 'count' coins to the player, up to a total of MAX_COINS.
	@ If the player already has MAX_COINS then VAR_RESULT is set to TRUE, otherwise it is set to FALSE.
	.macro addcoins count:req
	.byte SCR_OP_ADDCOINS
	.2byte \count
	.endm

	@ Takes 'count' coins from the player.
	@ If the player has fewer than 'count' coins then no coins are taken and VAR_RESULT is set to TRUE.
	@ Otherwise VAR_RESULT is set to FALSE.
	.macro removecoins count:req
	.byte SCR_OP_REMOVECOINS
	.2byte \count
	.endm

	@ Prepares to start a wild battle against a 'species' at 'level' holding 'item'.
	@ If 'species2' is something other than SPECIES_NONE, then the battle is a double battle
	@ that is also against 'species2' at 'level2' holding 'item2'.
	@ Running this command will not affect normal wild battles. You start the prepared battle with dowildbattle.
	@ If the player only has one Pokemon, a scripted double battle will be buggy.
	.macro setwildbattle species:req, level:req, item=ITEM_NONE, species2=SPECIES_NONE, level2=0, item2=ITEM_NONE
	.byte SCR_OP_SETWILDBATTLE
	.2byte \species
	.byte \level
	.2byte \item
	.2byte \species2
	.byte \level2
	.2byte \item2
	.endm

	@ Starts a wild battle against the Pokemon generated by setwildbattle. Blocks script execution until the battle finishes.
	.macro dowildbattle
	.byte SCR_OP_DOWILDBATTLE
	.endm

	@ Sets a relative address to be used by the other vcommands as part of a Mystery Gift script.
	.macro setvaddress pointer:req
	.byte SCR_OP_SETVADDRESS
	.4byte \pointer
	.endm

	@ Equivalent to goto using the relative address set by setvaddress.
	.macro vgoto destination:req
	.byte SCR_OP_VGOTO
	.4byte \destination
	.endm

	@ Equivalent to call using the relative address set by setvaddress.
	.macro vcall destination:req
	.byte SCR_OP_VCALL
	.4byte \destination
	.endm

	@ Equivalent to goto_if using the relative address set by setvaddress.
	.macro vgoto_if condition:req, destination:req
	.byte SCR_OP_VGOTO_IF
	.byte \condition
	.4byte \destination
	.endm

	@ Equivalent to call_if using the relative address set by setvaddress.
	.macro vcall_if condition:req, destination:req
	.byte SCR_OP_VCALL_IF
	.byte \condition
	.4byte \destination
	.endm

	@ Equivalent to message using the relative address set by setvaddress.
	.macro vmessage text:req
	.byte SCR_OP_VMESSAGE
	.4byte \text
	.endm

	@ Expands the given text at the pointer (- the relative address set by setvaddress) into gStringVar4
	.macro vbuffermessage text:req
	.byte SCR_OP_VBUFFERMESSAGE
	.4byte \text
	.endm

	@ Equivalent to bufferstring using the relative address set by setvaddress.
	.macro vbufferstring stringVarIndex:req, text:req
	.byte SCR_OP_VBUFFERSTRING
	stringvar \stringVarIndex
	.4byte \text
	.endm

	@ Create a window showing how many Coins the player has.
	.macro showcoinsbox x:req, y:req
	.byte SCR_OP_SHOWCOINSBOX
	.byte \x
	.byte \y
	.endm

	@ Destroys the window created by showcoins. It consumes its arguments but doesn't use them.
	.macro hidecoinsbox x:req, y:req
	.byte SCR_OP_HIDECOINSBOX
	.byte \x
	.byte \y
	.endm

	@ Updates the window created by showcoins. It consumes its arguments but doesn't use them.
	.macro updatecoinsbox x:req, y:req
	.byte SCR_OP_UPDATECOINSBOX
	.byte \x
	.byte \y
	.endm

	@ Increases the value of the specified game stat by 1. The maximum value of a stat is 0xFFFFFF. See include/constants/game_stat.h
	.macro incrementgamestat stat:req
	.byte SCR_OP_INCREMENTGAMESTAT
	.byte \stat
	.endm

	@ Sets the destination that using an Escape Rope or Dig will take the player to.
	@ Warp commands can be given either the id of which warp location to go to on the destination map
	@ or a pair of x/y coordinates to go to directly on the destination map.
	.macro setescapewarp map:req, a, b, c
	.byte SCR_OP_SETESCAPEWARP
	formatwarp \map, \a, \b, \c
	.endm

	@ Blocks script execution until cry finishes.
	.macro waitmoncry
	.byte SCR_OP_WAITMONCRY
	.endm

	@ Writes the name of the specified PC box to the specified buffer.
	.macro bufferboxname stringVarId:req, box:req
	.byte SCR_OP_BUFFERBOXNAME
	stringvar \stringVarId
	.2byte \box
	.endm

	@ Used only in FireRed/LeafGreen, does nothing in Emerald.
	.macro textcolor color:req
	.byte SCR_OP_TEXTCOLOR
	.byte \color
	.endm

	@ Used only in FireRed/LeafGreen, does nothing in Emerald.
	.macro loadhelp text:req
	.byte SCR_OP_LOADHELP
	.4byte \text
	.endm

	@ Used only in FireRed/LeafGreen, does nothing in Emerald.
	.macro unloadhelp
	.byte SCR_OP_UNLOADHELP
	.endm

	@ Used only in FireRed/LeafGreen, does nothing in Emerald.
	.macro signmsg
	.byte SCR_OP_SIGNMSG
	.endm

	@ Used only in FireRed/LeafGreen, does nothing in Emerald.
	.macro normalmsg
	.byte SCR_OP_NORMALMSG
	.endm

	@ Used only in FireRed/LeafGreen, does nothing in Emerald.
	.macro comparehiddenvar a:req, value:req
	.byte SCR_OP_COMPAREHIDDENVAR
	.byte \a
	.4byte \value
	.endm

	@ Sets the modernFatefulEncounter bit for the Pokemon in the specified slot of the player's party.
	.macro setmodernfatefulencounter slot:req
	.byte SCR_OP_SETMODERNFATEFULENCOUNTER
	.2byte \slot
	.endm

	@ Checks if the modernFatefulEncounter bit is set for the Pokemon in the specified slot of the player's party. If it isn't set,
	@ VAR_RESULT is TRUE. If the bit is set (or if the specified slot is empty or invalid), VAR_RESULT is FALSE.
	.macro checkmodernfatefulencounter slot:req
	.byte SCR_OP_CHECKMODERNFATEFULENCOUNTER
	.2byte \slot
	.endm

	@ Jumps to the ram script saved from a Wonder Card. If there is no valid saved Wonder Card or if the
	@ ram script is invalid then this does nothing.
	.macro trywondercardscript
	.byte SCR_OP_TRYWONDERCARDSCRIPT
	.endm

	@ Used only in FireRed/LeafGreen, does nothing in Emerald.
	.macro setworldmapflag worldmapflag:req
	.byte SCR_OP_SETWORLDMAPFLAG
	.2byte \worldmapflag
	.endm

	@ Warps the player to the specified map using a teleport effect. Effect is similar to warpteleport, but
	@ this warp has no fade out and maintains the original facing direction.
	@ Warp commands can be given either the id of which warp location to go to on the destination map
	@ or a pair of x/y coordinates to go to directly on the destination map.
	.macro warpspinenter map:req, a, b, c
	.byte SCR_OP_WARPSPINENTER
	formatwarp \map, \a, \b, \c
	.endm

	@ Changes the location where the player caught the Pokemon in the specified slot of their party.
	.macro setmonmetlocation slot:req, location:req
	.byte SCR_OP_SETMONMETLOCATION
	.2byte \slot
	.byte \location
	.endm

	@ For the rotating tile puzzles in Mossdeep Gym / Trick House Room 7. Moves the objects one rotation
	@ on the colored puzzle specified by puzzleNumber.
	.macro moverotatingtileobjects puzzleNumber:req
	.byte SCR_OP_MOVEROTATINGTILEOBJECTS
	.2byte \puzzleNumber
	.endm

	@ For the rotating tile puzzles in Mossdeep Gym / Trick House Room 7. Updates the facing direction of all objects on the puzzle tiles
	.macro turnrotatingtileobjects
	.byte SCR_OP_TURNROTATINGTILEOBJECTS
	.endm

	@ For the rotating tile puzzles in Mossdeep Gym / Trick House Room 7. Allocates memory for the puzzle objects.
	@ isTrickHouse is needed to determine which of the two maps the puzzle is on, in order to know where in the tileset
	@ the puzzle tiles start (TRUE for Trick House Room, FALSE for Mossdeep Gym).
	.macro initrotatingtilepuzzle isTrickHouse:req
	.byte SCR_OP_INITROTATINGTILEPUZZLE
	.2byte \isTrickHouse
	.endm

	@ For the rotating tile puzzles in Mossdeep Gym / Trick House Room 7. Frees the memory allocated for the puzzle objects.
	.macro freerotatingtilepuzzle
	.byte SCR_OP_FREEROTATINGTILEPUZZLE
	.endm

	@ Warp used by the teleport tiles in the Mossdeep Gym. Plays SE_WARP_IN and does a simple fade transition.
	@ Also skips reloading object events by setting SKIP_OBJECT_EVENT_LOAD.
	@ Warp commands can be given either the id of which warp location to go to on the destination map
	@ or a pair of x/y coordinates to go to directly on the destination map.
	.macro warpmossdeepgym map:req, a, b, c
	.byte SCR_OP_WARPMOSSDEEPGYM
	formatwarp \map, \a, \b, \c
	.endm

	@ Sets the selected object to the id of the currently approaching trainer.
	.macro selectapproachingtrainer
	.byte SCR_OP_SELECTAPPROACHINGTRAINER
	.endm

	@ Freezes all objects immediately except the player and the approaching trainers.
	@ The player and trainers are frozen once their movement is finished.
	.macro lockfortrainer
	.byte SCR_OP_LOCKFORTRAINER
	.endm

	@ Destroys the window created by braillemessage.
	.macro closebraillemessage
	.byte SCR_OP_CLOSEBRAILLEMESSAGE
	.endm

	@ Prints and draws the message all at once rather than character by character.
	@ Does not wait for player input to continue.
	.macro messageinstant text:req
	.byte SCR_OP_MESSAGEINSTANT
	.4byte \text
	.endm

	@ Equivalent to fadescreen but copies gPlttBufferUnfaded to gDecompressionBuffer on the fade out
	@ and the reverse on the fade in, in effect saving gPlttBufferUnfaded to restore it.
<<<<<<< HEAD
	@ If nowait set, does not wait for the fade to complete
	.macro fadescreenswapbuffers mode:req, nowait=0
	.byte 0xdc
=======
	.macro fadescreenswapbuffers mode:req
	.byte SCR_OP_FADESCREENSWAPBUFFERS
>>>>>>> f6a86a65
	.byte \mode
	.byte \nowait
	.endm

	@ Buffers the specified trainer's class name to the given string var.
	@ If the trainer id is >= TRAINERS_COUNT it will be treated as TRAINER_NONE.
	.macro buffertrainerclassname stringVarId:req, trainerId:req
	.byte SCR_OP_BUFFERTRAINERCLASSNAME
	stringvar \stringVarId
	.2byte \trainerId
	.endm

	@ Buffers the specified trainer's name to the given string var.
	@ If the trainer id is >= TRAINERS_COUNT it will be treated as TRAINER_NONE.
	.macro buffertrainername stringVarId:req, trainerId:req
	.byte SCR_OP_BUFFERTRAINERNAME
	stringvar \stringVarId
	.2byte \trainerId
	.endm

	@ Starts a Pokenav call with the given text.
	.macro pokenavcall text:req
	.byte SCR_OP_POKENAVCALL
	.4byte \text
	.endm

	@ Warp with a fade to white. Used during the Sootopolis legendary fight.
	@ Warp commands can be given either the id of which warp location to go to on the destination map
	@ or a pair of x/y coordinates to go to directly on the destination map.
	.macro warpwhitefade map:req, a, b, c
	.byte SCR_OP_WARPWHITEFADE
	formatwarp \map, \a, \b, \c
	.endm

	@ Buffers the name of the contest category to the buffer.
	@ For example a category of CONTEST_CATEGORY_COOL will buffer the string "COOLNESS CONTEST".
	.macro buffercontestname stringVarId:req, category:req
	.byte SCR_OP_BUFFERCONTESTNAME
	stringvar \stringVarId
	.2byte \category
	.endm

	@ Writes the name of the specified item to the specified buffer. If 'item' is a Berry or ITEM_POKE_BALL
	@ and if the quantity is 2 or more, the buffered string will be pluralized ("IES" or "S" appended).
	@ If the specified item is >= ITEMS_COUNT then the name of ITEM_NONE ("????????") is buffered instead.
	.macro bufferitemnameplural stringVarId:req, item:req, quantity:req
	.byte SCR_OP_BUFFERITEMNAMEPLURAL
	stringvar \stringVarId
	.2byte \item
	.2byte \quantity
	.endm

	.macro _dynmultichoice left:req, top:req, ignoreBPress:req, maxBeforeScroll:req, shouldSort:req, initialSelected:req, callbacks:req argv:vararg
	.byte SCR_OP_DYNMULTICHOICE
	.2byte \left
	.2byte \top
	.byte \ignoreBPress
	.byte \maxBeforeScroll
	.byte \shouldSort
	.2byte \initialSelected
	.byte \callbacks
	.byte (.Ldynmultichoice_\@_2 - .Ldynmultichoice_\@_1) / 4
.Ldynmultichoice_\@_1:
	.4byte \argv
.Ldynmultichoice_\@_2:
	.endm

	@ Displays a multichoice box from which the user can choose a selection, and blocks script execution until a selection is made.
	@ Lists of options are provided in argv.
	@ If ignoreBPress is set to a non-zero value, then the user will not be allowed to back out of the multichoice with the B button.
	.macro dynmultichoice left:req, top:req, ignoreBPress:req, maxBeforeScroll:req, initialSelected:req, callbacks:req argv:vararg
	_dynmultichoice \left, \top, \ignoreBPress, \maxBeforeScroll, FALSE, \initialSelected, \callbacks, \argv
	.endm

	.macro dynmultipush name:req, id:req
	.byte SCR_OP_DYNMULTIPUSH
	.4byte \name
	.2byte \id
	.endm

	.macro dynmultistack left:req, top:req, ignoreBPress:req, maxBeforeScroll:req, shouldSort:req, initialSelected:req, callbacks:req
	_dynmultichoice \left, \top, \ignoreBPress, \maxBeforeScroll, \shouldSort, \initialSelected, \callbacks, NULL
	.endm

@ Supplementary

	.macro goto_if_unset flag:req, dest:req
	checkflag \flag
	goto_if FALSE, \dest
	.endm

	.macro goto_if_set flag:req, dest:req
	checkflag \flag
	goto_if TRUE, \dest
	.endm

	@ Allows 'compare' followed by a conditional goto/call to be combined into a single statement.
	@ The following are examples of the two acceptable formats this facilitates:
	@ compare VAR_RESULT, TRUE
	@ goto_if_eq MyScript
	@ - or -
	@ goto_if_eq VAR_RESULT, TRUE, MyScript
	@
	@ The first two arguments to this macro are the base command, e.g. 'goto_if 1' for goto_if_eq.
	@ The remaining arguments 'a, b, c' depend on the format:
	@ For a single statement, 'a' and 'b' are the values to compare and 'c' is the destination pointer.
	@ For a statement preceded by a compare, 'a' is the destination pointer and 'b/c' are not provided.
	.macro trycompare jump:req, condition:req, a:req, b, c
	.ifnb \c
		compare \a, \b
		\jump \condition, \c
	.else
		\jump \condition, \a
	.endif
	.endm

	.macro goto_if_lt a:req, b, c @ LESS THAN
	trycompare goto_if, 0, \a, \b, \c
	.endm

	.macro goto_if_eq a:req, b, c @ EQUAL
	trycompare goto_if, 1, \a, \b, \c
	.endm

	.macro goto_if_gt a:req, b, c @ GREATER THAN
	trycompare goto_if, 2, \a, \b, \c
	.endm

	.macro goto_if_le a:req, b, c @ LESS THAN OR EQUAL
	trycompare goto_if, 3, \a, \b, \c
	.endm

	.macro goto_if_ge a:req, b, c @ GREATER THAN OR EQUAL
	trycompare goto_if, 4, \a, \b, \c
	.endm

	.macro goto_if_ne a:req, b, c @ NOT EQUAL
	trycompare goto_if, 5, \a, \b, \c
	.endm

	.macro call_if_unset flag:req, dest:req
	checkflag \flag
	call_if FALSE, \dest
	.endm

	.macro call_if_set flag:req, dest:req
	checkflag \flag
	call_if TRUE, \dest
	.endm

	.macro call_if_lt a:req, b, c @ LESS THAN
	trycompare call_if, 0, \a, \b, \c
	.endm

	.macro call_if_eq a:req, b, c @ EQUAL
	trycompare call_if, 1, \a, \b, \c
	.endm

	.macro call_if_gt a:req, b, c @ GREATER THAN
	trycompare call_if, 2, \a, \b, \c
	.endm

	.macro call_if_le a:req, b, c @ LESS THAN OR EQUAL
	trycompare call_if, 3, \a, \b, \c
	.endm

	.macro call_if_ge a:req, b, c @ GREATER THAN OR EQUAL
	trycompare call_if, 4, \a, \b, \c
	.endm

	.macro call_if_ne a:req, b, c @ NOT EQUAL
	trycompare call_if, 5, \a, \b, \c
	.endm

	.macro vgoto_if_eq a:req, b, c
	trycompare vgoto_if, TRUE, \a, \b, \c
	.endm

	.macro vgoto_if_ne a:req, b, c
	trycompare vgoto_if, FALSE, \a, \b, \c
	.endm

	.macro vgoto_if_unset flag:req, dest:req
	checkflag \flag
	vgoto_if FALSE, \dest
	.endm

	.macro vgoto_if_set flag:req, dest:req
	checkflag \flag
	vgoto_if TRUE, \dest
	.endm

	.macro goto_if_defeated trainer:req, dest:req
	checktrainerflag \trainer
	goto_if TRUE, \dest
	.endm

	.macro goto_if_not_defeated trainer:req, dest:req
	checktrainerflag \trainer
	goto_if FALSE, \dest
	.endm

	.macro call_if_defeated trainer:req, dest:req
	checktrainerflag \trainer
	call_if TRUE, \dest
	.endm

	.macro call_if_not_defeated trainer:req, dest:req
	checktrainerflag \trainer
	call_if FALSE, \dest
	.endm

	.macro switch var:req
	copyvar VAR_0x8000, \var
	.endm

	.macro case condition:req, dest:req
	compare VAR_0x8000, \condition
	goto_if_eq \dest
	.endm

	@ Message box types
	MSGBOX_NPC = 2
	MSGBOX_SIGN = 3
	MSGBOX_DEFAULT = 4
	MSGBOX_YESNO = 5
	MSGBOX_AUTOCLOSE = 6
	MSGBOX_GETPOINTS = 9
	MSGBOX_POKENAV = 10

	YES = 1
	NO  = 0

	@ Buffers the given text and calls the relevant standard message script (see gStdScripts).
	.macro msgbox text:req, type=MSGBOX_DEFAULT
	loadword 0, \text
	callstd \type
	.endm

	@ Gives 'amount' of the specified 'item' to the player and prints a message with fanfare.
	@ If the player doesn't have space for all the items then as many are added as possible, the
	@ message indicates there is no room, and VAR_RESULT is set to FALSE.
	@ Otherwise VAR_RESULT is set to TRUE, and the message indicates they have received the item(s).
	.macro giveitem item:req, amount=1
	setorcopyvar VAR_0x8000, \item
	setorcopyvar VAR_0x8001, \amount
	callstd STD_OBTAIN_ITEM
	.endm

	@ For picking up items in the overworld. Similar to giveitem, but with different language and
	@ sets the flag of the last-talked to object (the item the player picked up).
	.macro finditem item:req, amount=1
	setorcopyvar VAR_0x8000, \item
	setorcopyvar VAR_0x8001, \amount
	callstd STD_FIND_ITEM
	.endm

	@ Equivalent to giveitem but for a single decoration.
	.macro givedecoration decoration:req
	setorcopyvar VAR_0x8000, \decoration
	callstd STD_OBTAIN_DECORATION
	.endm

	@ Registers the specified trainer in Match Call and plays a fanfare with a notification message.
	.macro register_matchcall trainer:req
	setvar VAR_0x8004, \trainer
	special SetMatchCallRegisteredFlag
	setorcopyvar VAR_0x8000, \trainer
	callstd STD_REGISTER_MATCH_CALL
	.endm

	@ Does a sparkle field effect (e.g. when the Trick Master is hiding) at the given coordinates.
	.macro dofieldeffectsparkle x:req, y:req, priority:req
	setfieldeffectargument 0, \x
	setfieldeffectargument 1, \y
	setfieldeffectargument 2, \priority
	dofieldeffect FLDEFF_SPARKLE
	.endm

	@ Prints a braille message, waits for an A or B press, then closes the message.
	.macro braillemsgbox text:req
	braillemessage \text
	waitbuttonpress
	closebraillemessage
	.endm

	@ Creates a Pokémon with the modernFatefulEncounter bit set for an encounter
	.macro seteventmon species:req, level:req, item=ITEM_NONE
	setvar VAR_0x8004, \species
	setvar VAR_0x8005, \level
	setvar VAR_0x8006, \item
	special CreateEnemyEventMon
	.endm

	.macro setdynamicaifunc func:req
	callnative ScriptSetDynamicAiFunc, requests_effects=1
	.4byte \func
	.endm

	@ Set up a totem boost for the next battle.
	@ 'battler' is the position of the mon you want to gain a boost. see B_POSITION_xx in include/constants/battle.h.
	@ The rest of the arguments are the stat change values to each stat.
	@ For example, giving the first opponent +1 to atk and -2 to speed would be: settotemboost B_POSITION_OPPONENT_LEFT, 1, 0, -2
	.macro settotemboost battler:req, atk=0,def=0,speed=0,spatk=0,spdef=0,acc=0,evas=0
	callnative ScriptSetTotemBoost, requests_effects=1
	.2byte \battler
	.2byte \atk
	.2byte \def
	.2byte \speed
	.2byte \spatk
	.2byte \spdef
	.2byte \acc
	.2byte \evas
	.endm

	@ useful totem boost macros
	.macro totemboost_atk1 battler:req
	settotemboost \battler, 1
	.endm
	.macro totemboost_def1 battler:req
	settotemboost \battler, 0, 1
	.endm
	.macro totemboost_speed1 battler:req
	settotemboost \battler, 0, 0, 1
	.endm
	.macro totemboost_spatk1 battler:req
	settotemboost \battler, 0, 0, 0, 1
	.endm
	.macro totemboost_spdef1 battler:req
	settotemboost \battler, 0, 0, 0, 0, 1
	.endm
	.macro totemboost_acc1 battler:req
	settotemboost \battler, 0, 0, 0, 0, 0, 1
	.endm
	.macro totemboost_evas1 battler:req
	settotemboost \battler, 0, 0, 0, 0, 0, 0, 1
	.endm

	.macro totemboost_atk2 battler:req
	settotemboost \battler, 2
	.endm
	.macro totemboost_def2 battler:req
	settotemboost \battler, 0, 2
	.endm
	.macro totemboost_speed2 battler:req
	settotemboost \battler, 0, 0, 2
	.endm
	.macro totemboost_spatk2 battler:req
	settotemboost \battler, 0, 0, 0, 2
	.endm
	.macro totemboost_spdef2 battler:req
	settotemboost \battler, 0, 0, 0, 0, 2
	.endm
	.macro totemboost_acc2 battler:req
	settotemboost \battler, 0, 0, 0, 0, 0, 2
	.endm
	.macro totemboost_evas2 battler:req
	settotemboost \battler, 0, 0, 0, 0, 0, 0, 2
	.endm

	@ Attempts to trigger a special evolution method in the overworld.
	@ There may be other conditions required which are coded for in GetEvolutionTargetSpecies.
	@ EX: tryspecialevo EVO_WATER_SCROLL, FALSE, FALSE triggers Kubfu's EVO_WATER_SCROLL evolution
	@ 	  method, cannot be cancelled in the evolution scene, and will only evolve one Kubfu if there
	@	  are multiple in the player's party.
	.macro tryspecialevo evoMethod:req, canStopEvo=TRUE, tryMultiple=TRUE
	setvar VAR_0x8000, \evoMethod
	setvar VAR_0x8001, \canStopEvo
	setvar VAR_0x8002, \tryMultiple
	special TrySpecialOverworldEvo
	.endm

	.macro ai_vs_ai_battle trainer1:req, trainer2:req
	setflag B_FLAG_AI_VS_AI_BATTLE
	setvar VAR_0x8004, \trainer1
	callnative CreateTrainerPartyForPlayer, requests_effects=1
	trainerbattle_no_intro \trainer2, NULL
	.endm

	@ Sets VAR_RESULT to TRUE if stat can be hyper trained, or to
	@ FALSE otherwise.
	.macro canhypertrain stat:req, slot:req
	callnative CanHyperTrain, requests_effects=1
	.byte \stat
	.2byte \slot
	.endm

	@ Hyper Trains a stat.
	.macro hypertrain stat:req, slot:req
	callnative HyperTrain, requests_effects=1
	.byte \stat
	.2byte \slot
	.endm

	@ Sets VAR_RESULT to TRUE if the Pokemon has the Gigantamax Factor,
	@ or to FALSE otherwise.
	.macro hasgigantamaxfactor slot:req
	callnative HasGigantamaxFactor, requests_effects=1
	.2byte \slot
	.endm

	@ Toggles the Gigantamax Factor for a Pokemon.
	@ Fails for Melmetal (vanilla behavior).
	@ Sets VAR_RESULT to TRUE if it succeeds, and FALSE otherwise.
	.macro togglegigantamaxfactor slot:req
	callnative ToggleGigantamaxFactor, requests_effects=1
	.2byte \slot
	.endm

	@ Sets VAR_RESULT to one of the arguments (via setorcopyvar).
	.macro randomelement element:req, elements:vararg
	.set _randomelement_n, 0
	.irp el, \element, \elements
	.set _randomelement_n, _randomelement_n + 1
	.endr
		random _randomelement_n

	.set _randomelement_n, 0
	.irp el, \element, \elements
		goto_if_ne VAR_RESULT, _randomelement_n, 1f
		setorcopyvar VAR_RESULT, \el
		goto 2f
	1:
	.set _randomelement_n, _randomelement_n + 1
	.endr
	2:
	.endm

	@ Sets VAR_RESULT to TRUE with probability 'percent', and FALSE
	@ with probability '100% - percent'.
	.macro randompercentage percent:req
		random 100
		goto_if_lt VAR_RESULT, \percent, 1f
		setvar VAR_RESULT, FALSE
		goto 2f
	1:
		setvar VAR_RESULT, TRUE
	2:
	.endm

	@ Inflicts \status1 to the Pokémon in \slot.
	@ If \slot is greater or equal than PARTY_SIZE, the status is inflicted on each of the Player's Pokémon.
	.macro setstatus1 status1:req, slot:req
	callnative Script_SetStatus1, requests_effects=1
	.2byte \status1
	.2byte \slot
	.endm

	@ Sets VAR_RESULT to the Pokémon in \slot's Tera Type
	.macro checkteratype slot:req
	callnative CheckTeraType, requests_effects=1
	.2byte \slot
	.endm

	@ Sets the Pokémon in \slot's Tera Type
	.macro setteratype type:req, slot:req
	callnative SetTeraType, requests_effects=1
	.byte \type
	.2byte \slot
	.endm

	@ Saves species and forms of Daycare Pokémon to specific vars. Saves the amount of Daycare mon to VAR_RESULT.
	.macro getdaycaregfx varSpecies1:req varSpecies2:req varForm1:req varForm2:req
	callnative GetDaycareGraphics, requests_effects=1
	.2byte \varSpecies1
	.2byte \varSpecies2
	.2byte \varForm1
	.2byte \varForm2
	.endm

	@ Plays the cry of the first alive party member.
	.macro playfirstmoncry
	callnative PlayFirstMonCry, requests_effects=1
	.endm

	@ Buffers the nickname of the first alive party member.
	.macro bufferlivemonnickname out:req
	callnative BufferFirstLiveMonNickname, requests_effects=1
	.byte \out
	.endm

	@ Executes Follower actions
	.macro getfolloweraction
	callnative GetFollowerAction
	.endm

	@ Checks if Field move is being used by the current follower.
	.macro isfollowerfieldmoveuser var:req
	callnative IsFollowerFieldMoveUser, requests_effects=1
	.2byte \var
	.endm

	@ Saves the direction from where source object event would need to turn to to face the target into the specified var.
	.macro getdirectiontoface var:req, sourceId:req, targetId:req
	callnative GetDirectionToFaceScript, requests_effects=1
	.2byte \var
	.byte \sourceId
	.byte \targetId
	.endm

	@ set the wild double battle flag
	@ can be used in conjunection with createmon to set up a wild battle with 2 player mons vs. 1 enemy mon
	.macro setwilddoubleflag
	callnative ScriptSetDoubleBattleFlag, requests_effects=1
	.endm

	@ When OW_USE_FAKE_RTC and OW_FLAG_PAUSE_TIME is assigned, this macro will stop the flow of time.
	.macro pausefakertc
	callnative Script_PauseFakeRtc, requests_effects=1
	.endm

	@ When OW_USE_FAKE_RTC and OW_FLAG_PAUSE_TIME is assigned, this macro will resume the flow of time.
	.macro resumefakertc
	callnative Script_ResumeFakeRtc, requests_effects=1
	.endm

	@ When OW_USE_FAKE_RTC and OW_FLAG_PAUSE_TIME is assigned, this macro will resume the flow of time if paused, and stop the flow of time otherwise.
	.macro togglefakertc
	callnative Script_ToggleFakeRtc, requests_effects=1
	.endm

	@ ============================ @
	@ ITEM DESCRIPTION HEADER MACROS
	@ Used with OW_SHOW_ITEM_DESCRIPTIONS config
	.macro showitemdescription
	callnative ScriptShowItemDescription, requests_effects=1
	.byte 0
	.endm

	.macro showberrydescription
	callnative ScriptShowItemDescription, requests_effects=1
	.byte 1
	.endm

	.macro hideitemdescription
	callnative ScriptHideItemDescription, requests_effects=1
	.endm

	@ Remove all of specified item from the player's bag and return the number of removed items to VAR_RESULT
	.macro removeallitem itemId:req
	callnative ScrCmd_removeallitem, requests_effects=1
	.2byte \itemId
	.endm

	@ Stores the position of the given object in destX and destY. Mode CURRENT_POSITION will take the object's current position. Mode TEMPLATE_POSITION will take the object's template position.
	.macro getobjectxy localId:req, posType:req, destX:req, destY:req
	callnative ScrCmd_getobjectxy, request_effects=1
	.2byte \localId
	.2byte \posType
	.2byte \destX
	.2byte \destY
	.endm

	.macro getobjecttemplatexy localId:req, posType = TEMPLATE_POSITION, destX:req, destY:req
	callnative ScrCmd_getobjectxy, request_effects=1
	.2byte \localId
	.2byte \posType
	.2byte \destX
	.2byte \destY
	.endm

	.macro getobjectcurrentxy localId:req, posType = CURRENT_POSITION, destX:req, destY:req
	callnative ScrCmd_getobjectxy, request_effects=1
	.2byte \localId
	.2byte \posType
	.2byte \destX
	.2byte \destY
	.endm

	@ Return TRUE to dest if there is an object at the position x and y.
	.macro checkobjectat x:req, y:req, dest = VAR_RESULT
	callnative ScrCmd_checkobjectat, request_effects=1
	.2byte \x
	.2byte \y
	.2byte \dest
	.endm

	@ Returns the state of the Pokedex Seen Flag to VAR_RESULT for the Pokemon with speciesId
	.macro getseenmon species:req
	callnative Scrcmd_getsetpokedexflag, request_effects=1
	.2byte \species
	.2byte FLAG_GET_SEEN
	.endm

	@ Returns the state of the Pokedex Caught Flag to VAR_RESULT for the Pokemon with speciesId
	.macro getcaughtmon species:req
	callnative Scrcmd_getsetpokedexflag, request_effects=1
	.2byte \species
	.2byte FLAG_GET_CAUGHT
	.endm

	@ Sets the Pokedex Seen Flag for the Pokemon with speciesId
	.macro setseenmon species:req
	callnative Scrcmd_getsetpokedexflag, request_effects=1
	.2byte \species
	.2byte FLAG_SET_SEEN
	.endm

	@ Sets the Pokedex Caught Flag for the Pokemon with speciesId
	.macro setcaughtmon species:req
	callnative Scrcmd_getsetpokedexflag, request_effects=1
	.2byte \species
	.2byte FLAG_SET_CAUGHT
	.endm

	@ Check if the Player has speciesId in their party. OPEN_PARTY_SCREEN will have the player select a mon from their party. NO_PARTY_SCREEN will automatically check every mon in the player's party.
	.macro checkspecies speciesId:req, mode=NO_PARTY_SCREEN
	.if \mode == OPEN_PARTY_SCREEN
		special ChoosePartyMon
		waitstate
		callnative Scrcmd_checkspecies_choose, request_effects=1
		.2byte \speciesId
	.else
		callnative Scrcmd_checkspecies, request_effects=1
		.2byte \speciesId
	.endif
	.endm

	.macro checkspecies_choose speciesId:req
	checkspecies \speciesId, OPEN_PARTY_SCREEN
	.endm

	@ Gets the facing direction of a given event object and stores it in the variable dest.
	.macro getobjectfacingdirection localId:req, dest:req
	callnative Scrcmd_getobjectfacingdirection, request_effects=1
	.2byte \localId
	.2byte \dest
	.endm

	.macro increasedifficulty
	callnative Script_IncreaseDifficulty, requests_effects=1
	.endm

	.macro decreasedifficulty
	callnative Script_DecreaseDifficulty, requests_effects=1
	.endm

	.macro getdifficulty var:req
	callnative Script_GetDifficulty, requests_effects=1
	.endm

	.macro setdifficulty difficulty:req
	callnative Script_SetDifficulty, requests_effects=1
	.byte \difficulty
	.endm

	@ Makes the trainer unable to see the player if executed.
	@ This is a no-op if the player interacts with the trainer.
	.macro cant_see_if, condition:req
	callnative Script_EndTrainerCanSeeIf, requests_effects=1
	.byte \condition
	.endm

	.macro cant_see
	cant_see_if_unset 0 @ flag 0 is always FALSE.
	.endm

	.macro cant_see_if_unset, flag:req
	checkflag \flag
	cant_see_if FALSE
	.endm

	.macro cant_see_if_set, flag:req
	checkflag \flag
	cant_see_if TRUE
	.endm

	.macro cant_see_if_trainerflag_unset, trainer:req
	checktrainerflag \trainer
	cant_see_if FALSE
	.endm

	.macro cant_see_if_trainerflag_set, trainer:req
	checktrainerflag \trainer
	cant_see_if TRUE
	.endm

	.macro cant_see_if_lt, a:req, b:req
	compare \a, \b
	cant_see_if 0
	.endm

	.macro cant_see_if_eq, a:req, b:req
	compare \a, \b
	cant_see_if 1
	.endm

	.macro cant_see_if_gt, a:req, b:req
	compare \a, \b
	cant_see_if 2
	.endm

	.macro cant_see_if_le, a:req, b:req
	compare \a, \b
	cant_see_if 3
	.endm

	.macro cant_see_if_ge, a:req, b:req
	compare \a, \b
	cant_see_if 4
	.endm

	.macro cant_see_if_ne, a:req, b:req
	compare \a, \b
	cant_see_if 5
	.endm<|MERGE_RESOLUTION|>--- conflicted
+++ resolved
@@ -1825,14 +1825,9 @@
 
 	@ Equivalent to fadescreen but copies gPlttBufferUnfaded to gDecompressionBuffer on the fade out
 	@ and the reverse on the fade in, in effect saving gPlttBufferUnfaded to restore it.
-<<<<<<< HEAD
 	@ If nowait set, does not wait for the fade to complete
 	.macro fadescreenswapbuffers mode:req, nowait=0
-	.byte 0xdc
-=======
-	.macro fadescreenswapbuffers mode:req
 	.byte SCR_OP_FADESCREENSWAPBUFFERS
->>>>>>> f6a86a65
 	.byte \mode
 	.byte \nowait
 	.endm
