	.set ALLOCATE_SCRIPT_CMD_TABLE, 0
	.include "data/script_cmd_table.inc"

	@ Does nothing.
	.macro nop
	.byte SCR_OP_NOP
	.endm

	@ Does nothing.
	.macro nop1
	.byte SCR_OP_NOP1
	.endm

	@ Terminates script execution.
	.macro end
	.byte SCR_OP_END
	.endm

	@ Jumps back to after the last-executed call statement, and continues script execution from there.
	.macro return
	.byte SCR_OP_RETURN
	.endm

	@ Jumps to destination and continues script execution from there. The location of the calling script is remembered and can be returned to later.
	.macro call destination:req
	.byte SCR_OP_CALL
	.4byte \destination
	.endm

	@ Jumps to destination and continues script execution from there.
	.macro goto destination:req
	.byte SCR_OP_GOTO
	.4byte \destination
	.endm

	@ If the result of the last comparison matches condition (see Comparison operators), jumps to destination and continues script execution from there.
	.macro goto_if condition:req, destination:req
	.byte SCR_OP_GOTO_IF
	.byte \condition
	.4byte \destination
	.endm

	@ If the result of the last comparison matches condition (see Comparison operators), calls destination.
	.macro call_if condition:req, destination:req
	.byte SCR_OP_CALL_IF
	.byte \condition
	.4byte \destination
	.endm

	@ Jumps to the script in gStdScripts at index function.
	.macro gotostd function:req
	.byte SCR_OP_GOTO_STD
	.byte \function
	.endm

	@ callstd function names
	STD_OBTAIN_ITEM = 0
	STD_FIND_ITEM = 1
	STD_OBTAIN_DECORATION = 7
	STD_REGISTER_MATCH_CALL = 8

	@ Calls the script in gStdScripts at index function.
	.macro callstd function:req
	.byte SCR_OP_CALL_STD
	.byte \function
	.endm

	@ If the result of the last comparison matches condition (see Comparison operators), jumps to the script in gStdScripts at index function.
	.macro gotostd_if condition:req, function:req
	.byte SCR_OP_GOTO_STD_IF
	.byte \condition
	.byte \function
	.endm

	@ If the result of the last comparison matches condition (see Comparison operators), calls the script in gStdScripts at index function.
	.macro callstd_if condition:req, function:req
	.byte SCR_OP_CALL_STD_IF
	.byte \condition
	.byte \function
	.endm

	@ Equivalent to the 'return' command for a RAM script.
	.macro returnram
	.byte SCR_OP_RETURNRAM
	.endm

	@ Equivalent to the 'end' command for a RAM script.
	.macro endram
	.byte SCR_OP_ENDRAM
	.endm

	@ Sets the Mystery Event script status (MEVENT_STATUS_*).
	.macro setmysteryeventstatus value:req
	.byte SCR_OP_SETMYSTERYEVENTSTATUS
	.byte \value
	.endm

	@ Sets the value at the specified script data index to a fixed 4-byte value.
	.macro loadword destIndex:req, value:req
	.byte SCR_OP_LOAD_WORD
	.byte \destIndex
	.4byte \value
	.endm

	@ Sets the value at the specified script data index to a fixed byte value.
	.macro loadbyte destIndex:req, value:req
	.byte SCR_OP_LOAD_BYTE
	.byte \destIndex
	.byte \value
	.endm

	@ Sets the value at the specified pointer.
	.macro setptr value:req, ptr:req
	.byte SCR_OP_SETPTR
	.byte \value
	.4byte \ptr
	.endm

	@ Sets the value at the specified script data index to the value at pointer 'source'.
	.macro loadbytefromptr destIndex:req, source:req
	.byte SCR_OP_LOADBYTEFROMPTR
	.byte \destIndex
	.4byte \source
	.endm

	@ Sets the value at pointer 'destination' to the contents of the script data at 'srcIndex'.
	.macro setptrbyte srcIndex:req, destination:req
	.byte SCR_OP_SETPTRBYTE
	.byte \srcIndex
	.4byte \destination
	.endm

	@ Copies the contents of the script data from one index to another.
	.macro copylocal destIndex:req, srcIndex:req
	.byte SCR_OP_COPYLOCAL
	.byte \destIndex
	.byte \srcIndex
	.endm

	@ Copies the byte at source to destination, replacing whatever byte was previously there.
	.macro copybyte destination:req, source:req
	.byte SCR_OP_COPYBYTE
	.4byte \destination
	.4byte \source
	.endm

	@ Changes the value of destination to value.
	.macro setvar destination:req, value:req
	.byte SCR_OP_SETVAR
	.2byte \destination
	.2byte \value
	.endm

	@ Changes the value of destination by adding value to it. Overflow is not prevented (0xFFFF + 1 = 0x0000).
	.macro addvar destination:req, value:req
	.byte SCR_OP_ADDVAR
	.2byte \destination
	.2byte \value
	.endm

	@ Changes the value of destination by subtracting value to it. Overflow is not prevented (0x0000 - 1 = 0xFFFF).
	.macro subvar destination:req, value:req
	.byte SCR_OP_SUBVAR
	.2byte \destination
	.2byte \value
	.endm

	@ Copies the value of source into destination.
	.macro copyvar destination:req, source:req
	.byte SCR_OP_COPYVAR
	.2byte \destination
	.2byte \source
	.endm

	@ If source is not a variable, then this function acts like setvar. Otherwise, it acts like copyvar.
	.macro setorcopyvar destination:req, source:req
	.byte SCR_OP_SETORCOPYVAR
	.2byte \destination
	.2byte \source
	.endm

	@ Compares the values of the script data at indexes 'local1' and 'local2'.
	@ The result is stored in comparisonResult to be acted on by goto_if / call_if
	.macro compare_local_to_local local1:req, local2:req
	.byte SCR_OP_COMPARE_LOCAL_TO_LOCAL
	.byte \local1
	.byte \local2
	.endm

	@ Compares the value of the script data at index 'local' to a fixed value.
	@ The result is stored in comparisonResult to be acted on by goto_if / call_if
	.macro compare_local_to_value local:req, value:req
	.byte SCR_OP_COMPARE_LOCAL_TO_VALUE
	.byte \local
	.byte \value
	.endm

	@ Compares the value of the script data at index 'local' to the value at 'ptr'
	@ The result is stored in comparisonResult to be acted on by goto_if / call_if
	.macro compare_local_to_ptr local:req, ptr:req
	.byte SCR_OP_COMPARE_LOCAL_TO_PTR
	.byte \local
	.4byte \ptr
	.endm

	@ Compares the value at 'ptr' to the value of the script data at index 'local'.
	@ The result is stored in comparisonResult to be acted on by goto_if / call_if
	.macro compare_ptr_to_local ptr:req, local:req
	.byte SCR_OP_COMPARE_PTR_TO_LOCAL
	.4byte \ptr
	.byte \local
	.endm

	@ Compares the value at 'ptr' to a fixed value.
	@ The result is stored in comparisonResult to be acted on by goto_if / call_if
	.macro compare_ptr_to_value ptr:req, value:req
	.byte SCR_OP_COMPARE_PTR_TO_VALUE
	.4byte \ptr
	.byte \value
	.endm

	@ Compares the value at 'ptr1' to the value at 'ptr2'.
	@ The result is stored in comparisonResult to be acted on by goto_if / call_if
	.macro compare_ptr_to_ptr ptr1:req, ptr2:req
	.byte SCR_OP_COMPARE_PTR_TO_PTR
	.4byte \ptr1
	.4byte \ptr2
	.endm

	@ Compares the value of 'var' to a fixed value.
	@ The result is stored in comparisonResult to be acted on by goto_if / call_if
	.macro compare_var_to_value var:req, value:req
	.byte SCR_OP_COMPARE_VAR_TO_VALUE
	.2byte \var
	.2byte \value
	.endm

	@ Compares the value of 'var1' to the value of 'var2'.
	@ The result is stored in comparisonResult to be acted on by goto_if / call_if
	.macro compare_var_to_var var1:req, var2:req
	.byte SCR_OP_COMPARE_VAR_TO_VAR
	.2byte \var1
	.2byte \var2
	.endm

	@ Generic compare macro which attempts to deduce argument types based on their values
	@ Any values between VARS_START to VARS_END and SPECIAL_VARS_START to SPECIAL_VARS_END are considered event variable identifiers
	.macro compare var:req, arg:req
		.if ((\arg >= VARS_START && \arg <= VARS_END) || (\arg >= SPECIAL_VARS_START && \arg <= SPECIAL_VARS_END))
			compare_var_to_var \var, \arg
		.else
			compare_var_to_value \var, \arg
		.endif
	.endm

	@ Calls the native C function stored at func.
	.macro callnative func:req
	.byte SCR_OP_CALLNATIVE
	.4byte \func
	.endm

	@ Replaces the script with the function stored at func. Execution returns to the bytecode script when func returns TRUE.
	.macro gotonative func:req
	.byte SCR_OP_GOTONATIVE
	.4byte \func
	.endm

	@ Calls a function listed in the table in data/specials.inc.
	.macro special function:req
	.byte SCR_OP_SPECIAL
	.2byte SPECIAL_\function
	.endm

	@ Calls a function listed in the table in data/specials.inc.
	@ That function's output (if any) will be written to the variable specified by 'output'.
	.macro specialvar output:req, function:req
	.byte SCR_OP_SPECIALVAR
	.2byte \output
	.2byte SPECIAL_\function
	.endm

	@ Blocks script execution until a command or C code manually unblocks it. Generally used with specific
	@ commands and specials. Calling ScriptContext_Enable for instance will allow execution to continue.
	.macro waitstate
	.byte SCR_OP_WAITSTATE
	.endm

	@ Blocks script execution for frames. (Pokemon Emerald runs at just shy of 60 frames per second.)
	.macro delay frames:req
	.byte SCR_OP_DELAY
	.2byte \frames
	.endm

	@ Sets flag to TRUE.
	.macro setflag flag:req
	.byte SCR_OP_SETFLAG
	.2byte \flag
	.endm

	@ Sets flag to FALSE.
	.macro clearflag flag:req
	.byte SCR_OP_CLEARFLAG
	.2byte \flag
	.endm

	@ Compares flag to TRUE and stores the result in comparisonResult to be used by goto_if, etc
	@ See additional _if_unset and _if_set macros
	.macro checkflag flag:req
	.byte SCR_OP_CHECKFLAG
	.2byte \flag
	.endm

	@ Initializes the RTC`s local time offset to the given hour and minute.
	.macro initclock hour:req, minute:req
	.byte SCR_OP_INITCLOCK
	.2byte \hour
	.2byte \minute
	.endm

	@ Updates local time using the RTC and runs time based events.
	.macro dotimebasedevents
	.byte SCR_OP_DOTIMEBASEDEVENTS
	.endm

	@ Sets the values of variables VAR_0x8000, VAR_0x8001, and VAR_0x8002 to the current hour, minute, and second.
	.macro gettime
	.byte SCR_OP_GETTIME
	.endm

	@ Plays the specified sound. Only one sound may play at a time, with newer ones interrupting older ones.
	.macro playse song:req
	.byte SCR_OP_PLAYSE
	.2byte \song
	.endm

	@ Blocks script execution until the currently-playing sound (triggered by playse) finishes playing.
	.macro waitse
	.byte SCR_OP_WAITSE
	.endm

	@ Plays the fanfare specified by the song number. If the specified song is not a fanfare it will instead play the first song in sFanfares.
	.macro playfanfare song:req
	.byte SCR_OP_PLAYFANFARE
	.2byte \song
	.endm

	@ Blocks script execution until all currently-playing fanfares finish.
	.macro waitfanfare
	.byte SCR_OP_WAITFANFARE
	.endm

	@ Plays the specified song. If save_song is TRUE, the
	@ specified song will be saved as if savebgm was called with it.
	.macro playbgm song:req, save_song:req
	.byte SCR_OP_PLAYBGM
	.2byte \song
	.byte \save_song
	.endm

	@ Saves the specified song to be played later. Saved music may be played when Overworld_PlaySpecialMapMusic is called. This occurs on
	@ exiting most warps.
	.macro savebgm song:req
	.byte SCR_OP_SAVEBGM
	.2byte \song
	.endm

	@ Crossfades the currently-playing song into the map's default song.
	.macro fadedefaultbgm
	.byte SCR_OP_FADEDEFAULTBGM
	.endm

	@ Crossfades the currently-playing song into the specified song.
	.macro fadenewbgm song:req
	.byte SCR_OP_FADENEWBGM
	.2byte \song
	.endm

	@ Fades out the currently-playing song.
	.macro fadeoutbgm speed:req
	.byte SCR_OP_FADEOUTBGM
	.byte \speed
	.endm

	@ Fades the previously-playing song back in.
	.macro fadeinbgm speed:req
	.byte SCR_OP_FADEINBGM
	.byte \speed
	.endm

	@ Helper macro for warp commands that formats their arguments.
	@ It allows warp macros to either provide 1. a valid id for which warp location to use,
	@ or 2. a pair of x/y coordinates to use. Both may be provided but at least one will be
	@ ignored by SetPlayerCoordsFromWarp. If none are provided it will use dummy arguments,
	@ and the warp will send the player to the center of the map.
	@ Examples of valid inputs for a warp command:
	@ - warp MAP, x, y
	@ - warp MAP, warpId
	@ - warp MAP
	@ - warp MAP, warpId, x, y
	.macro formatwarp map:req, a, b, c
	map \map
	.ifb \a @ No arguments provided, use dummy warpId and coords.
		.byte WARP_ID_NONE
		.2byte -1 @ x
		.2byte -1 @ y
	.else
	.ifb \b @ Only one argument provided, treat it as a warpId and use dummy coords.
		.byte \a   @ warpId
		.2byte -1  @ x
		.2byte -1  @ y
	.else
	.ifb \c @ Only two arguments provided, treat them as a coord pair and use dummy warpId.
		.byte WARP_ID_NONE
		.2byte \a  @ x
		.2byte \b  @ y
	.else @ All three arguments provided. Output them and let the warp sort out which to use.
		.byte \a  @ warpId
		.2byte \b @ x
		.2byte \c @ y
	.endif
	.endif
	.endif
	.endm


	@ Warps the player to the specified map.
	@ Warp commands can be given either the id of which warp location to go to on the destination map
	@ or a pair of x/y coordinates to go to directly on the destination map.
	.macro warp map:req, a, b, c
	.byte SCR_OP_WARP
	formatwarp \map, \a, \b, \c
	.endm

	@ Warps the player to the specified map without playing a sound effect.
	@ Warp commands can be given either the id of which warp location to go to on the destination map
	@ or a pair of x/y coordinates to go to directly on the destination map.
	.macro warpsilent map:req, a, b, c
	.byte SCR_OP_WARPSILENT
	formatwarp \map, \a, \b, \c
	.endm

	@ Warps the player to the specified map and plays a door opening animation before stepping upwards into it.
	@ Warp commands can be given either the id of which warp location to go to on the destination map
	@ or a pair of x/y coordinates to go to directly on the destination map.
	.macro warpdoor map:req, a, b, c
	.byte SCR_OP_WARPDOOR
	formatwarp \map, \a, \b, \c
	.endm

	@ Warps the player to another map using a hole animation. If the specified map is MAP_UNDEFINED it will instead
	@ use the map set by setholewarp. In either case the target coordinates on the destination map will be the
	@ player's current position.
	.macro warphole map:req
	.byte SCR_OP_WARPHOLE
	map \map
	.endm

	@ Warps the player to the specified map using a teleport effect. Effect is similar to warpspinenter but
	@ this warp has a fade out first and doesn't maintain the original facing direction.
	@ Warp commands can be given either the id of which warp location to go to on the destination map
	@ or a pair of x/y coordinates to go to directly on the destination map.
	.macro warpteleport map:req, a, b, c
	.byte SCR_OP_WARPTELEPORT
	formatwarp \map, \a, \b, \c
	.endm

	@ Sets the warp destination to be used later.
	@ Warp commands can be given either the id of which warp location to go to on the destination map
	@ or a pair of x/y coordinates to go to directly on the destination map.
	.macro setwarp map:req, a, b, c
	.byte SCR_OP_SETWARP
	formatwarp \map, \a, \b, \c
	.endm

	@ Sets the dynamic warp destination. Warps with a destination map of MAP_DYNAMIC will target this destination.
	@ Warp commands can be given either the id of which warp location to go to on the destination map
	@ or a pair of x/y coordinates to go to directly on the destination map.
	.macro setdynamicwarp map:req, a, b, c
	.byte SCR_OP_SETDYNAMICWARP
	formatwarp \map, \a, \b, \c
	.endm

	@ Sets the destination that diving or emerging from a dive will take the player to. Note that this only
	@ applies if the current map does not have a dive/emerge connection. If it does have a corresponding
	@ map connection then that map and the player's current coordinates will be used as the destination instead.
	@ Warp commands can be given either the id of which warp location to go to on the destination map
	@ or a pair of x/y coordinates to go to directly on the destination map.
	.macro setdivewarp map:req, a, b, c
	.byte SCR_OP_SETDIVEWARP
	formatwarp \map, \a, \b, \c
	.endm

	@ Sets the destination that falling into a hole will take the player to.
	@ While it does accept and set the x/y coordinates and warpId, they are ultimately ignored.
	@ This is only used to set the map the player should fall to. The exact location on the
	@ map to fall to is determined by warphole.
	@ Warp commands can be given either the id of which warp location to go to on the destination map
	@ or a pair of x/y coordinates to go to directly on the destination map.
	.macro setholewarp map:req, a=0, b=0, c
	.byte SCR_OP_SETHOLEWARP
	formatwarp \map, \a, \b, \c
	.endm

	@ Retrieves the player's zero-indexed x- and y-coordinates in the map, and stores them in the specified variables.
	.macro getplayerxy x:req, y:req
	.byte SCR_OP_GETPLAYERXY
	.2byte \x
	.2byte \y
	.endm

	@ Retrieves the number of Pokemon in the player's party, and stores that number in VAR_RESULT.
	.macro getpartysize
	.byte SCR_OP_GETPARTYSIZE
	.endm

	@ Attempts to add quantity of the specified item to the player's Bag. If the player has enough room, the item will
	@ be added and VAR_RESULT will be set to TRUE; otherwise, VAR_RESULT is set to FALSE.
	.macro additem itemId:req, quantity=1
	.byte SCR_OP_ADDITEM
	.2byte \itemId
	.2byte \quantity
	.endm

	@ Removes quantity of the specified item from the player's Bag. If the player has fewer than 'quantity' in their bag
	@ then none will be removed and VAR_RESULT will be set to FALSE. Otherwise it will be set to TRUE.
	.macro removeitem itemId:req, quantity=1
	.byte SCR_OP_REMOVEITEM
	.2byte \itemId
	.2byte \quantity
	.endm

	@ Checks if the player has enough space in their Bag to hold quantity more of the specified item. Sets VAR_RESULT to
	@ TRUE if there is room, or FALSE is there is no room.
	.macro checkitemspace itemId:req, quantity=1
	.byte SCR_OP_CHECKITEMSPACE
	.2byte \itemId
	.2byte \quantity
	.endm

	@ Checks if the player has quantity or more of the specified item in their Bag. Sets VAR_RESULT to TRUE if the player has
	@ enough of the item, or FALSE if they have fewer than quantity of the item.
	.macro checkitem itemId:req, quantity=1
	.byte SCR_OP_CHECKITEM
	.2byte \itemId
	.2byte \quantity
	.endm

	@ Checks which Bag pocket the specified item belongs in, and writes the pocket value (POCKET_*) to VAR_RESULT.
	@ This is used to show the name of the proper Bag pocket when the player receives an item via callstd.
	.macro checkitemtype itemId:req
	.byte SCR_OP_CHECKITEMTYPE
	.2byte \itemId
	.endm

	@ Adds quantity of the specified item to the player's PC.
	.macro addpcitem itemId:req, quantity=1
	.byte SCR_OP_ADDPCITEM
	.2byte \itemId
	.2byte \quantity
	.endm

	@ Checks for quantity of the specified item in the player's PC.
	.macro checkpcitem itemId:req, quantity=1
	.byte SCR_OP_CHECKPCITEM
	.2byte \itemId
	.2byte \quantity
	.endm

	@ Adds a decoration to the player's PC.
	.macro adddecoration decoration:req
	.byte SCR_OP_ADDDECORATION
	.2byte \decoration
	.endm

	@ Removes a decoration from the player's PC.
	.macro removedecoration decoration:req
	.byte SCR_OP_REMOVEDECORATION
	.2byte \decoration
	.endm

	@ Checks for decoration in the player's PC.
	.macro checkdecor decoration:req
	.byte SCR_OP_CHECKDECOR
	.2byte \decoration
	.endm

	@ Checks if the player has enough space in their PC to hold the decoration.
	@ Sets VAR_RESULT to TRUE if there is room, or FALSE is there is no room.
	.macro checkdecorspace decoration:req
	.byte SCR_OP_CHECKDECORSPACE
	.2byte \decoration
	.endm

	@ Applies the movement data at movements to the specified (localId) object. If no map is specified, then the current map is used.
	.macro applymovement localId:req, movements:req, map
		.ifb \map
			.byte SCR_OP_APPLYMOVEMENT
			.2byte \localId
			.4byte \movements
		.else
			@ Really only useful if the object has followed from one map to another (e.g. Wally during the catching event).
			.byte SCR_OP_APPLYMOVEMENTAT
			.2byte \localId
			.4byte \movements
			map \map
		.endif
	.endm

	@ Blocks script execution until the movements being applied to the specified (localId) object finish.
	@ If localId is 0, then the id of the last-moved object will be used instead. If the specified object
	@ is not currently being manipulated with applymovement, then this command does nothing.
	@ If no map is specified, then the current map is used.
	.macro waitmovement localId:req, map
		.ifb \map
			.byte SCR_OP_WAITMOVEMENT
			.2byte \localId
		.else
			.byte SCR_OP_WAITMOVEMENTAT
			.2byte \localId
			map \map
		.endif
	.endm

	@ Attempts to despawn the specified (localId) object on the specified map.
	@ It also sets the object's visibility flag if it has one.
	@ If no map is specified, then the current map is used.
	.macro removeobject localId:req, map
		.ifb \map
			.byte SCR_OP_REMOVEOBJECT
			.2byte \localId
		.else
			.byte SCR_OP_REMOVEOBJECTAT
			.2byte \localId
			map \map
		.endif
	.endm

	@ Attempts to spawn the specified (localId) object the specified map.
	@ Note that unlike removeobject this does not modify the object's flag.
	@ If no map is specified, then the current map is used.
	.macro addobject localId:req, map
		.ifb \map
			.byte SCR_OP_ADDOBJECT
			.2byte \localId
		.else
			.byte SCR_OP_ADDOBJECTAT
			.2byte \localId
			map \map
		.endif
	.endm

	@ Sets the specified (localId) object's position on the current map.
	.macro setobjectxy localId:req, x:req, y:req
	.byte SCR_OP_SETOBJECTXY
	.2byte \localId
	.2byte \x
	.2byte \y
	.endm

	@ Sets the specified object's invisibility to FALSE.
	.macro showobjectat localId:req, map:req
	.byte SCR_OP_SHOWOBJECTAT
	.2byte \localId
	map \map
	.endm

	@ Sets the specified object's invisibility to TRUE.
	.macro hideobjectat localId:req, map:req
	.byte SCR_OP_HIDEOBJECTAT
	.2byte \localId
	map \map
	.endm

	@ Turns the currently selected object (if there is one) to face the player.
	.macro faceplayer
	.byte SCR_OP_FACEPLAYER
	.endm

	@ Turns the specified object in the specified direction.
	.macro turnobject localId:req, direction:req
	.byte SCR_OP_TURNOBJECT
	.2byte \localId
	.byte \direction
	.endm

	@ Configures the arguments for a trainer battle, then jumps to the appropriate script in scripts/trainer_battle.inc
	.macro trainerbattle type:req, trainer:req, local_id:req, pointer1:req, pointer2, pointer3, pointer4
	.byte SCR_OP_TRAINERBATTLE
	.byte \type
	.2byte \trainer
	.2byte \local_id
	.if \type == TRAINER_BATTLE_SINGLE
		.4byte \pointer1 @ text
		.4byte \pointer2 @ text
	.elseif \type == TRAINER_BATTLE_CONTINUE_SCRIPT_NO_MUSIC
		.4byte \pointer1 @ text
		.4byte \pointer2 @ text
		.4byte \pointer3 @ event script
	.elseif \type == TRAINER_BATTLE_CONTINUE_SCRIPT
		.4byte \pointer1 @ text
		.4byte \pointer2 @ text
		.4byte \pointer3 @ event script
	.elseif \type == TRAINER_BATTLE_SINGLE_NO_INTRO_TEXT
		.4byte \pointer1 @ text
	.elseif \type == TRAINER_BATTLE_DOUBLE
		.4byte \pointer1 @ text
		.4byte \pointer2 @ text
		.4byte \pointer3 @ text
	.elseif \type == TRAINER_BATTLE_REMATCH
		.4byte \pointer1 @ text
		.4byte \pointer2 @ text
	.elseif \type == TRAINER_BATTLE_CONTINUE_SCRIPT_DOUBLE
		.4byte \pointer1 @ text
		.4byte \pointer2 @ text
		.4byte \pointer3 @ text
		.4byte \pointer4 @ event script
	.elseif \type == TRAINER_BATTLE_REMATCH_DOUBLE
		.4byte \pointer1 @ text
		.4byte \pointer2 @ text
		.4byte \pointer3 @ text
	.elseif \type == TRAINER_BATTLE_CONTINUE_SCRIPT_DOUBLE_NO_MUSIC
		.4byte \pointer1 @ text
		.4byte \pointer2 @ text
		.4byte \pointer3 @ text
		.4byte \pointer4 @ event script
	.elseif \type == TRAINER_BATTLE_PYRAMID
		.4byte \pointer1 @ text
		.4byte \pointer2 @ text
	.elseif \type == TRAINER_BATTLE_SET_TRAINER_A
		.4byte \pointer1 @ text
		.4byte \pointer2 @ text
	.elseif \type == TRAINER_BATTLE_SET_TRAINER_B
		.4byte \pointer1 @ text
		.4byte \pointer2 @ text
	.elseif \type == TRAINER_BATTLE_HILL
		.4byte \pointer1 @ text
		.4byte \pointer2 @ text
	.endif
	.endm

	NO_MUSIC = FALSE

	@ Starts a single trainer battle. Takes a trainer, intro text, loss text, and an optional event script.
	@ When used with an event script, you can also pass in an optional flag to disable music
	.macro trainerbattle_single trainer:req, intro_text:req, lose_text:req, event_script=FALSE, music=TRUE
	.if \event_script == FALSE
	trainerbattle TRAINER_BATTLE_SINGLE, \trainer, 0, \intro_text, \lose_text
	.elseif \music == TRUE
	trainerbattle TRAINER_BATTLE_CONTINUE_SCRIPT, \trainer, 0, \intro_text, \lose_text, \event_script
	.else
	trainerbattle TRAINER_BATTLE_CONTINUE_SCRIPT_NO_MUSIC, \trainer, 0, \intro_text, \lose_text, \event_script
	.endif
	.endm

	@ Starts a double trainer battle. Takes a trainer, intro text, loss text, text for when you have too few pokemon
	@ and an optional event script. When used with an event script you can pass in an optional flag to disable music
	.macro trainerbattle_double trainer:req, intro_text:req, lose_text:req, not_enough_pkmn_text:req, event_script=FALSE, music=TRUE
	.if \event_script == FALSE
	trainerbattle TRAINER_BATTLE_DOUBLE, \trainer, 0, \intro_text, \lose_text, \not_enough_pkmn_text
	.elseif \music == TRUE
	trainerbattle TRAINER_BATTLE_CONTINUE_SCRIPT_DOUBLE, \trainer, 0, \intro_text, \lose_text, \not_enough_pkmn_text, \event_script
	.else
	trainerbattle TRAINER_BATTLE_CONTINUE_SCRIPT_DOUBLE_NO_MUSIC, \trainer, 0, \intro_text, \lose_text, \not_enough_pkmn_text, \event_script
	.endif
	.endm

	@ Starts a rematch battle. Takes a trainer, intro text and loss text
	.macro trainerbattle_rematch trainer:req, intro_text:req, lose_text:req
	trainerbattle TRAINER_BATTLE_REMATCH, \trainer, 0, \intro_text, \lose_text
	.endm

	@ Starts a rematch double battle. Takes a trainer, intro text, loss text, and text for when you have too few pokemon
	.macro trainerbattle_rematch_double trainer:req, intro_text:req, lose_text:req, not_enough_pkmn_text:req
	trainerbattle TRAINER_BATTLE_REMATCH_DOUBLE, \trainer, 0, \intro_text, \lose_text, \not_enough_pkmn_text
	.endm

	@ Starts a trainer battle, skipping intro text. Takes a trainer and loss text
	.macro trainerbattle_no_intro trainer:req, lose_text:req
	trainerbattle TRAINER_BATTLE_SINGLE_NO_INTRO_TEXT, \trainer, 0, \lose_text
	.endm

	@ Starts a double battle with the player against two trainers
	@ Takes two trainers and defeat text for each
	.macro trainerbattle_two_trainers trainer_a:req, lose_text_a:req, trainer_b:req, lose_text_b:req
	.byte 0x5c
	.byte TRAINER_BATTLE_TWO_TRAINERS_NO_INTRO
	.2byte \trainer_a
	.4byte \lose_text_a
	.2byte \trainer_b
	.4byte \lose_text_b
	.endm

	@ Starts a trainer battle using the battle information stored in RAM (usually by the scripts in trainer_battle.inc, which
	@ are run by trainerbattle), and blocks script execution until the battle finishes.
	.macro dotrainerbattle
	.byte SCR_OP_DOTRAINERBATTLE
	.endm

	@ Goes to address after the trainerbattle command (called by the battle functions, see battle_setup.c)
	.macro gotopostbattlescript
	.byte SCR_OP_GOTOPOSTBATTLESCRIPT
	.endm

	@ Goes to address specified in the trainerbattle command (called by the battle functions, see battle_setup.c)
	.macro gotobeatenscript
	.byte SCR_OP_GOTOBEATENSCRIPT
	.endm

	@ Checks if the trainer has been defeated by the player (by comparing the flag 'trainer + TRAINER_FLAGS_START' to TRUE).
	.macro checktrainerflag trainer:req
	.byte SCR_OP_CHECKTRAINERFLAG
	.2byte \trainer
	.endm

	@ Sets the trainer flag (trainer + TRAINER_FLAGS_START) to TRUE (defeated).
	.macro settrainerflag trainer:req
	.byte SCR_OP_SETTRAINERFLAG
	.2byte \trainer
	.endm

	@ Sets the trainer flag (trainer + TRAINER_FLAGS_START) to FALSE (not defeated).
	.macro cleartrainerflag trainer:req
	.byte SCR_OP_CLEARTRAINERFLAG
	.2byte \trainer
	.endm

	@ Sets the coordinates of an object's template, so that if the sprite goes off screen
	@ it'll still be there when it comes back on screen.
	.macro setobjectxyperm localId:req, x:req, y:req
	.byte SCR_OP_SETOBJECTXYPERM
	.2byte \localId
	.2byte \x
	.2byte \y
	.endm

	@ Copies a live object event's xy position to its template, so that if the sprite goes off screen
	@ it'll still be there when it comes back on screen.
	.macro copyobjectxytoperm localId:req
	.byte SCR_OP_COPYOBJECTXYTOPERM
	.2byte \localId
	.endm

	@ Sets the movement type (MOVEMENT_TYPE_*) for an object's template.
	.macro setobjectmovementtype localId:req, movementType:req
	.byte SCR_OP_SETOBJECTMOVEMENTTYPE
	.2byte \localId
	.byte \movementType
	.endm

	@ If a standard message box (or its text) is being drawn on-screen, this command blocks script execution until the
	@ box and its text have been fully drawn.
	.macro waitmessage
	.byte SCR_OP_WAITMESSAGE
	.endm

	@ Starts displaying a standard message box containing the specified text. If text is a pointer, then the string at
	@ that offset will be loaded and used. If text is NULL, then the value of script data 0 will be treated as
	@ a pointer to the text. The 'loadword 0' in msgbox sets this value, for instance.
	.macro message text:req
	.byte SCR_OP_MESSAGE
	.4byte \text
	.endm

	@ Closes the current message box.
	.macro closemessage
	.byte SCR_OP_CLOSEMESSAGE
	.endm

	@ Freezes all objects immediately except the player. The player is frozen once their movement is finished.
	.macro lockall
	.byte SCR_OP_LOCKALL
	.endm

	@ Freezes all objects immediately except the player and the selected object. The player and selected object are frozen once their movement is finished.
	.macro lock
	.byte SCR_OP_LOCK
	.endm

	@ Resumes normal movement for all objects on-screen, and closes any standard message boxes that are still open.
	.macro releaseall
	.byte SCR_OP_RELEASEALL
	.endm

	@ Resumes normal movement for the selected object (if there is one) and the player. Also closes any standard message boxes that are still open.
	.macro release
	.byte SCR_OP_RELEASE
	.endm

	@ Blocks script execution until the player presses the A or B button.
	.macro waitbuttonpress
	.byte SCR_OP_WAITBUTTONPRESS
	.endm

	@ Displays a YES/NO multichoice box at the specified coordinates, and blocks script execution until the user makes a selection.
	@ Their selection is stored in VAR_RESULT as NO (0) or YES (1). Pressing B is equivalent to answering NO
	.macro yesnobox x:req, y:req
	.byte SCR_OP_YESNOBOX
	.byte \x
	.byte \y
	.endm

	@ Displays a multichoice box from which the user can choose a selection, and blocks script execution until a selection is made.
	@ Lists of options are predefined (sMultichoiceLists) and the one to be used is specified with multichoiceId.
	@ If ignoreBPress is set to a non-zero value, then the user will not be allowed to back out of the multichoice with the B button.
	.macro multichoice x:req, y:req, multichoiceId:req, ignoreBPress:req
	.byte SCR_OP_MULTICHOICE
	.byte \x
	.byte \y
	.byte \multichoiceId
	.byte \ignoreBPress
	.endm

	@ Displays a multichoice box from which the user can choose a selection, and blocks script execution until a selection is made.
	@ Lists of options are predefined (sMultichoiceLists) and the one to be used is specified with multichoiceId.
	@ The default argument determines the initial position of the cursor when the box is first opened; it is zero-indexed, and if it is too large, it is treated as 0.
	@ If ignoreBPress is set to a non-zero value, then the user will not be allowed to back out of the multichoice with the B button.
	.macro multichoicedefault x:req, y:req, multichoiceId:req, default:req, ignoreBPress:req
	.byte SCR_OP_MULTICHOICEDEFAULT
	.byte \x
	.byte \y
	.byte \multichoiceId
	.byte \default
	.byte \ignoreBPress
	.endm

	@ Displays a multichoice box from which the user can choose a selection, and blocks script execution until a selection is made.
	@ Lists of options are predefined (sMultichoiceLists) and the one to be used is specified with multichoiceId.
	@ The per_row argument determines how many list items will be shown on a single row of the box.
	@ If ignoreBPress is set to a non-zero value, then the user will not be allowed to back out of the multichoice with the B button.
	.macro multichoicegrid x:req, y:req, multichoiceId:req, per_row:req, ignoreBPress:req
	.byte SCR_OP_MULTICHOICEGRID
	.byte \x
	.byte \y
	.byte \multichoiceId
	.byte \per_row
	.byte \ignoreBPress
	.endm

	@ Nopped in Emerald.
	.macro drawbox
	.byte SCR_OP_DRAWBOX
	.endm

	@ Nopped in Emerald, but still consumes parameters.
	.macro erasebox left:req, top:req, right:req, bottom:req
	.byte SCR_OP_ERASEBOX
	.byte \left
	.byte \top
	.byte \right
	.byte \bottom
	.endm

	@ Nopped in Emerald, but still consumes parameters.
	.macro drawboxtext left:req, top:req, multichoiceId:req, ignoreBPress:req
	.byte SCR_OP_DRAWBOXTEXT
	.byte \left
	.byte \top
	.byte \multichoiceId
	.byte \ignoreBPress
	.endm

	@ Displays a box containing the front sprite for the specified Pokemon species.
	.macro showmonpic species:req, x:req, y:req
	.byte SCR_OP_SHOWMONPIC
	.2byte \species
	.byte \x
	.byte \y
	.endm

	@ Hides the box displayed by showmonpic.
	.macro hidemonpic
	.byte SCR_OP_HIDEMONPIC
	.endm

	@ Draws an image of the winner of the contest. winnerId is any CONTEST_WINNER_* constant.
	.macro showcontestpainting winnerId:req
	.byte SCR_OP_SHOWCONTESTPAINTING
	.byte \winnerId
	.endm

	@ Displays the given string as braille text in a standard message box. The string should use the .braille directive
	@ to convert text to braille, and be preceded by brailleformat. The brailleformat data is skipped over (in RS, these
	@ bytes determined the box's size and position, but in Emerald these are calculated automatically).
	.macro braillemessage text:req
	.byte SCR_OP_BRAILLEMESSAGE
	.4byte \text
	.endm

	@ Formatting for the braille window, to be put at the start of a pointer used by braillemessage.
	@ These are from RS and are ignored in Emerald (see ScrCmd_braillemessage, and comment above)
	.macro brailleformat winLeft:req, winTop:req, winRight:req, winBottom:req, textLeft:req, textTop:req
	.byte \winLeft
	.byte \winTop
	.byte \winRight
	.byte \winBottom
	.byte \textLeft
	.byte \textTop
	.endm

	@ Gives the player a Pokémon of the specified species and level, and allows to customize extra parameters.
	@ VAR_RESULT will be set to MON_GIVEN_TO_PARTY, MON_GIVEN_TO_PC, or MON_CANT_GIVE depending on the outcome.
	.macro givemon species:req, level:req, item, ball, nature, abilityNum, gender, hpEv, atkEv, defEv, speedEv, spAtkEv, spDefEv, hpIv, atkIv, defIv, speedIv, spAtkIv, spDefIv, move1, move2, move3, move4, isShiny, ggMaxFactor, teraType
	callnative ScrCmd_createmon
	.byte 0
	.byte 6	@ PARTY_SIZE - assign to first empty slot
	.set givemon_flags, 0
	.2byte \species
	.2byte \level
	.ifnb \item; .set givemon_flags, givemon_flags | (1 << 0); .endif
	.ifnb \ball; .set givemon_flags, givemon_flags | (1 << 1); .endif
	.ifnb \nature; .set givemon_flags, givemon_flags | (1 << 2); .endif
	.ifnb \abilityNum; .set givemon_flags, givemon_flags | (1 << 3); .endif
	.ifnb \gender; .set givemon_flags, givemon_flags | (1 << 4); .endif
	.ifnb \hpEv; .set givemon_flags, givemon_flags | (1 << 5); .endif
	.ifnb \atkEv; .set givemon_flags, givemon_flags | (1 << 6); .endif
	.ifnb \defEv; .set givemon_flags, givemon_flags | (1 << 7); .endif
	.ifnb \speedEv; .set givemon_flags, givemon_flags | (1 << 8); .endif
	.ifnb \spAtkEv; .set givemon_flags, givemon_flags | (1 << 9); .endif
	.ifnb \spDefEv; .set givemon_flags, givemon_flags | (1 << 10); .endif
	.ifnb \hpIv; .set givemon_flags, givemon_flags | (1 << 11); .endif
	.ifnb \atkIv; .set givemon_flags, givemon_flags | (1 << 12); .endif
	.ifnb \defIv; .set givemon_flags, givemon_flags | (1 << 13); .endif
	.ifnb \speedIv; .set givemon_flags, givemon_flags | (1 << 14); .endif
	.ifnb \spAtkIv; .set givemon_flags, givemon_flags | (1 << 15); .endif
	.ifnb \spDefIv; .set givemon_flags, givemon_flags | (1 << 16); .endif
	.ifnb \move1; .set givemon_flags, givemon_flags | (1 << 17); .endif
	.ifnb \move2; .set givemon_flags, givemon_flags | (1 << 18); .endif
	.ifnb \move3; .set givemon_flags, givemon_flags | (1 << 19); .endif
	.ifnb \move4; .set givemon_flags, givemon_flags | (1 << 20); .endif
	.ifnb \isShiny; .set givemon_flags, givemon_flags | (1 << 21); .endif
	.ifnb \ggMaxFactor; .set givemon_flags, givemon_flags | (1 << 22); .endif
	.ifnb \teraType; .set givemon_flags, givemon_flags | (1 << 23); .endif
	.4byte givemon_flags
	.ifnb \item; .2byte \item; .endif
	.ifnb \ball; .2byte \ball; .endif
	.ifnb \nature; .2byte \nature; .endif
	.ifnb \abilityNum; .2byte \abilityNum; .endif
	.ifnb \gender; .2byte \gender; .endif
	.ifnb \hpEv; .2byte \hpEv; .endif
	.ifnb \atkEv; .2byte \atkEv; .endif
	.ifnb \defEv; .2byte \defEv; .endif
	.ifnb \speedEv; .2byte \speedEv; .endif
	.ifnb \spAtkEv; .2byte \spAtkEv; .endif
	.ifnb \spDefEv; .2byte \spDefEv; .endif
	.ifnb \hpIv; .2byte \hpIv; .endif
	.ifnb \atkIv; .2byte \atkIv; .endif
	.ifnb \defIv; .2byte \defIv; .endif
	.ifnb \speedIv; .2byte \speedIv; .endif
	.ifnb \spAtkIv; .2byte \spAtkIv; .endif
	.ifnb \spDefIv; .2byte \spDefIv; .endif
	.ifnb \move1; .2byte \move1; .endif
	.ifnb \move2; .2byte \move2; .endif
	.ifnb \move3; .2byte \move3; .endif
	.ifnb \move4; .2byte \move4; .endif
	.ifnb \isShiny; .2byte \isShiny; .endif
	.ifnb \ggMaxFactor; .2byte \ggMaxFactor; .endif
	.ifnb \teraType; .2byte \teraType; .endif
	.endm

	@ creates a mon for a given party and slot
	@ otherwise
	.macro createmon side:req, slot:req, species:req, level:req, item, ball, nature, abilityNum, gender, hpEv, atkEv, defEv, speedEv, spAtkEv, spDefEv, hpIv, atkIv, defIv, speedIv, spAtkIv, spDefIv, move1, move2, move3, move4, isShiny, ggMaxFactor, teraType
	callnative ScrCmd_createmon
	.byte \side	 @ 0 - player, 1 - opponent
	.byte \slot	 @ 0-5
	.set givemon_flags, 0
	.2byte \species
	.2byte \level
	.ifnb \item; .set givemon_flags, givemon_flags | (1 << 0); .endif
	.ifnb \ball; .set givemon_flags, givemon_flags | (1 << 1); .endif
	.ifnb \nature; .set givemon_flags, givemon_flags | (1 << 2); .endif
	.ifnb \abilityNum; .set givemon_flags, givemon_flags | (1 << 3); .endif
	.ifnb \gender; .set givemon_flags, givemon_flags | (1 << 4); .endif
	.ifnb \hpEv; .set givemon_flags, givemon_flags | (1 << 5); .endif
	.ifnb \atkEv; .set givemon_flags, givemon_flags | (1 << 6); .endif
	.ifnb \defEv; .set givemon_flags, givemon_flags | (1 << 7); .endif
	.ifnb \speedEv; .set givemon_flags, givemon_flags | (1 << 8); .endif
	.ifnb \spAtkEv; .set givemon_flags, givemon_flags | (1 << 9); .endif
	.ifnb \spDefEv; .set givemon_flags, givemon_flags | (1 << 10); .endif
	.ifnb \hpIv; .set givemon_flags, givemon_flags | (1 << 11); .endif
	.ifnb \atkIv; .set givemon_flags, givemon_flags | (1 << 12); .endif
	.ifnb \defIv; .set givemon_flags, givemon_flags | (1 << 13); .endif
	.ifnb \speedIv; .set givemon_flags, givemon_flags | (1 << 14); .endif
	.ifnb \spAtkIv; .set givemon_flags, givemon_flags | (1 << 15); .endif
	.ifnb \spDefIv; .set givemon_flags, givemon_flags | (1 << 16); .endif
	.ifnb \move1; .set givemon_flags, givemon_flags | (1 << 17); .endif
	.ifnb \move2; .set givemon_flags, givemon_flags | (1 << 18); .endif
	.ifnb \move3; .set givemon_flags, givemon_flags | (1 << 19); .endif
	.ifnb \move4; .set givemon_flags, givemon_flags | (1 << 20); .endif
	.ifnb \isShiny; .set givemon_flags, givemon_flags | (1 << 21); .endif
	.ifnb \ggMaxFactor; .set givemon_flags, givemon_flags | (1 << 22); .endif
	.ifnb \teraType; .set givemon_flags, givemon_flags | (1 << 23); .endif
	.4byte givemon_flags
	.ifnb \item; .2byte \item; .endif
	.ifnb \ball; .2byte \ball; .endif
	.ifnb \nature; .2byte \nature; .endif
	.ifnb \abilityNum; .2byte \abilityNum; .endif
	.ifnb \gender; .2byte \gender; .endif
	.ifnb \hpEv; .2byte \hpEv; .endif
	.ifnb \atkEv; .2byte \atkEv; .endif
	.ifnb \defEv; .2byte \defEv; .endif
	.ifnb \speedEv; .2byte \speedEv; .endif
	.ifnb \spAtkEv; .2byte \spAtkEv; .endif
	.ifnb \spDefEv; .2byte \spDefEv; .endif
	.ifnb \hpIv; .2byte \hpIv; .endif
	.ifnb \atkIv; .2byte \atkIv; .endif
	.ifnb \defIv; .2byte \defIv; .endif
	.ifnb \speedIv; .2byte \speedIv; .endif
	.ifnb \spAtkIv; .2byte \spAtkIv; .endif
	.ifnb \spDefIv; .2byte \spDefIv; .endif
	.ifnb \move1; .2byte \move1; .endif
	.ifnb \move2; .2byte \move2; .endif
	.ifnb \move3; .2byte \move3; .endif
	.ifnb \move4; .2byte \move4; .endif
	.ifnb \isShiny; .2byte \isShiny; .endif
	.ifnb \ggMaxFactor; .2byte \ggMaxFactor; .endif
	.ifnb \teraType; .2byte \teraType; .endif
	.endm

	@ Gives the player an Egg of the specified species.
	@ VAR_RESULT will be set to MON_GIVEN_TO_PARTY, MON_GIVEN_TO_PC, or MON_CANT_GIVE depending on the outcome.
	.macro giveegg species:req
	.byte SCR_OP_GIVEEGG
	.2byte \species
	.endm

	@ Replaces the move at 'slot' of the Pokémon in the player's party at 'partyIndex' with the specified move.
	@ If a value greater than PARTY_SIZE is given for partyIndex it will use the last Pokémon in the party instead.
	@ Note that this means in vanilla a value equal to PARTY_SIZE for partyIndex will go out of bounds.
	.macro setmonmove partyIndex:req, slot:req, move:req
	.byte SCR_OP_SETMONMOVE
	.byte \partyIndex
	.byte \slot
	.2byte \move
	.endm

	@ Checks if at least one Pokemon in the player's party knows the specified move. If so, VAR_RESULT is set to the
	@ (zero-indexed) slot number of the first Pokemon that knows the move. If not, VAR_RESULT is set to PARTY_SIZE.
	@ VAR_0x8004 is also set to this Pokemon's species.
	.macro checkpartymove move:req
	.byte SCR_OP_CHECKPARTYMOVE
	.2byte \move
	.endm

	@ Converts STR_VAR_1, STR_VAR_2, or STR_VAR_3 to its corresponding index into sScriptStringVars (0, 1, or 2).
	@ If given anything else it will output it directly.
	@ Note: Because the STR_VAR_# arguments given to this macro are not part of a processed string they are not
	@       replaced with their charmap values, they are just passed as the literal characters "STR_VAR_#".
	.macro stringvar id:req
	.if \id == STR_VAR_1
		.byte 0
	.elseif \id == STR_VAR_2
		.byte 1
	.elseif \id == STR_VAR_3
		.byte 2
	.else
		.byte \id
	.endif
	.endm

	@ Writes the name of the given Pokemon species to the specified buffer.
	.macro bufferspeciesname stringVarId:req, species:req
	.byte SCR_OP_BUFFERSPECIESNAME
	stringvar \stringVarId
	.2byte \species
	.endm

	@ Writes the name of the species of the first Pokemon in the player's party to the specified buffer.
	.macro bufferleadmonspeciesname stringVarId:req
	.byte SCR_OP_BUFFERLEADMONSPECIESNAME
	stringvar \stringVarId
	.endm

	@ Writes the nickname of the Pokemon in 'slot' (zero-indexed) of the player's party to the specified buffer.
	@ If an empty or invalid slot is specified, ten spaces ("") are written to the buffer.
	.macro bufferpartymonnick stringVarId:req, slot:req
	.byte SCR_OP_BUFFERPARTYMONNICK
	stringvar \stringVarId
	.2byte \slot
	.endm

	@ Writes the name of the specified item to the specified buffer. If itemId is >= ITEMS_COUNT,
	@ then the name of ITEM_NONE ("????????") is buffered instead.
	.macro bufferitemname stringVarId:req, item:req
	.byte SCR_OP_BUFFERITEMNAME
	stringvar \stringVarId
	.2byte \item
	.endm

	@ Writes the name of the specified decoration to the specified buffer.
	.macro bufferdecorationname stringVarId:req, decoration:req
	.byte SCR_OP_BUFFERDECORATIONNAME
	stringvar \stringVarId
	.2byte \decoration
	.endm

	@ Writes the name of the specified move to the specified buffer.
	.macro buffermovename stringVarId:req, move:req
	.byte SCR_OP_BUFFERMOVENAME
	stringvar \stringVarId
	.2byte \move
	.endm

	@ Converts the value of input to a decimal string, and writes that string to the specified buffer.
	.macro buffernumberstring stringVarId:req, input:req
	.byte SCR_OP_BUFFERNUMBERSTRING
	stringvar \stringVarId
	.2byte \input
	.endm

	@ Writes the given standard string (STDSTRING_*) to the specified buffer. Invalid std string ids are not handled.
	.macro bufferstdstring stringVarId:req, index:req
	.byte SCR_OP_BUFFERSTDSTRING
	stringvar \stringVarId
	.2byte \index
	.endm

	@ Copies the string at the given pointer to the specified buffer.
	.macro bufferstring stringVarId:req, text:req
	.byte SCR_OP_BUFFERSTRING
	stringvar \stringVarId
	.4byte \text
	.endm

	@ Opens the Pokemart system, offering the specified products for sale.
	@ Products should be a list of .2byte item values preceded by an .align 2
	.macro pokemart products:req
	.byte SCR_OP_POKEMART
	.4byte \products
	.endm

	@ Used as the endpoint for a Pokemart item list
	.macro pokemartlistend
	.2byte ITEM_NONE
	release
	end
	.endm

	@ Opens the Pokemart system and treats the list of items as decorations.
	@ Products should be a list of .2byte decoration values preceded by an .align 2
	.macro pokemartdecoration products:req
	.byte SCR_OP_POKEMARTDECORATION
	.4byte \products
	.endm

	@ Identical to pokemartdecoration, but with slight changes to the clerk dialogue. See uses of MART_TYPE_DECOR2.
	.macro pokemartdecoration2 products:req
	.byte SCR_OP_POKEMARTDECORATION2
	.4byte \products
	.endm

	@ Starts up the slot machine minigame. id is a SLOT_MACHINE_* value that influences probabilities of certain reel outcomes.
	.macro playslotmachine id:req
	.byte SCR_OP_PLAYSLOTMACHINE
	.2byte \id
	.endm

	@ Sets a berry tree's berry and growth stage. treeId is any BERRY_TREE_* constant (an index into berryTrees in SaveBlock1),
	@ berry is any ITEM_TO_BERRY(ITEM_BERRY_NAME) value, and growthStage is any BERRY_STAGE_* constant.
	.macro setberrytree treeId:req, berry:req, growthStage:req
	.byte SCR_OP_SETBERRYTREE
	.byte \treeId
	.byte \berry
	.byte \growthStage
	.endm

	@ Opens the party menu to select a Pokemon for a contest.
	.macro choosecontestmon
	.byte SCR_OP_CHOOSECONTESTMON
	.endm

	@ Starts the appeals round of a contest.
	.macro startcontest
	.byte SCR_OP_STARTCONTEST
	.endm

	@ Shows the results screen of a contest.
	.macro showcontestresults
	.byte SCR_OP_SHOWCONTESTRESULTS
	.endm

	@ Starts communication to initialize a link contest.
	.macro contestlinktransfer
	.byte SCR_OP_CONTESTLINKTRANSFER
	.endm

	@ Stores a random integer between 0 and limit (exclusive of limit) in VAR_RESULT.
	.macro random limit:req
	.byte SCR_OP_RANDOM
	.2byte \limit
	.endm

	@ Adds value to the player's money. If adding 'value' money would exceed MAX_MONEY, the player's money is set to MAX_MONEY.
	@ If 'disable' is set to anything but 0 then this command does nothing.
	.macro addmoney value:req, disable=0
	.byte SCR_OP_ADDMONEY
	.4byte \value
	.byte \disable
	.endm

	@ Subtracts value from the player's money. If the player has less than 'value' money, their money is set to 0.
	@ If 'disable' is set to anything but 0 then this command does nothing.
	.macro removemoney value:req, disable=0
	.byte SCR_OP_REMOVEMONEY
	.4byte \value
	.byte \disable
	.endm

	@ Checks if the player has money >= value. VAR_RESULT is set to TRUE if the player has enough money, or FALSE if they do not.
	@ If 'disable' is set to anything but 0 then this command does nothing.
	.macro checkmoney value:req, disable=0
	.byte SCR_OP_CHECKMONEY
	.4byte \value
	.byte \disable
	.endm

	@ Creates a window showing how much money the player has.
	@ If 'disable' is set to anything but 0 then this command does nothing.
	.macro showmoneybox x:req, y:req, disable=0
	.byte SCR_OP_SHOWMONEYBOX
	.byte \x
	.byte \y
	.byte \disable
	.endm

	@ Destroys the window created by showmoneybox. Consumption of the x and y arguments was dummied out.
	.macro hidemoneybox
	.byte SCR_OP_HIDEMONEYBOX
	.byte 0  @ \x
	.byte 0  @ \y
	.endm

	@ Updates the window created by showmoneybox. Consumption of the x and y arguments was dummied out.
	@ If 'disable' is set to anything but 0 then this command does nothing.
	.macro updatemoneybox disable=0
	.byte SCR_OP_UPDATEMONEYBOX
	.byte 0  @ \x
	.byte 0  @ \y
	.byte \disable
	.endm

	@ Gets whether the effects of the specified PokeNews program are active. newsKind is a POKENEWS_* constant.
	.macro getpokenewsactive newsKind:req
	.byte SCR_OP_GETPOKENEWSACTIVE
	.2byte \newsKind
	.endm

	@ Fades the screen to and from black and white. Modes are FADE_(TO/FROM)_(WHITE/BLACK)
	.macro fadescreen mode:req
	.byte SCR_OP_FADESCREEN
	.byte \mode
	.endm

	@ Fades the screen to and from black and white. Modes are FADE_(TO/FROM)_(WHITE/BLACK)
	.macro fadescreenspeed mode:req, speed:req
	.byte SCR_OP_FADESCREENSPEED
	.byte \mode
	.byte \speed
	.endm

	@ Sets the flash level. A level of 0 is fully bright, a level of 1 is the largest flash radius, a level
	@ of 7 is the smallest flash radius, a level of 8 is fully black.
	.macro setflashlevel level:req
	.byte SCR_OP_SETFLASHLEVEL
	.2byte \level
	.endm

	@ Animates the flash radius from its current size to the size it would be at the specified level.
	@ Note that this does not actually change the current flash level. It's typically used just before a setflashlevel.
	.macro animateflash level:req
	.byte SCR_OP_ANIMATEFLASH
	.byte \level
	.endm

	@ Automatically scrolls through the message without player input and at a fixed speed.
	.macro messageautoscroll text:req
	.byte SCR_OP_MESSAGEAUTOSCROLL
	.4byte \text
	.endm

	@ Executes the specified field effect animation (FLDEFF_*).
	.macro dofieldeffect animation:req
	.byte SCR_OP_DOFIELDEFFECT
	.2byte \animation
	.endm

	@ Sets the field effect argument at index 'argNum' to 'value.'
	.macro setfieldeffectargument argNum:req, value:req
	.byte SCR_OP_SETFIELDEFFECTARGUMENT
	.byte \argNum
	.2byte \value
	.endm

	@ Blocks script execution until all playing field effect animations complete.
	.macro waitfieldeffect animation:req
	.byte SCR_OP_WAITFIELDEFFECT
	.2byte \animation
	.endm

	@ Sets which healing location (HEAL_LOCATION_*) the player will return to if all of the Pokemon in their party faint.
	.macro setrespawn heallocation:req
	.byte SCR_OP_SETRESPAWN
	.2byte \heallocation
	.endm

	@ Checks the player's gender. Stores the result (MALE (0) or FEMALE (1)) in VAR_RESULT.
	.macro checkplayergender
	.byte SCR_OP_CHECKPLAYERGENDER
	.endm

	@ Plays the cry of the given species. Mode is any CRY_MODE_* constant.
	@ You can use waitmoncry to block script execution until the cry finishes.
	.macro playmoncry species:req, mode:req
	.byte SCR_OP_PLAYMONCRY
	.2byte \species
	.2byte \mode
	.endm

	@ Set the metatile at (x, y) on the current map to the given metatile and impassability.
	.macro setmetatile x:req, y:req, metatileId:req, impassable:req
	.byte SCR_OP_SETMETATILE
	.2byte \x
	.2byte \y
	.2byte \metatileId
	.2byte \impassable
	.endm

	@ Queues a weather change to the default weather for the map.
	.macro resetweather
	.byte SCR_OP_RESETWEATHER
	.endm

	@ Queues a weather change to type weather.
	.macro setweather type:req
	.byte SCR_OP_SETWEATHER
	.2byte \type
	.endm

	@ Executes the weather change queued with resetweather or setweather. The current weather will smoothly fade into the queued weather.
	.macro doweather
	.byte SCR_OP_DOWEATHER
	.endm

	@ Enables the overworld task specified by stepCbId (STEP_CB_*). Only 1 can be active at a time. See src/field_tasks.c for more.
	.macro setstepcallback stepCbId:req
	.byte SCR_OP_SETSTEPCALLBACK
	.byte \stepCbId
	.endm

	@ Sets the current map layout to the one specified by index (LAYOUT_*).
	@ This should be done before the layout is loaded, typically in the ON_TRANSITION map script.
	.macro setmaplayoutindex index:req
	.byte SCR_OP_SETMAPLAYOUTINDEX
	.2byte \index
	.endm

	@ Sets the specified object's sprite's subpriority, and sets fixedPriority to TRUE.
	@ Only used to hide the player and Briney behind the boat.
	.macro setobjectsubpriority localId:req, map:req, subpriority:req
	.byte SCR_OP_SETOBJECTSUBPRIORITY
	.2byte \localId
	map \map
	.byte \subpriority
	.endm

	@ Sets the specified object's fixedPriority to FALSE. Does not change the subpriority field.
	.macro resetobjectsubpriority localId:req, map:req
	.byte SCR_OP_RESETOBJECTSUBPRIORITY
	.2byte \localId
	map \map
	.endm

	@ Creates a sprite with object graphics. Used when creating large groups of static NPCs that exceed
	@ the object event limit (e.g. Contest / Battle Dome audiences and Union Room group members).
	@ The specified id can be used to refer to the sprite again later with turnvobject.
	.macro createvobject graphicsId:req, id:req, x:req, y:req, elevation=3, direction=DIR_SOUTH
	.byte SCR_OP_CREATEVOBJECT
	.2byte \graphicsId
	.byte \id
	.2byte \x
	.2byte \y
	.byte \elevation
	.byte \direction
	.endm

	@ Turns a sprite created with createvobject.
	.macro turnvobject id:req, direction:req
	.byte SCR_OP_TURNVOBJECT
	.byte \id
	.byte \direction
	.endm

	@ Opens the door metatile at (x, y) with an animation.
	.macro opendoor x:req, y:req
	.byte SCR_OP_OPENDOOR
	.2byte \x
	.2byte \y
	.endm

	@ Closes the door metatile at (x, y) with an animation.
	.macro closedoor x:req, y:req
	.byte SCR_OP_CLOSEDOOR
	.2byte \x
	.2byte \y
	.endm

	@ Waits for the door animation started with opendoor or closedoor to finish.
	.macro waitdooranim
	.byte SCR_OP_WAITDOORANIM
	.endm

	@ Sets the door metatile at (x, y) to be open without an animation.
	.macro setdooropen x:req, y:req
	.byte SCR_OP_SETDOOROPEN
	.2byte \x
	.2byte \y
	.endm

	@ Sets the door metatile at (x, y) to be closed without an animation.
	.macro setdoorclosed x:req, y:req
	.byte SCR_OP_SETDOORCLOSED
	.2byte \x
	.2byte \y
	.endm

	@ Consumes its parameters and does nothing. It is implemented but unused in Ruby/Sapphire.
	.macro addelevmenuitem a:req, b:req, c:req, d:req
	.byte SCR_OP_ADDELEVMENUITEM
	.byte \a
	.2byte \b
	.2byte \c
	.2byte \d
	.endm

	@ Does nothing. It is implemented but unused in Ruby/Sapphire.
	.macro showelevmenu
	.byte SCR_OP_SHOWELEVMENU
	.endm

	@ Gets the number of coins the player has and stores it in the variable 'out'.
	.macro checkcoins out:req
	.byte SCR_OP_CHECKCOINS
	.2byte \out
	.endm

	@ Gives 'count' coins to the player, up to a total of MAX_COINS.
	@ If the player already has MAX_COINS then VAR_RESULT is set to TRUE, otherwise it is set to FALSE.
	.macro addcoins count:req
	.byte SCR_OP_ADDCOINS
	.2byte \count
	.endm

	@ Takes 'count' coins from the player.
	@ If the player has fewer than 'count' coins then no coins are taken and VAR_RESULT is set to TRUE.
	@ Otherwise VAR_RESULT is set to FALSE.
	.macro removecoins count:req
	.byte SCR_OP_REMOVECOINS
	.2byte \count
	.endm

	@ Prepares to start a wild battle against a 'species' at 'level' holding 'item'.
	@ If 'species2' is something other than SPECIES_NONE, then the battle is a double battle
	@ that is also against 'species2' at 'level2' holding 'item2'.
	@ Running this command will not affect normal wild battles. You start the prepared battle with dowildbattle.
	@ If the player only has one Pokemon, a scripted double battle will be buggy.
	.macro setwildbattle species:req, level:req, item=ITEM_NONE, species2=SPECIES_NONE, level2=0, item2=ITEM_NONE
	.byte SCR_OP_SETWILDBATTLE
	.2byte \species
	.byte \level
	.2byte \item
	.2byte \species2
	.byte \level2
	.2byte \item2
	.endm

	@ Starts a wild battle against the Pokemon generated by setwildbattle. Blocks script execution until the battle finishes.
	.macro dowildbattle
	.byte SCR_OP_DOWILDBATTLE
	.endm

	@ Sets a relative address to be used by the other vcommands as part of a Mystery Gift script.
	.macro setvaddress pointer:req
	.byte SCR_OP_SETVADDRESS
	.4byte \pointer
	.endm

	@ Equivalent to goto using the relative address set by setvaddress.
	.macro vgoto destination:req
	.byte SCR_OP_VGOTO
	.4byte \destination
	.endm

	@ Equivalent to call using the relative address set by setvaddress.
	.macro vcall destination:req
	.byte SCR_OP_VCALL
	.4byte \destination
	.endm

	@ Equivalent to goto_if using the relative address set by setvaddress.
	.macro vgoto_if condition:req, destination:req
	.byte SCR_OP_VGOTO_IF
	.byte \condition
	.4byte \destination
	.endm

	@ Equivalent to call_if using the relative address set by setvaddress.
	.macro vcall_if condition:req, destination:req
	.byte SCR_OP_VCALL_IF
	.byte \condition
	.4byte \destination
	.endm

	@ Equivalent to message using the relative address set by setvaddress.
	.macro vmessage text:req
	.byte SCR_OP_VMESSAGE
	.4byte \text
	.endm

	@ Expands the given text at the pointer (- the relative address set by setvaddress) into gStringVar4
	.macro vbuffermessage text:req
	.byte SCR_OP_VBUFFERMESSAGE
	.4byte \text
	.endm

	@ Equivalent to bufferstring using the relative address set by setvaddress.
	.macro vbufferstring stringVarIndex:req, text:req
	.byte SCR_OP_VBUFFERSTRING
	stringvar \stringVarIndex
	.4byte \text
	.endm

	@ Create a window showing how many Coins the player has.
	.macro showcoinsbox x:req, y:req
	.byte SCR_OP_SHOWCOINSBOX
	.byte \x
	.byte \y
	.endm

	@ Destroys the window created by showcoins. It consumes its arguments but doesn't use them.
	.macro hidecoinsbox x:req, y:req
	.byte SCR_OP_HIDECOINSBOX
	.byte \x
	.byte \y
	.endm

	@ Updates the window created by showcoins. It consumes its arguments but doesn't use them.
	.macro updatecoinsbox x:req, y:req
	.byte SCR_OP_UPDATECOINSBOX
	.byte \x
	.byte \y
	.endm

	@ Increases the value of the specified game stat by 1. The maximum value of a stat is 0xFFFFFF. See include/constants/game_stat.h
	.macro incrementgamestat stat:req
	.byte SCR_OP_INCREMENTGAMESTAT
	.byte \stat
	.endm

	@ Sets the destination that using an Escape Rope or Dig will take the player to.
	@ Warp commands can be given either the id of which warp location to go to on the destination map
	@ or a pair of x/y coordinates to go to directly on the destination map.
	.macro setescapewarp map:req, a, b, c
	.byte SCR_OP_SETESCAPEWARP
	formatwarp \map, \a, \b, \c
	.endm

	@ Blocks script execution until cry finishes.
	.macro waitmoncry
	.byte SCR_OP_WAITMONCRY
	.endm

	@ Writes the name of the specified PC box to the specified buffer.
	.macro bufferboxname stringVarId:req, box:req
	.byte SCR_OP_BUFFERBOXNAME
	stringvar \stringVarId
	.2byte \box
	.endm

	@ Used only in FireRed/LeafGreen, does nothing in Emerald.
	.macro textcolor color:req
	.byte SCR_OP_TEXTCOLOR
	.byte \color
	.endm

	@ Used only in FireRed/LeafGreen, does nothing in Emerald.
	.macro loadhelp text:req
	.byte SCR_OP_LOADHELP
	.4byte \text
	.endm

	@ Used only in FireRed/LeafGreen, does nothing in Emerald.
	.macro unloadhelp
	.byte SCR_OP_UNLOADHELP
	.endm

	@ Used only in FireRed/LeafGreen, does nothing in Emerald.
	.macro signmsg
	.byte SCR_OP_SIGNMSG
	.endm

	@ Used only in FireRed/LeafGreen, does nothing in Emerald.
	.macro normalmsg
	.byte SCR_OP_NORMALMSG
	.endm

	@ Used only in FireRed/LeafGreen, does nothing in Emerald.
	.macro comparehiddenvar a:req, value:req
	.byte SCR_OP_COMPAREHIDDENVAR
	.byte \a
	.4byte \value
	.endm

	@ Sets the modernFatefulEncounter bit for the Pokemon in the specified slot of the player's party.
	.macro setmodernfatefulencounter slot:req
	.byte SCR_OP_SETMODERNFATEFULENCOUNTER
	.2byte \slot
	.endm

	@ Checks if the modernFatefulEncounter bit is set for the Pokemon in the specified slot of the player's party. If it isn't set,
	@ VAR_RESULT is TRUE. If the bit is set (or if the specified slot is empty or invalid), VAR_RESULT is FALSE.
	.macro checkmodernfatefulencounter slot:req
	.byte SCR_OP_CHECKMODERNFATEFULENCOUNTER
	.2byte \slot
	.endm

	@ Jumps to the ram script saved from a Wonder Card. If there is no valid saved Wonder Card or if the
	@ ram script is invalid then this does nothing.
	.macro trywondercardscript
	.byte SCR_OP_TRYWONDERCARDSCRIPT
	.endm

	@ Used only in FireRed/LeafGreen, does nothing in Emerald.
	.macro setworldmapflag worldmapflag:req
	.byte SCR_OP_SETWORLDMAPFLAG
	.2byte \worldmapflag
	.endm

	@ Warps the player to the specified map using a teleport effect. Effect is similar to warpteleport, but
	@ this warp has no fade out and maintains the original facing direction.
	@ Warp commands can be given either the id of which warp location to go to on the destination map
	@ or a pair of x/y coordinates to go to directly on the destination map.
	.macro warpspinenter map:req, a, b, c
	.byte SCR_OP_WARPSPINENTER
	formatwarp \map, \a, \b, \c
	.endm

	@ Changes the location where the player caught the Pokemon in the specified slot of their party.
	.macro setmonmetlocation slot:req, location:req
	.byte SCR_OP_SETMONMETLOCATION
	.2byte \slot
	.byte \location
	.endm

	@ For the rotating tile puzzles in Mossdeep Gym / Trick House Room 7. Moves the objects one rotation
	@ on the colored puzzle specified by puzzleNumber.
	.macro moverotatingtileobjects puzzleNumber:req
	.byte SCR_OP_MOVEROTATINGTILEOBJECTS
	.2byte \puzzleNumber
	.endm

	@ For the rotating tile puzzles in Mossdeep Gym / Trick House Room 7. Updates the facing direction of all objects on the puzzle tiles
	.macro turnrotatingtileobjects
	.byte SCR_OP_TURNROTATINGTILEOBJECTS
	.endm

	@ For the rotating tile puzzles in Mossdeep Gym / Trick House Room 7. Allocates memory for the puzzle objects.
	@ isTrickHouse is needed to determine which of the two maps the puzzle is on, in order to know where in the tileset
	@ the puzzle tiles start (TRUE for Trick House Room, FALSE for Mossdeep Gym).
	.macro initrotatingtilepuzzle isTrickHouse:req
	.byte SCR_OP_INITROTATINGTILEPUZZLE
	.2byte \isTrickHouse
	.endm

	@ For the rotating tile puzzles in Mossdeep Gym / Trick House Room 7. Frees the memory allocated for the puzzle objects.
	.macro freerotatingtilepuzzle
	.byte SCR_OP_FREEROTATINGTILEPUZZLE
	.endm

	@ Warp used by the teleport tiles in the Mossdeep Gym. Plays SE_WARP_IN and does a simple fade transition.
	@ Also skips reloading object events by setting SKIP_OBJECT_EVENT_LOAD.
	@ Warp commands can be given either the id of which warp location to go to on the destination map
	@ or a pair of x/y coordinates to go to directly on the destination map.
	.macro warpmossdeepgym map:req, a, b, c
	.byte SCR_OP_WARPMOSSDEEPGYM
	formatwarp \map, \a, \b, \c
	.endm

	@ Sets the selected object to the id of the currently approaching trainer.
	.macro selectapproachingtrainer
	.byte SCR_OP_SELECTAPPROACHINGTRAINER
	.endm

	@ Freezes all objects immediately except the player and the approaching trainers.
	@ The player and trainers are frozen once their movement is finished.
	.macro lockfortrainer
	.byte SCR_OP_LOCKFORTRAINER
	.endm

	@ Destroys the window created by braillemessage.
	.macro closebraillemessage
	.byte SCR_OP_CLOSEBRAILLEMESSAGE
	.endm

	@ Prints and draws the message all at once rather than character by character.
	@ Does not wait for player input to continue.
	.macro messageinstant text:req
	.byte SCR_OP_MESSAGEINSTANT
	.4byte \text
	.endm

	@ Equivalent to fadescreen but copies gPlttBufferUnfaded to gDecompressionBuffer on the fade out
	@ and the reverse on the fade in, in effect saving gPlttBufferUnfaded to restore it.
	.macro fadescreenswapbuffers mode:req
	.byte SCR_OP_FADESCREENSWAPBUFFERS
	.byte \mode
	.endm

	@ Buffers the specified trainer's class name to the given string var.
	@ If the trainer id is >= TRAINERS_COUNT it will be treated as TRAINER_NONE.
	.macro buffertrainerclassname stringVarId:req, trainerId:req
	.byte SCR_OP_BUFFERTRAINERCLASSNAME
	stringvar \stringVarId
	.2byte \trainerId
	.endm

	@ Buffers the specified trainer's name to the given string var.
	@ If the trainer id is >= TRAINERS_COUNT it will be treated as TRAINER_NONE.
	.macro buffertrainername stringVarId:req, trainerId:req
	.byte SCR_OP_BUFFERTRAINERNAME
	stringvar \stringVarId
	.2byte \trainerId
	.endm

	@ Starts a Pokenav call with the given text.
	.macro pokenavcall text:req
	.byte SCR_OP_POKENAVCALL
	.4byte \text
	.endm

	@ Warp with a fade to white. Used during the Sootopolis legendary fight.
	@ Warp commands can be given either the id of which warp location to go to on the destination map
	@ or a pair of x/y coordinates to go to directly on the destination map.
	.macro warpwhitefade map:req, a, b, c
	.byte SCR_OP_WARPWHITEFADE
	formatwarp \map, \a, \b, \c
	.endm

	@ Buffers the name of the contest category to the buffer.
	@ For example a category of CONTEST_CATEGORY_COOL will buffer the string "COOLNESS CONTEST".
	.macro buffercontestname stringVarId:req, category:req
	.byte SCR_OP_BUFFERCONTESTNAME
	stringvar \stringVarId
	.2byte \category
	.endm

	@ Writes the name of the specified item to the specified buffer. If 'item' is a Berry or ITEM_POKE_BALL
	@ and if the quantity is 2 or more, the buffered string will be pluralized ("IES" or "S" appended).
	@ If the specified item is >= ITEMS_COUNT then the name of ITEM_NONE ("????????") is buffered instead.
	.macro bufferitemnameplural stringVarId:req, item:req, quantity:req
	.byte SCR_OP_BUFFERITEMNAMEPLURAL
	stringvar \stringVarId
	.2byte \item
	.2byte \quantity
	.endm

<<<<<<< HEAD
	.macro _dynmultichoice left:req, top:req, ignoreBPress:req, maxBeforeScroll:req, shouldSort:req, initialSelected:req, callbacks:req argv:vararg
	.byte SCR_OP_DYNMULTICHOICE
	.2byte \left
	.2byte \top
	.byte \ignoreBPress
	.byte \maxBeforeScroll
	.byte \shouldSort
	.2byte \initialSelected
	.byte \callbacks
	.byte (.Ldynmultichoice_\@_2 - .Ldynmultichoice_\@_1) / 4
.Ldynmultichoice_\@_1:
	.4byte \argv
.Ldynmultichoice_\@_2:
	.endm

	@ Displays a multichoice box from which the user can choose a selection, and blocks script execution until a selection is made.
	@ Lists of options are provided in argv.
	@ If ignoreBPress is set to a non-zero value, then the user will not be allowed to back out of the multichoice with the B button.
	.macro dynmultichoice left:req, top:req, ignoreBPress:req, maxBeforeScroll:req, initialSelected:req, callbacks:req argv:vararg
	_dynmultichoice \left, \top, \ignoreBPress, \maxBeforeScroll, FALSE, \initialSelected, \callbacks, \argv
	.endm

	.macro dynmultipush name:req, id:req
	.byte SCR_OP_DYNMULTIPUSH
	.4byte \name
	.2byte \id
	.endm

	.macro dynmultistack left:req, top:req, ignoreBPress:req, maxBeforeScroll:req, shouldSort:req, initialSelected:req, callbacks:req
	_dynmultichoice \left, \top, \ignoreBPress, \maxBeforeScroll, \shouldSort, \initialSelected, \callbacks, NULL
	.endm
=======
  @ Like callnative, but function expects a ctx
  .macro callfunc func:req
  .byte SCR_OP_CALLFUNC
  .4byte \func
  .endm
>>>>>>> c8fb56d7

@ Supplementary

	.macro goto_if_unset flag:req, dest:req
	checkflag \flag
	goto_if FALSE, \dest
	.endm

	.macro goto_if_set flag:req, dest:req
	checkflag \flag
	goto_if TRUE, \dest
	.endm

	@ Allows 'compare' followed by a conditional goto/call to be combined into a single statement.
	@ The following are examples of the two acceptable formats this facilitates:
	@ compare VAR_RESULT, TRUE
	@ goto_if_eq MyScript
	@ - or -
	@ goto_if_eq VAR_RESULT, TRUE, MyScript
	@
	@ The first two arguments to this macro are the base command, e.g. 'goto_if 1' for goto_if_eq.
	@ The remaining arguments 'a, b, c' depend on the format:
	@ For a single statement, 'a' and 'b' are the values to compare and 'c' is the destination pointer.
	@ For a statement preceded by a compare, 'a' is the destination pointer and 'b/c' are not provided.
	.macro trycompare jump:req, condition:req, a:req, b, c
	.ifnb \c
		compare \a, \b
		\jump \condition, \c
	.else
		\jump \condition, \a
	.endif
	.endm

	.macro goto_if_lt a:req, b, c @ LESS THAN
	trycompare goto_if, 0, \a, \b, \c
	.endm

	.macro goto_if_eq a:req, b, c @ EQUAL
	trycompare goto_if, 1, \a, \b, \c
	.endm

	.macro goto_if_gt a:req, b, c @ GREATER THAN
	trycompare goto_if, 2, \a, \b, \c
	.endm

	.macro goto_if_le a:req, b, c @ LESS THAN OR EQUAL
	trycompare goto_if, 3, \a, \b, \c
	.endm

	.macro goto_if_ge a:req, b, c @ GREATER THAN OR EQUAL
	trycompare goto_if, 4, \a, \b, \c
	.endm

	.macro goto_if_ne a:req, b, c @ NOT EQUAL
	trycompare goto_if, 5, \a, \b, \c
	.endm

	.macro call_if_unset flag:req, dest:req
	checkflag \flag
	call_if FALSE, \dest
	.endm

	.macro call_if_set flag:req, dest:req
	checkflag \flag
	call_if TRUE, \dest
	.endm

	.macro call_if_lt a:req, b, c @ LESS THAN
	trycompare call_if, 0, \a, \b, \c
	.endm

	.macro call_if_eq a:req, b, c @ EQUAL
	trycompare call_if, 1, \a, \b, \c
	.endm

	.macro call_if_gt a:req, b, c @ GREATER THAN
	trycompare call_if, 2, \a, \b, \c
	.endm

	.macro call_if_le a:req, b, c @ LESS THAN OR EQUAL
	trycompare call_if, 3, \a, \b, \c
	.endm

	.macro call_if_ge a:req, b, c @ GREATER THAN OR EQUAL
	trycompare call_if, 4, \a, \b, \c
	.endm

	.macro call_if_ne a:req, b, c @ NOT EQUAL
	trycompare call_if, 5, \a, \b, \c
	.endm

	.macro vgoto_if_eq a:req, b, c
	trycompare vgoto_if, TRUE, \a, \b, \c
	.endm

	.macro vgoto_if_ne a:req, b, c
	trycompare vgoto_if, FALSE, \a, \b, \c
	.endm

	.macro vgoto_if_unset flag:req, dest:req
	checkflag \flag
	vgoto_if FALSE, \dest
	.endm

	.macro vgoto_if_set flag:req, dest:req
	checkflag \flag
	vgoto_if TRUE, \dest
	.endm

	.macro goto_if_defeated trainer:req, dest:req
	checktrainerflag \trainer
	goto_if TRUE, \dest
	.endm

	.macro goto_if_not_defeated trainer:req, dest:req
	checktrainerflag \trainer
	goto_if FALSE, \dest
	.endm

	.macro call_if_defeated trainer:req, dest:req
	checktrainerflag \trainer
	call_if TRUE, \dest
	.endm

	.macro call_if_not_defeated trainer:req, dest:req
	checktrainerflag \trainer
	call_if FALSE, \dest
	.endm

	.macro switch var:req
	copyvar VAR_0x8000, \var
	.endm

	.macro case condition:req, dest:req
	compare VAR_0x8000, \condition
	goto_if_eq \dest
	.endm

	@ Message box types
	MSGBOX_NPC = 2
	MSGBOX_SIGN = 3
	MSGBOX_DEFAULT = 4
	MSGBOX_YESNO = 5
	MSGBOX_AUTOCLOSE = 6
	MSGBOX_GETPOINTS = 9
	MSGBOX_POKENAV = 10

	YES = 1
	NO  = 0

	@ Buffers the given text and calls the relevant standard message script (see gStdScripts).
	.macro msgbox text:req, type=MSGBOX_DEFAULT
	loadword 0, \text
	callstd \type
	.endm

	@ Gives 'amount' of the specified 'item' to the player and prints a message with fanfare.
	@ If the player doesn't have space for all the items then as many are added as possible, the
	@ message indicates there is no room, and VAR_RESULT is set to FALSE.
	@ Otherwise VAR_RESULT is set to TRUE, and the message indicates they have received the item(s).
	.macro giveitem item:req, amount=1
	setorcopyvar VAR_0x8000, \item
	setorcopyvar VAR_0x8001, \amount
	callstd STD_OBTAIN_ITEM
	.endm

	@ For picking up items in the overworld. Similar to giveitem, but with different language and
	@ sets the flag of the last-talked to object (the item the player picked up).
	.macro finditem item:req, amount=1
	setorcopyvar VAR_0x8000, \item
	setorcopyvar VAR_0x8001, \amount
	callstd STD_FIND_ITEM
	.endm

	@ Equivalent to giveitem but for a single decoration.
	.macro givedecoration decoration:req
	setorcopyvar VAR_0x8000, \decoration
	callstd STD_OBTAIN_DECORATION
	.endm

	@ Registers the specified trainer in Match Call and plays a fanfare with a notification message.
	.macro register_matchcall trainer:req
	setvar VAR_0x8004, \trainer
	special SetMatchCallRegisteredFlag
	setorcopyvar VAR_0x8000, \trainer
	callstd STD_REGISTER_MATCH_CALL
	.endm

	@ Does a sparkle field effect (e.g. when the Trick Master is hiding) at the given coordinates.
	.macro dofieldeffectsparkle x:req, y:req, priority:req
	setfieldeffectargument 0, \x
	setfieldeffectargument 1, \y
	setfieldeffectargument 2, \priority
	dofieldeffect FLDEFF_SPARKLE
	.endm

	@ Prints a braille message, waits for an A or B press, then closes the message.
	.macro braillemsgbox text:req
	braillemessage \text
	waitbuttonpress
	closebraillemessage
	.endm

	@ Creates a Pokémon with the modernFatefulEncounter bit set for an encounter
	.macro seteventmon species:req, level:req, item=ITEM_NONE
	setvar VAR_0x8004, \species
	setvar VAR_0x8005, \level
	setvar VAR_0x8006, \item
	special CreateEnemyEventMon
	.endm

<<<<<<< HEAD
	.macro setdynamicaifunc func:req
	callnative ScriptSetDynamicAiFunc
	.4byte \func
	.endm

	@ Set up a totem boost for the next battle.
	@ 'battler' is the position of the mon you want to gain a boost. see B_POSITION_xx in include/constants/battle.h.
	@ The rest of the arguments are the stat change values to each stat.
	@ For example, giving the first opponent +1 to atk and -2 to speed would be: settotemboost B_POSITION_OPPONENT_LEFT, 1, 0, -2
	.macro settotemboost battler:req, atk=0,def=0,speed=0,spatk=0,spdef=0,acc=0,evas=0
	callnative ScriptSetTotemBoost
	.2byte \battler
	.2byte \atk
	.2byte \def
	.2byte \speed
	.2byte \spatk
	.2byte \spdef
	.2byte \acc
	.2byte \evas
	.endm

	@ useful totem boost macros
	.macro totemboost_atk1 battler:req
	settotemboost \battler, 1
	.endm
	.macro totemboost_def1 battler:req
	settotemboost \battler, 0, 1
	.endm
	.macro totemboost_speed1 battler:req
	settotemboost \battler, 0, 0, 1
	.endm
	.macro totemboost_spatk1 battler:req
	settotemboost \battler, 0, 0, 0, 1
	.endm
	.macro totemboost_spdef1 battler:req
	settotemboost \battler, 0, 0, 0, 0, 1
	.endm
	.macro totemboost_acc1 battler:req
	settotemboost \battler, 0, 0, 0, 0, 0, 1
	.endm
	.macro totemboost_evas1 battler:req
	settotemboost \battler, 0, 0, 0, 0, 0, 0, 1
	.endm

	.macro totemboost_atk2 battler:req
	settotemboost \battler, 2
	.endm
	.macro totemboost_def2 battler:req
	settotemboost \battler, 0, 2
	.endm
	.macro totemboost_speed2 battler:req
	settotemboost \battler, 0, 0, 2
	.endm
	.macro totemboost_spatk2 battler:req
	settotemboost \battler, 0, 0, 0, 2
	.endm
	.macro totemboost_spdef2 battler:req
	settotemboost \battler, 0, 0, 0, 0, 2
	.endm
	.macro totemboost_acc2 battler:req
	settotemboost \battler, 0, 0, 0, 0, 0, 2
	.endm
	.macro totemboost_evas2 battler:req
	settotemboost \battler, 0, 0, 0, 0, 0, 0, 2
	.endm

	@ Attempts to trigger a special evolution method in the overworld.
	@ There may be other conditions required which are coded for in GetEvolutionTargetSpecies.
	@ EX: tryspecialevo EVO_WATER_SCROLL, FALSE, FALSE triggers Kubfu's EVO_WATER_SCROLL evolution
	@ 	  method, cannot be cancelled in the evolution scene, and will only evolve one Kubfu if there
	@	  are multiple in the player's party.
	.macro tryspecialevo evoMethod:req, canStopEvo=TRUE, tryMultiple=TRUE
	setvar VAR_0x8000, \evoMethod
	setvar VAR_0x8001, \canStopEvo
	setvar VAR_0x8002, \tryMultiple
	special TrySpecialOverworldEvo
	.endm

	.macro ai_vs_ai_battle trainer1:req, trainer2:req
	setflag B_FLAG_AI_VS_AI_BATTLE
	setvar VAR_0x8004, \trainer1
	callnative CreateTrainerPartyForPlayer
	trainerbattle_no_intro \trainer2, NULL
	.endm

	@ Sets VAR_RESULT to TRUE if stat can be hyper trained, or to
	@ FALSE otherwise.
	.macro canhypertrain stat:req, slot:req
	callnative CanHyperTrain
	.byte \stat
	.2byte \slot
	.endm

	@ Hyper Trains a stat.
	.macro hypertrain stat:req, slot:req
	callnative HyperTrain
	.byte \stat
	.2byte \slot
	.endm

	@ Sets VAR_RESULT to TRUE if the Pokemon has the Gigantamax Factor,
	@ or to FALSE otherwise.
	.macro hasgigantamaxfactor slot:req
	callnative HasGigantamaxFactor
	.2byte \slot
	.endm

	@ Toggles the Gigantamax Factor for a Pokemon.
	@ Fails for Melmetal (vanilla behavior).
	@ Sets VAR_RESULT to TRUE if it succeeds, and FALSE otherwise.
	.macro togglegigantamaxfactor slot:req
	callnative ToggleGigantamaxFactor
	.2byte \slot
	.endm

	@ Sets VAR_RESULT to one of the arguments (via setorcopyvar).
	.macro randomelement element:req, elements:vararg
	.set _randomelement_n, 0
	.irp el, \element, \elements
	.set _randomelement_n, _randomelement_n + 1
	.endr
		random _randomelement_n

	.set _randomelement_n, 0
	.irp el, \element, \elements
		goto_if_ne VAR_RESULT, _randomelement_n, 1f
		setorcopyvar VAR_RESULT, \el
		goto 2f
	1:
	.set _randomelement_n, _randomelement_n + 1
	.endr
	2:
	.endm

	@ Sets VAR_RESULT to TRUE with probability 'percent', and FALSE
	@ with probability '100% - percent'.
	.macro randompercentage percent:req
		random 100
		goto_if_lt VAR_RESULT, \percent, 1f
		setvar VAR_RESULT, FALSE
		goto 2f
	1:
		setvar VAR_RESULT, TRUE
	2:
	.endm

	@ Inflicts \status1 to the Pokémon in \slot.
	@ If \slot is greater or equal than PARTY_SIZE, the status is inflicted on each of the Player's Pokémon.
	.macro setstatus1 status1:req, slot:req
	callnative Script_SetStatus1
	.2byte \status1
	.2byte \slot
	.endm

	@ Sets VAR_RESULT to the Pokémon in \slot's Tera Type
	.macro checkteratype slot:req
	callnative CheckTeraType
	.2byte \slot
	.endm

	@ Sets the Pokémon in \slot's Tera Type
	.macro setteratype type:req, slot:req
	callnative SetTeraType
	.byte \type
	.2byte \slot
	.endm

	@ Saves species and forms of Daycare Pokémon to specific vars. Saves the amount of Daycare mon to VAR_RESULT.
	.macro getdaycaregfx varSpecies1:req varSpecies2:req varForm1:req varForm2:req
	callnative GetDaycareGraphics
	.2byte \varSpecies1
	.2byte \varSpecies2
	.2byte \varForm1
	.2byte \varForm2
	.endm

	@ Plays the cry of the first alive party member.
	.macro playfirstmoncry
	callnative PlayFirstMonCry
	.endm

	@ Buffers the nickname of the first alive party member.
	.macro bufferlivemonnickname out:req
	callnative BufferFirstLiveMonNickname
	.byte \out
	.endm

	@ Executes Follower actions
	.macro getfolloweraction
	callnative GetFollowerAction
	.endm

	@ Checks if Field move is being used by the current follower.
	.macro isfollowerfieldmoveuser var:req
	callnative IsFollowerFieldMoveUser
	.2byte \var
	.endm

	@ Saves the direction from where source object event would need to turn to to face the target into the specified var.
	.macro getdirectiontoface var:req, sourceId:req, targetId:req
	callnative GetDirectionToFaceScript
	.2byte \var
	.byte \sourceId
	.byte \targetId
	.endm

	@ set the wild double battle flag
	@ can be used in conjunection with createmon to set up a wild battle with 2 player mons vs. 1 enemy mon
	.macro setwilddoubleflag
	callnative ScriptSetDoubleBattleFlag
	.endm

	@ When OW_USE_FAKE_RTC and OW_FLAG_PAUSE_TIME is assigned, this macro will stop the flow of time.
	.macro pausefakertc
	callnative Script_PauseFakeRtc
	.endm

	@ When OW_USE_FAKE_RTC and OW_FLAG_PAUSE_TIME is assigned, this macro will resume the flow of time.
	.macro resumefakertc
	callnative Script_ResumeFakeRtc
	.endm

	@ When OW_USE_FAKE_RTC and OW_FLAG_PAUSE_TIME is assigned, this macro will resume the flow of time if paused, and stop the flow of time otherwise.
	.macro togglefakertc
	callnative Script_ToggleFakeRtc
	.endm

	@ ============================ @
	@ ITEM DESCRIPTION HEADER MACROS
	@ Used with OW_SHOW_ITEM_DESCRIPTIONS config
	.macro showitemdescription
	callnative ScriptShowItemDescription
	.byte 0
	.endm

	.macro showberrydescription
	callnative ScriptShowItemDescription
	.byte 1
	.endm

	.macro hideitemdescription
	callnative ScriptHideItemDescription
	.endm

	@ Remove all of specified item from the player's bag and return the number of removed items to VAR_RESULT
	.macro removeallitem itemId:req
	callnative ScrCmd_removeallitem
	.2byte \itemId
	.endm

	@ Stores the position of the given object in destX and destY. Mode CURRENT_POSITION will take the object's current position. Mode TEMPLATE_POSITION will take the object's template position.
	.macro getobjectxy localId:req, posType:req, destX:req, destY:req
	callnative ScrCmd_getobjectxy
	.2byte \localId
	.2byte \posType
	.2byte \destX
	.2byte \destY
	.endm

	.macro getobjecttemplatexy localId:req, posType = TEMPLATE_POSITION, destX:req, destY:req
	callnative ScrCmd_getobjectxy
	.2byte \localId
	.2byte \posType
	.2byte \destX
	.2byte \destY
	.endm

	.macro getobjectcurrentxy localId:req, posType = CURRENT_POSITION, destX:req, destY:req
	callnative ScrCmd_getobjectxy
	.2byte \localId
	.2byte \posType
	.2byte \destX
	.2byte \destY
	.endm

	@ Return TRUE to dest if there is an object at the position x and y.
	.macro checkobjectat x:req, y:req, dest = VAR_RESULT
	callnative ScrCmd_checkobjectat
	.2byte \x
	.2byte \y
	.2byte \dest
	.endm

	@ Returns the state of the Pokedex Seen Flag to VAR_RESULT for the Pokemon with speciesId
	.macro getseenmon species:req
	callnative Scrcmd_getsetpokedexflag
	.2byte \species
	.2byte FLAG_GET_SEEN
	.endm

	@ Returns the state of the Pokedex Caught Flag to VAR_RESULT for the Pokemon with speciesId
	.macro getcaughtmon species:req
	callnative Scrcmd_getsetpokedexflag
	.2byte \species
	.2byte FLAG_GET_CAUGHT
	.endm

	@ Sets the Pokedex Seen Flag for the Pokemon with speciesId
	.macro setseenmon species:req
	callnative Scrcmd_getsetpokedexflag
	.2byte \species
	.2byte FLAG_SET_SEEN
	.endm

	@ Sets the Pokedex Caught Flag for the Pokemon with speciesId
	.macro setcaughtmon species:req
	callnative Scrcmd_getsetpokedexflag
	.2byte \species
	.2byte FLAG_SET_CAUGHT
	.endm

	@ Check if the Player has speciesId in their party. OPEN_PARTY_SCREEN will have the player select a mon from their party. NO_PARTY_SCREEN will automatically check every mon in the player's party.
	.macro checkspecies speciesId:req, mode=NO_PARTY_SCREEN
	.if \mode == OPEN_PARTY_SCREEN
		special ChoosePartyMon
		waitstate
		callnative Scrcmd_checkspecies_choose
		.2byte \speciesId
	.else
		callnative Scrcmd_checkspecies
		.2byte \speciesId
	.endif
	.endm

	.macro checkspecies_choose speciesId:req
	checkspecies \speciesId, OPEN_PARTY_SCREEN
	.endm

	@ Gets the facing direction of a given event object and stores it in the variable dest.
	.macro getobjectfacingdirection localId:req, dest:req
	callnative Scrcmd_getobjectfacingdirection
	.2byte \localId
	.2byte \dest
	.endm
=======
		@ hide any follower pokemon if present,
	@ putting them into their pokeball;
	@ by default waits for their movement to finish
	.macro hidefollower wait=1
	callfunc ScrFunc_hidefollower
	.2byte \wait
	.endm
>>>>>>> c8fb56d7
<|MERGE_RESOLUTION|>--- conflicted
+++ resolved
@@ -1863,7 +1863,6 @@
 	.2byte \quantity
 	.endm
 
-<<<<<<< HEAD
 	.macro _dynmultichoice left:req, top:req, ignoreBPress:req, maxBeforeScroll:req, shouldSort:req, initialSelected:req, callbacks:req argv:vararg
 	.byte SCR_OP_DYNMULTICHOICE
 	.2byte \left
@@ -1895,13 +1894,6 @@
 	.macro dynmultistack left:req, top:req, ignoreBPress:req, maxBeforeScroll:req, shouldSort:req, initialSelected:req, callbacks:req
 	_dynmultichoice \left, \top, \ignoreBPress, \maxBeforeScroll, \shouldSort, \initialSelected, \callbacks, NULL
 	.endm
-=======
-  @ Like callnative, but function expects a ctx
-  .macro callfunc func:req
-  .byte SCR_OP_CALLFUNC
-  .4byte \func
-  .endm
->>>>>>> c8fb56d7
 
 @ Supplementary
 
@@ -2113,7 +2105,6 @@
 	special CreateEnemyEventMon
 	.endm
 
-<<<<<<< HEAD
 	.macro setdynamicaifunc func:req
 	callnative ScriptSetDynamicAiFunc
 	.4byte \func
@@ -2448,12 +2439,11 @@
 	.2byte \localId
 	.2byte \dest
 	.endm
-=======
-		@ hide any follower pokemon if present,
+
+	@ hide any follower pokemon if present,
 	@ putting them into their pokeball;
 	@ by default waits for their movement to finish
 	.macro hidefollower wait=1
-	callfunc ScrFunc_hidefollower
+	callnative ScrFunc_hidefollower
 	.2byte \wait
-	.endm
->>>>>>> c8fb56d7
+	.endm