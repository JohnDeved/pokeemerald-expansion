--- conflicted
+++ resolved
@@ -1431,18 +1431,12 @@
 	.2byte \count
 	.endm
 
-<<<<<<< HEAD
-	@ Prepares to start a wild battle against a species at Level level holding item.
-	@ If species2 is something other than SPECIES_NONE, then the battle is a double battle with another pokemon
-	@ with species species2 at Level level2 holding item2.
+	@ Prepares to start a wild battle against a 'species' at 'level' holding 'item'.
+	@ If 'species2' is something other than SPECIES_NONE, then the battle is a double battle
+	@ that is also against 'species2' at 'level2' holding 'item2'.
 	@ Running this command will not affect normal wild battles. You start the prepared battle with dowildbattle.
-	@ If the player only has one pokemon, a scripted double battle will be buggy.
+	@ If the player only has one Pokemon, a scripted double battle will be buggy.
 	.macro setwildbattle species:req, level:req, item:req, species2=SPECIES_NONE, level2=0, item2=ITEM_NONE
-=======
-	@ Prepares to start a wild battle against a 'species' at 'level' holding 'item'. Running this command will not affect
-	@ normal wild battles. You start the prepared battle with dowildbattle.
-	.macro setwildbattle species:req, level:req, item:req
->>>>>>> 83be1bfc
 	.byte 0xb6
 	.2byte \species
 	.byte \level
