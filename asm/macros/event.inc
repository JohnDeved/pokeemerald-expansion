--- conflicted
+++ resolved
@@ -698,60 +698,6 @@
 	OBJ_ID_NONE = 0
 
 	@ Configures the arguments for a trainer battle, then jumps to the appropriate script in scripts/trainer_battle.inc
-<<<<<<< HEAD
-	.macro trainerbattle type:req, trainer:req, local_id:req, pointer1:req, pointer2, pointer3, pointer4
-	.byte SCR_OP_TRAINERBATTLE
-	.byte \type
-	.2byte \trainer
-	.2byte \local_id
-	.if \type == TRAINER_BATTLE_SINGLE
-		.4byte \pointer1 @ text
-		.4byte \pointer2 @ text
-	.elseif \type == TRAINER_BATTLE_CONTINUE_SCRIPT_NO_MUSIC
-		.4byte \pointer1 @ text
-		.4byte \pointer2 @ text
-		.4byte \pointer3 @ event script
-	.elseif \type == TRAINER_BATTLE_CONTINUE_SCRIPT
-		.4byte \pointer1 @ text
-		.4byte \pointer2 @ text
-		.4byte \pointer3 @ event script
-	.elseif \type == TRAINER_BATTLE_SINGLE_NO_INTRO_TEXT
-		.4byte \pointer1 @ text
-	.elseif \type == TRAINER_BATTLE_DOUBLE
-		.4byte \pointer1 @ text
-		.4byte \pointer2 @ text
-		.4byte \pointer3 @ text
-	.elseif \type == TRAINER_BATTLE_REMATCH
-		.4byte \pointer1 @ text
-		.4byte \pointer2 @ text
-	.elseif \type == TRAINER_BATTLE_CONTINUE_SCRIPT_DOUBLE
-		.4byte \pointer1 @ text
-		.4byte \pointer2 @ text
-		.4byte \pointer3 @ text
-		.4byte \pointer4 @ event script
-	.elseif \type == TRAINER_BATTLE_REMATCH_DOUBLE
-		.4byte \pointer1 @ text
-		.4byte \pointer2 @ text
-		.4byte \pointer3 @ text
-	.elseif \type == TRAINER_BATTLE_CONTINUE_SCRIPT_DOUBLE_NO_MUSIC
-		.4byte \pointer1 @ text
-		.4byte \pointer2 @ text
-		.4byte \pointer3 @ text
-		.4byte \pointer4 @ event script
-	.elseif \type == TRAINER_BATTLE_PYRAMID
-		.4byte \pointer1 @ text
-		.4byte \pointer2 @ text
-	.elseif \type == TRAINER_BATTLE_SET_TRAINER_A
-		.4byte \pointer1 @ text
-		.4byte \pointer2 @ text
-	.elseif \type == TRAINER_BATTLE_SET_TRAINER_B
-		.4byte \pointer1 @ text
-		.4byte \pointer2 @ text
-	.elseif \type == TRAINER_BATTLE_HILL
-		.4byte \pointer1 @ text
-		.4byte \pointer2 @ text
-	.endif
-=======
 	.macro trainerbattle type:req localIdA:req, trainer_a:req, intro_text_a:req, lose_text_a:req, event_script_a:req, localIdB:req, trainer_b:req, intro_text_b:req, lose_text_b:req, event_script_b:req, victory_text:req, cannot_battle:req, isDouble:req, playMusicA:req, playMusicB:req, isRematch:req
 	.byte SCR_OP_TRAINERBATTLE
 	.set trainerbattle_flags, 0
@@ -773,7 +719,6 @@
 	.4byte \event_script_b      @ retAddrB
 	.4byte \victory_text        @ victoryText
 	.4byte \cannot_battle       @ cannotBattle
->>>>>>> 82f6d477
 	.endm
 
 	NO_MUSIC = FALSE
@@ -820,16 +765,7 @@
 	@ Starts a double battle with the player against two trainers
 	@ Takes two trainers and defeat text for each
 	.macro trainerbattle_two_trainers trainer_a:req, lose_text_a:req, trainer_b:req, lose_text_b:req
-<<<<<<< HEAD
-	.byte 0x5c
-	.byte TRAINER_BATTLE_TWO_TRAINERS_NO_INTRO
-	.2byte \trainer_a
-	.4byte \lose_text_a
-	.2byte \trainer_b
-	.4byte \lose_text_b
-=======
 	trainerbattle TRAINER_BATTLE_TWO_TRAINERS_NO_INTRO, OBJ_ID_NONE, \trainer_a, NULL, \lose_text_a, NULL, OBJ_ID_NONE, \trainer_b, NULL, \lose_text_b, NULL, NULL, NULL, FALSE, TRUE, FALSE, FALSE
->>>>>>> 82f6d477
 	.endm
 
 	@ Starts a trainer battle using the battle information stored in RAM (usually by the scripts in trainer_battle.inc, which
@@ -1854,17 +1790,11 @@
 	.4byte \text
 	.endm
 
-<<<<<<< HEAD
 	@ Equivalent to fadescreen but uses a hardware fade and darken/lighten blend modes,
 	@ to avoid modifying palettes at all.
 	@ Useful for fade-out/fade-in without leaving the overworld or entering a new scene.
 	@ If nowait set, doesn't wait for the fade to complete
 	.macro fadescreenswapbuffers mode:req, nowait=0
-=======
-	@ Equivalent to fadescreen but copies gPlttBufferUnfaded to an allocated buffer on the fade out
-	@ and the reverse on the fade in, in effect saving gPlttBufferUnfaded to restore it.
-	.macro fadescreenswapbuffers mode:req
->>>>>>> 82f6d477
 	.byte SCR_OP_FADESCREENSWAPBUFFERS
 	.byte \mode
 	.byte \nowait
@@ -2412,11 +2342,7 @@
 
 	@ Stores the position of the given object in destX and destY. Mode CURRENT_POSITION will take the object's current position. Mode TEMPLATE_POSITION will take the object's template position.
 	.macro getobjectxy localId:req, posType:req, destX:req, destY:req
-<<<<<<< HEAD
-	callnative ScrCmd_getobjectxy, request_effects=1
-=======
 	callnative ScrCmd_getobjectxy, requests_effects=1
->>>>>>> 82f6d477
 	.2byte \localId
 	.2byte \posType
 	.2byte \destX
@@ -2424,11 +2350,7 @@
 	.endm
 
 	.macro getobjecttemplatexy localId:req, posType = TEMPLATE_POSITION, destX:req, destY:req
-<<<<<<< HEAD
-	callnative ScrCmd_getobjectxy, request_effects=1
-=======
 	callnative ScrCmd_getobjectxy, requests_effects=1
->>>>>>> 82f6d477
 	.2byte \localId
 	.2byte \posType
 	.2byte \destX
@@ -2436,11 +2358,7 @@
 	.endm
 
 	.macro getobjectcurrentxy localId:req, posType = CURRENT_POSITION, destX:req, destY:req
-<<<<<<< HEAD
-	callnative ScrCmd_getobjectxy, request_effects=1
-=======
 	callnative ScrCmd_getobjectxy, requests_effects=1
->>>>>>> 82f6d477
 	.2byte \localId
 	.2byte \posType
 	.2byte \destX
@@ -2449,11 +2367,7 @@
 
 	@ Return TRUE to dest if there is an object at the position x and y.
 	.macro checkobjectat x:req, y:req, dest = VAR_RESULT
-<<<<<<< HEAD
-	callnative ScrCmd_checkobjectat, request_effects=1
-=======
 	callnative ScrCmd_checkobjectat, requests_effects=1
->>>>>>> 82f6d477
 	.2byte \x
 	.2byte \y
 	.2byte \dest
@@ -2461,44 +2375,28 @@
 
 	@ Returns the state of the Pokedex Seen Flag to VAR_RESULT for the Pokemon with speciesId
 	.macro getseenmon species:req
-<<<<<<< HEAD
-	callnative Scrcmd_getsetpokedexflag, request_effects=1
-=======
 	callnative Scrcmd_getsetpokedexflag, requests_effects=1
->>>>>>> 82f6d477
 	.2byte \species
 	.2byte FLAG_GET_SEEN
 	.endm
 
 	@ Returns the state of the Pokedex Caught Flag to VAR_RESULT for the Pokemon with speciesId
 	.macro getcaughtmon species:req
-<<<<<<< HEAD
-	callnative Scrcmd_getsetpokedexflag, request_effects=1
-=======
 	callnative Scrcmd_getsetpokedexflag, requests_effects=1
->>>>>>> 82f6d477
 	.2byte \species
 	.2byte FLAG_GET_CAUGHT
 	.endm
 
 	@ Sets the Pokedex Seen Flag for the Pokemon with speciesId
 	.macro setseenmon species:req
-<<<<<<< HEAD
-	callnative Scrcmd_getsetpokedexflag, request_effects=1
-=======
 	callnative Scrcmd_getsetpokedexflag, requests_effects=1
->>>>>>> 82f6d477
 	.2byte \species
 	.2byte FLAG_SET_SEEN
 	.endm
 
 	@ Sets the Pokedex Caught Flag for the Pokemon with speciesId
 	.macro setcaughtmon species:req
-<<<<<<< HEAD
-	callnative Scrcmd_getsetpokedexflag, request_effects=1
-=======
 	callnative Scrcmd_getsetpokedexflag, requests_effects=1
->>>>>>> 82f6d477
 	.2byte \species
 	.2byte FLAG_SET_CAUGHT
 	.endm
@@ -2508,17 +2406,10 @@
 	.if \mode == OPEN_PARTY_SCREEN
 		special ChoosePartyMon
 		waitstate
-<<<<<<< HEAD
-		callnative Scrcmd_checkspecies_choose, request_effects=1
-		.2byte \speciesId
-	.else
-		callnative Scrcmd_checkspecies, request_effects=1
-=======
 		callnative Scrcmd_checkspecies_choose, requests_effects=1
 		.2byte \speciesId
 	.else
 		callnative Scrcmd_checkspecies, requests_effects=1
->>>>>>> 82f6d477
 		.2byte \speciesId
 	.endif
 	.endm
@@ -2529,16 +2420,17 @@
 
 	@ Gets the facing direction of a given event object and stores it in the variable dest.
 	.macro getobjectfacingdirection localId:req, dest:req
-<<<<<<< HEAD
-	callnative Scrcmd_getobjectfacingdirection, request_effects=1
-=======
 	callnative Scrcmd_getobjectfacingdirection, requests_effects=1
->>>>>>> 82f6d477
 	.2byte \localId
 	.2byte \dest
 	.endm
 
-<<<<<<< HEAD
+	@ Hides any follower Pokémon if present, putting them into their Poké Ball; by default waits for their movement to finish.
+	.macro hidefollower wait=1
+	callnative ScrFunc_hidefollower
+	.2byte \wait
+	.endm
+
 	.macro increasedifficulty
 	callnative Script_IncreaseDifficulty, requests_effects=1
 	.endm
@@ -2620,98 +2512,4 @@
 	.macro cant_see_if_ne, a:req, b:req
 	compare \a, \b
 	cant_see_if 5
-	.endm
-
-		@ hide any follower pokemon if present,
-	@ putting them into their pokeball;
-	@ by default waits for their movement to finish
-=======
-	@ Hides any follower Pokémon if present, putting them into their Poké Ball; by default waits for their movement to finish.
->>>>>>> 82f6d477
-	.macro hidefollower wait=1
-	callnative ScrFunc_hidefollower
-	.2byte \wait
-	.endm
-
-	.macro increasedifficulty
-	callnative Script_IncreaseDifficulty, requests_effects=1
-	.endm
-
-	.macro decreasedifficulty
-	callnative Script_DecreaseDifficulty, requests_effects=1
-	.endm
-
-	.macro getdifficulty var:req
-	callnative Script_GetDifficulty, requests_effects=1
-	.endm
-
-	.macro setdifficulty difficulty:req
-	callnative Script_SetDifficulty, requests_effects=1
-	.byte \difficulty
-	.endm
-    
-	.macro forcesave
-	callnative Script_ForceSaveGame
-	waitstate
-	.endm
-
-	@ Makes the trainer unable to see the player if executed.
-	@ This is a no-op if the player interacts with the trainer.
-	.macro cant_see_if, condition:req
-	callnative Script_EndTrainerCanSeeIf, requests_effects=1
-	.byte \condition
-	.endm
-
-	.macro cant_see
-	cant_see_if_unset 0 @ flag 0 is always FALSE.
-	.endm
-
-	.macro cant_see_if_unset, flag:req
-	checkflag \flag
-	cant_see_if FALSE
-	.endm
-
-	.macro cant_see_if_set, flag:req
-	checkflag \flag
-	cant_see_if TRUE
-	.endm
-
-	.macro cant_see_if_trainerflag_unset, trainer:req
-	checktrainerflag \trainer
-	cant_see_if FALSE
-	.endm
-
-	.macro cant_see_if_trainerflag_set, trainer:req
-	checktrainerflag \trainer
-	cant_see_if TRUE
-	.endm
-
-	.macro cant_see_if_lt, a:req, b:req
-	compare \a, \b
-	cant_see_if 0
-	.endm
-
-	.macro cant_see_if_eq, a:req, b:req
-	compare \a, \b
-	cant_see_if 1
-	.endm
-
-	.macro cant_see_if_gt, a:req, b:req
-	compare \a, \b
-	cant_see_if 2
-	.endm
-
-	.macro cant_see_if_le, a:req, b:req
-	compare \a, \b
-	cant_see_if 3
-	.endm
-
-	.macro cant_see_if_ge, a:req, b:req
-	compare \a, \b
-	cant_see_if 4
-	.endm
-
-	.macro cant_see_if_ne, a:req, b:req
-	compare \a, \b
-	cant_see_if 5
 	.endm