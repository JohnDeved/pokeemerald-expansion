@ commands
	.macro attackcanceler
	.byte 0x0
	.endm

	.macro accuracycheck param0:req, param1:req
	.byte 0x1
	.4byte \param0
	.2byte \param1
	.endm

	.macro attackstring
	.byte 0x2
	.endm

	.macro ppreduce
	.byte 0x3
	.endm

	.macro critcalc
	.byte 0x4
	.endm

	.macro damagecalc
	.byte 0x5
	.endm

	.macro typecalc
	.byte 0x6
	.endm

	.macro adjustdamage
	.byte 0x7
	.endm

	.macro multihitresultmessage
	.byte 0x8
	.endm

	.macro attackanimation
	.byte 0x9
	.endm

	.macro waitanimation
	.byte 0xa
	.endm

	.macro healthbarupdate battler:req
	.byte 0xb
	.byte \battler
	.endm

	.macro datahpupdate battler:req
	.byte 0xc
	.byte \battler
	.endm

	.macro critmessage
	.byte 0xd
	.endm

	.macro effectivenesssound
	.byte 0xe
	.endm

	.macro resultmessage
	.byte 0xf
	.endm

	.macro printstring id:req
	.byte 0x10
	.2byte \id
	.endm

	.macro printselectionstring id:req
	.byte 0x11
	.2byte \id
	.endm

	.macro waitmessage param0:req
	.byte 0x12
	.2byte \param0
	.endm

	.macro printfromtable ptr:req
	.byte 0x13
	.4byte \ptr
	.endm

	.macro printselectionstringfromtable ptr:req
	.byte 0x14
	.4byte \ptr
	.endm

	.macro seteffectwithchance
	.byte 0x15
	.endm

	.macro seteffectprimary
	.byte 0x16
	.endm

	.macro seteffectsecondary
	.byte 0x17
	.endm

	.macro clearstatusfromeffect battler:req
	.byte 0x18
	.byte \battler
	.endm

	.macro tryfaintmon battler:req, param1:req, ptr:req
	.byte 0x19
	.byte \battler
	.byte \param1
	.4byte \ptr
	.endm

	.macro dofaintanimation battler:req
	.byte 0x1a
	.byte \battler
	.endm

	.macro cleareffectsonfaint battler:req
	.byte 0x1b
	.byte \battler
	.endm

	.macro jumpifstatus battler:req, status1:req, ptr:req
	.byte 0x1c
	.byte \battler
	.4byte \status1
	.4byte \ptr
	.endm

	.macro jumpifstatus2 battler:req, status2:req, ptr:req
	.byte 0x1d
	.byte \battler
	.4byte \status2
	.4byte \ptr
	.endm

	.macro jumpifability param0:req, ability:req, ptr:req
	.byte 0x1e
	.byte \param0
	.2byte \ability
	.4byte \ptr
	.endm

	.macro jumpifsideaffecting battler:req, sidestatus:req, ptr:req
	.byte 0x1f
	.byte \battler
	.4byte \sidestatus
	.4byte \ptr
	.endm

	.macro jumpifstat battler:req, ifflag:req, stat:req, value:req, ptr
	.byte 0x20
	.byte \battler
	.byte \ifflag
	.byte \stat
	.byte \value
	.4byte \ptr
	.endm

	.macro jumpifstatus3condition battler:req, status3:req, param2:req, ptr:req
	.byte 0x21
	.byte \battler
	.4byte \status3
	.byte \param2
	.4byte \ptr
	.endm

	.macro jumpbasedontype battler:req, type:req, case:req, ptr:req
	.byte 0x22
	.byte \battler
	.byte \type
	.byte \case
	.4byte \ptr
	.endm

	.macro jumpiftype battler:req, type:req, ptr:req
	jumpbasedontype \battler, \type, 1, \ptr
	.endm

	.macro jumpifnottype battler:req, type:req, ptr:req
	jumpbasedontype \battler, \type, 0, \ptr
	.endm

	.macro getexp battler:req
	.byte 0x23
	.byte \battler
	.endm

	.macro atk24 ptr:req
	.byte 0x24
	.4byte \ptr
	.endm

	.macro movevaluescleanup
	.byte 0x25
	.endm

	.macro setmultihit value:req
	.byte 0x26
	.byte \value
	.endm

	.macro decrementmultihit value:req
	.byte 0x27
	.4byte \value
	.endm

	.macro goto ptr:req
	.byte 0x28
	.4byte \ptr
	.endm

	.macro jumpifbyte ifflag:req, param1:req, param2:req, param3:req
	.byte 0x29
	.byte \ifflag
	.4byte \param1
	.byte \param2
	.4byte \param3
	.endm

	.macro jumpifhalfword ifflag:req, param1:req, param2:req, param3:req
	.byte 0x2a
	.byte \ifflag
	.4byte \param1
	.2byte \param2
	.4byte \param3
	.endm

	.macro jumpifword ifflag:req, param1:req, param2:req, param3:req
	.byte 0x2b
	.byte \ifflag
	.4byte \param1
	.4byte \param2
	.4byte \param3
	.endm

	.macro jumpifarrayequal param0:req, param1:req, param2:req, param3:req
	.byte 0x2c
	.4byte \param0
	.4byte \param1
	.byte \param2
	.4byte \param3
	.endm

	.macro jumpifarraynotequal param0:req, param1:req, param2:req, param3:req
	.byte 0x2d
	.4byte \param0
	.4byte \param1
	.byte \param2
	.4byte \param3
	.endm

	.macro setbyte ptr:req, param1:req
	.byte 0x2e
	.4byte \ptr
	.byte \param1
	.endm

	.macro addbyte ptr:req, param1:req
	.byte 0x2f
	.4byte \ptr
	.byte \param1
	.endm

	.macro subbyte ptr:req, param1:req
	.byte 0x30
	.4byte \ptr
	.byte \param1
	.endm

	.macro copyarray param0:req, param1:req, param2:req
	.byte 0x31
	.4byte \param0
	.4byte \param1
	.byte \param2
	.endm

	.macro copyarraywithindex param0:req, param1:req, param2:req, param3:req
	.byte 0x32
	.4byte \param0
	.4byte \param1
	.4byte \param2
	.byte \param3
	.endm

	.macro orbyte ptr:req, param1:req
	.byte 0x33
	.4byte \ptr
	.byte \param1
	.endm

	.macro orhalfword ptr:req, param1:req
	.byte 0x34
	.4byte \ptr
	.2byte \param1
	.endm

	.macro orword ptr:req, param1:req
	.byte 0x35
	.4byte \ptr
	.4byte \param1
	.endm

	.macro bicbyte ptr:req, param1:req
	.byte 0x36
	.4byte \ptr
	.byte \param1
	.endm

	.macro bichalfword ptr:req, param1:req
	.byte 0x37
	.4byte \ptr
	.2byte \param1
	.endm

	.macro bicword ptr:req, param1:req
	.byte 0x38
	.4byte \ptr
	.4byte \param1
	.endm

	.macro pause param0:req
	.byte 0x39
	.2byte \param0
	.endm

	.macro waitstate
	.byte 0x3a
	.endm

	.macro healthbar_update battler:req
	.byte 0x3b
	.byte \battler
	.endm

	.macro return
	.byte 0x3c
	.endm

	.macro end
	.byte 0x3d
	.endm

	.macro end2
	.byte 0x3e
	.endm

	.macro end3
	.byte 0x3f
	.endm

	.macro jumpifaffectedbyprotect ptr:req
	.byte 0x40
	.4byte \ptr
	.endm

	.macro call ptr:req
	.byte 0x41
	.4byte \ptr
	.endm

	.macro setroost
	.byte 0x42
	.endm

	.macro jumpifabilitypresent ability:req, ptr:req
	.byte 0x43
	.2byte \ability
	.4byte \ptr
	.endm

	.macro endselectionscript
	.byte 0x44
	.endm

	.macro playanimation battler:req, param1:req, param2:req
	.byte 0x45
	.byte \battler
	.byte \param1
	.4byte \param2
	.endm

	.macro playanimation2 battler:req, param1:req, param2:req
	.byte 0x46
	.byte \battler
	.4byte \param1
	.4byte \param2
	.endm

	.macro setgraphicalstatchangevalues
	.byte 0x47
	.endm

	.macro playstatchangeanimation battler:req, stats:req, statchange:req
	.byte 0x48
	.byte \battler
	.byte \stats
	.byte \statchange
	.endm

	.macro moveend param0:req, param1:req
	.byte 0x49
	.byte \param0
	.byte \param1
	.endm

	@ Help macros for 5 uses of moveend command

	@ All cases
	.macro moveendall
	setbyte sMOVEEND_STATE, 0
	moveend 0, 0
	.endm

	@ Chosen case
	.macro moveendcase case:req
	setbyte sMOVEEND_STATE, \case
	moveend 1, 0
	.endm

	@ All cases from (inclusive)
	.macro moveendfrom from:req
	setbyte sMOVEEND_STATE, \from
	moveend 0, 0
	.endm

	@ All cases from 0 to (not inclusive)
	.macro moveendto to:req
	setbyte sMOVEEND_STATE, 0
	moveend 2, \to
	.endm

	@ Cases from (inclusive) to (not inclusive)
	.macro moveendfromto from:req, to:req
	setbyte sMOVEEND_STATE, \from
	moveend 2, \to
	.endm

	.macro sethealblock ptr
	.byte 0x4a
	.4byte \ptr
	.endm

	.macro returnatktoball
	.byte 0x4b
	.endm

	.macro getswitchedmondata battler:req
	.byte 0x4c
	.byte \battler
	.endm

	.macro switchindataupdate battler:req
	.byte 0x4d
	.byte \battler
	.endm

	.macro switchinanim battler:req, dontclearsubstitutebit:req
	.byte 0x4e
	.byte \battler
	.byte \dontclearsubstitutebit
	.endm

	.macro jumpifcantswitch battler:req, ptr:req
	.byte 0x4f
	.byte \battler
	.4byte \ptr
	.endm

	.macro openpartyscreen param0:req, param1:req
	.byte 0x50
	.byte \param0
	.4byte \param1
	.endm

	.macro switchhandleorder battler:req, param1:req
	.byte 0x51
	.byte \battler
	.byte \param1
	.endm

	.macro switchineffects battler:req
	.byte 0x52
	.byte \battler
	.endm

	.macro trainerslidein battler:req
	.byte 0x53
	.byte \battler
	.endm

	.macro playse param0:req
	.byte 0x54
	.2byte \param0
	.endm

	.macro fanfare param0:req
	.byte 0x55
	.2byte \param0
	.endm

	.macro playfaintcry battler:req
	.byte 0x56
	.byte \battler
	.endm

	.macro endlinkbattle
	.byte 0x57
	.endm

	.macro returntoball battler:req
	.byte 0x58
	.byte \battler
	.endm

	.macro handlelearnnewmove param0:req, param1:req, param2:req
	.byte 0x59
	.4byte \param0
	.4byte \param1
	.byte \param2
	.endm

	.macro yesnoboxlearnmove param0:req
	.byte 0x5a
	.4byte \param0
	.endm

	.macro yesnoboxstoplearningmove param0:req
	.byte 0x5b
	.4byte \param0
	.endm

	.macro hitanimation battler:req
	.byte 0x5c
	.byte \battler
	.endm

	.macro getmoneyreward
	.byte 0x5d
	.endm

	.macro atk5E battler:req
	.byte 0x5e
	.byte \battler
	.endm

	.macro swapattackerwithtarget
	.byte 0x5f
	.endm

	.macro incrementgamestat param0:req
	.byte 0x60
	.byte \param0
	.endm

	.macro drawpartystatussummary battler:req
	.byte 0x61
	.byte \battler
	.endm

	.macro hidepartystatussummary battler:req
	.byte 0x62
	.byte \battler
	.endm

	.macro jumptocalledmove param0:req
	.byte 0x63
	.byte \param0
	.endm

	.macro statusanimation battler:req
	.byte 0x64
	.byte \battler
	.endm

	.macro status2animation battler:req, status2:req
	.byte 0x65
	.byte \battler
	.4byte \status2
	.endm

	.macro chosenstatusanimation battler:req, param1:req, param2:req
	.byte 0x66
	.byte \battler
	.byte \param1
	.4byte \param2
	.endm

	.macro yesnobox
	.byte 0x67
	.endm

	.macro cancelallactions
	.byte 0x68
	.endm

	.macro setgravity ptr
	.byte 0x69
	.4byte \ptr
	.endm

	.macro removeitem battler:req
	.byte 0x6a
	.byte \battler
	.endm

	.macro atknameinbuff1
	.byte 0x6b
	.endm

	.macro drawlvlupbox
	.byte 0x6c
	.endm

	.macro resetsentmonsvalue
	.byte 0x6d
	.endm

	.macro setatktoplayer0
	.byte 0x6e
	.endm

	.macro makevisible battler:req
	.byte 0x6f
	.byte \battler
	.endm

	.macro recordability battler:req
	.byte 0x70
	.byte \battler
	.endm

	.macro buffermovetolearn
	.byte 0x71
	.endm

	.macro jumpifplayerran ptr:req
	.byte 0x72
	.4byte \ptr
	.endm

	.macro hpthresholds battler:req
	.byte 0x73
	.byte \battler
	.endm

	.macro hpthresholds2 battler:req
	.byte 0x74
	.byte \battler
	.endm

	.macro useitemonopponent
	.byte 0x75
	.endm

	.macro various battler:req, param1:req
	.byte 0x76
	.byte \battler
	.byte \param1
	.endm

	.macro setprotectlike
	.byte 0x77
	.endm

	.macro faintifabilitynotdamp
	.byte 0x78
	.endm

	.macro setatkhptozero
	.byte 0x79
	.endm

	.macro jumpifnexttargetvalid ptr:req
	.byte 0x7a
	.4byte \ptr
	.endm

	.macro tryhealhalfhealth param0:req, battler:req
	.byte 0x7b
	.4byte \param0
	.byte \battler
	.endm

	.macro trymirrormove
	.byte 0x7c
	.endm

	.macro setrain
	.byte 0x7d
	.endm

	.macro setreflect
	.byte 0x7e
	.endm

	.macro setseeded
	.byte 0x7f
	.endm

	.macro manipulatedamage param0:req
	.byte 0x80
	.byte \param0
	.endm

	.macro trysetrest param0:req
	.byte 0x81
	.4byte \param0
	.endm

	.macro jumpifnotfirstturn ptr:req
	.byte 0x82
	.4byte \ptr
	.endm

	.macro setmiracleeye ptr
	.byte 0x83
	.4byte \ptr
	.endm

	.macro jumpifcantmakeasleep param0:req
	.byte 0x84
	.4byte \param0
	.endm

	.macro stockpile id:req
	.byte 0x85
	.byte \id
	.endm

	.macro stockpiletobasedamage param0:req
	.byte 0x86
	.4byte \param0
	.endm

	.macro stockpiletohpheal param0:req
	.byte 0x87
	.4byte \param0
	.endm

	.macro setdrainedhp
	.byte 0x88
	.endm

	.macro statbuffchange flags:req, jumpptr:req
	.byte 0x89
	.2byte \flags
	.4byte \jumpptr
	.endm

	.macro normalisebuffs
	.byte 0x8a
	.endm

	.macro setbide
	.byte 0x8b
	.endm

	.macro confuseifrepeatingattackends
	.byte 0x8c
	.endm

	.macro setmultihitcounter param0:req
	.byte 0x8d
	.byte \param0
	.endm

	.macro initmultihitstring
	.byte 0x8e
	.endm

	.macro forcerandomswitch param0:req
	.byte 0x8f
	.4byte \param0
	.endm

	.macro tryconversiontypechange param0:req
	.byte 0x90
	.4byte \param0
	.endm

	.macro givepaydaymoney
	.byte 0x91
	.endm

	.macro setlightscreen
	.byte 0x92
	.endm

	.macro tryKO param0:req
	.byte 0x93
	.4byte \param0
	.endm

	.macro damagetohalftargethp
	.byte 0x94
	.endm

	.macro setsandstorm
	.byte 0x95
	.endm

	.macro weatherdamage
	.byte 0x96
	.endm

	.macro tryinfatuating param0:req
	.byte 0x97
	.4byte \param0
	.endm

	.macro updatestatusicon battler:req
	.byte 0x98
	.byte \battler
	.endm

	.macro setmist
	.byte 0x99
	.endm

	.macro setfocusenergy
	.byte 0x9a
	.endm

	.macro transformdataexecution
	.byte 0x9b
	.endm

	.macro setsubstitute
	.byte 0x9c
	.endm

	.macro mimicattackcopy param0:req
	.byte 0x9d
	.4byte \param0
	.endm

	.macro metronome
	.byte 0x9e
	.endm

	.macro dmgtolevel
	.byte 0x9f
	.endm

	.macro psywavedamageeffect
	.byte 0xa0
	.endm

	.macro counterdamagecalculator param0:req
	.byte 0xa1
	.4byte \param0
	.endm

	.macro mirrorcoatdamagecalculator param0:req
	.byte 0xa2
	.4byte \param0
	.endm

	.macro disablelastusedattack param0:req
	.byte 0xa3
	.4byte \param0
	.endm

	.macro trysetencore param0:req
	.byte 0xa4
	.4byte \param0
	.endm

	.macro painsplitdmgcalc param0:req
	.byte 0xa5
	.4byte \param0
	.endm

	.macro settypetorandomresistance param0:req
	.byte 0xa6
	.4byte \param0
	.endm

	.macro setalwayshitflag
	.byte 0xa7
	.endm

	.macro copymovepermanently param0:req
	.byte 0xa8
	.4byte \param0
	.endm

	.macro trychoosesleeptalkmove param0:req
	.byte 0xa9
	.4byte \param0
	.endm

	.macro setdestinybond
	.byte 0xaa
	.endm

	.macro trysetdestinybondtohappen
	.byte 0xab
	.endm

	.macro settailwind ptr:req
	.byte 0xac
	.4byte \ptr
	.endm

	.macro tryspiteppreduce param0:req
	.byte 0xad
	.4byte \param0
	.endm

	.macro healpartystatus
	.byte 0xae
	.endm

	.macro cursetarget param0:req
	.byte 0xaf
	.4byte \param0
	.endm

	.macro trysetspikes param0:req
	.byte 0xb0
	.4byte \param0
	.endm

	.macro setforesight
	.byte 0xb1
	.endm

	.macro trysetperishsong param0:req
	.byte 0xb2
	.4byte \param0
	.endm

	.macro handlerollout
	.byte 0xb3
	.endm

	.macro jumpifconfusedandstatmaxed stat:req, ptr:req
	.byte 0xb4
	.byte \stat
	.4byte \ptr
	.endm

	.macro handlefurycutter
	.byte 0xb5
	.endm

	.macro setembargo ptr
	.byte 0xb6
	.4byte \ptr
	.endm

	.macro presentdamagecalculation
	.byte 0xb7
	.endm

	.macro setsafeguard
	.byte 0xb8
	.endm

	.macro magnitudedamagecalculation
	.byte 0xb9
	.endm

	.macro jumpifnopursuitswitchdmg param0:req
	.byte 0xba
	.4byte \param0
	.endm

	.macro setsunny
	.byte 0xbb
	.endm

	.macro maxattackhalvehp param0:req
	.byte 0xbc
	.4byte \param0
	.endm

	.macro copyfoestats param0:req
	.byte 0xbd
	.4byte \param0
	.endm

	.macro rapidspinfree
	.byte 0xbe
	.endm

	.macro setdefensecurlbit
	.byte 0xbf
	.endm

	.macro recoverbasedonsunlight param0:req
	.byte 0xc0
	.4byte \param0
	.endm

	.macro setstickyweb ptr
	.byte 0xc1
	.4byte \ptr
	.endm

	.macro selectfirstvalidtarget
	.byte 0xc2
	.endm

	.macro trysetfutureattack param0:req
	.byte 0xc3
	.4byte \param0
	.endm

	.macro trydobeatup param0:req, param1:req
	.byte 0xc4
	.4byte \param0
	.4byte \param1
	.endm

	.macro setsemiinvulnerablebit
	.byte 0xc5
	.endm

	.macro clearsemiinvulnerablebit
	.byte 0xc6
	.endm

	.macro setminimize
	.byte 0xc7
	.endm

	.macro sethail
	.byte 0xc8
	.endm

	.macro jumpifattackandspecialattackcannotfall ptr:req
	.byte 0xc9
	.4byte \ptr
	.endm

	.macro setforcedtarget
	.byte 0xca
	.endm

	.macro setcharge
	.byte 0xcb
	.endm

	.macro callterrainattack
	.byte 0xcc
	.endm

	.macro cureifburnedparalysedorpoisoned param0:req
	.byte 0xcd
	.4byte \param0
	.endm

	.macro settorment param0:req
	.byte 0xce
	.4byte \param0
	.endm

	.macro jumpifnodamage param0:req
	.byte 0xcf
	.4byte \param0
	.endm

	.macro settaunt param0:req
	.byte 0xd0
	.4byte \param0
	.endm

	.macro trysethelpinghand param0:req
	.byte 0xd1
	.4byte \param0
	.endm

	.macro tryswapitems param0:req
	.byte 0xd2
	.4byte \param0
	.endm

	.macro trycopyability param0:req
	.byte 0xd3
	.4byte \param0
	.endm

	.macro trywish param0:req, param1:req
	.byte 0xd4
	.byte \param0
	.4byte \param1
	.endm

	.macro settoxicspikes ptr:req
	.byte 0xd5
	.4byte \ptr
	.endm

	.macro setgastroacid ptr
	.byte 0xd6
	.4byte \ptr
	.endm

	.macro setyawn param0:req
	.byte 0xd7
	.4byte \param0
	.endm

	.macro setdamagetohealthdifference param0:req
	.byte 0xd8
	.4byte \param0
	.endm

	.macro setroom
	.byte 0xd9
	.endm

	.macro tryswapabilities param0:req
	.byte 0xda
	.4byte \param0
	.endm

	.macro tryimprison param0:req
	.byte 0xdb
	.4byte \param0
	.endm

	.macro setstealthrock ptr:req
	.byte 0xdc
	.4byte \ptr
	.endm

	.macro setuserstatus3 flags ptr
	.byte 0xdd
	.4byte \flags
	.4byte \ptr
	.endm

	.macro assistattackselect param0:req
	.byte 0xde
	.4byte \param0
	.endm

	.macro trysetmagiccoat param0:req
	.byte 0xdf
	.4byte \param0
	.endm

	.macro trysetsnatch param0:req
	.byte 0xe0
	.4byte \param0
	.endm

	.macro trygetintimidatetarget param0:req
	.byte 0xe1
	.4byte \param0
	.endm

	.macro switchoutabilities battler:req
	.byte 0xe2
	.byte \battler
	.endm

	.macro jumpifhasnohp battler:req, param1:req
	.byte 0xe3
	.byte \battler
	.4byte \param1
	.endm

	.macro getsecretpowereffect
	.byte 0xe4
	.endm

	.macro pickup
	.byte 0xe5
	.endm

	.macro docastformchangeanimation
	.byte 0xe6
	.endm

	.macro trycastformdatachange
	.byte 0xe7
	.endm

	.macro settypebasedhalvers param0:req
	.byte 0xe8
	.4byte \param0
	.endm

	.macro jumpifsubstituteblocks ptr
	.byte 0xe9
	.4byte \ptr
	.endm

	.macro tryrecycleitem param0:req
	.byte 0xea
	.4byte \param0
	.endm

	.macro settypetoterrain param0:req
	.byte 0xeb
	.4byte \param0
	.endm

	.macro pursuitrelated param0:req
	.byte 0xec
	.4byte \param0
	.endm

	.macro snatchsetbattlers
	.byte 0xed
	.endm

	.macro removelightscreenreflect
	.byte 0xee
	.endm

	.macro handleballthrow
	.byte 0xef
	.endm

	.macro givecaughtmon
	.byte 0xf0
	.endm

	.macro trysetcaughtmondexflags param0:req
	.byte 0xf1
	.4byte \param0
	.endm

	.macro displaydexinfo
	.byte 0xf2
	.endm

	.macro trygivecaughtmonnick param0:req
	.byte 0xf3
	.4byte \param0
	.endm

	.macro subattackerhpbydmg
	.byte 0xf4
	.endm

	.macro removeattackerstatus1
	.byte 0xf5
	.endm

	.macro finishaction
	.byte 0xf6
	.endm

	.macro finishturn
	.byte 0xf7
	.endm

	.macro trainerslideout param0:req
	.byte 0xf8
	.byte \param0
	.endm

	.macro settelekinesis ptr:req
	.byte 0xf9
	.4byte \ptr
	.endm

	.macro swapstatstages stat:req
	.byte 0xfa
	.byte \stat
	.endm

	.macro averagestats stat:req
	.byte 0xfb
	.byte \stat
	.endm

	.macro jumpifoppositegenders ptr:req
	.byte 0xfc
	.4byte \ptr
	.endm

	.macro trygetbaddreamstarget ptr:req
	.byte 0xfd
	.4byte \ptr
	.endm

	.macro tryworryseed ptr:req
	.byte 0xfe
	.4byte \ptr
	.endm

	.macro metalburstdamagecalculator ptr:req
	.byte 0xff
	.4byte \ptr
	.endm

@ various command changed to more readable macros
	.macro cancelmultiturnmoves battler:req
	various \battler, VARIOUS_CANCEL_MULTI_TURN_MOVES
	.endm

	.macro setmagiccoattarget battler:req
	various \battler, VARIOUS_SET_MAGIC_COAT_TARGET
	.endm

	.macro getifcantrunfrombattle battler:req
	various \battler, VARIOUS_IS_RUNNING_IMPOSSIBLE
	.endm

	.macro getmovetarget battler:req
	various \battler, VARIOUS_GET_MOVE_TARGET
	.endm

	.macro getbattlerfainted battler:req
	various \battler, VARIOUS_GET_BATTLER_FAINTED
	.endm

	.macro resetintimidatetracebits battler:req
	various \battler, VARIOUS_RESET_INTIMIDATE_TRACE_BITS
	.endm

	.macro updatechoicemoveonlvlup battler:req
	various \battler, VARIOUS_UPDATE_CHOICE_MOVE_ON_LVL_UP
	.endm

	.macro various7 battler:req
	various \battler, 7
	.endm

	.macro palaceflavortext battler:req
	various \battler, VARIOUS_PALACE_FLAVOR_TEXT
	.endm

	.macro arenajudgmentwindow
	various BS_ATTACKER, VARIOUS_ARENA_JUDGMENT_WINDOW
	.endm

	.macro arenaopponentmonlost
	various BS_ATTACKER, VARIOUS_ARENA_OPPONENT_MON_LOST
	.endm

	.macro arenaplayermonlost
	various BS_ATTACKER, VARIOUS_ARENA_PLAYER_MON_LOST
	.endm

	.macro arenabothmonlost
	various BS_ATTACKER, VARIOUS_ARENA_BOTH_MONS_LOST
	.endm

	.macro forfeityesnobox battler:req
	various \battler, VARIOUS_EMIT_YESNOBOX
	.endm

	.macro various14 battler:req
	various \battler, 14
	.endm

	.macro various15 battler:req
	various \battler, 15
	.endm

	.macro arenajudgmentstring id:req
	various \id, VARIOUS_ARENA_JUDGMENT_STRING
	.endm

	.macro arenawaitmessage id:req
	various \id, VARIOUS_ARENA_WAIT_STRING
	.endm

	.macro waitcry battler:req
	various \battler, VARIOUS_WAIT_CRY
	.endm

	.macro returnopponentmon1toball battler:req
	various \battler, VARIOUS_RETURN_OPPONENT_MON1
	.endm

	.macro returnopponentmon2toball battler:req
	various \battler, VARIOUS_RETURN_OPPONENT_MON2
	.endm

	.macro volumedown
	various BS_ATTACKER, VARIOUS_VOLUME_DOWN
	.endm

	.macro volumeup
	various BS_ATTACKER, VARIOUS_VOLUME_UP
	.endm

	.macro setalreadystatusedmoveattempt battler:req
	various \battler, 23
	.endm

	.macro various24 battler:req
	various \battler, 24
	.endm

	.macro setoutcomeonteleport battler:req
	various \battler, VARIOUS_SET_TELEPORT_OUTCOME
	.endm

	.macro playtrainerdefeatbgm battler:req
	various \battler, VARIOUS_PLAY_TRAINER_DEFEATED_MUSIC
	.endm

	.macro stattextbuffer battler:req
	various \battler, VARIOUS_STAT_TEXT_BUFFER
	.endm

	.macro switchinabilities battler:req
	various \battler, VARIOUS_SWITCHIN_ABILITIES
	.endm

	.macro savetarget
	various BS_TARGET, VARIOUS_SAVE_TARGET
	.endm

	.macro restoretarget
	various BS_TARGET, VARIOUS_RESTORE_TARGET
	.endm

	.macro instanthpdrop battler:req
	various \battler, VARIOUS_INSTANT_HP_DROP
	.endm

	.macro clearstatus battler:req
	various \battler, VARIOUS_CLEAR_STATUS
	.endm

	.macro restorepp battler:req
	various \battler, VARIOUS_RESTORE_PP
	.endm

	.macro tryactivatemoxie battler:req
	various \battler, VARIOUS_TRY_ACTIVATE_MOXIE
	.endm

	.macro tryactivatebeastboost battler:req
	various \battler, VARIOUS_TRY_ACTIVATE_BEAST_BOOST
	.endm

	.macro tryactivatereceiver battler:req
	various \battler, VARIOUS_TRY_ACTIVATE_RECEIVER
	.endm

	.macro tryactivatesoulheart
	various BS_ATTACKER, VARIOUS_TRY_ACTIVATE_SOULHEART
	.endm

	.macro tryactivatefellstinger battler:req
	various \battler, VARIOUS_TRY_ACTIVATE_FELL_STINGER
	.endm

	.macro playmoveanimation battler:req, move:req
	various \battler, VARIOUS_PLAY_MOVE_ANIMATION
	.2byte \move
	.endm

	.macro setluckychant battler:req, ptr:req
	various \battler VARIOUS_SET_LUCKY_CHANT
	.4byte \ptr
	.endm

	.macro suckerpunchcheck ptr:req
	various BS_ATTACKER, VARIOUS_SUCKER_PUNCH_CHECK
	.4byte \ptr
	.endm

	.macro setabilitysimple battler:req, ptr:req
	various \battler VARIOUS_SET_SIMPLE_BEAM
	.4byte \ptr
	.endm

	.macro tryentrainment ptr:req
	various BS_ATTACKER, VARIOUS_TRY_ENTRAINMENT
	.4byte \ptr
	.endm

	.macro setlastusedability battler:req
	various \battler, VARIOUS_SET_LAST_USED_ABILITY
	.endm

	.macro tryhealpulse battler:req, ptr:req
	various \battler, VARIOUS_TRY_HEAL_PULSE
	.4byte \ptr
	.endm

	.macro tryquash ptr:req
	various BS_ATTACKER, VARIOUS_TRY_QUASH
	.4byte \ptr
	.endm

	.macro tryafteryou ptr:req
	various BS_ATTACKER, VARIOUS_AFTER_YOU
	.4byte \ptr
	.endm

	.macro trybestow ptr:req
	various BS_ATTACKER, VARIOUS_BESTOW
	.4byte \ptr
	.endm

	.macro invertstatstages battler:req
	various \battler, VARIOUS_INVERT_STAT_STAGES
	.endm

	.macro setterrain ptr:req
	various BS_ATTACKER, VARIOUS_SET_TERRAIN
	.4byte \ptr
	.endm

	.macro trymefirst ptr:req
	various BS_ATTACKER, VARIOUS_TRY_ME_FIRST
	.4byte \ptr
	.endm

	.macro jumpifbattleend ptr:req
	various BS_ATTACKER, VARIOUS_JUMP_IF_BATTLE_END
	.4byte \ptr
	.endm

	.macro tryelectrify ptr:req
	various BS_ATTACKER, VARIOUS_TRY_ELECTRIFY
	.4byte \ptr
	.endm

	.macro tryreflecttype ptr:req
	various BS_ATTACKER, VARIOUS_TRY_REFLECT_TYPE
	.4byte \ptr
	.endm

	.macro trysoak ptr:req
	various BS_ATTACKER, VARIOUS_TRY_SOAK
	.4byte \ptr
	.endm

	.macro handlemegaevo battler:req, case:req
	various \battler, VARIOUS_HANDLE_MEGA_EVO
	.byte \case
	.endm

	.macro handleprimalreversion battler:req, case:req
	various \battler, VARIOUS_HANDLE_PRIMAL_REVERSION
	.byte \case
	.endm

	.macro handleformchange battler:req, case:req
	various \battler, VARIOUS_HANDLE_FORM_CHANGE
	.byte \case
	.endm

	.macro jumpifcantuselastresort battler:req, ptr:req
	various \battler, VARIOUS_TRY_LAST_RESORT
	.4byte \ptr
	.endm

	.macro argumentstatuseffect
	various BS_ATTACKER, VARIOUS_ARGUMENT_STATUS_EFFECT
	.endm

	.macro tryhitswitchtarget ptr:req
	various BS_ATTACKER, VARIOUS_TRY_HIT_SWITCH_TARGET
	.4byte \ptr
	.endm

	.macro tryautotomize battler:req, ptr:req
	various \battler, VARIOUS_TRY_AUTOTOMIZE
	.4byte \ptr
	.endm

	.macro jumpifcantusesynchronoise ptr:req
	various BS_ATTACKER, VARIOUS_TRY_SYNCHRONOISE
	.4byte \ptr
	.endm

	.macro trycopycat ptr:req
	various BS_ATTACKER, VARIOUS_TRY_COPYCAT
	.4byte \ptr
	.endm

	.macro showabilitypopup battler:req
	various \battler, VARIOUS_ABILITY_POPUP
	.endm
	
	.macro updateabilitypopup battler:req
	various \battler, VARIOUS_UPDATE_ABILITY_POPUP
	.endm

	.macro defogclear battler:req, clear:req, ptr:req
	various \battler, VARIOUS_DEFOG
	.byte \clear
	.4byte \ptr
	.endm

	.macro jumpiftargetally ptr:req
	various BS_ATTACKER, VARIOUS_JUMP_IF_TARGET_ALLY
	.4byte \ptr
	.endm

	.macro trypsychoshift ptr:req
	various BS_ATTACKER, VARIOUS_PSYCHO_SHIFT
	.4byte \ptr
	.endm

	.macro curestatus battler:req
	various \battler, VARIOUS_CURE_STATUS
	.endm

	.macro powertrick battler:req
	various \battler, VARIOUS_POWER_TRICK
	.endm

	.macro argumenttomoveeffect
	various BS_ATTACKER, VARIOUS_ARGUMENT_TO_MOVE_EFFECT
	.endm

	.macro jumpifnotgrounded battler:req, ptr:req
	various \battler, VARIOUS_JUMP_IF_NOT_GROUNDED
	.4byte \ptr
	.endm

	.macro handletrainerslidemsg battler:req, field:req
	various \battler, VARIOUS_HANDLE_TRAINER_SLIDE_MSG
	.byte \field
	.endm

	.macro trytrainerslidefirstdownmsg battler:req
	various \battler, VARIOUS_TRY_TRAINER_SLIDE_MSG_FIRST_OFF
	.endm

	.macro trytrainerslidelastonmsg battler:req
	various \battler, VARIOUS_TRY_TRAINER_SLIDE_MSG_LAST_ON
	.endm

	.macro setauroraveil battler:req
	various \battler, VARIOUS_SET_AURORA_VEIL
	.endm

	.macro trysetthirdtype battler:req, ptr:req
	various \battler, VARIOUS_TRY_THIRD_TYPE
	.4byte \ptr
	.endm

	.macro tryaccupressure battler:req, ptr:req
	various \battler, VARIOUS_ACUPRESSURE
	.4byte \ptr
	.endm

	.macro setpowder battler:req
	various \battler, VARIOUS_SET_POWDER
	.endm

	.macro spectralthiefprintstats
	various BS_ATTACKER, VARIOUS_SPECTRAL_THIEF
	.endm

	.macro bringdownairbornebattler battler:req
	various \battler, VARIOUS_GRAVITY_ON_AIRBORNE_MONS
	.endm

	.macro checkgrassyterrainheal battler:req, ptr:req
	various \battler, VARIOUS_CHECK_IF_GRASSY_TERRAIN_HEALS
	.4byte \ptr
	.endm

	.macro jumpifnotberry battler:req, ptr:req
	various \battler, VARIOUS_JUMP_IF_NOT_BERRY
	.4byte \ptr
	.endm

	.macro jumpifroarfails ptr:req
	various BS_ATTACKER, VARIOUS_JUMP_IF_ROAR_FAILS
	.4byte \ptr
	.endm

	.macro tryinstruct ptr:req
	various BS_ATTACKER, VARIOUS_TRY_INSTRUCT
	.4byte \ptr
	.endm

	.macro settracedability battler:req
	various \battler, VARIOUS_TRACE_ABILITY
	.endm

	.macro updatenick battler:req
	various \battler, VARIOUS_UPDATE_NICK
	.endm

	.macro tryillusionoff battler:req
	various \battler, VARIOUS_TRY_ILLUSION_OFF
	.endm

	.macro spriteignore0hp val:req
	various BS_ATTACKER, VARIOUS_SET_SPRITEIGNORE0HP
	.byte \val
	.endm

	.macro getstatvalue battler:req, statId:req
	various \battler, VARIOUS_GET_STAT_VALUE
	.byte \statId
	.endm

	.macro jumpiffullhp battler:req, ptr:req
	various \battler, VARIOUS_JUMP_IF_FULL_HP
	.4byte \ptr
	.endm

	.macro losetype battler:req, type:req
	various \battler, VARIOUS_LOSE_TYPE
	.byte \type
	.endm

	.macro tryfriskmsg battler:req
	various \battler, VARIOUS_TRY_FRISK
	.endm

	.macro jumpifshieldsdown battler:req, ptr:req
	various \battler, VARIOUS_JUMP_IF_SHIELDS_DOWN_PROTECTED
	.4byte \ptr
	.endm

	.macro trypoisontype attacker:req, target:req, ptr:req
	various \attacker, VARIOUS_POISON_TYPE_IMMUNITY
	.byte \target
	.4byte \ptr
	.endm

	.macro tryparalyzetype attacker:req, target:req, ptr:req
	various \attacker, VARIOUS_PARALYZE_TYPE_IMMUNITY
	.byte \target
	.4byte \ptr
	.endm

	.macro trysetfairylock ptr:req
	various BS_ATTACKER, VARIOUS_TRY_FAIRY_LOCK
	.4byte \ptr
	.endm

	.macro jumpifnoally battler:req, ptr:req
	various \battler, VARIOUS_JUMP_IF_NO_ALLY
	.4byte \ptr
	.endm

	.macro jumpifnoholdeffect battler:req, holdEffet:req, ptr:req
	various \battler, VARIOUS_JUMP_IF_NO_HOLD_EFFECT
	.byte \holdEffet
	.4byte \ptr
	.endm

	.macro infatuatewithbattler battler1:req, battler2:req
	various \battler1, VARIOUS_INFATUATE_WITH_BATTLER
	.byte \battler2
	.endm

	.macro setlastuseditem battler:req
	various \battler, VARIOUS_SET_LAST_USED_ITEM
	.endm

	.macro jumpifabsent battler:req, ptr:req
	various \battler, VARIOUS_JUMP_IF_ABSENT
	.4byte \ptr
	.endm

	.macro destroyabilitypopup
	various BS_ABILITY_BATTLER, VARIOUS_DESTROY_ABILITY_POPUP
	.endm

	.macro gettotemboost ptr:req
	various BS_ATTACKER, VARIOUS_TOTEM_BOOST
	.4byte \ptr
	.endm
	
	.macro tryactivategrimneigh, battler:req
	various \battler, VARIOUS_TRY_ACTIVATE_GRIM_NEIGH
	.endm
	
	.macro consumeberry battler:req, restoreItem=FALSE
	various \battler, VARIOUS_CONSUME_BERRY
	.byte \restoreItem
	.endm

	.macro activateitemeffects battler:req
	various \battler, VARIOUS_MOVEEND_ITEM_EFFECTS
	.endm
	
	.macro pickpocketsteal
	various 0, VARIOUS_PICKPOCKET
	.endm
	
	.macro doterrainseed battler:req, ptr:req
	various \battler, VARIOUS_TERRAIN_SEED
	.4byte \ptr
	.endm
	
	.macro makeinvisible battler:req
	various \battler, VARIOUS_MAKE_INVISIBLE
	.endm
	
	.macro tryroomservice battler:req, ptr:req
	various \battler, VARIOUS_ROOM_SERVICE
	.4byte \ptr
	.endm
	
	.macro jumpifterrainaffected battler:req, terrainFlags:req, ptr:req
	various \battler, VARIOUS_JUMP_IF_TERRAIN_AFFECTED
	.4byte \terrainFlags
	.4byte \ptr
	.endm

	.macro jumpifpranksterblocked battler:req, ptr:req
	various \battler, VARIOUS_JUMP_IF_PRANKSTER_BLOCKED
	.4byte \ptr
	.endm

	.macro eeriespellppreduce ptr:req
	various BS_TARGET, VARIOUS_EERIE_SPELL_PP_REDUCE
	.4byte \ptr
	.endm
	
	.macro jumpifteamhealthy battler:req, ptr:req
	various \battler, VARIOUS_JUMP_IF_TEAM_HEALTHY
	.4byte \ptr
	.endm
	
	.macro tryhealquarterhealth battler:req, ptr:req
	various \battler, VARIOUS_TRY_HEAL_QUARTER_HP
	.4byte \ptr
	.endm
	
	.macro removeterrain
	various BS_ATTACKER, VARIOUS_REMOVE_TERRAIN
	.endm
	
	.macro trytoclearprimalweather
	various BS_ATTACKER, VARIOUS_TRY_TO_CLEAR_PRIMAL_WEATHER
	.endm
<<<<<<< HEAD
	
=======

	.macro getrototillertargets ptr:req
	various BS_ATTACKER, VARIOUS_GET_ROTOTILLER_TARGETS
	.4byte \ptr
	.endm
	
	.macro jumpifnotrototilleraffected battler:req, ptr:req
	various \battler, VARIOUS_JUMP_IF_NOT_ROTOTILLER_AFFECTED
	.4byte \ptr
	.endm

	.macro tryactivatebattlebond battler:req
	various \battler, VARIOUS_TRY_ACTIVATE_BATTLE_BOND
	.endm

	.macro jumpifcantreverttoprimal ptr:req
	various BS_ATTACKER, VARIOUS_JUMP_IF_CANT_REVERT_TO_PRIMAL
	.4byte \ptr
	.endm
  
	.macro applyplasmafists
	various BS_ATTACKER, VARIOUS_APPLY_PLASMA_FISTS
	.endm

	.macro jumpifspecies battler:req, species:req, ptr:req
	various \battler, VARIOUS_JUMP_IF_SPECIES
	.2byte \species
	.4byte \ptr
	.endm

>>>>>>> 34e966fd
@ helpful macros
	.macro setstatchanger stat:req, stages:req, down:req
	setbyte sSTATCHANGER \stat | \stages << 3 | \down << 7
	.endm

	.macro setmoveeffect effect:req
	sethword sMOVE_EFFECT \effect
	sethword sSAVED_MOVE_EFFECT \effect
	.endm

	.macro chosenstatus1animation battler:req, status:req
	chosenstatusanimation \battler, 0x0, \status
	.endm

	.macro chosenstatus2animation battler:req, status:req
	chosenstatusanimation \battler, 0x1, \status
	.endm

	.macro sethword dst:req, value:req
	setbyte \dst, (\value) & 0xFF
	setbyte \dst + 1, ((\value) >> 8) & 0xFF
	.endm

	.macro setword dst:req, value:req
	setbyte \dst, (\value) & 0xFF
	setbyte \dst + 1, ((\value) >> 8) & 0xFF
	setbyte \dst + 2, ((\value) >> 16) & 0xFF
	setbyte \dst + 3, ((\value) >> 24) & 0xFF
	.endm

	.macro copybyte dst:req, src:req
	copyarray \dst, \src, 0x1
	.endm

	.macro copyhword dst:req, src:req
	copyarray \dst, \src, 0x2
	.endm

	.macro copyword dst:req, src:req
	copyarray \dst, \src, 0x4
	.endm

	.macro jumpifbytenotequal byte1:req, byte2:req, jumpptr:req
	jumpifarraynotequal \byte1, \byte2, 0x1, \jumpptr
	.endm

	.macro jumpifbyteequal byte1:req, byte2:req, jumpptr:req
	jumpifarrayequal \byte1, \byte2, 0x1, \jumpptr
	.endm

	.macro jumpifmove move:req, jumpptr:req
	jumpifhalfword CMP_EQUAL, gCurrentMove, \move, \jumpptr
	.endm

	.macro jumpifnotmove move:req, jumpptr:req
	jumpifhalfword CMP_NOT_EQUAL, gCurrentMove, \move, \jumpptr
	.endm

	.macro jumpifnotchosenmove move:req, jumpptr:req
	jumpifhalfword CMP_NOT_EQUAL, gChosenMove, \move, \jumpptr
	.endm

	.macro jumpifstatus3 battler, status:req, jumpptr:req
	jumpifstatus3condition \battler, \status, 0x0, \jumpptr
	.endm

	.macro jumpifnostatus3 battler:req, status:req, jumpptr:req
	jumpifstatus3condition \battler, \status, 0x1, \jumpptr
	.endm

	.macro jumpifmovehadnoeffect jumpptr:req
	jumpifbyte CMP_COMMON_BITS, gMoveResultFlags, MOVE_RESULT_NO_EFFECT, \jumpptr
	.endm

	.macro jumpifbattletype flags:req, jumpptr:req
	jumpifword CMP_COMMON_BITS, gBattleTypeFlags, \flags, \jumpptr
	.endm

	.macro jumpifnotbattletype flags:req, jumpptr:req
	jumpifword CMP_NO_COMMON_BITS, gBattleTypeFlags, \flags, \jumpptr
	.endm

	.macro dmg_1_8_targethp
	manipulatedamage DMG_1_8_TARGET_HP
	.endm

	.macro dmgtomaxattackerhp
	manipulatedamage DMG_FULL_ATTACKER_HP
	.endm

	.macro dmgtocurrattackerhp
	manipulatedamage DMG_CURR_ATTACKER_HP
	.endm

	.macro dmg_1_2_attackerhp
	manipulatedamage DMG_1_2_ATTACKER_HP
	.endm

	.macro jumpifflowerveil jumpptr:req
	jumpifnottype BS_TARGET, TYPE_GRASS, 1f
	jumpifability BS_TARGET_SIDE, ABILITY_FLOWER_VEIL, \jumpptr
	1:
	.endm

	.macro jumpifflowerveilattacker jumpptr:req
	jumpifnottype BS_ATTACKER, TYPE_GRASS, 1f
	jumpifability BS_ATTACKER_SIDE, ABILITY_FLOWER_VEIL, \jumpptr
	1:
	.endm

	.macro setallytonexttarget jumpptr:req
	jumpifbyte CMP_GREATER_THAN, gBattlerTarget, 0x1, 1f
	addbyte gBattlerTarget, 0x2
	goto \jumpptr
	1:
	subbyte gBattlerTarget, 0x2
	goto \jumpptr
	.endm

	.macro jumpifleafguard jumpptr:req
	jumpifhalfword CMP_NO_COMMON_BITS, gBattleWeather, WEATHER_SUN_ANY, 1f
	jumpifability BS_TARGET, ABILITY_LEAF_GUARD, \jumpptr
	1:
	.endm

	.macro jumpifsafeguard jumpptr:req
	jumpifability BS_ATTACKER, ABILITY_INFILTRATOR, 1f
	jumpifsideaffecting BS_TARGET, SIDE_STATUS_SAFEGUARD, \jumpptr
	1:
	.endm
<|MERGE_RESOLUTION|>--- conflicted
+++ resolved
@@ -1838,9 +1838,6 @@
 	.macro trytoclearprimalweather
 	various BS_ATTACKER, VARIOUS_TRY_TO_CLEAR_PRIMAL_WEATHER
 	.endm
-<<<<<<< HEAD
-	
-=======
 
 	.macro getrototillertargets ptr:req
 	various BS_ATTACKER, VARIOUS_GET_ROTOTILLER_TARGETS
@@ -1871,7 +1868,6 @@
 	.4byte \ptr
 	.endm
 
->>>>>>> 34e966fd
 @ helpful macros
 	.macro setstatchanger stat:req, stages:req, down:req
 	setbyte sSTATCHANGER \stat | \stages << 3 | \down << 7
