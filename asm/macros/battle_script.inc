--- conflicted
+++ resolved
@@ -1674,7 +1674,11 @@
 	callnative BS_FickleBeamDamageCalculation
 	.endm
 
-<<<<<<< HEAD
+	.macro trytarshot failInstr:req
+	callnative BS_TryTarShot
+	.4byte \failInstr
+	.endm
+
 	.macro jumpifteainvulnerable battler:req, jumpInstr:req
 	callnative BS_TeatimeInvul
 	.byte \battler
@@ -1700,16 +1704,6 @@
 	.macro activateterrainchangeabilities battler:req
 	callnative BS_ActivateTerrainChangeAbilities
 	.byte \battler
-=======
-	.macro trytarshot failInstr:req
-	callnative BS_TryTarShot
-	.4byte \failInstr
-	.endm
-
-@ various command changed to more readable macros
-	.macro cancelmultiturnmoves battler:req
-	various \battler, VARIOUS_CANCEL_MULTI_TURN_MOVES
->>>>>>> 9bd5601b
 	.endm
 
 	@ Stores Healing Wish effect.
