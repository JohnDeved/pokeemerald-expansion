@ commands
	.macro attackcanceler
	.byte 0x0
	.endm

	.macro accuracycheck failInstr:req, move:req
	.byte 0x1
	.4byte \failInstr
	.2byte \move
	.endm

	.macro attackstring
	.byte 0x2
	.endm

	.macro ppreduce
	.byte 0x3
	.endm

	.macro critcalc
	.byte 0x4
	.endm

	.macro damagecalc
	.byte 0x5
	.endm

	.macro typecalc
	.byte 0x6
	.endm

	.macro adjustdamage
	.byte 0x7
	.endm

	.macro multihitresultmessage
	.byte 0x8
	.endm

	.macro attackanimation
	.byte 0x9
	.endm

	.macro waitanimation
	.byte 0xa
	.endm

	.macro healthbarupdate battler:req
	.byte 0xb
	.byte \battler
	.endm

	.macro datahpupdate battler:req
	.byte 0xc
	.byte \battler
	.endm

	.macro critmessage
	.byte 0xd
	.endm

	.macro effectivenesssound
	.byte 0xe
	.endm

	.macro resultmessage
	.byte 0xf
	.endm

	.macro printstring id:req
	.byte 0x10
	.2byte \id
	.endm

	.macro printsavedstring
	printstring 0
	.endm

	.macro printselectionstring id:req
	.byte 0x11
	.2byte \id
	.endm

	.macro waitmessage time:req
	.byte 0x12
	.2byte \time
	.endm

	.macro printfromtable ptr:req
	.byte 0x13
	.4byte \ptr
	.endm

	.macro printselectionstringfromtable ptr:req
	.byte 0x14
	.4byte \ptr
	.endm

	.macro setadditionaleffects
	1:
	.byte 0x15
	jumpifhalfword CMP_EQUAL, sMOVE_EFFECT, MOVE_EFFECT_CONTINUE, 1b
	.endm

	.macro seteffectprimary moveEffect=0
	.if \moveEffect != 0
		setmoveeffect \moveEffect
	.endif
	.byte 0x16
	.endm

	.macro seteffectsecondary moveEffect=0
	.if \moveEffect != 0
		setmoveeffect \moveEffect
	.endif
	.byte 0x17
	.endm

	.macro clearstatusfromeffect battler:req, moveEffect=0
	.if \moveEffect != 0
		setmoveeffect \moveEffect
	.endif
	.byte 0x18
	.byte \battler
	.endm

	.macro tryfaintmon battler:req
	.byte 0x19
	.byte \battler
	.byte FALSE
	.4byte NULL
	.endm

	.macro tryfaintmon_spikes battler:req, instr:req
	.byte 0x19
	.byte \battler
	.byte TRUE
	.4byte \instr
	.endm

	.macro dofaintanimation battler:req
	.byte 0x1a
	.byte \battler
	.endm

	.macro cleareffectsonfaint battler:req
	.byte 0x1b
	.byte \battler
	.endm

	.macro jumpifstatus battler:req, flags:req, jumpInstr:req
	.byte 0x1c
	.byte \battler
	.4byte \flags
	.4byte \jumpInstr
	.endm

	.macro jumpifstatus2 battler:req, flags:req, jumpInstr:req
	.byte 0x1d
	.byte \battler
	.4byte \flags
	.4byte \jumpInstr
	.endm

	.macro jumpifability battler:req, ability:req, jumpInstr:req
	.byte 0x1e
	.byte \battler
	.2byte \ability
	.4byte \jumpInstr
	.endm

	.macro jumpifsideaffecting battler:req, flags:req, jumpInstr:req
	.byte 0x1f
	.byte \battler
	.4byte \flags
	.4byte \jumpInstr
	.endm

	.macro jumpifstat battler:req, comparison:req, stat:req, value:req, jumpInstr:req
	.byte 0x20
	.byte \battler
	.byte \comparison
	.byte \stat
	.byte \value
	.4byte \jumpInstr
	.endm

	.macro jumpifstatus3condition battler:req, flags:req, jumpIfTrue:req, jumpInstr:req
	.byte 0x21
	.byte \battler
	.4byte \flags
	.byte \jumpIfTrue
	.4byte \jumpInstr
	.endm

	.macro jumpbasedontype battler:req, type:req, jumpIfType:req, jumpInstr:req
	.byte 0x22
	.byte \battler
	.byte \type
	.byte \jumpIfType
	.4byte \jumpInstr
	.endm

	.macro jumpiftype battler:req, type:req, jumpInstr:req
	jumpbasedontype \battler, \type, TRUE, \jumpInstr
	.endm

	.macro jumpifnottype battler:req, type:req, jumpInstr:req
	jumpbasedontype \battler, \type, FALSE, \jumpInstr
	.endm

	.macro getexp battler:req
	.byte 0x23
	.byte \battler
	.endm

	.macro checkteamslost jumpInstr:req
	.byte 0x24
	.4byte \jumpInstr
	.endm

	.macro movevaluescleanup
	.byte 0x25
	.endm

	.macro setmultihit value:req
	.byte 0x26
	.byte \value
	.endm

	.macro decrementmultihit loopInstr:req
	.byte 0x27
	.4byte \loopInstr
	.endm

	.macro goto instr:req
	.byte 0x28
	.4byte \instr
	.endm

	.macro jumpifbyte comparison:req, bytePtr:req, value:req, jumpInstr:req
	.byte 0x29
	.byte \comparison
	.4byte \bytePtr
	.byte \value
	.4byte \jumpInstr
	.endm

	.macro jumpifhalfword comparison:req, halfwordPtr:req, value:req, jumpInstr:req
	.byte 0x2a
	.byte \comparison
	.4byte \halfwordPtr
	.2byte \value
	.4byte \jumpInstr
	.endm

	.macro jumpifword comparison:req, wordPtr:req, value:req, jumpInstr:req
	.byte 0x2b
	.byte \comparison
	.4byte \wordPtr
	.4byte \value
	.4byte \jumpInstr
	.endm

	.macro jumpifarrayequal array1:req, array2:req, size:req, jumpInstr:req
	.byte 0x2c
	.4byte \array1
	.4byte \array2
	.byte \size
	.4byte \jumpInstr
	.endm

	.macro jumpifarraynotequal array1:req, array2:req, size:req, jumpInstr:req
	.byte 0x2d
	.4byte \array1
	.4byte \array2
	.byte \size
	.4byte \jumpInstr
	.endm

	.macro setbyte bytePtr:req, value:req
	.byte 0x2e
	.4byte \bytePtr
	.byte \value
	.endm

	.macro addbyte bytePtr:req, value:req
	.byte 0x2f
	.4byte \bytePtr
	.byte \value
	.endm

	.macro subbyte bytePtr:req, value:req
	.byte 0x30
	.4byte \bytePtr
	.byte \value
	.endm

	.macro copyarray dest:req, src:req, size:req
	.byte 0x31
	.4byte \dest
	.4byte \src
	.byte \size
	.endm

	.macro copyarraywithindex dest:req, src:req, indexPtr:req, size:req
	.byte 0x32
	.4byte \dest
	.4byte \src
	.4byte \indexPtr
	.byte \size
	.endm

	.macro orbyte bytePtr:req, value:req
	.byte 0x33
	.4byte \bytePtr
	.byte \value
	.endm

	.macro orhalfword halfwordPtr:req, value:req
	.byte 0x34
	.4byte \halfwordPtr
	.2byte \value
	.endm

	.macro orword wordPtr:req, value:req
	.byte 0x35
	.4byte \wordPtr
	.4byte \value
	.endm

	.macro bicbyte bytePtr:req, value:req
	.byte 0x36
	.4byte \bytePtr
	.byte \value
	.endm

	.macro bichalfword halfwordPtr:req, value:req
	.byte 0x37
	.4byte \halfwordPtr
	.2byte \value
	.endm

	.macro bicword wordPtr:req, value:req
	.byte 0x38
	.4byte \wordPtr
	.4byte \value
	.endm

	.macro pause frames:req
	.byte 0x39
	.2byte \frames
	.endm

	.macro waitstate
	.byte 0x3a
	.endm

	.macro healthbar_update battler:req
	.byte 0x3b
	.byte \battler
	.endm

	.macro return
	.byte 0x3c
	.endm

	.macro end
	.byte 0x3d
	.endm

	.macro end2
	.byte 0x3e
	.endm

	.macro end3
	.byte 0x3f
	.endm

	.macro call instr:req
	.byte 0x41
	.4byte \instr
	.endm

	.macro setroost
	.byte 0x42
	.endm

	.macro jumpifabilitypresent ability:req, jumpInstr:req
	.byte 0x43
	.2byte \ability
	.4byte \jumpInstr
	.endm

	.macro endselectionscript
	.byte 0x44
	.endm

	.macro playanimation battler:req, animId:req, argPtr=NULL
	.byte 0x45
	.byte \battler
	.byte \animId
	.4byte \argPtr
	.endm

	.macro playanimation_var battler:req, animIdPtr:req, argPtr=NULL
	.byte 0x46
	.byte \battler
	.4byte \animIdPtr
	.4byte \argPtr
	.endm

	.macro setgraphicalstatchangevalues
	.byte 0x47
	.endm

	.macro playstatchangeanimation battler:req, stats:req, flags:req
	.byte 0x48
	.byte \battler
	.byte \stats
	.byte \flags
	.endm

	.macro moveend endMode:req, endState:req
	.byte 0x49
	.byte \endMode
	.byte \endState
	.endm

	@ Help macros for 5 uses of moveend command

	@ All cases
	.macro moveendall
	setbyte sMOVEEND_STATE, 0
	moveend 0, 0
	.endm

	@ Chosen case
	.macro moveendcase case:req
	setbyte sMOVEEND_STATE, \case
	moveend 1, 0
	.endm

	@ All cases from (inclusive)
	.macro moveendfrom from:req
	setbyte sMOVEEND_STATE, \from
	moveend 0, 0
	.endm

	@ All cases from 0 to (not inclusive)
	.macro moveendto to:req
	setbyte sMOVEEND_STATE, 0
	moveend 2, \to
	.endm

	@ Cases from (inclusive) to (not inclusive)
	.macro moveendfromto from:req, to:req
	setbyte sMOVEEND_STATE, \from
	moveend 2, \to
	.endm

	.macro sethealblock failInstr:req
	.byte 0x4a
	.4byte \failInstr
	.endm

	.macro returnatktoball
	.byte 0x4b
	.endm

	.macro getswitchedmondata battler:req
	.byte 0x4c
	.byte \battler
	.endm

	.macro switchindataupdate battler:req
	.byte 0x4d
	.byte \battler
	.endm

	.macro switchinanim battler:req, dontClearSubstitute:req
	.byte 0x4e
	.byte \battler
	.byte \dontClearSubstitute
	.endm

	.macro jumpifcantswitch battler:req, jumpInstr:req
	.byte 0x4f
	.byte \battler
	.4byte \jumpInstr
	.endm

	.macro openpartyscreen battler:req, failInstr:req
	.byte 0x50
	.byte \battler
	.4byte \failInstr
	.endm

	.macro switchhandleorder battler:req, state:req
	.byte 0x51
	.byte \battler
	.byte \state
	.endm

	.macro switchineffects battler:req
	.byte 0x52
	.byte \battler
	.endm

	.macro trainerslidein position:req
	.byte 0x53
	.byte \position
	.endm

	.macro playse song:req
	.byte 0x54
	.2byte \song
	.endm

	.macro fanfare song:req
	.byte 0x55
	.2byte \song
	.endm

	.macro playfaintcry battler:req
	.byte 0x56
	.byte \battler
	.endm

	.macro endlinkbattle
	.byte 0x57
	.endm

	.macro returntoball battler:req, changingForm:req
	.byte 0x58
	.byte \battler
	.byte \changingForm
	.endm

	.macro handlelearnnewmove learnedMoveInstr:req, nothingToLearnInstr:req, isFirstMove:req
	.byte 0x59
	.4byte \learnedMoveInstr
	.4byte \nothingToLearnInstr
	.byte \isFirstMove
	.endm

	.macro yesnoboxlearnmove forgotMoveInstr:req
	.byte 0x5a
	.4byte \forgotMoveInstr
	.endm

	.macro yesnoboxstoplearningmove noInstr:req
	.byte 0x5b
	.4byte \noInstr
	.endm

	.macro hitanimation battler:req
	.byte 0x5c
	.byte \battler
	.endm

	.macro getmoneyreward
	.byte 0x5d
	.endm

	.macro updatebattlermoves battler:req
	.byte 0x5e
	.byte \battler
	.endm

	.macro swapattackerwithtarget
	.byte 0x5f
	.endm

	.macro incrementgamestat stat:req
	.byte 0x60
	.byte \stat
	.endm

	.macro drawpartystatussummary battler:req
	.byte 0x61
	.byte \battler
	.endm

	.macro hidepartystatussummary battler:req
	.byte 0x62
	.byte \battler
	.endm

	.macro jumptocalledmove notChosenMove:req
	.byte 0x63
	.byte \notChosenMove
	.endm

	.macro statusanimation battler:req
	.byte 0x64
	.byte \battler
	.endm

	.macro status2animation battler:req, status2:req
	.byte 0x65
	.byte \battler
	.4byte \status2
	.endm

	.macro chosenstatusanimation battler:req, isStatus2:req, status:req
	.byte 0x66
	.byte \battler
	.byte \isStatus2
	.4byte \status
	.endm

	.macro yesnobox
	.byte 0x67
	.endm

	.macro cancelallactions
	.byte 0x68
	.endm

	.macro setgravity failInstr:req
	.byte 0x69
	.4byte \failInstr
	.endm

	.macro removeitem battler:req
	.byte 0x6a
	.byte \battler
	.endm

	.macro atknameinbuff1
	.byte 0x6b
	.endm

	.macro drawlvlupbox
	.byte 0x6c
	.endm

	.macro resetsentmonsvalue
	.byte 0x6d
	.endm

	.macro setatktoplayer0
	.byte 0x6e
	.endm

	.macro makevisible battler:req
	.byte 0x6f
	.byte \battler
	.endm

	.macro recordability battler:req
	.byte 0x70
	.byte \battler
	.endm

	.macro buffermovetolearn
	.byte 0x71
	.endm

	.macro jumpifplayerran jumpInstr:req
	.byte 0x72
	.4byte \jumpInstr
	.endm

	.macro hpthresholds battler:req
	.byte 0x73
	.byte \battler
	.endm

	.macro hpthresholds2 battler:req
	.byte 0x74
	.byte \battler
	.endm

	.macro useitemonopponent
	.byte 0x75
	.endm

	.macro various battler:req, id:req
	.byte 0x76
	.byte \battler
	.byte \id
	.endm

	.macro setprotectlike
	.byte 0x77
	.endm

	.macro tryexplosion
	.byte 0x78
	.endm

	.macro setatkhptozero
	.byte 0x79
	.endm

	.macro jumpifnexttargetvalid jumpInstr:req
	.byte 0x7a
	.4byte \jumpInstr
	.endm

	.macro tryhealhalfhealth failInstr:req, battler:req
	.byte 0x7b
	.4byte \failInstr
	.byte \battler
	.endm

	.macro trymirrormove
	.byte 0x7c
	.endm

	.macro setfieldweather weather:req
	.byte 0x7d
	.byte \weather
	.endm

	.macro setreflect
	.byte 0x7e
	.endm

	.macro setseeded
	.byte 0x7f
	.endm

	.macro manipulatedamage mode:req
	.byte 0x80
	.byte \mode
	.endm

	.macro trysetrest failInstr:req
	.byte 0x81
	.4byte \failInstr
	.endm

	.macro jumpifnotfirstturn jumpInstr:req
	.byte 0x82
	.4byte \jumpInstr
	.endm

	.macro setmiracleeye failInstr:req
	.byte 0x83
	.4byte \failInstr
	.endm

	.macro jumpifuproarwakes jumpInstr:req
	.byte 0x84
	.4byte \jumpInstr
	.endm

	.macro stockpile id:req
	.byte 0x85
	.byte \id
	.endm

	.macro stockpiletobasedamage failInstr:req
	.byte 0x86
	.4byte \failInstr
	.endm

	.macro stockpiletohpheal failInstr:req
	.byte 0x87
	.4byte \failInstr
	.endm

	.macro setdrainedhp
	.byte 0x88
	.endm

	.macro statbuffchange flags:req, failInstr:req
	.byte 0x89
	.2byte \flags
	.4byte \failInstr
	.endm

	.macro normalisebuffs
	.byte 0x8a
	.endm

	.macro setbide
	.byte 0x8b
	.endm

	.macro twoturnmoveschargestringandanimation
	.byte 0x8c
	.4byte 1f @animation then attack string
	@default - attack string then animation
	printsavedstring
	waitmessage B_WAIT_TIME_LONG
	attackanimation
	waitanimation
	goto 2f
	1:
	attackanimation
	waitanimation
	printsavedstring
	waitmessage B_WAIT_TIME_LONG
	2:
	.endm

	.macro setmultihitcounter value:req
	.byte 0x8d
	.byte \value
	.endm

	.macro initmultihitstring
	.byte 0x8e
	.endm

	.macro forcerandomswitch failInstr:req
	.byte 0x8f
	.4byte \failInstr
	.endm

	.macro tryconversiontypechange failInstr:req
	.byte 0x90
	.4byte \failInstr
	.endm

	.macro givepaydaymoney
	.byte 0x91
	.endm

	.macro setlightscreen
	.byte 0x92
	.endm

	.macro tryKO failInstr:req
	.byte 0x93
	.4byte \failInstr
	.endm

	.macro damagetohalftargethp
	.byte 0x94
	.endm

	.macro unused_95
	.byte 0x95
	.endm

	.macro unused_96
	.byte 0x96
	.endm

	.macro tryinfatuating failInstr:req
	.byte 0x97
	.4byte \failInstr
	.endm

	.macro updatestatusicon battler:req
	.byte 0x98
	.byte \battler
	.endm

	.macro setmist
	.byte 0x99
	.endm

	.macro setfocusenergy battler:req
	.byte 0x9a
	.byte \battler
	.endm

	.macro transformdataexecution
	.byte 0x9b
	.endm

	.macro setsubstitute
	.byte 0x9c
	.endm

	.macro mimicattackcopy failInstr:req
	.byte 0x9d
	.4byte \failInstr
	.endm

	.macro metronome
	.byte 0x9e
	.endm

	.macro dmgtolevel
	.byte 0x9f
	.endm

	.macro psywavedamageeffect
	.byte 0xa0
	.endm

	.macro counterdamagecalculator failInstr:req
	.byte 0xa1
	.4byte \failInstr
	.endm

	.macro mirrorcoatdamagecalculator failInstr:req
	.byte 0xa2
	.4byte \failInstr
	.endm

	.macro disablelastusedattack failInstr:req
	.byte 0xa3
	.4byte \failInstr
	.endm

	.macro trysetencore failInstr:req
	.byte 0xa4
	.4byte \failInstr
	.endm

	.macro painsplitdmgcalc failInstr:req
	.byte 0xa5
	.4byte \failInstr
	.endm

	.macro settypetorandomresistance failInstr:req
	.byte 0xa6
	.4byte \failInstr
	.endm

	.macro setalwayshitflag
	.byte 0xa7
	.endm

	.macro copymovepermanently failInstr:req
	.byte 0xa8
	.4byte \failInstr
	.endm

	.macro trychoosesleeptalkmove failInstr:req
	.byte 0xa9
	.4byte \failInstr
	.endm

	.macro setdestinybond
	.byte 0xaa
	.endm

	.macro trysetdestinybondtohappen
	.byte 0xab
	.endm

	.macro settailwind failInstr:req
	.byte 0xac
	.4byte \failInstr
	.endm

	.macro tryspiteppreduce failInstr:req
	.byte 0xad
	.4byte \failInstr
	.endm

	.macro healpartystatus
	.byte 0xae
	.endm

	.macro cursetarget failInstr:req
	.byte 0xaf
	.4byte \failInstr
	.endm

	.macro trysetspikes failInstr:req
	.byte 0xb0
	.4byte \failInstr
	.endm

	.macro setforesight
	.byte 0xb1
	.endm

	.macro trysetperishsong failInstr:req
	.byte 0xb2
	.4byte \failInstr
	.endm

	.macro handlerollout
	.byte 0xb3
	.endm

	.macro jumpifconfusedandstatmaxed stat:req, jumpInstr:req
	.byte 0xb4
	.byte \stat
	.4byte \jumpInstr
	.endm

	.macro handlefurycutter
	.byte 0xb5
	.endm

	.macro setembargo failInstr:req
	.byte 0xb6
	.4byte \failInstr
	.endm

	.macro presentdamagecalculation
	.byte 0xb7
	.endm

	.macro setsafeguard
	.byte 0xb8
	.endm

	.macro magnitudedamagecalculation
	.byte 0xb9
	.endm

	.macro jumpifnopursuitswitchdmg jumpInstr:req
	.byte 0xba
	.4byte \jumpInstr
	.endm

	.macro unused_bb
	.byte 0xbb
	.endm

	.macro halvehp failInstr:req
	.byte 0xbc
	.4byte \failInstr
	.endm

	.macro copyfoestats unused:req
	.byte 0xbd
	.4byte \unused
	.endm

	.macro rapidspinfree
	.byte 0xbe
	.endm

	.macro setdefensecurlbit
	.byte 0xbf
	.endm

	.macro recoverbasedonsunlight failInstr:req
	.byte 0xc0
	.4byte \failInstr
	.endm

	.macro setstickyweb failInstr:req
	.byte 0xc1
	.4byte \failInstr
	.endm

	.macro selectfirstvalidtarget
	.byte 0xc2
	.endm

	.macro trysetfutureattack failInstr:req
	.byte 0xc3
	.4byte \failInstr
	.endm

	.macro trydobeatup endInstr, failInstr
	.byte 0xc4
	.4byte \endInstr
	.4byte \failInstr
	.endm

	.macro setsemiinvulnerablebit clear=FALSE
	.byte 0xc5
	.byte \clear
	.endm

	.macro clearsemiinvulnerablebit
	setsemiinvulnerablebit TRUE
	.endm

	.macro tryfiretwoturnmovenowbyeffect battler:req, checkChargeTurnEffects:req, jumpInstr:req
	.byte 0xc6
	.byte \battler
	.byte \checkChargeTurnEffects
	.4byte \jumpInstr
	.endm

	.macro tryfiretwoturnmovewithoutcharging battler:req, jumpInstr:req
	tryfiretwoturnmovenowbyeffect \battler, TRUE, \jumpInstr
	.endm

	.macro tryfiretwoturnmoveaftercharging battler:req, jumpInstr:req
	tryfiretwoturnmovenowbyeffect \battler, FALSE, \jumpInstr
	.endm

	.macro setminimize
	.byte 0xc7
	.endm

	.macro unused_c8
	.byte 0xc8
	.endm

	.macro trymemento failInstr:req
	.byte 0xc9
	.4byte \failInstr
	.endm

	.macro setforcedtarget
	.byte 0xca
	.endm

	.macro setcharge battler:req
	.byte 0xcb
	.byte \battler
	.endm

	.macro callterrainattack
	.byte 0xcc
	.endm

	.macro cureifburnedparalysedorpoisoned failInstr:req
	.byte 0xcd
	.4byte \failInstr
	.endm

	.macro settorment failInstr:req
	.byte 0xce
	.4byte \failInstr
	.endm

	.macro jumpifnodamage jumpInstr:req
	.byte 0xcf
	.4byte \jumpInstr
	.endm

	.macro settaunt failInstr:req
	.byte 0xd0
	.4byte \failInstr
	.endm

	.macro trysethelpinghand failInstr:req
	.byte 0xd1
	.4byte \failInstr
	.endm

	.macro tryswapitems failInstr:req
	.byte 0xd2
	.4byte \failInstr
	.endm

	.macro trycopyability battler:req, failInstr:req
	.byte 0xd3
	.byte \battler
	.4byte \failInstr
	.endm

	.macro trywish turnNumber:req, failInstr:req
	.byte 0xd4
	.byte \turnNumber
	.4byte \failInstr
	.endm

	.macro settoxicspikes failInstr:req
	.byte 0xd5
	.4byte \failInstr
	.endm

	.macro setgastroacid failInstr:req
	.byte 0xd6
	.4byte \failInstr
	.endm

	.macro setyawn failInstr:req
	.byte 0xd7
	.4byte \failInstr
	.endm

	.macro setdamagetohealthdifference failInstr:req
	.byte 0xd8
	.4byte \failInstr
	.endm

	.macro setroom
	.byte 0xd9
	.endm

	.macro tryswapabilities failInstr:req
	.byte 0xda
	.4byte \failInstr
	.endm

	.macro tryimprison failInstr:req
	.byte 0xdb
	.4byte \failInstr
	.endm

	.macro setstealthrock failInstr:req
	.byte 0xdc
	.4byte \failInstr
	.endm

	.macro setuserstatus3 flags:req, failInstr:req
	.byte 0xdd
	.4byte \flags
	.4byte \failInstr
	.endm

	.macro assistattackselect failInstr:req
	.byte 0xde
	.4byte \failInstr
	.endm

	.macro trysetmagiccoat failInstr:req
	.byte 0xdf
	.4byte \failInstr
	.endm

	.macro trysetsnatch failInstr:req
	.byte 0xe0
	.4byte \failInstr
	.endm

	.macro unused2 ptr:req
	.byte 0xe1
	.4byte \ptr
	.endm

	.macro switchoutabilities battler:req
	.byte 0xe2
	.byte \battler
	.endm

	.macro jumpifhasnohp battler:req, jumpInstr:req
	.byte 0xe3
	.byte \battler
	.4byte \jumpInstr
	.endm

	.macro jumpifnotcurrentmoveargtype battler:req, failInstr:req
	.byte 0xe4
	.byte \battler
	.4byte \failInstr
	.endm

	.macro pickup
	.byte 0xe5
	.endm

	.macro unused3
	.byte 0xe6
	.endm

	.macro unused4
	.byte 0xe7
	.endm

	.macro settypebasedhalvers failInstr:req
	.byte 0xe8
	.4byte \failInstr
	.endm

	.macro jumpifsubstituteblocks jumpInstr:req
	.byte 0xe9
	.4byte \jumpInstr
	.endm

	.macro tryrecycleitem failInstr:req
	.byte 0xea
	.4byte \failInstr
	.endm

	.macro settypetoterrain failInstr:req
	.byte 0xeb
	.4byte \failInstr
	.endm

	.macro pursuitdoubles failInstr:req
	.byte 0xec
	.4byte \failInstr
	.endm

	.macro snatchsetbattlers
	.byte 0xed
	.endm

	.macro removelightscreenreflect
	.byte 0xee
	.endm

	.macro handleballthrow
	.byte 0xef
	.endm

	.macro givecaughtmon
	.byte 0xf0
	.endm

	.macro trysetcaughtmondexflags failInstr:req
	.byte 0xf1
	.4byte \failInstr
	.endm

	.macro displaydexinfo
	.byte 0xf2
	.endm

	.macro trygivecaughtmonnick successInstr:req
	.byte 0xf3
	.4byte \successInstr
	.endm

	.macro subattackerhpbydmg
	.byte 0xf4
	.endm

	.macro removeattackerstatus1
	.byte 0xf5
	.endm

	.macro finishaction
	.byte 0xf6
	.endm

	.macro finishturn
	.byte 0xf7
	.endm

	.macro trainerslideout position:req
	.byte 0xf8
	.byte \position
	.endm

	.macro settelekinesis failInstr:req
	.byte 0xf9
	.4byte \failInstr
	.endm

	.macro swapstatstages stat:req
	.byte 0xfa
	.byte \stat
	.endm

	.macro averagestats stat:req
	.byte 0xfb
	.byte \stat
	.endm

	.macro jumpifoppositegenders jumpInstr:req
	.byte 0xfc
	.4byte \jumpInstr
	.endm

	.macro unused ptr:req
	.byte 0xfd
	.4byte \ptr
	.endm

	.macro tryworryseed failInstr:req
	.byte 0xfe
	.4byte \failInstr
	.endm

	.macro callnative func:req
	.byte 0xff
	.4byte \func
	.endm

@ callnative macros
	.macro savetarget
	callnative BS_SaveTarget
	.endm

	.macro restoretarget
	callnative BS_RestoreTarget
	.endm

	.macro saveattacker
	callnative BS_SaveAttacker
	.endm

	.macro restoreattacker
	callnative BS_RestoreAttacker
	.endm

	.macro metalburstdamagecalculator failInstr:req
	callnative BS_CalcMetalBurstDmg
	.4byte \failInstr
	.endm

	.macro jumpifcantfling battler:req, jumpInstr:req
	callnative BS_JumpIfCantFling
	.byte \battler
	.4byte \jumpInstr
	.endm

	.macro itemstatchangeeffects battler:req
	callnative BS_RunStatChangeItems
	.byte \battler
	.endm

	.macro allyswitchswapbattlers
	callnative BS_AllySwitchSwapBattler
	.endm

	.macro allyswitchfailchance jumpInstr:req
	callnative BS_AllySwitchFailChance
	.4byte \jumpInstr
	.endm

	.macro dostockpilestatchangeswearoff, battler:req, statChangeInstr:req
	callnative BS_DoStockpileStatChangesWearOff
	.byte \battler
	.4byte \statChangeInstr
	.endm

	.macro jumpifmorethanhalfHP battler:req, jumpInstr:req
	callnative BS_JumpIfMoreThanHalfHP
	.byte \battler
	.4byte \jumpInstr
	.endm

	.macro itemrestorehp jumpInstr:req, restoreBattlerInstr:req
	callnative BS_ItemRestoreHP
	.4byte \jumpInstr
	.4byte \restoreBattlerInstr
	.endm

	.macro itemcurestatus jumpInstr:req
	callnative BS_ItemCureStatus
	.4byte \jumpInstr
	.endm

	.macro itemincreasestat
	callnative BS_ItemIncreaseStat
	.endm

	.macro itemrestorepp
	callnative BS_ItemRestorePP
	.endm

	.macro tryrevertweatherform
	callnative BS_TryRevertWeatherForm
	.endm

	.macro applysaltcure battler:req
	callnative BS_ApplySaltCure
	.byte \battler
	.endm

	.macro trysetoctolock battler:req, failInstr:req
	callnative BS_TrySetOctolock
	.byte \battler
	.4byte \failInstr
	.endm

	.macro setglaiverush
	callnative BS_SetGlaiveRush
	.endm

	.macro tryrelicsong
	callnative BS_TryRelicSong
	.endm

	.macro setpledge jumpInstr:req
	callnative BS_SetPledge
	.4byte \jumpInstr
	.endm

	.macro setpledgestatus battler:req sidestatus:req
	callnative BS_SetPledgeStatus
	.byte \battler
	.4byte \sidestatus
	.endm

	.macro trycopycat failInstr:req
	callnative BS_TryCopycat
	.4byte \failInstr
	.endm

	.macro setzeffect
	callnative BS_SetZEffect
	.endm

	@ Used by effects that may proc Symbiosis but do not call removeitem.
	.macro trysymbiosis
	callnative BS_TrySymbiosis
	.endm

	@ returns B_SIDE_x to gBattleCommunication[0]
	.macro getbattlerside battler:req
	callnative BS_GetBattlerSide
	.byte \battler
	.endm

	.macro checkparentalbondcounter counter:req, ptr:req
	callnative BS_CheckParentalBondCounter
	.byte \counter
	.4byte \ptr
	.endm

	.macro jumpifcantloseitem battler:req, ptr:req
	callnative BS_JumpIfCantLoseItem
	.byte \battler
	.4byte \ptr
	.endm

	.macro handlemegaevo battler:req, case:req
	callnative BS_HandleMegaEvolution
	.byte \battler
	.byte \case
	.endm

	.macro handleprimalreversion battler:req, case:req
	callnative BS_HandlePrimalReversion
	.byte \battler
	.byte \case
	.endm

	.macro handleultraburst battler:req, case:req
	callnative BS_HandleUltraBurst
	.byte \battler
	.byte \case
	.endm

	.macro jumpifshelltrap battler:req, jumpInstr:req
	callnative BS_JumpIfShellTrap
	.byte \battler
	.4byte \jumpInstr
	.endm

	.macro jumpifemergencyexited battler:req, jumpInstr:req
	callnative BS_JumpIfEmergencyExited
	.byte \battler
	.4byte \jumpInstr
	.endm

	.macro jumpifelectricabilityaffected battler:req, ability:req, jumpInstr:req
	callnative BS_JumpIfElectricAbilityAffected
	.byte \battler
	.2byte \ability
	.4byte \jumpInstr
	.endm

	.macro jumpifargument argument:req, jumpInstr:req
	callnative BS_JumpIfArgument
	.byte \argument
	.4byte \jumpInstr
	.endm

	.macro setremoveterrain failInstr:req
	callnative BS_SetRemoveTerrain
	.4byte \failInstr
	.endm

	.macro jumpifterrainaffected battler:req, terrainFlags:req, jumpInstr:req
	callnative BS_JumpIfTerrainAffected
	.byte \battler
	.4byte \terrainFlags
	.4byte \jumpInstr
	.endm

	.macro tryreflecttype failInstr:req
	callnative BS_TryReflectType
	.4byte \failInstr
	.endm

	@ Used to active a different Max Move effects.
	.macro setmaxmoveeffect
	callnative BS_SetMaxMoveEffect
	.endm

	.macro setsteelsurge, failInstr:req
	callnative BS_SetSteelsurge
	.4byte \failInstr
	.endm

	.macro trysetstatus1, ptr:req
	callnative BS_TrySetStatus1
	.4byte \ptr
	.endm

	.macro trysetstatus2, ptr:req
	callnative BS_TrySetStatus2
	.4byte \ptr
	.endm

	.macro tryhealsixthhealth, ptr:req
	callnative BS_HealOneSixth
	.4byte \ptr
	.endm

	.macro tryrecycleberry, ptr:req
	callnative BS_TryRecycleBerry
	.4byte \ptr
	.endm

	.macro updatedynamax
	callnative BS_UpdateDynamax
	.endm

	.macro jumpiftargetdynamaxed, ptr:req
	callnative BS_JumpIfDynamaxed
	.4byte \ptr
	.endm

	.macro trytrainerslidezmovemsg
	callnative BS_TryTrainerSlideZMoveMsg
	.endm

	.macro trytrainerslidemegaevolutionmsg
	callnative BS_TryTrainerSlideMegaEvolutionMsg
	.endm

	.macro trytrainerslidedynamaxmsg
	callnative BS_TryTrainerSlideDynamaxMsg
	.endm

	.macro tryhealpulse failInstr:req
	callnative BS_TryHealPulse
	.4byte \failInstr
	.endm

	.macro trydefog clear:req, failInstr:req
	callnative BS_TryDefog
	.byte \clear
	.4byte \failInstr
	.endm

	.macro trytriggerstatusform
	callnative BS_TryTriggerStatusForm
	.endm

	.macro setphotongeysercategory
	callnative BS_SetPhotonGeyserCategory
	.endm

	.macro tryupperhand failInstr:req
	callnative BS_TryUpperHand
	.4byte \failInstr
	.endm

	.macro tryupdaterecoiltracker
	callnative BS_TryUpdateRecoilTracker
	.endm

	.macro tryupdateleaderscresttracker
	callnative BS_TryUpdateLeadersCrestTracker
	.endm

	.macro trytidyup clear:req, jumpInstr:req
	callnative BS_TryTidyUp
	.byte \clear
	.4byte \jumpInstr
	.endm

	.macro trygulpmissile
	callnative BS_TryGulpMissile
	.endm

	.macro tryactivategulpmissile
	callnative BS_TryActivateGulpMissile
	.endm

	.macro tryquash failInstr:req
	callnative BS_TryQuash
	.4byte \failInstr
	.endm

	.macro copyfoesstatincrease battler:req, failInstr:req
	callnative BS_CopyFoesStatIncrease
	.byte \battler
	.4byte \failInstr
	.endm

	.macro removeweather
	callnative BS_RemoveWeather
	.endm

	.macro applyterastallization
	callnative BS_ApplyTerastallization
	.endm

	.macro damagetoquartertargethp
	callnative BS_DamageToQuarterTargetHP
	.endm

	.macro ficklebeamdamagecalculation
	callnative BS_FickleBeamDamageCalculation
	.endm

	.macro trytarshot failInstr:req
	callnative BS_TryTarShot
	.4byte \failInstr
	.endm

<<<<<<< HEAD
	.macro jumpifteainvulnerable battler:req, jumpInstr:req
	callnative BS_TeatimeInvul
	.byte \battler
	.4byte \jumpInstr
	.endm

	.macro jumpifteanoberry failInstr:req
	callnative BS_TeatimeTargets
	.4byte \failInstr
	.endm

	.macro trywindriderpower battler:req, failInstr:req
	callnative BS_TryWindRiderPower
=======
	.macro jumpifblockedbysoundproof battler:req, failInstr:req
	callnative BS_JumpIfBlockedBySoundproof
>>>>>>> cdf781f7
	.byte \battler
	.4byte \failInstr
	.endm

<<<<<<< HEAD
	.macro activateweatherchangeabilities battler:req
	callnative BS_ActivateWeatherChangeAbilities
	.byte \battler
	.endm

	.macro activateterrainchangeabilities battler:req
	callnative BS_ActivateTerrainChangeAbilities
	.byte \battler
=======
@ various command changed to more readable macros
	.macro cancelmultiturnmoves battler:req
	various \battler, VARIOUS_CANCEL_MULTI_TURN_MOVES
>>>>>>> cdf781f7
	.endm

	@ Stores Healing Wish effect.
	.macro storehealingwish battler:req
	callnative BS_StoreHealingWish
	.byte \battler
	.endm

	.macro hitswitchtargetfailed
	callnative BS_HitSwitchTargetFailed
	.endm

	.macro tryrevivalblessing, failInstr:req
	callnative BS_TryRevivalBlessing
	.4byte \failInstr
	.endm

@ various command changed to more readable macros
	.macro cancelmultiturnmoves battler:req
	various \battler, VARIOUS_CANCEL_MULTI_TURN_MOVES
	.endm

	.macro setmagiccoattarget battler:req
	various \battler, VARIOUS_SET_MAGIC_COAT_TARGET
	.endm

	.macro getifcantrunfrombattle battler:req
	various \battler, VARIOUS_IS_RUNNING_IMPOSSIBLE
	.endm

	.macro getmovetarget battler:req
	various \battler, VARIOUS_GET_MOVE_TARGET
	.endm

	.macro getbattlerfainted battler:req
	various \battler, VARIOUS_GET_BATTLER_FAINTED
	.endm

	.macro resetswitchinabilitybits battler:req
	various \battler, VARIOUS_RESET_SWITCH_IN_ABILITY_BITS
	.endm

	.macro updatechoicemoveonlvlup battler:req
	various \battler, VARIOUS_UPDATE_CHOICE_MOVE_ON_LVL_UP
	.endm

	.macro resetplayerfainted
	various BS_ATTACKER, VARIOUS_RESET_PLAYER_FAINTED
	.endm

	.macro palaceflavortext battler:req
	various \battler, VARIOUS_PALACE_FLAVOR_TEXT
	.endm

	.macro arenajudgmentwindow
	various BS_ATTACKER, VARIOUS_ARENA_JUDGMENT_WINDOW
	.endm

	.macro arenaopponentmonlost
	various BS_ATTACKER, VARIOUS_ARENA_OPPONENT_MON_LOST
	.endm

	.macro arenaplayermonlost
	various BS_ATTACKER, VARIOUS_ARENA_PLAYER_MON_LOST
	.endm

	.macro arenabothmonlost
	various BS_ATTACKER, VARIOUS_ARENA_BOTH_MONS_LOST
	.endm

	.macro forfeityesnobox battler:req
	various \battler, VARIOUS_EMIT_YESNOBOX
	.endm

	.macro arenadrawreftextbox
	various BS_ATTACKER, VARIOUS_DRAW_ARENA_REF_TEXT_BOX
	.endm

	.macro arenaerasereftextbox
	various BS_ATTACKER, VARIOUS_ERASE_ARENA_REF_TEXT_BOX
	.endm

	.macro arenajudgmentstring id:req
	various \id, VARIOUS_ARENA_JUDGMENT_STRING
	.endm

	.macro arenawaitmessage id:req
	various \id, VARIOUS_ARENA_WAIT_STRING
	.endm

	.macro waitcry battler:req
	various \battler, VARIOUS_WAIT_CRY
	.endm

	.macro returnopponentmon1toball battler:req
	various \battler, VARIOUS_RETURN_OPPONENT_MON1
	.endm

	.macro returnopponentmon2toball battler:req
	various \battler, VARIOUS_RETURN_OPPONENT_MON2
	.endm

	.macro volumedown
	various BS_ATTACKER, VARIOUS_VOLUME_DOWN
	.endm

	.macro volumeup
	various BS_ATTACKER, VARIOUS_VOLUME_UP
	.endm

	.macro setalreadystatusedmoveattempt battler:req
	various \battler, VARIOUS_SET_ALREADY_STATUS_MOVE_ATTEMPT
	.endm

	.macro palacetryescapestatus battler:req
	various \battler, VARIOUS_PALACE_TRY_ESCAPE_STATUS
	.endm

	.macro setoutcomeonteleport battler:req
	various \battler, VARIOUS_SET_TELEPORT_OUTCOME
	.endm

	.macro playtrainerdefeatbgm battler:req
	various \battler, VARIOUS_PLAY_TRAINER_DEFEATED_MUSIC
	.endm

	.macro stattextbuffer battler:req
	various \battler, VARIOUS_STAT_TEXT_BUFFER
	.endm

	.macro switchinabilities battler:req
	various \battler, VARIOUS_SWITCHIN_ABILITIES
	.endm

	.macro instanthpdrop battler:req
	various \battler, VARIOUS_INSTANT_HP_DROP
	.endm

	.macro clearstatus battler:req
	various \battler, VARIOUS_CLEAR_STATUS
	.endm

	.macro restorepp battler:req
	various \battler, VARIOUS_RESTORE_PP
	.endm

	.macro tryactivatemoxie battler:req
	various \battler, VARIOUS_TRY_ACTIVATE_MOXIE
	.endm

	.macro tryactivatebeastboost battler:req
	various \battler, VARIOUS_TRY_ACTIVATE_BEAST_BOOST
	.endm

	.macro tryactivatereceiver battler:req
	various \battler, VARIOUS_TRY_ACTIVATE_RECEIVER
	.endm

	.macro tryactivatesoulheart
	various BS_ATTACKER, VARIOUS_TRY_ACTIVATE_SOULHEART
	.endm

	.macro tryactivatefellstinger battler:req
	various \battler, VARIOUS_TRY_ACTIVATE_FELL_STINGER
	.endm

	.macro playmoveanimation battler:req, move:req
	various \battler, VARIOUS_PLAY_MOVE_ANIMATION
	.2byte \move
	.endm

	.macro setluckychant battler:req, failInstr:req
	various \battler VARIOUS_SET_LUCKY_CHANT
	.4byte \failInstr
	.endm

	.macro suckerpunchcheck failInstr:req
	various BS_ATTACKER, VARIOUS_SUCKER_PUNCH_CHECK
	.4byte \failInstr
	.endm

	.macro setabilitysimple battler:req, failInstr:req
	various \battler VARIOUS_SET_SIMPLE_BEAM
	.4byte \failInstr
	.endm

	.macro tryentrainment failInstr:req
	various BS_ATTACKER, VARIOUS_TRY_ENTRAINMENT
	.4byte \failInstr
	.endm

	.macro setlastusedability battler:req
	various \battler, VARIOUS_SET_LAST_USED_ABILITY
	.endm

	.macro tryafteryou failInstr:req
	various BS_ATTACKER, VARIOUS_AFTER_YOU
	.4byte \failInstr
	.endm

	.macro trybestow failInstr:req
	various BS_ATTACKER, VARIOUS_BESTOW
	.4byte \failInstr
	.endm

	.macro invertstatstages battler:req
	various \battler, VARIOUS_INVERT_STAT_STAGES
	.endm

	.macro trymefirst failInstr:req
	various BS_ATTACKER, VARIOUS_TRY_ME_FIRST
	.4byte \failInstr
	.endm

	.macro jumpifbattleend jumpInstr:req
	various BS_ATTACKER, VARIOUS_JUMP_IF_BATTLE_END
	.4byte \jumpInstr
	.endm

	.macro tryelectrify failInstr:req
	various BS_ATTACKER, VARIOUS_TRY_ELECTRIFY
	.4byte \failInstr
	.endm

	.macro trysoak failInstr:req
	various BS_ATTACKER, VARIOUS_TRY_SOAK
	.4byte \failInstr
	.endm

	.macro handleformchange battler:req, case:req
	various \battler, VARIOUS_HANDLE_FORM_CHANGE
	.byte \case
	.endm

	.macro jumpifcantuselastresort battler:req, jumpInstr:req
	various \battler, VARIOUS_TRY_LAST_RESORT
	.4byte \jumpInstr
	.endm

	.macro setargtobattledamage
	various BS_ATTACKER, VARIOUS_SET_ARG_TO_BATTLE_DAMAGE
	.endm

	.macro tryhitswitchtarget failInstr:req
	various BS_ATTACKER, VARIOUS_TRY_HIT_SWITCH_TARGET
	.4byte \failInstr
	.endm

	.macro tryautotomize battler:req, failInstr:req
	various \battler, VARIOUS_TRY_AUTOTOMIZE
	.4byte \failInstr
	.endm

	.macro jumpifcantusesynchronoise jumpInstr:req
	various BS_ATTACKER, VARIOUS_TRY_SYNCHRONOISE
	.4byte \jumpInstr
	.endm

	.macro showabilitypopup battler:req
	various \battler, VARIOUS_ABILITY_POPUP
	.endm

	.macro updateabilitypopup battler:req
	various \battler, VARIOUS_UPDATE_ABILITY_POPUP
	.endm

	.macro jumpiftargetally jumpInstr:req
	various BS_ATTACKER, VARIOUS_JUMP_IF_TARGET_ALLY
	.4byte \jumpInstr
	.endm

	.macro trypsychoshift failInstr:req
	various BS_ATTACKER, VARIOUS_PSYCHO_SHIFT
	.4byte \failInstr
	.endm

	.macro curestatus battler:req
	various \battler, VARIOUS_CURE_STATUS
	.endm

	.macro powertrick battler:req
	various \battler, VARIOUS_POWER_TRICK
	.endm

	.macro jumpifnotgrounded battler:req, jumpInstr:req
	various \battler, VARIOUS_JUMP_IF_NOT_GROUNDED
	.4byte \jumpInstr
	.endm

	.macro handletrainerslidemsg battler:req, case:req
	various \battler, VARIOUS_HANDLE_TRAINER_SLIDE_MSG
	.byte \case
	.endm

	.macro trytrainerslidefirstdownmsg battler:req
	various \battler, VARIOUS_TRY_TRAINER_SLIDE_MSG_FIRST_OFF
	.endm

	.macro trytrainerslidelastonmsg battler:req
	various \battler, VARIOUS_TRY_TRAINER_SLIDE_MSG_LAST_ON
	.endm

	.macro setauroraveil battler:req
	various \battler, VARIOUS_SET_AURORA_VEIL
	.endm

	.macro trysetthirdtype battler:req, failInstr:req
	various \battler, VARIOUS_TRY_THIRD_TYPE
	.4byte \failInstr
	.endm

	.macro tryaccupressure battler:req, failInstr:req
	various \battler, VARIOUS_ACUPRESSURE
	.4byte \failInstr
	.endm

	.macro setpowder battler:req
	various \battler, VARIOUS_SET_POWDER
	.endm

	.macro spectralthiefprintstats
	various BS_ATTACKER, VARIOUS_SPECTRAL_THIEF
	.endm

	.macro bringdownairbornebattler battler:req
	various \battler, VARIOUS_GRAVITY_ON_AIRBORNE_MONS
	.endm

	.macro checkgrassyterrainheal battler:req, failInstr:req
	various \battler, VARIOUS_CHECK_IF_GRASSY_TERRAIN_HEALS
	.4byte \failInstr
	.endm

	.macro jumpifnotberry battler:req, jumpInstr:req
	various \battler, VARIOUS_JUMP_IF_NOT_BERRY
	.4byte \jumpInstr
	.endm

	.macro jumpifroarfails jumpInstr:req
	various BS_ATTACKER, VARIOUS_JUMP_IF_ROAR_FAILS
	.4byte \jumpInstr
	.endm

	.macro tryinstruct failInstr:req
	various BS_ATTACKER, VARIOUS_TRY_INSTRUCT
	.4byte \failInstr
	.endm

	.macro settracedability battler:req
	various \battler, VARIOUS_TRACE_ABILITY
	.endm

	.macro updatenick battler:req
	various \battler, VARIOUS_UPDATE_NICK
	.endm

	.macro tryillusionoff battler:req
	various \battler, VARIOUS_TRY_ILLUSION_OFF
	.endm

	.macro spriteignore0hp value:req
	various BS_ATTACKER, VARIOUS_SET_SPRITEIGNORE0HP
	.byte \value
	.endm

	.macro getstatvalue battler:req, stat:req
	various \battler, VARIOUS_GET_STAT_VALUE
	.byte \stat
	.endm

	.macro jumpiffullhp battler:req, jumpInstr:req
	various \battler, VARIOUS_JUMP_IF_FULL_HP
	.4byte \jumpInstr
	.endm

	.macro losetype battler:req, type:req
	various \battler, VARIOUS_LOSE_TYPE
	.byte \type
	.endm

	.macro tryfriskmsg battler:req
	various \battler, VARIOUS_TRY_FRISK
	.endm

	.macro jumpifshieldsdown battler:req, jumpInstr:req
	various \battler, VARIOUS_JUMP_IF_SHIELDS_DOWN_PROTECTED
	.4byte \jumpInstr
	.endm

	.macro trypoisontype attacker:req, target:req, failInstr:req
	various \attacker, VARIOUS_POISON_TYPE_IMMUNITY
	.byte \target
	.4byte \failInstr
	.endm

	.macro tryparalyzetype attacker:req, target:req, failInstr:req
	various \attacker, VARIOUS_PARALYZE_TYPE_IMMUNITY
	.byte \target
	.4byte \failInstr
	.endm

	.macro trysetfairylock failInstr:req
	various BS_ATTACKER, VARIOUS_TRY_FAIRY_LOCK
	.4byte \failInstr
	.endm

	.macro jumpifnoally battler:req, jumpInstr:req
	various \battler, VARIOUS_JUMP_IF_NO_ALLY
	.4byte \jumpInstr
	.endm

	.macro jumpifholdeffect battler:req, holdEffect:req, jumpInstr:req, equal=TRUE
	various \battler, VARIOUS_JUMP_IF_HOLD_EFFECT
	.byte \holdEffect
	.4byte \jumpInstr
	.byte \equal
	.endm

	.macro jumpifnoholdeffect battler:req, holdEffect:req, jumpInstr:req
	jumpifholdeffect \battler, \holdEffect, \jumpInstr, FALSE
	.endm

	.macro infatuatewithbattler battler:req, infatuateWith:req
	various \battler, VARIOUS_INFATUATE_WITH_BATTLER
	.byte \infatuateWith
	.endm

	.macro setlastuseditem battler:req
	various \battler, VARIOUS_SET_LAST_USED_ITEM
	.endm

	.macro jumpifabsent battler:req, jumpInstr:req
	various \battler, VARIOUS_JUMP_IF_ABSENT
	.4byte \jumpInstr
	.endm

	.macro destroyabilitypopup
	various BS_ABILITY_BATTLER, VARIOUS_DESTROY_ABILITY_POPUP
	.endm

	.macro gettotemboost jumpInstr:req
	various BS_ATTACKER, VARIOUS_TOTEM_BOOST
	.4byte \jumpInstr
	.endm

	.macro tryactivategrimneigh, battler:req
	various \battler, VARIOUS_TRY_ACTIVATE_GRIM_NEIGH
	.endm

	.macro consumeberry battler:req, fromBattler:req
	various \battler, VARIOUS_CONSUME_BERRY
	.byte \fromBattler
	.endm

	.macro activateitemeffects battler:req
	various \battler, VARIOUS_MOVEEND_ITEM_EFFECTS
	.endm

	.macro pickpocketsteal
	various 0, VARIOUS_PICKPOCKET
	.endm

	.macro doterrainseed battler:req, failInstr:req
	various \battler, VARIOUS_TERRAIN_SEED
	.4byte \failInstr
	.endm

	.macro makeinvisible battler:req
	various \battler, VARIOUS_MAKE_INVISIBLE
	.endm

	.macro tryroomservice battler:req, failInstr:req
	various \battler, VARIOUS_ROOM_SERVICE
	.4byte \failInstr
	.endm

	.macro jumpifpranksterblocked battler:req, jumpInstr:req
	various \battler, VARIOUS_JUMP_IF_PRANKSTER_BLOCKED
	.4byte \jumpInstr
	.endm

	.macro eeriespellppreduce failInstr:req
	various BS_TARGET, VARIOUS_EERIE_SPELL_PP_REDUCE
	.4byte \failInstr
	.endm

	.macro jumpifteamhealthy battler:req, jumpInstr:req
	various \battler, VARIOUS_JUMP_IF_TEAM_HEALTHY
	.4byte \jumpInstr
	.endm

	.macro tryhealquarterhealth battler:req, failInstr:req
	various \battler, VARIOUS_TRY_HEAL_QUARTER_HP
	.4byte \failInstr
	.endm

	.macro removeterrain
	various BS_ATTACKER, VARIOUS_REMOVE_TERRAIN
	.endm

	.macro trytoclearprimalweather
	various BS_ATTACKER, VARIOUS_TRY_TO_CLEAR_PRIMAL_WEATHER
	.endm

	.macro setattackertostickywebuser
	various BS_TARGET, VARIOUS_SET_ATTACKER_STICKY_WEB_USER
	.endm

	.macro getrototillertargets failInstr:req
	various BS_ATTACKER, VARIOUS_GET_ROTOTILLER_TARGETS
	.4byte \failInstr
	.endm

	.macro jumpifnotrototilleraffected battler:req, jumpInstr:req
	various \battler, VARIOUS_JUMP_IF_NOT_ROTOTILLER_AFFECTED
	.4byte \jumpInstr
	.endm

	.macro tryactivatebattlebond battler:req
	various \battler, VARIOUS_TRY_ACTIVATE_BATTLE_BOND
	.endm

	.macro jumpifcantreverttoprimal jumpInstr:req
	various BS_ATTACKER, VARIOUS_JUMP_IF_CANT_REVERT_TO_PRIMAL
	.4byte \jumpInstr
	.endm

	.macro jumpifweatheraffected battler:req, flags:req, jumpInstr:req
	various \battler, VARIOUS_JUMP_IF_WEATHER_AFFECTED
	.4byte \flags
	.4byte \jumpInstr
	.endm

	.macro jumpifspecies battler:req, species:req, jumpInstr:req
	various \battler, VARIOUS_JUMP_IF_SPECIES
	.2byte \species
	.4byte \jumpInstr
	.endm

	.macro tryendneutralizinggas battler:req
	various \battler, VARIOUS_TRY_END_NEUTRALIZING_GAS
	.endm

	.macro trynoretreat battler:req, failInstr:req
	various \battler, VARIOUS_TRY_NO_RETREAT
	.4byte \failInstr
	.endm

	.macro cantarshotwork battler:req, failInstr:req
	various \battler, VARIOUS_CAN_TAR_SHOT_WORK
	.4byte \failInstr
	.endm

	.macro checkpoltergeist battler:req, failInstr:req
	various \battler, VARIOUS_CHECK_POLTERGEIST
	.4byte \failInstr
	.endm

	.macro cutonethirdhpraisestats failInstr:req
	various BS_ATTACKER, VARIOUS_CUT_1_3_HP_RAISE_STATS
	.4byte \failInstr
	.endm

	.macro curecertainstatuses battler:req
	various \battler, VARIOUS_CURE_CERTAIN_STATUSES
	.endm

	.macro tryresetnegativestatstages battler:req
	various \battler, VARIOUS_TRY_RESET_NEGATIVE_STAT_STAGES
	.endm

	.macro jumpiflastuseditemberry jumpInstr:req
	various BS_ATTACKER, VARIOUS_JUMP_IF_LAST_USED_ITEM_BERRY
	.4byte \jumpInstr
	.endm

	.macro jumpiflastuseditemholdeffect battler:req, holdEffect:req, jumpInstr:req
	various \battler, VARIOUS_JUMP_IF_LAST_USED_ITEM_HOLD_EFFECT
	.byte \holdEffect
	.4byte \jumpInstr
	.endm

	.macro savebattleritem battler:req
	various \battler, VARIOUS_SAVE_BATTLER_ITEM
	.endm

	.macro restorebattleritem battler:req
	various \battler, VARIOUS_RESTORE_BATTLER_ITEM
	.endm

	.macro battleritemtolastuseditem battler:req
	various \battler, VARIOUS_BATTLER_ITEM_TO_LAST_USED_ITEM
	.endm

	.macro setbeakblast battler:req
	various \battler, VARIOUS_SET_BEAK_BLAST
	.endm

	.macro swapsidestatuses
	various BS_ATTACKER, VARIOUS_SWAP_SIDE_STATUSES
	.endm

	.macro swapstats stat:req
	various BS_ATTACKER, VARIOUS_SWAP_STATS
	.byte \stat
	.endm

@ helpful macros
	.macro setstatchanger stat:req, stages:req, down:req
	setbyte sSTATCHANGER, \stat | \stages << 3 | \down << 7
	.endm

	.macro setmoveeffect effect:req
	sethword sMOVE_EFFECT, \effect
	sethword sSAVED_MOVE_EFFECT, \effect
	.endm

	.macro chosenstatus1animation battler:req, status:req
	chosenstatusanimation \battler, 0x0, \status
	.endm

	.macro chosenstatus2animation battler:req, status:req
	chosenstatusanimation \battler, 0x1, \status
	.endm

	.macro sethword dst:req, value:req
	setbyte \dst, (\value) & 0xFF
	setbyte \dst + 1, ((\value) >> 8) & 0xFF
	.endm

	.macro setword dst:req, value:req
	setbyte \dst, (\value) & 0xFF
	setbyte \dst + 1, ((\value) >> 8) & 0xFF
	setbyte \dst + 2, ((\value) >> 16) & 0xFF
	setbyte \dst + 3, ((\value) >> 24) & 0xFF
	.endm

	.macro copybyte dst:req, src:req
	copyarray \dst, \src, 0x1
	.endm

	.macro copyhword dst:req, src:req
	copyarray \dst, \src, 0x2
	.endm

	.macro copyword dst:req, src:req
	copyarray \dst, \src, 0x4
	.endm

	.macro jumpifbytenotequal byte1:req, byte2:req, jumpInstr:req
	jumpifarraynotequal \byte1, \byte2, 0x1, \jumpInstr
	.endm

	.macro jumpifbyteequal byte1:req, byte2:req, jumpInstr:req
	jumpifarrayequal \byte1, \byte2, 0x1, \jumpInstr
	.endm

	.macro jumpifmove move:req, jumpInstr:req
	jumpifhalfword CMP_EQUAL, gCurrentMove, \move, \jumpInstr
	.endm

	.macro jumpifnotmove move:req, jumpInstr:req
	jumpifhalfword CMP_NOT_EQUAL, gCurrentMove, \move, \jumpInstr
	.endm

	.macro jumpifnotchosenmove move:req, jumpInstr:req
	jumpifhalfword CMP_NOT_EQUAL, gChosenMove, \move, \jumpInstr
	.endm

	.macro jumpifstatus3 battler:req, flags:req, jumpInstr:req
	jumpifstatus3condition \battler, \flags, FALSE, \jumpInstr
	.endm

	.macro jumpifnostatus3 battler:req, flags:req, jumpInstr:req
	jumpifstatus3condition \battler, \flags, TRUE, \jumpInstr
	.endm

	.macro jumpifmovehadnoeffect jumpInstr:req
	jumpifbyte CMP_COMMON_BITS, gMoveResultFlags, MOVE_RESULT_NO_EFFECT, \jumpInstr
	.endm

	.macro jumpifside battler:req, side:req, equalJumpInstr:req
	getbattlerside \battler
	jumpifbyte CMP_EQUAL, gBattleCommunication, \side, \equalJumpInstr
	.endm

	.macro jumpifbattletype flags:req, jumpInstr:req
	jumpifword CMP_COMMON_BITS, gBattleTypeFlags, \flags, \jumpInstr
	.endm

	.macro jumpifnotbattletype flags:req, jumpInstr:req
	jumpifword CMP_NO_COMMON_BITS, gBattleTypeFlags, \flags, \jumpInstr
	.endm

	.macro dmg_1_8_targethp
	manipulatedamage DMG_1_8_TARGET_HP
	.endm

	.macro dmgtomaxattackerhp
	manipulatedamage DMG_FULL_ATTACKER_HP
	.endm

	.macro dmgtocurrattackerhp
	manipulatedamage DMG_CURR_ATTACKER_HP
	.endm

	.macro jumpifflowerveil jumpInstr:req
	jumpifnottype BS_TARGET, TYPE_GRASS, 1f
	jumpifability BS_TARGET_SIDE, ABILITY_FLOWER_VEIL, \jumpInstr
	1:
	.endm

	.macro jumpifflowerveilattacker jumpInstr:req
	jumpifnottype BS_ATTACKER, TYPE_GRASS, 1f
	jumpifability BS_ATTACKER_SIDE, ABILITY_FLOWER_VEIL, \jumpInstr
	1:
	.endm

	.macro setallytonexttarget jumpInstr:req
	jumpifbyte CMP_GREATER_THAN, gBattlerTarget, 0x1, 1f
	addbyte gBattlerTarget, 0x2
	goto \jumpInstr
	1:
	subbyte gBattlerTarget, 0x2
	goto \jumpInstr
	.endm

	.macro setallytonextattacker jumpInstr:req
	jumpifbyte CMP_GREATER_THAN, gBattlerAttacker, 0x1, 1f
	addbyte gBattlerAttacker, 0x2
	goto \jumpInstr
	1:
	subbyte gBattlerAttacker, 0x2
	goto \jumpInstr
	.endm

	.macro jumpifleafguardprotected battler:req, jumpInstr:req
	various \battler, VARIOUS_JUMP_IF_LEAF_GUARD_PROTECTED
	.4byte \jumpInstr
	.endm

	.macro jumpifsafeguard jumpInstr:req
	jumpifability BS_ATTACKER, ABILITY_INFILTRATOR, 1f
	jumpifsideaffecting BS_TARGET, SIDE_STATUS_SAFEGUARD, \jumpInstr
	1:
	.endm

	@ Will jump to script pointer if the target weighs less than 200 kg, or 441 lbs.
	.macro jumpifunder200 battler:req, failInstr:req
	various \battler, VARIOUS_JUMP_IF_UNDER_200
	.4byte \failInstr
	.endm

	@ Sets the sky drop status and does all other necessary operations
	.macro setskydrop
	various 0, VARIOUS_SET_SKY_DROP
	.endm

	@ Clears the sky drop status and does all other necessary operations.
	@ If the target fainted in before this script is called, it goes to the given script.
	.macro clearskydrop failInstr:req
	various 0, VARIOUS_CLEAR_SKY_DROP
	.4byte \failInstr
	.endm

	@ Accounts for if the target of Sky Drop was in confuse_lock when the attacker falls asleep due to Yawn.
	.macro skydropyawn
	various 0, VARIOUS_SKY_DROP_YAWN
	.endm

	@ Tries to increase or decrease a battler's stat's stat stage by a specified amount. If impossible, jumps to \script.
	.macro modifybattlerstatstage battler:req, stat:req, mode:req, amount:req, script:req, animation:req, customString

	@ \mode parameters
	INCREASE = FALSE
	DECREASE = TRUE

	@ \animation parameters
	ANIM_OFF = FALSE
	ANIM_ON = TRUE

	setstatchanger \stat, \amount, \mode
	statbuffchange STAT_CHANGE_ALLOW_PTR, \script
	setgraphicalstatchangevalues
	.if \animation == TRUE
		playanimation \battler, B_ANIM_STATS_CHANGE, sB_ANIM_ARG1
	.endif
	.ifnb \customString
		printstring \customString
	.else
		.if \mode == DECREASE
			printfromtable gStatDownStringIds
		.else
		.if \mode == INCREASE
			printfromtable gStatUpStringIds
		.endif
		.endif
	.endif
	waitmessage B_WAIT_TIME_LONG
	.endm

	@ Will jump to script pointer if the specified battler has or has not fainted.
	.macro jumpiffainted battler:req, value:req, ptr:req
	getbattlerfainted \battler
	jumpifbyte CMP_EQUAL, gBattleCommunication, \value, \ptr
	.endm

	.macro flushtextbox
	printstring STRINGID_EMPTYSTRING3
	waitmessage 1
	.endm<|MERGE_RESOLUTION|>--- conflicted
+++ resolved
@@ -1679,7 +1679,6 @@
 	.4byte \failInstr
 	.endm
 
-<<<<<<< HEAD
 	.macro jumpifteainvulnerable battler:req, jumpInstr:req
 	callnative BS_TeatimeInvul
 	.byte \battler
@@ -1693,15 +1692,10 @@
 
 	.macro trywindriderpower battler:req, failInstr:req
 	callnative BS_TryWindRiderPower
-=======
-	.macro jumpifblockedbysoundproof battler:req, failInstr:req
-	callnative BS_JumpIfBlockedBySoundproof
->>>>>>> cdf781f7
-	.byte \battler
-	.4byte \failInstr
-	.endm
-
-<<<<<<< HEAD
+	.byte \battler
+	.4byte \failInstr
+	.endm
+
 	.macro activateweatherchangeabilities battler:req
 	callnative BS_ActivateWeatherChangeAbilities
 	.byte \battler
@@ -1710,11 +1704,6 @@
 	.macro activateterrainchangeabilities battler:req
 	callnative BS_ActivateTerrainChangeAbilities
 	.byte \battler
-=======
-@ various command changed to more readable macros
-	.macro cancelmultiturnmoves battler:req
-	various \battler, VARIOUS_CANCEL_MULTI_TURN_MOVES
->>>>>>> cdf781f7
 	.endm
 
 	@ Stores Healing Wish effect.
@@ -1729,6 +1718,12 @@
 
 	.macro tryrevivalblessing, failInstr:req
 	callnative BS_TryRevivalBlessing
+	.4byte \failInstr
+	.endm
+
+	.macro jumpifblockedbysoundproof battler:req, failInstr:req
+	callnative BS_JumpIfBlockedBySoundproof
+	.byte \battler
 	.4byte \failInstr
 	.endm
 
