--- conflicted
+++ resolved
@@ -2055,12 +2055,6 @@
 	various \battler, VARIOUS_ACTIVATE_TERRAIN_CHANGE_ABILITIES
 	.endm
 
-<<<<<<< HEAD
-	.macro jumpifnovalidtargets jumpInstr:req
-	various BS_ATTACKER, VARIOUS_JUMP_IF_NO_VALID_TARGETS
-	.4byte \jumpInstr
-	.endm
-
 	.macro trytrainerslidezmovemsg battler:req
 	various \battler, VARIOUS_TRY_TRAINER_SLIDE_MSG_Z_MOVE
 	.endm
@@ -2069,8 +2063,6 @@
 	various \battler, VARIOUS_TRY_TRAINER_SLIDE_MSG_MEGA_EVOLUTION
 	.endm
 
-=======
->>>>>>> 137c13aa
 @ helpful macros
 	.macro setstatchanger stat:req, stages:req, down:req
 	setbyte sSTATCHANGER, \stat | \stages << 3 | \down << 7
