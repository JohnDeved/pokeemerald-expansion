--- conflicted
+++ resolved
@@ -1678,8 +1678,6 @@
 	.byte \val
 	.endm
 	
-<<<<<<< HEAD
-=======
 	.macro getstatvalue battler:req, statId:req
 	various \battler, VARIOUS_GET_STAT_VALUE
 	.byte \statId
@@ -1690,7 +1688,6 @@
 	.4byte \ptr
 	.endm
 	
->>>>>>> 90486324
 @ helpful macros
 	.macro setstatchanger stat:req, stages:req, down:req
 	setbyte sSTATCHANGER \stat | \stages << 3 | \down << 7
@@ -1785,13 +1782,10 @@
 	manipulatedamage DMG_CURR_ATTACKER_HP
 	.endm
 	
-<<<<<<< HEAD
-=======
 	.macro dmg_1_2_attackerhp
 	manipulatedamage DMG_1_2_ATTACKER_HP
 	.endm
 	
->>>>>>> 90486324
 	.macro jumpifflowerveil jumpptr:req
 	jumpifnottype BS_TARGET, TYPE_GRASS, 1f
 	jumpifability BS_TARGET_SIDE, ABILITY_FLOWER_VEIL, \jumpptr
