@ commands
	.macro attackcanceler
	.byte 0x0
	.endm

	.macro accuracycheck failPtr:req, move:req
	.byte 0x1
	.4byte \failPtr
	.2byte \move
	.endm

	.macro attackstring
	.byte 0x2
	.endm

	.macro ppreduce
	.byte 0x3
	.endm

	.macro critcalc
	.byte 0x4
	.endm

	.macro damagecalc
	.byte 0x5
	.endm

	.macro typecalc
	.byte 0x6
	.endm

	.macro adjustdamage
	.byte 0x7
	.endm

	.macro multihitresultmessage
	.byte 0x8
	.endm

	.macro attackanimation
	.byte 0x9
	.endm

	.macro waitanimation
	.byte 0xa
	.endm

	.macro healthbarupdate battler:req
	.byte 0xb
	.byte \battler
	.endm

	.macro datahpupdate battler:req
	.byte 0xc
	.byte \battler
	.endm

	.macro critmessage
	.byte 0xd
	.endm

	.macro effectivenesssound
	.byte 0xe
	.endm

	.macro resultmessage
	.byte 0xf
	.endm

	.macro printstring id:req
	.byte 0x10
	.2byte \id
	.endm

	.macro printselectionstring id:req
	.byte 0x11
	.2byte \id
	.endm

	.macro waitmessage time:req
	.byte 0x12
	.2byte \time
	.endm

	.macro printfromtable ptr:req
	.byte 0x13
	.4byte \ptr
	.endm

	.macro printselectionstringfromtable ptr:req
	.byte 0x14
	.4byte \ptr
	.endm

	.macro seteffectwithchance
	.byte 0x15
	.endm

	.macro seteffectprimary
	.byte 0x16
	.endm

	.macro seteffectsecondary
	.byte 0x17
	.endm

	.macro clearstatusfromeffect battler:req
	.byte 0x18
	.byte \battler
	.endm

	.macro tryfaintmon battler:req
	.byte 0x19
	.byte \battler
	.byte FALSE
	.4byte NULL
	.endm

	.macro tryfaintmon_spikes battler:req, ptr:req
	.byte 0x19
	.byte \battler
	.byte TRUE
	.4byte \ptr
	.endm

	.macro dofaintanimation battler:req
	.byte 0x1a
	.byte \battler
	.endm

	.macro cleareffectsonfaint battler:req
	.byte 0x1b
	.byte \battler
	.endm

	.macro jumpifstatus battler:req, status1:req, ptr:req
	.byte 0x1c
	.byte \battler
	.4byte \status1
	.4byte \ptr
	.endm

	.macro jumpifstatus2 battler:req, status2:req, ptr:req
	.byte 0x1d
	.byte \battler
	.4byte \status2
	.4byte \ptr
	.endm

	.macro jumpifability battler:req, ability:req, ptr:req
	.byte 0x1e
	.byte \battler
	.2byte \ability
	.4byte \ptr
	.endm

	.macro jumpifsideaffecting battler:req, sidestatus:req, ptr:req
	.byte 0x1f
	.byte \battler
	.4byte \sidestatus
	.4byte \ptr
	.endm

	.macro jumpifstat battler:req, ifflag:req, stat:req, value:req, ptr
	.byte 0x20
	.byte \battler
	.byte \ifflag
	.byte \stat
	.byte \value
	.4byte \ptr
	.endm

	.macro jumpifstatus3condition battler:req, status3:req, condition:req, ptr:req
	.byte 0x21
	.byte \battler
	.4byte \status3
	.byte \condition
	.4byte \ptr
	.endm

	.macro jumpbasedontype battler:req, type:req, case:req, ptr:req
	.byte 0x22
	.byte \battler
	.byte \type
	.byte \case
	.4byte \ptr
	.endm

	.macro jumpiftype battler:req, type:req, ptr:req
	jumpbasedontype \battler, \type, 1, \ptr
	.endm

	.macro jumpifnottype battler:req, type:req, ptr:req
	jumpbasedontype \battler, \type, 0, \ptr
	.endm

	.macro getexp battler:req
	.byte 0x23
	.byte \battler
	.endm

	.macro checkteamslost ptr:req
	.byte 0x24
	.4byte \ptr
	.endm

	.macro movevaluescleanup
	.byte 0x25
	.endm

	.macro setmultihit value:req
	.byte 0x26
	.byte \value
	.endm

	.macro decrementmultihit value:req
	.byte 0x27
	.4byte \value
	.endm

	.macro goto ptr:req
	.byte 0x28
	.4byte \ptr
	.endm

	.macro jumpifbyte ifflag:req, val:req, byte:req, ptr:req
	.byte 0x29
	.byte \ifflag
	.4byte \val
	.byte \byte
	.4byte \ptr
	.endm

	.macro jumpifhalfword ifflag:req, val:req, hword:req, ptr:req
	.byte 0x2a
	.byte \ifflag
	.4byte \val
	.2byte \hword
	.4byte \ptr
	.endm

	.macro jumpifword ifflag:req, val:req, word:req, ptr:req
	.byte 0x2b
	.byte \ifflag
	.4byte \val
	.4byte \word
	.4byte \ptr
	.endm

	.macro jumpifarrayequal val1:req, val2:req, size:req, ptr:req
	.byte 0x2c
	.4byte \val1
	.4byte \val2
	.byte \size
	.4byte \ptr
	.endm

	.macro jumpifarraynotequal val1:req, val2:req, size:req, ptr:req
	.byte 0x2d
	.4byte \val1
	.4byte \val2
	.byte \size
	.4byte \ptr
	.endm

	.macro setbyte ptr:req, byte:req
	.byte 0x2e
	.4byte \ptr
	.byte \byte
	.endm

	.macro addbyte ptr:req, byte:req
	.byte 0x2f
	.4byte \ptr
	.byte \byte
	.endm

	.macro subbyte ptr:req, byte:req
	.byte 0x30
	.4byte \ptr
	.byte \byte
	.endm

	.macro copyarray dest:req, src:req, size:req
	.byte 0x31
	.4byte \dest
	.4byte \src
	.byte \size
	.endm

	.macro copyarraywithindex dest:req, src:req, index:req, size:req
	.byte 0x32
	.4byte \dest
	.4byte \src
	.4byte \index
	.byte \size
	.endm

	.macro orbyte ptr:req, byte:req
	.byte 0x33
	.4byte \ptr
	.byte \byte
	.endm

	.macro orhalfword ptr:req, hword:req
	.byte 0x34
	.4byte \ptr
	.2byte \hword
	.endm

	.macro orword ptr:req, word:req
	.byte 0x35
	.4byte \ptr
	.4byte \word
	.endm

	.macro bicbyte ptr:req, byte:req
	.byte 0x36
	.4byte \ptr
	.byte \byte
	.endm

	.macro bichalfword ptr:req, hword:req
	.byte 0x37
	.4byte \ptr
	.2byte \hword
	.endm

	.macro bicword ptr:req, word:req
	.byte 0x38
	.4byte \ptr
	.4byte \word
	.endm

	.macro pause time:req
	.byte 0x39
	.2byte \time
	.endm

	.macro waitstate
	.byte 0x3a
	.endm

	.macro healthbar_update battler:req
	.byte 0x3b
	.byte \battler
	.endm

	.macro return
	.byte 0x3c
	.endm

	.macro end
	.byte 0x3d
	.endm

	.macro end2
	.byte 0x3e
	.endm

	.macro end3
	.byte 0x3f
	.endm

	.macro jumpifaffectedbyprotect ptr:req
	.byte 0x40
	.4byte \ptr
	.endm

	.macro call ptr:req
	.byte 0x41
	.4byte \ptr
	.endm

	.macro setroost
	.byte 0x42
	.endm

	.macro jumpifabilitypresent ability:req, ptr:req
	.byte 0x43
	.2byte \ability
	.4byte \ptr
	.endm

	.macro endselectionscript
	.byte 0x44
	.endm

	.macro playanimation battler:req, animType:req, arg=NULL
	.byte 0x45
	.byte \battler
	.byte \animType
	.4byte \arg
	.endm

	.macro playanimation_var battler:req, animType:req, arg=NULL
	.byte 0x46
	.byte \battler
	.4byte \animType
	.4byte \arg
	.endm

	.macro setgraphicalstatchangevalues
	.byte 0x47
	.endm

	.macro playstatchangeanimation battler:req, stats:req, statchange:req
	.byte 0x48
	.byte \battler
	.byte \stats
	.byte \statchange
	.endm

	.macro moveend endMode:req, endState:req
	.byte 0x49
	.byte \endMode
	.byte \endState
	.endm

	@ Help macros for 5 uses of moveend command

	@ All cases
	.macro moveendall
	setbyte sMOVEEND_STATE, 0
	moveend 0, 0
	.endm

	@ Chosen case
	.macro moveendcase case:req
	setbyte sMOVEEND_STATE, \case
	moveend 1, 0
	.endm

	@ All cases from (inclusive)
	.macro moveendfrom from:req
	setbyte sMOVEEND_STATE, \from
	moveend 0, 0
	.endm

	@ All cases from 0 to (not inclusive)
	.macro moveendto to:req
	setbyte sMOVEEND_STATE, 0
	moveend 2, \to
	.endm

	@ Cases from (inclusive) to (not inclusive)
	.macro moveendfromto from:req, to:req
	setbyte sMOVEEND_STATE, \from
	moveend 2, \to
	.endm

	.macro sethealblock ptr:req
	.byte 0x4a
	.4byte \ptr
	.endm

	.macro returnatktoball
	.byte 0x4b
	.endm

	.macro getswitchedmondata battler:req
	.byte 0x4c
	.byte \battler
	.endm

	.macro switchindataupdate battler:req
	.byte 0x4d
	.byte \battler
	.endm

	.macro switchinanim battler:req, dontclearsubstitutebit:req
	.byte 0x4e
	.byte \battler
	.byte \dontclearsubstitutebit
	.endm

	.macro jumpifcantswitch battler:req, ptr:req
	.byte 0x4f
	.byte \battler
	.4byte \ptr
	.endm

	.macro openpartyscreen battler:req, ptr:req
	.byte 0x50
	.byte \battler
	.4byte \ptr
	.endm

	.macro switchhandleorder battler:req, state:req
	.byte 0x51
	.byte \battler
	.byte \state
	.endm

	.macro switchineffects battler:req
	.byte 0x52
	.byte \battler
	.endm

	.macro trainerslidein battler:req
	.byte 0x53
	.byte \battler
	.endm

	.macro playse song:req
	.byte 0x54
	.2byte \song
	.endm

	.macro fanfare song:req
	.byte 0x55
	.2byte \song
	.endm

	.macro playfaintcry battler:req
	.byte 0x56
	.byte \battler
	.endm

	.macro endlinkbattle
	.byte 0x57
	.endm

	.macro returntoball battler:req
	.byte 0x58
	.byte \battler
	.endm

	.macro handlelearnnewmove learnedMovePtr:req, nothingToLearnPtr:req, isFirstMove:req
	.byte 0x59
	.4byte \learnedMovePtr
	.4byte \nothingToLearnPtr
	.byte \isFirstMove
	.endm

	.macro yesnoboxlearnmove forgotMovePtr:req
	.byte 0x5a
	.4byte \forgotMovePtr
	.endm

	.macro yesnoboxstoplearningmove noPtr:req
	.byte 0x5b
	.4byte \noPtr
	.endm

	.macro hitanimation battler:req
	.byte 0x5c
	.byte \battler
	.endm

	.macro getmoneyreward
	.byte 0x5d
	.endm

	.macro updatebattlermoves battler:req
	.byte 0x5e
	.byte \battler
	.endm

	.macro swapattackerwithtarget
	.byte 0x5f
	.endm

	.macro incrementgamestat stat:req
	.byte 0x60
	.byte \stat
	.endm

	.macro drawpartystatussummary battler:req
	.byte 0x61
	.byte \battler
	.endm

	.macro hidepartystatussummary battler:req
	.byte 0x62
	.byte \battler
	.endm

	.macro jumptocalledmove notChosenMove:req
	.byte 0x63
	.byte \notChosenMove
	.endm

	.macro statusanimation battler:req
	.byte 0x64
	.byte \battler
	.endm

	.macro status2animation battler:req, status2:req
	.byte 0x65
	.byte \battler
	.4byte \status2
	.endm

	.macro chosenstatusanimation battler:req, isStatus2:req, status:req
	.byte 0x66
	.byte \battler
	.byte \isStatus2
	.4byte \status
	.endm

	.macro yesnobox
	.byte 0x67
	.endm

	.macro cancelallactions
	.byte 0x68
	.endm

	.macro setgravity ptr:req
	.byte 0x69
	.4byte \ptr
	.endm

	.macro removeitem battler:req
	.byte 0x6a
	.byte \battler
	.endm

	.macro atknameinbuff1
	.byte 0x6b
	.endm

	.macro drawlvlupbox
	.byte 0x6c
	.endm

	.macro resetsentmonsvalue
	.byte 0x6d
	.endm

	.macro setatktoplayer0
	.byte 0x6e
	.endm

	.macro makevisible battler:req
	.byte 0x6f
	.byte \battler
	.endm

	.macro recordability battler:req
	.byte 0x70
	.byte \battler
	.endm

	.macro buffermovetolearn
	.byte 0x71
	.endm

	.macro jumpifplayerran ptr:req
	.byte 0x72
	.4byte \ptr
	.endm

	.macro hpthresholds battler:req
	.byte 0x73
	.byte \battler
	.endm

	.macro hpthresholds2 battler:req
	.byte 0x74
	.byte \battler
	.endm

	.macro useitemonopponent
	.byte 0x75
	.endm

	.macro various battler:req, id:req
	.byte 0x76
	.byte \battler
	.byte \id
	.endm

	.macro setprotectlike
	.byte 0x77
	.endm

	.macro tryexplosion
	.byte 0x78
	.endm

	.macro setatkhptozero
	.byte 0x79
	.endm

	.macro jumpifnexttargetvalid ptr:req
	.byte 0x7a
	.4byte \ptr
	.endm

	.macro tryhealhalfhealth ptr:req, battler:req
	.byte 0x7b
	.4byte \ptr
	.byte \battler
	.endm

	.macro trymirrormove
	.byte 0x7c
	.endm

	.macro setrain
	.byte 0x7d
	.endm

	.macro setreflect
	.byte 0x7e
	.endm

	.macro setseeded
	.byte 0x7f
	.endm

	.macro manipulatedamage mode:req
	.byte 0x80
	.byte \mode
	.endm

	.macro trysetrest ptr:req
	.byte 0x81
	.4byte \ptr
	.endm

	.macro jumpifnotfirstturn ptr:req
	.byte 0x82
	.4byte \ptr
	.endm

	.macro setmiracleeye ptr:req
	.byte 0x83
	.4byte \ptr
	.endm

	.macro jumpifcantmakeasleep ptr:req
	.byte 0x84
	.4byte \ptr
	.endm

	.macro stockpile id:req
	.byte 0x85
	.byte \id
	.endm

	.macro stockpiletobasedamage ptr:req
	.byte 0x86
	.4byte \ptr
	.endm

	.macro stockpiletohpheal ptr:req
	.byte 0x87
	.4byte \ptr
	.endm

	.macro setdrainedhp
	.byte 0x88
	.endm

	.macro statbuffchange flags:req, jumpptr:req
	.byte 0x89
	.2byte \flags
	.4byte \jumpptr
	.endm

	.macro normalisebuffs
	.byte 0x8a
	.endm

	.macro setbide
	.byte 0x8b
	.endm

	.macro confuseifrepeatingattackends
	.byte 0x8c
	.endm

	.macro setmultihitcounter val:req
	.byte 0x8d
	.byte \val
	.endm

	.macro initmultihitstring
	.byte 0x8e
	.endm

	.macro forcerandomswitch ptr:req
	.byte 0x8f
	.4byte \ptr
	.endm

	.macro tryconversiontypechange ptr:req
	.byte 0x90
	.4byte \ptr
	.endm

	.macro givepaydaymoney
	.byte 0x91
	.endm

	.macro setlightscreen
	.byte 0x92
	.endm

	.macro tryKO ptr:req
	.byte 0x93
	.4byte \ptr
	.endm

	.macro damagetohalftargethp
	.byte 0x94
	.endm

	.macro setsandstorm
	.byte 0x95
	.endm

	.macro weatherdamage
	.byte 0x96
	.endm

	.macro tryinfatuating ptr:req
	.byte 0x97
	.4byte \ptr
	.endm

	.macro updatestatusicon battler:req
	.byte 0x98
	.byte \battler
	.endm

	.macro setmist
	.byte 0x99
	.endm

	.macro setfocusenergy
	.byte 0x9a
	.endm

	.macro transformdataexecution
	.byte 0x9b
	.endm

	.macro setsubstitute
	.byte 0x9c
	.endm

	.macro mimicattackcopy ptr:req
	.byte 0x9d
	.4byte \ptr
	.endm

	.macro metronome
	.byte 0x9e
	.endm

	.macro dmgtolevel
	.byte 0x9f
	.endm

	.macro psywavedamageeffect
	.byte 0xa0
	.endm

	.macro counterdamagecalculator ptr:req
	.byte 0xa1
	.4byte \ptr
	.endm

	.macro mirrorcoatdamagecalculator ptr:req
	.byte 0xa2
	.4byte \ptr
	.endm

	.macro disablelastusedattack ptr:req
	.byte 0xa3
	.4byte \ptr
	.endm

	.macro trysetencore ptr:req
	.byte 0xa4
	.4byte \ptr
	.endm

	.macro painsplitdmgcalc ptr:req
	.byte 0xa5
	.4byte \ptr
	.endm

	.macro settypetorandomresistance ptr:req
	.byte 0xa6
	.4byte \ptr
	.endm

	.macro setalwayshitflag
	.byte 0xa7
	.endm

	.macro copymovepermanently ptr:req
	.byte 0xa8
	.4byte \ptr
	.endm

	.macro trychoosesleeptalkmove ptr:req
	.byte 0xa9
	.4byte \ptr
	.endm

	.macro setdestinybond
	.byte 0xaa
	.endm

	.macro trysetdestinybondtohappen
	.byte 0xab
	.endm

	.macro settailwind ptr:req
	.byte 0xac
	.4byte \ptr
	.endm

	.macro tryspiteppreduce ptr:req
	.byte 0xad
	.4byte \ptr
	.endm

	.macro healpartystatus
	.byte 0xae
	.endm

	.macro cursetarget ptr:req
	.byte 0xaf
	.4byte \ptr
	.endm

	.macro trysetspikes ptr:req
	.byte 0xb0
	.4byte \ptr
	.endm

	.macro setforesight
	.byte 0xb1
	.endm

	.macro trysetperishsong ptr:req
	.byte 0xb2
	.4byte \ptr
	.endm

	.macro handlerollout
	.byte 0xb3
	.endm

	.macro jumpifconfusedandstatmaxed stat:req, ptr:req
	.byte 0xb4
	.byte \stat
	.4byte \ptr
	.endm

	.macro handlefurycutter
	.byte 0xb5
	.endm

	.macro setembargo ptr:req
	.byte 0xb6
	.4byte \ptr
	.endm

	.macro presentdamagecalculation
	.byte 0xb7
	.endm

	.macro setsafeguard
	.byte 0xb8
	.endm

	.macro magnitudedamagecalculation
	.byte 0xb9
	.endm

	.macro jumpifnopursuitswitchdmg ptr:req
	.byte 0xba
	.4byte \ptr
	.endm

	.macro setsunny
	.byte 0xbb
	.endm

	.macro maxattackhalvehp ptr:req
	.byte 0xbc
	.4byte \ptr
	.endm

	.macro copyfoestats ptr:req
	.byte 0xbd
	.4byte \ptr
	.endm

	.macro rapidspinfree
	.byte 0xbe
	.endm

	.macro setdefensecurlbit
	.byte 0xbf
	.endm

	.macro recoverbasedonsunlight ptr:req
	.byte 0xc0
	.4byte \ptr
	.endm

	.macro setstickyweb ptr:req
	.byte 0xc1
	.4byte \ptr
	.endm

	.macro selectfirstvalidtarget
	.byte 0xc2
	.endm

	.macro trysetfutureattack ptr:req
	.byte 0xc3
	.4byte \ptr
	.endm

	.macro trydobeatup endPtr=NULL, failPtr=NULL
	.byte 0xc4
	.4byte \endPtr
	.4byte \failPtr
	.endm

	.macro setsemiinvulnerablebit
	.byte 0xc5
	.endm

	.macro clearsemiinvulnerablebit
	.byte 0xc6
	.endm

	.macro setminimize
	.byte 0xc7
	.endm

	.macro sethail
	.byte 0xc8
	.endm

	.macro trymemento ptr:req
	.byte 0xc9
	.4byte \ptr
	.endm

	.macro setforcedtarget
	.byte 0xca
	.endm

	.macro setcharge
	.byte 0xcb
	.endm

	.macro callterrainattack
	.byte 0xcc
	.endm

	.macro cureifburnedparalysedorpoisoned ptr:req
	.byte 0xcd
	.4byte \ptr
	.endm

	.macro settorment ptr:req
	.byte 0xce
	.4byte \ptr
	.endm

	.macro jumpifnodamage ptr:req
	.byte 0xcf
	.4byte \ptr
	.endm

	.macro settaunt ptr:req
	.byte 0xd0
	.4byte \ptr
	.endm

	.macro trysethelpinghand ptr:req
	.byte 0xd1
	.4byte \ptr
	.endm

	.macro tryswapitems ptr:req
	.byte 0xd2
	.4byte \ptr
	.endm

	.macro trycopyability ptr:req
	.byte 0xd3
	.4byte \ptr
	.endm

	.macro trywish turnNumber:req, ptr:req
	.byte 0xd4
	.byte \turnNumber
	.4byte \ptr
	.endm

	.macro settoxicspikes ptr:req
	.byte 0xd5
	.4byte \ptr
	.endm

	.macro setgastroacid ptr:req
	.byte 0xd6
	.4byte \ptr
	.endm

	.macro setyawn ptr:req
	.byte 0xd7
	.4byte \ptr
	.endm

	.macro setdamagetohealthdifference ptr:req
	.byte 0xd8
	.4byte \ptr
	.endm

	.macro setroom
	.byte 0xd9
	.endm

	.macro tryswapabilities ptr:req
	.byte 0xda
	.4byte \ptr
	.endm

	.macro tryimprison ptr:req
	.byte 0xdb
	.4byte \ptr
	.endm

	.macro setstealthrock ptr:req
	.byte 0xdc
	.4byte \ptr
	.endm

	.macro setuserstatus3 flags:req, ptr:req
	.byte 0xdd
	.4byte \flags
	.4byte \ptr
	.endm

	.macro assistattackselect ptr:req
	.byte 0xde
	.4byte \ptr
	.endm

	.macro trysetmagiccoat ptr:req
	.byte 0xdf
	.4byte \ptr
	.endm

	.macro trysetsnatch ptr:req
	.byte 0xe0
	.4byte \ptr
	.endm

	.macro unused2 ptr:req
	.byte 0xe1
	.4byte \ptr
	.endm

	.macro switchoutabilities battler:req
	.byte 0xe2
	.byte \battler
	.endm

	.macro jumpifhasnohp battler:req, ptr:req
	.byte 0xe3
	.byte \battler
	.4byte \ptr
	.endm

	.macro getsecretpowereffect
	.byte 0xe4
	.endm

	.macro pickup
	.byte 0xe5
	.endm

	.macro doweatherformchangeanimation
	.byte 0xe6
	.endm

	.macro tryweatherformdatachange
	.byte 0xe7
	.endm

	.macro settypebasedhalvers ptr:req
	.byte 0xe8
	.4byte \ptr
	.endm

	.macro jumpifsubstituteblocks ptr:req
	.byte 0xe9
	.4byte \ptr
	.endm

	.macro tryrecycleitem ptr:req
	.byte 0xea
	.4byte \ptr
	.endm

	.macro settypetoterrain ptr:req
	.byte 0xeb
	.4byte \ptr
	.endm

	.macro pursuitdoubles ptr:req
	.byte 0xec
	.4byte \ptr
	.endm

	.macro snatchsetbattlers
	.byte 0xed
	.endm

	.macro removelightscreenreflect
	.byte 0xee
	.endm

	.macro handleballthrow
	.byte 0xef
	.endm

	.macro givecaughtmon
	.byte 0xf0
	.endm

	.macro trysetcaughtmondexflags ptr:req
	.byte 0xf1
	.4byte \ptr
	.endm

	.macro displaydexinfo
	.byte 0xf2
	.endm

	.macro trygivecaughtmonnick ptr:req
	.byte 0xf3
	.4byte \ptr
	.endm

	.macro subattackerhpbydmg
	.byte 0xf4
	.endm

	.macro removeattackerstatus1
	.byte 0xf5
	.endm

	.macro finishaction
	.byte 0xf6
	.endm

	.macro finishturn
	.byte 0xf7
	.endm

	.macro trainerslideout position:req
	.byte 0xf8
	.byte \position
	.endm

	.macro settelekinesis ptr:req
	.byte 0xf9
	.4byte \ptr
	.endm

	.macro swapstatstages stat:req
	.byte 0xfa
	.byte \stat
	.endm

	.macro averagestats stat:req
	.byte 0xfb
	.byte \stat
	.endm

	.macro jumpifoppositegenders ptr:req
	.byte 0xfc
	.4byte \ptr
	.endm

	.macro unused ptr:req
	.byte 0xfd
	.4byte \ptr
	.endm

	.macro tryworryseed ptr:req
	.byte 0xfe
	.4byte \ptr
	.endm
	
	.macro callnative func:req
	.byte 0xff
	.4byte \func
	.endm

@ callnative macros
	.macro metalburstdamagecalculator ptr:req
	callnative BS_CalcMetalBurstDmg
	.4byte \ptr
	.endm

@ various command changed to more readable macros
	.macro cancelmultiturnmoves battler:req
	various \battler, VARIOUS_CANCEL_MULTI_TURN_MOVES
	.endm

	.macro setmagiccoattarget battler:req
	various \battler, VARIOUS_SET_MAGIC_COAT_TARGET
	.endm

	.macro getifcantrunfrombattle battler:req
	various \battler, VARIOUS_IS_RUNNING_IMPOSSIBLE
	.endm

	.macro getmovetarget battler:req
	various \battler, VARIOUS_GET_MOVE_TARGET
	.endm

	.macro getbattlerfainted battler:req
	various \battler, VARIOUS_GET_BATTLER_FAINTED
	.endm

	.macro resetswitchinabilitybits battler:req
	various \battler, VARIOUS_RESET_SWITCH_IN_ABILITY_BITS
	.endm

	.macro updatechoicemoveonlvlup battler:req
	various \battler, VARIOUS_UPDATE_CHOICE_MOVE_ON_LVL_UP
	.endm

	.macro resetplayerfainted
	various BS_ATTACKER, VARIOUS_RESET_PLAYER_FAINTED
	.endm

	.macro palaceflavortext battler:req
	various \battler, VARIOUS_PALACE_FLAVOR_TEXT
	.endm

	.macro arenajudgmentwindow
	various BS_ATTACKER, VARIOUS_ARENA_JUDGMENT_WINDOW
	.endm

	.macro arenaopponentmonlost
	various BS_ATTACKER, VARIOUS_ARENA_OPPONENT_MON_LOST
	.endm

	.macro arenaplayermonlost
	various BS_ATTACKER, VARIOUS_ARENA_PLAYER_MON_LOST
	.endm

	.macro arenabothmonlost
	various BS_ATTACKER, VARIOUS_ARENA_BOTH_MONS_LOST
	.endm

	.macro forfeityesnobox battler:req
	various \battler, VARIOUS_EMIT_YESNOBOX
	.endm

	.macro arenadrawreftextbox
	various BS_ATTACKER, VARIOUS_DRAW_ARENA_REF_TEXT_BOX
	.endm

	.macro arenaerasereftextbox
	various BS_ATTACKER, VARIOUS_ERASE_ARENA_REF_TEXT_BOX
	.endm

	.macro arenajudgmentstring id:req
	various \id, VARIOUS_ARENA_JUDGMENT_STRING
	.endm

	.macro arenawaitmessage id:req
	various \id, VARIOUS_ARENA_WAIT_STRING
	.endm

	.macro waitcry battler:req
	various \battler, VARIOUS_WAIT_CRY
	.endm

	.macro returnopponentmon1toball battler:req
	various \battler, VARIOUS_RETURN_OPPONENT_MON1
	.endm

	.macro returnopponentmon2toball battler:req
	various \battler, VARIOUS_RETURN_OPPONENT_MON2
	.endm

	.macro volumedown
	various BS_ATTACKER, VARIOUS_VOLUME_DOWN
	.endm

	.macro volumeup
	various BS_ATTACKER, VARIOUS_VOLUME_UP
	.endm

	.macro setalreadystatusedmoveattempt battler:req
	various \battler, VARIOUS_SET_ALREADY_STATUS_MOVE_ATTEMPT
	.endm

	.macro palacetryescapestatus battler:req
	various \battler, VARIOUS_PALACE_TRY_ESCAPE_STATUS
	.endm

	.macro setoutcomeonteleport battler:req
	various \battler, VARIOUS_SET_TELEPORT_OUTCOME
	.endm

	.macro playtrainerdefeatbgm battler:req
	various \battler, VARIOUS_PLAY_TRAINER_DEFEATED_MUSIC
	.endm

	.macro stattextbuffer battler:req
	various \battler, VARIOUS_STAT_TEXT_BUFFER
	.endm

	.macro switchinabilities battler:req
	various \battler, VARIOUS_SWITCHIN_ABILITIES
	.endm

	.macro savetarget
	various BS_TARGET, VARIOUS_SAVE_TARGET
	.endm

	.macro restoretarget
	various BS_TARGET, VARIOUS_RESTORE_TARGET
	.endm

	.macro instanthpdrop battler:req
	various \battler, VARIOUS_INSTANT_HP_DROP
	.endm

	.macro clearstatus battler:req
	various \battler, VARIOUS_CLEAR_STATUS
	.endm

	.macro restorepp battler:req
	various \battler, VARIOUS_RESTORE_PP
	.endm

	.macro tryactivatemoxie battler:req
	various \battler, VARIOUS_TRY_ACTIVATE_MOXIE
	.endm

	.macro tryactivatebeastboost battler:req
	various \battler, VARIOUS_TRY_ACTIVATE_BEAST_BOOST
	.endm

	.macro tryactivatereceiver battler:req
	various \battler, VARIOUS_TRY_ACTIVATE_RECEIVER
	.endm

	.macro tryactivatesoulheart
	various BS_ATTACKER, VARIOUS_TRY_ACTIVATE_SOULHEART
	.endm

	.macro tryactivatefellstinger battler:req
	various \battler, VARIOUS_TRY_ACTIVATE_FELL_STINGER
	.endm

	.macro playmoveanimation battler:req, move:req
	various \battler, VARIOUS_PLAY_MOVE_ANIMATION
	.2byte \move
	.endm

	.macro setluckychant battler:req, ptr:req
	various \battler VARIOUS_SET_LUCKY_CHANT
	.4byte \ptr
	.endm

	.macro suckerpunchcheck ptr:req
	various BS_ATTACKER, VARIOUS_SUCKER_PUNCH_CHECK
	.4byte \ptr
	.endm

	.macro setabilitysimple battler:req, ptr:req
	various \battler VARIOUS_SET_SIMPLE_BEAM
	.4byte \ptr
	.endm

	.macro tryentrainment ptr:req
	various BS_ATTACKER, VARIOUS_TRY_ENTRAINMENT
	.4byte \ptr
	.endm

	.macro setlastusedability battler:req
	various \battler, VARIOUS_SET_LAST_USED_ABILITY
	.endm

	.macro tryhealpulse battler:req, ptr:req
	various \battler, VARIOUS_TRY_HEAL_PULSE
	.4byte \ptr
	.endm

	.macro tryquash ptr:req
	various BS_ATTACKER, VARIOUS_TRY_QUASH
	.4byte \ptr
	.endm

	.macro tryafteryou ptr:req
	various BS_ATTACKER, VARIOUS_AFTER_YOU
	.4byte \ptr
	.endm

	.macro trybestow ptr:req
	various BS_ATTACKER, VARIOUS_BESTOW
	.4byte \ptr
	.endm

	.macro invertstatstages battler:req
	various \battler, VARIOUS_INVERT_STAT_STAGES
	.endm

	.macro setterrain ptr:req
	various BS_ATTACKER, VARIOUS_SET_TERRAIN
	.4byte \ptr
	.endm

	.macro trymefirst ptr:req
	various BS_ATTACKER, VARIOUS_TRY_ME_FIRST
	.4byte \ptr
	.endm

	.macro jumpifbattleend ptr:req
	various BS_ATTACKER, VARIOUS_JUMP_IF_BATTLE_END
	.4byte \ptr
	.endm

	.macro tryelectrify ptr:req
	various BS_ATTACKER, VARIOUS_TRY_ELECTRIFY
	.4byte \ptr
	.endm

	.macro tryreflecttype ptr:req
	various BS_ATTACKER, VARIOUS_TRY_REFLECT_TYPE
	.4byte \ptr
	.endm

	.macro trysoak ptr:req
	various BS_ATTACKER, VARIOUS_TRY_SOAK
	.4byte \ptr
	.endm

	.macro handlemegaevo battler:req, case:req
	various \battler, VARIOUS_HANDLE_MEGA_EVO
	.byte \case
	.endm

	.macro handleprimalreversion battler:req, case:req
	various \battler, VARIOUS_HANDLE_PRIMAL_REVERSION
	.byte \case
	.endm

	.macro handleformchange battler:req, case:req
	various \battler, VARIOUS_HANDLE_FORM_CHANGE
	.byte \case
	.endm

	.macro jumpifcantuselastresort battler:req, ptr:req
	various \battler, VARIOUS_TRY_LAST_RESORT
	.4byte \ptr
	.endm

	.macro argumentstatuseffect
	various BS_ATTACKER, VARIOUS_ARGUMENT_STATUS_EFFECT
	.endm

	.macro tryhitswitchtarget ptr:req
	various BS_ATTACKER, VARIOUS_TRY_HIT_SWITCH_TARGET
	.4byte \ptr
	.endm

	.macro tryautotomize battler:req, ptr:req
	various \battler, VARIOUS_TRY_AUTOTOMIZE
	.4byte \ptr
	.endm

	.macro jumpifcantusesynchronoise ptr:req
	various BS_ATTACKER, VARIOUS_TRY_SYNCHRONOISE
	.4byte \ptr
	.endm

	.macro trycopycat ptr:req
	various BS_ATTACKER, VARIOUS_TRY_COPYCAT
	.4byte \ptr
	.endm

	.macro showabilitypopup battler:req
	various \battler, VARIOUS_ABILITY_POPUP
	.endm

	.macro updateabilitypopup battler:req
	various \battler, VARIOUS_UPDATE_ABILITY_POPUP
	.endm

	.macro defogclear battler:req, clear:req, ptr:req
	various \battler, VARIOUS_DEFOG
	.byte \clear
	.4byte \ptr
	.endm

	.macro jumpiftargetally ptr:req
	various BS_ATTACKER, VARIOUS_JUMP_IF_TARGET_ALLY
	.4byte \ptr
	.endm

	.macro trypsychoshift ptr:req
	various BS_ATTACKER, VARIOUS_PSYCHO_SHIFT
	.4byte \ptr
	.endm

	.macro curestatus battler:req
	various \battler, VARIOUS_CURE_STATUS
	.endm

	.macro powertrick battler:req
	various \battler, VARIOUS_POWER_TRICK
	.endm

	.macro argumenttomoveeffect
	various BS_ATTACKER, VARIOUS_ARGUMENT_TO_MOVE_EFFECT
	.endm

	.macro jumpifnotgrounded battler:req, ptr:req
	various \battler, VARIOUS_JUMP_IF_NOT_GROUNDED
	.4byte \ptr
	.endm

	.macro handletrainerslidemsg battler:req, field:req
	various \battler, VARIOUS_HANDLE_TRAINER_SLIDE_MSG
	.byte \field
	.endm

	.macro trytrainerslidefirstdownmsg battler:req
	various \battler, VARIOUS_TRY_TRAINER_SLIDE_MSG_FIRST_OFF
	.endm

	.macro trytrainerslidelastonmsg battler:req
	various \battler, VARIOUS_TRY_TRAINER_SLIDE_MSG_LAST_ON
	.endm

	.macro setauroraveil battler:req
	various \battler, VARIOUS_SET_AURORA_VEIL
	.endm

	.macro trysetthirdtype battler:req, ptr:req
	various \battler, VARIOUS_TRY_THIRD_TYPE
	.4byte \ptr
	.endm

	.macro tryaccupressure battler:req, ptr:req
	various \battler, VARIOUS_ACUPRESSURE
	.4byte \ptr
	.endm

	.macro setpowder battler:req
	various \battler, VARIOUS_SET_POWDER
	.endm

	.macro spectralthiefprintstats
	various BS_ATTACKER, VARIOUS_SPECTRAL_THIEF
	.endm

	.macro bringdownairbornebattler battler:req
	various \battler, VARIOUS_GRAVITY_ON_AIRBORNE_MONS
	.endm

	.macro checkgrassyterrainheal battler:req, ptr:req
	various \battler, VARIOUS_CHECK_IF_GRASSY_TERRAIN_HEALS
	.4byte \ptr
	.endm

	.macro jumpifnotberry battler:req, ptr:req
	various \battler, VARIOUS_JUMP_IF_NOT_BERRY
	.4byte \ptr
	.endm

	.macro jumpifroarfails ptr:req
	various BS_ATTACKER, VARIOUS_JUMP_IF_ROAR_FAILS
	.4byte \ptr
	.endm

	.macro tryinstruct ptr:req
	various BS_ATTACKER, VARIOUS_TRY_INSTRUCT
	.4byte \ptr
	.endm

	.macro settracedability battler:req
	various \battler, VARIOUS_TRACE_ABILITY
	.endm

	.macro updatenick battler:req
	various \battler, VARIOUS_UPDATE_NICK
	.endm

	.macro tryillusionoff battler:req
	various \battler, VARIOUS_TRY_ILLUSION_OFF
	.endm

	.macro spriteignore0hp val:req
	various BS_ATTACKER, VARIOUS_SET_SPRITEIGNORE0HP
	.byte \val
	.endm

	.macro getstatvalue battler:req, statId:req
	various \battler, VARIOUS_GET_STAT_VALUE
	.byte \statId
	.endm

	.macro jumpiffullhp battler:req, ptr:req
	various \battler, VARIOUS_JUMP_IF_FULL_HP
	.4byte \ptr
	.endm

	.macro losetype battler:req, type:req
	various \battler, VARIOUS_LOSE_TYPE
	.byte \type
	.endm

	.macro tryfriskmsg battler:req
	various \battler, VARIOUS_TRY_FRISK
	.endm

	.macro jumpifshieldsdown battler:req, ptr:req
	various \battler, VARIOUS_JUMP_IF_SHIELDS_DOWN_PROTECTED
	.4byte \ptr
	.endm

	.macro trypoisontype attacker:req, target:req, ptr:req
	various \attacker, VARIOUS_POISON_TYPE_IMMUNITY
	.byte \target
	.4byte \ptr
	.endm

	.macro tryparalyzetype attacker:req, target:req, ptr:req
	various \attacker, VARIOUS_PARALYZE_TYPE_IMMUNITY
	.byte \target
	.4byte \ptr
	.endm

	.macro trysetfairylock ptr:req
	various BS_ATTACKER, VARIOUS_TRY_FAIRY_LOCK
	.4byte \ptr
	.endm

	.macro jumpifnoally battler:req, ptr:req
	various \battler, VARIOUS_JUMP_IF_NO_ALLY
	.4byte \ptr
	.endm

	.macro jumpifnoholdeffect battler:req, holdEffet:req, ptr:req
	various \battler, VARIOUS_JUMP_IF_NO_HOLD_EFFECT
	.byte \holdEffet
	.4byte \ptr
	.endm

	.macro infatuatewithbattler battler1:req, battler2:req
	various \battler1, VARIOUS_INFATUATE_WITH_BATTLER
	.byte \battler2
	.endm

	.macro setlastuseditem battler:req
	various \battler, VARIOUS_SET_LAST_USED_ITEM
	.endm

	.macro jumpifabsent battler:req, ptr:req
	various \battler, VARIOUS_JUMP_IF_ABSENT
	.4byte \ptr
	.endm

	.macro destroyabilitypopup
	various BS_ABILITY_BATTLER, VARIOUS_DESTROY_ABILITY_POPUP
	.endm

	.macro gettotemboost ptr:req
	various BS_ATTACKER, VARIOUS_TOTEM_BOOST
	.4byte \ptr
	.endm

	.macro tryactivategrimneigh, battler:req
	various \battler, VARIOUS_TRY_ACTIVATE_GRIM_NEIGH
	.endm

	.macro setzeffect
	various BS_ATTACKER, VARIOUS_SET_Z_EFFECT
	.endm

	.macro consumeberry battler:req, frombattler:req
	various \battler, VARIOUS_CONSUME_BERRY
	.byte \frombattler
	.endm

	.macro activateitemeffects battler:req
	various \battler, VARIOUS_MOVEEND_ITEM_EFFECTS
	.endm

	.macro pickpocketsteal
	various 0, VARIOUS_PICKPOCKET
	.endm

	.macro doterrainseed battler:req, ptr:req
	various \battler, VARIOUS_TERRAIN_SEED
	.4byte \ptr
	.endm

	.macro makeinvisible battler:req
	various \battler, VARIOUS_MAKE_INVISIBLE
	.endm

	.macro tryroomservice battler:req, ptr:req
	various \battler, VARIOUS_ROOM_SERVICE
	.4byte \ptr
	.endm

	.macro jumpifterrainaffected battler:req, terrainFlags:req, ptr:req
	various \battler, VARIOUS_JUMP_IF_TERRAIN_AFFECTED
	.4byte \terrainFlags
	.4byte \ptr
	.endm

	.macro jumpifpranksterblocked battler:req, ptr:req
	various \battler, VARIOUS_JUMP_IF_PRANKSTER_BLOCKED
	.4byte \ptr
	.endm

	.macro eeriespellppreduce ptr:req
	various BS_TARGET, VARIOUS_EERIE_SPELL_PP_REDUCE
	.4byte \ptr
	.endm

	.macro jumpifteamhealthy battler:req, ptr:req
	various \battler, VARIOUS_JUMP_IF_TEAM_HEALTHY
	.4byte \ptr
	.endm

	.macro tryhealquarterhealth battler:req, ptr:req
	various \battler, VARIOUS_TRY_HEAL_QUARTER_HP
	.4byte \ptr
	.endm

	.macro removeterrain
	various BS_ATTACKER, VARIOUS_REMOVE_TERRAIN
	.endm

	.macro trytoclearprimalweather
	various BS_ATTACKER, VARIOUS_TRY_TO_CLEAR_PRIMAL_WEATHER
	.endm

	.macro setattackertostickywebuser
	various BS_TARGET, VARIOUS_SET_ATTACKER_STICKY_WEB_USER
	.endm

	.macro getrototillertargets ptr:req
	various BS_ATTACKER, VARIOUS_GET_ROTOTILLER_TARGETS
	.4byte \ptr
	.endm

	.macro jumpifnotrototilleraffected battler:req, ptr:req
	various \battler, VARIOUS_JUMP_IF_NOT_ROTOTILLER_AFFECTED
	.4byte \ptr
	.endm

	.macro tryactivatebattlebond battler:req
	various \battler, VARIOUS_TRY_ACTIVATE_BATTLE_BOND
	.endm

	.macro jumpifcantreverttoprimal ptr:req
	various BS_ATTACKER, VARIOUS_JUMP_IF_CANT_REVERT_TO_PRIMAL
	.4byte \ptr
	.endm

	.macro applyplasmafists
	various BS_ATTACKER, VARIOUS_APPLY_PLASMA_FISTS
	.endm

	.macro jumpifweatheraffected battler:req, weather:req, ptr:req
	various \battler, VARIOUS_JUMP_IF_WEATHER_AFFECTED
	.4byte \weather
	.4byte \ptr
	.endm

	.macro jumpifspecies battler:req, species:req, ptr:req
	various \battler, VARIOUS_JUMP_IF_SPECIES
	.2byte \species
	.4byte \ptr
	.endm

	.macro tryendneutralizinggas battler:req
	various \battler, VARIOUS_TRY_END_NEUTRALIZING_GAS
	.endm

	.macro trynoretreat battler:req, ptr:req
	various \battler, VARIOUS_TRY_NO_RETREAT
	.4byte \ptr
	.endm

	.macro trytarshot battler:req, ptr:req
	various \battler, VARIOUS_TRY_TAR_SHOT
	.4byte \ptr
	.endm

	.macro cantarshotwork battler:req, ptr:req
	various \battler, VARIOUS_CAN_TAR_SHOT_WORK
	.4byte \ptr
	.endm

	.macro checkpoltergeist battler:req, ptr:req
	various \battler, VARIOUS_CHECK_POLTERGEIST
	.4byte \ptr
	.endm

	.macro setoctolock battler:req, ptr:req
	various \battler, VARIOUS_SET_OCTOLOCK
	.4byte \ptr
	.endm

	.macro cutonethirdhpraisestats ptr:req
	various BS_ATTACKER, VARIOUS_CUT_1_3_HP_RAISE_STATS
	.4byte \ptr
	.endm

	.macro photongeysercheck battler:req
	various \battler, VARIOUS_PHOTON_GEYSER_CHECK
	.endm

	.macro shellsidearmcheck
	various BS_ATTACKER, VARIOUS_SHELL_SIDE_ARM_CHECK
	.endm
	
	.macro jumpifrodaffected battler:req, ptr:req
	various \battler, VARIOUS_JUMP_IF_ROD
	.4byte \ptr
	.endm

	.macro jumpifabsorbaffected battler:req, ptr:req
	various \battler, VARIOUS_JUMP_IF_ABSORB
	.4byte \ptr
	.endm

	.macro jumpifmotoraffected battler:req, ptr:req
	various \battler, VARIOUS_JUMP_IF_MOTOR
	.4byte \ptr
	.endm

	.macro jumpifteanoberry ptr:req
	various BS_ATTACKER, VARIOUS_TEATIME_TARGETS
	.4byte \ptr
	.endm

	.macro jumpifteainvulnerable battler:req, ptr:req
	various \battler, VARIOUS_TEATIME_INVUL
	.4byte \ptr
	.endm

	.macro jumpifcantfling battler:req, ptr:req
	various \battler, VARIOUS_JUMP_IF_CANT_FLING
	.4byte \ptr
	.endm

	.macro curecertainstatuses battler:req
	various \battler, VARIOUS_CURE_CERTAIN_STATUSES
	.endm

	.macro tryresetnegativestatstages battler:req
	various \battler, VARIOUS_TRY_RESET_NEGATIVE_STAT_STAGES
	.endm

	.macro jumpiflastuseditemberry ptr:req
	various BS_ATTACKER, VARIOUS_JUMP_IF_LAST_USED_ITEM_BERRY
	.4byte \ptr
	.endm

	.macro jumpiflastuseditemholdeffect battler:req, holdEffect:req, ptr:req
	various \battler, VARIOUS_JUMP_IF_LAST_USED_ITEM_HOLD_EFFECT
	.byte \holdEffect
	.4byte \ptr
	.endm

	.macro savebattleritem battler:req
	various \battler, VARIOUS_SAVE_BATTLER_ITEM
	.endm

	.macro restorebattleritem battler:req
	various \battler, VARIOUS_RESTORE_BATTLER_ITEM
	.endm

	.macro battleritemtolastuseditem battler:req
	various \battler, VARIOUS_BATTLER_ITEM_TO_LAST_USED_ITEM
	.endm

	.macro setbeakblast battler:req
	various \battler, VARIOUS_SET_BEAK_BLAST
	.endm

	.macro swapsidestatuses
	various BS_ATTACKER, VARIOUS_SWAP_SIDE_STATUSES
	.endm

	.macro canteleport battler:req
	various \battler, VARIOUS_CAN_TELEPORT
	.endm

	.macro getbattlerside battler:req
	various \battler, VARIOUS_GET_BATTLER_SIDE
	.endm

	.macro checkparentalbondcounter counter:req, ptr:req
	various BS_ATTACKER, VARIOUS_CHECK_PARENTAL_BOND_COUNTER
	.byte \counter
	.4byte \ptr
	.endm

<<<<<<< HEAD
	.macro applymimicry battler:req
	various \battler, VARIOUS_APPLY_MIMICRY
=======
	.macro swapstats stat:req
	various BS_ATTACKER, VARIOUS_SWAP_STATS
	.byte \stat
	.endm

	.macro trywindriderpower battler:req, ptr:req
	various \battler, VARIOUS_TRY_WIND_RIDER_POWER
	.4byte \ptr
	.endm

	.macro activateweatherchangeabilities battler:req
	various \battler, VARIOUS_ACTIVATE_WEATHER_CHANGE_ABILITIES
	.endm

	.macro activateterrainchangeabilities battler:req
	various \battler, VARIOUS_ACTIVATE_TERRAIN_CHANGE_ABILITIES
>>>>>>> 2944ebfe
	.endm

@ helpful macros
	.macro setstatchanger stat:req, stages:req, down:req
	setbyte sSTATCHANGER, \stat | \stages << 3 | \down << 7
	.endm

	.macro setmoveeffect effect:req
	sethword sMOVE_EFFECT, \effect
	sethword sSAVED_MOVE_EFFECT, \effect
	.endm

	.macro chosenstatus1animation battler:req, status:req
	chosenstatusanimation \battler, 0x0, \status
	.endm

	.macro chosenstatus2animation battler:req, status:req
	chosenstatusanimation \battler, 0x1, \status
	.endm

	.macro sethword dst:req, value:req
	setbyte \dst, (\value) & 0xFF
	setbyte \dst + 1, ((\value) >> 8) & 0xFF
	.endm

	.macro setword dst:req, value:req
	setbyte \dst, (\value) & 0xFF
	setbyte \dst + 1, ((\value) >> 8) & 0xFF
	setbyte \dst + 2, ((\value) >> 16) & 0xFF
	setbyte \dst + 3, ((\value) >> 24) & 0xFF
	.endm

	.macro copybyte dst:req, src:req
	copyarray \dst, \src, 0x1
	.endm

	.macro copyhword dst:req, src:req
	copyarray \dst, \src, 0x2
	.endm

	.macro copyword dst:req, src:req
	copyarray \dst, \src, 0x4
	.endm

	.macro jumpifbytenotequal byte1:req, byte2:req, jumpptr:req
	jumpifarraynotequal \byte1, \byte2, 0x1, \jumpptr
	.endm

	.macro jumpifbyteequal byte1:req, byte2:req, jumpptr:req
	jumpifarrayequal \byte1, \byte2, 0x1, \jumpptr
	.endm

	.macro jumpifmove move:req, jumpptr:req
	jumpifhalfword CMP_EQUAL, gCurrentMove, \move, \jumpptr
	.endm

	.macro jumpifnotmove move:req, jumpptr:req
	jumpifhalfword CMP_NOT_EQUAL, gCurrentMove, \move, \jumpptr
	.endm

	.macro jumpifnotchosenmove move:req, jumpptr:req
	jumpifhalfword CMP_NOT_EQUAL, gChosenMove, \move, \jumpptr
	.endm

	.macro jumpifstatus3 battler:req, status:req, jumpptr:req
	jumpifstatus3condition \battler, \status, FALSE, \jumpptr
	.endm

	.macro jumpifnostatus3 battler:req, status:req, jumpptr:req
	jumpifstatus3condition \battler, \status, TRUE, \jumpptr
	.endm

	.macro jumpifmovehadnoeffect jumpptr:req
	jumpifbyte CMP_COMMON_BITS, gMoveResultFlags, MOVE_RESULT_NO_EFFECT, \jumpptr
	.endm

	.macro jumpifbattletype flags:req, jumpptr:req
	jumpifword CMP_COMMON_BITS, gBattleTypeFlags, \flags, \jumpptr
	.endm

	.macro jumpifnotbattletype flags:req, jumpptr:req
	jumpifword CMP_NO_COMMON_BITS, gBattleTypeFlags, \flags, \jumpptr
	.endm

	.macro dmg_1_8_targethp
	manipulatedamage DMG_1_8_TARGET_HP
	.endm

	.macro dmgtomaxattackerhp
	manipulatedamage DMG_FULL_ATTACKER_HP
	.endm

	.macro dmgtocurrattackerhp
	manipulatedamage DMG_CURR_ATTACKER_HP
	.endm

	.macro dmg_1_2_attackerhp
	manipulatedamage DMG_1_2_ATTACKER_HP
	.endm

	.macro jumpifflowerveil jumpptr:req
	jumpifnottype BS_TARGET, TYPE_GRASS, 1f
	jumpifability BS_TARGET_SIDE, ABILITY_FLOWER_VEIL, \jumpptr
	1:
	.endm

	.macro jumpifflowerveilattacker jumpptr:req
	jumpifnottype BS_ATTACKER, TYPE_GRASS, 1f
	jumpifability BS_ATTACKER_SIDE, ABILITY_FLOWER_VEIL, \jumpptr
	1:
	.endm

	.macro setallytonexttarget jumpptr:req
	jumpifbyte CMP_GREATER_THAN, gBattlerTarget, 0x1, 1f
	addbyte gBattlerTarget, 0x2
	goto \jumpptr
	1:
	subbyte gBattlerTarget, 0x2
	goto \jumpptr
	.endm

	.macro jumpifleafguardprotected battler:req, jumpptr:req
	various \battler, VARIOUS_JUMP_IF_LEAF_GUARD_PROTECTED
	.4byte \jumpptr
	.endm

	.macro jumpifsafeguard jumpptr:req
	jumpifability BS_ATTACKER, ABILITY_INFILTRATOR, 1f
	jumpifsideaffecting BS_TARGET, SIDE_STATUS_SAFEGUARD, \jumpptr
	1:
	.endm

	@ Will jump to script pointer if the target weighs less than 200 kg, or 441 lbs.
	.macro jumpifunder200 battler:req, ptr:req
	various \battler, VARIOUS_JUMP_IF_UNDER_200
	.4byte \ptr
	.endm

	@ Sets the sky drop status and does all other necessary operations
	.macro setskydrop
	various 0, VARIOUS_SET_SKY_DROP
	.endm

	@ Clears the sky drop status and does all other necessary operations.
	@ If the target fainted in before this script is called, it goes to the given script.
	.macro clearskydrop ptr:req
	various 0, VARIOUS_CLEAR_SKY_DROP
	.4byte \ptr
	.endm

	@ Accounts for if the target of Sky Drop was in confuse_lock when the attacker falls asleep due to Yawn.
	.macro skydropyawn
	various 0, VARIOUS_SKY_DROP_YAWN
	.endm

	@ Used by effects that may proc Symbiosis but do not call removeitem.
	.macro trysymbiosis
	various BS_ATTACKER, VARIOUS_TRY_SYMBIOSIS
	.endm

	@ Tries to increase or decrease a battler's stat's stat stage by a specified amount. If impossible, jumps to \script.
	.macro modifybattlerstatstage battler:req, stat:req, mode:req, amount:req, script:req, animation:req, customString

	@ \mode parameters
	INCREASE = FALSE
	DECREASE = TRUE

	@ \animation parameters
	ANIM_OFF = FALSE
	ANIM_ON = TRUE

	setstatchanger \stat, \amount, \mode
	statbuffchange STAT_CHANGE_ALLOW_PTR, \script
	setgraphicalstatchangevalues
	.if \animation == TRUE
		playanimation \battler, B_ANIM_STATS_CHANGE, sB_ANIM_ARG1
	.endif
	.ifnb \customString
		printstring \customString
	.else
		.if \mode == DECREASE
			printfromtable gStatDownStringIds
		.else
		.if \mode == INCREASE
			printfromtable gStatUpStringIds
		.endif
		.endif
	.endif
	waitmessage B_WAIT_TIME_LONG
	.endm<|MERGE_RESOLUTION|>--- conflicted
+++ resolved
@@ -2019,11 +2019,6 @@
 	.byte \counter
 	.4byte \ptr
 	.endm
-
-<<<<<<< HEAD
-	.macro applymimicry battler:req
-	various \battler, VARIOUS_APPLY_MIMICRY
-=======
 	.macro swapstats stat:req
 	various BS_ATTACKER, VARIOUS_SWAP_STATS
 	.byte \stat
@@ -2040,7 +2035,10 @@
 
 	.macro activateterrainchangeabilities battler:req
 	various \battler, VARIOUS_ACTIVATE_TERRAIN_CHANGE_ABILITIES
->>>>>>> 2944ebfe
+	.endm
+
+	.macro applymimicry battler:req
+	various \battler, VARIOUS_APPLY_MIMICRY
 	.endm
 
 @ helpful macros
