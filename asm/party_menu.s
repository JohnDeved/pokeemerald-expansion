--- conflicted
+++ resolved
@@ -4,6006 +4,6 @@
 	.syntax unified
 
 	.text
-<<<<<<< HEAD
-=======
-	
-	thumb_func_start sub_81B0038
-sub_81B0038: @ 81B0038
-	push {r4-r7,lr}
-	mov r7, r10
-	mov r6, r9
-	mov r5, r8
-	push {r5-r7}
-	sub sp, 0x4
-	ldr r4, [sp, 0x24]
-	lsls r0, 24
-	lsrs r0, 24
-	mov r8, r0
-	lsls r1, 24
-	lsrs r1, 24
-	mov r9, r1
-	lsls r2, 24
-	lsrs r7, r2, 24
-	lsls r3, 24
-	lsrs r3, 24
-	str r3, [sp]
-	lsls r4, 24
-	lsrs r6, r4, 24
-	bl reset_brm
-	ldr r0, =gUnknown_0203CEC4
-	mov r10, r0
-	movs r0, 0x8E
-	lsls r0, 2
-	bl Alloc
-	adds r5, r0, 0
-	mov r1, r10
-	str r5, [r1]
-	cmp r5, 0
-	bne _081B0088
-	ldr r0, [sp, 0x2C]
-	bl SetMainCallback2
-	b _081B0194
-	.pool
-_081B0088:
-	ldr r3, =gUnknown_0203CEC8
-	movs r1, 0xF
-	mov r4, r8
-	ands r1, r4
-	ldrb r2, [r3, 0x8]
-	movs r0, 0x10
-	negs r0, r0
-	ands r0, r2
-	orrs r0, r1
-	strb r0, [r3, 0x8]
-	ldr r0, [sp, 0x2C]
-	str r0, [r3]
-	movs r4, 0
-	strb r7, [r3, 0xB]
-	lsls r2, r6, 2
-	ldrh r1, [r5, 0xA]
-	movs r0, 0x3
-	ands r0, r1
-	orrs r0, r2
-	strh r0, [r5, 0xA]
-	ldr r0, [sp, 0x28]
-	str r0, [r5]
-	str r4, [r5, 0x4]
-	ldrb r1, [r5, 0x8]
-	movs r0, 0xF
-	negs r0, r0
-	ands r0, r1
-	strb r0, [r5, 0x8]
-	mov r1, r10
-	ldr r2, [r1]
-	ldrh r0, [r2, 0x8]
-	movs r4, 0xFE
-	lsls r4, 3
-	adds r1, r4, 0
-	orrs r0, r1
-	strh r0, [r2, 0x8]
-	ldr r0, [r2, 0x8]
-	movs r1, 0xFE
-	lsls r1, 10
-	orrs r0, r1
-	str r0, [r2, 0x8]
-	adds r6, r3, 0
-	mov r5, r8
-	cmp r5, 0x4
-	bne _081B00F0
-	ldrb r0, [r2, 0x8]
-	movs r1, 0x1
-	orrs r0, r1
-	b _081B00F8
-	.pool
-_081B00F0:
-	ldrb r1, [r2, 0x8]
-	movs r0, 0x2
-	negs r0, r0
-	ands r0, r1
-_081B00F8:
-	strb r0, [r2, 0x8]
-	mov r0, r9
-	cmp r0, 0xFF
-	beq _081B0114
-	movs r0, 0x3
-	mov r1, r9
-	ands r0, r1
-	lsls r0, 4
-	ldrb r2, [r6, 0x8]
-	movs r1, 0x31
-	negs r1, r1
-	ands r1, r2
-	orrs r1, r0
-	strb r1, [r6, 0x8]
-_081B0114:
-	movs r2, 0
-	ldr r5, =gUnknown_0203CEC4
-	movs r4, 0x86
-	lsls r4, 2
-	movs r3, 0
-_081B011E:
-	ldr r0, [r5]
-	lsls r1, r2, 1
-	adds r0, r4
-	adds r0, r1
-	strh r3, [r0]
-	adds r0, r2, 0x1
-	lsls r0, 16
-	lsrs r2, r0, 16
-	cmp r2, 0xF
-	bls _081B011E
-	movs r2, 0
-	ldr r4, =gUnknown_0203CEC4
-	movs r3, 0xFF
-_081B0138:
-	ldr r0, [r4]
-	adds r0, 0xC
-	adds r0, r2
-	ldrb r1, [r0]
-	orrs r1, r3
-	strb r1, [r0]
-	adds r0, r2, 0x1
-	lsls r0, 16
-	lsrs r2, r0, 16
-	cmp r2, 0x2
-	bls _081B0138
-	ldr r4, [sp]
-	cmp r4, 0
-	bne _081B015C
-	strb r4, [r6, 0x9]
-	b _081B017E
-	.pool
-_081B015C:
-	adds r1, r6, 0
-	movs r0, 0x9
-	ldrsb r0, [r1, r0]
-	cmp r0, 0x5
-	bgt _081B017A
-	adds r1, r0, 0
-	movs r0, 0x64
-	muls r0, r1
-	ldr r1, =gPlayerParty
-	adds r0, r1
-	movs r1, 0xB
-	bl GetMonData
-	cmp r0, 0
-	bne _081B017E
-_081B017A:
-	movs r0, 0
-	strb r0, [r6, 0x9]
-_081B017E:
-	ldr r2, =gTextFlags
-	ldrb r1, [r2]
-	movs r0, 0x5
-	negs r0, r0
-	ands r0, r1
-	strb r0, [r2]
-	bl CalculatePlayerPartyCount
-	ldr r0, =c2_811EBD0
-	bl SetMainCallback2
-_081B0194:
-	add sp, 0x4
-	pop {r3-r5}
-	mov r8, r3
-	mov r9, r4
-	mov r10, r5
-	pop {r4-r7}
-	pop {r0}
-	bx r0
-	.pool
-	thumb_func_end sub_81B0038
-
-	thumb_func_start sub_81B01B0
-sub_81B01B0: @ 81B01B0
-	push {lr}
-	bl RunTasks
-	bl AnimateSprites
-	bl BuildOamBuffer
-	bl do_scheduled_bg_tilemap_copies_to_vram
-	bl UpdatePaletteFade
-	pop {r0}
-	bx r0
-	thumb_func_end sub_81B01B0
-
-	thumb_func_start sub_81B01CC
-sub_81B01CC: @ 81B01CC
-	push {lr}
-	bl LoadOam
-	bl ProcessSpriteCopyRequests
-	bl TransferPlttBuffer
-	pop {r0}
-	bx r0
-	thumb_func_end sub_81B01CC
-
-	thumb_func_start c2_811EBD0
-c2_811EBD0: @ 81B01E0
-	push {lr}
-_081B01E2:
-	bl sub_81221EC
-	lsls r0, 24
-	lsrs r0, 24
-	cmp r0, 0x1
-	beq _081B0206
-	bl sub_81B020C
-	lsls r0, 24
-	lsrs r0, 24
-	cmp r0, 0x1
-	beq _081B0206
-	bl sub_81221AC
-	lsls r0, 24
-	lsrs r0, 24
-	cmp r0, 0x1
-	bne _081B01E2
-_081B0206:
-	pop {r0}
-	bx r0
-	thumb_func_end c2_811EBD0
-
-	thumb_func_start sub_81B020C
-sub_81B020C: @ 81B020C
-	push {r4,lr}
-	sub sp, 0x4
-	ldr r1, =gMain
-	movs r2, 0x87
-	lsls r2, 3
-	adds r0, r1, r2
-	ldrb r0, [r0]
-	adds r2, r1, 0
-	cmp r0, 0x16
-	bls _081B0222
-	b _081B0498
-_081B0222:
-	lsls r0, 2
-	ldr r1, =_081B0234
-	adds r0, r1
-	ldr r0, [r0]
-	mov pc, r0
-	.pool
-	.align 2, 0
-_081B0234:
-	.4byte _081B0290
-	.4byte _081B02AC
-	.4byte _081B02B2
-	.4byte _081B02D4
-	.4byte _081B02DA
-	.4byte _081B02EC
-	.4byte _081B02FE
-	.4byte _081B0310
-	.4byte _081B0338
-	.4byte _081B0354
-	.4byte _081B0368
-	.4byte _081B038C
-	.4byte _081B03A0
-	.4byte _081B03A6
-	.4byte _081B03B8
-	.4byte _081B03BE
-	.4byte _081B03E0
-	.4byte _081B0400
-	.4byte _081B0414
-	.4byte _081B0428
-	.4byte _081B0430
-	.4byte _081B044C
-	.4byte _081B0474
-_081B0290:
-	bl SetVBlankHBlankCallbacksToNull
-	bl ResetVramOamAndBgCntRegs
-	bl clear_scheduled_bg_copies_to_vram
-	ldr r1, =gMain
-	movs r0, 0x87
-	lsls r0, 3
-	adds r1, r0
-	b _081B048C
-	.pool
-_081B02AC:
-	bl ScanlineEffect_Stop
-	b _081B0484
-_081B02B2:
-	bl ResetPaletteFade
-	ldr r2, =gPaletteFade
-	ldrb r0, [r2, 0x8]
-	movs r1, 0x80
-	orrs r0, r1
-	strb r0, [r2, 0x8]
-	ldr r1, =gMain
-	movs r0, 0x87
-	lsls r0, 3
-	adds r1, r0
-	b _081B048C
-	.pool
-_081B02D4:
-	bl ResetSpriteData
-	b _081B0484
-_081B02DA:
-	bl FreeAllSpritePalettes
-	ldr r1, =gMain
-	movs r0, 0x87
-	lsls r0, 3
-	adds r1, r0
-	b _081B048C
-	.pool
-_081B02EC:
-	bl sub_81221AC
-	lsls r0, 24
-	cmp r0, 0
-	beq _081B02F8
-	b _081B0484
-_081B02F8:
-	bl ResetTasks
-	b _081B0484
-_081B02FE:
-	bl sub_81B209C
-	ldr r1, =gMain
-	movs r0, 0x87
-	lsls r0, 3
-	adds r1, r0
-	b _081B048C
-	.pool
-_081B0310:
-	bl sub_81B0550
-	lsls r0, 24
-	cmp r0, 0
-	bne _081B0322
-	bl sub_81B04BC
-	movs r0, 0x1
-	b _081B04B2
-_081B0322:
-	ldr r0, =gUnknown_0203CEC4
-	ldr r0, [r0]
-	movs r1, 0x86
-	lsls r1, 2
-	adds r0, r1
-	movs r1, 0
-	strh r1, [r0]
-	b _081B0484
-	.pool
-_081B0338:
-	bl sub_81B05C8
-	lsls r0, 24
-	cmp r0, 0
-	bne _081B0344
-	b _081B04B0
-_081B0344:
-	ldr r1, =gMain
-	movs r0, 0x87
-	lsls r0, 3
-	adds r1, r0
-	b _081B048C
-	.pool
-_081B0354:
-	ldr r0, =gUnknown_0203CEC8
-	ldrb r0, [r0, 0x8]
-	lsls r0, 26
-	lsrs r0, 30
-	bl sub_81B239C
-	b _081B0484
-	.pool
-_081B0368:
-	ldr r0, =gUnknown_0203CEC8
-	ldrb r0, [r0, 0x8]
-	lsls r0, 26
-	lsrs r0, 30
-	bl sub_81B0740
-	ldr r0, =gUnknown_0203CEC4
-	ldr r0, [r0]
-	movs r1, 0x86
-	lsls r1, 2
-	adds r0, r1
-	movs r1, 0
-	strh r1, [r0]
-	b _081B0484
-	.pool
-_081B038C:
-	bl sub_81B5D30
-	ldr r1, =gMain
-	movs r0, 0x87
-	lsls r0, 3
-	adds r1, r0
-	b _081B048C
-	.pool
-_081B03A0:
-	bl sub_81B6040
-	b _081B0484
-_081B03A6:
-	bl sub_81B6160
-	ldr r1, =gMain
-	movs r0, 0x87
-	lsls r0, 3
-	adds r1, r0
-	b _081B048C
-	.pool
-_081B03B8:
-	bl LoadMonIconPalettes
-	b _081B0484
-_081B03BE:
-	bl party_menu_add_per_mon_objects
-	lsls r0, 24
-	cmp r0, 0
-	bne _081B03CA
-	b _081B04B0
-_081B03CA:
-	ldr r0, =gUnknown_0203CEC4
-	ldr r0, [r0]
-	movs r1, 0x86
-	lsls r1, 2
-	adds r0, r1
-	movs r1, 0
-	strh r1, [r0]
-	b _081B0484
-	.pool
-_081B03E0:
-	bl sub_81B0DA0
-	lsls r0, 24
-	cmp r0, 0
-	beq _081B04B0
-	ldr r0, =gUnknown_0203CEC4
-	ldr r0, [r0]
-	movs r1, 0x86
-	lsls r1, 2
-	adds r0, r1
-	movs r1, 0
-	strh r1, [r0]
-	b _081B0484
-	.pool
-_081B0400:
-	bl sub_81B0F28
-	ldr r1, =gMain
-	movs r0, 0x87
-	lsls r0, 3
-	adds r1, r0
-	b _081B048C
-	.pool
-_081B0414:
-	ldr r0, =gUnknown_0203CEC4
-	ldr r0, [r0]
-	ldrb r0, [r0, 0x8]
-	lsls r0, 31
-	lsrs r0, 31
-	bl sub_81B2428
-	b _081B0484
-	.pool
-_081B0428:
-	movs r0, 0x87
-	lsls r0, 3
-	adds r1, r2, r0
-	b _081B048C
-_081B0430:
-	ldr r4, =gUnknown_0203CEC4
-	ldr r0, [r4]
-	ldr r0, [r0]
-	movs r1, 0
-	bl CreateTask
-	ldr r0, [r4]
-	ldrh r0, [r0, 0xA]
-	lsrs r0, 2
-	bl display_pokemon_menu_message
-	b _081B0484
-	.pool
-_081B044C:
-	movs r0, 0x1
-	negs r0, r0
-	movs r1, 0x10
-	movs r2, 0
-	bl BlendPalettes
-	ldr r2, =gPaletteFade
-	ldrb r1, [r2, 0x8]
-	movs r0, 0x7F
-	ands r0, r1
-	strb r0, [r2, 0x8]
-	ldr r1, =gMain
-	movs r0, 0x87
-	lsls r0, 3
-	adds r1, r0
-	b _081B048C
-	.pool
-_081B0474:
-	movs r0, 0x1
-	negs r0, r0
-	movs r1, 0
-	str r1, [sp]
-	movs r2, 0x10
-	movs r3, 0
-	bl BeginNormalPaletteFade
-_081B0484:
-	ldr r1, =gMain
-	movs r2, 0x87
-	lsls r2, 3
-	adds r1, r2
-_081B048C:
-	ldrb r0, [r1]
-	adds r0, 0x1
-	strb r0, [r1]
-	b _081B04B0
-	.pool
-_081B0498:
-	ldr r0, =sub_81B01CC
-	bl SetVBlankCallback
-	ldr r0, =sub_81B01B0
-	bl SetMainCallback2
-	movs r0, 0x1
-	b _081B04B2
-	.pool
-_081B04B0:
-	movs r0, 0
-_081B04B2:
-	add sp, 0x4
-	pop {r4}
-	pop {r1}
-	bx r1
-	thumb_func_end sub_81B020C
-
-	thumb_func_start sub_81B04BC
-sub_81B04BC: @ 81B04BC
-	push {lr}
-	sub sp, 0x4
-	movs r0, 0x1
-	negs r0, r0
-	movs r1, 0
-	str r1, [sp]
-	movs r2, 0
-	movs r3, 0x10
-	bl BeginNormalPaletteFade
-	ldr r0, =sub_81B04F8
-	movs r1, 0
-	bl CreateTask
-	ldr r0, =sub_81B01CC
-	bl SetVBlankCallback
-	ldr r0, =sub_81B01B0
-	bl SetMainCallback2
-	add sp, 0x4
-	pop {r0}
-	bx r0
-	.pool
-	thumb_func_end sub_81B04BC
-
-	thumb_func_start sub_81B04F8
-sub_81B04F8: @ 81B04F8
-	push {r4,lr}
-	lsls r0, 24
-	lsrs r4, r0, 24
-	ldr r0, =gPaletteFade
-	ldrb r1, [r0, 0x7]
-	movs r0, 0x80
-	ands r0, r1
-	cmp r0, 0
-	bne _081B051C
-	ldr r0, =gUnknown_0203CEC8
-	ldr r0, [r0]
-	bl SetMainCallback2
-	bl sub_81B06F4
-	adds r0, r4, 0
-	bl DestroyTask
-_081B051C:
-	pop {r4}
-	pop {r0}
-	bx r0
-	.pool
-	thumb_func_end sub_81B04F8
-
-	thumb_func_start reset_brm
-reset_brm: @ 81B052C
-	ldr r0, =gUnknown_0203CEC4
-	movs r1, 0
-	str r1, [r0]
-	ldr r0, =gUnknown_0203CEE4
-	str r1, [r0]
-	ldr r0, =gUnknown_0203CEDC
-	str r1, [r0]
-	ldr r0, =gUnknown_0203CEE0
-	str r1, [r0]
-	bx lr
-	.pool
-	thumb_func_end reset_brm
-
-	thumb_func_start sub_81B0550
-sub_81B0550: @ 81B0550
-	push {r4,r5,lr}
-	ldr r5, =gUnknown_0203CEE4
-	movs r4, 0x80
-	lsls r4, 4
-	adds r0, r4, 0
-	bl Alloc
-	str r0, [r5]
-	cmp r0, 0
-	beq _081B05C0
-	movs r1, 0
-	adds r2, r4, 0
-	bl memset
-	movs r0, 0
-	bl ResetBgsAndClearDma3BusyFlags
-	ldr r1, =gUnknown_086156B8
-	movs r0, 0
-	movs r2, 0x3
-	bl InitBgsFromTemplates
-	ldr r1, [r5]
-	movs r0, 0x1
-	bl SetBgTilemapBuffer
-	bl ResetAllBgsCoordinates
-	movs r0, 0x1
-	bl schedule_bg_copy_tilemap_to_vram
-	movs r1, 0x82
-	lsls r1, 5
-	movs r0, 0
-	bl SetGpuReg
-	movs r0, 0x50
-	movs r1, 0
-	bl SetGpuReg
-	movs r0, 0
-	bl ShowBg
-	movs r0, 0x1
-	bl ShowBg
-	movs r0, 0x2
-	bl ShowBg
-	movs r0, 0x1
-	b _081B05C2
-	.pool
-_081B05C0:
-	movs r0, 0
-_081B05C2:
-	pop {r4,r5}
-	pop {r1}
-	bx r1
-	thumb_func_end sub_81B0550
-
-	thumb_func_start sub_81B05C8
-sub_81B05C8: @ 81B05C8
-	push {r4,lr}
-	sub sp, 0x4
-	ldr r0, =gUnknown_0203CEC4
-	ldr r0, [r0]
-	movs r1, 0x86
-	lsls r1, 2
-	adds r0, r1
-	movs r1, 0
-	ldrsh r0, [r0, r1]
-	cmp r0, 0x7
-	bhi _081B06B0
-	lsls r0, 2
-	ldr r1, =_081B05F0
-	adds r0, r1
-	ldr r0, [r0]
-	mov pc, r0
-	.pool
-	.align 2, 0
-_081B05F0:
-	.4byte _081B0610
-	.4byte _081B0638
-	.4byte _081B0658
-	.4byte _081B0684
-	.4byte _081B0688
-	.4byte _081B068C
-	.4byte _081B0690
-	.4byte _081B0694
-_081B0610:
-	ldr r4, =gUnknown_0203CEE0
-	ldr r0, =gPartyMenuMisc_Gfx
-	mov r1, sp
-	bl malloc_and_decompress
-	adds r1, r0, 0
-	str r1, [r4]
-	ldr r2, [sp]
-	lsls r2, 16
-	lsrs r2, 16
-	movs r0, 0x1
-	movs r3, 0
-	bl LoadBgTiles
-	b _081B069A
-	.pool
-_081B0638:
-	bl IsDma3ManagerBusyWithBgCopy
-	lsls r0, 24
-	cmp r0, 0
-	bne _081B06B4
-	ldr r0, =gPartyMenuMisc_Tilemap
-	ldr r1, =gUnknown_0203CEE4
-	ldr r1, [r1]
-	bl LZDecompressWram
-	b _081B069A
-	.pool
-_081B0658:
-	ldr r0, =gPartyMenuMisc_Pal
-	movs r2, 0xB0
-	lsls r2, 1
-	movs r1, 0
-	bl LoadCompressedPalette
-	ldr r0, =gPlttBufferUnfaded
-	ldr r4, =gUnknown_0203CEC4
-	ldr r1, [r4]
-	adds r1, 0x18
-	movs r2, 0xB0
-	bl CpuSet
-	ldr r1, [r4]
-	b _081B069E
-	.pool
-_081B0684:
-	movs r0, 0x4
-	b _081B0696
-_081B0688:
-	movs r0, 0x5
-	b _081B0696
-_081B068C:
-	movs r0, 0x6
-	b _081B0696
-_081B0690:
-	movs r0, 0x7
-	b _081B0696
-_081B0694:
-	movs r0, 0x8
-_081B0696:
-	bl sub_81B06C0
-_081B069A:
-	ldr r0, =gUnknown_0203CEC4
-	ldr r1, [r0]
-_081B069E:
-	movs r0, 0x86
-	lsls r0, 2
-	adds r1, r0
-	ldrh r0, [r1]
-	adds r0, 0x1
-	strh r0, [r1]
-	b _081B06B4
-	.pool
-_081B06B0:
-	movs r0, 0x1
-	b _081B06B6
-_081B06B4:
-	movs r0, 0
-_081B06B6:
-	add sp, 0x4
-	pop {r4}
-	pop {r1}
-	bx r1
-	thumb_func_end sub_81B05C8
-
-	thumb_func_start sub_81B06C0
-sub_81B06C0: @ 81B06C0
-	push {r4,r5,lr}
-	adds r4, r0, 0
-	lsls r4, 28
-	ldr r5, =gPlttBufferUnfaded + 0x60
-	lsrs r4, 23
-	adds r1, r5, 0
-	subs r1, 0x60
-	adds r1, r4, r1
-	adds r0, r5, 0
-	movs r2, 0x10
-	bl CpuSet
-	ldr r0, =gPlttBufferFaded
-	adds r4, r0
-	adds r0, r5, 0
-	adds r1, r4, 0
-	movs r2, 0x10
-	bl CpuSet
-	pop {r4,r5}
-	pop {r0}
-	bx r0
-	.pool
-	thumb_func_end sub_81B06C0
-
-	thumb_func_start sub_81B06F4
-sub_81B06F4: @ 81B06F4
-	push {lr}
-	ldr r0, =gUnknown_0203CEC4
-	ldr r0, [r0]
-	cmp r0, 0
-	beq _081B0702
-	bl Free
-_081B0702:
-	ldr r0, =gUnknown_0203CEE4
-	ldr r0, [r0]
-	cmp r0, 0
-	beq _081B070E
-	bl Free
-_081B070E:
-	ldr r0, =gUnknown_0203CEE0
-	ldr r0, [r0]
-	cmp r0, 0
-	beq _081B071A
-	bl Free
-_081B071A:
-	ldr r0, =gUnknown_0203CEDC
-	ldr r0, [r0]
-	cmp r0, 0
-	beq _081B0726
-	bl Free
-_081B0726:
-	bl FreeAllWindowBuffers
-	pop {r0}
-	bx r0
-	.pool
-	thumb_func_end sub_81B06F4
-
-	thumb_func_start sub_81B0740
-sub_81B0740: @ 81B0740
-	push {r4-r7,lr}
-	mov r7, r9
-	mov r6, r8
-	push {r6,r7}
-	lsls r0, 24
-	lsrs r7, r0, 24
-	ldr r4, =gUnknown_0203CEDC
-	movs r0, 0x60
-	bl Alloc
-	str r0, [r4]
-	movs r5, 0
-	lsls r0, r7, 1
-	adds r0, r7
-	lsls r0, 4
-	mov r8, r0
-	movs r6, 0xFF
-	mov r9, r4
-_081B0764:
-	ldr r2, [r4]
-	lsls r3, r5, 4
-	adds r2, r3, r2
-	ldr r0, =gUnknown_086156E4
-	mov r12, r0
-	str r0, [r2]
-	lsls r0, r5, 3
-	ldr r1, =gUnknown_08615704
-	adds r0, r1
-	add r0, r8
-	str r0, [r2, 0x4]
-	strb r5, [r2, 0x8]
-	ldr r1, [r4]
-	adds r1, r3, r1
-	ldrb r0, [r1, 0x9]
-	orrs r0, r6
-	strb r0, [r1, 0x9]
-	ldr r1, [r4]
-	adds r1, r3, r1
-	ldrb r0, [r1, 0xA]
-	orrs r0, r6
-	strb r0, [r1, 0xA]
-	ldr r1, [r4]
-	adds r1, r3, r1
-	ldrb r0, [r1, 0xB]
-	orrs r0, r6
-	strb r0, [r1, 0xB]
-	ldr r0, [r4]
-	adds r3, r0
-	ldrb r0, [r3, 0xC]
-	orrs r0, r6
-	strb r0, [r3, 0xC]
-	adds r0, r5, 0x1
-	lsls r0, 24
-	lsrs r5, r0, 24
-	cmp r5, 0x5
-	bls _081B0764
-	mov r1, r9
-	ldr r0, [r1]
-	mov r1, r12
-	subs r1, 0x20
-	str r1, [r0]
-	cmp r7, 0x3
-	bne _081B07CC
-	str r1, [r0, 0x30]
-	b _081B07D2
-	.pool
-_081B07CC:
-	cmp r7, 0
-	beq _081B07D2
-	str r1, [r0, 0x10]
-_081B07D2:
-	pop {r3,r4}
-	mov r8, r3
-	mov r9, r4
-	pop {r4-r7}
-	pop {r0}
-	bx r0
-	thumb_func_end sub_81B0740
-
-	thumb_func_start sub_81B07E0
-sub_81B07E0: @ 81B07E0
-	push {r4,r5,lr}
-	lsls r0, 24
-	lsrs r5, r0, 24
-	ldr r0, =gUnknown_0203CEC8
-	ldrb r1, [r0, 0x8]
-	movs r0, 0xF
-	ands r0, r1
-	cmp r0, 0x5
-	bne _081B085C
-	cmp r5, 0x2
-	bls _081B085C
-	adds r0, r5, 0
-	bl sub_81B0CEC
-	ldr r0, =gUnknown_02022FF8
-	subs r1, r5, 0x3
-	lsls r1, 5
-	adds r1, r0
-	ldrh r0, [r1]
-	cmp r0, 0
-	bne _081B0828
-	ldr r0, =gUnknown_0203CEDC
-	lsls r4, r5, 4
-	ldr r0, [r0]
-	adds r0, r4
-	movs r1, 0x40
-	bl sub_81B2748
-	b _081B0836
-	.pool
-_081B0828:
-	ldr r0, =gUnknown_0203CEDC
-	lsls r4, r5, 4
-	ldr r0, [r0]
-	adds r0, r4
-	movs r1, 0x8
-	bl sub_81B2748
-_081B0836:
-	adds r5, r4, 0
-	ldr r4, =gUnknown_0203CEDC
-	ldr r0, [r4]
-	adds r0, r5, r0
-	ldrb r0, [r0, 0x8]
-	movs r1, 0x2
-	bl CopyWindowToVram
-	ldr r0, [r4]
-	adds r0, r5, r0
-	ldrb r0, [r0, 0x8]
-	bl PutWindowTilemap
-	movs r0, 0x2
-	bl schedule_bg_copy_tilemap_to_vram
-	b _081B093E
-	.pool
-_081B085C:
-	movs r0, 0x64
-	muls r0, r5
-	ldr r1, =gPlayerParty
-	adds r0, r1
-	movs r1, 0xB
-	bl GetMonData
-	cmp r0, 0
-	bne _081B089C
-	ldr r4, =gUnknown_0203CEDC
-	ldr r0, [r4]
-	lsls r5, 4
-	adds r0, r5, r0
-	ldrb r0, [r0, 0x8]
-	bl sub_81B2720
-	ldr r0, [r4]
-	adds r0, r5
-	movs r1, 0x40
-	bl sub_81B2748
-	ldr r0, [r4]
-	adds r0, r5, r0
-	ldrb r0, [r0, 0x8]
-	movs r1, 0x2
-	bl CopyWindowToVram
-	b _081B092C
-	.pool
-_081B089C:
-	ldr r0, =gUnknown_0203CEC8
-	ldrb r0, [r0, 0x8]
-	movs r1, 0xF
-	ands r1, r0
-	cmp r1, 0x7
-	bne _081B08B4
-	adds r0, r5, 0
-	bl sub_81B0B60
-	b _081B08F6
-	.pool
-_081B08B4:
-	cmp r1, 0x2
-	bne _081B08C0
-	adds r0, r5, 0
-	bl sub_81B0B08
-	b _081B08F6
-_081B08C0:
-	cmp r1, 0x4
-	bne _081B08CC
-	adds r0, r5, 0
-	bl sub_81B0A9C
-	b _081B08F6
-_081B08CC:
-	cmp r1, 0xB
-	bne _081B08D8
-	adds r0, r5, 0
-	bl sub_81B0B98
-	b _081B08F6
-_081B08D8:
-	cmp r1, 0xC
-	bne _081B08E4
-	adds r0, r5, 0
-	bl sub_81B0BC4
-	b _081B08F6
-_081B08E4:
-	adds r0, r5, 0
-	bl sub_81B0BFC
-	lsls r0, 24
-	cmp r0, 0
-	bne _081B08F6
-	adds r0, r5, 0
-	bl sub_81B0948
-_081B08F6:
-	ldr r2, =gUnknown_0203CEC8
-	ldrb r1, [r2, 0x8]
-	movs r0, 0xF
-	ands r0, r1
-	cmp r0, 0x5
-	bne _081B0910
-	adds r0, r5, 0
-	movs r1, 0
-	bl sub_81B0FCC
-	b _081B092A
-	.pool
-_081B0910:
-	movs r0, 0x9
-	ldrsb r0, [r2, r0]
-	cmp r0, r5
-	bne _081B0922
-	adds r0, r5, 0
-	movs r1, 0x1
-	bl sub_81B0FCC
-	b _081B092A
-_081B0922:
-	adds r0, r5, 0
-	movs r1, 0
-	bl sub_81B0FCC
-_081B092A:
-	lsls r5, 4
-_081B092C:
-	ldr r0, =gUnknown_0203CEDC
-	ldr r0, [r0]
-	adds r0, r5, r0
-	ldrb r0, [r0, 0x8]
-	bl PutWindowTilemap
-	movs r0, 0
-	bl schedule_bg_copy_tilemap_to_vram
-_081B093E:
-	pop {r4,r5}
-	pop {r0}
-	bx r0
-	.pool
-	thumb_func_end sub_81B07E0
-
-	thumb_func_start sub_81B0948
-sub_81B0948: @ 81B0948
-	push {r4-r7,lr}
-	sub sp, 0x8
-	lsls r0, 24
-	lsrs r4, r0, 24
-	movs r0, 0x64
-	adds r1, r4, 0
-	muls r1, r0
-	ldr r0, =gPlayerParty
-	adds r7, r1, r0
-	adds r0, r7, 0
-	movs r1, 0x2D
-	bl GetMonData
-	adds r2, r0, 0
-	cmp r2, 0
-	beq _081B09A0
-	ldr r6, =gUnknown_0203CEDC
-	ldr r0, [r6]
-	lsls r5, r4, 4
-	adds r0, r5, r0
-	ldr r2, [r0]
-	ldrb r0, [r0, 0x8]
-	movs r1, 0
-	str r1, [sp]
-	movs r1, 0x1
-	str r1, [sp, 0x4]
-	ldr r4, [r2]
-	movs r1, 0
-	movs r2, 0
-	movs r3, 0
-	bl _call_via_r4
-	ldr r1, [r6]
-	adds r1, r5
-	adds r0, r7, 0
-	movs r2, 0
-	bl sub_81B2A70
-	b _081B0A02
-	.pool
-_081B09A0:
-	ldr r5, =gUnknown_0203CEDC
-	ldr r0, [r5]
-	lsls r4, 4
-	adds r0, r4, r0
-	ldr r1, [r0]
-	ldrb r0, [r0, 0x8]
-	str r2, [sp]
-	str r2, [sp, 0x4]
-	ldr r6, [r1]
-	movs r1, 0
-	movs r2, 0
-	movs r3, 0
-	bl _call_via_r6
-	ldr r1, [r5]
-	adds r1, r4
-	adds r0, r7, 0
-	movs r2, 0
-	bl sub_81B2A70
-	ldr r1, [r5]
-	adds r1, r4
-	adds r0, r7, 0
-	movs r2, 0
-	bl sub_81B2AC8
-	ldr r1, [r5]
-	adds r1, r4
-	adds r0, r7, 0
-	movs r2, 0
-	bl sub_81B2B8C
-	ldr r1, [r5]
-	adds r1, r4
-	adds r0, r7, 0
-	movs r2, 0
-	bl sub_81B2CD4
-	ldr r1, [r5]
-	adds r1, r4
-	adds r0, r7, 0
-	movs r2, 0
-	bl sub_81B2D74
-	ldr r1, [r5]
-	adds r1, r4
-	adds r0, r7, 0
-	bl sub_81B2E28
-_081B0A02:
-	add sp, 0x8
-	pop {r4-r7}
-	pop {r0}
-	bx r0
-	.pool
-	thumb_func_end sub_81B0948
-
-	thumb_func_start sub_81B0A10
-sub_81B0A10: @ 81B0A10
-	push {r4-r7,lr}
-	mov r7, r8
-	push {r7}
-	sub sp, 0x8
-	lsls r0, 24
-	lsrs r0, 24
-	lsls r1, 24
-	lsrs r1, 24
-	mov r8, r1
-	movs r1, 0x64
-	adds r2, r0, 0
-	muls r2, r1
-	ldr r1, =gPlayerParty
-	adds r6, r2, r1
-	ldr r7, =gUnknown_0203CEDC
-	ldr r1, [r7]
-	lsls r5, r0, 4
-	adds r1, r5, r1
-	ldr r2, [r1]
-	ldrb r0, [r1, 0x8]
-	movs r1, 0
-	str r1, [sp]
-	movs r1, 0x1
-	str r1, [sp, 0x4]
-	ldr r4, [r2]
-	movs r1, 0
-	movs r2, 0
-	movs r3, 0
-	bl _call_via_r4
-	ldr r1, [r7]
-	adds r1, r5
-	adds r0, r6, 0
-	movs r2, 0
-	bl sub_81B2A70
-	adds r0, r6, 0
-	movs r1, 0x2D
-	bl GetMonData
-	cmp r0, 0
-	bne _081B0A7C
-	ldr r1, [r7]
-	adds r1, r5
-	adds r0, r6, 0
-	movs r2, 0
-	bl sub_81B2AC8
-	ldr r1, [r7]
-	adds r1, r5
-	adds r0, r6, 0
-	movs r2, 0
-	bl sub_81B2B8C
-_081B0A7C:
-	ldr r1, [r7]
-	adds r1, r5
-	mov r0, r8
-	movs r2, 0
-	bl sub_81B2FA8
-	add sp, 0x8
-	pop {r3}
-	mov r8, r3
-	pop {r4-r7}
-	pop {r0}
-	bx r0
-	.pool
-	thumb_func_end sub_81B0A10
-
-	thumb_func_start sub_81B0A9C
-sub_81B0A9C: @ 81B0A9C
-	push {r4-r6,lr}
-	lsls r0, 24
-	lsrs r5, r0, 24
-	movs r0, 0x64
-	muls r0, r5
-	ldr r1, =gPlayerParty
-	adds r0, r1
-	ldr r6, =gSelectedOrderFromParty
-	bl sub_81B85AC
-	lsls r0, 24
-	cmp r0, 0
-	bne _081B0AD6
-	adds r0, r5, 0
-	movs r1, 0x7
-	bl sub_81B0A10
-	b _081B0B02
-	.pool
-_081B0AC8:
-	adds r1, r4, 0x2
-	lsls r1, 24
-	lsrs r1, 24
-	adds r0, r5, 0
-	bl sub_81B0A10
-	b _081B0B02
-_081B0AD6:
-	movs r4, 0
-	b _081B0AEE
-_081B0ADA:
-	adds r1, r6, r4
-	ldrb r0, [r1]
-	cmp r0, 0
-	beq _081B0AE8
-	subs r0, 0x1
-	cmp r0, r5
-	beq _081B0AC8
-_081B0AE8:
-	adds r0, r4, 0x1
-	lsls r0, 24
-	lsrs r4, r0, 24
-_081B0AEE:
-	bl sub_81B8830
-	lsls r0, 24
-	lsrs r0, 24
-	cmp r4, r0
-	bcc _081B0ADA
-	adds r0, r5, 0
-	movs r1, 0x1
-	bl sub_81B0A10
-_081B0B02:
-	pop {r4-r6}
-	pop {r0}
-	bx r0
-	thumb_func_end sub_81B0A9C
-
-	thumb_func_start sub_81B0B08
-sub_81B0B08: @ 81B0B08
-	push {r4,lr}
-	lsls r0, 24
-	lsrs r4, r0, 24
-	movs r0, 0x64
-	muls r0, r4
-	ldr r1, =gPlayerParty
-	adds r0, r1
-	bl sub_80DAE0C
-	lsls r0, 24
-	lsrs r0, 24
-	cmp r0, 0x4
-	bhi _081B0B5A
-	lsls r0, 2
-	ldr r1, =_081B0B34
-	adds r0, r1
-	ldr r0, [r0]
-	mov pc, r0
-	.pool
-	.align 2, 0
-_081B0B34:
-	.4byte _081B0B48
-	.4byte _081B0B52
-	.4byte _081B0B52
-	.4byte _081B0B48
-	.4byte _081B0B48
-_081B0B48:
-	adds r0, r4, 0
-	movs r1, 0x7
-	bl sub_81B0A10
-	b _081B0B5A
-_081B0B52:
-	adds r0, r4, 0
-	movs r1, 0x6
-	bl sub_81B0A10
-_081B0B5A:
-	pop {r4}
-	pop {r0}
-	bx r0
-	thumb_func_end sub_81B0B08
-
-	thumb_func_start sub_81B0B60
-sub_81B0B60: @ 81B0B60
-	push {r4,lr}
-	lsls r0, 24
-	lsrs r4, r0, 24
-	movs r0, 0x64
-	muls r0, r4
-	ldr r1, =gPlayerParty
-	adds r0, r1
-	bl GetNumberOfRelearnableMoves
-	lsls r0, 24
-	cmp r0, 0
-	bne _081B0B88
-	adds r0, r4, 0
-	movs r1, 0x9
-	bl sub_81B0A10
-	b _081B0B90
-	.pool
-_081B0B88:
-	adds r0, r4, 0
-	movs r1, 0x8
-	bl sub_81B0A10
-_081B0B90:
-	pop {r4}
-	pop {r0}
-	bx r0
-	thumb_func_end sub_81B0B60
-
-	thumb_func_start sub_81B0B98
-sub_81B0B98: @ 81B0B98
-	push {r4,lr}
-	lsls r0, 24
-	lsrs r4, r0, 24
-	adds r0, r4, 0
-	bl sub_81B218C
-	lsls r0, 24
-	lsrs r0, 24
-	cmp r0, 0x1
-	bne _081B0BB6
-	adds r0, r4, 0
-	movs r1, 0x6
-	bl sub_81B0A10
-	b _081B0BBE
-_081B0BB6:
-	adds r0, r4, 0
-	movs r1, 0x7
-	bl sub_81B0A10
-_081B0BBE:
-	pop {r4}
-	pop {r0}
-	bx r0
-	thumb_func_end sub_81B0B98
-
-	thumb_func_start sub_81B0BC4
-sub_81B0BC4: @ 81B0BC4
-	push {r4,lr}
-	lsls r0, 24
-	lsrs r4, r0, 24
-	movs r0, 0x64
-	muls r0, r4
-	ldr r1, =gPlayerParty
-	adds r0, r1
-	movs r1, 0xC
-	bl GetMonData
-	cmp r0, 0
-	beq _081B0BEC
-	adds r0, r4, 0
-	movs r1, 0xB
-	bl sub_81B0A10
-	b _081B0BF4
-	.pool
-_081B0BEC:
-	adds r0, r4, 0
-	movs r1, 0xC
-	bl sub_81B0A10
-_081B0BF4:
-	pop {r4}
-	pop {r0}
-	bx r0
-	thumb_func_end sub_81B0BC4
-
-	thumb_func_start sub_81B0BFC
-sub_81B0BFC: @ 81B0BFC
-	push {r4-r6,lr}
-	lsls r0, 24
-	lsrs r5, r0, 24
-	movs r0, 0x64
-	adds r1, r5, 0
-	muls r1, r0
-	ldr r0, =gPlayerParty
-	adds r6, r1, r0
-	ldr r0, =gSpecialVar_ItemId
-	ldrh r4, [r0]
-	ldr r0, =gUnknown_0203CEC8
-	ldrb r0, [r0, 0xB]
-	cmp r0, 0xC
-	bne _081B0C40
-	ldr r1, =gSpecialVar_Result
-	movs r0, 0
-	strh r0, [r1]
-	ldr r0, =gSpecialVar_0x8005
-	ldrb r2, [r0]
-	adds r0, r5, 0
-	movs r1, 0
-	bl sub_81B0C94
-	b _081B0C8A
-	.pool
-_081B0C40:
-	cmp r0, 0x3
-	bne _081B0C56
-	adds r0, r4, 0
-	bl CheckIfItemIsTMHMOrEvolutionStone
-	lsls r0, 24
-	lsrs r0, 24
-	cmp r0, 0x1
-	beq _081B0C5A
-	cmp r0, 0x2
-	beq _081B0C66
-_081B0C56:
-	movs r0, 0
-	b _081B0C8C
-_081B0C5A:
-	adds r0, r5, 0
-	adds r1, r4, 0
-	movs r2, 0
-	bl sub_81B0C94
-	b _081B0C8A
-_081B0C66:
-	adds r0, r6, 0
-	movs r1, 0x2D
-	bl GetMonData
-	cmp r0, 0
-	bne _081B0C82
-	adds r0, r6, 0
-	movs r1, 0x3
-	adds r2, r4, 0
-	bl GetEvolutionTargetSpecies
-	lsls r0, 16
-	cmp r0, 0
-	bne _081B0C56
-_081B0C82:
-	adds r0, r5, 0
-	movs r1, 0
-	bl sub_81B0A10
-_081B0C8A:
-	movs r0, 0x1
-_081B0C8C:
-	pop {r4-r6}
-	pop {r1}
-	bx r1
-	thumb_func_end sub_81B0BFC
-
-	thumb_func_start sub_81B0C94
-sub_81B0C94: @ 81B0C94
-	push {r4,lr}
-	lsls r0, 24
-	lsrs r4, r0, 24
-	lsls r1, 16
-	lsrs r1, 16
-	lsls r2, 24
-	lsrs r2, 24
-	movs r0, 0x64
-	muls r0, r4
-	ldr r3, =gPlayerParty
-	adds r0, r3
-	bl sub_81B22D8
-	lsls r0, 24
-	lsrs r0, 24
-	cmp r0, 0x2
-	beq _081B0CD2
-	cmp r0, 0x2
-	bgt _081B0CC4
-	cmp r0, 0x1
-	beq _081B0CC8
-	b _081B0CDC
-	.pool
-_081B0CC4:
-	cmp r0, 0x3
-	bne _081B0CDC
-_081B0CC8:
-	adds r0, r4, 0
-	movs r1, 0x9
-	bl sub_81B0A10
-	b _081B0CE4
-_081B0CD2:
-	adds r0, r4, 0
-	movs r1, 0xA
-	bl sub_81B0A10
-	b _081B0CE4
-_081B0CDC:
-	adds r0, r4, 0
-	movs r1, 0x8
-	bl sub_81B0A10
-_081B0CE4:
-	pop {r4}
-	pop {r0}
-	bx r0
-	thumb_func_end sub_81B0C94
-
-	thumb_func_start sub_81B0CEC
-sub_81B0CEC: @ 81B0CEC
-	push {r4-r7,lr}
-	mov r7, r8
-	push {r7}
-	sub sp, 0x8
-	lsls r0, 24
-	lsrs r0, 24
-	ldr r1, =gUnknown_0203CEDC
-	lsls r2, r0, 4
-	ldr r1, [r1]
-	adds r6, r1, r2
-	subs r0, 0x3
-	lsls r0, 24
-	ldr r5, =gUnknown_02022FF8
-	lsrs r0, 19
-	mov r8, r0
-	adds r7, r0, r5
-	ldrh r0, [r7]
-	cmp r0, 0
-	bne _081B0D24
-	ldrb r0, [r6, 0x8]
-	bl sub_81B2720
-	b _081B0D8E
-	.pool
-_081B0D24:
-	ldr r2, [r6]
-	ldrb r0, [r6, 0x8]
-	movs r1, 0
-	str r1, [sp]
-	str r1, [sp, 0x4]
-	ldr r4, [r2]
-	movs r2, 0
-	movs r3, 0
-	bl _call_via_r4
-	ldr r4, =gStringVar1
-	adds r5, 0x4
-	add r5, r8
-	adds r0, r4, 0
-	adds r1, r5, 0
-	bl StringCopy
-	adds r0, r4, 0
-	bl StringGetEnd10
-	adds r0, r4, 0
-	bl sub_81DB52C
-	ldrb r0, [r6, 0x8]
-	ldr r3, [r6]
-	adds r3, 0x4
-	adds r1, r4, 0
-	movs r2, 0
-	bl sub_81B2A3C
-	ldrb r0, [r7, 0xF]
-	adds r1, r6, 0
-	bl sub_81B2B40
-	ldrb r0, [r7, 0x1C]
-	ldrh r1, [r7]
-	adds r2, r5, 0
-	adds r3, r6, 0
-	bl sub_81B2BF4
-	ldrh r0, [r7, 0x10]
-	adds r1, r6, 0
-	bl sub_81B2D3C
-	ldrh r0, [r7, 0x12]
-	adds r1, r6, 0
-	bl sub_81B2DDC
-	ldrh r0, [r7, 0x10]
-	ldrh r1, [r7, 0x12]
-	adds r2, r6, 0
-	bl sub_81B2E64
-_081B0D8E:
-	add sp, 0x8
-	pop {r3}
-	mov r8, r3
-	pop {r4-r7}
-	pop {r0}
-	bx r0
-	.pool
-	thumb_func_end sub_81B0CEC
-
-	thumb_func_start sub_81B0DA0
-sub_81B0DA0: @ 81B0DA0
-	push {r4,r5,lr}
-	ldr r5, =gUnknown_0203CEC4
-	ldr r0, [r5]
-	movs r4, 0x86
-	lsls r4, 2
-	adds r0, r4
-	ldrb r0, [r0]
-	bl sub_81B07E0
-	ldr r1, [r5]
-	adds r1, r4
-	ldrh r0, [r1]
-	adds r0, 0x1
-	strh r0, [r1]
-	lsls r0, 16
-	asrs r0, 16
-	cmp r0, 0x6
-	beq _081B0DCC
-	movs r0, 0
-	b _081B0DCE
-	.pool
-_081B0DCC:
-	movs r0, 0x1
-_081B0DCE:
-	pop {r4,r5}
-	pop {r1}
-	bx r1
-	thumb_func_end sub_81B0DA0
-
-	thumb_func_start sub_81B0DD4
-sub_81B0DD4: @ 81B0DD4
-	lsls r0, 16
-	ldr r1, =gUnknown_0203CEE0
-	lsrs r0, 11
-	ldr r1, [r1]
-	adds r1, r0
-	adds r0, r1, 0
-	bx lr
-	.pool
-	thumb_func_end sub_81B0DD4
-
-	thumb_func_start party_menu_add_per_mon_objects_internal
-party_menu_add_per_mon_objects_internal: @ 81B0DE8
-	push {r4-r7,lr}
-	mov r7, r10
-	mov r6, r9
-	mov r5, r8
-	push {r5-r7}
-	sub sp, 0x4
-	lsls r0, 24
-	lsrs r7, r0, 24
-	ldr r0, =gUnknown_0203CEC8
-	ldrb r1, [r0, 0x8]
-	movs r0, 0xF
-	ands r0, r1
-	cmp r0, 0x5
-	bne _081B0E98
-	cmp r7, 0x2
-	bls _081B0E98
-	subs r0, r7, 0x3
-	lsls r0, 24
-	lsrs r0, 24
-	mov r10, r0
-	ldr r0, =gUnknown_02022FF8
-	mov r9, r0
-	mov r2, r10
-	lsls r2, 5
-	mov r8, r2
-	mov r6, r8
-	add r6, r9
-	ldrh r0, [r6]
-	cmp r0, 0
-	beq _081B0EDC
-	mov r1, r9
-	adds r1, 0x18
-	add r1, r8
-	ldr r1, [r1]
-	ldr r4, =gUnknown_0203CEDC
-	lsls r5, r7, 4
-	ldr r2, [r4]
-	adds r2, r5
-	movs r3, 0
-	str r3, [sp]
-	bl party_menu_link_mon_icon_anim
-	ldrh r0, [r6]
-	ldrh r1, [r6, 0x2]
-	ldr r2, [r4]
-	adds r2, r5
-	bl party_menu_link_mon_held_item_object
-	ldrh r0, [r6]
-	ldr r1, [r4]
-	adds r1, r5
-	bl party_menu_link_mon_pokeball_object
-	ldrh r0, [r6, 0x10]
-	cmp r0, 0
-	bne _081B0E68
-	movs r3, 0x7
-	b _081B0E78
-	.pool
-_081B0E68:
-	mov r0, r9
-	adds r0, 0x14
-	add r0, r8
-	ldr r0, [r0]
-	bl pokemon_ailments_get_primary
-	lsls r0, 24
-	lsrs r3, r0, 24
-_081B0E78:
-	ldr r1, =gUnknown_02022FF8
-	mov r2, r10
-	lsls r0, r2, 5
-	adds r0, r1
-	ldrh r0, [r0]
-	ldr r1, =gUnknown_0203CEDC
-	ldr r2, [r1]
-	adds r2, r5
-	adds r1, r3, 0
-	bl party_menu_link_mon_status_condition_object
-	b _081B0EDC
-	.pool
-_081B0E98:
-	movs r0, 0x64
-	adds r1, r7, 0
-	muls r1, r0
-	ldr r0, =gPlayerParty
-	adds r6, r1, r0
-	adds r0, r6, 0
-	movs r1, 0xB
-	bl GetMonData
-	cmp r0, 0
-	beq _081B0EDC
-	ldr r4, =gUnknown_0203CEDC
-	lsls r5, r7, 4
-	ldr r1, [r4]
-	adds r1, r5
-	adds r0, r6, 0
-	adds r2, r7, 0
-	bl party_menu_icon_anim
-	ldr r1, [r4]
-	adds r1, r5
-	adds r0, r6, 0
-	bl party_menu_held_item_object
-	ldr r1, [r4]
-	adds r1, r5
-	adds r0, r6, 0
-	bl party_menu_pokeball_object
-	ldr r1, [r4]
-	adds r1, r5
-	adds r0, r6, 0
-	bl party_menu_status_condition_object
-_081B0EDC:
-	add sp, 0x4
-	pop {r3-r5}
-	mov r8, r3
-	mov r9, r4
-	mov r10, r5
-	pop {r4-r7}
-	pop {r0}
-	bx r0
-	.pool
-	thumb_func_end party_menu_add_per_mon_objects_internal
-
-	thumb_func_start party_menu_add_per_mon_objects
-party_menu_add_per_mon_objects: @ 81B0EF4
-	push {r4,r5,lr}
-	ldr r5, =gUnknown_0203CEC4
-	ldr r0, [r5]
-	movs r4, 0x86
-	lsls r4, 2
-	adds r0, r4
-	ldrb r0, [r0]
-	bl party_menu_add_per_mon_objects_internal
-	ldr r1, [r5]
-	adds r1, r4
-	ldrh r0, [r1]
-	adds r0, 0x1
-	strh r0, [r1]
-	lsls r0, 16
-	asrs r0, 16
-	cmp r0, 0x6
-	beq _081B0F20
-	movs r0, 0
-	b _081B0F22
-	.pool
-_081B0F20:
-	movs r0, 0x1
-_081B0F22:
-	pop {r4,r5}
-	pop {r1}
-	bx r1
-	thumb_func_end party_menu_add_per_mon_objects
-
-	thumb_func_start sub_81B0F28
-sub_81B0F28: @ 81B0F28
-	push {r4,lr}
-	sub sp, 0xC
-	ldr r0, =gUnknown_0203CEC8
-	ldrb r1, [r0, 0x8]
-	movs r0, 0xF
-	ands r0, r1
-	cmp r0, 0x5
-	bne _081B0F54
-	movs r0, 0x7
-	str r0, [sp]
-	movs r0, 0x2
-	str r0, [sp, 0x4]
-	movs r0, 0x1
-	str r0, [sp, 0x8]
-	movs r1, 0xE
-	movs r2, 0x17
-	movs r3, 0x11
-	bl FillBgTilemapBufferRect
-	b _081B0FBC
-	.pool
-_081B0F54:
-	ldr r4, =gUnknown_0203CEC4
-	ldr r0, [r4]
-	ldrb r0, [r0, 0x8]
-	lsls r0, 31
-	cmp r0, 0
-	beq _081B0F94
-	movs r0, 0xBF
-	movs r1, 0x88
-	bl sub_81B5F74
-	ldr r3, [r4]
-	lsls r0, 24
-	lsrs r0, 24
-	movs r1, 0x7F
-	ands r0, r1
-	lsls r0, 4
-	ldrh r2, [r3, 0x8]
-	ldr r1, =0xfffff80f
-	ands r1, r2
-	orrs r1, r0
-	strh r1, [r3, 0x8]
-	bl sub_81B120C
-	movs r0, 0xBF
-	movs r1, 0x98
-	bl sub_81B5F74
-	b _081B0F9C
-	.pool
-_081B0F94:
-	movs r0, 0xC6
-	movs r1, 0x94
-	bl sub_81B5F34
-_081B0F9C:
-	ldr r3, [r4]
-	lsls r0, 24
-	lsrs r0, 24
-	movs r1, 0x7F
-	ands r0, r1
-	lsls r0, 11
-	ldr r1, [r3, 0x8]
-	ldr r2, =0xfffc07ff
-	ands r1, r2
-	orrs r1, r0
-	str r1, [r3, 0x8]
-	ldr r0, =gUnknown_0203CEC8
-	ldrb r0, [r0, 0x9]
-	movs r1, 0x1
-	bl sub_81B0FCC
-_081B0FBC:
-	add sp, 0xC
-	pop {r4}
-	pop {r0}
-	bx r0
-	.pool
-	thumb_func_end sub_81B0F28
-
-	thumb_func_start sub_81B0FCC
-sub_81B0FCC: @ 81B0FCC
-	push {r4-r7,lr}
-	mov r7, r8
-	push {r7}
-	sub sp, 0x8
-	lsls r0, 24
-	lsrs r7, r0, 24
-	lsls r1, 24
-	lsrs r1, 24
-	mov r8, r1
-	cmp r7, 0x6
-	beq _081B1038
-	cmp r7, 0x7
-	beq _081B1074
-	movs r0, 0x64
-	muls r0, r7
-	ldr r1, =gPlayerParty
-	adds r0, r1
-	movs r1, 0xB
-	bl GetMonData
-	cmp r0, 0
-	beq _081B10E8
-	ldr r6, =gUnknown_0203CEDC
-	lsls r5, r7, 4
-	ldr r4, [r6]
-	adds r4, r5
-	adds r0, r7, 0
-	mov r1, r8
-	bl sub_81B10F8
-	adds r1, r0, 0
-	lsls r1, 24
-	lsrs r1, 24
-	adds r0, r4, 0
-	bl sub_81B2748
-	ldr r0, [r6]
-	adds r0, r5, r0
-	ldrb r0, [r0, 0x9]
-	mov r1, r8
-	bl sub_81B5B6C
-	ldr r0, [r6]
-	adds r5, r0
-	ldrb r0, [r5, 0xB]
-	mov r1, r8
-	bl sub_81B5F98
-	b _081B10E8
-	.pool
-_081B1038:
-	mov r0, r8
-	cmp r0, 0
-	bne _081B1052
-	movs r0, 0x2
-	str r0, [sp]
-	movs r0, 0x1
-	str r0, [sp, 0x4]
-	movs r1, 0x17
-	movs r2, 0x10
-	movs r3, 0x7
-	bl sub_8199C30
-	b _081B1064
-_081B1052:
-	movs r0, 0x2
-	str r0, [sp]
-	str r0, [sp, 0x4]
-	movs r0, 0x1
-	movs r1, 0x17
-	movs r2, 0x10
-	movs r3, 0x7
-	bl sub_8199C30
-_081B1064:
-	ldr r0, =gUnknown_0203CEC4
-	ldr r0, [r0]
-	ldrh r0, [r0, 0x8]
-	lsls r0, 21
-	b _081B10DA
-	.pool
-_081B1074:
-	ldr r0, =gUnknown_0203CEC4
-	ldr r0, [r0]
-	ldrb r0, [r0, 0x8]
-	lsls r0, 31
-	cmp r0, 0
-	bne _081B10A6
-	mov r0, r8
-	cmp r0, 0
-	bne _081B1098
-	movs r0, 0x2
-	str r0, [sp]
-	movs r0, 0x1
-	str r0, [sp, 0x4]
-	movs r1, 0x17
-	movs r2, 0x11
-	b _081B10B8
-	.pool
-_081B1098:
-	movs r0, 0x2
-	str r0, [sp]
-	str r0, [sp, 0x4]
-	movs r0, 0x1
-	movs r1, 0x17
-	movs r2, 0x11
-	b _081B10B8
-_081B10A6:
-	mov r0, r8
-	cmp r0, 0
-	bne _081B10C0
-	movs r0, 0x2
-	str r0, [sp]
-	movs r0, 0x1
-	str r0, [sp, 0x4]
-	movs r1, 0x17
-	movs r2, 0x12
-_081B10B8:
-	movs r3, 0x7
-	bl sub_8199C30
-	b _081B10D2
-_081B10C0:
-	movs r0, 0x2
-	str r0, [sp]
-	str r0, [sp, 0x4]
-	movs r0, 0x1
-	movs r1, 0x17
-	movs r2, 0x12
-	movs r3, 0x7
-	bl sub_8199C30
-_081B10D2:
-	ldr r0, =gUnknown_0203CEC4
-	ldr r0, [r0]
-	ldr r0, [r0, 0x8]
-	lsls r0, 14
-_081B10DA:
-	lsrs r0, 25
-	mov r1, r8
-	bl sub_81B5F98
-	movs r0, 0x1
-	bl schedule_bg_copy_tilemap_to_vram
-_081B10E8:
-	add sp, 0x8
-	pop {r3}
-	mov r8, r3
-	pop {r4-r7}
-	pop {r0}
-	bx r0
-	.pool
-	thumb_func_end sub_81B0FCC
-
-	thumb_func_start sub_81B10F8
-sub_81B10F8: @ 81B10F8
-	push {r4,r5,lr}
-	lsls r0, 24
-	lsrs r5, r0, 24
-	lsls r1, 24
-	lsrs r1, 24
-	movs r4, 0
-	cmp r1, 0x1
-	bne _081B110A
-	movs r4, 0x1
-_081B110A:
-	movs r0, 0x64
-	muls r0, r5
-	ldr r1, =gPlayerParty
-	adds r0, r1
-	movs r1, 0x39
-	bl GetMonData
-	cmp r0, 0
-	bne _081B1120
-	movs r0, 0x2
-	orrs r4, r0
-_081B1120:
-	adds r0, r5, 0
-	bl sub_81B118C
-	lsls r0, 24
-	lsrs r0, 24
-	cmp r0, 0x1
-	bne _081B1136
-	movs r0, 0x8
-	orrs r4, r0
-	lsls r0, r4, 24
-	lsrs r4, r0, 24
-_081B1136:
-	ldr r0, =gUnknown_0203CEC8
-	ldrb r1, [r0, 0xB]
-	adds r2, r0, 0
-	cmp r1, 0x9
-	bne _081B1148
-	movs r0, 0x10
-	orrs r4, r0
-	lsls r0, r4, 24
-	lsrs r4, r0, 24
-_081B1148:
-	cmp r1, 0x8
-	bne _081B1164
-	movs r0, 0x9
-	ldrsb r0, [r2, r0]
-	cmp r5, r0
-	beq _081B115C
-	movs r0, 0xA
-	ldrsb r0, [r2, r0]
-	cmp r5, r0
-	bne _081B1164
-_081B115C:
-	movs r0, 0x4
-	orrs r4, r0
-	lsls r0, r4, 24
-	lsrs r4, r0, 24
-_081B1164:
-	ldrb r0, [r2, 0xB]
-	cmp r0, 0xA
-	bne _081B117A
-	movs r0, 0x9
-	ldrsb r0, [r2, r0]
-	cmp r5, r0
-	bne _081B117A
-	movs r0, 0x20
-	orrs r4, r0
-	lsls r0, r4, 24
-	lsrs r4, r0, 24
-_081B117A:
-	adds r0, r4, 0
-	pop {r4,r5}
-	pop {r1}
-	bx r1
-	.pool
-	thumb_func_end sub_81B10F8
-
-	thumb_func_start sub_81B118C
-sub_81B118C: @ 81B118C
-	push {lr}
-	lsls r0, 24
-	lsrs r2, r0, 24
-	ldr r0, =gUnknown_0203CEC8
-	ldrb r1, [r0, 0x8]
-	movs r0, 0x30
-	ands r0, r1
-	cmp r0, 0x20
-	bne _081B11B4
-	cmp r2, 0x1
-	beq _081B11AA
-	cmp r2, 0x4
-	beq _081B11AA
-	cmp r2, 0x5
-	bne _081B11B4
-_081B11AA:
-	movs r0, 0x1
-	b _081B11F8
-	.pool
-_081B11B4:
-	cmp r2, 0x2
-	bhi _081B11F6
-	ldr r0, =gBattleTypeFlags
-	ldr r0, [r0]
-	movs r1, 0x80
-	lsls r1, 11
-	ands r0, r1
-	cmp r0, 0
-	beq _081B11F6
-	ldr r0, =gMain
-	ldr r1, =0x00000439
-	adds r0, r1
-	ldrb r1, [r0]
-	movs r0, 0x2
-	ands r0, r1
-	cmp r0, 0
-	beq _081B11F6
-	adds r0, r2, 0
-	bl sub_81B8F38
-	ldr r1, =gBattleStruct
-	ldr r1, [r1]
-	movs r2, 0xA8
-	lsls r2, 2
-	adds r1, r2
-	ldrb r1, [r1]
-	lsls r0, 24
-	lsrs r0, 24
-	asrs r1, r0
-	movs r0, 0x1
-	ands r1, r0
-	cmp r1, 0
-	bne _081B11F8
-_081B11F6:
-	movs r0, 0
-_081B11F8:
-	pop {r1}
-	bx r1
-	.pool
-	thumb_func_end sub_81B118C
-
-	thumb_func_start sub_81B120C
-sub_81B120C: @ 81B120C
-	push {r4-r6,lr}
-	sub sp, 0xC
-	ldr r1, =gUnknown_086157C4
-	movs r6, 0x7
-	str r6, [sp]
-	movs r5, 0x2
-	str r5, [sp, 0x4]
-	movs r4, 0x11
-	str r4, [sp, 0x8]
-	movs r0, 0x1
-	movs r2, 0x17
-	movs r3, 0x10
-	bl CopyToBgTilemapBufferRect_ChangePalette
-	ldr r1, =gUnknown_086157E0
-	str r6, [sp]
-	str r5, [sp, 0x4]
-	str r4, [sp, 0x8]
-	movs r0, 0x1
-	movs r2, 0x17
-	movs r3, 0x12
-	bl CopyToBgTilemapBufferRect_ChangePalette
-	movs r0, 0x1
-	bl schedule_bg_copy_tilemap_to_vram
-	add sp, 0xC
-	pop {r4-r6}
-	pop {r0}
-	bx r0
-	.pool
-	thumb_func_end sub_81B120C
-
-	thumb_func_start sub_81B1250
-sub_81B1250: @ 81B1250
-	push {lr}
-	ldr r0, =gBattleTypeFlags
-	ldr r0, [r0]
-	movs r1, 0x49
-	ands r0, r1
-	cmp r0, 0x49
-	bne _081B1280
-	ldr r0, =gMain
-	ldr r1, =0x00000439
-	adds r0, r1
-	ldrb r1, [r0]
-	movs r0, 0x2
-	ands r0, r1
-	cmp r0, 0
-	beq _081B1280
-	movs r0, 0x1
-	b _081B1282
-	.pool
-_081B1280:
-	movs r0, 0
-_081B1282:
-	pop {r1}
-	bx r1
-	thumb_func_end sub_81B1250
-
-	thumb_func_start sub_81B1288
-sub_81B1288: @ 81B1288
-	push {r4-r6,lr}
-	adds r4, r0, 0
-	adds r6, r1, 0
-	movs r0, 0x64
-	bl Alloc
-	adds r5, r0, 0
-	adds r1, r4, 0
-	movs r2, 0x64
-	bl memcpy
-	adds r0, r4, 0
-	adds r1, r6, 0
-	movs r2, 0x64
-	bl memcpy
-	adds r0, r6, 0
-	adds r1, r5, 0
-	movs r2, 0x64
-	bl memcpy
-	adds r0, r5, 0
-	bl Free
-	pop {r4-r6}
-	pop {r0}
-	bx r0
-	thumb_func_end sub_81B1288
-
-	thumb_func_start sub_81B12C0
-sub_81B12C0: @ 81B12C0
-	push {r4,lr}
-	sub sp, 0x4
-	adds r4, r0, 0
-	lsls r4, 24
-	lsrs r4, 24
-	movs r0, 0x1
-	negs r0, r0
-	movs r1, 0
-	str r1, [sp]
-	movs r2, 0
-	movs r3, 0x10
-	bl BeginNormalPaletteFade
-	ldr r1, =gTasks
-	lsls r0, r4, 2
-	adds r0, r4
-	lsls r0, 3
-	adds r0, r1
-	ldr r1, =c3_0811FAB4
-	str r1, [r0]
-	add sp, 0x4
-	pop {r4}
-	pop {r0}
-	bx r0
-	.pool
-	thumb_func_end sub_81B12C0
-
-	thumb_func_start c3_0811FAB4
-c3_0811FAB4: @ 81B12F8
-	push {r4,r5,lr}
-	lsls r0, 24
-	lsrs r5, r0, 24
-	ldr r0, =gPaletteFade
-	ldrb r1, [r0, 0x7]
-	movs r0, 0x80
-	ands r0, r1
-	cmp r0, 0
-	bne _081B134C
-	ldr r4, =gUnknown_0203CEC8
-	ldrb r1, [r4, 0x8]
-	movs r0, 0xF
-	ands r0, r1
-	cmp r0, 0x1
-	bne _081B131A
-	bl sub_81B9080
-_081B131A:
-	ldr r0, =gUnknown_0203CEC4
-	ldr r0, [r0]
-	ldr r0, [r0, 0x4]
-	cmp r0, 0
-	beq _081B1338
-	bl SetMainCallback2
-	b _081B133E
-	.pool
-_081B1338:
-	ldr r0, [r4]
-	bl SetMainCallback2
-_081B133E:
-	bl ResetSpriteData
-	bl sub_81B06F4
-	adds r0, r5, 0
-	bl DestroyTask
-_081B134C:
-	pop {r4,r5}
-	pop {r0}
-	bx r0
-	thumb_func_end c3_0811FAB4
-
-	thumb_func_start GetCursorSelectionMonId
-GetCursorSelectionMonId: @ 81B1354
-	ldr r0, =gUnknown_0203CEC8
-	ldrb r0, [r0, 0x9]
-	bx lr
-	.pool
-	thumb_func_end GetCursorSelectionMonId
-
-	thumb_func_start sub_81B1360
-sub_81B1360: @ 81B1360
-	ldr r0, =gUnknown_0203CEC8
-	ldrb r0, [r0, 0x8]
-	lsls r0, 28
-	lsrs r0, 28
-	bx lr
-	.pool
-	thumb_func_end sub_81B1360
-
-	thumb_func_start sub_81B1370
-sub_81B1370: @ 81B1370
-	push {r4-r6,lr}
-	lsls r0, 24
-	lsrs r5, r0, 24
-	adds r6, r5, 0
-	ldr r0, =gPaletteFade
-	ldrb r1, [r0, 0x7]
-	movs r0, 0x80
-	ands r0, r1
-	cmp r0, 0
-	bne _081B13E0
-	bl sub_81221EC
-	lsls r0, 24
-	lsrs r0, 24
-	cmp r0, 0x1
-	beq _081B13E0
-	bl sub_81B13EC
-	adds r4, r0, 0
-	bl sub_81B1760
-	lsls r0, 16
-	lsrs r0, 16
-	cmp r0, 0x2
-	beq _081B13C0
-	cmp r0, 0x2
-	bgt _081B13B0
-	cmp r0, 0x1
-	beq _081B13B6
-	b _081B13E0
-	.pool
-_081B13B0:
-	cmp r0, 0x8
-	beq _081B13CA
-	b _081B13E0
-_081B13B6:
-	adds r0, r5, 0
-	adds r1, r4, 0
-	bl sub_81B140C
-	b _081B13E0
-_081B13C0:
-	adds r0, r6, 0
-	adds r1, r4, 0
-	bl sub_81B15D0
-	b _081B13E0
-_081B13CA:
-	ldr r0, =gUnknown_0203CEC4
-	ldr r0, [r0]
-	ldrb r0, [r0, 0x8]
-	lsls r0, 31
-	cmp r0, 0
-	beq _081B13E0
-	movs r0, 0x5
-	bl PlaySE
-	bl sub_81B4F88
-_081B13E0:
-	pop {r4-r6}
-	pop {r0}
-	bx r0
-	.pool
-	thumb_func_end sub_81B1370
-
-	thumb_func_start sub_81B13EC
-sub_81B13EC: @ 81B13EC
-	push {lr}
-	ldr r0, =gUnknown_0203CEC8
-	ldrb r1, [r0, 0xB]
-	cmp r1, 0x8
-	beq _081B13FA
-	cmp r1, 0xA
-	bne _081B1404
-_081B13FA:
-	adds r0, 0xA
-	b _081B1406
-	.pool
-_081B1404:
-	adds r0, 0x9
-_081B1406:
-	pop {r1}
-	bx r1
-	thumb_func_end sub_81B13EC
-
-	thumb_func_start sub_81B140C
-sub_81B140C: @ 81B140C
-	push {r4,r5,lr}
-	adds r4, r1, 0
-	lsls r0, 24
-	lsrs r5, r0, 24
-	movs r0, 0
-	ldrsb r0, [r4, r0]
-	cmp r0, 0x6
-	bne _081B142C
-	ldr r0, =gUnknown_0203CEC8
-	ldr r1, [r0, 0x4]
-	adds r0, r5, 0
-	bl _call_via_r1
-	b _081B159E
-	.pool
-_081B142C:
-	ldr r0, =gUnknown_0203CEC8
-	ldrb r0, [r0, 0xB]
-	subs r0, 0x3
-	cmp r0, 0xA
-	bls _081B1438
-	b _081B1592
-_081B1438:
-	lsls r0, 2
-	ldr r1, =_081B144C
-	adds r0, r1
-	ldr r0, [r0]
-	mov pc, r0
-	.pool
-	.align 2, 0
-_081B144C:
-	.4byte _081B149C
-	.4byte _081B1592
-	.4byte _081B1538
-	.4byte _081B1538
-	.4byte _081B1510
-	.4byte _081B1560
-	.4byte _081B1592
-	.4byte _081B1478
-	.4byte _081B156E
-	.4byte _081B14E8
-	.4byte _081B157C
-_081B1478:
-	adds r0, r4, 0
-	bl sub_81B15A4
-	lsls r0, 24
-	cmp r0, 0
-	bne _081B1486
-	b _081B159E
-_081B1486:
-	ldr r0, =gUnknown_0203CEC4
-	ldr r0, [r0]
-	adds r0, 0xD
-	bl sub_81B302C
-	adds r0, r5, 0
-	bl sub_81615A8
-	b _081B159E
-	.pool
-_081B149C:
-	adds r0, r4, 0
-	bl sub_81B15A4
-	lsls r0, 24
-	cmp r0, 0
-	bne _081B14AA
-	b _081B159E
-_081B14AA:
-	ldr r0, =gUnknown_0203CEC8
-	ldrb r1, [r0, 0x8]
-	movs r0, 0xF
-	ands r0, r1
-	ldr r2, =gUnknown_0203CEC4
-	cmp r0, 0x1
-	bne _081B14BE
-	ldr r1, [r2]
-	ldr r0, =sub_81B9140
-	str r0, [r1, 0x4]
-_081B14BE:
-	ldr r0, [r2]
-	adds r0, 0xD
-	bl sub_81B302C
-	ldr r0, =gUnknown_03006328
-	ldr r1, =sub_81B6794
-	ldr r2, [r0]
-	adds r0, r5, 0
-	bl _call_via_r2
-	b _081B159E
-	.pool
-_081B14E8:
-	adds r0, r4, 0
-	bl sub_81B15A4
-	lsls r0, 24
-	cmp r0, 0
-	beq _081B159E
-	movs r0, 0x5
-	bl PlaySE
-	ldr r0, =gUnknown_0203CEC4
-	ldr r0, [r0]
-	adds r0, 0xD
-	bl sub_81B302C
-	adds r0, r5, 0
-	bl sub_81B7E4C
-	b _081B159E
-	.pool
-_081B1510:
-	adds r0, r4, 0
-	bl sub_81B15A4
-	lsls r0, 24
-	cmp r0, 0
-	beq _081B159E
-	movs r0, 0x5
-	bl PlaySE
-	ldr r0, =gUnknown_0203CEC4
-	ldr r0, [r0]
-	adds r0, 0xD
-	bl sub_81B302C
-	adds r0, r5, 0
-	bl sub_81B8474
-	b _081B159E
-	.pool
-_081B1538:
-	adds r0, r4, 0
-	bl sub_81B15A4
-	lsls r0, 24
-	cmp r0, 0
-	beq _081B159E
-	movs r0, 0x5
-	bl PlaySE
-	ldr r0, =gUnknown_0203CEC4
-	ldr r0, [r0]
-	adds r0, 0xD
-	bl sub_81B302C
-	adds r0, r5, 0
-	bl sub_81B7FAC
-	b _081B159E
-	.pool
-_081B1560:
-	movs r0, 0x5
-	bl PlaySE
-	adds r0, r5, 0
-	bl sub_81B3938
-	b _081B159E
-_081B156E:
-	movs r0, 0x5
-	bl PlaySE
-	adds r0, r5, 0
-	bl sub_81B12C0
-	b _081B159E
-_081B157C:
-	adds r0, r4, 0
-	bl sub_81B15A4
-	lsls r0, 24
-	cmp r0, 0
-	beq _081B159E
-	ldrb r1, [r4]
-	adds r0, r5, 0
-	bl sub_81B21AC
-	b _081B159E
-_081B1592:
-	movs r0, 0x5
-	bl PlaySE
-	adds r0, r5, 0
-	bl sub_81B36FC
-_081B159E:
-	pop {r4,r5}
-	pop {r0}
-	bx r0
-	thumb_func_end sub_81B140C
-
-	thumb_func_start sub_81B15A4
-sub_81B15A4: @ 81B15A4
-	push {lr}
-	ldrb r1, [r0]
-	movs r0, 0x64
-	muls r0, r1
-	ldr r1, =gPlayerParty
-	adds r0, r1
-	movs r1, 0x2D
-	bl GetMonData
-	cmp r0, 0x1
-	beq _081B15C4
-	movs r0, 0x1
-	b _081B15CC
-	.pool
-_081B15C4:
-	movs r0, 0x20
-	bl PlaySE
-	movs r0, 0
-_081B15CC:
-	pop {r1}
-	bx r1
-	thumb_func_end sub_81B15A4
-
-	thumb_func_start sub_81B15D0
-sub_81B15D0: @ 81B15D0
-	push {r4,r5,lr}
-	adds r5, r1, 0
-	lsls r0, 24
-	lsrs r4, r0, 24
-	ldr r0, =gUnknown_0203CEC8
-	ldrb r0, [r0, 0xB]
-	cmp r0, 0x8
-	beq _081B1602
-	cmp r0, 0x8
-	bgt _081B15F0
-	cmp r0, 0x1
-	beq _081B15FA
-	b _081B161E
-	.pool
-_081B15F0:
-	cmp r0, 0xA
-	beq _081B1602
-	cmp r0, 0xD
-	beq _081B1610
-	b _081B161E
-_081B15FA:
-	movs r0, 0x20
-	bl PlaySE
-	b _081B1652
-_081B1602:
-	movs r0, 0x5
-	bl PlaySE
-	adds r0, r4, 0
-	bl sub_81B407C
-	b _081B1652
-_081B1610:
-	movs r0, 0x5
-	bl PlaySE
-	adds r0, r4, 0
-	bl sub_81B2210
-	b _081B1652
-_081B161E:
-	movs r0, 0x5
-	bl PlaySE
-	adds r0, r4, 0
-	bl sub_81B1660
-	lsls r0, 24
-	lsrs r0, 24
-	cmp r0, 0x1
-	beq _081B1652
-	bl sub_81221AC
-	lsls r0, 24
-	cmp r0, 0
-	bne _081B1642
-	ldr r1, =gSpecialVar_0x8004
-	movs r0, 0x7
-	strh r0, [r1]
-_081B1642:
-	ldr r0, =gUnknown_0203CEE8
-	movs r1, 0
-	strb r1, [r0]
-	movs r0, 0x7
-	strb r0, [r5]
-	adds r0, r4, 0
-	bl sub_81B12C0
-_081B1652:
-	pop {r4,r5}
-	pop {r0}
-	bx r0
-	.pool
-	thumb_func_end sub_81B15D0
-
-	thumb_func_start sub_81B1660
-sub_81B1660: @ 81B1660
-	push {r4-r6,lr}
-	lsls r0, 24
-	lsrs r6, r0, 24
-	movs r5, 0
-	ldr r0, =gUnknown_0203CEC8
-	ldrb r0, [r0, 0x8]
-	movs r1, 0xF
-	ands r1, r0
-	cmp r1, 0x2
-	bne _081B1680
-	ldr r5, =gText_CancelParticipation
-	b _081B168A
-	.pool
-_081B1680:
-	cmp r1, 0x4
-	bne _081B168A
-	bl sub_81B88BC
-	adds r5, r0, 0
-_081B168A:
-	cmp r5, 0
-	beq _081B16CC
-	ldr r0, =gUnknown_0203CEC4
-	ldr r0, [r0]
-	adds r0, 0xD
-	bl sub_81B302C
-	ldr r4, =gStringVar4
-	adds r0, r4, 0
-	adds r1, r5, 0
-	bl StringExpandPlaceholders
-	adds r0, r4, 0
-	movs r1, 0x1
-	bl sub_81B1B5C
-	ldr r1, =gTasks
-	lsls r0, r6, 2
-	adds r0, r6
-	lsls r0, 3
-	adds r0, r1
-	ldr r1, =sub_81B16D4
-	str r1, [r0]
-	movs r0, 0x1
-	b _081B16CE
-	.pool
-_081B16CC:
-	movs r0, 0
-_081B16CE:
-	pop {r4-r6}
-	pop {r1}
-	bx r1
-	thumb_func_end sub_81B1660
-
-	thumb_func_start sub_81B16D4
-sub_81B16D4: @ 81B16D4
-	push {r4,lr}
-	lsls r0, 24
-	lsrs r4, r0, 24
-	bl sub_81B1BD4
-	lsls r0, 24
-	lsrs r0, 24
-	cmp r0, 0x1
-	beq _081B16F8
-	bl sub_81B334C
-	ldr r0, =gTasks
-	lsls r1, r4, 2
-	adds r1, r4
-	lsls r1, 3
-	adds r1, r0
-	ldr r0, =sub_81B1708
-	str r0, [r1]
-_081B16F8:
-	pop {r4}
-	pop {r0}
-	bx r0
-	.pool
-	thumb_func_end sub_81B16D4
-
-	thumb_func_start sub_81B1708
-sub_81B1708: @ 81B1708
-	push {r4,lr}
-	lsls r0, 24
-	lsrs r4, r0, 24
-	bl Menu_ProcessInputNoWrapClearOnChoose
-	lsls r0, 24
-	asrs r1, r0, 24
-	cmp r1, 0
-	beq _081B172E
-	cmp r1, 0
-	bgt _081B1728
-	movs r0, 0x1
-	negs r0, r0
-	cmp r1, r0
-	beq _081B174C
-	b _081B1758
-_081B1728:
-	cmp r1, 0x1
-	beq _081B1752
-	b _081B1758
-_081B172E:
-	ldr r0, =gUnknown_0203CEE8
-	strb r1, [r0]
-	ldr r1, =gUnknown_0203CEC8
-	movs r0, 0x7
-	strb r0, [r1, 0x9]
-	bl sub_81B8558
-	adds r0, r4, 0
-	bl sub_81B12C0
-	b _081B1758
-	.pool
-_081B174C:
-	movs r0, 0x5
-	bl PlaySE
-_081B1752:
-	adds r0, r4, 0
-	bl sub_81B1C1C
-_081B1758:
-	pop {r4}
-	pop {r0}
-	bx r0
-	thumb_func_end sub_81B1708
-
-	thumb_func_start sub_81B1760
-sub_81B1760: @ 81B1760
-	push {r4,lr}
-	adds r4, r0, 0
-	ldr r0, =gMain
-	ldrh r1, [r0, 0x30]
-	adds r3, r0, 0
-	cmp r1, 0x20
-	beq _081B178E
-	cmp r1, 0x20
-	bgt _081B177C
-	cmp r1, 0x10
-	beq _081B1792
-	b _081B1796
-	.pool
-_081B177C:
-	cmp r1, 0x40
-	beq _081B1786
-	cmp r1, 0x80
-	beq _081B178A
-	b _081B1796
-_081B1786:
-	movs r1, 0xFF
-	b _081B17B2
-_081B178A:
-	movs r1, 0x1
-	b _081B17B2
-_081B178E:
-	movs r1, 0xFE
-	b _081B17B2
-_081B1792:
-	movs r1, 0x2
-	b _081B17B2
-_081B1796:
-	bl sub_812210C
-	lsls r0, 24
-	lsrs r0, 24
-	cmp r0, 0x1
-	beq _081B17AA
-	cmp r0, 0x2
-	beq _081B17AE
-	movs r1, 0
-	b _081B17B0
-_081B17AA:
-	movs r1, 0xFF
-	b _081B17B0
-_081B17AE:
-	movs r1, 0x1
-_081B17B0:
-	ldr r3, =gMain
-_081B17B2:
-	ldrh r2, [r3, 0x2E]
-	movs r0, 0x8
-	ands r0, r2
-	cmp r0, 0
-	beq _081B17C4
-	movs r0, 0x8
-	b _081B17F0
-	.pool
-_081B17C4:
-	lsls r0, r1, 24
-	asrs r1, r0, 24
-	cmp r1, 0
-	beq _081B17D6
-	adds r0, r4, 0
-	bl sub_81B17F8
-	movs r0, 0
-	b _081B17F0
-_081B17D6:
-	movs r0, 0x1
-	ands r0, r2
-	cmp r0, 0
-	beq _081B17EA
-	movs r0, 0
-	ldrsb r0, [r4, r0]
-	cmp r0, 0x7
-	bne _081B17EA
-	movs r0, 0x2
-	b _081B17F0
-_081B17EA:
-	ldrh r1, [r3, 0x2E]
-	movs r0, 0x3
-	ands r0, r1
-_081B17F0:
-	pop {r4}
-	pop {r1}
-	bx r1
-	thumb_func_end sub_81B1760
-
-	thumb_func_start sub_81B17F8
-sub_81B17F8: @ 81B17F8
-	push {r4,r5,lr}
-	adds r5, r0, 0
-	lsls r1, 24
-	lsrs r1, 24
-	ldrb r4, [r5]
-	ldr r0, =gUnknown_0203CEC8
-	ldrb r0, [r0, 0x8]
-	lsls r0, 26
-	lsrs r0, 30
-	cmp r0, 0
-	bne _081B1820
-	lsls r1, 24
-	asrs r1, 24
-	adds r0, r5, 0
-	bl sub_81B1854
-	b _081B182A
-	.pool
-_081B1820:
-	lsls r1, 24
-	asrs r1, 24
-	adds r0, r5, 0
-	bl sub_81B195C
-_081B182A:
-	movs r1, 0
-	ldrsb r1, [r5, r1]
-	lsls r4, 24
-	asrs r0, r4, 24
-	cmp r1, r0
-	beq _081B184C
-	movs r0, 0x5
-	bl PlaySE
-	lsrs r0, r4, 24
-	movs r1, 0
-	bl sub_81B0FCC
-	ldrb r0, [r5]
-	movs r1, 0x1
-	bl sub_81B0FCC
-_081B184C:
-	pop {r4,r5}
-	pop {r0}
-	bx r0
-	thumb_func_end sub_81B17F8
-
-	thumb_func_start sub_81B1854
-sub_81B1854: @ 81B1854
-	push {r4,lr}
-	adds r4, r0, 0
-	lsls r1, 24
-	asrs r1, 24
-	movs r0, 0x1
-	negs r0, r0
-	cmp r1, r0
-	beq _081B187A
-	cmp r1, r0
-	bgt _081B1870
-	subs r0, 0x1
-	cmp r1, r0
-	beq _081B1924
-	b _081B1952
-_081B1870:
-	cmp r1, 0x1
-	beq _081B18C0
-	cmp r1, 0x2
-	beq _081B18F8
-	b _081B1952
-_081B187A:
-	ldrb r0, [r4]
-	movs r1, 0
-	ldrsb r1, [r4, r1]
-	cmp r1, 0
-	bne _081B1888
-	movs r0, 0x7
-	b _081B1950
-_081B1888:
-	cmp r1, 0x6
-	bne _081B1898
-	ldr r0, =gPlayerPartyCount
-	ldrb r0, [r0]
-	subs r0, 0x1
-	b _081B1950
-	.pool
-_081B1898:
-	cmp r1, 0x7
-	bne _081B18BC
-	ldr r0, =gUnknown_0203CEC4
-	ldr r0, [r0]
-	ldrb r0, [r0, 0x8]
-	lsls r0, 31
-	cmp r0, 0
-	beq _081B18B0
-	movs r0, 0x6
-	b _081B1950
-	.pool
-_081B18B0:
-	ldr r0, =gPlayerPartyCount
-	ldrb r0, [r0]
-	subs r0, 0x1
-	b _081B1950
-	.pool
-_081B18BC:
-	subs r0, 0x1
-	b _081B1950
-_081B18C0:
-	ldrb r2, [r4]
-	movs r0, 0
-	ldrsb r0, [r4, r0]
-	cmp r0, 0x7
-	beq _081B194E
-	movs r1, 0
-	ldrsb r1, [r4, r1]
-	ldr r0, =gPlayerPartyCount
-	ldrb r0, [r0]
-	subs r0, 0x1
-	cmp r1, r0
-	bne _081B18F4
-	ldr r0, =gUnknown_0203CEC4
-	ldr r0, [r0]
-	ldrb r0, [r0, 0x8]
-	lsls r0, 31
-	cmp r0, 0
-	beq _081B18F0
-	movs r0, 0x6
-	b _081B1950
-	.pool
-_081B18F0:
-	movs r0, 0x7
-	b _081B1950
-_081B18F4:
-	adds r0, r2, 0x1
-	b _081B1950
-_081B18F8:
-	ldr r0, =gPlayerPartyCount
-	ldrb r0, [r0]
-	cmp r0, 0x1
-	beq _081B1952
-	movs r0, 0
-	ldrsb r0, [r4, r0]
-	cmp r0, 0
-	bne _081B1952
-	ldr r0, =gUnknown_0203CEC4
-	ldr r0, [r0]
-	ldrb r0, [r0, 0x8]
-	lsls r0, 28
-	lsrs r0, 29
-	cmp r0, 0
-	bne _081B1950
-	movs r0, 0x1
-	b _081B1950
-	.pool
-_081B1924:
-	movs r0, 0
-	ldrsb r0, [r4, r0]
-	cmp r0, 0
-	beq _081B1952
-	cmp r0, 0x6
-	beq _081B1952
-	cmp r0, 0x7
-	beq _081B1952
-	ldr r0, =gUnknown_0203CEC4
-	ldr r3, [r0]
-	movs r1, 0
-	ldrsb r1, [r4, r1]
-	movs r0, 0x7
-	ands r1, r0
-	lsls r1, 1
-	ldrb r2, [r3, 0x8]
-	movs r0, 0xF
-	negs r0, r0
-	ands r0, r2
-	orrs r0, r1
-	strb r0, [r3, 0x8]
-_081B194E:
-	movs r0, 0
-_081B1950:
-	strb r0, [r4]
-_081B1952:
-	pop {r4}
-	pop {r0}
-	bx r0
-	.pool
-	thumb_func_end sub_81B1854
-
-	thumb_func_start sub_81B195C
-sub_81B195C: @ 81B195C
-	push {r4-r6,lr}
-	adds r4, r0, 0
-	lsls r1, 24
-	lsrs r2, r1, 24
-	asrs r5, r1, 24
-	movs r6, 0x1
-	negs r6, r6
-	cmp r5, r6
-	beq _081B1988
-	cmp r5, r6
-	bgt _081B197E
-	movs r0, 0x2
-	negs r0, r0
-	cmp r5, r0
-	bne _081B197C
-	b _081B1A9C
-_081B197C:
-	b _081B1AF4
-_081B197E:
-	cmp r5, 0x1
-	beq _081B19E4
-	cmp r5, 0x2
-	beq _081B1A24
-	b _081B1AF4
-_081B1988:
-	ldrb r1, [r4]
-	movs r0, 0
-	ldrsb r0, [r4, r0]
-	cmp r0, 0
-	bne _081B1996
-	movs r0, 0x7
-	b _081B1AF2
-_081B1996:
-	cmp r0, 0x6
-	bne _081B19A8
-	ldr r0, =gPlayerPartyCount
-	ldrb r0, [r0]
-	subs r0, 0x1
-	b _081B1AF2
-	.pool
-_081B19A8:
-	cmp r0, 0x7
-	bne _081B19C4
-	ldr r0, =gUnknown_0203CEC4
-	ldr r0, [r0]
-	ldrb r0, [r0, 0x8]
-	lsls r0, 31
-	cmp r0, 0
-	beq _081B19C0
-	movs r0, 0x6
-	b _081B1AF2
-	.pool
-_081B19C0:
-	subs r0, r1, 0x1
-	strb r0, [r4]
-_081B19C4:
-	movs r0, 0
-	ldrsb r0, [r4, r0]
-	lsls r1, r2, 24
-	asrs r1, 24
-	bl sub_81B1B00
-	lsls r0, 24
-	lsrs r2, r0, 24
-	asrs r0, 24
-	movs r1, 0x1
-	negs r1, r1
-	cmp r0, r1
-	bne _081B19E0
-	b _081B1AF4
-_081B19E0:
-	strb r2, [r4]
-	b _081B1AF4
-_081B19E4:
-	movs r0, 0
-	ldrsb r0, [r4, r0]
-	cmp r0, 0x6
-	bne _081B19F0
-	movs r0, 0x7
-	b _081B1AF2
-_081B19F0:
-	cmp r0, 0x7
-	bne _081B19F8
-	movs r0, 0
-	b _081B1AF2
-_081B19F8:
-	movs r0, 0
-	ldrsb r0, [r4, r0]
-	movs r1, 0x1
-	bl sub_81B1B00
-	lsls r0, 24
-	lsrs r2, r0, 24
-	asrs r0, 24
-	cmp r0, r6
-	bne _081B19E0
-	ldr r0, =gUnknown_0203CEC4
-	ldr r0, [r0]
-	ldrb r0, [r0, 0x8]
-	lsls r0, 31
-	cmp r0, 0
-	beq _081B1A20
-	movs r0, 0x6
-	b _081B1AF2
-	.pool
-_081B1A20:
-	movs r0, 0x7
-	b _081B1AF2
-_081B1A24:
-	movs r0, 0
-	ldrsb r0, [r4, r0]
-	cmp r0, 0
-	bne _081B1A5C
-	ldr r0, =gUnknown_0203CEC4
-	ldr r0, [r0]
-	ldrb r0, [r0, 0x8]
-	lsls r0, 28
-	lsrs r6, r0, 29
-	cmp r6, 0x3
-	bne _081B1A54
-	ldr r0, =gPlayerParty + 300
-	movs r1, 0xB
-	bl GetMonData
-	cmp r0, 0
-	beq _081B1AF4
-	strb r6, [r4]
-	b _081B1AF4
-	.pool
-_081B1A54:
-	ldr r0, =gPlayerParty + 200
-	b _081B1A70
-	.pool
-_081B1A5C:
-	cmp r0, 0x1
-	bne _081B1AF4
-	ldr r0, =gUnknown_0203CEC4
-	ldr r0, [r0]
-	ldrb r0, [r0, 0x8]
-	lsls r0, 28
-	lsrs r5, r0, 29
-	cmp r5, 0x5
-	bne _081B1A88
-	ldr r0, =gPlayerParty + 500
-_081B1A70:
-	movs r1, 0xB
-	bl GetMonData
-	cmp r0, 0
-	beq _081B1AF4
-	strb r5, [r4]
-	b _081B1AF4
-	.pool
-_081B1A88:
-	ldr r0, =gPlayerParty + 400
-	movs r1, 0xB
-	bl GetMonData
-	cmp r0, 0
-	beq _081B1AF4
-	movs r0, 0x4
-	b _081B1AF2
-	.pool
-_081B1A9C:
-	ldrb r1, [r4]
-	subs r0, r1, 0x2
-	lsls r0, 24
-	lsrs r0, 24
-	cmp r0, 0x1
-	bhi _081B1ACC
-	ldr r0, =gUnknown_0203CEC4
-	ldr r3, [r0]
-	movs r1, 0
-	ldrsb r1, [r4, r1]
-	movs r0, 0x7
-	ands r1, r0
-	lsls r1, 1
-	ldrb r2, [r3, 0x8]
-	movs r0, 0xF
-	negs r0, r0
-	ands r0, r2
-	orrs r0, r1
-	strb r0, [r3, 0x8]
-	movs r0, 0
-	b _081B1AF2
-	.pool
-_081B1ACC:
-	subs r0, r1, 0x4
-	lsls r0, 24
-	lsrs r0, 24
-	cmp r0, 0x1
-	bhi _081B1AF4
-	ldr r0, =gUnknown_0203CEC4
-	ldr r3, [r0]
-	movs r1, 0
-	ldrsb r1, [r4, r1]
-	movs r0, 0x7
-	ands r1, r0
-	lsls r1, 1
-	ldrb r2, [r3, 0x8]
-	movs r0, 0xF
-	negs r0, r0
-	ands r0, r2
-	orrs r0, r1
-	strb r0, [r3, 0x8]
-	movs r0, 0x1
-_081B1AF2:
-	strb r0, [r4]
-_081B1AF4:
-	pop {r4-r6}
-	pop {r0}
-	bx r0
-	.pool
-	thumb_func_end sub_81B195C
-
-	thumb_func_start sub_81B1B00
-sub_81B1B00: @ 81B1B00
-	push {r4-r6,lr}
-	lsls r0, 24
-	lsrs r5, r0, 24
-	lsls r1, 24
-	asrs r6, r1, 24
-_081B1B0A:
-	lsls r0, r5, 24
-	asrs r0, 24
-	adds r0, r6
-	lsls r0, 24
-	lsrs r5, r0, 24
-	lsls r1, r5, 24
-	lsrs r0, r1, 24
-	cmp r0, 0x5
-	bhi _081B1B38
-	asrs r4, r1, 24
-	movs r0, 0x64
-	muls r0, r4
-	ldr r1, =gPlayerParty
-	adds r0, r1
-	movs r1, 0xB
-	bl GetMonData
-	cmp r0, 0
-	beq _081B1B0A
-	adds r0, r4, 0
-	b _081B1B3C
-	.pool
-_081B1B38:
-	movs r0, 0x1
-	negs r0, r0
-_081B1B3C:
-	pop {r4-r6}
-	pop {r1}
-	bx r1
-	thumb_func_end sub_81B1B00
-
-	thumb_func_start GetMonNickname
-@ u8 *GetMonNickname(struct pokemon *mon, u8 *dest)
-GetMonNickname: @ 81B1B44
-	push {r4,lr}
-	adds r4, r1, 0
-	movs r1, 0x2
-	adds r2, r4, 0
-	bl GetMonData
-	adds r0, r4, 0
-	bl StringGetEnd10
-	pop {r4}
-	pop {r1}
-	bx r1
-	thumb_func_end GetMonNickname
-
-	thumb_func_start sub_81B1B5C
-sub_81B1B5C: @ 81B1B5C
-	push {r4,lr}
-	lsls r4, r1, 24
-	lsrs r4, 24
-	bl sub_81B3300
-	ldr r0, =sub_81B1B8C
-	movs r1, 0x1
-	bl CreateTask
-	lsls r0, 24
-	lsrs r0, 24
-	ldr r2, =gTasks
-	lsls r1, r0, 2
-	adds r1, r0
-	lsls r1, 3
-	adds r1, r2
-	strh r4, [r1, 0x8]
-	pop {r4}
-	pop {r1}
-	bx r1
-	.pool
-	thumb_func_end sub_81B1B5C
-
-	thumb_func_start sub_81B1B8C
-sub_81B1B8C: @ 81B1B8C
-	push {r4,r5,lr}
-	lsls r0, 24
-	lsrs r4, r0, 24
-	adds r5, r4, 0
-	movs r0, 0x6
-	bl RunTextPrintersRetIsActive
-	lsls r0, 16
-	lsrs r0, 16
-	cmp r0, 0x1
-	beq _081B1BC8
-	ldr r0, =gTasks
-	lsls r1, r4, 2
-	adds r1, r4
-	lsls r1, 3
-	adds r1, r0
-	movs r2, 0x8
-	ldrsh r0, [r1, r2]
-	cmp r0, 0
-	bne _081B1BC2
-	movs r0, 0x6
-	movs r1, 0
-	bl sub_8198070
-	movs r0, 0x6
-	bl ClearWindowTilemap
-_081B1BC2:
-	adds r0, r5, 0
-	bl DestroyTask
-_081B1BC8:
-	pop {r4,r5}
-	pop {r0}
-	bx r0
-	.pool
-	thumb_func_end sub_81B1B8C
-
-	thumb_func_start sub_81B1BD4
-sub_81B1BD4: @ 81B1BD4
-	push {lr}
-	ldr r0, =sub_81B1B8C
-	bl FuncIsActiveTask
-	lsls r0, 24
-	lsrs r0, 24
-	pop {r1}
-	bx r1
-	.pool
-	thumb_func_end sub_81B1BD4
-
-	thumb_func_start sub_81B1BE8
-sub_81B1BE8: @ 81B1BE8
-	push {r4,lr}
-	lsls r0, 24
-	lsrs r4, r0, 24
-	bl sub_81221EC
-	lsls r0, 24
-	lsrs r0, 24
-	cmp r0, 0x1
-	beq _081B1C0E
-	movs r0, 0
-	bl display_pokemon_menu_message
-	ldr r0, =gTasks
-	lsls r1, r4, 2
-	adds r1, r4
-	lsls r1, 3
-	adds r1, r0
-	ldr r0, =sub_81B1370
-	str r0, [r1]
-_081B1C0E:
-	pop {r4}
-	pop {r0}
-	bx r0
-	.pool
-	thumb_func_end sub_81B1BE8
-
-	thumb_func_start sub_81B1C1C
-sub_81B1C1C: @ 81B1C1C
-	push {r4,r5,lr}
-	lsls r0, 24
-	lsrs r4, r0, 24
-	adds r5, r4, 0
-	bl sub_81B1BD4
-	lsls r0, 24
-	lsrs r0, 24
-	cmp r0, 0x1
-	beq _081B1C74
-	movs r0, 0x6
-	movs r1, 0
-	bl sub_8198070
-	movs r0, 0x6
-	bl ClearWindowTilemap
-	bl sub_81221AC
-	lsls r0, 24
-	lsrs r0, 24
-	cmp r0, 0x1
-	bne _081B1C60
-	ldr r0, =gTasks
-	lsls r1, r4, 2
-	adds r1, r4
-	lsls r1, 3
-	adds r1, r0
-	ldr r0, =sub_81B1BE8
-	b _081B1C72
-	.pool
-_081B1C60:
-	movs r0, 0
-	bl display_pokemon_menu_message
-	ldr r0, =gTasks
-	lsls r1, r5, 2
-	adds r1, r5
-	lsls r1, 3
-	adds r1, r0
-	ldr r0, =sub_81B1370
-_081B1C72:
-	str r0, [r1]
-_081B1C74:
-	pop {r4,r5}
-	pop {r0}
-	bx r0
-	.pool
-	thumb_func_end sub_81B1C1C
-
-	thumb_func_start sub_81B1C84
-sub_81B1C84: @ 81B1C84
-	push {r4,r5,lr}
-	adds r4, r1, 0
-	adds r5, r2, 0
-	lsls r4, 16
-	lsrs r4, 16
-	lsls r5, 24
-	lsrs r5, 24
-	ldr r1, =gStringVar1
-	bl GetMonNickname
-	ldr r1, =gStringVar2
-	adds r0, r4, 0
-	bl CopyItemName
-	ldr r4, =gStringVar4
-	ldr r1, =gText_PkmnWasGivenItem
-	adds r0, r4, 0
-	bl StringExpandPlaceholders
-	adds r0, r4, 0
-	adds r1, r5, 0
-	bl sub_81B1B5C
-	movs r0, 0x2
-	bl schedule_bg_copy_tilemap_to_vram
-	pop {r4,r5}
-	pop {r0}
-	bx r0
-	.pool
-	thumb_func_end sub_81B1C84
-
-	thumb_func_start sub_81B1CD0
-sub_81B1CD0: @ 81B1CD0
-	push {r4,r5,lr}
-	adds r4, r1, 0
-	adds r5, r2, 0
-	lsls r4, 16
-	lsrs r4, 16
-	lsls r5, 24
-	lsrs r5, 24
-	ldr r1, =gStringVar1
-	bl GetMonNickname
-	ldr r1, =gStringVar2
-	adds r0, r4, 0
-	bl CopyItemName
-	ldr r4, =gStringVar4
-	ldr r1, =gText_RecievedItemFromPkmn
-	adds r0, r4, 0
-	bl StringExpandPlaceholders
-	adds r0, r4, 0
-	adds r1, r5, 0
-	bl sub_81B1B5C
-	movs r0, 0x2
-	bl schedule_bg_copy_tilemap_to_vram
-	pop {r4,r5}
-	pop {r0}
-	bx r0
-	.pool
-	thumb_func_end sub_81B1CD0
-
-	thumb_func_start sub_81B1D1C
-sub_81B1D1C: @ 81B1D1C
-	push {r4,r5,lr}
-	adds r4, r1, 0
-	adds r5, r2, 0
-	lsls r4, 16
-	lsrs r4, 16
-	lsls r5, 24
-	lsrs r5, 24
-	ldr r1, =gStringVar1
-	bl GetMonNickname
-	ldr r1, =gStringVar2
-	adds r0, r4, 0
-	bl CopyItemName
-	ldr r4, =gStringVar4
-	ldr r1, =gText_SwitchPkmnItem
-	adds r0, r4, 0
-	bl StringExpandPlaceholders
-	adds r0, r4, 0
-	adds r1, r5, 0
-	bl sub_81B1B5C
-	movs r0, 0x2
-	bl schedule_bg_copy_tilemap_to_vram
-	pop {r4,r5}
-	pop {r0}
-	bx r0
-	.pool
-	thumb_func_end sub_81B1D1C
-
-	thumb_func_start sub_81B1D68
-sub_81B1D68: @ 81B1D68
-	push {r4,r5,lr}
-	adds r4, r1, 0
-	adds r5, r2, 0
-	lsls r0, 16
-	lsrs r0, 16
-	lsls r4, 16
-	lsrs r4, 16
-	lsls r5, 24
-	lsrs r5, 24
-	ldr r1, =gStringVar1
-	bl CopyItemName
-	ldr r1, =gStringVar2
-	adds r0, r4, 0
-	bl CopyItemName
-	ldr r4, =gStringVar4
-	ldr r1, =gText_SwitchedPkmnItem
-	adds r0, r4, 0
-	bl StringExpandPlaceholders
-	adds r0, r4, 0
-	adds r1, r5, 0
-	bl sub_81B1B5C
-	movs r0, 0x2
-	bl schedule_bg_copy_tilemap_to_vram
-	pop {r4,r5}
-	pop {r0}
-	bx r0
-	.pool
-	thumb_func_end sub_81B1D68
-
-	thumb_func_start sub_81B1DB8
-sub_81B1DB8: @ 81B1DB8
-	push {r4-r7,lr}
-	sub sp, 0x4
-	adds r6, r0, 0
-	lsls r5, r1, 16
-	lsrs r4, r5, 16
-	adds r7, r4, 0
-	adds r0, r4, 0
-	bl ItemIsMail
-	lsls r0, 24
-	lsrs r0, 24
-	cmp r0, 0x1
-	bne _081B1DE2
-	adds r0, r6, 0
-	adds r1, r4, 0
-	bl GiveMailToMon
-	lsls r0, 24
-	lsrs r0, 24
-	cmp r0, 0xFF
-	beq _081B1DF6
-_081B1DE2:
-	mov r0, sp
-	strb r7, [r0]
-	mov r1, sp
-	lsrs r0, r5, 24
-	strb r0, [r1, 0x1]
-	adds r0, r6, 0
-	movs r1, 0xC
-	mov r2, sp
-	bl SetMonData
-_081B1DF6:
-	add sp, 0x4
-	pop {r4-r7}
-	pop {r0}
-	bx r0
-	thumb_func_end sub_81B1DB8
-
-	thumb_func_start sub_81B1E00
-sub_81B1E00: @ 81B1E00
-	push {r4,lr}
-	sub sp, 0x4
-	adds r4, r0, 0
-	movs r1, 0xC
-	bl GetMonData
-	lsls r0, 16
-	lsrs r0, 16
-	mov r1, sp
-	strh r0, [r1]
-	cmp r0, 0
-	bne _081B1E1C
-	movs r0, 0
-	b _081B1E3E
-_081B1E1C:
-	movs r1, 0x1
-	bl AddBagItem
-	lsls r0, 24
-	cmp r0, 0
-	beq _081B1E3C
-	movs r1, 0
-	mov r0, sp
-	strh r1, [r0]
-	adds r0, r4, 0
-	movs r1, 0xC
-	mov r2, sp
-	bl SetMonData
-	movs r0, 0x2
-	b _081B1E3E
-_081B1E3C:
-	movs r0, 0x1
-_081B1E3E:
-	add sp, 0x4
-	pop {r4}
-	pop {r1}
-	bx r1
-	thumb_func_end sub_81B1E00
-
-	thumb_func_start pokemon_item_not_removed
-pokemon_item_not_removed: @ 81B1E48
-	push {lr}
-	ldr r0, =gStringVar4
-	ldr r1, =gText_BagFullCouldNotRemoveItem
-	bl StringExpandPlaceholders
-	pop {r0}
-	bx r0
-	.pool
-	thumb_func_end pokemon_item_not_removed
-
-	thumb_func_start sub_81B1E60
-sub_81B1E60: @ 81B1E60
-	push {r4-r7,lr}
-	mov r7, r8
-	push {r7}
-	lsls r0, 24
-	lsrs r0, 24
-	mov r8, r0
-	lsls r0, 2
-	add r0, r8
-	lsls r0, 3
-	ldr r1, =gTasks + 0x8
-	adds r7, r0, r1
-	ldrh r0, [r7, 0x4]
-	ldrh r1, [r7]
-	adds r0, r1
-	strh r0, [r7]
-	ldrh r0, [r7, 0x6]
-	subs r0, 0x1
-	strh r0, [r7, 0x6]
-	movs r2, 0x8
-	ldrsh r0, [r7, r2]
-	movs r5, 0x64
-	muls r0, r5
-	ldr r4, =gPlayerParty
-	adds r0, r4
-	movs r1, 0x39
-	adds r2, r7, 0
-	bl SetMonData
-	movs r3, 0x8
-	ldrsh r2, [r7, r3]
-	adds r0, r2, 0
-	muls r0, r5
-	adds r0, r4
-	ldr r6, =gUnknown_0203CEDC
-	lsls r2, 4
-	ldr r1, [r6]
-	adds r1, r2
-	movs r2, 0x1
-	bl sub_81B2CD4
-	movs r0, 0x8
-	ldrsh r2, [r7, r0]
-	adds r0, r2, 0
-	muls r0, r5
-	adds r0, r4
-	lsls r2, 4
-	ldr r1, [r6]
-	adds r1, r2
-	bl sub_81B2E28
-	movs r1, 0x6
-	ldrsh r0, [r7, r1]
-	cmp r0, 0
-	beq _081B1EDC
-	movs r2, 0
-	ldrsh r1, [r7, r2]
-	cmp r1, 0
-	beq _081B1EDC
-	movs r3, 0x2
-	ldrsh r0, [r7, r3]
-	cmp r1, r0
-	bne _081B1EFE
-_081B1EDC:
-	movs r0, 0
-	ldrsh r1, [r7, r0]
-	movs r2, 0xA
-	ldrsh r0, [r7, r2]
-	cmp r1, r0
-	ble _081B1EF8
-	ldr r0, =gStringVar2
-	movs r3, 0xA
-	ldrsh r2, [r7, r3]
-	subs r1, r2
-	movs r2, 0
-	movs r3, 0x3
-	bl ConvertIntToDecimalStringN
-_081B1EF8:
-	mov r0, r8
-	bl SwitchTaskToFollowupFunc
-_081B1EFE:
-	pop {r3}
-	mov r8, r3
-	pop {r4-r7}
-	pop {r0}
-	bx r0
-	.pool
-	thumb_func_end sub_81B1E60
-
-	thumb_func_start sub_81B1F18
-sub_81B1F18: @ 81B1F18
-	push {r4-r7,lr}
-	mov r7, r10
-	mov r6, r9
-	mov r5, r8
-	push {r5-r7}
-	mov r8, r0
-	mov r9, r1
-	adds r5, r2, 0
-	mov r10, r3
-	ldr r7, [sp, 0x20]
-	lsls r0, 24
-	lsrs r0, 24
-	mov r8, r0
-	mov r0, r9
-	lsls r0, 24
-	lsrs r0, 24
-	mov r9, r0
-	lsls r5, 24
-	lsrs r5, 24
-	mov r0, r10
-	lsls r0, 16
-	lsrs r0, 16
-	mov r10, r0
-	movs r0, 0x64
-	mov r6, r9
-	muls r6, r0
-	ldr r0, =gPlayerParty
-	adds r6, r0
-	mov r0, r8
-	lsls r4, r0, 2
-	add r4, r8
-	lsls r4, 3
-	ldr r0, =gTasks + 0x8
-	adds r4, r0
-	adds r0, r6, 0
-	movs r1, 0x39
-	bl GetMonData
-	strh r0, [r4]
-	adds r0, r6, 0
-	movs r1, 0x3A
-	bl GetMonData
-	strh r0, [r4, 0x2]
-	lsls r5, 24
-	asrs r5, 24
-	strh r5, [r4, 0x4]
-	mov r0, r10
-	strh r0, [r4, 0x6]
-	mov r0, r9
-	strh r0, [r4, 0x8]
-	ldrh r0, [r4]
-	strh r0, [r4, 0xA]
-	ldr r1, =sub_81B1E60
-	mov r0, r8
-	adds r2, r7, 0
-	bl SetTaskFuncWithFollowupFunc
-	pop {r3-r5}
-	mov r8, r3
-	mov r9, r4
-	mov r10, r5
-	pop {r4-r7}
-	pop {r0}
-	bx r0
-	.pool
-	thumb_func_end sub_81B1F18
-
-	thumb_func_start sub_81B1FA8
-sub_81B1FA8: @ 81B1FA8
-	push {r4,r5,lr}
-	lsls r0, 24
-	lsrs r4, r0, 24
-	lsls r1, 24
-	lsrs r5, r1, 24
-	lsls r0, r4, 2
-	adds r0, r4
-	lsls r0, 3
-	ldr r1, =gTasks + 0x8
-	adds r3, r0, r1
-	cmp r5, 0x5
-	bhi _081B200A
-	lsls r0, r5, 2
-	ldr r1, =_081B1FD4
-	adds r0, r1
-	ldr r0, [r0]
-	mov pc, r0
-	.pool
-	.align 2, 0
-_081B1FD4:
-	.4byte _081B1FEC
-	.4byte _081B1FF2
-	.4byte _081B1FF6
-	.4byte _081B1FFA
-	.4byte _081B1FFE
-	.4byte _081B2002
-_081B1FEC:
-	strh r2, [r3]
-	strh r2, [r3, 0xA]
-	b _081B200A
-_081B1FF2:
-	strh r2, [r3, 0x2]
-	b _081B200A
-_081B1FF6:
-	strh r2, [r3, 0x4]
-	b _081B200A
-_081B1FFA:
-	strh r2, [r3, 0x6]
-	b _081B200A
-_081B1FFE:
-	strh r2, [r3, 0x8]
-	b _081B200A
-_081B2002:
-	ldr r1, =sub_81B1E60
-	adds r0, r4, 0
-	bl SetTaskFuncWithFollowupFunc
-_081B200A:
-	pop {r4,r5}
-	pop {r0}
-	bx r0
-	.pool
-	thumb_func_end sub_81B1FA8
-
-	thumb_func_start pokemon_ailments_get_primary
-pokemon_ailments_get_primary: @ 81B2014
-	push {lr}
-	adds r1, r0, 0
-	movs r0, 0x88
-	ands r0, r1
-	cmp r0, 0
-	beq _081B2024
-	movs r0, 0x1
-	b _081B2056
-_081B2024:
-	movs r0, 0x40
-	ands r0, r1
-	cmp r0, 0
-	beq _081B2030
-	movs r0, 0x2
-	b _081B2056
-_081B2030:
-	movs r0, 0x7
-	ands r0, r1
-	cmp r0, 0
-	beq _081B203C
-	movs r0, 0x3
-	b _081B2056
-_081B203C:
-	movs r0, 0x20
-	ands r0, r1
-	cmp r0, 0
-	beq _081B2048
-	movs r0, 0x4
-	b _081B2056
-_081B2048:
-	movs r0, 0x10
-	ands r0, r1
-	cmp r0, 0
-	bne _081B2054
-	movs r0, 0
-	b _081B2056
-_081B2054:
-	movs r0, 0x5
-_081B2056:
-	pop {r1}
-	bx r1
-	thumb_func_end pokemon_ailments_get_primary
-
-	thumb_func_start sub_81B205C
-@ u8 sub_81B205C(struct pokemon *mon, int a2, void *a3)
-sub_81B205C: @ 81B205C
-	push {r4,lr}
-	adds r4, r0, 0
-	movs r1, 0x39
-	bl GetMonData
-	cmp r0, 0
-	bne _081B206E
-	movs r0, 0x7
-	b _081B2096
-_081B206E:
-	adds r0, r4, 0
-	movs r1, 0x37
-	bl GetMonData
-	bl pokemon_ailments_get_primary
-	lsls r0, 24
-	lsrs r0, 24
-	cmp r0, 0
-	bne _081B2096
-	adds r0, r4, 0
-	movs r1, 0
-	bl CheckPartyPokerus
-	lsls r0, 24
-	cmp r0, 0
-	bne _081B2094
-	movs r0, 0
-	b _081B2096
-_081B2094:
-	movs r0, 0x6
-_081B2096:
-	pop {r4}
-	pop {r1}
-	bx r1
-	thumb_func_end sub_81B205C
-
-	thumb_func_start sub_81B209C
-sub_81B209C: @ 81B209C
-	push {r4,r5,lr}
-	ldr r2, =gUnknown_0203CEC8
-	ldrb r1, [r2, 0x8]
-	movs r0, 0xF
-	ands r0, r1
-	cmp r0, 0xB
-	bne _081B2126
-	adds r5, r2, 0
-	adds r5, 0xE
-	movs r0, 0
-	strh r0, [r2, 0xE]
-	ldr r0, =gSpecialVar_0x8005
-	ldrh r0, [r0]
-	cmp r0, 0
-	bne _081B20FC
-	movs r4, 0
-	ldr r0, =gPlayerPartyCount
-	ldrb r0, [r0]
-	cmp r4, r0
-	bcs _081B2126
-_081B20C4:
-	movs r0, 0x64
-	muls r0, r4
-	ldr r1, =gPlayerParty
-	adds r0, r1
-	bl sub_81B2134
-	lsls r0, 16
-	lsrs r0, 16
-	lsls r0, r4
-	ldrh r1, [r5]
-	adds r0, r1
-	strh r0, [r5]
-	adds r0, r4, 0x1
-	lsls r0, 24
-	lsrs r4, r0, 24
-	ldr r0, =gPlayerPartyCount
-	ldrb r0, [r0]
-	cmp r4, r0
-	bcc _081B20C4
-	b _081B2126
-	.pool
-_081B20FC:
-	movs r4, 0
-	b _081B211E
-_081B2100:
-	movs r0, 0x64
-	muls r0, r4
-	ldr r1, =gPlayerParty
-	adds r0, r1
-	bl sub_81B2164
-	lsls r0, 16
-	lsrs r0, 16
-	lsls r0, r4
-	ldrh r1, [r5]
-	adds r0, r1
-	strh r0, [r5]
-	adds r0, r4, 0x1
-	lsls r0, 24
-	lsrs r4, r0, 24
-_081B211E:
-	ldr r0, =gPlayerPartyCount
-	ldrb r0, [r0]
-	cmp r4, r0
-	bcc _081B2100
-_081B2126:
-	pop {r4,r5}
-	pop {r0}
-	bx r0
-	.pool
-	thumb_func_end sub_81B209C
-
-	thumb_func_start sub_81B2134
-sub_81B2134: @ 81B2134
-	push {r4,lr}
-	adds r4, r0, 0
-	movs r1, 0x2D
-	bl GetMonData
-	cmp r0, 0x1
-	beq _081B215A
-	adds r0, r4, 0
-	movs r1, 0xB
-	bl GetMonData
-	lsls r0, 16
-	lsrs r0, 16
-	bl sub_802C908
-	cmp r0, 0
-	beq _081B215A
-	movs r0, 0x1
-	b _081B215C
-_081B215A:
-	movs r0, 0
-_081B215C:
-	pop {r4}
-	pop {r1}
-	bx r1
-	thumb_func_end sub_81B2134
-
-	thumb_func_start sub_81B2164
-sub_81B2164: @ 81B2164
-	push {r4,lr}
-	adds r4, r0, 0
-	movs r1, 0x2D
-	bl GetMonData
-	cmp r0, 0x1
-	beq _081B2182
-	adds r0, r4, 0
-	movs r1, 0xB
-	bl GetMonData
-	cmp r0, 0x55
-	bne _081B2182
-	movs r0, 0x1
-	b _081B2184
-_081B2182:
-	movs r0, 0
-_081B2184:
-	pop {r4}
-	pop {r1}
-	bx r1
-	thumb_func_end sub_81B2164
-
-	thumb_func_start sub_81B218C
-sub_81B218C: @ 81B218C
-	push {lr}
-	lsls r0, 24
-	lsrs r0, 24
-	ldr r1, =gUnknown_0203CEC8
-	movs r2, 0xE
-	ldrsh r1, [r1, r2]
-	asrs r1, r0
-	movs r0, 0x1
-	ands r1, r0
-	cmp r1, 0
-	bne _081B21A4
-	movs r0, 0
-_081B21A4:
-	pop {r1}
-	bx r1
-	.pool
-	thumb_func_end sub_81B218C
-
-	thumb_func_start sub_81B21AC
-sub_81B21AC: @ 81B21AC
-	push {r4,r5,lr}
-	lsls r0, 24
-	lsrs r4, r0, 24
-	lsls r1, 24
-	lsrs r5, r1, 24
-	adds r0, r5, 0
-	bl sub_81B218C
-	lsls r0, 24
-	lsrs r0, 24
-	cmp r0, 0x1
-	bne _081B21DC
-	movs r0, 0x5
-	bl PlaySE
-	ldr r0, =gSpecialVar_0x8004
-	strh r5, [r0]
-	adds r0, r4, 0
-	bl sub_81B12C0
-	b _081B21FE
-	.pool
-_081B21DC:
-	movs r0, 0x20
-	bl PlaySE
-	ldr r0, =gText_PkmnCantParticipate
-	movs r1, 0
-	bl sub_81B1B5C
-	movs r0, 0x2
-	bl schedule_bg_copy_tilemap_to_vram
-	ldr r1, =gTasks
-	lsls r0, r4, 2
-	adds r0, r4
-	lsls r0, 3
-	adds r0, r1
-	ldr r1, =sub_81B1C1C
-	str r1, [r0]
-_081B21FE:
-	pop {r4,r5}
-	pop {r0}
-	bx r0
-	.pool
-	thumb_func_end sub_81B21AC
-
-	thumb_func_start sub_81B2210
-sub_81B2210: @ 81B2210
-	push {r4,lr}
-	adds r4, r0, 0
-	lsls r4, 24
-	lsrs r4, 24
-	ldr r0, =gText_CancelParticipation
-	movs r1, 0x1
-	bl sub_81B1B5C
-	movs r0, 0x2
-	bl schedule_bg_copy_tilemap_to_vram
-	ldr r1, =gTasks
-	lsls r0, r4, 2
-	adds r0, r4
-	lsls r0, 3
-	adds r0, r1
-	ldr r1, =sub_81B2248
-	str r1, [r0]
-	pop {r4}
-	pop {r0}
-	bx r0
-	.pool
-	thumb_func_end sub_81B2210
-
-	thumb_func_start sub_81B2248
-sub_81B2248: @ 81B2248
-	push {r4,lr}
-	lsls r0, 24
-	lsrs r4, r0, 24
-	bl sub_81B1BD4
-	lsls r0, 24
-	lsrs r0, 24
-	cmp r0, 0x1
-	beq _081B226C
-	bl sub_81B334C
-	ldr r0, =gTasks
-	lsls r1, r4, 2
-	adds r1, r4
-	lsls r1, 3
-	adds r1, r0
-	ldr r0, =sub_81B227C
-	str r0, [r1]
-_081B226C:
-	pop {r4}
-	pop {r0}
-	bx r0
-	.pool
-	thumb_func_end sub_81B2248
-
-	thumb_func_start sub_81B227C
-sub_81B227C: @ 81B227C
-	push {r4,lr}
-	lsls r0, 24
-	lsrs r4, r0, 24
-	bl Menu_ProcessInputNoWrapClearOnChoose
-	lsls r0, 24
-	asrs r1, r0, 24
-	cmp r1, 0
-	beq _081B22A2
-	cmp r1, 0
-	bgt _081B229C
-	movs r0, 0x1
-	negs r0, r0
-	cmp r1, r0
-	beq _081B22B4
-	b _081B22C8
-_081B229C:
-	cmp r1, 0x1
-	beq _081B22BA
-	b _081B22C8
-_081B22A2:
-	ldr r1, =gSpecialVar_0x8004
-	movs r0, 0x7
-	strh r0, [r1]
-	adds r0, r4, 0
-	bl sub_81B12C0
-	b _081B22C8
-	.pool
-_081B22B4:
-	movs r0, 0x5
-	bl PlaySE
-_081B22BA:
-	ldr r0, =gTasks
-	lsls r1, r4, 2
-	adds r1, r4
-	lsls r1, 3
-	adds r1, r0
-	ldr r0, =sub_81B1C1C
-	str r0, [r1]
-_081B22C8:
-	pop {r4}
-	pop {r0}
-	bx r0
-	.pool
-	thumb_func_end sub_81B227C
-
-	thumb_func_start sub_81B22D8
-sub_81B22D8: @ 81B22D8
-	push {r4-r7,lr}
-	mov r7, r8
-	push {r7}
-	adds r5, r0, 0
-	lsls r1, 16
-	lsrs r4, r1, 16
-	adds r7, r4, 0
-	lsls r2, 24
-	lsrs r6, r2, 24
-	mov r8, r6
-	movs r1, 0x2D
-	bl GetMonData
-	cmp r0, 0
-	beq _081B22FA
-	movs r0, 0x3
-	b _081B2356
-_081B22FA:
-	movs r0, 0x90
-	lsls r0, 1
-	cmp r4, r0
-	bls _081B231C
-	adds r1, r4, 0
-	subs r1, 0x21
-	lsls r1, 24
-	lsrs r1, 24
-	adds r0, r5, 0
-	bl CanMonLearnTMHM
-	cmp r0, 0
-	beq _081B2334
-	adds r0, r7, 0
-	bl ItemIdToBattleMoveId
-	b _081B233E
-_081B231C:
-	adds r0, r5, 0
-	movs r1, 0xB
-	bl GetMonData
-	lsls r0, 16
-	lsrs r0, 16
-	adds r1, r6, 0
-	bl sub_81B2370
-	lsls r0, 24
-	cmp r0, 0
-	bne _081B2338
-_081B2334:
-	movs r0, 0x1
-	b _081B2356
-_081B2338:
-	mov r0, r8
-	bl sub_81B2360
-_081B233E:
-	lsls r0, 16
-	lsrs r1, r0, 16
-	adds r0, r5, 0
-	bl pokemon_has_move
-	lsls r0, 24
-	lsrs r0, 24
-	cmp r0, 0x1
-	beq _081B2354
-	movs r0, 0
-	b _081B2356
-_081B2354:
-	movs r0, 0x2
-_081B2356:
-	pop {r3}
-	mov r8, r3
-	pop {r4-r7}
-	pop {r1}
-	bx r1
-	thumb_func_end sub_81B22D8
-
-	thumb_func_start sub_81B2360
-sub_81B2360: @ 81B2360
-	lsls r0, 24
-	ldr r1, =gUnknown_0861500C
-	lsrs r0, 23
-	adds r0, r1
-	ldrh r0, [r0]
-	bx lr
-	.pool
-	thumb_func_end sub_81B2360
-
-	thumb_func_start sub_81B2370
-sub_81B2370: @ 81B2370
-	push {lr}
-	lsls r0, 16
-	lsls r1, 24
-	lsrs r1, 24
-	ldr r2, =gUnknown_08615048
-	lsrs r0, 14
-	adds r0, r2
-	movs r2, 0x1
-	lsls r2, r1
-	ldr r0, [r0]
-	ands r0, r2
-	cmp r0, 0
-	bne _081B2394
-	movs r0, 0
-	b _081B2396
-	.pool
-_081B2394:
-	movs r0, 0x1
-_081B2396:
-	pop {r1}
-	bx r1
-	thumb_func_end sub_81B2370
-
-	thumb_func_start sub_81B239C
-sub_81B239C: @ 81B239C
-	push {r4,lr}
-	lsls r0, 24
-	lsrs r0, 24
-	adds r1, r0, 0
-	cmp r0, 0x1
-	beq _081B23C4
-	cmp r0, 0x1
-	bgt _081B23B2
-	cmp r0, 0
-	beq _081B23B8
-	b _081B23DC
-_081B23B2:
-	cmp r1, 0x2
-	beq _081B23D0
-	b _081B23DC
-_081B23B8:
-	ldr r0, =gUnknown_08615810
-	bl InitWindows
-	b _081B23E2
-	.pool
-_081B23C4:
-	ldr r0, =gUnknown_08615850
-	bl InitWindows
-	b _081B23E2
-	.pool
-_081B23D0:
-	ldr r0, =gUnknown_08615890
-	bl InitWindows
-	b _081B23E2
-	.pool
-_081B23DC:
-	ldr r0, =gUnknown_086158D0
-	bl InitWindows
-_081B23E2:
-	bl DeactivateAllTextPrinters
-	movs r4, 0
-_081B23E8:
-	adds r0, r4, 0
-	movs r1, 0
-	bl FillWindowPixelBuffer
-	adds r0, r4, 0x1
-	lsls r0, 24
-	lsrs r4, r0, 24
-	cmp r4, 0x5
-	bls _081B23E8
-	movs r0, 0
-	movs r1, 0x4F
-	movs r2, 0xD0
-	bl LoadUserWindowBorderGfx
-	bl GetOverworldTextboxPalettePtr
-	movs r1, 0xE0
-	movs r2, 0x20
-	bl LoadPalette
-	ldr r0, =gUnknown_0860F074
-	movs r1, 0xF0
-	movs r2, 0x20
-	bl LoadPalette
-	pop {r4}
-	pop {r0}
-	bx r0
-	.pool
-	thumb_func_end sub_81B239C
-
-	thumb_func_start sub_81B2428
-sub_81B2428: @ 81B2428
-	push {r4-r6,lr}
-	sub sp, 0x14
-	lsls r0, 24
-	lsrs r2, r0, 24
-	ldr r0, =gUnknown_0203CEC8
-	ldrb r1, [r0, 0x8]
-	movs r0, 0xF
-	ands r0, r1
-	cmp r0, 0x5
-	bne _081B243E
-	b _081B2554
-_081B243E:
-	cmp r2, 0x1
-	bne _081B24B4
-	ldr r0, =gUnknown_08615918
-	bl AddWindow
-	adds r4, r0, 0
-	lsls r4, 24
-	lsrs r4, 24
-	adds r0, r4, 0
-	movs r1, 0
-	bl FillWindowPixelBuffer
-	ldr r5, =gMenuText_Confirm
-	movs r0, 0
-	adds r1, r5, 0
-	movs r2, 0x30
-	bl GetStringCenterAlignXOffset
-	lsls r0, 24
-	lsrs r2, r0, 24
-	movs r0, 0
-	str r0, [sp]
-	str r0, [sp, 0x4]
-	ldr r0, =gUnknown_086157FC
-	str r0, [sp, 0x8]
-	movs r0, 0x1
-	negs r0, r0
-	str r0, [sp, 0xC]
-	str r5, [sp, 0x10]
-	adds r0, r4, 0
-	movs r1, 0
-	movs r3, 0x1
-	bl AddTextPrinterParameterized4
-	adds r0, r4, 0
-	bl PutWindowTilemap
-	adds r0, r4, 0
-	movs r1, 0x2
-	bl CopyWindowToVram
-	ldr r0, =gUnknown_08615910
-	bl AddWindow
-	lsls r0, 24
-	lsrs r5, r0, 24
-	movs r6, 0
-	b _081B24C0
-	.pool
-_081B24B4:
-	ldr r0, =gUnknown_08615908
-	bl AddWindow
-	lsls r0, 24
-	lsrs r5, r0, 24
-	movs r6, 0x3
-_081B24C0:
-	adds r0, r5, 0
-	movs r1, 0
-	bl FillWindowPixelBuffer
-	ldr r0, =gUnknown_0203CEC8
-	ldrb r1, [r0, 0x8]
-	movs r0, 0xF
-	ands r0, r1
-	cmp r0, 0xA
-	beq _081B2514
-	ldr r4, =gText_Cancel
-	movs r0, 0
-	adds r1, r4, 0
-	movs r2, 0x30
-	bl GetStringCenterAlignXOffset
-	lsls r0, 24
-	lsrs r2, r0, 24
-	adds r2, r6
-	lsls r2, 24
-	lsrs r2, 24
-	ldr r0, =gUnknown_086157FC
-	str r0, [sp]
-	movs r0, 0x1
-	negs r0, r0
-	str r0, [sp, 0x4]
-	str r4, [sp, 0x8]
-	adds r0, r5, 0
-	movs r1, 0
-	movs r3, 0x1
-	bl AddTextPrinterParameterized3
-	b _081B2540
-	.pool
-_081B2514:
-	ldr r4, =gText_Cancel2
-	movs r0, 0
-	adds r1, r4, 0
-	movs r2, 0x30
-	bl GetStringCenterAlignXOffset
-	lsls r0, 24
-	lsrs r2, r0, 24
-	adds r2, r6
-	lsls r2, 24
-	lsrs r2, 24
-	ldr r0, =gUnknown_086157FC
-	str r0, [sp]
-	movs r0, 0x1
-	negs r0, r0
-	str r0, [sp, 0x4]
-	str r4, [sp, 0x8]
-	adds r0, r5, 0
-	movs r1, 0
-	movs r3, 0x1
-	bl AddTextPrinterParameterized3
-_081B2540:
-	adds r0, r5, 0
-	bl PutWindowTilemap
-	adds r0, r5, 0
-	movs r1, 0x2
-	bl CopyWindowToVram
-	movs r0, 0
-	bl schedule_bg_copy_tilemap_to_vram
-_081B2554:
-	add sp, 0x14
-	pop {r4-r6}
-	pop {r0}
-	bx r0
-	.pool
-	thumb_func_end sub_81B2428
-
-	thumb_func_start sub_81B2564
-sub_81B2564: @ 81B2564
-	lsls r0, 24
-	ldr r1, =gUnknown_0203CEC4
-	lsrs r0, 23
-	adds r0, 0x18
-	ldr r1, [r1]
-	adds r1, r0
-	adds r0, r1, 0
-	bx lr
-	.pool
-	thumb_func_end sub_81B2564
-
-	thumb_func_start sub_81B2578
-sub_81B2578: @ 81B2578
-	push {r4-r7,lr}
-	mov r7, r10
-	mov r6, r9
-	mov r5, r8
-	push {r5-r7}
-	sub sp, 0x2C
-	str r1, [sp, 0xC]
-	ldr r1, [sp, 0x4C]
-	ldr r4, [sp, 0x50]
-	ldr r5, [sp, 0x54]
-	lsls r0, 24
-	lsrs r0, 24
-	str r0, [sp, 0x8]
-	lsls r2, 24
-	lsrs r2, 24
-	str r2, [sp, 0x10]
-	lsls r3, 24
-	lsrs r3, 24
-	str r3, [sp, 0x14]
-	lsls r1, 24
-	lsrs r1, 24
-	str r1, [sp, 0x18]
-	lsls r4, 24
-	lsrs r6, r4, 24
-	lsls r5, 24
-	lsrs r5, 24
-	mov r10, r5
-	mov r0, r10
-	muls r0, r6
-	lsls r0, 5
-	bl AllocZeroed
-	mov r9, r0
-	cmp r0, 0
-	beq _081B2646
-	movs r5, 0
-	ldr r0, [sp, 0x14]
-	lsls r0, 19
-	str r0, [sp, 0x1C]
-	ldr r1, [sp, 0x18]
-	lsls r1, 19
-	str r1, [sp, 0x20]
-	lsls r2, r6, 19
-	str r2, [sp, 0x24]
-	mov r0, r10
-	lsls r0, 19
-	str r0, [sp, 0x28]
-	cmp r5, r10
-	bcs _081B2624
-_081B25DA:
-	movs r4, 0
-	adds r1, r5, 0x1
-	mov r8, r1
-	cmp r4, r6
-	bcs _081B261A
-	ldr r2, [sp, 0x18]
-	adds r0, r2, r5
-	ldr r2, [sp, 0x10]
-	adds r1, r0, 0
-	muls r1, r2
-	adds r7, r1, 0
-_081B25F0:
-	ldr r1, [sp, 0x14]
-	adds r0, r1, r4
-	adds r0, r7
-	ldr r2, [sp, 0xC]
-	adds r0, r2, r0
-	ldrb r0, [r0]
-	bl sub_81B0DD4
-	adds r1, r5, 0
-	muls r1, r6
-	adds r1, r4
-	lsls r1, 5
-	add r1, r9
-	movs r2, 0x10
-	bl CpuSet
-	adds r0, r4, 0x1
-	lsls r0, 24
-	lsrs r4, r0, 24
-	cmp r4, r6
-	bcc _081B25F0
-_081B261A:
-	mov r1, r8
-	lsls r0, r1, 24
-	lsrs r5, r0, 24
-	cmp r5, r10
-	bcc _081B25DA
-_081B2624:
-	ldr r0, [sp, 0x1C]
-	lsrs r2, r0, 16
-	ldr r1, [sp, 0x20]
-	lsrs r3, r1, 16
-	ldr r1, [sp, 0x24]
-	lsrs r0, r1, 16
-	str r0, [sp]
-	ldr r1, [sp, 0x28]
-	lsrs r0, r1, 16
-	str r0, [sp, 0x4]
-	ldr r0, [sp, 0x8]
-	mov r1, r9
-	bl BlitBitmapToWindow
-	mov r0, r9
-	bl Free
-_081B2646:
-	add sp, 0x2C
-	pop {r3-r5}
-	mov r8, r3
-	mov r9, r4
-	mov r10, r5
-	pop {r4-r7}
-	pop {r0}
-	bx r0
-	thumb_func_end sub_81B2578
-
-	thumb_func_start sub_81B2658
-sub_81B2658: @ 81B2658
-	push {r4-r6,lr}
-	sub sp, 0xC
-	ldr r4, [sp, 0x1C]
-	ldr r5, [sp, 0x20]
-	lsls r0, 24
-	lsrs r0, 24
-	lsls r1, 24
-	lsrs r6, r1, 24
-	lsls r2, 24
-	lsrs r2, 24
-	lsls r3, 24
-	lsrs r3, 24
-	lsls r4, 24
-	lsrs r4, 24
-	lsls r5, 24
-	lsrs r5, 24
-	cmp r3, 0
-	bne _081B2684
-	cmp r4, 0
-	bne _081B2684
-	movs r3, 0xA
-	movs r4, 0x7
-_081B2684:
-	cmp r5, 0
-	bne _081B26A0
-	ldr r1, =gUnknown_08615988
-	str r2, [sp]
-	str r3, [sp, 0x4]
-	str r4, [sp, 0x8]
-	movs r2, 0xA
-	adds r3, r6, 0
-	bl sub_81B2578
-	b _081B26B0
-	.pool
-_081B26A0:
-	ldr r1, =gUnknown_086159CE
-	str r2, [sp]
-	str r3, [sp, 0x4]
-	str r4, [sp, 0x8]
-	movs r2, 0xA
-	adds r3, r6, 0
-	bl sub_81B2578
-_081B26B0:
-	add sp, 0xC
-	pop {r4-r6}
-	pop {r0}
-	bx r0
-	.pool
-	thumb_func_end sub_81B2658
-
-	thumb_func_start sub_81B26BC
-sub_81B26BC: @ 81B26BC
-	push {r4-r6,lr}
-	sub sp, 0xC
-	ldr r4, [sp, 0x1C]
-	ldr r5, [sp, 0x20]
-	lsls r0, 24
-	lsrs r0, 24
-	lsls r1, 24
-	lsrs r6, r1, 24
-	lsls r2, 24
-	lsrs r2, 24
-	lsls r3, 24
-	lsrs r3, 24
-	lsls r4, 24
-	lsrs r4, 24
-	lsls r5, 24
-	lsrs r5, 24
-	cmp r3, 0
-	bne _081B26E8
-	cmp r4, 0
-	bne _081B26E8
-	movs r3, 0x12
-	movs r4, 0x3
-_081B26E8:
-	cmp r5, 0
-	bne _081B2704
-	ldr r1, =gUnknown_08615A14
-	str r2, [sp]
-	str r3, [sp, 0x4]
-	str r4, [sp, 0x8]
-	movs r2, 0x12
-	adds r3, r6, 0
-	bl sub_81B2578
-	b _081B2714
-	.pool
-_081B2704:
-	ldr r1, =gUnknown_08615A4A
-	str r2, [sp]
-	str r3, [sp, 0x4]
-	str r4, [sp, 0x8]
-	movs r2, 0x12
-	adds r3, r6, 0
-	bl sub_81B2578
-_081B2714:
-	add sp, 0xC
-	pop {r4-r6}
-	pop {r0}
-	bx r0
-	.pool
-	thumb_func_end sub_81B26BC
-
-	thumb_func_start sub_81B2720
-sub_81B2720: @ 81B2720
-	push {lr}
-	sub sp, 0xC
-	lsls r0, 24
-	lsrs r0, 24
-	ldr r1, =gUnknown_08615A80
-	movs r2, 0
-	str r2, [sp]
-	movs r2, 0x12
-	str r2, [sp, 0x4]
-	movs r2, 0x3
-	str r2, [sp, 0x8]
-	movs r2, 0x12
-	movs r3, 0
-	bl sub_81B2578
-	add sp, 0xC
-	pop {r0}
-	bx r0
-	.pool
-	thumb_func_end sub_81B2720
-
-	thumb_func_start sub_81B2748
-sub_81B2748: @ 81B2748
-	push {r4-r7,lr}
-	lsls r1, 24
-	lsrs r4, r1, 24
-	adds r5, r4, 0
-	ldrb r0, [r0, 0x8]
-	movs r1, 0x5
-	bl GetWindowAttribute
-	lsls r0, 28
-	lsrs r6, r0, 24
-	adds r7, r6, 0
-	movs r0, 0x40
-	ands r0, r4
-	cmp r0, 0
-	beq _081B277C
-	ldr r5, =gUnknown_08615AF1
-	ldrb r0, [r5]
-	bl sub_81B2564
-	ldr r4, =gUnknown_08615AC0
-	b _081B297E
-	.pool
-_081B277C:
-	movs r0, 0x20
-	ands r0, r4
-	cmp r0, 0
-	beq _081B27D8
-	movs r0, 0x1
-	ands r0, r4
-	cmp r0, 0
-	beq _081B2794
-	ldr r5, =gUnknown_08615ADF
-	b _081B2942
-	.pool
-_081B2794:
-	ldr r5, =gUnknown_08615ADF
-	ldrb r0, [r5]
-	bl sub_81B2564
-	ldr r4, =gUnknown_08615ABA
-	ldrb r1, [r4]
-	adds r1, r6
-	movs r2, 0x2
-	bl LoadPalette
-	ldrb r0, [r5, 0x1]
-	bl sub_81B2564
-	ldrb r1, [r4, 0x1]
-	adds r1, r6
-	movs r2, 0x2
-	bl LoadPalette
-	ldrb r0, [r5, 0x2]
-	bl sub_81B2564
-	ldrb r1, [r4, 0x2]
-	adds r1, r6
-	movs r2, 0x2
-	bl LoadPalette
-	ldr r5, =gUnknown_08615AEE
-	b _081B2976
-	.pool
-_081B27D8:
-	movs r0, 0x10
-	ands r0, r4
-	cmp r0, 0
-	beq _081B2824
-	ldr r5, =gUnknown_08615ADF
-	ldrb r0, [r5]
-	bl sub_81B2564
-	ldr r4, =gUnknown_08615ABA
-	ldrb r1, [r4]
-	adds r1, r6
-	movs r2, 0x2
-	bl LoadPalette
-	ldrb r0, [r5, 0x1]
-	bl sub_81B2564
-	ldrb r1, [r4, 0x1]
-	adds r1, r6
-	movs r2, 0x2
-	bl LoadPalette
-	ldrb r0, [r5, 0x2]
-	bl sub_81B2564
-	ldrb r1, [r4, 0x2]
-	adds r1, r6
-	movs r2, 0x2
-	bl LoadPalette
-	ldr r5, =gUnknown_08615AEE
-	b _081B2976
-	.pool
-_081B2824:
-	movs r0, 0x4
-	ands r0, r4
-	cmp r0, 0
-	beq _081B2880
-	movs r0, 0x1
-	ands r0, r4
-	cmp r0, 0
-	beq _081B283C
-	ldr r5, =gUnknown_08615ADF
-	b _081B2942
-	.pool
-_081B283C:
-	ldr r5, =gUnknown_08615ADF
-	ldrb r0, [r5]
-	bl sub_81B2564
-	ldr r4, =gUnknown_08615ABA
-	ldrb r1, [r4]
-	adds r1, r6
-	movs r2, 0x2
-	bl LoadPalette
-	ldrb r0, [r5, 0x1]
-	bl sub_81B2564
-	ldrb r1, [r4, 0x1]
-	adds r1, r6
-	movs r2, 0x2
-	bl LoadPalette
-	ldrb r0, [r5, 0x2]
-	bl sub_81B2564
-	ldrb r1, [r4, 0x2]
-	adds r1, r6
-	movs r2, 0x2
-	bl LoadPalette
-	ldr r5, =gUnknown_08615AEE
-	b _081B2976
-	.pool
-_081B2880:
-	movs r0, 0x2
-	ands r0, r4
-	cmp r0, 0
-	beq _081B28DC
-	movs r0, 0x1
-	ands r0, r4
-	cmp r0, 0
-	beq _081B2898
-	ldr r5, =gUnknown_08615ADC
-	b _081B2942
-	.pool
-_081B2898:
-	ldr r5, =gUnknown_08615AD3
-	ldrb r0, [r5]
-	bl sub_81B2564
-	ldr r4, =gUnknown_08615ABA
-	ldrb r1, [r4]
-	adds r1, r6
-	movs r2, 0x2
-	bl LoadPalette
-	ldrb r0, [r5, 0x1]
-	bl sub_81B2564
-	ldrb r1, [r4, 0x1]
-	adds r1, r6
-	movs r2, 0x2
-	bl LoadPalette
-	ldrb r0, [r5, 0x2]
-	bl sub_81B2564
-	ldrb r1, [r4, 0x2]
-	adds r1, r6
-	movs r2, 0x2
-	bl LoadPalette
-	ldr r5, =gUnknown_08615AE8
-	b _081B2976
-	.pool
-_081B28DC:
-	movs r0, 0x8
-	ands r0, r4
-	cmp r0, 0
-	beq _081B2938
-	movs r0, 0x1
-	ands r0, r4
-	cmp r0, 0
-	beq _081B28F4
-	ldr r5, =gUnknown_08615AD9
-	b _081B2942
-	.pool
-_081B28F4:
-	ldr r5, =gUnknown_08615AD0
-	ldrb r0, [r5]
-	bl sub_81B2564
-	ldr r4, =gUnknown_08615ABA
-	ldrb r1, [r4]
-	adds r1, r6
-	movs r2, 0x2
-	bl LoadPalette
-	ldrb r0, [r5, 0x1]
-	bl sub_81B2564
-	ldrb r1, [r4, 0x1]
-	adds r1, r6
-	movs r2, 0x2
-	bl LoadPalette
-	ldrb r0, [r5, 0x2]
-	bl sub_81B2564
-	ldrb r1, [r4, 0x2]
-	adds r1, r6
-	movs r2, 0x2
-	bl LoadPalette
-	ldr r5, =gUnknown_08615AE5
-	b _081B2976
-	.pool
-_081B2938:
-	movs r0, 0x1
-	ands r5, r0
-	cmp r5, 0
-	beq _081B29BC
-	ldr r5, =gUnknown_08615AD6
-_081B2942:
-	ldrb r0, [r5]
-	bl sub_81B2564
-	ldr r4, =gUnknown_08615ABA
-	ldrb r1, [r4]
-	adds r1, r6
-	movs r2, 0x2
-	bl LoadPalette
-	ldrb r0, [r5, 0x1]
-	bl sub_81B2564
-	ldrb r1, [r4, 0x1]
-	adds r1, r6
-	movs r2, 0x2
-	bl LoadPalette
-	ldrb r0, [r5, 0x2]
-	bl sub_81B2564
-	ldrb r1, [r4, 0x2]
-	adds r1, r6
-	movs r2, 0x2
-	bl LoadPalette
-	ldr r5, =gUnknown_08615AEB
-_081B2976:
-	ldrb r0, [r5]
-	bl sub_81B2564
-	ldr r4, =gUnknown_08615ABD
-_081B297E:
-	ldrb r1, [r4]
-	adds r1, r6
-	movs r2, 0x2
-	bl LoadPalette
-	ldrb r0, [r5, 0x1]
-	bl sub_81B2564
-	ldrb r1, [r4, 0x1]
-	adds r1, r6
-	movs r2, 0x2
-	bl LoadPalette
-	ldrb r0, [r5, 0x2]
-	bl sub_81B2564
-	ldrb r1, [r4, 0x2]
-	adds r1, r6
-	movs r2, 0x2
-	bl LoadPalette
-	b _081B2A24
-	.pool
-_081B29BC:
-	ldr r5, =gUnknown_08615ACD
-	ldrb r0, [r5]
-	bl sub_81B2564
-	ldr r4, =gUnknown_08615ABA
-	ldrb r1, [r4]
-	adds r1, r7
-	movs r2, 0x2
-	bl LoadPalette
-	ldrb r0, [r5, 0x1]
-	bl sub_81B2564
-	ldrb r1, [r4, 0x1]
-	adds r1, r7
-	movs r2, 0x2
-	bl LoadPalette
-	ldrb r0, [r5, 0x2]
-	bl sub_81B2564
-	ldrb r1, [r4, 0x2]
-	adds r1, r7
-	movs r2, 0x2
-	bl LoadPalette
-	ldr r5, =gUnknown_08615AE2
-	ldrb r0, [r5]
-	bl sub_81B2564
-	ldr r4, =gUnknown_08615ABD
-	ldrb r1, [r4]
-	adds r1, r7
-	movs r2, 0x2
-	bl LoadPalette
-	ldrb r0, [r5, 0x1]
-	bl sub_81B2564
-	ldrb r1, [r4, 0x1]
-	adds r1, r7
-	movs r2, 0x2
-	bl LoadPalette
-	ldrb r0, [r5, 0x2]
-	bl sub_81B2564
-	ldrb r1, [r4, 0x2]
-	adds r1, r7
-	movs r2, 0x2
-	bl LoadPalette
-_081B2A24:
-	pop {r4-r7}
-	pop {r0}
-	bx r0
-	.pool
-	thumb_func_end sub_81B2748
-
-	thumb_func_start sub_81B2A3C
-sub_81B2A3C: @ 81B2A3C
-	push {r4,r5,lr}
-	sub sp, 0xC
-	lsls r0, 24
-	lsrs r0, 24
-	lsls r2, 24
-	lsrs r2, 24
-	ldrb r5, [r3]
-	ldrb r3, [r3, 0x1]
-	lsls r4, r2, 1
-	adds r4, r2
-	ldr r2, =gUnknown_086157FC
-	adds r4, r2
-	str r4, [sp]
-	movs r2, 0
-	str r2, [sp, 0x4]
-	str r1, [sp, 0x8]
-	movs r1, 0
-	adds r2, r5, 0
-	bl AddTextPrinterParameterized3
-	add sp, 0xC
-	pop {r4,r5}
-	pop {r0}
-	bx r0
-	.pool
-	thumb_func_end sub_81B2A3C
-
-	thumb_func_start sub_81B2A70
-sub_81B2A70: @ 81B2A70
-	push {r4-r7,lr}
-	sub sp, 0x14
-	adds r7, r0, 0
-	adds r6, r1, 0
-	lsls r2, 24
-	lsrs r4, r2, 24
-	movs r1, 0xB
-	bl GetMonData
-	cmp r0, 0
-	beq _081B2AC0
-	cmp r4, 0x1
-	bne _081B2AAA
-	ldr r5, [r6]
-	ldrb r0, [r6, 0x8]
-	ldrb r1, [r5, 0x4]
-	lsrs r1, 3
-	ldrb r2, [r5, 0x5]
-	lsrs r2, 3
-	ldrb r3, [r5, 0x6]
-	lsrs r3, 3
-	ldrb r4, [r5, 0x7]
-	lsrs r4, 3
-	str r4, [sp]
-	movs r4, 0
-	str r4, [sp, 0x4]
-	ldr r4, [r5]
-	bl _call_via_r4
-_081B2AAA:
-	adds r0, r7, 0
-	add r1, sp, 0x8
-	bl GetMonNickname
-	ldrb r0, [r6, 0x8]
-	ldr r3, [r6]
-	adds r3, 0x4
-	add r1, sp, 0x8
-	movs r2, 0
-	bl sub_81B2A3C
-_081B2AC0:
-	add sp, 0x14
-	pop {r4-r7}
-	pop {r0}
-	bx r0
-	thumb_func_end sub_81B2A70
-
-	thumb_func_start sub_81B2AC8
-sub_81B2AC8: @ 81B2AC8
-	push {r4-r7,lr}
-	mov r7, r8
-	push {r7}
-	sub sp, 0x8
-	adds r6, r0, 0
-	adds r7, r1, 0
-	lsls r2, 24
-	lsrs r4, r2, 24
-	mov r8, r4
-	movs r1, 0xB
-	bl GetMonData
-	cmp r0, 0
-	beq _081B2B34
-	adds r0, r6, 0
-	bl sub_81B205C
-	lsls r0, 24
-	lsrs r0, 24
-	cmp r0, 0
-	beq _081B2AF6
-	cmp r0, 0x6
-	bne _081B2B34
-_081B2AF6:
-	cmp r4, 0
-	beq _081B2B1C
-	ldr r5, [r7]
-	ldrb r0, [r7, 0x8]
-	ldrb r1, [r5, 0x8]
-	lsrs r1, 3
-	ldrb r2, [r5, 0x9]
-	lsrs r2, 3
-	adds r2, 0x1
-	ldrb r3, [r5, 0xA]
-	lsrs r3, 3
-	ldrb r4, [r5, 0xB]
-	lsrs r4, 3
-	str r4, [sp]
-	movs r4, 0
-	str r4, [sp, 0x4]
-	ldr r4, [r5]
-	bl _call_via_r4
-_081B2B1C:
-	mov r0, r8
-	cmp r0, 0x2
-	beq _081B2B34
-	adds r0, r6, 0
-	movs r1, 0x38
-	bl GetMonData
-	lsls r0, 24
-	lsrs r0, 24
-	adds r1, r7, 0
-	bl sub_81B2B40
-_081B2B34:
-	add sp, 0x8
-	pop {r3}
-	mov r8, r3
-	pop {r4-r7}
-	pop {r0}
-	bx r0
-	thumb_func_end sub_81B2AC8
-
-	thumb_func_start sub_81B2B40
-sub_81B2B40: @ 81B2B40
-	push {r4-r6,lr}
-	adds r2, r0, 0
-	adds r6, r1, 0
-	lsls r2, 24
-	lsrs r2, 24
-	ldr r5, =gStringVar2
-	adds r0, r5, 0
-	adds r1, r2, 0
-	movs r2, 0
-	movs r3, 0x3
-	bl ConvertIntToDecimalStringN
-	ldr r4, =gStringVar1
-	ldr r1, =gText_LevelSymbol
-	adds r0, r4, 0
-	bl StringCopy
-	adds r0, r4, 0
-	adds r1, r5, 0
-	bl StringAppend
-	ldrb r0, [r6, 0x8]
-	ldr r3, [r6]
-	adds r3, 0x8
-	adds r1, r4, 0
-	movs r2, 0
-	bl sub_81B2A3C
-	pop {r4-r6}
-	pop {r0}
-	bx r0
-	.pool
-	thumb_func_end sub_81B2B40
-
-	thumb_func_start sub_81B2B8C
-sub_81B2B8C: @ 81B2B8C
-	push {r4-r7,lr}
-	sub sp, 0x14
-	adds r6, r0, 0
-	adds r7, r1, 0
-	lsls r2, 24
-	lsrs r2, 24
-	cmp r2, 0x1
-	bne _081B2BBE
-	ldr r5, [r7]
-	ldrb r0, [r7, 0x8]
-	ldrb r1, [r5, 0xC]
-	lsrs r1, 3
-	ldrb r2, [r5, 0xD]
-	lsrs r2, 3
-	adds r2, 0x1
-	ldrb r3, [r5, 0xE]
-	lsrs r3, 3
-	ldrb r4, [r5, 0xF]
-	lsrs r4, 3
-	str r4, [sp]
-	movs r4, 0
-	str r4, [sp, 0x4]
-	ldr r4, [r5]
-	bl _call_via_r4
-_081B2BBE:
-	adds r0, r6, 0
-	add r1, sp, 0x8
-	bl GetMonNickname
-	adds r0, r6, 0
-	bl GetMonGender
-	adds r4, r0, 0
-	lsls r4, 24
-	lsrs r4, 24
-	adds r0, r6, 0
-	movs r1, 0xB
-	bl GetMonData
-	adds r1, r0, 0
-	lsls r1, 16
-	lsrs r1, 16
-	adds r0, r4, 0
-	add r2, sp, 0x8
-	adds r3, r7, 0
-	bl sub_81B2BF4
-	add sp, 0x14
-	pop {r4-r7}
-	pop {r0}
-	bx r0
-	thumb_func_end sub_81B2B8C
-
-	thumb_func_start sub_81B2BF4
-sub_81B2BF4: @ 81B2BF4
-	push {r4-r7,lr}
-	mov r7, r9
-	mov r6, r8
-	push {r6,r7}
-	mov r9, r2
-	adds r7, r3, 0
-	lsls r0, 24
-	lsrs r0, 24
-	mov r8, r0
-	lsls r1, 16
-	lsrs r4, r1, 16
-	adds r5, r4, 0
-	ldrb r0, [r7, 0x8]
-	movs r1, 0x5
-	bl GetWindowAttribute
-	lsls r0, 28
-	lsrs r6, r0, 24
-	cmp r4, 0
-	beq _081B2CBA
-	cmp r4, 0x20
-	beq _081B2C24
-	cmp r4, 0x1D
-	bne _081B2C38
-_081B2C24:
-	movs r0, 0xB
-	adds r1, r5, 0
-	muls r1, r0
-	ldr r0, =gSpeciesNames
-	adds r1, r0
-	mov r0, r9
-	bl StringCompare
-	cmp r0, 0
-	beq _081B2CBA
-_081B2C38:
-	mov r0, r8
-	cmp r0, 0
-	beq _081B2C48
-	cmp r0, 0xFE
-	beq _081B2C88
-	b _081B2CBA
-	.pool
-_081B2C48:
-	ldr r5, =gUnknown_08615AC3
-	ldrb r0, [r5]
-	bl sub_81B2564
-	ldr r4, =gUnknown_08615AB6
-	ldrb r1, [r4]
-	adds r1, r6
-	movs r2, 0x2
-	bl LoadPalette
-	ldrb r0, [r5, 0x1]
-	bl sub_81B2564
-	ldrb r1, [r4, 0x1]
-	adds r1, r6
-	movs r2, 0x2
-	bl LoadPalette
-	ldrb r0, [r7, 0x8]
-	ldr r1, =gText_MaleSymbol
-	ldr r3, [r7]
-	adds r3, 0xC
-	movs r2, 0x2
-	bl sub_81B2A3C
-	b _081B2CBA
-	.pool
-_081B2C88:
-	ldr r5, =gUnknown_08615AC5
-	ldrb r0, [r5]
-	bl sub_81B2564
-	ldr r4, =gUnknown_08615AB6
-	ldrb r1, [r4]
-	adds r1, r6
-	movs r2, 0x2
-	bl LoadPalette
-	ldrb r0, [r5, 0x1]
-	bl sub_81B2564
-	ldrb r1, [r4, 0x1]
-	adds r1, r6
-	movs r2, 0x2
-	bl LoadPalette
-	ldrb r0, [r7, 0x8]
-	ldr r1, =gText_FemaleSymbol
-	ldr r3, [r7]
-	adds r3, 0xC
-	movs r2, 0x2
-	bl sub_81B2A3C
-_081B2CBA:
-	pop {r3,r4}
-	mov r8, r3
-	mov r9, r4
-	pop {r4-r7}
-	pop {r0}
-	bx r0
-	.pool
-	thumb_func_end sub_81B2BF4
-
-	thumb_func_start sub_81B2CD4
-sub_81B2CD4: @ 81B2CD4
-	push {r4-r7,lr}
-	mov r7, r8
-	push {r7}
-	sub sp, 0x8
-	adds r7, r0, 0
-	adds r6, r1, 0
-	lsls r2, 24
-	lsrs r4, r2, 24
-	mov r8, r4
-	movs r1, 0xB
-	bl GetMonData
-	cmp r0, 0
-	beq _081B2D2E
-	cmp r4, 0
-	beq _081B2D16
-	ldr r5, [r6]
-	ldrb r0, [r6, 0x8]
-	ldrb r1, [r5, 0x10]
-	lsrs r1, 3
-	ldrb r2, [r5, 0x11]
-	lsrs r2, 3
-	adds r2, 0x1
-	ldrb r3, [r5, 0x12]
-	lsrs r3, 3
-	ldrb r4, [r5, 0x13]
-	lsrs r4, 3
-	str r4, [sp]
-	movs r4, 0
-	str r4, [sp, 0x4]
-	ldr r4, [r5]
-	bl _call_via_r4
-_081B2D16:
-	mov r0, r8
-	cmp r0, 0x2
-	beq _081B2D2E
-	adds r0, r7, 0
-	movs r1, 0x39
-	bl GetMonData
-	lsls r0, 16
-	lsrs r0, 16
-	adds r1, r6, 0
-	bl sub_81B2D3C
-_081B2D2E:
-	add sp, 0x8
-	pop {r3}
-	mov r8, r3
-	pop {r4-r7}
-	pop {r0}
-	bx r0
-	thumb_func_end sub_81B2CD4
-
-	thumb_func_start sub_81B2D3C
-sub_81B2D3C: @ 81B2D3C
-	push {r4,r5,lr}
-	adds r2, r0, 0
-	adds r4, r1, 0
-	lsls r2, 16
-	lsrs r2, 16
-	ldr r5, =gStringVar1
-	adds r0, r5, 0
-	adds r1, r2, 0
-	movs r2, 0x1
-	movs r3, 0x3
-	bl ConvertIntToDecimalStringN
-	movs r1, 0xBA
-	strb r1, [r0]
-	movs r1, 0xFF
-	strb r1, [r0, 0x1]
-	ldrb r0, [r4, 0x8]
-	ldr r3, [r4]
-	adds r3, 0x10
-	adds r1, r5, 0
-	movs r2, 0
-	bl sub_81B2A3C
-	pop {r4,r5}
-	pop {r0}
-	bx r0
-	.pool
-	thumb_func_end sub_81B2D3C
-
-	thumb_func_start sub_81B2D74
-sub_81B2D74: @ 81B2D74
-	push {r4-r7,lr}
-	mov r7, r8
-	push {r7}
-	sub sp, 0x8
-	adds r7, r0, 0
-	adds r6, r1, 0
-	lsls r2, 24
-	lsrs r4, r2, 24
-	mov r8, r4
-	movs r1, 0xB
-	bl GetMonData
-	cmp r0, 0
-	beq _081B2DD0
-	cmp r4, 0
-	beq _081B2DB8
-	ldr r5, [r6]
-	ldrb r0, [r6, 0x8]
-	ldrb r1, [r5, 0x14]
-	lsrs r1, 3
-	adds r1, 0x1
-	ldrb r2, [r5, 0x15]
-	lsrs r2, 3
-	adds r2, 0x1
-	ldrb r3, [r5, 0x16]
-	lsrs r3, 3
-	ldrb r4, [r5, 0x17]
-	lsrs r4, 3
-	str r4, [sp]
-	movs r4, 0
-	str r4, [sp, 0x4]
-	ldr r4, [r5]
-	bl _call_via_r4
-_081B2DB8:
-	mov r0, r8
-	cmp r0, 0x2
-	beq _081B2DD0
-	adds r0, r7, 0
-	movs r1, 0x3A
-	bl GetMonData
-	lsls r0, 16
-	lsrs r0, 16
-	adds r1, r6, 0
-	bl sub_81B2DDC
-_081B2DD0:
-	add sp, 0x8
-	pop {r3}
-	mov r8, r3
-	pop {r4-r7}
-	pop {r0}
-	bx r0
-	thumb_func_end sub_81B2D74
-
-	thumb_func_start sub_81B2DDC
-sub_81B2DDC: @ 81B2DDC
-	push {r4-r6,lr}
-	adds r2, r0, 0
-	adds r6, r1, 0
-	lsls r2, 16
-	lsrs r2, 16
-	ldr r5, =gStringVar2
-	adds r0, r5, 0
-	adds r1, r2, 0
-	movs r2, 0x1
-	movs r3, 0x3
-	bl ConvertIntToDecimalStringN
-	ldr r4, =gStringVar1
-	ldr r1, =gText_Slash
-	adds r0, r4, 0
-	bl StringCopy
-	adds r0, r4, 0
-	adds r1, r5, 0
-	bl StringAppend
-	ldrb r0, [r6, 0x8]
-	ldr r3, [r6]
-	adds r3, 0x14
-	adds r1, r4, 0
-	movs r2, 0
-	bl sub_81B2A3C
-	pop {r4-r6}
-	pop {r0}
-	bx r0
-	.pool
-	thumb_func_end sub_81B2DDC
-
-	thumb_func_start sub_81B2E28
-sub_81B2E28: @ 81B2E28
-	push {r4-r6,lr}
-	adds r5, r0, 0
-	adds r6, r1, 0
-	movs r1, 0xB
-	bl GetMonData
-	cmp r0, 0
-	beq _081B2E5C
-	adds r0, r5, 0
-	movs r1, 0x39
-	bl GetMonData
-	adds r4, r0, 0
-	lsls r4, 16
-	lsrs r4, 16
-	adds r0, r5, 0
-	movs r1, 0x3A
-	bl GetMonData
-	adds r1, r0, 0
-	lsls r1, 16
-	lsrs r1, 16
-	adds r0, r4, 0
-	adds r2, r6, 0
-	bl sub_81B2E64
-_081B2E5C:
-	pop {r4-r6}
-	pop {r0}
-	bx r0
-	thumb_func_end sub_81B2E28
-
-	thumb_func_start sub_81B2E64
-sub_81B2E64: @ 81B2E64
-	push {r4-r7,lr}
-	mov r7, r9
-	mov r6, r8
-	push {r6,r7}
-	sub sp, 0x8
-	adds r6, r2, 0
-	lsls r0, 16
-	lsrs r0, 16
-	mov r8, r0
-	lsls r1, 16
-	lsrs r1, 16
-	mov r9, r1
-	ldrb r0, [r6, 0x8]
-	movs r1, 0x5
-	bl GetWindowAttribute
-	lsls r0, 28
-	lsrs r7, r0, 24
-	mov r1, r8
-	lsls r0, r1, 16
-	asrs r0, 16
-	mov r2, r9
-	lsls r1, r2, 16
-	asrs r1, 16
-	bl GetHPBarLevel
-	lsls r0, 24
-	lsrs r0, 24
-	cmp r0, 0x2
-	beq _081B2EB0
-	cmp r0, 0x2
-	blt _081B2EE0
-	cmp r0, 0x4
-	bgt _081B2EE0
-	ldr r5, =gUnknown_08615AC7
-	b _081B2EB2
-	.pool
-_081B2EB0:
-	ldr r5, =gUnknown_08615AC9
-_081B2EB2:
-	ldrb r0, [r5]
-	bl sub_81B2564
-	ldr r4, =gUnknown_08615AB8
-	ldrb r1, [r4]
-	adds r1, r7
-	movs r2, 0x2
-	bl LoadPalette
-	ldrb r0, [r5, 0x1]
-	bl sub_81B2564
-	ldrb r1, [r4, 0x1]
-	adds r1, r7
-	movs r2, 0x2
-	bl LoadPalette
-	b _081B2F04
-	.pool
-_081B2EE0:
-	ldr r5, =gUnknown_08615ACB
-	ldrb r0, [r5]
-	bl sub_81B2564
-	ldr r4, =gUnknown_08615AB8
-	ldrb r1, [r4]
-	adds r1, r7
-	movs r2, 0x2
-	bl LoadPalette
-	ldrb r0, [r5, 0x1]
-	bl sub_81B2564
-	ldrb r1, [r4, 0x1]
-	adds r1, r7
-	movs r2, 0x2
-	bl LoadPalette
-_081B2F04:
-	mov r1, r8
-	lsls r0, r1, 16
-	asrs r0, 16
-	mov r2, r9
-	lsls r1, r2, 16
-	asrs r1, 16
-	ldr r2, [r6]
-	ldrb r2, [r2, 0x1A]
-	bl GetScaledHPFraction
-	lsls r0, 24
-	lsrs r5, r0, 24
-	ldrb r0, [r6, 0x8]
-	ldr r4, =gUnknown_08615AB8
-	ldrb r1, [r4, 0x1]
-	ldr r3, [r6]
-	ldrb r2, [r3, 0x18]
-	ldrb r3, [r3, 0x19]
-	str r5, [sp]
-	movs r7, 0x1
-	str r7, [sp, 0x4]
-	bl FillWindowPixelRect
-	ldrb r0, [r6, 0x8]
-	ldrb r1, [r4]
-	ldr r3, [r6]
-	ldrb r2, [r3, 0x18]
-	ldrb r3, [r3, 0x19]
-	adds r3, 0x1
-	str r5, [sp]
-	movs r4, 0x2
-	str r4, [sp, 0x4]
-	bl FillWindowPixelRect
-	ldr r1, [r6]
-	ldrb r0, [r1, 0x1A]
-	cmp r5, r0
-	beq _081B2F88
-	ldrb r0, [r6, 0x8]
-	ldrb r2, [r1, 0x18]
-	adds r2, r5
-	ldrb r3, [r1, 0x19]
-	ldrb r1, [r1, 0x1A]
-	subs r1, r5
-	lsls r1, 16
-	lsrs r1, 16
-	str r1, [sp]
-	str r7, [sp, 0x4]
-	movs r1, 0xD
-	bl FillWindowPixelRect
-	ldrb r0, [r6, 0x8]
-	ldr r1, [r6]
-	ldrb r2, [r1, 0x18]
-	adds r2, r5
-	ldrb r3, [r1, 0x19]
-	adds r3, 0x1
-	ldrb r1, [r1, 0x1A]
-	subs r1, r5
-	lsls r1, 16
-	lsrs r1, 16
-	str r1, [sp]
-	str r4, [sp, 0x4]
-	movs r1, 0x2
-	bl FillWindowPixelRect
-_081B2F88:
-	ldrb r0, [r6, 0x8]
-	movs r1, 0x2
-	bl CopyWindowToVram
-	add sp, 0x8
-	pop {r3,r4}
-	mov r8, r3
-	mov r9, r4
-	pop {r4-r7}
-	pop {r0}
-	bx r0
-	.pool
-	thumb_func_end sub_81B2E64
-
-	thumb_func_start sub_81B2FA8
-sub_81B2FA8: @ 81B2FA8
-	push {r4-r7,lr}
-	mov r7, r8
-	push {r7}
-	sub sp, 0xC
-	adds r6, r1, 0
-	lsls r0, 24
-	lsrs r0, 24
-	mov r8, r0
-	lsls r2, 24
-	lsrs r7, r2, 24
-	cmp r7, 0
-	beq _081B2FF2
-	ldr r5, [r6]
-	ldrb r1, [r5, 0x1C]
-	movs r4, 0x7
-	adds r0, r1, 0
-	ands r0, r4
-	ldrb r2, [r5, 0x1E]
-	adds r0, r2
-	adds r3, r0, 0x7
-	asrs r3, 3
-	ldrb r2, [r5, 0x1D]
-	adds r0, r2, 0
-	ands r0, r4
-	ldrb r4, [r5, 0x1F]
-	adds r0, r4
-	adds r4, r0, 0x7
-	ldrb r0, [r6, 0x8]
-	lsrs r1, 3
-	lsrs r2, 3
-	lsrs r4, 3
-	str r4, [sp]
-	movs r4, 0x1
-	str r4, [sp, 0x4]
-	ldr r4, [r5]
-	bl _call_via_r4
-_081B2FF2:
-	cmp r7, 0x2
-	beq _081B3018
-	ldrb r0, [r6, 0x8]
-	ldr r1, [r6]
-	ldrb r2, [r1, 0x1C]
-	ldrb r3, [r1, 0x1D]
-	ldr r1, =gUnknown_086157FC
-	str r1, [sp]
-	movs r1, 0
-	str r1, [sp, 0x4]
-	ldr r4, =gUnknown_08615B60
-	mov r5, r8
-	lsls r1, r5, 2
-	adds r1, r4
-	ldr r1, [r1]
-	str r1, [sp, 0x8]
-	movs r1, 0x1
-	bl AddTextPrinterParameterized3
-_081B3018:
-	add sp, 0xC
-	pop {r3}
-	mov r8, r3
-	pop {r4-r7}
-	pop {r0}
-	bx r0
-	.pool
-	thumb_func_end sub_81B2FA8
-
-	thumb_func_start sub_81B302C
-sub_81B302C: @ 81B302C
-	push {r4,lr}
-	adds r4, r0, 0
-	ldrb r0, [r4]
-	cmp r0, 0xFF
-	beq _081B304C
-	movs r1, 0
-	bl sub_8198070
-	ldrb r0, [r4]
-	bl RemoveWindow
-	movs r0, 0xFF
-	strb r0, [r4]
-	movs r0, 0x2
-	bl schedule_bg_copy_tilemap_to_vram
-_081B304C:
-	pop {r4}
-	pop {r0}
-	bx r0
-	thumb_func_end sub_81B302C
-
-	thumb_func_start display_pokemon_menu_message
-display_pokemon_menu_message: @ 81B3054
-	push {r4-r6,lr}
-	sub sp, 0xC
-	adds r6, r0, 0
-	ldr r0, =gUnknown_0203CEC4
-	ldr r4, [r0]
-	adds r5, r4, 0
-	adds r5, 0xD
-	ldrb r0, [r4, 0xD]
-	cmp r0, 0xFF
-	beq _081B306E
-	adds r0, r5, 0
-	bl sub_81B302C
-_081B306E:
-	cmp r6, 0x7F
-	beq _081B313C
-	adds r0, r6, 0
-	subs r0, 0x15
-	cmp r0, 0x5
-	bhi _081B30D4
-	lsls r0, 2
-	ldr r1, =_081B308C
-	adds r0, r1
-	ldr r0, [r0]
-	mov pc, r0
-	.pool
-	.align 2, 0
-_081B308C:
-	.4byte _081B30A4
-	.4byte _081B30BC
-	.4byte _081B30BC
-	.4byte _081B30AC
-	.4byte _081B30B4
-	.4byte _081B30C4
-_081B30A4:
-	ldr r0, =gUnknown_08615928
-	b _081B30C6
-	.pool
-_081B30AC:
-	ldr r0, =gUnknown_08615930
-	b _081B30C6
-	.pool
-_081B30B4:
-	ldr r0, =gUnknown_08615938
-	b _081B30C6
-	.pool
-_081B30BC:
-	ldr r0, =gUnknown_08615940
-	b _081B30C6
-	.pool
-_081B30C4:
-	ldr r0, =gUnknown_08615948
-_081B30C6:
-	bl AddWindow
-	strb r0, [r5]
-	b _081B30DC
-	.pool
-_081B30D4:
-	ldr r0, =gUnknown_08615920
-	bl AddWindow
-	strb r0, [r4, 0xD]
-_081B30DC:
-	cmp r6, 0
-	bne _081B3104
-	ldr r0, =gUnknown_0203CEC4
-	ldr r0, [r0]
-	ldrb r0, [r0, 0x8]
-	lsls r0, 31
-	cmp r0, 0
-	beq _081B30F8
-	movs r6, 0x2
-	b _081B3104
-	.pool
-_081B30F8:
-	bl sub_81B314C
-	lsls r0, 24
-	cmp r0, 0
-	bne _081B3104
-	movs r6, 0x1
-_081B3104:
-	ldrb r0, [r5]
-	movs r1, 0
-	movs r2, 0x4F
-	movs r3, 0xD
-	bl SetWindowBorderStyle
-	ldr r4, =gStringVar4
-	ldr r1, =gUnknown_08615AF4
-	lsls r0, r6, 2
-	adds r0, r1
-	ldr r1, [r0]
-	adds r0, r4, 0
-	bl StringExpandPlaceholders
-	ldrb r0, [r5]
-	movs r1, 0x1
-	str r1, [sp]
-	movs r1, 0
-	str r1, [sp, 0x4]
-	str r1, [sp, 0x8]
-	movs r1, 0x1
-	adds r2, r4, 0
-	movs r3, 0
-	bl AddTextPrinterParameterized
-	movs r0, 0x2
-	bl schedule_bg_copy_tilemap_to_vram
-_081B313C:
-	add sp, 0xC
-	pop {r4-r6}
-	pop {r0}
-	bx r0
-	.pool
-	thumb_func_end display_pokemon_menu_message
-
-	thumb_func_start sub_81B314C
-sub_81B314C: @ 81B314C
-	push {r4-r7,lr}
-	ldr r7, =gPlayerParty
-	movs r6, 0
-	ldr r0, =gUnknown_0203CEC8
-	ldrb r0, [r0, 0xB]
-	cmp r0, 0x1
-	bne _081B3168
-_081B315A:
-	movs r0, 0x1
-	b _081B31AA
-	.pool
-_081B3168:
-	movs r5, 0
-_081B316A:
-	movs r0, 0x64
-	muls r0, r5
-	adds r4, r7, r0
-	adds r0, r4, 0
-	movs r1, 0xB
-	bl GetMonData
-	cmp r0, 0
-	beq _081B319A
-	adds r0, r4, 0
-	movs r1, 0x39
-	bl GetMonData
-	cmp r0, 0
-	bne _081B3194
-	adds r0, r4, 0
-	movs r1, 0x2D
-	bl GetMonData
-	cmp r0, 0
-	beq _081B319A
-_081B3194:
-	adds r0, r6, 0x1
-	lsls r0, 24
-	lsrs r6, r0, 24
-_081B319A:
-	cmp r6, 0x1
-	bhi _081B315A
-	adds r0, r5, 0x1
-	lsls r0, 24
-	lsrs r5, r0, 24
-	cmp r5, 0x5
-	bls _081B316A
-	movs r0, 0
-_081B31AA:
-	pop {r4-r7}
-	pop {r1}
-	bx r1
-	thumb_func_end sub_81B314C
->>>>>>> 6df2042b
 
 	thumb_func_start sub_81B31B0
 sub_81B31B0: @ 81B31B0
