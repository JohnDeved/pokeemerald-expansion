	.include "asm/macros.inc"
	.include "constants/constants.inc"

	.syntax unified

	.text

	thumb_func_start npc_before_player_of_type
npc_before_player_of_type: @ 8135424
	push {r4,r5,lr}
	adds r5, r0, 0
	lsls r5, 24
	lsrs r5, 24
	ldr r4, =gUnknown_0203AB40
	adds r1, r4, 0x2
	adds r0, r4, 0
	bl GetXYCoordsOneStepInFrontOfPlayer
	bl PlayerGetZCoord
	strb r0, [r4, 0x4]
	ldrh r0, [r4]
	ldrh r1, [r4, 0x2]
	ldrb r2, [r4, 0x4]
	bl GetFieldObjectIdByXYZ
	lsls r0, 24
	lsrs r0, 24
	ldr r2, =gUnknown_02037350
	lsls r1, r0, 3
	adds r1, r0
	lsls r1, 2
	adds r2, r1, r2
	ldrb r0, [r2, 0x5]
	cmp r0, r5
	bne _08135470
	ldr r1, =gUnknown_020375F2
	ldrb r0, [r2, 0x8]
	strh r0, [r1]
	movs r0, 0x1
	b _08135472
	.pool
_08135470:
	movs r0, 0
_08135472:
	pop {r4,r5}
	pop {r1}
	bx r1
	thumb_func_end npc_before_player_of_type

	thumb_func_start oei_task_add
oei_task_add: @ 8135478
	push {lr}
	ldr r0, =gUnknown_0203AB40
	adds r1, r0, 0x2
	bl GetXYCoordsOneStepInFrontOfPlayer
	ldr r0, =task08_080C9820
	movs r1, 0x8
	bl CreateTask
	lsls r0, 24
	lsrs r0, 24
	pop {r1}
	bx r1
	.pool
	thumb_func_end oei_task_add

	thumb_func_start task08_080C9820
task08_080C9820: @ 813549C
	push {r4-r6,lr}
	lsls r0, 24
	lsrs r5, r0, 24
	adds r6, r5, 0
	bl script_env_2_enable
	ldr r1, =gUnknown_02037590
	movs r0, 0x1
	strb r0, [r1, 0x6]
	ldrb r1, [r1, 0x5]
	lsls r0, r1, 3
	adds r0, r1
	lsls r0, 2
	ldr r1, =gUnknown_02037350
	adds r4, r0, r1
	adds r0, r4, 0
	bl FieldObjectIsSpecialAnimOrDirectionSequenceAnimActive
	lsls r0, 24
	cmp r0, 0
	beq _081354D2
	adds r0, r4, 0
	bl FieldObjectClearAnimIfSpecialAnimFinished
	lsls r0, 24
	cmp r0, 0
	beq _0813551E
_081354D2:
	ldr r0, =gUnknown_02037318
	ldrb r0, [r0, 0x17]
	cmp r0, 0x5
	bne _08135504
	movs r0, 0x3B
	bl FieldEffectStart
	ldr r0, =gTasks
	lsls r1, r5, 2
	adds r1, r5
	lsls r1, 3
	adds r1, r0
	ldr r0, =sub_8135578
	b _0813551C
	.pool
_08135504:
	bl sub_808C114
	adds r0, r4, 0
	movs r1, 0x39
	bl FieldObjectSetSpecialAnim
	ldr r0, =gTasks
	lsls r1, r6, 2
	adds r1, r6
	lsls r1, 3
	adds r1, r0
	ldr r0, =sub_813552C
_0813551C:
	str r0, [r1]
_0813551E:
	pop {r4-r6}
	pop {r0}
	bx r0
	.pool
	thumb_func_end task08_080C9820

	thumb_func_start sub_813552C
sub_813552C: @ 813552C
	push {r4,lr}
	lsls r0, 24
	lsrs r4, r0, 24
	ldr r0, =gUnknown_02037590
	ldrb r1, [r0, 0x5]
	lsls r0, r1, 3
	adds r0, r1
	lsls r0, 2
	ldr r1, =gUnknown_02037350
	adds r0, r1
	bl FieldObjectCheckIfSpecialAnimFinishedOrInactive
	lsls r0, 24
	lsrs r0, 24
	cmp r0, 0x1
	bne _08135560
	movs r0, 0x3B
	bl FieldEffectStart
	ldr r0, =gTasks
	lsls r1, r4, 2
	adds r1, r4
	lsls r1, 3
	adds r1, r0
	ldr r0, =sub_8135578
	str r0, [r1]
_08135560:
	pop {r4}
	pop {r0}
	bx r0
	.pool
	thumb_func_end sub_813552C

	thumb_func_start sub_8135578
sub_8135578: @ 8135578
	push {r4-r7,lr}
	lsls r0, 24
	lsrs r7, r0, 24
	movs r0, 0x6
	bl FieldEffectActiveListContains
	lsls r0, 24
	lsrs r4, r0, 24
	cmp r4, 0
	bne _081355FC
	bl player_get_direction_lower_nybble
	ldr r6, =gUnknown_02038C08
	lsls r0, 24
	lsrs r0, 24
	str r0, [r6, 0x4]
	cmp r0, 0x1
	bne _0813559E
	str r4, [r6, 0x8]
_0813559E:
	ldr r1, [r6, 0x4]
	cmp r1, 0x2
	bne _081355A8
	movs r0, 0x1
	str r0, [r6, 0x8]
_081355A8:
	cmp r1, 0x3
	bne _081355B0
	movs r0, 0x2
	str r0, [r6, 0x8]
_081355B0:
	cmp r1, 0x4
	bne _081355B8
	movs r0, 0x3
	str r0, [r6, 0x8]
_081355B8:
	ldr r5, =gUnknown_02037590
	ldrb r0, [r5, 0x5]
	lsls r4, r0, 3
	adds r4, r0
	lsls r4, 2
	ldr r0, =gUnknown_02037350
	adds r4, r0
	bl GetPlayerAvatarGraphicsIdByCurrentState
	adds r1, r0, 0
	lsls r1, 24
	lsrs r1, 24
	adds r0, r4, 0
	bl FieldObjectSetGraphicsId
	ldrb r1, [r5, 0x4]
	lsls r0, r1, 4
	adds r0, r1
	lsls r0, 2
	ldr r1, =gUnknown_02020630
	adds r0, r1
	ldrb r1, [r6, 0x8]
	bl StartObjectImageAnim
	movs r0, 0x6
	bl FieldEffectActiveListRemove
	ldr r1, =gTasks
	lsls r0, r7, 2
	adds r0, r7
	lsls r0, 3
	adds r0, r1
	ldr r1, =sub_813561C
	str r1, [r0]
_081355FC:
	pop {r4-r7}
	pop {r0}
	bx r0
	.pool
	thumb_func_end sub_8135578

	thumb_func_start sub_813561C
sub_813561C: @ 813561C
	push {r4,lr}
	adds r4, r0, 0
	lsls r4, 24
	lsrs r4, 24
	ldr r1, =gTasks
	lsls r0, r4, 2
	adds r0, r4
	lsls r0, 3
	adds r0, r1
	ldrh r1, [r0, 0x18]
	lsls r1, 16
	ldrh r0, [r0, 0x1A]
	orrs r1, r0
	bl _call_via_r1
	ldr r1, =gUnknown_02037590
	movs r0, 0
	strb r0, [r1, 0x6]
	adds r0, r4, 0
	bl DestroyTask
	pop {r4}
	pop {r0}
	bx r0
	.pool
	thumb_func_end sub_813561C

	thumb_func_start sub_8135654
sub_8135654: @ 8135654
	push {r4,lr}
	bl sub_81797DC
	lsls r0, 24
	cmp r0, 0
	beq _0813568C
	ldr r4, =gUnknown_020375F0
	bl brm_get_pokemon_selection
	lsls r0, 24
	lsrs r0, 24
	strh r0, [r4]
	ldr r1, =gUnknown_03005DB0
	ldr r0, =hm_add_c3_launch_phase_2
	str r0, [r1]
	ldr r1, =gUnknown_0203CEEC
	ldr r0, =sub_8179834
	b _081356A8
	.pool
_0813568C:
	movs r0, 0x56
	bl npc_before_player_of_type
	lsls r0, 24
	lsrs r0, 24
	cmp r0, 0x1
	beq _0813569E
	movs r0, 0
	b _081356AC
_0813569E:
	ldr r1, =gUnknown_03005DB0
	ldr r0, =hm_add_c3_launch_phase_2
	str r0, [r1]
	ldr r1, =gUnknown_0203CEEC
	ldr r0, =sub_81356C4
_081356A8:
	str r0, [r1]
	movs r0, 0x1
_081356AC:
	pop {r4}
	pop {r1}
	bx r1
	.pool
	thumb_func_end sub_8135654

	thumb_func_start sub_81356C4
sub_81356C4: @ 81356C4
	push {lr}
	bl brm_get_pokemon_selection
	ldr r1, =gUnknown_02038C08
	lsls r0, 24
	lsrs r0, 24
	str r0, [r1]
	ldr r0, =gUnknown_082907F0
	bl script_env_1_execute_new_script
	pop {r0}
	bx r0
	.pool
	thumb_func_end sub_81356C4

	thumb_func_start oei_rocksmash
oei_rocksmash: @ 81356E4
	push {lr}
	bl oei_task_add
	lsls r0, 24
	lsrs r0, 24
	ldr r2, =gTasks
	lsls r1, r0, 2
	adds r1, r0
	lsls r1, 3
	adds r1, r2
	ldr r2, =sub_8135714
	lsrs r0, r2, 16
	strh r0, [r1, 0x18]
	strh r2, [r1, 0x1A]
	movs r0, 0x13
	bl sav12_xor_increment
	movs r0, 0
	pop {r1}
	bx r1
	.pool
	thumb_func_end oei_rocksmash

	thumb_func_start sub_8135714
sub_8135714: @ 8135714
	push {lr}
	movs r0, 0x83
	bl audio_play
	movs r0, 0x25
	bl FieldEffectActiveListRemove
	bl script_env_2_enable_and_set_ctx_running
	pop {r0}
	bx r0
	thumb_func_end sub_8135714

	thumb_func_start sub_813572C
sub_813572C: @ 813572C
	push {lr}
	bl sub_80FE314
	lsls r0, 24
	lsrs r0, 24
	cmp r0, 0x1
	beq _0813573E
	movs r0, 0
	b _0813574C
_0813573E:
	ldr r1, =gUnknown_03005DB0
	ldr r0, =hm_add_c3_launch_phase_2
	str r0, [r1]
	ldr r1, =gUnknown_0203CEEC
	ldr r0, =hm2_dig
	str r0, [r1]
	movs r0, 0x1
_0813574C:
	pop {r1}
	bx r1
	.pool
	thumb_func_end sub_813572C

	thumb_func_start hm2_dig
hm2_dig: @ 8135760
	push {lr}
	bl flagmods_08054D70
	movs r0, 0x26
	bl FieldEffectStart
	bl brm_get_pokemon_selection
	ldr r1, =gUnknown_02038C08
	lsls r0, 24
	lsrs r0, 24
	str r0, [r1]
	pop {r0}
	bx r0
	.pool
	thumb_func_end hm2_dig

	thumb_func_start sub_8135780
sub_8135780: @ 8135780
	push {lr}
	bl oei_task_add
	lsls r0, 24
	lsrs r0, 24
	ldr r2, =gTasks
	lsls r1, r0, 2
	adds r1, r0
	lsls r1, 3
	adds r1, r2
	ldr r2, =sub_81357BC
	lsrs r0, r2, 16
	strh r0, [r1, 0x18]
	strh r2, [r1, 0x1A]
	bl sub_81795E8
	lsls r0, 24
	cmp r0, 0
	bne _081357AC
	movs r0, 0x1
	bl SetPlayerAvatarTransitionFlags
_081357AC:
	movs r0, 0
	pop {r1}
	bx r1
	.pool
	thumb_func_end sub_8135780

	thumb_func_start sub_81357BC
sub_81357BC: @ 81357BC
	push {r4,lr}
	movs r0, 0x26
	bl FieldEffectActiveListRemove
	bl sub_81795E8
	lsls r0, 24
	lsrs r4, r0, 24
	cmp r4, 0
	beq _081357D6
	bl sub_817963C
	b _081357EE
_081357D6:
	ldr r0, =task08_080A1C44
	movs r1, 0x8
	bl CreateTask
	lsls r0, 24
	lsrs r0, 24
	ldr r2, =gTasks
	lsls r1, r0, 2
	adds r1, r0
	lsls r1, 3
	adds r1, r2
	strh r4, [r1, 0x8]
_081357EE:
	pop {r4}
	pop {r0}
	bx r0
	.pool
	thumb_func_end sub_81357BC

	thumb_func_start sub_81357FC
sub_81357FC: @ 81357FC
	push {r4-r6,lr}
	adds r4, r0, 0
	adds r6, r1, 0
	lsls r4, 24
	lsrs r4, 24
	ldr r5, =gUnknown_0203AB50
	ldr r0, =0x00000e88
	bl Alloc
	str r0, [r5]
	ldr r2, =0x00000809
	adds r0, r2
	movs r3, 0
	strb r4, [r0]
	ldr r0, [r5]
	movs r4, 0x80
	lsls r4, 4
	adds r1, r0, r4
	str r3, [r1]
	ldr r1, =0x00000e7c
	adds r0, r1
	movs r1, 0xFF
	strb r1, [r0]
	ldr r0, [r5]
	ldr r4, =0x00000e7d
	adds r0, r4
	strb r3, [r0]
	ldr r0, =gUnknown_0203AB48
	str r6, [r0]
	ldr r5, [r5]
	adds r2, r5, r2
	ldrb r2, [r2]
	cmp r2, 0x2
	beq _08135888
	cmp r2, 0x2
	bgt _08135864
	cmp r2, 0x1
	beq _0813586A
	b _081358C0
	.pool
_08135864:
	cmp r2, 0x3
	beq _081358A4
	b _081358C0
_0813586A:
	ldr r0, =0x00000804
	adds r1, r5, r0
	ldr r0, =gUnknown_085B269B
	str r0, [r1]
	ldr r4, =0x00000808
	adds r1, r5, r4
	movs r0, 0x2
	b _081358D2
	.pool
_08135888:
	ldr r1, =0x00000804
	adds r0, r5, r1
	ldr r1, =gUnknown_085B269D
	str r1, [r0]
	ldr r4, =0x00000808
	adds r0, r5, r4
	strb r2, [r0]
	b _081358D4
	.pool
_081358A4:
	ldr r0, =0x00000804
	adds r1, r5, r0
	ldr r0, =gUnknown_085B269F
	str r0, [r1]
	ldr r4, =0x00000808
	adds r1, r5, r4
	movs r0, 0x2
	b _081358D2
	.pool
_081358C0:
	ldr r0, =gUnknown_0203AB50
	ldr r1, [r0]
	ldr r0, =0x00000804
	adds r2, r1, r0
	ldr r0, =gUnknown_085B2698
	str r0, [r2]
	ldr r4, =0x00000808
	adds r1, r4
	movs r0, 0x3
_081358D2:
	strb r0, [r1]
_081358D4:
	ldr r0, =sub_813594C
	bl SetMainCallback2
	pop {r4-r6}
	pop {r0}
	bx r0
	.pool
	thumb_func_end sub_81357FC

	thumb_func_start sub_81358F4
sub_81358F4: @ 81358F4
	push {lr}
	ldr r1, =sub_8059D50
	movs r0, 0x1
	bl sub_81357FC
	pop {r0}
	bx r0
	.pool
	thumb_func_end sub_81358F4

	thumb_func_start sub_8135908
sub_8135908: @ 8135908
	push {lr}
	ldr r1, =c2_exit_to_overworld_2_switch
	movs r0, 0x2
	bl sub_81357FC
	pop {r0}
	bx r0
	.pool
	thumb_func_end sub_8135908

	thumb_func_start sub_813591C
sub_813591C: @ 813591C
	push {lr}
	bl RunTasks
	bl CallObjectCallbacks
	bl PrepareSpritesForOamLoad
	bl do_scheduled_bg_tilemap_copies_to_vram
	bl UpdatePaletteFade
	pop {r0}
	bx r0
	thumb_func_end sub_813591C

	thumb_func_start sub_8135938
sub_8135938: @ 8135938
	push {lr}
	bl LoadOamFromSprites
	bl ProcessObjectCopyRequests
	bl TransferPlttBuffer
	pop {r0}
	bx r0
	thumb_func_end sub_8135938

	thumb_func_start sub_813594C
sub_813594C: @ 813594C
	push {lr}
_0813594E:
	bl sub_81221EC
	lsls r0, 24
	lsrs r0, 24
	cmp r0, 0x1
	beq _08135972
	bl sub_8135978
	lsls r0, 24
	lsrs r0, 24
	cmp r0, 0x1
	beq _08135972
	bl sub_81221AC
	lsls r0, 24
	lsrs r0, 24
	cmp r0, 0x1
	bne _0813594E
_08135972:
	pop {r0}
	bx r0
	thumb_func_end sub_813594C

	thumb_func_start sub_8135978
sub_8135978: @ 8135978
	push {r4,lr}
	sub sp, 0x4
	ldr r0, =gMain
	movs r1, 0x87
	lsls r1, 3
	adds r0, r1
	ldrb r0, [r0]
	cmp r0, 0x12
	bls _0813598C
	b _08135BB8
_0813598C:
	lsls r0, 2
	ldr r1, =_081359A0
	adds r0, r1
	ldr r0, [r0]
	mov pc, r0
	.pool
	.align 2, 0
_081359A0:
	.4byte _081359EC
	.4byte _081359F6
	.4byte _08135A08
	.4byte _08135A0E
	.4byte _08135A30
	.4byte _08135A36
	.4byte _08135A54
	.4byte _08135A70
	.4byte _08135A8C
	.4byte _08135A9A
	.4byte _08135AC4
	.4byte _08135ADC
	.4byte _08135AFC
	.4byte _08135B02
	.4byte _08135B14
	.4byte _08135B1A
	.4byte _08135B64
	.4byte _08135B6A
	.4byte _08135B84
_081359EC:
	bl SetVBlankHBlankCallbacksToNull
	bl clear_scheduled_bg_copies_to_vram
	b _08135B9E
_081359F6:
	bl remove_some_task
	ldr r1, =gMain
	movs r0, 0x87
	lsls r0, 3
	adds r1, r0
	b _08135BA6
	.pool
_08135A08:
	bl ResetObjectPaletteAllocator
	b _08135B9E
_08135A0E:
	bl ResetPaletteFade
	ldr r2, =gPaletteFade
	ldrb r0, [r2, 0x8]
	movs r1, 0x80
	orrs r0, r1
	strb r0, [r2, 0x8]
	ldr r1, =gMain
	movs r0, 0x87
	lsls r0, 3
	adds r1, r0
	b _08135BA6
	.pool
_08135A30:
	bl ResetAllObjectData
	b _08135B9E
_08135A36:
	ldr r0, =gUnknown_0203AB50
	ldr r0, [r0]
	ldr r1, =0x00000809
	adds r0, r1
	ldrb r0, [r0]
	cmp r0, 0x1
	bne _08135A46
	b _08135B9E
_08135A46:
	bl ResetTasks
	b _08135B9E
	.pool
_08135A54:
	bl sub_8135BDC
	ldr r0, =gUnknown_0203AB50
	ldr r0, [r0]
	ldr r1, =0x00000e7e
	adds r0, r1
	movs r1, 0
	strh r1, [r0]
	b _08135B9E
	.pool
_08135A70:
	bl sub_8135C38
	lsls r0, 24
	cmp r0, 0
	bne _08135A7C
	b _08135BD0
_08135A7C:
	ldr r1, =gMain
	movs r0, 0x87
	lsls r0, 3
	adds r1, r0
	b _08135BA6
	.pool
_08135A8C:
	bl sub_813625C
	bl sub_81362E0
	bl sub_8136344
	b _08135B9E
_08135A9A:
	movs r0, 0x38
	movs r1, 0x40
	movs r2, 0
	bl sub_8136444
	ldr r1, =gUnknown_0203AB50
	ldr r1, [r1]
	ldr r2, =0x00000e74
	adds r1, r2
	strb r0, [r1]
	ldr r1, =gMain
	movs r0, 0x87
	lsls r0, 3
	adds r1, r0
	b _08135BA6
	.pool
_08135AC4:
	ldr r0, =gUnknown_0203AB50
	ldr r0, [r0]
	ldr r1, =0x00000e75
	adds r0, r1
	movs r1, 0x7
	bl sub_8122344
	b _08135B9E
	.pool
_08135ADC:
	ldr r0, =gUnknown_0203AB48
	ldrh r0, [r0, 0x4]
	ldr r1, =0x00001005
	bl sub_8136110
	ldr r1, =gMain
	movs r0, 0x87
	lsls r0, 3
	adds r1, r0
	b _08135BA6
	.pool
_08135AFC:
	bl sub_8135D24
	b _08135B9E
_08135B02:
	bl sub_8135E2C
	ldr r1, =gMain
	movs r0, 0x87
	lsls r0, 3
	adds r1, r0
	b _08135BA6
	.pool
_08135B14:
	bl sub_81363BC
	b _08135B9E
_08135B1A:
	ldr r0, =sub_81365C8
	movs r1, 0
	bl CreateTask
	adds r4, r0, 0
	lsls r4, 24
	lsrs r4, 24
	ldr r0, =gUnknown_03006310
	ldr r2, =gUnknown_0203AB48
	ldrh r1, [r2, 0x6]
	ldrh r2, [r2, 0x4]
	bl ListMenuInit
	ldr r2, =gTasks
	lsls r1, r4, 2
	adds r1, r4
	lsls r1, 3
	adds r1, r2
	lsls r0, 24
	lsrs r0, 24
	strh r0, [r1, 0x8]
	ldr r1, =gMain
	movs r0, 0x87
	lsls r0, 3
	adds r1, r0
	b _08135BA6
	.pool
_08135B64:
	bl sub_8135DAC
	b _08135B9E
_08135B6A:
	movs r0, 0x1
	negs r0, r0
	movs r1, 0x10
	movs r2, 0
<<<<<<< HEAD
	bl BlendPalettes
	ldr r1, =gUnknown_030022C0
=======
	bl sub_80A2A20
	ldr r1, =gMain
>>>>>>> 83ae14e2
	movs r0, 0x87
	lsls r0, 3
	adds r1, r0
	b _08135BA6
	.pool
_08135B84:
	movs r0, 0x1
	negs r0, r0
	movs r1, 0
	str r1, [sp]
	movs r2, 0x10
	movs r3, 0
	bl BeginNormalPaletteFade
	ldr r2, =gPaletteFade
	ldrb r1, [r2, 0x8]
	movs r0, 0x7F
	ands r0, r1
	strb r0, [r2, 0x8]
_08135B9E:
	ldr r1, =gMain
	movs r2, 0x87
	lsls r2, 3
	adds r1, r2
_08135BA6:
	ldrb r0, [r1]
	adds r0, 0x1
	strb r0, [r1]
	b _08135BD0
	.pool
_08135BB8:
	ldr r0, =sub_8135938
	bl SetVBlankCallback
	ldr r0, =sub_813591C
	bl SetMainCallback2
	movs r0, 0x1
	b _08135BD2
	.pool
_08135BD0:
	movs r0, 0
_08135BD2:
	add sp, 0x4
	pop {r4}
	pop {r1}
	bx r1
	thumb_func_end sub_8135978

	thumb_func_start sub_8135BDC
sub_8135BDC: @ 8135BDC
	push {lr}
	bl sub_8121DA0
	movs r0, 0
	bl ResetBgsAndClearDma3BusyFlags
	ldr r1, =gUnknown_085B2620
	movs r0, 0
	movs r2, 0x3
	bl InitBgsFromTemplates
	ldr r0, =gUnknown_0203AB50
	ldr r1, [r0]
	movs r0, 0x2
	bl SetBgTilemapBuffer
	bl sub_8121E10
	movs r0, 0x2
	bl schedule_bg_copy_tilemap_to_vram
	movs r1, 0x82
	lsls r1, 5
	movs r0, 0
	bl SetGpuReg
	movs r0, 0
	bl ShowBg
	movs r0, 0x1
	bl ShowBg
	movs r0, 0x2
	bl ShowBg
	movs r0, 0x50
	movs r1, 0
	bl SetGpuReg
	pop {r0}
	bx r0
	.pool
	thumb_func_end sub_8135BDC

	thumb_func_start sub_8135C38
sub_8135C38: @ 8135C38
	push {r4,lr}
	sub sp, 0x4
	ldr r0, =gUnknown_0203AB50
	ldr r0, [r0]
	ldr r1, =0x00000e7e
	adds r0, r1
	movs r1, 0
	ldrsh r0, [r0, r1]
	cmp r0, 0x5
	bhi _08135D18
	lsls r0, 2
	ldr r1, =_08135C64
	adds r0, r1
	ldr r0, [r0]
	mov pc, r0
	.pool
	.align 2, 0
_08135C64:
	.4byte _08135C7C
	.4byte _08135C98
	.4byte _08135CBC
	.4byte _08135CCC
	.4byte _08135CD8
	.4byte _08135CFC
_08135C7C:
	bl reset_temp_tile_data_buffers
	ldr r1, =gUnknown_08D9B2B4
	movs r0, 0
	str r0, [sp]
	movs r0, 0x2
	movs r2, 0
	movs r3, 0
	bl decompress_and_copy_tile_data_to_vram
	b _08135CDE
	.pool
_08135C98:
	bl free_temp_tile_data_buffers_if_possible
	lsls r0, 24
	lsrs r0, 24
	cmp r0, 0x1
	beq _08135D18
	ldr r0, =gUnknown_08D9B7C8
	ldr r4, =gUnknown_0203AB50
	ldr r1, [r4]
	bl LZDecompressWram
	ldr r1, [r4]
	b _08135CE2
	.pool
_08135CBC:
	ldr r0, =gUnknown_08D9B470
	movs r1, 0
	movs r2, 0xC0
	bl LoadCompressedPalette
	b _08135CDE
	.pool
_08135CCC:
	ldr r0, =gUnknown_085B26F4
	bl LoadCompressedObjectPic
	b _08135CDE
	.pool
_08135CD8:
	ldr r0, =gUnknown_085B26FC
	bl LoadCompressedObjectPalette
_08135CDE:
	ldr r0, =gUnknown_0203AB50
	ldr r1, [r0]
_08135CE2:
	ldr r0, =0x00000e7e
	adds r1, r0
	ldrh r0, [r1]
	adds r0, 0x1
	strh r0, [r1]
	b _08135D18
	.pool
_08135CFC:
	bl sub_8122328
	ldr r0, =gUnknown_0203AB50
	ldr r0, [r0]
	ldr r1, =0x00000e7e
	adds r0, r1
	movs r1, 0
	strh r1, [r0]
	movs r0, 0x1
	b _08135D1A
	.pool
_08135D18:
	movs r0, 0
_08135D1A:
	add sp, 0x4
	pop {r4}
	pop {r1}
	bx r1
	thumb_func_end sub_8135C38

	thumb_func_start sub_8135D24
sub_8135D24: @ 8135D24
	push {r4,lr}
	ldr r0, =gUnknown_085B2748
	bl InitWindows
	bl DeactivateAllTextPrinters
	movs r0, 0
	movs r1, 0x1
	movs r2, 0xE0
	bl sub_809882C
	movs r0, 0
	movs r1, 0xA
	movs r2, 0xD0
	bl copy_textbox_border_tile_patterns_to_vram
	ldr r0, =gUnknown_0860F074
	movs r1, 0xF0
	movs r2, 0x20
	bl LoadPalette
	movs r4, 0
_08135D50:
	adds r0, r4, 0
	movs r1, 0
	bl FillWindowPixelBuffer
	adds r0, r4, 0x1
	lsls r0, 24
	lsrs r4, r0, 24
	cmp r4, 0xA
	bls _08135D50
	movs r0, 0
	bl schedule_bg_copy_tilemap_to_vram
	movs r0, 0x1
	bl schedule_bg_copy_tilemap_to_vram
	pop {r4}
	pop {r0}
	bx r0
	.pool
	thumb_func_end sub_8135D24

	thumb_func_start sub_8135D7C
sub_8135D7C: @ 8135D7C
	push {r4,lr}
	sub sp, 0x14
	lsls r0, 24
	lsrs r0, 24
	lsls r2, 24
	lsrs r2, 24
	movs r4, 0
	str r4, [sp]
	str r4, [sp, 0x4]
	ldr r3, =gUnknown_085B271C
	str r3, [sp, 0x8]
	str r4, [sp, 0xC]
	str r1, [sp, 0x10]
	movs r1, 0x1
	movs r3, 0x1
	bl AddTextPrinterParametrized2
	add sp, 0x14
	pop {r4}
	pop {r0}
	bx r0
	.pool
	thumb_func_end sub_8135D7C

	thumb_func_start sub_8135DAC
sub_8135DAC: @ 8135DAC
	push {r4,lr}
	ldr r0, =0x00000111
	bl itemid_get_item
	adds r4, r0, 0
	movs r0, 0x1
	adds r1, r4, 0
	movs r2, 0x48
	bl GetStringCenterAlignXOffset
	adds r2, r0, 0
	movs r0, 0
	adds r1, r4, 0
	bl sub_8135D7C
	ldr r1, =gUnknown_085E931D
	movs r0, 0x2
	movs r2, 0
	bl sub_8135D7C
	ldr r1, =gUnknown_085E9323
	movs r0, 0x3
	movs r2, 0
	bl sub_8135D7C
	ldr r1, =gUnknown_085E9327
	movs r0, 0x4
	movs r2, 0
	bl sub_8135D7C
	ldr r1, =gUnknown_085E932D
	movs r0, 0x5
	movs r2, 0
	bl sub_8135D7C
	ldr r1, =gUnknown_085E9334
	movs r0, 0x6
	movs r2, 0
	bl sub_8135D7C
	movs r4, 0
_08135DFE:
	adds r0, r4, 0
	bl PutWindowTilemap
	adds r0, r4, 0x1
	lsls r0, 24
	lsrs r4, r0, 24
	cmp r4, 0x7
	bls _08135DFE
	pop {r4}
	pop {r0}
	bx r0
	.pool
	thumb_func_end sub_8135DAC

	thumb_func_start sub_8135E2C
sub_8135E2C: @ 8135E2C
	push {r4-r7,lr}
	movs r6, 0
	ldr r1, =gUnknown_0203AB50
	ldr r0, [r1]
	ldr r2, =0x0000080a
	adds r0, r2
	ldrb r0, [r0]
	subs r0, 0x1
	cmp r6, r0
	bge _08135E7C
	adds r5, r1, 0
_08135E42:
	lsls r4, r6, 5
	ldr r3, =0x00000954
	adds r4, r3
	ldr r0, [r5]
	adds r0, r4
	adds r1, r6, 0
	bl sub_8135F04
	ldr r1, [r5]
	lsls r2, r6, 3
	ldr r7, =0x0000080c
	adds r0, r1, r7
	adds r0, r2
	adds r4, r1, r4
	str r4, [r0]
	movs r3, 0x81
	lsls r3, 4
	adds r0, r1, r3
	adds r0, r2
	str r6, [r0]
	adds r0, r6, 0x1
	lsls r0, 16
	lsrs r6, r0, 16
	ldr r4, =0x0000080a
	adds r1, r4
	ldrb r0, [r1]
	subs r0, 0x1
	cmp r6, r0
	blt _08135E42
_08135E7C:
	ldr r5, =gUnknown_0203AB50
	lsls r4, r6, 5
	ldr r7, =0x00000954
	adds r4, r7
	ldr r0, [r5]
	adds r0, r4
	ldr r1, =gUnknown_085E9344
	bl StringCopy
	ldr r1, [r5]
	lsls r2, r6, 3
	ldr r3, =0x0000080c
	adds r0, r1, r3
	adds r0, r2
	adds r4, r1, r4
	str r4, [r0]
	movs r0, 0x81
	lsls r0, 4
	adds r1, r0
	adds r1, r2
	movs r0, 0x2
	negs r0, r0
	str r0, [r1]
	ldr r2, =gUnknown_03006310
	adds r1, r2, 0
	ldr r0, =gUnknown_085B27B0
	ldm r0!, {r4,r6,r7}
	stm r1!, {r4,r6,r7}
	ldm r0!, {r4,r6,r7}
	stm r1!, {r4,r6,r7}
	ldrb r1, [r2, 0x17]
	movs r0, 0x40
	negs r0, r0
	ands r0, r1
	movs r1, 0x7
	orrs r0, r1
	strb r0, [r2, 0x17]
	ldr r1, [r5]
	ldr r4, =0x0000080a
	adds r0, r1, r4
	ldrb r0, [r0]
	strh r0, [r2, 0xC]
	adds r3, r1, r3
	str r3, [r2]
	ldr r6, =0x0000080b
	adds r1, r6
	ldrb r0, [r1]
	strh r0, [r2, 0xE]
	pop {r4-r7}
	pop {r0}
	bx r0
	.pool
	thumb_func_end sub_8135E2C

	thumb_func_start sub_8135F04
sub_8135F04: @ 8135F04
	push {r4-r6,lr}
	lsls r1, 16
	ldr r2, =gSaveBlock1Ptr
	lsrs r1, 13
	ldr r3, =0x00000848
	adds r1, r3
	ldr r5, [r2]
	adds r5, r1
	ldr r2, =gUnknown_085B262C
	ldrb r1, [r5]
	lsls r1, 2
	adds r1, r2
	ldr r1, [r1]
	bl StringCopy
	adds r4, r0, 0
	movs r0, 0xFC
	strb r0, [r4]
	adds r4, 0x1
	movs r0, 0x12
	strb r0, [r4]
	adds r4, 0x1
	movs r0, 0x57
	strb r0, [r4]
	adds r4, 0x1
	ldr r6, =gStringVar1
	adds r0, r5, 0
	bl sub_8136EA4
	adds r1, r0, 0
	lsls r1, 24
	lsrs r1, 24
	adds r0, r6, 0
	movs r2, 0
	movs r3, 0x3
	bl ConvertIntToDecimalStringN
	ldr r1, =gUnknown_085E934F
	adds r0, r4, 0
	bl StringExpandPlaceholders
	pop {r4-r6}
	pop {r0}
	bx r0
	.pool
	thumb_func_end sub_8135F04

	thumb_func_start sub_8135F70
sub_8135F70: @ 8135F70
	push {r4,lr}
	adds r4, r0, 0
	lsls r1, 24
	lsrs r1, 24
	cmp r1, 0x1
	beq _08135F9C
	movs r0, 0x5
	bl audio_play
	ldr r2, =gUnknown_02020630
	ldr r0, =gUnknown_0203AB50
	ldr r0, [r0]
	ldr r1, =0x00000e74
	adds r0, r1
	ldrb r1, [r0]
	lsls r0, r1, 4
	adds r0, r1
	lsls r0, 2
	adds r2, 0x1C
	adds r0, r2
	ldr r1, =sub_8136470
	str r1, [r0]
_08135F9C:
	ldr r0, =gUnknown_0203AB50
	ldr r0, [r0]
	ldr r1, =0x00000e7d
	adds r0, r1
	ldrb r0, [r0]
	cmp r0, 0
	bne _08135FB0
	adds r0, r4, 0
	bl sub_8135FCC
_08135FB0:
	pop {r4}
	pop {r0}
	bx r0
	.pool
	thumb_func_end sub_8135F70

	thumb_func_start sub_8135FCC
sub_8135FCC: @ 8135FCC
	push {r4-r7,lr}
	mov r7, r8
	push {r7}
	sub sp, 0xC
	adds r4, r0, 0
	movs r0, 0x7
	movs r1, 0
	bl FillWindowPixelBuffer
	movs r0, 0x2
	negs r0, r0
	cmp r4, r0
	beq _081360A0
	ldr r1, =gSaveBlock1Ptr
	lsls r0, r4, 3
	ldr r2, =0x00000848
	adds r0, r2
	ldr r1, [r1]
	adds r1, r0
	mov r8, r1
	add r1, sp, 0x8
	movs r0, 0x17
	strh r0, [r1]
	movs r0, 0x18
	strh r0, [r1, 0x2]
	movs r5, 0
	adds r6, r1, 0
_08136002:
	adds r4, r5, 0x1
	lsls r1, r4, 24
	lsrs r1, 24
	mov r0, r8
	bl sub_8136F9C
	lsls r0, 16
	adds r7, r4, 0
	cmp r0, 0
	ble _0813602C
	lsls r1, r5, 12
	adds r0, r1, 0
	adds r0, 0x17
	strh r0, [r6]
	adds r1, 0x18
	strh r1, [r6, 0x2]
	b _08136032
	.pool
_0813602C:
	movs r0, 0xF
	strh r0, [r6]
	strh r0, [r6, 0x2]
_08136032:
	adds r0, r5, 0
	movs r1, 0x3
	bl __udivsi3
	lsls r0, 24
	lsrs r0, 24
	lsls r4, r0, 1
	adds r4, r0
	lsls r4, 1
	adds r4, 0x1
	lsls r4, 24
	lsrs r4, 24
	adds r0, r5, 0
	movs r1, 0x3
	bl __umodsi3
	adds r3, r0, 0
	lsls r3, 25
	movs r0, 0xD0
	lsls r0, 20
	adds r3, r0
	lsrs r3, 24
	movs r0, 0x1
	str r0, [sp]
	movs r0, 0x2
	str r0, [sp, 0x4]
	add r1, sp, 0x8
	adds r2, r4, 0
	bl CopyToBgTilemapBufferRect
	lsls r0, r7, 24
	lsrs r5, r0, 24
	cmp r5, 0x4
	bls _08136002
	ldr r4, =gStringVar1
	mov r0, r8
	bl sub_8136EDC
	adds r1, r0, 0
	lsls r1, 24
	lsrs r1, 24
	adds r0, r4, 0
	movs r2, 0x1
	movs r3, 0x2
	bl ConvertIntToDecimalStringN
	movs r0, 0x7
	adds r1, r4, 0
	movs r2, 0x4
	bl sub_8135D7C
	b _081360F8
	.pool
_081360A0:
	add r0, sp, 0x8
	movs r1, 0xF
	strh r1, [r0]
	strh r1, [r0, 0x2]
	movs r5, 0
_081360AA:
	adds r0, r5, 0
	movs r1, 0x3
	bl __udivsi3
	lsls r0, 24
	lsrs r0, 24
	lsls r4, r0, 1
	adds r4, r0
	lsls r4, 1
	adds r4, 0x1
	lsls r4, 24
	lsrs r4, 24
	adds r0, r5, 0
	movs r1, 0x3
	bl __umodsi3
	adds r3, r0, 0
	lsls r3, 25
	movs r2, 0xD0
	lsls r2, 20
	adds r3, r2
	lsrs r3, 24
	movs r0, 0x1
	str r0, [sp]
	movs r0, 0x2
	str r0, [sp, 0x4]
	add r1, sp, 0x8
	adds r2, r4, 0
	bl CopyToBgTilemapBufferRect
	adds r0, r5, 0x1
	lsls r0, 24
	lsrs r5, r0, 24
	cmp r5, 0x4
	bls _081360AA
	movs r0, 0x7
	movs r1, 0x2
	bl CopyWindowToVram
_081360F8:
	movs r0, 0
	bl schedule_bg_copy_tilemap_to_vram
	movs r0, 0x2
	bl schedule_bg_copy_tilemap_to_vram
	add sp, 0xC
	pop {r3}
	mov r8, r3
	pop {r4-r7}
	pop {r0}
	bx r0
	thumb_func_end sub_8135FCC

	thumb_func_start sub_8136110
sub_8136110: @ 8136110
	push {lr}
	sub sp, 0x8
	adds r3, r0, 0
	lsls r3, 16
	lsls r1, 16
	lsrs r1, 16
	lsrs r3, 15
	adds r3, 0x1
	lsls r3, 24
	lsrs r3, 24
	movs r0, 0xE
	str r0, [sp]
	movs r0, 0x2
	str r0, [sp, 0x4]
	movs r2, 0xF
	bl FillBgTilemapBufferRect_Palette0
	movs r0, 0x2
	bl schedule_bg_copy_tilemap_to_vram
	add sp, 0x8
	pop {r0}
	bx r0
	thumb_func_end sub_8136110

	thumb_func_start sub_8136140
sub_8136140: @ 8136140
	push {r4-r7,lr}
	mov r7, r9
	mov r6, r8
	push {r6,r7}
	movs r2, 0
_0813614A:
	adds r1, r2, 0x1
	lsls r0, r1, 16
	lsrs r6, r0, 16
	mov r12, r1
	cmp r6, 0x27
	bhi _08136192
	ldr r0, =gSaveBlock1Ptr
	mov r9, r0
	lsls r7, r2, 3
	ldr r1, =0x00000848
	mov r8, r1
_08136160:
	mov r0, r9
	ldr r2, [r0]
	adds r0, r2, r7
	add r0, r8
	ldrb r0, [r0]
	cmp r0, 0
	bne _08136188
	ldr r1, =0x00000848
	adds r2, r1
	adds r3, r2, r7
	ldr r4, [r3]
	ldr r5, [r3, 0x4]
	lsls r0, r6, 3
	adds r2, r0
	ldr r0, [r2]
	ldr r1, [r2, 0x4]
	str r0, [r3]
	str r1, [r3, 0x4]
	str r4, [r2]
	str r5, [r2, 0x4]
_08136188:
	adds r0, r6, 0x1
	lsls r0, 16
	lsrs r6, r0, 16
	cmp r6, 0x27
	bls _08136160
_08136192:
	mov r1, r12
	lsls r0, r1, 16
	lsrs r2, r0, 16
	cmp r2, 0x26
	bls _0813614A
	pop {r3,r4}
	mov r8, r3
	mov r9, r4
	pop {r4-r7}
	pop {r0}
	bx r0
	.pool
	thumb_func_end sub_8136140

	thumb_func_start sub_81361B0
sub_81361B0: @ 81361B0
	push {r4-r7,lr}
	adds r4, r0, 0
	adds r5, r1, 0
	ldr r0, =gSaveBlock1Ptr
	ldr r0, [r0]
	ldr r1, =0x00000848
	adds r6, r0, r1
	cmp r4, r5
	beq _08136246
	movs r0, 0x8
	bl Alloc
	adds r7, r0, 0
	lsls r0, r4, 3
	adds r0, r6
	ldr r1, [r0, 0x4]
	ldr r0, [r0]
	str r0, [r7]
	str r1, [r7, 0x4]
	cmp r5, r4
	bls _0813620C
	subs r5, 0x1
	lsls r3, r4, 16
	lsls r0, r5, 16
	asrs r1, r0, 16
	cmp r3, r0
	bge _08136234
	adds r4, r1, 0
_081361E8:
	asrs r3, 16
	lsls r2, r3, 3
	adds r2, r6
	ldr r0, [r2, 0x8]
	ldr r1, [r2, 0xC]
	str r0, [r2]
	str r1, [r2, 0x4]
	adds r3, 0x1
	lsls r3, 16
	asrs r0, r3, 16
	cmp r0, r4
	blt _081361E8
	b _08136234
	.pool
_0813620C:
	lsls r3, r4, 16
	lsls r0, r5, 16
	asrs r1, r0, 16
	cmp r3, r0
	ble _08136234
	adds r4, r1, 0
_08136218:
	asrs r3, 16
	lsls r2, r3, 3
	adds r2, r6
	adds r0, r2, 0
	subs r0, 0x8
	ldr r1, [r0, 0x4]
	ldr r0, [r0]
	str r0, [r2]
	str r1, [r2, 0x4]
	subs r3, 0x1
	lsls r3, 16
	asrs r0, r3, 16
	cmp r0, r4
	bgt _08136218
_08136234:
	lsls r2, r5, 3
	adds r2, r6
	ldr r0, [r7]
	ldr r1, [r7, 0x4]
	str r0, [r2]
	str r1, [r2, 0x4]
	adds r0, r7, 0
	bl Free
_08136246:
	pop {r4-r7}
	pop {r0}
	bx r0
	thumb_func_end sub_81361B0

	thumb_func_start sub_813624C
sub_813624C: @ 813624C
	ldr r1, =gUnknown_0203AB48
	movs r0, 0
	strh r0, [r1, 0x4]
	strh r0, [r1, 0x6]
	bx lr
	.pool
	thumb_func_end sub_813624C

	thumb_func_start sub_813625C
sub_813625C: @ 813625C
	push {r4,r5,lr}
	bl sub_8136140
	ldr r0, =gUnknown_0203AB50
	ldr r0, [r0]
	ldr r1, =0x0000080a
	adds r0, r1
	movs r1, 0
	strb r1, [r0]
	movs r2, 0
	ldr r5, =gSaveBlock1Ptr
	ldr r4, =0x00000848
_08136274:
	ldr r0, [r5]
	lsls r1, r2, 3
	adds r0, r1
	adds r0, r4
	ldrb r0, [r0]
	ldr r3, =gUnknown_0203AB50
	cmp r0, 0
	beq _08136290
	ldr r1, [r3]
	ldr r0, =0x0000080a
	adds r1, r0
	ldrb r0, [r1]
	adds r0, 0x1
	strb r0, [r1]
_08136290:
	adds r0, r2, 0x1
	lsls r0, 16
	lsrs r2, r0, 16
	cmp r2, 0x27
	bls _08136274
	ldr r0, [r3]
	ldr r2, =0x0000080a
	adds r0, r2
	ldrb r1, [r0]
	adds r1, 0x1
	strb r1, [r0]
	ldr r0, [r3]
	adds r2, r0, r2
	ldrb r2, [r2]
	cmp r2, 0x9
	bls _081362D0
	ldr r2, =0x0000080b
	adds r1, r0, r2
	movs r0, 0x9
	strb r0, [r1]
	b _081362D6
	.pool
_081362D0:
	ldr r1, =0x0000080b
	adds r0, r1
	strb r2, [r0]
_081362D6:
	pop {r4,r5}
	pop {r0}
	bx r0
	.pool
	thumb_func_end sub_813625C

	thumb_func_start sub_81362E0
sub_81362E0: @ 81362E0
	push {r4,r5,lr}
	ldr r0, =gUnknown_0203AB48
	ldrh r1, [r0, 0x6]
	adds r3, r0, 0
	ldr r4, =gUnknown_0203AB50
	cmp r1, 0
	beq _08136308
	ldrh r0, [r3, 0x6]
	ldr r1, [r4]
	ldr r5, =0x0000080b
	adds r2, r1, r5
	ldrb r2, [r2]
	adds r0, r2
	subs r5, 0x1
	adds r1, r5
	ldrb r1, [r1]
	cmp r0, r1
	ble _08136308
	subs r0, r1, r2
	strh r0, [r3, 0x6]
_08136308:
	adds r2, r3, 0
	ldrh r1, [r2, 0x6]
	ldrh r0, [r2, 0x4]
	adds r1, r0
	ldr r0, [r4]
	ldr r4, =0x0000080a
	adds r0, r4
	ldrb r0, [r0]
	cmp r1, r0
	blt _0813633C
	adds r1, r0, 0
	cmp r1, 0
	bne _08136338
	strh r1, [r2, 0x4]
	b _0813633C
	.pool
_08136338:
	subs r0, 0x1
	strh r0, [r3, 0x4]
_0813633C:
	pop {r4,r5}
	pop {r0}
	bx r0
	thumb_func_end sub_81362E0

	thumb_func_start sub_8136344
sub_8136344: @ 8136344
	push {r4-r7,lr}
	ldr r0, =gUnknown_0203AB48
	ldrh r1, [r0, 0x4]
	adds r5, r0, 0
	cmp r1, 0x4
	bls _081363A4
	movs r4, 0
	ldrh r0, [r5, 0x4]
	subs r0, 0x4
	cmp r4, r0
	bge _081363A4
	ldrh r2, [r5, 0x6]
	ldr r6, =gUnknown_0203AB50
	ldr r0, [r6]
	ldr r3, =0x0000080b
	adds r1, r0, r3
	ldrb r1, [r1]
	adds r2, r1
	ldr r7, =0x0000080a
	adds r0, r7
	ldrb r0, [r0]
	cmp r2, r0
	beq _081363A4
	adds r3, r5, 0
_08136374:
	ldrh r0, [r3, 0x4]
	subs r0, 0x1
	strh r0, [r3, 0x4]
	ldrh r0, [r3, 0x6]
	adds r0, 0x1
	strh r0, [r3, 0x6]
	adds r0, r4, 0x1
	lsls r0, 24
	lsrs r4, r0, 24
	ldrh r0, [r3, 0x4]
	subs r0, 0x4
	cmp r4, r0
	bge _081363A4
	ldrh r2, [r5, 0x6]
	ldr r1, [r6]
	ldr r7, =0x0000080b
	adds r0, r1, r7
	ldrb r0, [r0]
	adds r2, r0
	ldr r0, =0x0000080a
	adds r1, r0
	ldrb r1, [r1]
	cmp r2, r1
	bne _08136374
_081363A4:
	pop {r4-r7}
	pop {r0}
	bx r0
	.pool
	thumb_func_end sub_8136344

	thumb_func_start sub_81363BC
sub_81363BC: @ 81363BC
	push {r4,lr}
	sub sp, 0x10
	ldr r4, =gUnknown_0203AB50
	ldr r1, [r4]
	ldr r2, =0x00000e7c
	adds r0, r1, r2
	ldrb r0, [r0]
	cmp r0, 0xFF
	bne _081363FC
	ldr r2, =0x0000080a
	adds r0, r1, r2
	ldrb r0, [r0]
	adds r2, 0x1
	adds r1, r2
	ldrb r1, [r1]
	subs r0, r1
	str r0, [sp]
	ldr r0, =0x00000456
	str r0, [sp, 0x4]
	str r0, [sp, 0x8]
	ldr r0, =gUnknown_0203AB4E
	str r0, [sp, 0xC]
	movs r0, 0x2
	movs r1, 0xB0
	movs r2, 0x8
	movs r3, 0x98
	bl AddScrollIndicatorArrowPairParametrized
	ldr r1, [r4]
	ldr r2, =0x00000e7c
	adds r1, r2
	strb r0, [r1]
_081363FC:
	add sp, 0x10
	pop {r4}
	pop {r0}
	bx r0
	.pool
	thumb_func_end sub_81363BC

	thumb_func_start sub_8136418
sub_8136418: @ 8136418
	push {r4,lr}
	ldr r4, =gUnknown_0203AB50
	ldr r0, [r4]
	ldr r2, =0x00000e7c
	adds r1, r0, r2
	ldrb r0, [r1]
	cmp r0, 0xFF
	beq _08136436
	bl RemoveScrollIndicatorArrowPair
	ldr r0, [r4]
	ldr r1, =0x00000e7c
	adds r0, r1
	movs r1, 0xFF
	strb r1, [r0]
_08136436:
	pop {r4}
	pop {r0}
	bx r0
	.pool
	thumb_func_end sub_8136418

	thumb_func_start sub_8136444
sub_8136444: @ 8136444
	push {r4,r5,lr}
	adds r4, r0, 0
	adds r5, r1, 0
	adds r3, r2, 0
	lsls r3, 24
	lsrs r3, 24
	ldr r0, =gUnknown_085B2704
	lsls r4, 16
	asrs r4, 16
	lsls r5, 16
	asrs r5, 16
	adds r1, r4, 0
	adds r2, r5, 0
	bl AddObjectToFront
	lsls r0, 24
	lsrs r0, 24
	pop {r4,r5}
	pop {r1}
	bx r1
	.pool
	thumb_func_end sub_8136444

	thumb_func_start sub_8136470
sub_8136470: @ 8136470
	push {r4,r5,lr}
	adds r4, r0, 0
	movs r1, 0x2E
	ldrsh r0, [r4, r1]
	cmp r0, 0x1
	ble _08136480
	movs r0, 0
	strh r0, [r4, 0x2E]
_08136480:
	movs r0, 0x2E
	ldrsh r5, [r4, r0]
	cmp r5, 0
	beq _0813648E
	cmp r5, 0x1
	beq _081364B4
	b _081364E0
_0813648E:
	ldrb r1, [r4, 0x1]
	movs r0, 0x4
	negs r0, r0
	ands r0, r1
	movs r1, 0x1
	orrs r0, r1
	strb r0, [r4, 0x1]
	ldr r0, =gUnknown_085B26F0
	str r0, [r4, 0x10]
	adds r0, r4, 0
	bl obj_alloc_rotscale_entry
	movs r0, 0x1
	strh r0, [r4, 0x2E]
	strh r5, [r4, 0x30]
	b _081364E0
	.pool
_081364B4:
	ldrh r0, [r4, 0x30]
	adds r0, 0x1
	movs r2, 0
	strh r0, [r4, 0x30]
	lsls r0, 16
	asrs r0, 16
	cmp r0, 0xB
	ble _081364E0
	ldrb r1, [r4, 0x1]
	movs r0, 0x4
	negs r0, r0
	ands r0, r1
	strb r0, [r4, 0x1]
	strh r2, [r4, 0x2E]
	strh r2, [r4, 0x30]
	ldrb r0, [r4, 0x3]
	lsls r0, 26
	lsrs r0, 27
	bl rotscale_free_entry
	ldr r0, =DummyObjectCallback
	str r0, [r4, 0x1C]
_081364E0:
	pop {r4,r5}
	pop {r0}
	bx r0
	.pool
	thumb_func_end sub_8136470

	thumb_func_start sub_81364EC
sub_81364EC: @ 81364EC
	push {r4,lr}
	sub sp, 0x4
	adds r4, r0, 0
	lsls r4, 24
	lsrs r4, 24
	movs r0, 0x1
	negs r0, r0
	movs r1, 0
	str r1, [sp]
	movs r2, 0
	movs r3, 0x10
	bl BeginNormalPaletteFade
	ldr r1, =gTasks
	lsls r0, r4, 2
	adds r0, r4
	lsls r0, 3
	adds r0, r1
	ldr r1, =sub_8136524
	str r1, [r0]
	add sp, 0x4
	pop {r4}
	pop {r0}
	bx r0
	.pool
	thumb_func_end sub_81364EC

	thumb_func_start sub_8136524
sub_8136524: @ 8136524
	push {r4-r6,lr}
	lsls r0, 24
	lsrs r5, r0, 24
	lsls r0, r5, 2
	adds r0, r5
	lsls r0, 3
	ldr r1, =gTasks + 0x8
	adds r2, r0, r1
	ldr r0, =gPaletteFade
	ldrb r1, [r0, 0x7]
	movs r0, 0x80
	ands r0, r1
	cmp r0, 0
	bne _081365BE
	ldr r6, =gUnknown_0203AB50
	ldr r0, [r6]
	ldr r1, =0x00000809
	adds r0, r1
	ldrb r0, [r0]
	subs r0, 0x2
	lsls r0, 24
	lsrs r0, 24
	cmp r0, 0x1
	bhi _0813655A
	ldr r1, =gUnknown_03005DAC
	ldr r0, =sub_80AF168
	str r0, [r1]
_0813655A:
	ldrb r0, [r2]
	ldr r4, =gUnknown_0203AB4E
	subs r2, r4, 0x2
	adds r1, r4, 0
	bl sub_81AE6C8
	bl sub_8136418
	bl ResetAllObjectData
	bl ResetObjectPaletteAllocator
	ldr r0, [r6]
	movs r1, 0x80
	lsls r1, 4
	adds r0, r1
	ldr r0, [r0]
	cmp r0, 0
	beq _081365A4
	bl SetMainCallback2
	b _081365AC
	.pool
_081365A4:
	subs r0, r4, 0x6
	ldr r0, [r0]
	bl SetMainCallback2
_081365AC:
	bl FreeAllWindowBuffers
	ldr r0, =gUnknown_0203AB50
	ldr r0, [r0]
	bl Free
	adds r0, r5, 0
	bl DestroyTask
_081365BE:
	pop {r4-r6}
	pop {r0}
	bx r0
	.pool
	thumb_func_end sub_8136524

	thumb_func_start sub_81365C8
sub_81365C8: @ 81365C8
	push {r4-r7,lr}
	mov r7, r10
	mov r6, r9
	mov r5, r8
	push {r5-r7}
	lsls r0, 24
	lsrs r7, r0, 24
	lsls r0, r7, 2
	adds r0, r7
	lsls r0, 3
	mov r8, r0
	ldr r0, =gTasks + 0x8
	mov r10, r0
	mov r6, r8
	add r6, r10
	ldr r0, =gPaletteFade
	ldrb r1, [r0, 0x7]
	movs r0, 0x80
	ands r0, r1
	cmp r0, 0
	beq _081365F4
	b _08136708
_081365F4:
	bl sub_81221EC
	lsls r0, 24
	lsrs r0, 24
	cmp r0, 0x1
	bne _08136602
	b _08136708
_08136602:
	ldr r0, =gMain
	ldrh r1, [r0, 0x2E]
	movs r0, 0x4
	ands r0, r1
	lsls r0, 16
	lsrs r0, 16
	mov r9, r0
	cmp r0, 0
	beq _08136688
	ldrb r0, [r6]
	ldr r4, =gUnknown_0203AB4E
	subs r2, r4, 0x2
	adds r1, r4, 0
	bl get_coro_args_x18_x1A
	subs r4, 0x6
	ldrh r1, [r4, 0x6]
	ldrh r0, [r4, 0x4]
	adds r1, r0
	ldr r5, =gUnknown_0203AB50
	ldr r0, [r5]
	ldr r2, =0x0000080a
	adds r0, r2
	ldrb r0, [r0]
	subs r0, 0x1
	cmp r1, r0
	beq _08136708
	movs r0, 0x5
	bl audio_play
	ldrh r0, [r4, 0x4]
	ldr r1, =0x00002005
	bl sub_8136110
	ldrh r0, [r4, 0x4]
	ldrh r4, [r4, 0x6]
	adds r0, r4
	strh r0, [r6, 0x4]
	ldr r0, [r5]
	ldr r1, =0x00000e7d
	adds r0, r1
	movs r1, 0x1
	strb r1, [r0]
	mov r0, r10
	subs r0, 0x8
	add r0, r8
	ldr r1, =sub_813671C
	str r1, [r0]
	b _08136708
	.pool
_08136688:
	ldr r5, =gUnknown_0203AB48
	ldrh r2, [r5, 0x4]
	mov r8, r2
	ldrb r0, [r6]
	bl ListMenuHandleInput
	adds r4, r0, 0
	ldrb r0, [r6]
	adds r1, r5, 0x6
	adds r2, r5, 0x4
	bl get_coro_args_x18_x1A
	ldrh r0, [r5, 0x4]
	cmp r8, r0
	beq _081366B6
	mov r0, r8
	movs r1, 0x5
	bl sub_8136110
	ldrh r0, [r5, 0x4]
	ldr r1, =0x00001005
	bl sub_8136110
_081366B6:
	movs r0, 0x2
	negs r0, r0
	cmp r4, r0
	beq _081366D0
	adds r0, 0x1
	cmp r4, r0
	bne _081366F8
	b _08136708
	.pool
_081366D0:
	movs r0, 0x5
	bl audio_play
	ldr r0, =gUnknown_020375F0
	ldr r2, =0x0000ffff
	adds r1, r2, 0
	strh r1, [r0]
	ldr r0, =gUnknown_0203CE7C
	mov r1, r9
	strh r1, [r0]
	adds r0, r7, 0
	bl sub_81364EC
	b _08136708
	.pool
_081366F8:
	movs r0, 0x5
	bl audio_play
	ldr r0, =gUnknown_0203CE7C
	strh r4, [r0]
	adds r0, r7, 0
	bl sub_8136938
_08136708:
	pop {r3-r5}
	mov r8, r3
	mov r9, r4
	mov r10, r5
	pop {r4-r7}
	pop {r0}
	bx r0
	.pool
	thumb_func_end sub_81365C8

	thumb_func_start sub_813671C
sub_813671C: @ 813671C
	push {r4-r7,lr}
	mov r7, r9
	mov r6, r8
	push {r6,r7}
	lsls r0, 24
	lsrs r0, 24
	mov r8, r0
	lsls r0, 2
	add r0, r8
	lsls r0, 3
	ldr r1, =gTasks + 0x8
	adds r7, r0, r1
	bl sub_81221EC
	lsls r0, 24
	lsrs r0, 24
	cmp r0, 0x1
	bne _08136742
	b _08136848
_08136742:
	ldr r0, =gMain
	ldrh r1, [r0, 0x2E]
	movs r0, 0x4
	ands r0, r1
	cmp r0, 0
	beq _0813676C
	movs r0, 0x5
	bl audio_play
	ldrb r0, [r7]
	ldr r1, =gUnknown_0203AB4E
	subs r2, r1, 0x2
	bl get_coro_args_x18_x1A
	b _08136822
	.pool
_0813676C:
	ldr r6, =gUnknown_0203AB48
	ldrh r4, [r6, 0x6]
	ldrh r5, [r6, 0x4]
	ldrb r0, [r7]
	bl ListMenuHandleInput
	mov r9, r0
	ldrb r0, [r7]
	adds r1, r6, 0x6
	adds r2, r6, 0x4
	bl get_coro_args_x18_x1A
	ldrh r0, [r6, 0x6]
	cmp r4, r0
	bne _08136790
	ldrh r6, [r6, 0x4]
	cmp r5, r6
	beq _081367CA
_08136790:
	movs r4, 0
_08136792:
	ldr r0, =gUnknown_0203AB48
	ldrh r0, [r0, 0x6]
	adds r0, r4, r0
	lsls r0, 16
	lsrs r5, r0, 16
	movs r1, 0x4
	ldrsh r0, [r7, r1]
	cmp r5, r0
	bne _081367B8
	adds r0, r4, 0
	ldr r1, =0x00002005
	bl sub_8136110
	b _081367C0
	.pool
_081367B8:
	adds r0, r4, 0
	movs r1, 0x5
	bl sub_8136110
_081367C0:
	adds r0, r4, 0x1
	lsls r0, 16
	lsrs r4, r0, 16
	cmp r4, 0x8
	bls _08136792
_081367CA:
	ldr r5, =gUnknown_0203AB50
	ldr r0, [r5]
	ldr r4, =0x00000e75
	adds r0, r4
	movs r1, 0x7
	movs r2, 0
	bl sub_81223FC
	ldr r0, [r5]
	adds r0, r4
	ldr r1, =gUnknown_0203AB48
	ldrh r3, [r1, 0x4]
	lsls r3, 4
	adds r3, 0x8
	lsls r3, 16
	lsrs r3, 16
	movs r1, 0x7
	movs r2, 0x80
	bl sub_8122448
	movs r0, 0x2
	negs r0, r0
	cmp r9, r0
	beq _08136810
	adds r0, 0x1
	cmp r9, r0
	bne _0813683A
	b _08136848
	.pool
_08136810:
	movs r0, 0x5
	bl audio_play
	ldr r0, =gMain
	ldrh r1, [r0, 0x2E]
	movs r0, 0x1
	ands r0, r1
	cmp r0, 0
	beq _08136830
_08136822:
	mov r0, r8
	movs r1, 0
	bl sub_8136854
	b _08136848
	.pool
_08136830:
	mov r0, r8
	movs r1, 0x1
	bl sub_8136854
	b _08136848
_0813683A:
	movs r0, 0x5
	bl audio_play
	mov r0, r8
	movs r1, 0
	bl sub_8136854
_08136848:
	pop {r3,r4}
	mov r8, r3
	mov r9, r4
	pop {r4-r7}
	pop {r0}
	bx r0
	thumb_func_end sub_813671C

	thumb_func_start sub_8136854
sub_8136854: @ 8136854
	push {r4-r7,lr}
	adds r4, r1, 0
	lsls r0, 24
	lsrs r7, r0, 24
	lsls r4, 24
	lsrs r4, 24
	lsls r0, r7, 2
	adds r0, r7
	lsls r0, 3
	ldr r1, =gTasks + 0x8
	adds r6, r0, r1
	ldr r2, =gUnknown_0203AB48
	ldrh r0, [r2, 0x4]
	ldrh r1, [r2, 0x6]
	adds r0, r1
	lsls r0, 16
	lsrs r5, r0, 16
	ldr r0, =gUnknown_0203AB50
	ldr r0, [r0]
	ldr r1, =0x00000e7d
	adds r0, r1
	movs r1, 0
	strb r1, [r0]
	ldrb r0, [r6]
	adds r1, r2, 0x6
	adds r2, 0x4
	bl sub_81AE6C8
	cmp r4, 0
	bne _081368AA
	movs r0, 0x4
	ldrsh r1, [r6, r0]
	cmp r1, r5
	beq _081368BA
	subs r0, r5, 0x1
	cmp r1, r0
	beq _081368AA
	adds r0, r1, 0
	adds r1, r5, 0
	bl sub_81361B0
	bl sub_8135E2C
_081368AA:
	movs r1, 0x4
	ldrsh r0, [r6, r1]
	cmp r0, r5
	bge _081368BA
	ldr r1, =gUnknown_0203AB48
	ldrh r0, [r1, 0x4]
	subs r0, 0x1
	strh r0, [r1, 0x4]
_081368BA:
	ldr r0, =gUnknown_03006310
	ldr r2, =gUnknown_0203AB48
	ldrh r1, [r2, 0x6]
	ldrh r2, [r2, 0x4]
	bl ListMenuInit
	lsls r0, 24
	lsrs r0, 24
	strh r0, [r6]
	movs r0, 0
	bl schedule_bg_copy_tilemap_to_vram
	ldr r0, =gUnknown_0203AB50
	ldr r0, [r0]
	ldr r1, =0x00000e75
	adds r0, r1
	movs r1, 0x7
	movs r2, 0x1
	bl sub_81223FC
	movs r4, 0
	lsls r5, r7, 2
_081368E6:
	adds r0, r4, 0
	movs r1, 0x5
	bl sub_8136110
	adds r0, r4, 0x1
	lsls r0, 24
	lsrs r4, r0, 24
	cmp r4, 0x8
	bls _081368E6
	ldr r0, =gUnknown_0203AB48
	ldrh r0, [r0, 0x4]
	ldr r1, =0x00001005
	bl sub_8136110
	ldr r1, =gTasks
	adds r0, r5, r7
	lsls r0, 3
	adds r0, r1
	ldr r1, =sub_81365C8
	str r1, [r0]
	pop {r4-r7}
	pop {r0}
	bx r0
	.pool
	thumb_func_end sub_8136854

	thumb_func_start sub_8136938
sub_8136938: @ 8136938
	push {r4-r7,lr}
	lsls r0, 24
	lsrs r7, r0, 24
	lsls r0, r7, 2
	adds r0, r7
	lsls r0, 3
	ldr r1, =gTasks + 0x8
	adds r6, r0, r1
	ldr r0, =gUnknown_0203AB50
	ldr r0, [r0]
	ldr r1, =0x00000808
	adds r0, r1
	ldrb r0, [r0]
	cmp r0, 0x3
	bne _08136968
	movs r0, 0x8
	b _0813696A
	.pool
_08136968:
	movs r0, 0x9
_0813696A:
	strh r0, [r6, 0x2]
	bl sub_8136418
	ldrb r0, [r6, 0x2]
	movs r1, 0
	movs r2, 0x1
	movs r3, 0xE
	bl SetWindowBorderStyle
	ldrb r0, [r6, 0x2]
	ldr r5, =gUnknown_0203AB50
	ldr r3, [r5]
	ldr r4, =0x00000808
	adds r1, r3, r4
	ldrb r1, [r1]
	ldr r2, =gUnknown_085B2668
	mov r12, r2
	ldr r2, =0x00000804
	adds r3, r2
	ldr r3, [r3]
	mov r2, r12
	bl sub_81995E4
	ldrb r0, [r6, 0x2]
	ldr r1, [r5]
	adds r1, r4
	ldrb r1, [r1]
	movs r2, 0
	bl InitMenuInUpperLeftCornerPlaySoundWhenAPressed
	ldrb r0, [r6, 0x2]
	bl PutWindowTilemap
	movs r0, 0x1
	bl schedule_bg_copy_tilemap_to_vram
	ldr r1, =gTasks
	lsls r0, r7, 2
	adds r0, r7
	lsls r0, 3
	adds r0, r1
	ldr r1, =sub_81369E0
	str r1, [r0]
	pop {r4-r7}
	pop {r0}
	bx r0
	.pool
	thumb_func_end sub_8136938

	thumb_func_start sub_81369E0
sub_81369E0: @ 81369E0
	push {r4-r6,lr}
	lsls r0, 24
	lsrs r5, r0, 24
	adds r6, r5, 0
	bl sub_81221EC
	lsls r0, 24
	lsrs r0, 24
	cmp r0, 0x1
	beq _08136A3C
	bl ProcessMenuInputNoWrapAround
	lsls r0, 24
	asrs r4, r0, 24
	movs r0, 0x2
	negs r0, r0
	cmp r4, r0
	beq _08136A3C
	adds r0, 0x1
	cmp r4, r0
	bne _08136A18
	movs r0, 0x5
	bl audio_play
	adds r0, r5, 0
	bl sub_8136DE8
	b _08136A3C
_08136A18:
	movs r0, 0x5
	bl audio_play
	ldr r1, =gUnknown_085B2668
	ldr r0, =gUnknown_0203AB50
	ldr r0, [r0]
	ldr r2, =0x00000804
	adds r0, r2
	ldr r0, [r0]
	adds r0, r4
	ldrb r0, [r0]
	lsls r0, 3
	adds r1, 0x4
	adds r0, r1
	ldr r1, [r0]
	adds r0, r6, 0
	bl _call_via_r1
_08136A3C:
	pop {r4-r6}
	pop {r0}
	bx r0
	.pool
	thumb_func_end sub_81369E0

	thumb_func_start sub_8136A50
sub_8136A50: @ 8136A50
	push {lr}
	lsls r0, 24
	lsrs r0, 24
	ldr r1, =gUnknown_0203AB50
	ldr r1, [r1]
	movs r2, 0x80
	lsls r2, 4
	adds r1, r2
	ldr r2, =sub_8136A74
	str r2, [r1]
	bl sub_81364EC
	pop {r0}
	bx r0
	.pool
	thumb_func_end sub_8136A50

	thumb_func_start sub_8136A74
sub_8136A74: @ 8136A74
	push {lr}
	ldr r2, =gSaveBlock1Ptr
	ldr r0, =gUnknown_0203CE7C
	ldrh r1, [r0]
	lsls r1, 3
	ldr r0, =0x00000848
	adds r1, r0
	ldr r0, [r2]
	adds r0, r1
	ldr r1, =sub_8136AA0
	bl sub_8166204
	pop {r0}
	bx r0
	.pool
	thumb_func_end sub_8136A74

	thumb_func_start sub_8136AA0
sub_8136AA0: @ 8136AA0
	push {lr}
	ldr r0, =gUnknown_0203AB48
	ldr r1, [r0]
	movs r0, 0
	bl sub_81357FC
	pop {r0}
	bx r0
	.pool
	thumb_func_end sub_8136AA0

	thumb_func_start sub_8136AB4
sub_8136AB4: @ 8136AB4
	push {r4,r5,lr}
	sub sp, 0x10
	adds r4, r0, 0
	lsls r4, 24
	lsrs r4, 24
	lsls r0, r4, 2
	adds r0, r4
	lsls r0, 3
	ldr r1, =gTasks + 0x8
	adds r0, r1
	ldrb r0, [r0, 0x2]
	movs r1, 0
	bl sub_8198070
	ldr r0, =gStringVar1
	ldr r3, =gUnknown_085B262C
	ldr r1, =gSaveBlock1Ptr
	ldr r2, [r1]
	ldr r1, =gUnknown_0203CE7C
	ldrh r1, [r1]
	lsls r1, 3
	adds r2, r1
	ldr r1, =0x00000848
	adds r2, r1
	ldrb r1, [r2]
	lsls r1, 2
	adds r1, r3
	ldr r1, [r1]
	bl StringCopy
	ldr r5, =gStringVar4
	ldr r1, =gUnknown_085E9353
	adds r0, r5, 0
	bl StringExpandPlaceholders
	bl sav2_get_text_speed
	lsls r0, 24
	lsrs r0, 24
	movs r1, 0x1
	str r1, [sp]
	str r0, [sp, 0x4]
	str r5, [sp, 0x8]
	ldr r0, =sub_8136B48
	str r0, [sp, 0xC]
	adds r0, r4, 0
	movs r1, 0xA
	movs r2, 0xA
	movs r3, 0xD
	bl DisplayMessageAndContinueTask
	add sp, 0x10
	pop {r4,r5}
	pop {r0}
	bx r0
	.pool
	thumb_func_end sub_8136AB4

	thumb_func_start sub_8136B48
sub_8136B48: @ 8136B48
	push {lr}
	sub sp, 0x10
	lsls r0, 24
	lsrs r0, 24
	ldr r1, =gUnknown_085B27A8
	movs r2, 0x2
	str r2, [sp]
	movs r2, 0x1
	str r2, [sp, 0x4]
	movs r2, 0xE
	str r2, [sp, 0x8]
	ldr r2, =gUnknown_085B26A4
	str r2, [sp, 0xC]
	movs r2, 0x1
	movs r3, 0
	bl CreateYesNoMenuWithCallbacks
	add sp, 0x10
	pop {r0}
	bx r0
	.pool
	thumb_func_end sub_8136B48

	thumb_func_start sub_8136B78
sub_8136B78: @ 8136B78
	push {r4,r5,lr}
	sub sp, 0x10
	adds r4, r0, 0
	lsls r4, 24
	lsrs r4, 24
	ldr r5, =gStringVar4
	ldr r1, =gUnknown_085E9367
	adds r0, r5, 0
	bl StringExpandPlaceholders
	bl sav2_get_text_speed
	lsls r0, 24
	lsrs r0, 24
	movs r1, 0x1
	str r1, [sp]
	str r0, [sp, 0x4]
	str r5, [sp, 0x8]
	ldr r0, =sub_8136BC0
	str r0, [sp, 0xC]
	adds r0, r4, 0
	movs r1, 0xA
	movs r2, 0xA
	movs r3, 0xD
	bl DisplayMessageAndContinueTask
	add sp, 0x10
	pop {r4,r5}
	pop {r0}
	bx r0
	.pool
	thumb_func_end sub_8136B78

	thumb_func_start sub_8136BC0
sub_8136BC0: @ 8136BC0
	push {r4-r7,lr}
	lsls r0, 24
	lsrs r7, r0, 24
	ldr r0, =gMain
	ldrh r1, [r0, 0x2E]
	movs r0, 0x3
	ands r0, r1
	cmp r0, 0
	beq _08136C36
	ldr r0, =gUnknown_0203CE7C
	ldrb r0, [r0]
	bl sub_8136F68
	movs r0, 0x5
	bl audio_play
	ldr r5, =gUnknown_0203AB4E
	subs r6, r5, 0x2
	lsls r4, r7, 2
	adds r4, r7
	lsls r4, 3
	ldr r0, =gTasks + 0x8
	adds r4, r0
	ldrb r0, [r4]
	adds r1, r5, 0
	adds r2, r6, 0
	bl sub_81AE6C8
	ldrh r0, [r6]
	movs r1, 0x5
	bl sub_8136110
	bl sub_813625C
	bl sub_81362E0
	bl sub_8135E2C
	ldr r0, =gUnknown_03006310
	ldrh r1, [r5]
	ldrh r2, [r6]
	bl ListMenuInit
	lsls r0, 24
	lsrs r0, 24
	strh r0, [r4]
	ldrh r0, [r6]
	ldr r1, =0x00001005
	bl sub_8136110
	movs r0, 0
	bl schedule_bg_copy_tilemap_to_vram
	movs r0, 0x1
	bl schedule_bg_copy_tilemap_to_vram
	adds r0, r7, 0
	bl sub_8136C54
_08136C36:
	pop {r4-r7}
	pop {r0}
	bx r0
	.pool
	thumb_func_end sub_8136BC0

	thumb_func_start sub_8136C54
sub_8136C54: @ 8136C54
	push {r4,lr}
	adds r4, r0, 0
	lsls r4, 24
	lsrs r4, 24
	movs r0, 0xA
	movs r1, 0
	bl sub_8197DF8
	movs r0, 0x1
	bl schedule_bg_copy_tilemap_to_vram
	bl sub_81363BC
	ldr r1, =gTasks
	lsls r0, r4, 2
	adds r0, r4
	lsls r0, 3
	adds r0, r1
	ldr r1, =sub_81365C8
	str r1, [r0]
	pop {r4}
	pop {r0}
	bx r0
	.pool
	thumb_func_end sub_8136C54

	thumb_func_start sub_8136C8C
sub_8136C8C: @ 8136C8C
	push {r4-r7,lr}
	mov r7, r8
	push {r7}
	lsls r0, 24
	lsrs r0, 24
	mov r8, r0
	ldr r0, =gEnemyParty
	bl GetNature
	lsls r0, 24
	lsrs r0, 24
	ldr r5, =gSaveBlock1Ptr
	ldr r7, =gUnknown_0203CE7C
	ldrh r2, [r7]
	lsls r2, 3
	ldr r6, =0x00000848
	adds r2, r6
	ldr r1, [r5]
	adds r1, r2
	bl sub_8136FE4
	adds r4, r0, 0
	lsls r4, 16
	lsrs r4, 16
	ldr r0, =gUnknown_02022F58
	ldr r3, =gUnknown_085B262C
	ldr r2, [r5]
	ldrh r1, [r7]
	lsls r1, 3
	adds r2, r1
	adds r2, r6
	ldrb r1, [r2]
	lsls r1, 2
	adds r1, r3
	ldr r1, [r1]
	bl StringCopy
	ldrb r0, [r7]
	bl sub_8136F68
	ldr r1, [r5]
	ldrh r0, [r7]
	lsls r0, 3
	adds r1, r0
	adds r1, r6
	ldrb r0, [r1]
	lsls r0, 8
	strh r0, [r7]
	lsls r4, 16
	asrs r4, 16
	cmp r4, 0
	bne _08136D10
	adds r0, 0x1
	b _08136D1A
	.pool
_08136D10:
	cmp r4, 0
	ble _08136D18
	adds r0, 0x2
	b _08136D1A
_08136D18:
	adds r0, 0x3
_08136D1A:
	strh r0, [r7]
	mov r0, r8
	bl sub_81364EC
	pop {r3}
	mov r8, r3
	pop {r4-r7}
	pop {r0}
	bx r0
	thumb_func_end sub_8136C8C

	thumb_func_start sub_8136D2C
sub_8136D2C: @ 8136D2C
	push {r4,r5,lr}
	adds r4, r0, 0
	lsls r4, 24
	lsrs r4, 24
	ldr r5, =gUnknown_0203CE7C
	ldrb r0, [r5]
	bl sub_80FC3E8
	ldr r0, =gStringVar1
	ldr r3, =gUnknown_085B262C
	ldr r1, =gSaveBlock1Ptr
	ldr r2, [r1]
	ldrh r1, [r5]
	lsls r1, 3
	adds r2, r1
	ldr r1, =0x00000848
	adds r2, r1
	ldrb r1, [r2]
	lsls r1, 2
	adds r1, r3
	ldr r1, [r1]
	bl StringCopy
	ldr r1, =gUnknown_020375F0
	ldrh r0, [r5]
	strh r0, [r1]
	lsls r0, 24
	lsrs r0, 24
	bl sub_8136F68
	movs r0, 0
	strh r0, [r5]
	adds r0, r4, 0
	bl sub_81364EC
	pop {r4,r5}
	pop {r0}
	bx r0
	.pool
	thumb_func_end sub_8136D2C

	thumb_func_start sub_8136D90
sub_8136D90: @ 8136D90
	push {r4-r6,lr}
	adds r4, r0, 0
	lsls r4, 24
	lsrs r4, 24
	ldr r6, =gUnknown_020375E0
	ldr r0, =gSaveBlock1Ptr
	ldr r5, =gUnknown_0203CE7C
	ldrh r1, [r5]
	lsls r1, 3
	ldr r2, =0x00000848
	adds r1, r2
	ldr r0, [r0]
	adds r0, r1
	bl sub_818E704
	lsls r0, 24
	lsrs r0, 24
	strh r0, [r6]
	ldr r1, =gUnknown_020375F0
	ldrh r0, [r5]
	strh r0, [r1]
	lsls r0, 24
	lsrs r0, 24
	bl sub_8136F68
	movs r0, 0
	strh r0, [r5]
	adds r0, r4, 0
	bl sub_81364EC
	pop {r4-r6}
	pop {r0}
	bx r0
	.pool
	thumb_func_end sub_8136D90

	thumb_func_start sub_8136DE8
sub_8136DE8: @ 8136DE8
	push {r4,r5,lr}
	lsls r0, 24
	lsrs r0, 24
	lsls r4, r0, 2
	adds r4, r0
	lsls r4, 3
	ldr r5, =gTasks + 0x8
	adds r0, r4, r5
	ldrb r0, [r0, 0x2]
	movs r1, 0
	bl sub_8198070
	movs r0, 0x1
	bl schedule_bg_copy_tilemap_to_vram
	bl sub_81363BC
	subs r5, 0x8
	adds r4, r5
	ldr r0, =sub_81365C8
	str r0, [r4]
	pop {r4,r5}
	pop {r0}
	bx r0
	.pool
	thumb_func_end sub_8136DE8

	thumb_func_start sub_8136E20
sub_8136E20: @ 8136E20
	push {r4,lr}
	lsls r0, 24
	ldr r3, =gSaveBlock1Ptr
	ldr r1, [r3]
	lsrs r0, 21
	adds r1, r0
	ldr r2, =0x00000848
	adds r1, r2
	movs r2, 0
	strb r2, [r1]
	ldr r1, [r3]
	adds r1, r0
	ldr r4, =0x00000849
	adds r1, r4
	strb r2, [r1]
	ldr r1, [r3]
	adds r1, r0
	adds r4, 0x1
	adds r1, r4
	strb r2, [r1]
	ldr r1, [r3]
	adds r1, r0
	adds r4, 0x1
	adds r1, r4
	strb r2, [r1]
	ldr r1, [r3]
	adds r1, r0
	adds r4, 0x1
	adds r1, r4
	strb r2, [r1]
	ldr r1, [r3]
	adds r1, r0
	adds r4, 0x1
	adds r1, r4
	strb r2, [r1]
	ldr r1, [r3]
	adds r1, r0
	ldr r0, =0x0000084e
	adds r1, r0
	strb r2, [r1]
	pop {r4}
	pop {r0}
	bx r0
	.pool
	thumb_func_end sub_8136E20

	thumb_func_start sub_8136E88
sub_8136E88: @ 8136E88
	push {r4,lr}
	movs r4, 0
_08136E8C:
	adds r0, r4, 0
	bl sub_8136E20
	adds r0, r4, 0x1
	lsls r0, 24
	lsrs r4, r0, 24
	cmp r4, 0x27
	bls _08136E8C
	pop {r4}
	pop {r0}
	bx r0
	thumb_func_end sub_8136E88

	thumb_func_start sub_8136EA4
sub_8136EA4: @ 8136EA4
	push {r4-r6,lr}
	adds r6, r0, 0
	movs r1, 0x1
	bl sub_8136F9C
	lsls r0, 24
	lsrs r5, r0, 24
	movs r1, 0x1
_08136EB4:
	adds r0, r1, 0x1
	lsls r0, 24
	lsrs r4, r0, 24
	adds r0, r6, 0
	adds r1, r4, 0
	bl sub_8136F9C
	lsls r0, 24
	lsrs r0, 24
	cmp r5, r0
	bcs _08136ECC
	adds r5, r0, 0
_08136ECC:
	adds r1, r4, 0
	cmp r1, 0x4
	bls _08136EB4
	adds r0, r5, 0
	pop {r4-r6}
	pop {r1}
	bx r1
	thumb_func_end sub_8136EA4

	thumb_func_start sub_8136EDC
sub_8136EDC: @ 8136EDC
	push {lr}
	movs r1, 0x6
	bl sub_8136F9C
	lsls r0, 24
	lsrs r0, 24
	cmp r0, 0x63
	bls _08136EEE
	movs r0, 0x63
_08136EEE:
	pop {r1}
	bx r1
	thumb_func_end sub_8136EDC

	thumb_func_start sub_8136EF4
sub_8136EF4: @ 8136EF4
	push {lr}
	movs r1, 0
	ldr r0, =gSaveBlock1Ptr
	ldr r2, [r0]
	ldr r3, =0x00000848
_08136EFE:
	lsls r0, r1, 3
	adds r0, r2, r0
	adds r0, r3
	ldrb r0, [r0]
	cmp r0, 0
	bne _08136F18
	lsls r0, r1, 24
	asrs r0, 24
	b _08136F26
	.pool
_08136F18:
	adds r0, r1, 0x1
	lsls r0, 24
	lsrs r1, r0, 24
	cmp r1, 0x27
	bls _08136EFE
	movs r0, 0x1
	negs r0, r0
_08136F26:
	pop {r1}
	bx r1
	thumb_func_end sub_8136EF4

	thumb_func_start sub_8136F2C
sub_8136F2C: @ 8136F2C
	push {r4,lr}
	adds r4, r0, 0
	bl sub_8136EF4
	lsls r0, 24
	asrs r1, r0, 24
	movs r0, 0x1
	negs r0, r0
	cmp r1, r0
	beq _08136F60
	ldr r0, =gSaveBlock1Ptr
	ldr r2, [r0]
	lsls r0, r1, 3
	ldr r1, =0x00000848
	adds r2, r1
	adds r2, r0
	ldr r0, [r4]
	ldr r1, [r4, 0x4]
	str r0, [r2]
	str r1, [r2, 0x4]
	movs r0, 0x1
	b _08136F62
	.pool
_08136F60:
	movs r0, 0
_08136F62:
	pop {r4}
	pop {r1}
	bx r1
	thumb_func_end sub_8136F2C

	thumb_func_start sub_8136F68
sub_8136F68: @ 8136F68
	push {lr}
	lsls r0, 24
	lsrs r2, r0, 24
	ldr r0, =gSaveBlock1Ptr
	ldr r0, [r0]
	lsls r1, r2, 3
	adds r0, r1
	ldr r1, =0x00000848
	adds r0, r1
	ldrb r0, [r0]
	cmp r0, 0
	beq _08136F94
	adds r0, r2, 0
	bl sub_8136E20
	movs r0, 0x1
	b _08136F96
	.pool
_08136F94:
	movs r0, 0
_08136F96:
	pop {r1}
	bx r1
	thumb_func_end sub_8136F68

	thumb_func_start sub_8136F9C
sub_8136F9C: @ 8136F9C
	push {lr}
	lsls r1, 24
	lsrs r1, 24
	adds r2, r1, 0
	cmp r1, 0
	bne _08136FAC
	ldrb r0, [r0]
	b _08136FDE
_08136FAC:
	cmp r1, 0x1
	bne _08136FB4
	ldrb r0, [r0, 0x1]
	b _08136FDE
_08136FB4:
	cmp r1, 0x2
	bne _08136FBC
	ldrb r0, [r0, 0x2]
	b _08136FDE
_08136FBC:
	cmp r1, 0x3
	bne _08136FC4
	ldrb r0, [r0, 0x3]
	b _08136FDE
_08136FC4:
	cmp r1, 0x4
	bne _08136FCC
	ldrb r0, [r0, 0x4]
	b _08136FDE
_08136FCC:
	cmp r1, 0x5
	bne _08136FD4
	ldrb r0, [r0, 0x5]
	b _08136FDE
_08136FD4:
	cmp r2, 0x6
	beq _08136FDC
	movs r0, 0
	b _08136FDE
_08136FDC:
	ldrb r0, [r0, 0x6]
_08136FDE:
	pop {r1}
	bx r1
	thumb_func_end sub_8136F9C

	thumb_func_start sub_8136FE4
sub_8136FE4: @ 8136FE4
	push {r4-r7,lr}
	mov r7, r9
	mov r6, r8
	push {r6,r7}
	mov r8, r1
	lsls r0, 24
	lsrs r0, 24
	movs r6, 0
	movs r4, 0
	ldr r1, =gUnknown_085B25A0
	mov r9, r1
	lsls r1, r0, 2
	adds r7, r1, r0
_08136FFE:
	adds r0, r4, 0x1
	lsls r0, 24
	lsrs r5, r0, 24
	mov r0, r8
	adds r1, r5, 0
	bl sub_8136F9C
	lsls r0, 16
	asrs r1, r0, 16
	cmp r1, 0
	ble _0813702A
	adds r0, r7, r4
	add r0, r9
	ldrb r0, [r0]
	lsls r0, 24
	asrs r0, 24
	muls r1, r0
	lsls r0, r6, 16
	asrs r0, 16
	adds r0, r1
	lsls r0, 16
	lsrs r6, r0, 16
_0813702A:
	adds r4, r5, 0
	cmp r4, 0x4
	bls _08136FFE
	lsls r0, r6, 16
	asrs r0, 16
	pop {r3,r4}
	mov r8, r3
	mov r9, r4
	pop {r4-r7}
	pop {r1}
	bx r1
	.pool
	thumb_func_end sub_8136FE4

	thumb_func_start sub_8137044
sub_8137044: @ 8137044
	push {r4,lr}
	adds r4, r1, 0
	movs r1, 0
	bl sub_8136F9C
	lsls r0, 24
	ldr r1, =gUnknown_085B262C
	lsrs r0, 22
	adds r0, r1
	ldr r1, [r0]
	adds r0, r4, 0
	bl StringCopy
	pop {r4}
	pop {r0}
	bx r0
	.pool
	thumb_func_end sub_8137044

	thumb_func_start sub_8137068
sub_8137068: @ 8137068
	push {r4-r7,lr}
	adds r6, r1, 0
	lsls r0, 24
	lsrs r5, r0, 24
	movs r4, 0
	ldr r7, =gUnknown_085B262C
_08137074:
	lsls r1, r4, 3
	ldr r0, =gUnknown_085B2720
	adds r1, r0
	adds r0, r5, 0
	bl sub_8136FE4
	lsls r0, 16
	cmp r0, 0
	ble _081370A0
	adds r0, r4, 0x1
	lsls r0, 2
	adds r0, r7
	ldr r1, [r0]
	adds r0, r6, 0
	bl StringCopy
	movs r0, 0x1
	b _081370AC
	.pool
_081370A0:
	adds r0, r4, 0x1
	lsls r0, 24
	lsrs r4, r0, 24
	cmp r4, 0x4
	bls _08137074
	movs r0, 0
_081370AC:
	pop {r4-r7}
	pop {r1}
	bx r1
	thumb_func_end sub_8137068

	thumb_func_start sub_81370B4
sub_81370B4: @ 81370B4
	push {r4-r7,lr}
	adds r5, r0, 0
	movs r7, 0
	movs r6, 0
_081370BC:
	adds r1, r7, 0x1
	lsls r1, 24
	lsrs r1, 24
	adds r0, r5, 0
	bl sub_8136F9C
	adds r4, r0, 0
	adds r1, r6, 0x1
	lsls r1, 24
	lsrs r1, 24
	adds r0, r5, 0
	bl sub_8136F9C
	lsls r4, 16
	lsls r0, 16
	lsls r1, r6, 16
	cmp r4, r0
	bge _081370E2
	lsrs r7, r1, 16
_081370E2:
	movs r2, 0x80
	lsls r2, 9
	adds r0, r1, r2
	lsrs r6, r0, 16
	asrs r0, 16
	cmp r0, 0x4
	ble _081370BC
	lsls r0, r7, 24
	lsrs r0, 24
	pop {r4-r7}
	pop {r1}
	bx r1
	thumb_func_end sub_81370B4

	thumb_func_start sub_81370FC
sub_81370FC: @ 81370FC
	push {r4,lr}
	bl sub_81798D0
	lsls r0, 24
	cmp r0, 0
	beq _08137134
	ldr r4, =gUnknown_020375F0
	bl brm_get_pokemon_selection
	lsls r0, 24
	lsrs r0, 24
	strh r0, [r4]
	ldr r1, =gUnknown_03005DB0
	ldr r0, =hm_add_c3_launch_phase_2
	str r0, [r1]
	ldr r1, =gUnknown_0203CEEC
	ldr r0, =sub_8179918
	b _08137152
	.pool
_08137134:
	ldr r0, =gUnknown_02037318
	ldrb r0, [r0, 0x15]
	cmp r0, 0x1
	bne _08137170
	ldr r0, =0x00000888
	bl FlagGet
	lsls r0, 24
	cmp r0, 0
	bne _08137170
	ldr r1, =gUnknown_03005DB0
	ldr r0, =hm_add_c3_launch_phase_2
	str r0, [r1]
	ldr r1, =gUnknown_0203CEEC
	ldr r0, =hm2_flash
_08137152:
	str r0, [r1]
	movs r0, 0x1
	b _08137172
	.pool
_08137170:
	movs r0, 0
_08137172:
	pop {r4}
	pop {r1}
	bx r1
	thumb_func_end sub_81370FC

	thumb_func_start hm2_flash
hm2_flash: @ 8137178
	push {r4,lr}
	bl oei_task_add
	adds r4, r0, 0
	lsls r4, 24
	lsrs r4, 24
	bl brm_get_pokemon_selection
	ldr r1, =gUnknown_02038C08
	lsls r0, 24
	lsrs r0, 24
	str r0, [r1]
	ldr r1, =gTasks
	lsls r0, r4, 2
	adds r0, r4
	lsls r0, 3
	adds r0, r1
	ldr r2, =sub_81371B4
	lsrs r1, r2, 16
	strh r1, [r0, 0x18]
	strh r2, [r0, 0x1A]
	pop {r4}
	pop {r0}
	bx r0
	.pool
	thumb_func_end hm2_flash

	thumb_func_start sub_81371B4
sub_81371B4: @ 81371B4
	push {lr}
	movs r0, 0xCF
	bl audio_play
	ldr r0, =0x00000888
	bl FlagSet
	ldr r0, =gUnknown_082926F8
	bl script_env_1_execute_new_script
	pop {r0}
	bx r0
	.pool
	thumb_func_end sub_81371B4

	thumb_func_start sub_81371D4
sub_81371D4: @ 81371D4
	push {lr}
	bl RunTasks
	bl CallObjectCallbacks
	bl PrepareSpritesForOamLoad
	bl UpdatePaletteFade
	pop {r0}
	bx r0
	thumb_func_end sub_81371D4

	thumb_func_start sub_81371EC
sub_81371EC: @ 81371EC
	push {lr}
	bl LoadOamFromSprites
	bl ProcessObjectCopyRequests
	bl TransferPlttBuffer
	pop {r0}
	bx r0
	thumb_func_end sub_81371EC

	thumb_func_start c2_change_map
c2_change_map: @ 8137200
	push {r4,lr}
	sub sp, 0x8
	movs r0, 0
	bl SetVBlankCallback
	movs r0, 0
	movs r1, 0
	bl SetGpuReg
	movs r0, 0xC
	movs r1, 0
	bl SetGpuReg
	movs r0, 0xA
	movs r1, 0
	bl SetGpuReg
	movs r0, 0x8
	movs r1, 0
	bl SetGpuReg
	movs r0, 0x18
	movs r1, 0
	bl SetGpuReg
	movs r0, 0x1A
	movs r1, 0
	bl SetGpuReg
	movs r0, 0x14
	movs r1, 0
	bl SetGpuReg
	movs r0, 0x16
	movs r1, 0
	bl SetGpuReg
	movs r0, 0x10
	movs r1, 0
	bl SetGpuReg
	movs r0, 0x12
	movs r1, 0
	bl SetGpuReg
	mov r1, sp
	movs r0, 0
	strh r0, [r1]
	ldr r1, =0x040000d4
	mov r0, sp
	str r0, [r1]
	movs r0, 0xC0
	lsls r0, 19
	str r0, [r1, 0x4]
	ldr r0, =0x8100c000
	str r0, [r1, 0x8]
	ldr r0, [r1, 0x8]
	movs r4, 0
	str r4, [sp, 0x4]
	add r0, sp, 0x4
	str r0, [r1]
	movs r0, 0xE0
	lsls r0, 19
	str r0, [r1, 0x4]
	ldr r0, =0x85000100
	str r0, [r1, 0x8]
	ldr r0, [r1, 0x8]
	mov r0, sp
	strh r4, [r0]
	str r0, [r1]
	ldr r0, =0x05000002
	str r0, [r1, 0x4]
	ldr r0, =0x810001ff
	str r0, [r1, 0x8]
	ldr r0, [r1, 0x8]
	bl ResetPaletteFade
	bl ResetTasks
	bl ResetAllObjectData
	ldr r3, =0x04000208
	ldrh r2, [r3]
	strh r4, [r3]
	ldr r4, =0x04000200
	ldrh r0, [r4]
	movs r1, 0x1
	orrs r0, r1
	strh r0, [r4]
	strh r2, [r3]
	ldr r0, =sub_81371EC
	bl SetVBlankCallback
	ldr r0, =sub_81371D4
	bl SetMainCallback2
	bl sub_8137304
	lsls r0, 24
	cmp r0, 0
	bne _081372D2
	ldr r0, =gMain
	ldr r0, [r0, 0x8]
	bl SetMainCallback2
_081372D2:
	add sp, 0x8
	pop {r4}
	pop {r0}
	bx r0
	.pool
	thumb_func_end c2_change_map

	thumb_func_start sub_8137304
sub_8137304: @ 8137304
	push {r4-r7,lr}
	bl get_map_light_from_warp0
	lsls r0, 24
	lsrs r6, r0, 24
	bl sav1_map_get_light_level
	lsls r0, 24
	lsrs r5, r0, 24
	movs r3, 0
	ldr r4, =gUnknown_085B27C8
	ldrb r0, [r4]
	cmp r0, 0
	beq _08137358
	adds r7, r4, 0
	adds r0, r4, 0x4
	mov r12, r0
_08137326:
	lsls r2, r3, 3
	adds r1, r2, r7
	ldrb r0, [r1]
	cmp r0, r6
	bne _08137348
	ldrb r0, [r1, 0x1]
	cmp r0, r5
	bne _08137348
	mov r1, r12
	adds r0, r2, r1
	ldr r0, [r0]
	bl _call_via_r0
	movs r0, 0x1
	b _0813735A
	.pool
_08137348:
	adds r0, r3, 0x1
	lsls r0, 24
	lsrs r3, r0, 24
	lsls r0, r3, 3
	adds r0, r4
	ldrb r0, [r0]
	cmp r0, 0
	bne _08137326
_08137358:
	movs r0, 0
_0813735A:
	pop {r4-r7}
	pop {r1}
	bx r1
	thumb_func_end sub_8137304

	thumb_func_start sub_8137360
sub_8137360: @ 8137360
	push {r4-r6,lr}
	lsls r0, 24
	lsls r1, 24
	lsrs r5, r0, 24
	lsrs r4, r1, 24
	movs r3, 0
	ldr r1, =gUnknown_085B27C8
	ldrb r0, [r1]
	cmp r0, 0
	beq _081373A0
	adds r6, r1, 0
_08137376:
	lsls r0, r3, 3
	adds r2, r0, r6
	ldrb r0, [r2]
	cmp r0, r5
	bne _08137390
	ldrb r0, [r2, 0x1]
	cmp r0, r4
	bne _08137390
	ldrb r0, [r2, 0x2]
	b _081373A2
	.pool
_08137390:
	adds r0, r3, 0x1
	lsls r0, 24
	lsrs r3, r0, 24
	lsls r0, r3, 3
	adds r0, r1
	ldrb r0, [r0]
	cmp r0, 0
	bne _08137376
_081373A0:
	movs r0, 0
_081373A2:
	pop {r4-r6}
	pop {r1}
	bx r1
	thumb_func_end sub_8137360

	thumb_func_start fade_type_for_given_maplight_pair
fade_type_for_given_maplight_pair: @ 81373A8
	push {r4-r6,lr}
	lsls r0, 24
	lsls r1, 24
	lsrs r5, r0, 24
	lsrs r4, r1, 24
	movs r3, 0
	ldr r1, =gUnknown_085B27C8
	ldrb r0, [r1]
	cmp r0, 0
	beq _081373E8
	adds r6, r1, 0
_081373BE:
	lsls r0, r3, 3
	adds r2, r0, r6
	ldrb r0, [r2]
	cmp r0, r5
	bne _081373D8
	ldrb r0, [r2, 0x1]
	cmp r0, r4
	bne _081373D8
	ldrb r0, [r2, 0x3]
	b _081373EA
	.pool
_081373D8:
	adds r0, r3, 0x1
	lsls r0, 24
	lsrs r3, r0, 24
	lsls r0, r3, 3
	adds r0, r1
	ldrb r0, [r0]
	cmp r0, 0
	bne _081373BE
_081373E8:
	movs r0, 0
_081373EA:
	pop {r4-r6}
	pop {r1}
	bx r1
	thumb_func_end fade_type_for_given_maplight_pair

	thumb_func_start sub_81373F0
sub_81373F0: @ 81373F0
	push {lr}
	ldr r0, =sub_8137404
	movs r1, 0
	bl CreateTask
	pop {r0}
	bx r0
	.pool
	thumb_func_end sub_81373F0

	thumb_func_start sub_8137404
sub_8137404: @ 8137404
	lsls r0, 24
	lsrs r0, 24
	ldr r2, =gTasks
	lsls r1, r0, 2
	adds r1, r0
	lsls r1, 3
	adds r1, r2
	ldr r0, =sub_8137420
	str r0, [r1]
	bx lr
	.pool
	thumb_func_end sub_8137404

	thumb_func_start sub_8137420
sub_8137420: @ 8137420
	push {r4,lr}
	adds r4, r0, 0
	lsls r4, 24
	lsrs r4, 24
	movs r0, 0
	movs r1, 0
	bl SetGpuReg
	ldr r0, =gUnknown_085B2A90
	ldr r1, =0x0600c000
	bl LZ77UnCompVram
	ldr r0, =gUnknown_085B28B0
	ldr r1, =0x0600f800
	bl LZ77UnCompVram
	ldr r0, =gUnknown_085B2850
	movs r1, 0xE0
	movs r2, 0x20
	bl LoadPalette
	ldr r0, =gUnknown_085B28A0
	movs r1, 0xE0
	movs r2, 0x10
	bl LoadPalette
	ldr r1, =0x00003e41
	movs r0, 0x50
	bl SetGpuReg
	movs r0, 0x52
	movs r1, 0
	bl SetGpuReg
	movs r0, 0x54
	movs r1, 0
	bl SetGpuReg
	ldr r1, =0x00001f0c
	movs r0, 0x8
	bl SetGpuReg
	movs r1, 0x8A
	lsls r1, 5
	movs r0, 0
	bl SetGpuReg
	ldr r1, =gTasks
	lsls r0, r4, 2
	adds r0, r4
	lsls r0, 3
	adds r0, r1
	ldr r1, =sub_81374C4
	str r1, [r0]
	movs r2, 0
	movs r1, 0x10
	strh r1, [r0, 0x8]
	strh r2, [r0, 0xA]
	pop {r4}
	pop {r0}
	bx r0
	.pool
	thumb_func_end sub_8137420

	thumb_func_start sub_81374C4
sub_81374C4: @ 81374C4
	push {r4,r5,lr}
	lsls r0, 24
	lsrs r0, 24
	ldr r2, =gTasks
	lsls r1, r0, 2
	adds r1, r0
	lsls r1, 3
	adds r5, r1, r2
	ldrh r4, [r5, 0xA]
	movs r0, 0x80
	lsls r0, 5
	adds r1, r4, r0
	lsls r1, 16
	lsrs r1, 16
	movs r0, 0x52
	bl SetGpuReg
	cmp r4, 0x10
	bhi _081374F8
	ldrh r0, [r5, 0xA]
	adds r0, 0x1
	strh r0, [r5, 0xA]
	b _08137500
	.pool
_081374F8:
	movs r0, 0
	strh r0, [r5, 0xC]
	ldr r0, =sub_813750C
	str r0, [r5]
_08137500:
	pop {r4,r5}
	pop {r0}
	bx r0
	.pool
	thumb_func_end sub_81374C4

	thumb_func_start sub_813750C
sub_813750C: @ 813750C
	push {r4,lr}
	adds r4, r0, 0
	lsls r4, 24
	lsrs r4, 24
	ldr r1, =0x00001010
	movs r0, 0x52
	bl SetGpuReg
	ldr r1, =gTasks
	lsls r0, r4, 2
	adds r0, r4
	lsls r0, 3
	adds r4, r0, r1
	ldrh r1, [r4, 0xC]
	cmp r1, 0x7
	bhi _08137554
	adds r0, r1, 0x1
	strh r0, [r4, 0xC]
	lsls r1, 1
	ldr r0, =gUnknown_085B28A0
	adds r0, r1, r0
	movs r2, 0x10
	subs r2, r1
	lsls r2, 16
	lsrs r2, 16
	movs r1, 0xE0
	bl LoadPalette
	b _08137566
	.pool
_08137554:
	ldr r0, =gUnknown_085B2850
	movs r1, 0
	movs r2, 0x20
	bl LoadPalette
	ldr r0, =sub_8137574
	str r0, [r4]
	movs r0, 0x8
	strh r0, [r4, 0xC]
_08137566:
	pop {r4}
	pop {r0}
	bx r0
	.pool
	thumb_func_end sub_813750C

	thumb_func_start sub_8137574
sub_8137574: @ 8137574
	push {lr}
	lsls r0, 24
	lsrs r0, 24
	ldr r2, =gTasks
	lsls r1, r0, 2
	adds r1, r0
	lsls r1, 3
	adds r1, r2
	ldrh r2, [r1, 0xC]
	movs r3, 0xC
	ldrsh r0, [r1, r3]
	cmp r0, 0
	beq _08137598
	subs r0, r2, 0x1
	strh r0, [r1, 0xC]
	b _081375A0
	.pool
_08137598:
	ldr r0, =gMain
	ldr r0, [r0, 0x8]
	bl SetMainCallback2
_081375A0:
	pop {r0}
	bx r0
	.pool
	thumb_func_end sub_8137574

	thumb_func_start sub_81375A8
sub_81375A8: @ 81375A8
	push {lr}
	ldr r0, =sub_81375BC
	movs r1, 0
	bl CreateTask
	pop {r0}
	bx r0
	.pool
	thumb_func_end sub_81375A8

	thumb_func_start sub_81375BC
sub_81375BC: @ 81375BC
	lsls r0, 24
	lsrs r0, 24
	ldr r2, =gTasks
	lsls r1, r0, 2
	adds r1, r0
	lsls r1, 3
	adds r1, r2
	ldr r0, =sub_81375D8
	str r0, [r1]
	bx lr
	.pool
	thumb_func_end sub_81375BC

	thumb_func_start sub_81375D8
sub_81375D8: @ 81375D8
	push {r4,lr}
	adds r4, r0, 0
	lsls r4, 24
	lsrs r4, 24
	movs r0, 0
	movs r1, 0
	bl SetGpuReg
	ldr r0, =gUnknown_085B2A90
	ldr r1, =0x0600c000
	bl LZ77UnCompVram
	ldr r0, =gUnknown_085B28B0
	ldr r1, =0x0600f800
	bl LZ77UnCompVram
	movs r0, 0x50
	movs r1, 0
	bl SetGpuReg
	movs r0, 0x52
	movs r1, 0
	bl SetGpuReg
	movs r0, 0x54
	movs r1, 0
	bl SetGpuReg
	ldr r1, =0x00001f0c
	movs r0, 0x8
	bl SetGpuReg
	movs r1, 0x8A
	lsls r1, 5
	movs r0, 0
	bl SetGpuReg
	ldr r0, =gUnknown_085B2850
	movs r1, 0xE0
	movs r2, 0x20
	bl LoadPalette
	ldr r0, =gUnknown_085B2870
	movs r1, 0
	movs r2, 0x20
	bl LoadPalette
	ldr r1, =gTasks
	lsls r0, r4, 2
	adds r0, r4
	lsls r0, 3
	adds r0, r1
	ldr r1, =sub_8137678
	str r1, [r0]
	movs r2, 0
	movs r1, 0x10
	strh r1, [r0, 0x8]
	strh r2, [r0, 0xA]
	strh r2, [r0, 0xC]
	pop {r4}
	pop {r0}
	bx r0
	.pool
	thumb_func_end sub_81375D8

	thumb_func_start sub_8137678
sub_8137678: @ 8137678
	push {r4,lr}
	lsls r0, 24
	lsrs r0, 24
	ldr r2, =gTasks
	lsls r1, r0, 2
	adds r1, r0
	lsls r1, 3
	adds r4, r1, r2
	ldrh r1, [r4, 0xC]
	cmp r1, 0xF
	bhi _081376B4
	adds r2, r1, 0x1
	adds r0, r2, 0x1
	strh r0, [r4, 0xC]
	movs r0, 0xF
	subs r0, r1
	lsls r0, 1
	ldr r1, =gUnknown_085B2890
	adds r0, r1
	lsls r2, 17
	lsrs r2, 16
	movs r1, 0xE0
	bl LoadPalette
	b _081376C8
	.pool
_081376B4:
	ldr r1, =0x00001010
	movs r0, 0x52
	bl SetGpuReg
	ldr r1, =0x00003e41
	movs r0, 0x50
	bl SetGpuReg
	ldr r0, =sub_81376DC
	str r0, [r4]
_081376C8:
	pop {r4}
	pop {r0}
	bx r0
	.pool
	thumb_func_end sub_8137678

	thumb_func_start sub_81376DC
sub_81376DC: @ 81376DC
	push {r4,r5,lr}
	lsls r0, 24
	lsrs r0, 24
	ldr r2, =gTasks
	lsls r1, r0, 2
	adds r1, r0
	lsls r1, 3
	adds r5, r1, r2
	ldrh r0, [r5, 0xA]
	movs r1, 0x10
	subs r1, r0
	lsls r1, 16
	lsrs r4, r1, 16
	movs r0, 0x80
	lsls r0, 21
	adds r1, r0
	lsrs r1, 16
	movs r0, 0x52
	bl SetGpuReg
	cmp r4, 0
	beq _08137714
	ldrh r0, [r5, 0xA]
	adds r0, 0x1
	strh r0, [r5, 0xA]
	b _08137726
	.pool
_08137714:
	ldr r0, =gUnknown_085B2870
	movs r1, 0
	movs r2, 0x20
<<<<<<< HEAD
	bl LoadPalette
	ldr r0, =gUnknown_030022C0
=======
	bl gpu_pal_apply
	ldr r0, =gMain
>>>>>>> 83ae14e2
	ldr r0, [r0, 0x8]
	bl SetMainCallback2
_08137726:
	pop {r4,r5}
	pop {r0}
	bx r0
	.pool
	thumb_func_end sub_81376DC

	thumb_func_start sub_8137734
sub_8137734: @ 8137734
	push {r4-r7,lr}
	mov r7, r8
	push {r7}
	sub sp, 0x1C
	bl sp000_heal_pokemon
	ldr r4, =0x00000864
	adds r0, r4, 0
	bl FlagGet
	lsls r0, 24
	lsrs r1, r0, 24
	cmp r1, 0x1
	bne _08137760
	ldr r0, =gUnknown_0203BCE4
	strb r1, [r0]
	b _0813776C
	.pool
_08137760:
	ldr r1, =gUnknown_0203BCE4
	movs r0, 0
	strb r0, [r1]
	adds r0, r4, 0
	bl FlagSet
_0813776C:
	movs r0, 0x1
	bl sub_80847F8
	cmp r0, 0
	bne _0813778E
	ldr r0, =gSaveBlock2Ptr
	ldr r2, [r0]
	ldrh r1, [r2, 0xE]
	lsls r1, 16
	ldrb r0, [r2, 0x10]
	lsls r0, 8
	orrs r1, r0
	ldrb r0, [r2, 0x11]
	orrs r1, r0
	movs r0, 0x1
	bl sav12_xor_set
_0813778E:
	bl sub_8076D48
	ldr r0, =gSaveBlock2Ptr
	ldr r0, [r0]
	ldrb r0, [r0, 0x8]
	cmp r0, 0
	bne _081377AC
	movs r0, 0x1
	bl sub_8084F6C
	b _081377B2
	.pool
_081377AC:
	movs r0, 0x2
	bl sub_8084F6C
_081377B2:
	movs r7, 0
	movs r6, 0
	add r0, sp, 0x18
	mov r8, r0
	mov r5, sp
_081377BC:
	movs r0, 0x64
	adds r1, r6, 0
	muls r1, r0
	ldr r0, =gPlayerParty
	adds r4, r1, r0
	movs r0, 0
	strb r6, [r5]
	strb r0, [r5, 0x1]
	adds r0, r4, 0
	movs r1, 0x5
	bl GetMonData
	cmp r0, 0
	beq _0813780A
	adds r0, r4, 0
	movs r1, 0x6
	bl GetMonData
	cmp r0, 0
	bne _0813780A
	adds r0, r4, 0
	movs r1, 0x43
	bl GetMonData
	cmp r0, 0
	bne _0813780A
	movs r0, 0x1
	mov r1, r8
	strb r0, [r1]
	adds r0, r4, 0
	movs r1, 0x43
	add r2, sp, 0x18
	bl pokemon_setattr
	adds r0, r4, 0
	bl sub_80EE5A4
	strb r0, [r5, 0x1]
	movs r7, 0x1
_0813780A:
	adds r5, 0x4
	adds r6, 0x1
	cmp r6, 0x5
	ble _081377BC
	cmp r7, 0x1
	bne _0813785A
	movs r0, 0x2A
	bl sav12_xor_increment
	ldr r0, =0x0000089b
	bl FlagSet
	mov r3, sp
	add r2, sp, 0x4
	movs r6, 0x4
_08137828:
	ldrb r1, [r3, 0x1]
	ldrb r0, [r2, 0x1]
	cmp r0, r1
	bls _08137838
	ldr r1, [sp]
	ldr r0, [r2]
	str r0, [sp]
	str r1, [r2]
_08137838:
	adds r2, 0x4
	subs r6, 0x1
	cmp r6, 0
	bge _08137828
	mov r0, sp
	ldrb r0, [r0, 0x1]
	cmp r0, 0x4
	bls _0813785A
	mov r0, sp
	ldrb r1, [r0]
	movs r0, 0x64
	muls r0, r1
	ldr r1, =gPlayerParty
	adds r0, r1
	movs r1, 0x43
	bl sub_80EE4DC
_0813785A:
	ldr r0, =sub_8173694
	bl SetMainCallback2
	movs r0, 0
	add sp, 0x1C
	pop {r3}
	mov r8, r3
	pop {r4-r7}
	pop {r1}
	bx r1
	.pool
	thumb_func_end sub_8137734

	thumb_func_start sp0C8_whiteout_maybe
sp0C8_whiteout_maybe: @ 813787C
	push {lr}
	ldr r0, =c2_whiteout
	bl SetMainCallback2
	movs r0, 0
	pop {r1}
	bx r1
	.pool
	thumb_func_end sp0C8_whiteout_maybe

	thumb_func_start sub_8137890
sub_8137890: @ 8137890
	push {r4,lr}
	ldr r0, =0x00004024
	bl VarGet
	adds r4, r0, 0
	lsls r4, 16
	lsrs r4, 16
	ldr r0, =0x00004025
	bl VarGet
	lsls r0, 16
	lsrs r0, 16
	lsls r4, 16
	orrs r4, r0
	adds r0, r4, 0
	pop {r4}
	pop {r1}
	bx r1
	.pool
	thumb_func_end sub_8137890

	thumb_func_start sub_81378BC
sub_81378BC: @ 81378BC
	push {r4,lr}
	adds r4, r0, 0
	ldr r0, =0x00004024
	lsrs r1, r4, 16
	bl VarSet
	ldr r0, =0x00004025
	lsls r4, 16
	lsrs r4, 16
	adds r1, r4, 0
	bl VarSet
	pop {r4}
	pop {r0}
	bx r0
	.pool
	thumb_func_end sub_81378BC

	thumb_func_start sub_81378E4
sub_81378E4: @ 81378E4
	push {r4,lr}
	bl Random
	adds r4, r0, 0
	bl Random
	lsls r4, 16
	lsls r0, 16
	lsrs r0, 16
	orrs r4, r0
	adds r0, r4, 0
	bl sub_81378BC
	pop {r4}
	pop {r0}
	bx r0
	thumb_func_end sub_81378E4

	thumb_func_start sub_8137904
sub_8137904: @ 8137904
	push {r4,lr}
	lsls r0, 16
	lsrs r4, r0, 16
	bl sub_8137890
	adds r1, r0, 0
	cmp r4, 0
	beq _08137928
	ldr r3, =0x41c64e6d
	ldr r2, =0x00003039
_08137918:
	adds r0, r1, 0
	muls r0, r3
	adds r1, r0, r2
	subs r0, r4, 0x1
	lsls r0, 16
	lsrs r4, r0, 16
	cmp r4, 0
	bne _08137918
_08137928:
	adds r0, r1, 0
	bl sub_81378BC
	pop {r4}
	pop {r0}
	bx r0
	.pool
	thumb_func_end sub_8137904

	thumb_func_start sub_813793C
sub_813793C: @ 813793C
	push {r4-r6,lr}
	bl sub_8137890
	lsrs r6, r0, 16
	movs r5, 0
_08137946:
	movs r0, 0x64
	adds r1, r5, 0
	muls r1, r0
	ldr r0, =gPlayerParty
	adds r4, r1, r0
	adds r0, r4, 0
	movs r1, 0xB
	bl GetMonData
	cmp r0, 0
	beq _08137978
	adds r0, r4, 0
	movs r1, 0
	bl GetMonData
	ldr r1, =0x0000ffff
	ands r1, r0
	cmp r1, r6
	bne _08137978
	movs r0, 0x1
	b _08137980
	.pool
_08137978:
	adds r5, 0x1
	cmp r5, 0x5
	ble _08137946
	movs r0, 0
_08137980:
	pop {r4-r6}
	pop {r1}
	bx r1
	thumb_func_end sub_813793C

	thumb_func_start sub_8137988
sub_8137988: @ 8137988
	push {lr}
	bl get_map_light_from_warp0
	lsls r0, 24
	lsrs r0, 24
	bl is_light_level_1_2_3_5_or_6
	lsls r0, 24
	cmp r0, 0
	beq _081379CE
	bl GameFreakRTC_CalcLocalDateTime
	ldr r1, =gUnknown_085B2B44
	ldr r0, =gUnknown_03005CF8
	ldrb r0, [r0, 0x2]
	lsls r0, 24
	asrs r0, 24
	adds r0, r1
	ldrb r0, [r0]
	cmp r0, 0
	beq _081379C8
	ldr r0, =0x0000089a
	bl FlagSet
	b _081379CE
	.pool
_081379C8:
	ldr r0, =0x0000089a
	bl FlagReset
_081379CE:
	pop {r0}
	bx r0
	.pool
	thumb_func_end sub_8137988

	thumb_func_start sub_81379D8
sub_81379D8: @ 81379D8
	push {r4,lr}
	lsls r0, 24
	lsrs r4, r0, 24
	bl sub_80AC3BC
	lsls r0, 24
	cmp r0, 0
	beq _081379F2
	bl script_env_2_enable_and_set_ctx_running
	adds r0, r4, 0
	bl DestroyTask
_081379F2:
	pop {r4}
	pop {r0}
	bx r0
	thumb_func_end sub_81379D8

	thumb_func_start sub_81379F8
sub_81379F8: @ 81379F8
	push {lr}
	ldr r0, =sub_81379D8
	movs r1, 0x50
	bl CreateTask
	pop {r0}
	bx r0
	.pool
	thumb_func_end sub_81379F8

	thumb_func_start sub_8137A0C
sub_8137A0C: @ 8137A0C
	push {lr}
	ldr r0, =0x00004049
	bl GetVarPointer
	movs r1, 0
	strh r1, [r0]
	pop {r0}
	bx r0
	.pool
	thumb_func_end sub_8137A0C

	thumb_func_start sub_8137A20
sub_8137A20: @ 8137A20
	push {r4,r5,lr}
	adds r4, r0, 0
	lsls r4, 16
	lsrs r4, 16
	ldr r0, =0x00004049
	bl GetVarPointer
	adds r5, r0, 0
	ldrh r0, [r5]
	adds r4, r0
	strh r4, [r5]
	ldrh r0, [r5]
	movs r1, 0x7
	bl __umodsi3
	strh r0, [r5]
	pop {r4,r5}
	pop {r0}
	bx r0
	.pool
	thumb_func_end sub_8137A20

	thumb_func_start sub_8137A4C
sub_8137A4C: @ 8137A4C
	push {lr}
	ldr r0, =gUnknown_020375E0
	ldrh r0, [r0]
	cmp r0, 0
	bne _08137A70
	movs r0, 0
	bl sub_80C0844
	ldr r1, =gUnknown_020375E2
	strh r0, [r1]
	movs r0, 0x1
	bl sub_80C0844
	b _08137A80
	.pool
_08137A70:
	movs r0, 0
	bl pokedex_count
	ldr r1, =gUnknown_020375E2
	strh r0, [r1]
	movs r0, 0x1
	bl pokedex_count
_08137A80:
	ldr r1, =gUnknown_020375E4
	strh r0, [r1]
	bl sub_809D42C
	lsls r0, 16
	lsrs r0, 16
	pop {r1}
	bx r1
	.pool
	thumb_func_end sub_8137A4C

	thumb_func_start sub_8137A98
sub_8137A98: @ 8137A98
	push {lr}
	lsls r0, 16
	lsrs r0, 16
	cmp r0, 0x9
	bhi _08137AA4
	b _08137BFC
_08137AA4:
	cmp r0, 0x13
	bhi _08137AB0
	ldr r0, =gUnknown_082A5DAB
	b _08137C06
	.pool
_08137AB0:
	cmp r0, 0x1D
	bhi _08137ABC
	ldr r0, =gUnknown_082A5DF1
	b _08137C06
	.pool
_08137ABC:
	cmp r0, 0x27
	bhi _08137AC8
	ldr r0, =gUnknown_082A5E34
	b _08137C06
	.pool
_08137AC8:
	cmp r0, 0x31
	bhi _08137AD4
	ldr r0, =gUnknown_082A5E83
	b _08137C06
	.pool
_08137AD4:
	cmp r0, 0x3B
	bhi _08137AE0
	ldr r0, =gUnknown_082A5EB9
	b _08137C06
	.pool
_08137AE0:
	cmp r0, 0x45
	bhi _08137AEC
	ldr r0, =gUnknown_082A5EF4
	b _08137C06
	.pool
_08137AEC:
	cmp r0, 0x4F
	bhi _08137AF8
	ldr r0, =gUnknown_082A5F39
	b _08137C06
	.pool
_08137AF8:
	cmp r0, 0x59
	bhi _08137B04
	ldr r0, =gUnknown_082A5F82
	b _08137C06
	.pool
_08137B04:
	cmp r0, 0x63
	bhi _08137B10
	ldr r0, =gUnknown_082A5FB9
	b _08137C06
	.pool
_08137B10:
	cmp r0, 0x6D
	bhi _08137B1C
	ldr r0, =gUnknown_082A6018
	b _08137C06
	.pool
_08137B1C:
	cmp r0, 0x77
	bhi _08137B28
	ldr r0, =gUnknown_082A6061
	b _08137C06
	.pool
_08137B28:
	cmp r0, 0x81
	bhi _08137B34
	ldr r0, =gUnknown_082A609C
	b _08137C06
	.pool
_08137B34:
	cmp r0, 0x8B
	bhi _08137B40
	ldr r0, =gUnknown_082A60D5
	b _08137C06
	.pool
_08137B40:
	cmp r0, 0x95
	bhi _08137B4C
	ldr r0, =gUnknown_082A6124
	b _08137C06
	.pool
_08137B4C:
	cmp r0, 0x9F
	bhi _08137B58
	ldr r0, =gUnknown_082A616F
	b _08137C06
	.pool
_08137B58:
	cmp r0, 0xA9
	bhi _08137B64
	ldr r0, =gUnknown_082A61D6
	b _08137C06
	.pool
_08137B64:
	cmp r0, 0xB3
	bhi _08137B70
	ldr r0, =gUnknown_082A623A
	b _08137C06
	.pool
_08137B70:
	cmp r0, 0xBD
	bhi _08137B7C
	ldr r0, =gUnknown_082A6287
	b _08137C06
	.pool
_08137B7C:
	cmp r0, 0xC7
	bls _08137BEA
	cmp r0, 0xC8
	bne _08137BB8
	ldr r0, =0x00000199
	bl SpeciesToNationalPokedexNum
	lsls r0, 16
	lsrs r0, 16
	movs r1, 0x1
	bl pokedex_flag_operation
	lsls r0, 24
	cmp r0, 0
	bne _08137BEA
	movs r0, 0xCD
	lsls r0, 1
	bl SpeciesToNationalPokedexNum
	lsls r0, 16
	lsrs r0, 16
	movs r1, 0x1
	bl pokedex_flag_operation
	lsls r0, 24
	cmp r0, 0
	bne _08137BEA
	b _08137C04
	.pool
_08137BB8:
	cmp r0, 0xC9
	bne _08137BF8
	ldr r0, =0x00000199
	bl SpeciesToNationalPokedexNum
	lsls r0, 16
	lsrs r0, 16
	movs r1, 0x1
	bl pokedex_flag_operation
	lsls r0, 24
	cmp r0, 0
	beq _08137C04
	movs r0, 0xCD
	lsls r0, 1
	bl SpeciesToNationalPokedexNum
	lsls r0, 16
	lsrs r0, 16
	movs r1, 0x1
	bl pokedex_flag_operation
	lsls r0, 24
	cmp r0, 0
	beq _08137C04
_08137BEA:
	ldr r0, =gUnknown_082A62C9
	b _08137C06
	.pool
_08137BF8:
	cmp r0, 0xCA
	beq _08137C04
_08137BFC:
	ldr r0, =gUnknown_082A5D6C
	b _08137C06
	.pool
_08137C04:
	ldr r0, =gUnknown_082A6312
_08137C06:
	pop {r1}
	bx r1
	.pool
	thumb_func_end sub_8137A98

	thumb_func_start sub_8137C10
sub_8137C10: @ 8137C10
	push {lr}
	ldr r0, =gUnknown_020375E0
	ldrh r0, [r0]
	bl sub_8137A98
	bl box_related_two__2
	pop {r0}
	bx r0
	.pool
	thumb_func_end sub_8137C10

	thumb_func_start sub_8137C28
sub_8137C28: @ 8137C28
	push {lr}
	ldr r0, =sub_8174194
	bl SetMainCallback2
	bl script_env_2_enable
	pop {r0}
	bx r0
	.pool
	thumb_func_end sub_8137C28

	thumb_func_start sub_8137C3C
sub_8137C3C: @ 8137C3C
	push {lr}
	ldr r0, =c2_exit_to_overworld_2_switch
	bl SetMainCallback2
	ldr r1, =gUnknown_03005DAC
	ldr r0, =mapldr_080CA5C0
	str r0, [r1]
	pop {r0}
	bx r0
	.pool
	thumb_func_end sub_8137C3C

	thumb_func_start mapldr_080CA5C0
mapldr_080CA5C0: @ 8137C5C
	push {lr}
	sub sp, 0x4
	bl script_env_2_enable
	bl sub_8085784
	bl sp109_CreatePCMenu
	bl sub_80E2514
	movs r0, 0x1
	negs r0, r0
	movs r1, 0
	str r1, [sp]
	movs r2, 0x10
	movs r3, 0
	bl BeginNormalPaletteFade
	ldr r0, =sub_8137C94
	movs r1, 0xA
	bl CreateTask
	add sp, 0x4
	pop {r0}
	bx r0
	.pool
	thumb_func_end mapldr_080CA5C0

	thumb_func_start sub_8137C94
sub_8137C94: @ 8137C94
	push {lr}
	lsls r0, 24
	lsrs r2, r0, 24
	ldr r0, =gPaletteFade
	ldrb r1, [r0, 0x7]
	movs r0, 0x80
	ands r0, r1
	cmp r0, 0
	bne _08137CAC
	adds r0, r2, 0
	bl DestroyTask
_08137CAC:
	pop {r0}
	bx r0
	.pool
	thumb_func_end sub_8137C94

	thumb_func_start sub_8137CB4
sub_8137CB4: @ 8137CB4
	push {lr}
	ldr r0, =sub_8177888
	bl SetMainCallback2
	bl script_env_2_enable
	pop {r0}
	bx r0
	.pool
	thumb_func_end sub_8137CB4

	thumb_func_start Special_ViewWallClock
Special_ViewWallClock: @ 8137CC8
	push {lr}
	ldr r0, =gMain
	ldr r1, =c2_exit_to_overworld_2_switch
	str r1, [r0, 0x8]
	ldr r0, =Cb2_ViewWallClock
	bl SetMainCallback2
	bl script_env_2_enable
	pop {r0}
	bx r0
	.pool
	thumb_func_end Special_ViewWallClock

	thumb_func_start wild_pokemon_reroll
wild_pokemon_reroll: @ 8137CEC
	ldr r0, =gUnknown_0203AB54
	movs r1, 0
	strb r1, [r0]
	ldr r0, =gUnknown_0203AB55
	strb r1, [r0]
	ldr r1, =gUnknown_0203AB58
	movs r0, 0
	str r0, [r1]
	bx lr
	.pool
	thumb_func_end wild_pokemon_reroll

	thumb_func_start sub_8137D0C
sub_8137D0C: @ 8137D0C
	ldr r1, =gUnknown_0203AB54
	movs r0, 0x1
	strb r0, [r1]
	ldr r1, =gUnknown_0203AB55
	movs r0, 0
	strb r0, [r1]
	ldr r1, =gUnknown_0203AB58
	ldr r0, =gMain
	ldr r0, [r0, 0x20]
	str r0, [r1]
	bx lr
	.pool
	thumb_func_end sub_8137D0C

	thumb_func_start sp0E3_walkrun_bitfield_interpretation
sp0E3_walkrun_bitfield_interpretation: @ 8137D34
	push {lr}
	movs r0, 0x4
	bl TestPlayerAvatarFlags
	lsls r0, 24
	cmp r0, 0
	beq _08137D46
	movs r0, 0x1
	b _08137D58
_08137D46:
	movs r0, 0x2
	bl TestPlayerAvatarFlags
	lsls r0, 24
	cmp r0, 0
	bne _08137D56
	movs r0, 0
	b _08137D58
_08137D56:
	movs r0, 0x2
_08137D58:
	pop {r1}
	bx r1
	thumb_func_end sp0E3_walkrun_bitfield_interpretation

	thumb_func_start sub_8137D5C
sub_8137D5C: @ 8137D5C
	push {r4-r7,lr}
	adds r7, r0, 0
	lsls r1, 24
	lsrs r6, r1, 24
	cmp r6, 0x63
	bhi _08137D88
	ldr r4, =gStringVar1
	adds r0, r4, 0
	adds r1, r6, 0
	movs r2, 0
	movs r3, 0x2
	bl ConvertIntToDecimalStringN
	ldr r1, =gUnknown_085EB5EE
	adds r0, r4, 0
	bl StringAppend
	b _08137D90
	.pool
_08137D88:
	ldr r0, =gStringVar1
	ldr r1, =gUnknown_085EB5CF
	bl StringCopy
_08137D90:
	ldr r0, =0x00000e0f
	cmp r7, r0
	bhi _08137DF0
	ldr r4, =gStringVar2
	adds r0, r7, 0
	movs r1, 0x3C
	bl __udivsi3
	adds r1, r0, 0
	adds r0, r4, 0
	movs r2, 0x1
	movs r3, 0x2
	bl ConvertIntToDecimalStringN
	movs r0, 0xAD
	strb r0, [r4, 0x2]
	adds r5, r4, 0x3
	adds r0, r7, 0
	movs r1, 0x3C
	bl __umodsi3
	movs r1, 0x64
	muls r0, r1
	movs r1, 0x3C
	bl __udivsi3
	adds r1, r0, 0
	adds r0, r5, 0
	movs r2, 0x2
	movs r3, 0x2
	bl ConvertIntToDecimalStringN
	ldr r1, =gUnknown_085EB5E5
	adds r0, r4, 0
	bl StringAppend
	b _08137DF8
	.pool
_08137DF0:
	ldr r0, =gStringVar2
	ldr r1, =gUnknown_085EB5DA
	bl StringCopy
_08137DF8:
	movs r4, 0
	cmp r6, 0
	bne _08137E0C
	movs r4, 0x5
	b _08137E2A
	.pool
_08137E0C:
	cmp r6, 0x3
	bhi _08137E14
	movs r4, 0x4
	b _08137E2A
_08137E14:
	cmp r6, 0x9
	bhi _08137E1C
	movs r4, 0x3
	b _08137E2A
_08137E1C:
	cmp r6, 0x13
	bhi _08137E24
	movs r4, 0x2
	b _08137E2A
_08137E24:
	cmp r6, 0x63
	bhi _08137E2A
	movs r4, 0x1
_08137E2A:
	adds r0, r7, 0
	movs r1, 0x3C
	bl __udivsi3
	cmp r0, 0xA
	bhi _08137E3A
	adds r0, r4, 0x5
	b _08137E58
_08137E3A:
	cmp r0, 0xF
	bhi _08137E42
	adds r0, r4, 0x4
	b _08137E58
_08137E42:
	cmp r0, 0x14
	bhi _08137E4A
	adds r0, r4, 0x3
	b _08137E58
_08137E4A:
	cmp r0, 0x28
	bhi _08137E52
	adds r0, r4, 0x2
	b _08137E58
_08137E52:
	cmp r0, 0x3B
	bhi _08137E5C
	adds r0, r4, 0x1
_08137E58:
	lsls r0, 24
	lsrs r4, r0, 24
_08137E5C:
	ldr r0, =gUnknown_020375F0
	strh r4, [r0]
	pop {r4-r7}
	pop {r0}
	bx r0
	.pool
	thumb_func_end sub_8137D5C

	thumb_func_start sub_8137E6C
sub_8137E6C: @ 8137E6C
	push {r4,r5,lr}
	ldr r0, =gMain
	ldr r1, =gUnknown_0203AB58
	ldr r4, [r0, 0x20]
	ldr r0, [r1]
	subs r4, r0
	ldr r5, =gUnknown_0203AB55
	ldrb r1, [r5]
	adds r0, r4, 0
	bl sub_8137D5C
	ldrb r1, [r5]
	adds r0, r4, 0
	bl sub_8137E9C
	pop {r4,r5}
	pop {r0}
	bx r0
	.pool
	thumb_func_end sub_8137E6C

	thumb_func_start sub_8137E9C
sub_8137E9C: @ 8137E9C
	push {r4-r7,lr}
	mov r7, r8
	push {r7}
	adds r5, r0, 0
	lsls r1, 24
	lsrs r1, 24
	mov r8, r1
	ldr r6, =0x00004028
	adds r0, r6, 0
	bl VarGet
	adds r4, r0, 0
	lsls r4, 16
	lsrs r4, 16
	ldr r7, =0x00004029
	adds r0, r7, 0
	bl VarGet
	lsls r0, 16
	adds r4, r0
	cmp r4, r5
	bhi _08137ECC
	cmp r4, 0
	bne _08137EE6
_08137ECC:
	lsls r1, r5, 16
	lsrs r1, 16
	adds r0, r6, 0
	bl VarSet
	lsrs r1, r5, 16
	adds r0, r7, 0
	bl VarSet
	ldr r0, =0x00004027
	mov r1, r8
	bl VarSet
_08137EE6:
	pop {r3}
	mov r8, r3
	pop {r4-r7}
	pop {r0}
	bx r0
	.pool
	thumb_func_end sub_8137E9C

	thumb_func_start sub_8137EFC
sub_8137EFC: @ 8137EFC
	push {r4,lr}
	ldr r0, =0x00004028
	bl VarGet
	adds r4, r0, 0
	lsls r4, 16
	lsrs r4, 16
	ldr r0, =0x00004029
	bl VarGet
	lsls r0, 16
	adds r4, r0
	cmp r4, 0
	beq _08137F3C
	ldr r0, =0x00004027
	bl VarGet
	adds r1, r0, 0
	lsls r1, 24
	lsrs r1, 24
	adds r0, r4, 0
	bl sub_8137D5C
	movs r0, 0x1
	b _08137F3E
	.pool
_08137F3C:
	movs r0, 0
_08137F3E:
	pop {r4}
	pop {r1}
	bx r1
	thumb_func_end sub_8137EFC

	thumb_func_start sub_8137F44
sub_8137F44: @ 8137F44
	push {r4,lr}
	ldr r0, =gUnknown_020322DC
	ldrh r1, [r0]
	ldr r0, =0x00000c1d
	cmp r1, r0
	beq _08137F7C
	ldr r4, =0x000040a9
	adds r0, r4, 0
	bl VarGet
	lsls r0, 16
	lsrs r0, 16
	cmp r0, 0x2
	beq _08137F6E
	adds r0, r4, 0
	bl VarGet
	lsls r0, 16
	lsrs r0, 16
	cmp r0, 0x3
	bne _08137F7C
_08137F6E:
	adds r0, r4, 0
	movs r1, 0
	bl VarSet
	movs r0, 0
	bl sav1_set_battle_music_maybe
_08137F7C:
	pop {r4}
	pop {r0}
	bx r0
	.pool
	thumb_func_end sub_8137F44

	thumb_func_start sub_8137F90
sub_8137F90: @ 8137F90
	push {lr}
	ldr r0, =0x0000088d
	bl FlagSet
	ldr r0, =0x0000404a
	bl GetVarPointer
	movs r1, 0
	strh r1, [r0]
	pop {r0}
	bx r0
	.pool
	thumb_func_end sub_8137F90

	thumb_func_start sub_8137FB0
sub_8137FB0: @ 8137FB0
	push {lr}
	ldr r0, =0x0000088d
	bl FlagReset
	pop {r0}
	bx r0
	.pool
	thumb_func_end sub_8137FB0

	thumb_func_start sub_8137FC0
sub_8137FC0: @ 8137FC0
	push {r4,lr}
	lsls r0, 16
	lsrs r4, r0, 16
	ldr r0, =0x0000088d
	bl FlagGet
	lsls r0, 24
	cmp r0, 0
	beq _08137FE6
	ldr r0, =0x0000404a
	bl GetVarPointer
	ldrh r1, [r0]
	adds r1, r4, r1
	strh r1, [r0]
	lsls r1, 16
	lsrs r1, 16
	cmp r1, 0xCC
	bhi _08137FF4
_08137FE6:
	movs r0, 0
	b _08137FF6
	.pool
_08137FF4:
	movs r0, 0x1
_08137FF6:
	pop {r4}
	pop {r1}
	bx r1
	thumb_func_end sub_8137FC0

	thumb_func_start sub_8137FFC
sub_8137FFC: @ 8137FFC
	push {r4-r7,lr}
	mov r7, r8
	push {r7}
	mov r8, r0
	adds r5, r1, 0
	adds r6, r2, 0
	adds r7, r3, 0
	ldr r0, =0x0000404a
	bl GetVarPointer
	adds r4, r0, 0
	ldr r0, =0x000040b4
	bl GetVarPointer
	ldrh r0, [r0]
	subs r0, 0x1
	cmp r0, 0x9
	bhi _081380C2
	lsls r0, 2
	ldr r1, =_08138038
	adds r0, r1
	ldr r0, [r0]
	mov pc, r0
	.pool
	.align 2, 0
_08138038:
	.4byte _08138060
	.4byte _08138070
	.4byte _08138064
	.4byte _08138068
	.4byte _08138068
	.4byte _0813806C
	.4byte _08138098
	.4byte _08138060
	.4byte _08138064
	.4byte _0813806C
_08138060:
	movs r0, 0x1
	b _081380CE
_08138064:
	movs r0, 0x4
	b _081380CE
_08138068:
	movs r0, 0x2
	b _081380CE
_0813806C:
	movs r0, 0x3
	b _081380CE
_08138070:
	ldrh r0, [r4]
	cmp r0, 0x3B
	bhi _08138080
	movs r0, 0x31
	strb r0, [r5]
	ldrh r0, [r4]
	adds r0, 0x13
	b _081380C0
_08138080:
	cmp r0, 0x8B
	bhi _0813808E
	movs r0, 0x30
	strb r0, [r5]
	ldrh r0, [r4]
	subs r0, 0x3C
	b _081380C0
_0813808E:
	movs r0, 0x2F
	strb r0, [r5]
	ldrh r0, [r4]
	subs r0, 0x8C
	b _081380C0
_08138098:
	ldrh r0, [r4]
	cmp r0, 0x41
	bhi _081380A8
	movs r0, 0x2F
	strb r0, [r5]
	ldrh r1, [r4]
	movs r0, 0x41
	b _081380BE
_081380A8:
	cmp r0, 0x91
	bhi _081380B6
	movs r0, 0x30
	strb r0, [r5]
	ldrh r1, [r4]
	movs r0, 0x91
	b _081380BE
_081380B6:
	movs r0, 0x31
	strb r0, [r5]
	ldrh r1, [r4]
	movs r0, 0xE0
_081380BE:
	subs r0, r1
_081380C0:
	strh r0, [r6]
_081380C2:
	movs r0, 0
	mov r1, r8
	strb r0, [r1]
	movs r0, 0x14
	strh r0, [r7]
	movs r0, 0
_081380CE:
	pop {r3}
	mov r8, r3
	pop {r4-r7}
	pop {r1}
	bx r1
	thumb_func_end sub_8137FFC

	thumb_func_start is_tile_that_overrides_player_control
is_tile_that_overrides_player_control: @ 81380D8
	push {lr}
	movs r0, 0x88
	bl FlagGet
	lsls r0, 24
	cmp r0, 0
	beq _0813810A
	ldr r0, =gUnknown_02037318
	ldrb r0, [r0, 0x17]
	cmp r0, 0x1
	blt _0813810A
	cmp r0, 0x3
	ble _081380F6
	cmp r0, 0x6
	bne _0813810A
_081380F6:
	ldr r0, =0x000040f2
	bl GetVarPointer
	ldrh r1, [r0]
	adds r1, 0x1
	strh r1, [r0]
	lsls r1, 16
	lsrs r1, 16
	cmp r1, 0xF9
	bhi _08138118
_0813810A:
	movs r0, 0
	b _0813811A
	.pool
_08138118:
	movs r0, 0x1
_0813811A:
	pop {r1}
	bx r1
	thumb_func_end is_tile_that_overrides_player_control

	thumb_func_start sub_8138120
sub_8138120: @ 8138120
	push {lr}
	movs r0, 0x8A
	bl FlagGet
	lsls r0, 24
	cmp r0, 0
	beq _08138152
	ldr r0, =gUnknown_02037318
	ldrb r0, [r0, 0x17]
	cmp r0, 0x1
	blt _08138152
	cmp r0, 0x3
	ble _0813813E
	cmp r0, 0x6
	bne _08138152
_0813813E:
	ldr r0, =0x000040f3
	bl GetVarPointer
	ldrh r1, [r0]
	adds r1, 0x1
	strh r1, [r0]
	lsls r1, 16
	lsrs r1, 16
	cmp r1, 0x9
	bhi _08138160
_08138152:
	movs r0, 0
	b _08138162
	.pool
_08138160:
	movs r0, 0x1
_08138162:
	pop {r1}
	bx r1
	thumb_func_end sub_8138120

	thumb_func_start sub_8138168
sub_8138168: @ 8138168
	push {lr}
	movs r0, 0x72
	bl FlagGet
	lsls r0, 24
	cmp r0, 0
	beq _0813819A
	ldr r0, =gUnknown_02037318
	ldrb r0, [r0, 0x17]
	cmp r0, 0x1
	blt _0813819A
	cmp r0, 0x3
	ble _08138186
	cmp r0, 0x6
	bne _0813819A
_08138186:
	ldr r0, =0x000040f5
	bl GetVarPointer
	ldrh r1, [r0]
	adds r1, 0x1
	strh r1, [r0]
	lsls r1, 16
	lsrs r1, 16
	cmp r1, 0x9
	bhi _081381A8
_0813819A:
	movs r0, 0
	b _081381AA
	.pool
_081381A8:
	movs r0, 0x1
_081381AA:
	pop {r1}
	bx r1
	thumb_func_end sub_8138168

	thumb_func_start sub_81381B0
sub_81381B0: @ 81381B0
	push {lr}
	movs r0, 0x80
	bl FlagGet
	lsls r0, 24
	cmp r0, 0
	beq _081381E2
	ldr r0, =gUnknown_02037318
	ldrb r0, [r0, 0x17]
	cmp r0, 0x1
	blt _081381E2
	cmp r0, 0x3
	ble _081381CE
	cmp r0, 0x6
	bne _081381E2
_081381CE:
	ldr r0, =0x000040f4
	bl GetVarPointer
	ldrh r1, [r0]
	adds r1, 0x1
	strh r1, [r0]
	lsls r1, 16
	lsrs r1, 16
	cmp r1, 0xF9
	bhi _081381F0
_081381E2:
	movs r0, 0
	b _081381F2
	.pool
_081381F0:
	movs r0, 0x1
_081381F2:
	pop {r1}
	bx r1
	thumb_func_end sub_81381B0

	thumb_func_start sub_81381F8
sub_81381F8: @ 81381F8
	push {lr}
	movs r0, 0x75
	bl FlagGet
	lsls r0, 24
	cmp r0, 0
	beq _0813822A
	ldr r0, =gUnknown_02037318
	ldrb r0, [r0, 0x17]
	cmp r0, 0x1
	blt _0813822A
	cmp r0, 0x3
	ble _08138216
	cmp r0, 0x6
	bne _0813822A
_08138216:
	ldr r0, =0x000040f6
	bl GetVarPointer
	ldrh r1, [r0]
	adds r1, 0x1
	strh r1, [r0]
	lsls r1, 16
	lsrs r1, 16
	cmp r1, 0xF9
	bhi _08138238
_0813822A:
	movs r0, 0
	b _0813823A
	.pool
_08138238:
	movs r0, 0x1
_0813823A:
	pop {r1}
	bx r1
	thumb_func_end sub_81381F8

	thumb_func_start sub_8138240
sub_8138240: @ 8138240
	push {r4-r7,lr}
	mov r7, r8
	push {r7}
	movs r6, 0
	bl link_get_multiplayer_id
	lsls r0, 24
	lsrs r7, r0, 24
	bl sub_8009FCC
	lsls r0, 24
	lsrs r5, r0, 24
	movs r4, 0
	cmp r4, r5
	bcs _0813828A
	ldr r0, =gUnknown_0858D144
	mov r8, r0
_08138262:
	cmp r7, r4
	beq _08138280
	lsls r0, r6, 2
	add r0, r8
	ldr r0, [r0]
	lsls r1, r4, 3
	subs r1, r4
	lsls r1, 2
	ldr r2, =gUnknown_020229F0
	adds r1, r2
	bl StringCopy
	adds r0, r6, 0x1
	lsls r0, 24
	lsrs r6, r0, 24
_08138280:
	adds r0, r4, 0x1
	lsls r0, 24
	lsrs r4, r0, 24
	cmp r4, r5
	bcc _08138262
_0813828A:
	adds r0, r5, 0
	pop {r3}
	mov r8, r3
	pop {r4-r7}
	pop {r1}
	bx r1
	.pool
	thumb_func_end sub_8138240

	thumb_func_start SpawnLinkPartnerFieldObject
SpawnLinkPartnerFieldObject: @ 81382A0
	push {r4-r7,lr}
	mov r7, r10
	mov r6, r9
	mov r5, r8
	push {r5-r7}
	sub sp, 0x14
	movs r7, 0
	movs r0, 0
	mov r9, r0
	mov r8, r0
	ldr r1, =gUnknown_085B2B5C
	add r0, sp, 0x8
	movs r2, 0x4
	bl memcpy
	add r4, sp, 0xC
	ldr r1, =gUnknown_085B2B60
	adds r0, r4, 0
	movs r2, 0x8
	bl memcpy
	bl link_get_multiplayer_id
	lsls r0, 24
	lsrs r0, 24
	mov r10, r0
	bl player_get_direction_lower_nybble
	lsls r0, 24
	lsrs r0, 24
	adds r1, r0, 0
	cmp r0, 0x2
	beq _08138310
	cmp r0, 0x2
	bgt _081382F4
	cmp r0, 0x1
	beq _0813833C
	b _08138350
	.pool
_081382F4:
	cmp r1, 0x3
	beq _081382FE
	cmp r1, 0x4
	beq _08138324
	b _08138350
_081382FE:
	movs r7, 0x2
	ldr r0, =gSaveBlock1Ptr
	ldr r1, [r0]
	ldrh r0, [r1]
	subs r0, 0x1
	b _0813832C
	.pool
_08138310:
	movs r7, 0x1
	ldr r0, =gSaveBlock1Ptr
	ldr r0, [r0]
	ldrh r1, [r0]
	mov r9, r1
	ldrh r0, [r0, 0x2]
	subs r0, 0x1
	b _0813834A
	.pool
_08138324:
	ldr r0, =gSaveBlock1Ptr
	ldr r1, [r0]
	ldrh r0, [r1]
	adds r0, 0x1
_0813832C:
	lsls r0, 16
	lsrs r0, 16
	mov r9, r0
	ldrh r1, [r1, 0x2]
	mov r8, r1
	b _08138350
	.pool
_0813833C:
	movs r7, 0x3
	ldr r0, =gSaveBlock1Ptr
	ldr r0, [r0]
	ldrh r3, [r0]
	mov r9, r3
	ldrh r0, [r0, 0x2]
	adds r0, 0x1
_0813834A:
	lsls r0, 16
	lsrs r0, 16
	mov r8, r0
_08138350:
	movs r6, 0
	b _08138410
	.pool
_08138358:
	cmp r10, r6
	beq _0813840A
	ldr r0, =gUnknown_020229E8
	lsls r2, r6, 3
	subs r1, r2, r6
	lsls r1, 2
	adds r1, r0
	ldrb r3, [r1]
	adds r4, r0, 0
	cmp r3, 0x1
	blt _0813838C
	cmp r3, 0x2
	ble _0813837C
	cmp r3, 0x3
	beq _08138388
	b _0813838C
	.pool
_0813837C:
	ldrb r0, [r1, 0x13]
	movs r5, 0xEC
	cmp r0, 0
	bne _0813839C
	movs r5, 0xEB
	b _0813839C
_08138388:
	ldrb r0, [r1, 0x13]
	b _08138394
_0813838C:
	subs r0, r2, r6
	lsls r0, 2
	adds r0, r4
	ldrb r0, [r0, 0x13]
_08138394:
	movs r5, 0x69
	cmp r0, 0
	bne _0813839C
	movs r5, 0x64
_0813839C:
	mov r0, sp
	adds r0, r7
	adds r0, 0x8
	ldrb r1, [r0]
	movs r4, 0xF0
	subs r4, r6
	lsls r4, 24
	lsrs r4, 24
	lsls r2, r7, 1
	mov r0, sp
	adds r0, r2
	adds r0, 0xC
	ldrb r0, [r0]
	lsls r0, 24
	asrs r0, 24
	mov r3, r9
	lsls r3, 16
	asrs r3, 16
	mov r12, r3
	add r0, r12
	adds r3, r0, 0x7
	lsls r3, 16
	asrs r3, 16
	mov r12, r3
	mov r0, sp
	adds r0, 0xD
	adds r0, r2
	movs r2, 0
	ldrsb r2, [r0, r2]
	mov r3, r8
	lsls r0, r3, 16
	asrs r0, 16
	adds r0, r2
	adds r0, 0x7
	lsls r0, 16
	asrs r0, 16
	str r0, [sp]
	movs r0, 0
	str r0, [sp, 0x4]
	adds r0, r5, 0
	adds r2, r4, 0
	mov r3, r12
	bl SpawnSpecialFieldObjectParametrized
	adds r0, r5, 0
	adds r1, r4, 0
	adds r2, r6, 0
	bl sub_813842C
	adds r0, r7, 0x1
	lsls r0, 24
	lsrs r7, r0, 24
	cmp r7, 0x4
	bne _0813840A
	movs r7, 0
_0813840A:
	adds r0, r6, 0x1
	lsls r0, 24
	lsrs r6, r0, 24
_08138410:
	ldr r0, =gUnknown_020375E0
	ldrh r0, [r0]
	cmp r6, r0
	bcc _08138358
	add sp, 0x14
	pop {r3-r5}
	mov r8, r3
	mov r9, r4
	mov r10, r5
	pop {r4-r7}
	pop {r0}
	bx r0
	.pool
	thumb_func_end SpawnLinkPartnerFieldObject

	thumb_func_start sub_813842C
sub_813842C: @ 813842C
	push {r4,r5,lr}
	lsls r0, 24
	lsls r1, 24
	lsrs r3, r1, 24
	lsls r2, 24
	movs r1, 0xC0
	lsls r1, 19
	adds r2, r1
	lsrs r5, r2, 24
	lsrs r4, r0, 24
	movs r2, 0xA8
	lsls r2, 21
	adds r0, r2
	lsrs r0, 24
	cmp r0, 0x1
	bls _08138454
	cmp r4, 0x64
	beq _08138454
	cmp r4, 0x69
	bne _081384E6
_08138454:
	ldr r0, =gSaveBlock1Ptr
	ldr r0, [r0]
	ldrb r1, [r0, 0x5]
	ldrb r2, [r0, 0x4]
	adds r0, r3, 0
	bl GetFieldObjectIdByLocalIdAndMap
	lsls r0, 24
	lsrs r2, r0, 24
	cmp r2, 0x10
	beq _081384E6
	ldr r1, =gUnknown_02037350
	lsls r0, r2, 3
	adds r0, r2
	lsls r0, 2
	adds r0, r1
	ldrb r0, [r0, 0x4]
	lsls r1, r0, 4
	adds r1, r0
	lsls r1, 2
	ldr r0, =gUnknown_02020630
	adds r1, r0
	lsls r3, r5, 4
	ldrb r2, [r1, 0x5]
	movs r0, 0xF
	ands r0, r2
	orrs r0, r3
	strb r0, [r1, 0x5]
	cmp r4, 0x69
	beq _081384D8
	cmp r4, 0x69
	bgt _081384A8
	cmp r4, 0x64
	beq _081384C4
	b _081384E6
	.pool
_081384A8:
	cmp r4, 0xEB
	beq _081384B2
	cmp r4, 0xEC
	beq _081384BC
	b _081384E6
_081384B2:
	ldr r0, =gFieldObjectPalette33
	b _081384C6
	.pool
_081384BC:
	ldr r0, =gFieldObjectPalette34
	b _081384C6
	.pool
_081384C4:
	ldr r0, =gFieldObjectPalette8
_081384C6:
	movs r2, 0x80
	lsls r2, 1
	adds r1, r3, r2
	movs r2, 0x20
	bl LoadPalette
	b _081384E6
	.pool
_081384D8:
	ldr r0, =gFieldObjectPalette17
	movs r2, 0x80
	lsls r2, 1
	adds r1, r3, r2
	movs r2, 0x20
	bl LoadPalette
_081384E6:
	pop {r4,r5}
	pop {r0}
	bx r0
	.pool
	thumb_func_end sub_813842C

	thumb_func_start sub_81384F0
sub_81384F0: @ 81384F0
	push {r4,r5,lr}
	movs r4, 0
	ldr r5, =gUnknown_085B2B68
_081384F6:
	ldr r0, =gUnknown_020375E0
	ldrh r0, [r0]
	cmp r4, r0
	bne _0813851C
	lsls r1, r4, 2
	adds r1, r5
	ldrb r0, [r1]
	ldrb r1, [r1, 0x1]
	ldr r2, =0x00000206
	bl MapGridSetMetatileIdAt
	b _0813852A
	.pool
_0813851C:
	lsls r1, r4, 2
	adds r1, r5
	ldrb r0, [r1]
	ldrb r1, [r1, 0x1]
	ldr r2, =0x00000205
	bl MapGridSetMetatileIdAt
_0813852A:
	adds r0, r4, 0x1
	lsls r0, 24
	lsrs r4, r0, 24
	cmp r4, 0x3
	bls _081384F6
	pop {r4,r5}
	pop {r0}
	bx r0
	.pool
	thumb_func_end sub_81384F0

	thumb_func_start sub_8138540
sub_8138540: @ 8138540
	push {r4-r6,lr}
	movs r5, 0xC
_08138544:
	movs r4, 0x7
	adds r6, r5, 0x1
_08138548:
	adds r0, r4, 0
	adds r1, r5, 0
	bl MapGridGetMetatileIdAt
	ldr r1, =0xfffffde6
	adds r0, r1
	cmp r0, 0x37
	bls _0813855A
	b _08138734
_0813855A:
	lsls r0, 2
	ldr r1, =_0813856C
	adds r0, r1
	ldr r0, [r0]
	mov pc, r0
	.pool
	.align 2, 0
_0813856C:
	.4byte _081386F2
	.4byte _08138734
	.4byte _08138734
	.4byte _08138734
	.4byte _08138734
	.4byte _08138734
	.4byte _0813864C
	.4byte _08138652
	.4byte _0813868C
	.4byte _08138694
	.4byte _08138734
	.4byte _08138734
	.4byte _08138734
	.4byte _08138734
	.4byte _0813865C
	.4byte _08138662
	.4byte _0813869C
	.4byte _081386A4
	.4byte _08138734
	.4byte _08138734
	.4byte _08138734
	.4byte _08138734
	.4byte _0813866C
	.4byte _08138672
	.4byte _081386AC
	.4byte _081386B4
	.4byte _08138734
	.4byte _08138734
	.4byte _08138734
	.4byte _08138734
	.4byte _0813867C
	.4byte _08138684
	.4byte _081386BC
	.4byte _081386C4
	.4byte _08138734
	.4byte _08138734
	.4byte _08138734
	.4byte _08138734
	.4byte _081386CC
	.4byte _081386DC
	.4byte _081386EC
	.4byte _08138714
	.4byte _08138734
	.4byte _08138734
	.4byte _08138734
	.4byte _08138734
	.4byte _081386D4
	.4byte _081386E4
	.4byte _08138734
	.4byte _08138734
	.4byte _08138734
	.4byte _08138734
	.4byte _08138734
	.4byte _08138734
	.4byte _0813872A
	.4byte _0813871C
_0813864C:
	movs r2, 0x8C
	lsls r2, 2
	b _08138720
_08138652:
	ldr r2, =0x00000231
	b _08138720
	.pool
_0813865C:
	movs r2, 0x8E
	lsls r2, 2
	b _08138720
_08138662:
	ldr r2, =0x00000239
	b _08138720
	.pool
_0813866C:
	movs r2, 0x88
	lsls r2, 2
	b _08138720
_08138672:
	ldr r2, =0x00000221
	b _08138720
	.pool
_0813867C:
	ldr r2, =0x00000e28
	b _08138720
	.pool
_08138684:
	ldr r2, =0x00000e29
	b _08138720
	.pool
_0813868C:
	ldr r2, =0x00000232
	b _08138720
	.pool
_08138694:
	ldr r2, =0x00000233
	b _08138720
	.pool
_0813869C:
	ldr r2, =0x0000023a
	b _08138720
	.pool
_081386A4:
	ldr r2, =0x0000023b
	b _08138720
	.pool
_081386AC:
	ldr r2, =0x00000222
	b _08138720
	.pool
_081386B4:
	ldr r2, =0x00000223
	b _08138720
	.pool
_081386BC:
	ldr r2, =0x00000e2a
	b _08138720
	.pool
_081386C4:
	ldr r2, =0x00000e2b
	b _08138720
	.pool
_081386CC:
	ldr r2, =0x00000e42
	b _08138720
	.pool
_081386D4:
	ldr r2, =0x0000021a
	b _08138720
	.pool
_081386DC:
	ldr r2, =0x00000e43
	b _08138720
	.pool
_081386E4:
	ldr r2, =0x0000021a
	b _08138720
	.pool
_081386EC:
	movs r2, 0xE4
	lsls r2, 4
	b _08138720
_081386F2:
	subs r1, r5, 0x1
	adds r0, r4, 0
	bl MapGridGetMetatileIdAt
	movs r1, 0x90
	lsls r1, 2
	cmp r0, r1
	bne _0813870C
	ldr r2, =0x00000e48
	b _08138720
	.pool
_0813870C:
	ldr r2, =0x00000e49
	b _08138720
	.pool
_08138714:
	ldr r2, =0x00000e41
	b _08138720
	.pool
_0813871C:
	movs r2, 0xE5
	lsls r2, 4
_08138720:
	adds r0, r4, 0
	adds r1, r5, 0
	bl MapGridSetMetatileIdAt
	b _08138734
_0813872A:
	ldr r2, =0x00000251
	adds r0, r4, 0
	adds r1, r5, 0
	bl MapGridSetMetatileIdAt
_08138734:
	adds r4, 0x1
	cmp r4, 0xF
	bgt _0813873C
	b _08138548
_0813873C:
	adds r5, r6, 0
	cmp r5, 0x17
	bgt _08138744
	b _08138544
_08138744:
	pop {r4-r6}
	pop {r0}
	bx r0
	.pool
	thumb_func_end sub_8138540

	thumb_func_start sub_8138750
sub_8138750: @ 8138750
	push {r4-r6,lr}
	ldr r4, =gUnknown_085B2B68
	movs r5, 0x3
_08138756:
	ldrb r0, [r4]
	ldrb r1, [r4, 0x1]
	ldr r2, =0x00000206
	bl MapGridSetMetatileIdAt
	adds r4, 0x4
	subs r5, 0x1
	cmp r5, 0
	bge _08138756
	movs r5, 0xC
_0813876A:
	movs r4, 0x7
	adds r6, r5, 0x1
_0813876E:
	adds r0, r4, 0
	adds r1, r5, 0
	bl MapGridGetMetatileIdAt
	ldr r1, =0xfffffde0
	adds r0, r1
	cmp r0, 0x30
	bls _08138780
	b _081388CA
_08138780:
	lsls r0, 2
	ldr r1, =_0813879C
	adds r0, r1
	ldr r0, [r0]
	mov pc, r0
	.pool
	.align 2, 0
_0813879C:
	.4byte _08138860
	.4byte _08138866
	.4byte _08138880
	.4byte _08138888
	.4byte _081388CA
	.4byte _081388CA
	.4byte _081388CA
	.4byte _081388CA
	.4byte _08138870
	.4byte _08138876
	.4byte _08138890
	.4byte _08138898
	.4byte _081388CA
	.4byte _081388CA
	.4byte _081388CA
	.4byte _081388CA
	.4byte _081388CA
	.4byte _081388CA
	.4byte _081388CA
	.4byte _081388CA
	.4byte _081388CA
	.4byte _081388CA
	.4byte _081388CA
	.4byte _081388CA
	.4byte _081388CA
	.4byte _081388CA
	.4byte _081388CA
	.4byte _081388CA
	.4byte _081388CA
	.4byte _081388CA
	.4byte _081388CA
	.4byte _081388CA
	.4byte _081388A0
	.4byte _081388A8
	.4byte _081388CA
	.4byte _081388CA
	.4byte _081388CA
	.4byte _081388CA
	.4byte _081388CA
	.4byte _081388CA
	.4byte _081388B0
	.4byte _081388B0
	.4byte _081388CA
	.4byte _081388CA
	.4byte _081388CA
	.4byte _081388CA
	.4byte _081388CA
	.4byte _081388CA
	.4byte _081388C0
_08138860:
	movs r2, 0x8C
	lsls r2, 2
	b _081388B2
_08138866:
	ldr r2, =0x00000231
	b _081388B2
	.pool
_08138870:
	movs r2, 0x8E
	lsls r2, 2
	b _081388B2
_08138876:
	ldr r2, =0x00000239
	b _081388B2
	.pool
_08138880:
	ldr r2, =0x00000232
	b _081388B2
	.pool
_08138888:
	ldr r2, =0x00000233
	b _081388B2
	.pool
_08138890:
	ldr r2, =0x0000023a
	b _081388B2
	.pool
_08138898:
	ldr r2, =0x0000023b
	b _081388B2
	.pool
_081388A0:
	ldr r2, =0x00000e42
	b _081388B2
	.pool
_081388A8:
	ldr r2, =0x00000e43
	b _081388B2
	.pool
_081388B0:
	ldr r2, =0x0000021a
_081388B2:
	adds r0, r4, 0
	adds r1, r5, 0
	bl MapGridSetMetatileIdAt
	b _081388CA
	.pool
_081388C0:
	ldr r2, =0x00000251
	adds r0, r4, 0
	adds r1, r5, 0
	bl MapGridSetMetatileIdAt
_081388CA:
	adds r4, 0x1
	cmp r4, 0xF
	bgt _081388D2
	b _0813876E
_081388D2:
	adds r5, r6, 0
	cmp r5, 0x17
	bgt _081388DA
	b _0813876A
_081388DA:
	pop {r4-r6}
	pop {r0}
	bx r0
	.pool
	thumb_func_end sub_8138750

	thumb_func_start sub_81388E4
sub_81388E4: @ 81388E4
	push {lr}
	ldr r0, =gUnknown_0203AB5C
	movs r1, 0
	strb r1, [r0]
	ldr r0, =gUnknown_0203AB5D
	strb r1, [r0]
	movs r0, 0x2C
	bl audio_play
	ldr r0, =sub_8138910
	movs r1, 0x8
	bl CreateTask
	pop {r0}
	bx r0
	.pool
	thumb_func_end sub_81388E4

	thumb_func_start sub_8138910
sub_8138910: @ 8138910
	push {r4-r6,lr}
	lsls r0, 24
	lsrs r6, r0, 24
	ldr r0, =gUnknown_085B2B78
	ldr r5, =gUnknown_0203AB5D
	ldrb r1, [r5]
	adds r0, r1, r0
	ldr r4, =gUnknown_0203AB5C
	ldrb r2, [r4]
	ldrb r0, [r0]
	cmp r0, r2
	bne _0813896C
	ldr r0, =gUnknown_020375E0
	ldrb r0, [r0]
	ldr r2, =gUnknown_085B2B7E
	lsls r1, 1
	adds r1, r2
	ldrh r1, [r1]
	bl sub_8138978
	movs r0, 0
	strb r0, [r4]
	ldrb r0, [r5]
	adds r0, 0x1
	strb r0, [r5]
	lsls r0, 24
	lsrs r0, 24
	cmp r0, 0x5
	bne _08138970
	adds r0, r6, 0
	bl DestroyTask
	bl script_env_2_enable_and_set_ctx_running
	b _08138970
	.pool
_0813896C:
	adds r0, r2, 0x1
	strb r0, [r4]
_08138970:
	pop {r4-r6}
	pop {r0}
	bx r0
	thumb_func_end sub_8138910

	thumb_func_start sub_8138978
sub_8138978: @ 8138978
	push {r4-r7,lr}
	mov r7, r9
	mov r6, r8
	push {r6,r7}
	sub sp, 0x10
	lsls r0, 24
	lsrs r0, 24
	lsls r1, 16
	lsrs r2, r1, 16
	movs r7, 0
	subs r0, 0x1
	cmp r0, 0x7
	bhi _08138A40
	lsls r0, 2
	ldr r1, =_081389A0
	adds r0, r1
	ldr r0, [r0]
	mov pc, r0
	.pool
	.align 2, 0
_081389A0:
	.4byte _081389C0
	.4byte _081389D2
	.4byte _081389E4
	.4byte _081389F6
	.4byte _08138A04
	.4byte _08138A1A
	.4byte _08138A26
	.4byte _08138A34
_081389C0:
	movs r7, 0x2
	mov r1, sp
	movs r0, 0x1
	strh r0, [r1]
	movs r0, 0x7
	strh r0, [r1, 0x2]
	add r1, sp, 0x8
	movs r0, 0x68
	b _08138A14
_081389D2:
	movs r7, 0x2
	mov r1, sp
	movs r0, 0x1
	strh r0, [r1]
	movs r0, 0x7
	strh r0, [r1, 0x2]
	add r1, sp, 0x8
	movs r0, 0x4E
	b _08138A14
_081389E4:
	movs r7, 0x2
	mov r1, sp
	movs r0, 0x1
	strh r0, [r1]
	movs r0, 0x7
	strh r0, [r1, 0x2]
	add r1, sp, 0x8
	movs r0, 0x5B
	b _08138A14
_081389F6:
	movs r7, 0x1
	mov r1, sp
	movs r0, 0x7
	strh r0, [r1]
	add r1, sp, 0x8
	movs r0, 0x27
	b _08138A3E
_08138A04:
	movs r7, 0x2
	mov r1, sp
	movs r0, 0x1
	strh r0, [r1]
	movs r0, 0x7
	strh r0, [r1, 0x2]
	add r1, sp, 0x8
	movs r0, 0x34
_08138A14:
	strh r0, [r1]
	strh r0, [r1, 0x2]
	b _08138A40
_08138A1A:
	movs r7, 0x1
	mov r0, sp
	strh r7, [r0]
	add r1, sp, 0x8
	movs r0, 0x41
	b _08138A3E
_08138A26:
	movs r7, 0x1
	mov r1, sp
	movs r0, 0x7
	strh r0, [r1]
	add r1, sp, 0x8
	movs r0, 0xD
	b _08138A3E
_08138A34:
	movs r7, 0x1
	mov r0, sp
	strh r7, [r0]
	add r1, sp, 0x8
	movs r0, 0x1A
_08138A3E:
	strh r0, [r1]
_08138A40:
	movs r6, 0
	cmp r6, r7
	bcs _08138A92
	movs r1, 0xC0
	lsls r1, 4
	adds r0, r1, 0
	adds r1, r2, 0
	orrs r1, r0
	lsls r1, 16
	mov r9, r1
	adds r1, r2, 0
	adds r1, 0x8
	orrs r1, r0
	lsls r1, 16
	mov r8, r1
_08138A5E:
	lsls r1, r6, 1
	mov r3, sp
	adds r5, r3, r1
	ldrh r0, [r5]
	adds r0, 0x7
	add r4, sp, 0x8
	adds r4, r1
	ldrh r1, [r4]
	adds r1, 0x7
	mov r3, r9
	lsrs r2, r3, 16
	bl MapGridSetMetatileIdAt
	ldrh r0, [r5]
	adds r0, 0x7
	ldrh r1, [r4]
	adds r1, 0x8
	mov r3, r8
	lsrs r2, r3, 16
	bl MapGridSetMetatileIdAt
	adds r0, r6, 0x1
	lsls r0, 24
	lsrs r6, r0, 24
	cmp r6, r7
	bcc _08138A5E
_08138A92:
	bl DrawWholeMapView
	add sp, 0x10
	pop {r3,r4}
	mov r8, r3
	mov r9, r4
	pop {r4-r7}
	pop {r0}
	bx r0
	thumb_func_end sub_8138978

	thumb_func_start sub_8138AA4
sub_8138AA4: @ 8138AA4
	push {lr}
	ldr r0, =gUnknown_020375E0
	ldrb r0, [r0]
	ldr r1, =gUnknown_085B2B7E
	ldrh r1, [r1, 0x8]
	bl sub_8138978
	pop {r0}
	bx r0
	.pool
	thumb_func_end sub_8138AA4

	thumb_func_start sub_8138AC0
sub_8138AC0: @ 8138AC0
	push {lr}
	ldr r0, =gStringVar4
	bl box_related_two__2
	pop {r0}
	bx r0
	.pool
	thumb_func_end sub_8138AC0

	thumb_func_start sub_8138AD0
sub_8138AD0: @ 8138AD0
	ldr r1, =gUnknown_020375E0
	ldr r0, =gSaveBlock1Ptr
	ldr r2, [r0]
	ldrh r0, [r2]
	strh r0, [r1]
	ldr r1, =gUnknown_020375E2
	ldrh r0, [r2, 0x2]
	strh r0, [r1]
	bx lr
	.pool
	thumb_func_end sub_8138AD0

	thumb_func_start sub_8138AF0
sub_8138AF0: @ 8138AF0
	push {lr}
	ldr r0, =gSaveBlock2Ptr
	ldr r0, [r0]
	ldrb r1, [r0, 0xB]
	lsls r1, 8
	ldrb r0, [r0, 0xA]
	orrs r0, r1
	movs r1, 0xA
	bl __umodsi3
	lsls r0, 24
	lsrs r0, 24
	pop {r1}
	bx r1
	.pool
	thumb_func_end sub_8138AF0

	thumb_func_start sub_8138B10
sub_8138B10: @ 8138B10
	push {lr}
	ldr r0, =gSaveBlock2Ptr
	ldr r0, [r0]
	ldrb r0, [r0, 0x8]
	cmp r0, 0
	bne _08138B34
	ldr r0, =gStringVar1
	ldr r1, =gUnknown_085EB5F9
	bl StringCopy
	b _08138B3C
	.pool
_08138B34:
	ldr r0, =gStringVar1
	ldr r1, =gUnknown_085EB601
	bl StringCopy
_08138B3C:
	pop {r0}
	bx r0
	.pool
	thumb_func_end sub_8138B10

	thumb_func_start sub_8138B48
sub_8138B48: @ 8138B48
	push {lr}
	ldr r0, =gSaveBlock2Ptr
	ldr r0, [r0]
	ldrb r0, [r0, 0x8]
	cmp r0, 0
	bne _08138B6C
	ldr r0, =gStringVar1
	ldr r1, =gUnknown_085EB60E
	bl StringCopy
	b _08138B74
	.pool
_08138B6C:
	ldr r0, =gStringVar1
	ldr r1, =gUnknown_085EB60A
	bl StringCopy
_08138B74:
	pop {r0}
	bx r0
	.pool
	thumb_func_end sub_8138B48

	thumb_func_start sub_8138B80
sub_8138B80: @ 8138B80
	ldr r0, =gUnknown_0202433A
	ldrb r0, [r0]
	bx lr
	.pool
	thumb_func_end sub_8138B80

	thumb_func_start sub_8138B8C
sub_8138B8C: @ 8138B8C
	push {lr}
	sub sp, 0x4
	ldr r0, =gUnknown_020375E0
	ldrh r0, [r0]
	cmp r0, 0
	beq _08138BB0
	movs r2, 0x1
	negs r2, r2
	movs r0, 0x4
	str r0, [sp]
	movs r0, 0x13
	movs r1, 0
	movs r3, 0x6
	bl warp1_set
	b _08138BC2
	.pool
_08138BB0:
	movs r2, 0x1
	negs r2, r2
	movs r0, 0x4
	str r0, [sp]
	movs r0, 0x13
	movs r1, 0x1
	movs r3, 0x6
	bl warp1_set
_08138BC2:
	add sp, 0x4
	pop {r0}
	bx r0
	thumb_func_end sub_8138B8C

	thumb_func_start sub_8138BC8
sub_8138BC8: @ 8138BC8
	push {lr}
	ldr r0, =gUnknown_020375E0
	ldrh r0, [r0]
	bl FlagSet
	pop {r0}
	bx r0
	.pool
	thumb_func_end sub_8138BC8

	thumb_func_start sub_8138BDC
sub_8138BDC: @ 8138BDC
	push {lr}
	ldr r0, =gUnknown_03005CF8
	movs r1, 0
	ldrsh r0, [r0, r1]
	movs r1, 0x7
	bl __divsi3
	lsls r0, 16
	lsrs r0, 16
	ldr r1, =0x0000270f
	cmp r0, r1
	bls _08138BF6
	adds r0, r1, 0
_08138BF6:
	pop {r1}
	bx r1
	.pool
	thumb_func_end sub_8138BDC

	thumb_func_start sub_8138C04
sub_8138C04: @ 8138C04
	push {r4,lr}
	bl sub_8139688
	lsls r0, 24
	lsrs r0, 24
	movs r1, 0x64
	muls r1, r0
	ldr r0, =gPlayerParty
	adds r4, r1, r0
	adds r0, r4, 0
	movs r1, 0x20
	bl GetMonData
	cmp r0, 0xFF
	bne _08138C2C
	movs r0, 0x6
	b _08138C7E
	.pool
_08138C2C:
	adds r0, r4, 0
	movs r1, 0x20
	bl GetMonData
	cmp r0, 0xC7
	bls _08138C3C
	movs r0, 0x5
	b _08138C7E
_08138C3C:
	adds r0, r4, 0
	movs r1, 0x20
	bl GetMonData
	cmp r0, 0x95
	bls _08138C4C
	movs r0, 0x4
	b _08138C7E
_08138C4C:
	adds r0, r4, 0
	movs r1, 0x20
	bl GetMonData
	cmp r0, 0x63
	bls _08138C5C
	movs r0, 0x3
	b _08138C7E
_08138C5C:
	adds r0, r4, 0
	movs r1, 0x20
	bl GetMonData
	cmp r0, 0x31
	bls _08138C6C
	movs r0, 0x2
	b _08138C7E
_08138C6C:
	adds r0, r4, 0
	movs r1, 0x20
	bl GetMonData
	cmp r0, 0
	bne _08138C7C
	movs r0, 0
	b _08138C7E
_08138C7C:
	movs r0, 0x1
_08138C7E:
	pop {r4}
	pop {r1}
	bx r1
	thumb_func_end sub_8138C04

	thumb_func_start sub_8138C84
sub_8138C84: @ 8138C84
	push {lr}
	ldr r0, =c2_exit_to_overworld_1_continue_scripts_restart_music
	bl sub_817018C
	pop {r0}
	bx r0
	.pool
	thumb_func_end sub_8138C84

	thumb_func_start sub_8138C94
sub_8138C94: @ 8138C94
	push {lr}
	ldr r0, =sub_8138C84
	bl SetMainCallback2
	pop {r0}
	bx r0
	.pool
	thumb_func_end sub_8138C94

	thumb_func_start sp0D9_ComputerRelated
sp0D9_ComputerRelated: @ 8138CA4
	push {r4,lr}
	ldr r4, =sub_8138CE8
	adds r0, r4, 0
	bl FuncIsActiveTask
	lsls r0, 24
	lsrs r0, 24
	cmp r0, 0x1
	beq _08138CD8
	adds r0, r4, 0
	movs r1, 0x8
	bl CreateTask
	lsls r0, 24
	lsrs r0, 24
	ldr r2, =gTasks
	lsls r1, r0, 2
	adds r1, r0
	lsls r1, 3
	adds r1, r2
	movs r2, 0
	strh r2, [r1, 0x8]
	strh r0, [r1, 0xA]
	strh r2, [r1, 0xC]
	strh r2, [r1, 0xE]
	strh r2, [r1, 0x10]
_08138CD8:
	pop {r4}
	pop {r0}
	bx r0
	.pool
	thumb_func_end sp0D9_ComputerRelated

	thumb_func_start sub_8138CE8
sub_8138CE8: @ 8138CE8
	push {lr}
	lsls r0, 24
	lsrs r0, 24
	lsls r1, r0, 2
	adds r1, r0
	lsls r1, 3
	ldr r0, =gTasks
	adds r1, r0
	movs r2, 0x8
	ldrsh r0, [r1, r2]
	cmp r0, 0
	bne _08138D06
	adds r0, r1, 0
	bl sub_8138D10
_08138D06:
	pop {r0}
	bx r0
	.pool
	thumb_func_end sub_8138CE8

	thumb_func_start sub_8138D10
sub_8138D10: @ 8138D10
	push {r4-r6,lr}
	adds r4, r0, 0
	movs r6, 0
	movs r5, 0
	movs r1, 0xE
	ldrsh r0, [r4, r1]
	cmp r0, 0x6
	bne _08138D7C
	strh r5, [r4, 0xE]
	bl player_get_direction_lower_nybble
	lsls r0, 24
	lsrs r0, 24
	adds r1, r0, 0
	cmp r0, 0x3
	beq _08138D44
	cmp r0, 0x3
	bgt _08138D3A
	cmp r0, 0x2
	beq _08138D40
	b _08138D4C
_08138D3A:
	cmp r1, 0x4
	beq _08138D48
	b _08138D4C
_08138D40:
	movs r6, 0
	b _08138D4A
_08138D44:
	movs r6, 0xFF
	b _08138D4A
_08138D48:
	movs r6, 0x1
_08138D4A:
	movs r5, 0xFF
_08138D4C:
	movs r1, 0x10
	ldrsh r0, [r4, r1]
	lsls r1, r6, 24
	asrs r1, 24
	lsls r2, r5, 24
	asrs r2, 24
	bl sub_8138D88
	bl DrawWholeMapView
	ldrh r0, [r4, 0x10]
	movs r1, 0x1
	eors r0, r1
	strh r0, [r4, 0x10]
	ldrh r0, [r4, 0xC]
	adds r0, 0x1
	strh r0, [r4, 0xC]
	lsls r0, 16
	asrs r0, 16
	cmp r0, 0x5
	bne _08138D7C
	ldrb r0, [r4, 0xA]
	bl DestroyTask
_08138D7C:
	ldrh r0, [r4, 0xE]
	adds r0, 0x1
	strh r0, [r4, 0xE]
	pop {r4-r6}
	pop {r0}
	bx r0
	thumb_func_end sub_8138D10

	thumb_func_start sub_8138D88
sub_8138D88: @ 8138D88
	push {r4,r5,lr}
	lsls r1, 24
	lsrs r1, 24
	lsls r2, 24
	lsrs r4, r2, 24
	movs r3, 0
	lsls r0, 16
	cmp r0, 0
	beq _08138DC4
	ldr r0, =gUnknown_020375E0
	ldrh r0, [r0]
	cmp r0, 0
	bne _08138DAC
	movs r3, 0x4
	b _08138DE6
	.pool
_08138DAC:
	cmp r0, 0x1
	bne _08138DB8
	ldr r3, =0x0000025a
	b _08138DE6
	.pool
_08138DB8:
	cmp r0, 0x2
	bne _08138DE6
	ldr r3, =0x00000259
	b _08138DE6
	.pool
_08138DC4:
	ldr r0, =gUnknown_020375E0
	ldrh r0, [r0]
	cmp r0, 0
	bne _08138DD4
	movs r3, 0x5
	b _08138DE6
	.pool
_08138DD4:
	cmp r0, 0x1
	bne _08138DE0
	ldr r3, =0x0000027f
	b _08138DE6
	.pool
_08138DE0:
	cmp r0, 0x2
	bne _08138DE6
	ldr r3, =0x0000027e
_08138DE6:
	ldr r0, =gSaveBlock1Ptr
	ldr r2, [r0]
	movs r5, 0
	ldrsh r0, [r2, r5]
	lsls r1, 24
	asrs r1, 24
	adds r0, r1
	adds r0, 0x7
	movs r5, 0x2
	ldrsh r1, [r2, r5]
	lsls r2, r4, 24
	asrs r2, 24
	adds r1, r2
	adds r1, 0x7
	movs r4, 0xC0
	lsls r4, 4
	adds r2, r4, 0
	orrs r3, r2
	adds r2, r3, 0
	bl MapGridSetMetatileIdAt
	pop {r4,r5}
	pop {r0}
	bx r0
	.pool
	thumb_func_end sub_8138D88

	thumb_func_start sub_8138E20
sub_8138E20: @ 8138E20
	push {lr}
	bl sub_8138E2C
	pop {r0}
	bx r0
	thumb_func_end sub_8138E20

	thumb_func_start sub_8138E2C
sub_8138E2C: @ 8138E2C
	push {r4-r6,lr}
	movs r6, 0
	movs r5, 0
	movs r4, 0
	bl player_get_direction_lower_nybble
	lsls r0, 24
	lsrs r0, 24
	adds r1, r0, 0
	cmp r0, 0x3
	beq _08138E56
	cmp r0, 0x3
	bgt _08138E4C
	cmp r0, 0x2
	beq _08138E52
	b _08138E5E
_08138E4C:
	cmp r1, 0x4
	beq _08138E5A
	b _08138E5E
_08138E52:
	movs r6, 0
	b _08138E5C
_08138E56:
	movs r6, 0xFF
	b _08138E5C
_08138E5A:
	movs r6, 0x1
_08138E5C:
	movs r5, 0xFF
_08138E5E:
	ldr r0, =gUnknown_020375E0
	ldrh r0, [r0]
	cmp r0, 0
	bne _08138E70
	movs r4, 0x4
	b _08138E82
	.pool
_08138E70:
	cmp r0, 0x1
	bne _08138E7C
	ldr r4, =0x0000025a
	b _08138E82
	.pool
_08138E7C:
	cmp r0, 0x2
	bne _08138E82
	ldr r4, =0x00000259
_08138E82:
	ldr r0, =gSaveBlock1Ptr
	ldr r2, [r0]
	movs r1, 0
	ldrsh r0, [r2, r1]
	lsls r1, r6, 24
	asrs r1, 24
	adds r0, r1
	adds r0, 0x7
	movs r3, 0x2
	ldrsh r1, [r2, r3]
	lsls r2, r5, 24
	asrs r2, 24
	adds r1, r2
	adds r1, 0x7
	movs r3, 0xC0
	lsls r3, 4
	adds r2, r3, 0
	orrs r4, r2
	adds r2, r4, 0
	bl MapGridSetMetatileIdAt
	bl DrawWholeMapView
	pop {r4-r6}
	pop {r0}
	bx r0
	.pool
	thumb_func_end sub_8138E2C

	thumb_func_start sub_8138EC0
sub_8138EC0: @ 8138EC0
	push {r4,lr}
	ldr r4, =sub_8138F04
	adds r0, r4, 0
	bl FuncIsActiveTask
	lsls r0, 24
	lsrs r0, 24
	cmp r0, 0x1
	beq _08138EF4
	adds r0, r4, 0
	movs r1, 0x8
	bl CreateTask
	lsls r0, 24
	lsrs r0, 24
	ldr r2, =gTasks
	lsls r1, r0, 2
	adds r1, r0
	lsls r1, 3
	adds r1, r2
	movs r2, 0
	strh r2, [r1, 0x8]
	strh r0, [r1, 0xA]
	strh r2, [r1, 0xC]
	strh r2, [r1, 0xE]
	strh r2, [r1, 0x10]
_08138EF4:
	pop {r4}
	pop {r0}
	bx r0
	.pool
	thumb_func_end sub_8138EC0

	thumb_func_start sub_8138F04
sub_8138F04: @ 8138F04
	push {lr}
	lsls r0, 24
	lsrs r0, 24
	lsls r1, r0, 2
	adds r1, r0
	lsls r1, 3
	ldr r0, =gTasks
	adds r1, r0
	movs r2, 0x8
	ldrsh r0, [r1, r2]
	cmp r0, 0
	bne _08138F22
	adds r0, r1, 0
	bl sub_8138F2C
_08138F22:
	pop {r0}
	bx r0
	.pool
	thumb_func_end sub_8138F04

	thumb_func_start sub_8138F2C
sub_8138F2C: @ 8138F2C
	push {r4,lr}
	adds r4, r0, 0
	movs r1, 0xE
	ldrsh r0, [r4, r1]
	cmp r0, 0x6
	bne _08138F9A
	movs r0, 0
	strh r0, [r4, 0xE]
	movs r1, 0x10
	ldrsh r0, [r4, r1]
	cmp r0, 0
	beq _08138F64
	ldr r2, =0x00000e9d
	movs r0, 0x12
	movs r1, 0x8
	bl MapGridSetMetatileIdAt
	ldr r2, =0x00000ea5
	movs r0, 0x12
	movs r1, 0x9
	bl MapGridSetMetatileIdAt
	b _08138F7A
	.pool
_08138F64:
	ldr r2, =0x00000e58
	movs r0, 0x12
	movs r1, 0x8
	bl MapGridSetMetatileIdAt
	movs r2, 0xE6
	lsls r2, 4
	movs r0, 0x12
	movs r1, 0x9
	bl MapGridSetMetatileIdAt
_08138F7A:
	bl DrawWholeMapView
	ldrh r0, [r4, 0x10]
	movs r1, 0x1
	eors r0, r1
	strh r0, [r4, 0x10]
	ldrh r0, [r4, 0xC]
	adds r0, 0x1
	strh r0, [r4, 0xC]
	lsls r0, 16
	asrs r0, 16
	cmp r0, 0x5
	bne _08138F9A
	ldrb r0, [r4, 0xA]
	bl DestroyTask
_08138F9A:
	ldrh r0, [r4, 0xE]
	adds r0, 0x1
	strh r0, [r4, 0xE]
	pop {r4}
	pop {r0}
	bx r0
	.pool
	thumb_func_end sub_8138F2C

	thumb_func_start sub_8138FAC
sub_8138FAC: @ 8138FAC
	push {lr}
	ldr r2, =0x00000e9d
	movs r0, 0x12
	movs r1, 0x8
	bl MapGridSetMetatileIdAt
	ldr r2, =0x00000ea5
	movs r0, 0x12
	movs r1, 0x9
	bl MapGridSetMetatileIdAt
	bl DrawWholeMapView
	pop {r0}
	bx r0
	.pool
	thumb_func_end sub_8138FAC

	thumb_func_start sub_8138FD4
sub_8138FD4: @ 8138FD4
	push {lr}
	ldr r1, =gUnknown_020375E0
	ldr r0, =0x000001f5
	strh r0, [r1]
	bl FlagSet
	pop {r0}
	bx r0
	.pool
	thumb_func_end sub_8138FD4

	thumb_func_start sub_8138FEC
sub_8138FEC: @ 8138FEC
	push {lr}
	ldr r1, =gUnknown_020375E0
	ldr r0, =0x000001f5
	strh r0, [r1]
	bl FlagReset
	pop {r0}
	bx r0
	.pool
	thumb_func_end sub_8138FEC

	thumb_func_start sub_8139004
sub_8139004: @ 8139004
	push {lr}
	bl sub_8139688
	lsls r0, 24
	lsrs r0, 24
	movs r1, 0x64
	muls r0, r1
	ldr r1, =gPlayerParty
	adds r0, r1
	movs r1, 0x16
	bl GetMonData
	cmp r0, 0xC7
	bls _08139028
	movs r0, 0x1
	b _0813902A
	.pool
_08139028:
	movs r0, 0
_0813902A:
	pop {r1}
	bx r1
	thumb_func_end sub_8139004

	thumb_func_start sub_8139030
sub_8139030: @ 8139030
	push {lr}
	bl sub_8139688
	lsls r0, 24
	lsrs r0, 24
	movs r1, 0x64
	muls r0, r1
	ldr r1, =gPlayerParty
	adds r0, r1
	movs r1, 0x17
	bl GetMonData
	cmp r0, 0xC7
	bls _08139054
	movs r0, 0x1
	b _08139056
	.pool
_08139054:
	movs r0, 0
_08139056:
	pop {r1}
	bx r1
	thumb_func_end sub_8139030

	thumb_func_start sub_813905C
sub_813905C: @ 813905C
	push {lr}
	bl sub_8139688
	lsls r0, 24
	lsrs r0, 24
	movs r1, 0x64
	muls r0, r1
	ldr r1, =gPlayerParty
	adds r0, r1
	movs r1, 0x18
	bl GetMonData
	cmp r0, 0xC7
	bls _08139080
	movs r0, 0x1
	b _08139082
	.pool
_08139080:
	movs r0, 0
_08139082:
	pop {r1}
	bx r1
	thumb_func_end sub_813905C

	thumb_func_start sub_8139088
sub_8139088: @ 8139088
	push {lr}
	bl sub_8139688
	lsls r0, 24
	lsrs r0, 24
	movs r1, 0x64
	muls r0, r1
	ldr r1, =gPlayerParty
	adds r0, r1
	movs r1, 0x21
	bl GetMonData
	cmp r0, 0xC7
	bls _081390AC
	movs r0, 0x1
	b _081390AE
	.pool
_081390AC:
	movs r0, 0
_081390AE:
	pop {r1}
	bx r1
	thumb_func_end sub_8139088

	thumb_func_start sub_81390B4
sub_81390B4: @ 81390B4
	push {lr}
	bl sub_8139688
	lsls r0, 24
	lsrs r0, 24
	movs r1, 0x64
	muls r0, r1
	ldr r1, =gPlayerParty
	adds r0, r1
	movs r1, 0x2F
	bl GetMonData
	cmp r0, 0xC7
	bls _081390D8
	movs r0, 0x1
	b _081390DA
	.pool
_081390D8:
	movs r0, 0
_081390DA:
	pop {r1}
	bx r1
	thumb_func_end sub_81390B4

	thumb_func_start sub_81390E0
sub_81390E0: @ 81390E0
	push {r4-r6,lr}
	movs r5, 0
	ldr r6, =gBaseStats
_081390E6:
	movs r0, 0x64
	adds r1, r5, 0
	muls r1, r0
	ldr r0, =gPlayerParty
	adds r4, r1, r0
	adds r0, r4, 0
	movs r1, 0x5
	bl GetMonData
	cmp r0, 0
	beq _0813913C
	adds r0, r4, 0
	movs r1, 0x2D
	bl GetMonData
	cmp r0, 0
	bne _0813913C
	adds r0, r4, 0
	movs r1, 0xB
	bl GetMonData
	lsls r0, 16
	lsrs r0, 16
	lsls r1, r0, 3
	subs r1, r0
	lsls r1, 2
	adds r1, r6
	ldrb r0, [r1, 0x6]
	cmp r0, 0xC
	beq _08139128
	ldrb r0, [r1, 0x7]
	cmp r0, 0xC
	bne _0813913C
_08139128:
	ldr r1, =gUnknown_020375F0
	movs r0, 0x1
	b _0813914A
	.pool
_0813913C:
	adds r0, r5, 0x1
	lsls r0, 24
	lsrs r5, r0, 24
	cmp r5, 0x5
	bls _081390E6
	ldr r1, =gUnknown_020375F0
	movs r0, 0
_0813914A:
	strh r0, [r1]
	pop {r4-r6}
	pop {r0}
	bx r0
	.pool
	thumb_func_end sub_81390E0

	thumb_func_start SpawnScriptFieldObject
SpawnScriptFieldObject: @ 8139158
	push {lr}
	sub sp, 0x8
	ldr r0, =gSaveBlock1Ptr
	ldr r0, [r0]
	ldrh r3, [r0]
	adds r3, 0x7
	lsls r3, 16
	asrs r3, 16
	ldrh r0, [r0, 0x2]
	adds r0, 0x7
	lsls r0, 16
	asrs r0, 16
	str r0, [sp]
	movs r0, 0x3
	str r0, [sp, 0x4]
	movs r0, 0x7
	movs r1, 0x8
	movs r2, 0x7F
	bl SpawnSpecialFieldObjectParametrized
	lsls r0, 24
	lsrs r0, 24
	ldr r2, =gUnknown_02037350
	lsls r1, r0, 3
	adds r1, r0
	lsls r1, 2
	adds r1, r2
	ldrb r0, [r1, 0x1]
	movs r2, 0x20
	orrs r0, r2
	strb r0, [r1, 0x1]
	ldrb r0, [r1, 0x4]
	bl CameraObjectSetFollowedObjectId
	add sp, 0x8
	pop {r0}
	bx r0
	.pool
	thumb_func_end SpawnScriptFieldObject

	thumb_func_start RemoveScriptFieldObject
RemoveScriptFieldObject: @ 81391AC
	push {lr}
	bl GetPlayerAvatarObjectId
	lsls r0, 24
	lsrs r0, 24
	bl CameraObjectSetFollowedObjectId
	ldr r0, =gSaveBlock1Ptr
	ldr r0, [r0]
	ldrb r1, [r0, 0x5]
	ldrb r2, [r0, 0x4]
	movs r0, 0x7F
	bl RemoveFieldObjectByLocalIdAndMap
	pop {r0}
	bx r0
	.pool
	thumb_func_end RemoveScriptFieldObject

	thumb_func_start sub_81391D0
sub_81391D0: @ 81391D0
	push {lr}
	bl sub_8139688
	lsls r0, 24
	lsrs r0, 24
	movs r1, 0x64
	muls r0, r1
	ldr r1, =gPlayerParty
	adds r0, r1
	bl GetNature
	lsls r0, 24
	lsrs r0, 24
	ldr r1, =gStringVar1
	bl sub_8137068
	lsls r0, 24
	lsrs r0, 24
	pop {r1}
	bx r1
	.pool
	thumb_func_end sub_81391D0

	thumb_func_start sub_8139200
sub_8139200: @ 8139200
	push {r4,lr}
	ldr r4, =gStringVar1
	ldr r0, =0x00004026
	bl VarGet
	adds r1, r0, 0
	lsls r1, 16
	lsrs r1, 16
	adds r0, r4, 0
	movs r2, 0
	bl GetMapName
	pop {r4}
	pop {r0}
	bx r0
	.pool
	thumb_func_end sub_8139200

	thumb_func_start sub_8139228
sub_8139228: @ 8139228
	push {lr}
	movs r0, 0x20
	bl sub_80847F8
	lsls r0, 16
	lsrs r0, 16
	pop {r1}
	bx r1
	thumb_func_end sub_8139228

	thumb_func_start sub_8139238
sub_8139238: @ 8139238
	push {lr}
	ldr r0, =gStringVar1
	bl sub_8165284
	pop {r0}
	bx r0
	.pool
	thumb_func_end sub_8139238

	thumb_func_start sub_8139248
sub_8139248: @ 8139248
	push {r4,r5,lr}
	ldr r0, =gSaveBlock1Ptr
	ldr r2, [r0]
	ldr r1, =0x00002e68
	adds r0, r2, r1
	ldrb r1, [r0]
	lsls r1, 25
	ldr r0, =0x00002e6a
	adds r2, r0
	lsrs r1, 25
	ldrh r2, [r2]
	adds r1, r2
	ldr r2, =gUnknown_085B2B88
	ldr r0, =gUnknown_020375E0
	ldrh r0, [r0]
	adds r0, r2
	ldrb r0, [r0]
	adds r5, r1, r0
	movs r0, 0x2
	bl GetPriceReduction
	lsls r0, 24
	cmp r0, 0
	bne _08139294
	ldr r4, =gUnknown_085B2B94
	b _08139296
	.pool
_08139294:
	ldr r4, =gUnknown_085B2BA0
_08139296:
	adds r0, r5, 0
	movs r1, 0xC
	bl __umodsi3
	adds r0, r4
	ldrb r0, [r0]
	pop {r4,r5}
	pop {r1}
	bx r1
	.pool
	thumb_func_end sub_8139248

	thumb_func_start sub_81392AC
sub_81392AC: @ 81392AC
	push {lr}
	ldr r1, =gUnknown_020375E0
	ldr r0, =0x00000213
	strh r0, [r1]
	bl FlagGet
	lsls r0, 24
	cmp r0, 0
	beq _081392CC
	movs r0, 0x1
	b _081392CE
	.pool
_081392CC:
	movs r0, 0
_081392CE:
	pop {r1}
	bx r1
	thumb_func_end sub_81392AC

	thumb_func_start sub_81392D4
sub_81392D4: @ 81392D4
	push {lr}
	ldr r1, =gUnknown_020375E0
	movs r0, 0x85
	lsls r0, 2
	strh r0, [r1]
	bl FlagGet
	lsls r0, 24
	cmp r0, 0
	beq _081392F0
	movs r0, 0x1
	b _081392F2
	.pool
_081392F0:
	movs r0, 0
_081392F2:
	pop {r1}
	bx r1
	thumb_func_end sub_81392D4

	thumb_func_start sub_81392F8
sub_81392F8: @ 81392F8
	push {lr}
	ldr r1, =gUnknown_020375E0
	ldr r0, =0x00000215
	strh r0, [r1]
	bl FlagGet
	lsls r0, 24
	cmp r0, 0
	beq _08139318
	movs r0, 0x1
	b _0813931A
	.pool
_08139318:
	movs r0, 0
_0813931A:
	pop {r1}
	bx r1
	thumb_func_end sub_81392F8

	thumb_func_start sub_8139320
sub_8139320: @ 8139320
	push {lr}
	ldr r1, =gUnknown_020375E0
	ldr r0, =0x00000216
	strh r0, [r1]
	bl FlagGet
	lsls r0, 24
	cmp r0, 0
	beq _08139340
	movs r0, 0x1
	b _08139342
	.pool
_08139340:
	movs r0, 0
_08139342:
	pop {r1}
	bx r1
	thumb_func_end sub_8139320

	thumb_func_start sub_8139348
sub_8139348: @ 8139348
	push {lr}
	bl sub_8139688
	lsls r0, 24
	lsrs r0, 24
	movs r1, 0x64
	muls r0, r1
	ldr r1, =gPlayerParty
	adds r0, r1
	movs r1, 0x47
	movs r2, 0
	bl GetMonData
	lsls r0, 24
	lsrs r0, 24
	pop {r1}
	bx r1
	.pool
	thumb_func_end sub_8139348

	thumb_func_start sub_8139370
sub_8139370: @ 8139370
	push {r4,lr}
	sub sp, 0x4
	movs r0, 0x2A
	bl sav12_xor_increment
	ldr r0, =0x0000089b
	bl FlagSet
	movs r1, 0x1
	mov r0, sp
	strb r1, [r0]
	bl sub_8139688
	lsls r0, 24
	lsrs r0, 24
	movs r1, 0x64
	muls r1, r0
	ldr r0, =gPlayerParty
	adds r4, r1, r0
	adds r0, r4, 0
	movs r1, 0x47
	mov r2, sp
	bl pokemon_setattr
	adds r0, r4, 0
	bl sub_80EE5A4
	lsls r0, 24
	lsrs r0, 24
	cmp r0, 0x4
	bls _081393B6
	adds r0, r4, 0
	movs r1, 0x47
	bl sub_80EE4DC
_081393B6:
	add sp, 0x4
	pop {r4}
	pop {r0}
	bx r0
	.pool
	thumb_func_end sub_8139370

	thumb_func_start sub_81393C8
sub_81393C8: @ 81393C8
	push {lr}
	bl sub_8139688
	lsls r0, 24
	lsrs r0, 24
	movs r1, 0x64
	muls r0, r1
	ldr r1, =gPlayerParty
	adds r0, r1
	bl sub_806DC8C
	lsls r0, 16
	ldr r1, =0x01fd0000
	cmp r0, r1
	bhi _081393F4
	movs r0, 0
	b _081393F6
	.pool
_081393F4:
	movs r0, 0x1
_081393F6:
	pop {r1}
	bx r1
	thumb_func_end sub_81393C8

	thumb_func_start sub_81393FC
sub_81393FC: @ 81393FC
	push {lr}
	movs r0, 0xC7
	bl FlagGet
	lsls r0, 24
	cmp r0, 0
	bne _08139454
	ldr r0, =gSaveBlock1Ptr
	ldr r0, [r0]
	ldrh r1, [r0, 0x4]
	movs r0, 0x83
	lsls r0, 3
	cmp r1, r0
	bne _08139454
	subs r0, 0x75
	bl FlagGet
	lsls r0, 24
	cmp r0, 0
	beq _08139434
	ldr r0, =0x0000409a
	movs r1, 0x4
	b _08139446
	.pool
_08139434:
	movs r0, 0xE9
	lsls r0, 2
	bl FlagGet
	lsls r0, 24
	cmp r0, 0
	beq _08139454
	ldr r0, =0x0000409a
	movs r1, 0x5
_08139446:
	bl VarSet
	movs r0, 0x1
	b _08139456
	.pool
_08139454:
	movs r0, 0
_08139456:
	pop {r1}
	bx r1
	thumb_func_end sub_81393FC

	thumb_func_start sub_813945C
sub_813945C: @ 813945C
	push {lr}
	ldr r0, =0x000008bf
	bl FlagSet
	pop {r0}
	bx r0
	.pool
	thumb_func_end sub_813945C

	thumb_func_start sub_813946C
sub_813946C: @ 813946C
	push {r4,r5,lr}
	sub sp, 0x14
	ldr r5, =gPlayerParty
	movs r1, 0x90
	lsls r1, 1
	movs r4, 0
	str r4, [sp]
	str r4, [sp, 0x4]
	str r4, [sp, 0x8]
	str r4, [sp, 0xC]
	adds r0, r5, 0
	movs r2, 0x7
	movs r3, 0x20
	bl create_pokemon_set_level
	movs r1, 0x1
	add r0, sp, 0x10
	strh r1, [r0]
	adds r0, r5, 0
	movs r1, 0x2E
	add r2, sp, 0x10
	bl pokemon_setattr
	add r1, sp, 0x10
	movs r0, 0x21
	strh r0, [r1]
	adds r0, r5, 0
	movs r1, 0xD
	add r2, sp, 0x10
	bl pokemon_setattr
	add r0, sp, 0x10
	strh r4, [r0]
	adds r0, r5, 0
	movs r1, 0xE
	add r2, sp, 0x10
	bl pokemon_setattr
	adds r0, r5, 0
	movs r1, 0xF
	add r2, sp, 0x10
	bl pokemon_setattr
	adds r0, r5, 0
	movs r1, 0x10
	add r2, sp, 0x10
	bl pokemon_setattr
	add sp, 0x14
	pop {r4,r5}
	pop {r0}
	bx r0
	.pool
	thumb_func_end sub_813946C

	thumb_func_start sub_81394D8
sub_81394D8: @ 81394D8
	push {r4-r6,lr}
	ldr r0, =0x00004023
	bl VarGet
	lsls r0, 16
	lsrs r0, 16
	bl sub_8133EDC
	lsls r0, 16
	lsrs r6, r0, 16
	bl calc_player_party_count
	lsls r0, 24
	lsrs r5, r0, 24
	movs r4, 0
	cmp r4, r5
	bcs _08139526
_081394FA:
	movs r0, 0x64
	muls r0, r4
	ldr r1, =gPlayerParty
	adds r0, r1
	movs r1, 0x41
	movs r2, 0
	bl GetMonData
	cmp r0, r6
	bne _0813951C
	movs r0, 0x1
	b _08139528
	.pool
_0813951C:
	adds r0, r4, 0x1
	lsls r0, 24
	lsrs r4, r0, 24
	cmp r4, r5
	bcc _081394FA
_08139526:
	movs r0, 0
_08139528:
	pop {r4-r6}
	pop {r1}
	bx r1
	thumb_func_end sub_81394D8

	thumb_func_start sub_8139530
sub_8139530: @ 8139530
	push {lr}
	bl sub_80D2218
	lsls r0, 24
	lsrs r0, 24
	pop {r1}
	bx r1
	thumb_func_end sub_8139530

	thumb_func_start sub_8139540
sub_8139540: @ 8139540
	push {lr}
	ldr r0, =gPlayerParty
	movs r1, 0x3F
	bl sub_806DD7C
	lsls r0, 24
	cmp r0, 0
	beq _08139558
	movs r0, 0x1
	b _0813955A
	.pool
_08139558:
	movs r0, 0
_0813955A:
	pop {r1}
	bx r1
	thumb_func_end sub_8139540

	thumb_func_start sub_8139560
sub_8139560: @ 8139560
	push {lr}
	ldr r0, =sub_81395BC
	movs r1, 0x9
	bl CreateTask
	lsls r0, 24
	lsrs r0, 24
	ldr r2, =gTasks
	lsls r1, r0, 2
	adds r1, r0
	lsls r1, 3
	adds r1, r2
	ldr r0, =gUnknown_020375E2
	ldrh r0, [r0]
	movs r2, 0
	strh r0, [r1, 0x8]
	strh r2, [r1, 0xA]
	ldr r0, =gUnknown_020375E4
	ldrh r0, [r0]
	strh r0, [r1, 0xC]
	ldr r0, =gUnknown_020375E6
	ldrh r0, [r0]
	strh r0, [r1, 0xE]
	ldr r0, =gUnknown_020375E0
	ldrh r0, [r0]
	strh r0, [r1, 0x10]
	movs r0, 0
	bl SetCameraPanningCallback
	movs r0, 0xD6
	bl audio_play
	pop {r0}
	bx r0
	.pool
	thumb_func_end sub_8139560

	thumb_func_start sub_81395BC
sub_81395BC: @ 81395BC
	push {r4,r5,lr}
	lsls r0, 24
	lsrs r5, r0, 24
	lsls r0, r5, 2
	adds r0, r5
	lsls r0, 3
	ldr r1, =gTasks + 0x8
	adds r4, r0, r1
	ldrh r0, [r4, 0x2]
	adds r0, 0x1
	strh r0, [r4, 0x2]
	movs r1, 0x2
	ldrsh r0, [r4, r1]
	movs r2, 0x6
	ldrsh r1, [r4, r2]
	bl __modsi3
	cmp r0, 0
	bne _08139614
	strh r0, [r4, 0x2]
	ldrh r0, [r4, 0x4]
	subs r0, 0x1
	strh r0, [r4, 0x4]
	ldrh r0, [r4]
	negs r0, r0
	strh r0, [r4]
	ldrh r0, [r4, 0x8]
	negs r0, r0
	strh r0, [r4, 0x8]
	movs r1, 0
	ldrsh r0, [r4, r1]
	movs r2, 0x8
	ldrsh r1, [r4, r2]
	bl SetCameraPanning
	movs r1, 0x4
	ldrsh r0, [r4, r1]
	cmp r0, 0
	bne _08139614
	adds r0, r5, 0
	bl sub_8139620
	bl InstallCameraPanAheadCallback
_08139614:
	pop {r4,r5}
	pop {r0}
	bx r0
	.pool
	thumb_func_end sub_81395BC

	thumb_func_start sub_8139620
sub_8139620: @ 8139620
	push {lr}
	lsls r0, 24
	lsrs r0, 24
	bl DestroyTask
	bl script_env_2_enable_and_set_ctx_running
	pop {r0}
	bx r0
	thumb_func_end sub_8139620

	thumb_func_start sub_8139634
sub_8139634: @ 8139634
	push {lr}
	movs r0, 0x95
	lsls r0, 2
	bl FlagGet
	lsls r0, 24
	lsrs r0, 24
	pop {r1}
	bx r1
	thumb_func_end sub_8139634

	thumb_func_start sub_8139648
sub_8139648: @ 8139648
	push {lr}
	bl get_map_light_from_warp0
	lsls r0, 24
	lsrs r0, 24
	bl is_light_level_1_2_3_5_or_6
	lsls r0, 24
	lsrs r0, 24
	cmp r0, 0x1
	beq _08139664
	movs r0, 0x14
	bl sub_80AED7C
_08139664:
	pop {r0}
	bx r0
	thumb_func_end sub_8139648

	thumb_func_start sub_8139668
sub_8139668: @ 8139668
	push {lr}
	bl get_map_light_from_warp0
	lsls r0, 24
	lsrs r0, 24
	bl is_light_level_1_2_3_5_or_6
	lsls r0, 24
	lsrs r0, 24
	cmp r0, 0x1
	beq _08139684
	movs r0, 0x15
	bl sub_80AED7C
_08139684:
	pop {r0}
	bx r0
	thumb_func_end sub_8139668

	thumb_func_start sub_8139688
sub_8139688: @ 8139688
	push {r4-r6,lr}
	bl calc_player_party_count
	lsls r0, 24
	lsrs r6, r0, 24
	movs r5, 0
	cmp r5, r6
	bcs _081396D6
_08139698:
	movs r0, 0x64
	adds r1, r5, 0
	muls r1, r0
	ldr r0, =gPlayerParty
	adds r4, r1, r0
	adds r0, r4, 0
	movs r1, 0x41
	movs r2, 0
	bl GetMonData
	movs r1, 0xCE
	lsls r1, 1
	cmp r0, r1
	beq _081396CC
	adds r0, r4, 0
	movs r1, 0x41
	movs r2, 0
	bl GetMonData
	cmp r0, 0
	beq _081396CC
	adds r0, r5, 0
	b _081396D8
	.pool
_081396CC:
	adds r0, r5, 0x1
	lsls r0, 24
	lsrs r5, r0, 24
	cmp r5, r6
	bcc _08139698
_081396D6:
	movs r0, 0
_081396D8:
	pop {r4-r6}
	pop {r1}
	bx r1
	thumb_func_end sub_8139688

	thumb_func_start sub_81396E0
sub_81396E0: @ 81396E0
	push {lr}
	ldr r0, =gUnknown_020375E0
	ldrh r1, [r0]
	movs r0, 0x64
	muls r0, r1
	ldr r1, =gPlayerParty
	adds r0, r1
	movs r1, 0x41
	movs r2, 0
	bl GetMonData
	lsls r0, 16
	lsrs r0, 16
	pop {r1}
	bx r1
	.pool
	thumb_func_end sub_81396E0

	thumb_func_start nullsub_54
nullsub_54: @ 8139708
	bx lr
	thumb_func_end nullsub_54

	thumb_func_start sub_813970C
sub_813970C: @ 813970C
	push {r4,lr}
	ldr r0, =0x000040c2
	bl VarGet
	lsls r0, 16
	lsrs r0, 16
	adds r3, r0, 0
	ldr r2, =gUnknown_03005CF8
	movs r1, 0
	ldrsh r0, [r2, r1]
	subs r0, r3
	cmp r0, 0x6
	ble _08139734
	movs r0, 0
	b _0813974C
	.pool
_08139734:
	ldrh r1, [r2]
	movs r4, 0
	ldrsh r0, [r2, r4]
	cmp r0, 0
	blt _0813974A
	subs r1, r3
	movs r0, 0x7
	subs r0, r1
	lsls r0, 16
	lsrs r0, 16
	b _0813974C
_0813974A:
	movs r0, 0x8
_0813974C:
	pop {r4}
	pop {r1}
	bx r1
	thumb_func_end sub_813970C

	thumb_func_start sub_8139754
sub_8139754: @ 8139754
	push {r4,lr}
	ldr r0, =0x000040c2
	ldr r4, =gUnknown_03005CF8
	ldrh r1, [r4]
	bl VarSet
	ldrh r0, [r4]
	pop {r4}
	pop {r1}
	bx r1
	.pool
	thumb_func_end sub_8139754

	thumb_func_start sub_8139770
sub_8139770: @ 8139770
	push {r4-r6,lr}
	ldr r6, =gUnknown_020375E0
	ldrh r0, [r6]
	movs r5, 0x64
	muls r0, r5
	ldr r4, =gPlayerParty
	adds r0, r4
	movs r1, 0x3
	bl GetMonData
	cmp r0, 0x2
	bne _081397A6
	ldrh r0, [r6]
	muls r0, r5
	adds r0, r4
	ldr r4, =gStringVar1
	movs r1, 0x7
	adds r2, r4, 0
	bl GetMonData
	ldr r0, =gSaveBlock2Ptr
	ldr r0, [r0]
	adds r1, r4, 0
	bl StringCompare
	cmp r0, 0
	beq _081397BC
_081397A6:
	movs r0, 0x1
	b _081397BE
	.pool
_081397BC:
	movs r0, 0
_081397BE:
	pop {r4-r6}
	pop {r1}
	bx r1
	thumb_func_end sub_8139770

	thumb_func_start sub_81397C4
sub_81397C4: @ 81397C4
	push {r4,r5,lr}
	ldr r2, =gUnknown_020375F0
	ldrh r1, [r2]
	ldr r0, =0x0000270f
	cmp r1, r0
	bls _081397E0
	movs r0, 0
	bl sub_80EF340
	b _08139862
	.pool
_081397E0:
	ldr r0, =0x000003e7
	cmp r1, r0
	bls _081397F8
	ldr r4, =gStringVar1
	movs r0, 0xA1
	strb r0, [r4]
	adds r4, 0x1
	b _0813981C
	.pool
_081397F8:
	cmp r1, 0x63
	bls _0813980C
	ldr r4, =gStringVar1
	movs r0, 0xA1
	strb r0, [r4]
	strb r0, [r4, 0x1]
	adds r4, 0x2
	b _0813981C
	.pool
_0813980C:
	cmp r1, 0x9
	bls _0813983C
	ldr r4, =gStringVar1
	movs r0, 0xA1
	strb r0, [r4]
	strb r0, [r4, 0x1]
	strb r0, [r4, 0x2]
	adds r4, 0x3
_0813981C:
	ldrh r5, [r2]
	adds r0, r5, 0
	bl sub_80EF370
	adds r3, r0, 0
	lsls r3, 24
	lsrs r3, 24
	adds r0, r4, 0
	adds r1, r5, 0
	movs r2, 0
	bl ConvertIntToDecimalStringN
	b _08139862
	.pool
_0813983C:
	ldr r4, =gStringVar1
	movs r0, 0xA1
	strb r0, [r4]
	strb r0, [r4, 0x1]
	strb r0, [r4, 0x2]
	strb r0, [r4, 0x3]
	adds r4, 0x4
	ldrh r5, [r2]
	adds r0, r5, 0
	bl sub_80EF370
	adds r3, r0, 0
	lsls r3, 24
	lsrs r3, 24
	adds r0, r4, 0
	adds r1, r5, 0
	movs r2, 0
	bl ConvertIntToDecimalStringN
_08139862:
	pop {r4,r5}
	pop {r0}
	bx r0
	.pool
	thumb_func_end sub_81397C4

	thumb_func_start sub_813986C
sub_813986C: @ 813986C
	push {lr}
	ldr r0, =gUnknown_020375F0
	ldrh r0, [r0]
	cmp r0, 0x4
	bhi _081398B8
	lsls r0, 2
	ldr r1, =_08139888
	adds r0, r1
	ldr r0, [r0]
	mov pc, r0
	.pool
	.align 2, 0
_08139888:
	.4byte _0813989C
	.4byte _081398A0
	.4byte _081398A4
	.4byte _081398A8
	.4byte _081398AC
_0813989C:
	movs r0, 0x3
	b _081398AE
_081398A0:
	movs r0, 0x4
	b _081398AE
_081398A4:
	movs r0, 0
	b _081398AE
_081398A8:
	movs r0, 0x1
	b _081398AE
_081398AC:
	movs r0, 0x2
_081398AE:
	bl mevent_081445C0
	lsls r0, 16
	lsrs r0, 16
	b _081398BA
_081398B8:
	movs r0, 0
_081398BA:
	pop {r1}
	bx r1
	thumb_func_end sub_813986C

	thumb_func_start sub_81398C0
sub_81398C0: @ 81398C0
	push {r4,lr}
	ldr r1, =gUnknown_020375E0
	ldr r2, =0xfffffedf
	adds r0, r2, 0
	ldrh r2, [r1]
	adds r0, r2
	lsls r0, 16
	lsrs r0, 16
	cmp r0, 0x39
	bls _081398E0
	movs r0, 0
	b _081398FC
	.pool
_081398E0:
	ldr r4, =gStringVar2
	ldrh r0, [r1]
	bl ItemIdToBattleMoveId
	lsls r0, 16
	lsrs r0, 16
	movs r1, 0xD
	muls r1, r0
	ldr r0, =gMoveNames
	adds r1, r0
	adds r0, r4, 0
	bl StringCopy
	movs r0, 0x1
_081398FC:
	pop {r4}
	pop {r1}
	bx r1
	.pool
	thumb_func_end sub_81398C0

	thumb_func_start sub_813990C
sub_813990C: @ 813990C
	push {r4,r5,lr}
	bl calc_player_party_count
	lsls r0, 24
	lsrs r5, r0, 24
	movs r4, 0
	cmp r4, r5
	bcs _08139942
_0813991C:
	movs r0, 0x64
	muls r0, r4
	ldr r1, =gPlayerParty
	adds r0, r1
	movs r1, 0x4
	bl GetMonData
	cmp r0, 0x1
	bne _08139938
	movs r0, 0x1
	b _08139944
	.pool
_08139938:
	adds r0, r4, 0x1
	lsls r0, 24
	lsrs r4, r0, 24
	cmp r4, r5
	bcc _0813991C
_08139942:
	movs r0, 0
_08139944:
	pop {r4,r5}
	pop {r1}
	bx r1
	thumb_func_end sub_813990C

	thumb_func_start in_multi_battle_room_with_var_condition
in_multi_battle_room_with_var_condition: @ 813994C
	push {lr}
	ldr r0, =gSaveBlock1Ptr
	ldr r0, [r0]
	ldrh r1, [r0, 0x4]
	ldr r0, =0x00000f1a
	cmp r1, r0
	bne _08139978
	ldr r0, =0x000040ce
	bl VarGet
	lsls r0, 16
	lsrs r0, 16
	cmp r0, 0x2
	bne _08139978
	movs r0, 0x1
	b _0813997A
	.pool
_08139978:
	movs r0, 0
_0813997A:
	pop {r1}
	bx r1
	thumb_func_end in_multi_battle_room_with_var_condition

	thumb_func_start sub_8139980
sub_8139980: @ 8139980
	push {lr}
	movs r0, 0
	bl SetCameraPanningCallback
	movs r0, 0x8
	movs r1, 0
	bl SetCameraPanning
	pop {r0}
	bx r0
	thumb_func_end sub_8139980

	thumb_func_start sub_8139994
sub_8139994: @ 8139994
	push {lr}
	ldr r0, =gSaveBlock1Ptr
	ldr r0, [r0]
	ldrb r0, [r0, 0x15]
	subs r0, 0x10
	lsls r0, 24
	asrs r0, 24
	cmp r0, 0x5
	bhi _081399E4
	lsls r0, 2
	ldr r1, =_081399B8
	adds r0, r1
	ldr r0, [r0]
	mov pc, r0
	.pool
	.align 2, 0
_081399B8:
	.4byte _081399E4
	.4byte _081399D0
	.4byte _081399D4
	.4byte _081399D8
	.4byte _081399DC
	.4byte _081399E0
_081399D0:
	movs r1, 0x5
	b _081399E6
_081399D4:
	movs r1, 0x6
	b _081399E6
_081399D8:
	movs r1, 0x7
	b _081399E6
_081399DC:
	movs r1, 0x8
	b _081399E6
_081399E0:
	movs r1, 0xF
	b _081399E6
_081399E4:
	movs r1, 0x4
_081399E6:
	ldr r0, =0x00004043
	bl VarSet
	pop {r0}
	bx r0
	.pool
	thumb_func_end sub_8139994

	thumb_func_start sub_81399F4
sub_81399F4: @ 81399F4
	push {r4,lr}
	ldr r2, =gUnknown_0203AB60
	movs r0, 0
	strh r0, [r2]
	ldr r1, =gUnknown_0203AB62
	strh r0, [r1]
	ldr r0, =gSaveBlock1Ptr
	ldr r3, [r0]
	movs r0, 0x14
	ldrsb r0, [r3, r0]
	adds r4, r1, 0
	cmp r0, 0xD
	bne _08139A6E
	ldrb r0, [r3, 0x15]
	subs r0, 0x10
	lsls r0, 24
	asrs r0, 24
	cmp r0, 0x4
	bhi _08139A6E
	lsls r0, 2
	ldr r1, =_08139A34
	adds r0, r1
	ldr r0, [r0]
	mov pc, r0
	.pool
	.align 2, 0
_08139A34:
	.4byte _08139A66
	.4byte _08139A5E
	.4byte _08139A56
	.4byte _08139A4E
	.4byte _08139A48
_08139A48:
	movs r0, 0
	strh r0, [r2]
	b _08139A6C
_08139A4E:
	movs r0, 0
	strh r0, [r2]
	movs r0, 0x1
	b _08139A6C
_08139A56:
	movs r0, 0
	strh r0, [r2]
	movs r0, 0x2
	b _08139A6C
_08139A5E:
	movs r0, 0
	strh r0, [r2]
	movs r0, 0x3
	b _08139A6C
_08139A66:
	movs r0, 0
	strh r0, [r2]
	movs r0, 0x4
_08139A6C:
	strh r0, [r4]
_08139A6E:
	ldrh r0, [r4]
	pop {r4}
	pop {r1}
	bx r1
	thumb_func_end sub_81399F4

	thumb_func_start sub_8139A78
sub_8139A78: @ 8139A78
	push {r4-r6,lr}
	ldr r0, =sub_8139AF4
	movs r1, 0x9
	bl CreateTask
	lsls r0, 24
	lsrs r0, 24
	lsls r1, r0, 2
	adds r1, r0
	lsls r1, 3
	ldr r0, =gTasks + 0x8
	adds r4, r1, r0
	movs r3, 0
	strh r3, [r4, 0x2]
	strh r3, [r4, 0x4]
	movs r6, 0x1
	strh r6, [r4, 0x8]
	ldr r0, =gUnknown_020375E2
	ldr r1, =gUnknown_020375E4
	ldrh r2, [r0]
	ldrh r0, [r1]
	cmp r2, r0
	bls _08139AC0
	subs r0, r2, r0
	lsls r0, 16
	lsrs r5, r0, 16
	strh r6, [r4, 0xC]
	b _08139AC8
	.pool
_08139AC0:
	subs r0, r2
	lsls r0, 16
	lsrs r5, r0, 16
	strh r3, [r4, 0xC]
_08139AC8:
	cmp r5, 0x8
	bls _08139ACE
	movs r5, 0x8
_08139ACE:
	ldr r0, =gUnknown_085B2C18
	adds r0, r5, r0
	ldrb r0, [r0]
	strh r0, [r4, 0xA]
	movs r0, 0
	bl SetCameraPanningCallback
	ldrb r1, [r4, 0xC]
	adds r0, r5, 0
	bl sub_8139C2C
	movs r0, 0x59
	bl audio_play
	pop {r4-r6}
	pop {r0}
	bx r0
	.pool
	thumb_func_end sub_8139A78

	thumb_func_start sub_8139AF4
sub_8139AF4: @ 8139AF4
	push {r4,r5,lr}
	lsls r0, 24
	lsrs r5, r0, 24
	lsls r0, r5, 2
	adds r0, r5
	lsls r0, 3
	ldr r1, =gTasks + 0x8
	adds r4, r0, r1
	ldrh r0, [r4, 0x2]
	adds r0, 0x1
	strh r0, [r4, 0x2]
	movs r1, 0x2
	ldrsh r0, [r4, r1]
	movs r1, 0x3
	bl __modsi3
	lsls r0, 16
	asrs r0, 16
	cmp r0, 0
	bne _08139B54
	strh r0, [r4, 0x2]
	ldrh r0, [r4, 0x4]
	adds r0, 0x1
	strh r0, [r4, 0x4]
	ldrh r0, [r4, 0x8]
	negs r0, r0
	strh r0, [r4, 0x8]
	movs r2, 0x8
	ldrsh r1, [r4, r2]
	movs r0, 0
	bl SetCameraPanning
	movs r0, 0x4
	ldrsh r1, [r4, r0]
	movs r2, 0xA
	ldrsh r0, [r4, r2]
	cmp r1, r0
	bne _08139B54
	movs r0, 0x49
	bl audio_play
	adds r0, r5, 0
	bl DestroyTask
	bl script_env_2_enable_and_set_ctx_running
	bl InstallCameraPanAheadCallback
_08139B54:
	pop {r4,r5}
	pop {r0}
	bx r0
	.pool
	thumb_func_end sub_8139AF4

	thumb_func_start sub_8139B60
sub_8139B60: @ 8139B60
	push {r4-r6,lr}
	mov r6, r9
	mov r5, r8
	push {r5,r6}
	sub sp, 0xC
	ldr r5, =gUnknown_0203AB5E
	ldr r0, =gUnknown_085B2BAC
	bl AddWindow
	strb r0, [r5]
	ldrb r0, [r5]
	movs r1, 0
	bl SetStandardWindowBorderStyle
	ldr r4, =gUnknown_085EB6A5
	movs r0, 0x1
	adds r1, r4, 0
	movs r2, 0x40
	bl GetStringCenterAlignXOffset
	adds r3, r0, 0
	ldrb r0, [r5]
	lsls r3, 24
	lsrs r3, 24
	movs r1, 0x1
	str r1, [sp]
	movs r1, 0xFF
	mov r9, r1
	str r1, [sp, 0x4]
	movs r1, 0
	mov r8, r1
	str r1, [sp, 0x8]
	movs r1, 0x1
	adds r2, r4, 0
	bl Print
	ldr r6, =gUnknown_085B2BB4
	ldr r4, =gUnknown_020375E2
	ldrh r0, [r4]
	lsls r0, 2
	adds r0, r6
	ldr r1, [r0]
	movs r0, 0x1
	movs r2, 0x40
	bl GetStringCenterAlignXOffset
	adds r3, r0, 0
	ldrb r0, [r5]
	ldrh r1, [r4]
	lsls r1, 2
	adds r1, r6
	ldr r2, [r1]
	lsls r3, 24
	lsrs r3, 24
	movs r1, 0x11
	str r1, [sp]
	mov r1, r9
	str r1, [sp, 0x4]
	mov r1, r8
	str r1, [sp, 0x8]
	movs r1, 0x1
	bl Print
	ldrb r0, [r5]
	bl PutWindowTilemap
	ldrb r0, [r5]
	movs r1, 0x3
	bl CopyWindowToVram
	add sp, 0xC
	pop {r3,r4}
	mov r8, r3
	mov r9, r4
	pop {r4-r6}
	pop {r0}
	bx r0
	.pool
	thumb_func_end sub_8139B60

	thumb_func_start sub_8139C10
sub_8139C10: @ 8139C10
	push {r4,lr}
	ldr r4, =gUnknown_0203AB5E
	ldrb r0, [r4]
	movs r1, 0x1
	bl sub_8198070
	ldrb r0, [r4]
	bl RemoveWindow
	pop {r4}
	pop {r0}
	bx r0
	.pool
	thumb_func_end sub_8139C10

	thumb_func_start sub_8139C2C
sub_8139C2C: @ 8139C2C
	push {r4-r6,lr}
	lsls r0, 16
	lsrs r6, r0, 16
	lsls r1, 24
	lsrs r5, r1, 24
	ldr r4, =sub_8139C80
	adds r0, r4, 0
	bl FuncIsActiveTask
	lsls r0, 24
	lsrs r0, 24
	cmp r0, 0x1
	beq _08139C6C
	adds r0, r4, 0
	movs r1, 0x8
	bl CreateTask
	lsls r0, 24
	lsrs r0, 24
	ldr r2, =gTasks
	lsls r1, r0, 2
	adds r1, r0
	lsls r1, 3
	adds r1, r2
	movs r0, 0
	strh r0, [r1, 0x8]
	strh r0, [r1, 0xA]
	strh r5, [r1, 0xC]
	ldr r0, =gUnknown_085B2C21
	adds r0, r6, r0
	ldrb r0, [r0]
	strh r0, [r1, 0xE]
_08139C6C:
	pop {r4-r6}
	pop {r0}
	bx r0
	.pool
	thumb_func_end sub_8139C2C

	thumb_func_start sub_8139C80
sub_8139C80: @ 8139C80
	push {r4-r7,lr}
	mov r7, r10
	mov r6, r9
	mov r5, r8
	push {r5-r7}
	sub sp, 0x4
	lsls r0, 24
	lsrs r0, 24
	str r0, [sp]
	lsls r0, 2
	ldr r1, [sp]
	adds r0, r1
	lsls r0, 3
	ldr r1, =gTasks + 0x8
	adds r6, r0, r1
	movs r2, 0x2
	ldrsh r0, [r6, r2]
	cmp r0, 0x6
	bne _08139D7C
	ldrh r0, [r6]
	adds r0, 0x1
	strh r0, [r6]
	movs r1, 0x4
	ldrsh r0, [r6, r1]
	cmp r0, 0
	bne _08139D10
	movs r1, 0
	ldr r2, =gUnknown_085B2BF4
	mov r10, r2
_08139CBA:
	movs r5, 0
	adds r7, r1, 0x7
	lsls r0, r1, 1
	adds r2, r1, 0x1
	mov r8, r2
	adds r0, r1
	lsls r0, 1
	mov r9, r0
_08139CCA:
	adds r4, r5, 0
	adds r4, 0x8
	movs r1, 0
	ldrsh r0, [r6, r1]
	movs r1, 0x3
	bl __modsi3
	lsls r0, 16
	asrs r0, 15
	add r0, r9
	add r0, r10
	ldrh r0, [r0]
	movs r1, 0xC0
	lsls r1, 4
	adds r2, r1, 0
	orrs r2, r0
	adds r0, r4, 0
	adds r1, r7, 0
	bl MapGridSetMetatileIdAt
	adds r0, r5, 0x1
	lsls r0, 24
	lsrs r5, r0, 24
	cmp r5, 0x2
	bls _08139CCA
	mov r2, r8
	lsls r0, r2, 24
	lsrs r1, r0, 24
	cmp r1, 0x2
	bls _08139CBA
	b _08139D62
	.pool
_08139D10:
	movs r1, 0
	ldr r0, =gUnknown_085B2C06
	mov r10, r0
_08139D16:
	movs r5, 0
	adds r7, r1, 0x7
	lsls r0, r1, 1
	adds r2, r1, 0x1
	mov r8, r2
	adds r0, r1
	lsls r0, 1
	mov r9, r0
_08139D26:
	adds r4, r5, 0
	adds r4, 0x8
	movs r1, 0
	ldrsh r0, [r6, r1]
	movs r1, 0x3
	bl __modsi3
	lsls r0, 16
	asrs r0, 15
	add r0, r9
	add r0, r10
	ldrh r0, [r0]
	movs r1, 0xC0
	lsls r1, 4
	adds r2, r1, 0
	orrs r2, r0
	adds r0, r4, 0
	adds r1, r7, 0
	bl MapGridSetMetatileIdAt
	adds r0, r5, 0x1
	lsls r0, 24
	lsrs r5, r0, 24
	cmp r5, 0x2
	bls _08139D26
	mov r2, r8
	lsls r0, r2, 24
	lsrs r1, r0, 24
	cmp r1, 0x2
	bls _08139D16
_08139D62:
	bl DrawWholeMapView
	movs r0, 0
	strh r0, [r6, 0x2]
	movs r0, 0
	ldrsh r1, [r6, r0]
	movs r2, 0x6
	ldrsh r0, [r6, r2]
	cmp r1, r0
	bne _08139D7C
	ldr r0, [sp]
	bl DestroyTask
_08139D7C:
	ldrh r0, [r6, 0x2]
	adds r0, 0x1
	strh r0, [r6, 0x2]
	add sp, 0x4
	pop {r3-r5}
	mov r8, r3
	mov r9, r4
	mov r10, r5
	pop {r4-r7}
	pop {r0}
	bx r0
	.pool
	thumb_func_end sub_8139C80

	thumb_func_start sub_8139D98
sub_8139D98: @ 8139D98
	push {r4-r7,lr}
	sub sp, 0x18
	ldr r6, =gUnknown_020375E0
	ldrh r0, [r6]
	movs r5, 0x64
	muls r0, r5
	ldr r4, =gPlayerParty
	adds r0, r4
	movs r1, 0x27
	bl GetMonData
	str r0, [sp]
	ldrh r0, [r6]
	muls r0, r5
	adds r0, r4
	movs r1, 0x28
	bl GetMonData
	str r0, [sp, 0x4]
	ldrh r0, [r6]
	muls r0, r5
	adds r0, r4
	movs r1, 0x29
	bl GetMonData
	str r0, [sp, 0x8]
	ldrh r0, [r6]
	muls r0, r5
	adds r0, r4
	movs r1, 0x2A
	bl GetMonData
	str r0, [sp, 0xC]
	ldrh r0, [r6]
	muls r0, r5
	adds r0, r4
	movs r1, 0x2B
	bl GetMonData
	str r0, [sp, 0x10]
	ldrh r0, [r6]
	muls r0, r5
	adds r0, r4
	movs r1, 0x2C
	bl GetMonData
	str r0, [sp, 0x14]
	ldr r1, =gUnknown_020375E2
	movs r0, 0
	strh r0, [r1]
	movs r4, 0
	adds r2, r1, 0
_08139E00:
	lsls r0, r4, 2
	add r0, sp
	ldr r1, [r0]
	ldrh r0, [r2]
	adds r0, r1
	strh r0, [r2]
	adds r0, r4, 0x1
	lsls r0, 24
	lsrs r4, r0, 24
	cmp r4, 0x5
	bls _08139E00
	ldr r2, =gUnknown_020375E4
	movs r0, 0
	strh r0, [r2]
	ldr r1, =gUnknown_020375E6
	ldr r0, [sp]
	strh r0, [r1]
	movs r4, 0x1
	adds r6, r2, 0
	adds r7, r1, 0
_08139E28:
	ldrh r0, [r6]
	lsls r0, 2
	mov r2, sp
	adds r1, r2, r0
	lsls r0, r4, 2
	adds r5, r2, r0
	ldr r1, [r1]
	ldr r0, [r5]
	cmp r1, r0
	bcs _08139E54
	strh r4, [r6]
	b _08139E6C
	.pool
_08139E54:
	cmp r1, r0
	bne _08139E6E
	bl Random
	lsls r0, 16
	lsrs r0, 16
	movs r1, 0x1
	ands r0, r1
	cmp r0, 0
	beq _08139E6E
	strh r4, [r6]
	ldr r0, [r5]
_08139E6C:
	strh r0, [r7]
_08139E6E:
	adds r0, r4, 0x1
	lsls r0, 24
	lsrs r4, r0, 24
	cmp r4, 0x5
	bls _08139E28
	add sp, 0x18
	pop {r4-r7}
	pop {r0}
	bx r0
	thumb_func_end sub_8139D98

	thumb_func_start warp0_in_pokecenter
warp0_in_pokecenter: @ 8139E80
	push {r4,lr}
	ldr r0, =gUnknown_020322DC
	movs r1, 0
	ldrsb r1, [r0, r1]
	lsls r1, 8
	ldrb r0, [r0, 0x1]
	lsls r0, 24
	asrs r0, 24
	adds r0, r1
	lsls r0, 16
	lsrs r3, r0, 16
	ldr r2, =gUnknown_085B2C2A
	ldrh r0, [r2]
	ldr r1, =0x0000ffff
	cmp r0, r1
	beq _08139EC6
	adds r4, r1, 0
	adds r1, r2, 0
_08139EA4:
	ldrh r0, [r2]
	cmp r0, r3
	bne _08139EBC
	movs r0, 0x1
	b _08139EC8
	.pool
_08139EBC:
	adds r1, 0x2
	adds r2, 0x2
	ldrh r0, [r1]
	cmp r0, r4
	bne _08139EA4
_08139EC6:
	movs r0, 0
_08139EC8:
	pop {r4}
	pop {r1}
	bx r1
	thumb_func_end warp0_in_pokecenter

	thumb_func_start sub_8139ED0
sub_8139ED0: @ 8139ED0
	push {lr}
	ldr r0, =gSaveBlock1Ptr
	ldr r0, [r0]
	ldrh r1, [r0, 0x4]
	ldr r0, =0x00003c1a
	cmp r1, r0
	beq _08139EEC
	movs r0, 0x1
	b _08139EEE
	.pool
_08139EEC:
	movs r0, 0
_08139EEE:
	pop {r1}
	bx r1
	thumb_func_end sub_8139ED0

	thumb_func_start sub_8139EF4
sub_8139EF4: @ 8139EF4
	push {r4,r5,lr}
	adds r4, r0, 0
	lsls r4, 16
	lsrs r4, 16
	ldr r0, =0x0000402f
	bl GetVarPointer
	adds r5, r0, 0
	ldrh r0, [r5]
	adds r4, r0
	strh r4, [r5]
	ldrh r0, [r5]
	movs r1, 0xA
	bl __umodsi3
	strh r0, [r5]
	pop {r4,r5}
	pop {r0}
	bx r0
	.pool
	thumb_func_end sub_8139EF4

	thumb_func_start sub_8139F20
sub_8139F20: @ 8139F20
	push {r4-r7,lr}
	movs r4, 0
	ldr r0, =0x0000402f
	bl VarGet
	lsls r0, 16
	lsrs r6, r0, 16
	cmp r6, 0x9
	bls _08139F34
	b _0813A03A
_08139F34:
	lsls r0, r6, 2
	ldr r1, =_08139F48
	adds r1, r0, r1
	ldr r1, [r1]
	adds r2, r0, 0
	mov pc, r1
	.pool
	.align 2, 0
_08139F48:
	.4byte _08139F70
	.4byte _08139F70
	.4byte _08139F70
	.4byte _08139F70
	.4byte _08139F94
	.4byte _08139FB4
	.4byte _08139FCC
	.4byte _08139FE4
	.4byte _08139FFC
	.4byte _0813A014
_08139F70:
	ldr r0, =gSaveBlock2Ptr
	ldr r0, [r0]
	movs r3, 0xCE
	lsls r3, 4
	adds r1, r0, r3
	adds r3, r1, r2
	ldr r1, =0x00000ce2
	adds r0, r1
	adds r1, r0, r2
	ldrh r0, [r3]
	ldrh r2, [r1]
	cmp r0, r2
	bcs _0813A028
	b _0813A038
	.pool
_08139F94:
	ldr r0, =gSaveBlock2Ptr
	ldr r0, [r0]
	ldr r3, =0x00000d0c
	adds r2, r0, r3
	adds r3, 0x2
_08139F9E:
	adds r1, r0, r3
	ldrh r0, [r2]
	ldrh r3, [r1]
	cmp r0, r3
	bcs _0813A028
	b _0813A038
	.pool
_08139FB4:
	ldr r0, =gSaveBlock2Ptr
	ldr r0, [r0]
	ldr r1, =0x00000de2
	adds r2, r0, r1
	ldr r3, =0x00000de4
	b _08139F9E
	.pool
_08139FCC:
	ldr r0, =gSaveBlock2Ptr
	ldr r0, [r0]
	ldr r1, =0x00000dc8
	adds r2, r0, r1
	ldr r3, =0x00000dca
	b _08139F9E
	.pool
_08139FE4:
	ldr r0, =gSaveBlock2Ptr
	ldr r0, [r0]
	ldr r1, =0x00000dda
	adds r2, r0, r1
	ldr r3, =0x00000ddc
	b _08139F9E
	.pool
_08139FFC:
	ldr r0, =gSaveBlock2Ptr
	ldr r0, [r0]
	ldr r1, =0x00000e04
	adds r2, r0, r1
	ldr r3, =0x00000e06
	b _08139F9E
	.pool
_0813A014:
	ldr r0, =gSaveBlock2Ptr
	ldr r0, [r0]
	ldr r1, =0x00000e1a
	adds r2, r0, r1
	ldr r3, =0x00000e1c
	adds r1, r0, r3
	ldrh r0, [r2]
	ldrh r3, [r1]
	cmp r0, r3
	bcc _0813A038
_0813A028:
	adds r4, r0, 0
	b _0813A03A
	.pool
_0813A038:
	ldrh r4, [r1]
_0813A03A:
	movs r2, 0
	ldr r5, =gUnknown_085B2CC8
	lsls r0, r6, 1
	adds r1, r0, r5
	ldrb r1, [r1]
	adds r3, r0, 0
	ldr r7, =gUnknown_085B2C50
	cmp r1, r4
	bcs _0813A062
	adds r1, r3, 0
_0813A04E:
	adds r0, r2, 0x1
	lsls r0, 24
	lsrs r2, r0, 24
	cmp r2, 0x1
	bhi _0813A062
	adds r0, r2, r1
	adds r0, r5
	ldrb r0, [r0]
	cmp r0, r4
	bcc _0813A04E
_0813A062:
	adds r0, r3, r6
	adds r0, r2
	lsls r0, 2
	adds r0, r7
	ldr r0, [r0]
	bl box_related_two__2
	pop {r4-r7}
	pop {r0}
	bx r0
	.pool
	thumb_func_end sub_8139F20

	thumb_func_start sub_813A080
sub_813A080: @ 813A080
	push {r4-r7,lr}
	ldr r0, =0x000040ce
	bl VarGet
	lsls r0, 16
	lsrs r5, r0, 16
	ldr r0, =gSaveBlock2Ptr
	ldr r0, [r0]
	ldr r1, =0x00000ca9
	adds r0, r1
	ldrb r0, [r0]
	lsls r0, 30
	lsrs r4, r0, 30
	cmp r5, 0x2
	bne _0813A0D8
	movs r0, 0xA9
	lsls r0, 1
	bl FlagGet
	lsls r0, 24
	cmp r0, 0
	bne _0813A0D8
	ldr r1, =gUnknown_020375E2
	movs r0, 0x5
	strh r0, [r1]
	ldr r1, =gUnknown_020375E4
	movs r0, 0x4
	strh r0, [r1]
	b _0813A110
	.pool
_0813A0D0:
	movs r0, 0x4
	strh r0, [r6]
	adds r0, r3, 0x5
	b _0813A10E
_0813A0D8:
	movs r3, 0
	ldr r6, =gUnknown_020375E2
	ldr r7, =gUnknown_020375E4
	lsls r1, r4, 1
	lsls r2, r5, 2
	ldr r4, =gUnknown_085B2CDC
	ldr r0, =gSaveBlock2Ptr
	ldr r0, [r0]
	adds r1, r2
	movs r2, 0xCE
	lsls r2, 4
	adds r0, r2
	adds r0, r1
	ldrh r1, [r0]
_0813A0F4:
	lsls r0, r3, 1
	adds r0, r4
	ldrh r0, [r0]
	cmp r0, r1
	bhi _0813A0D0
	adds r0, r3, 0x1
	lsls r0, 24
	lsrs r3, r0, 24
	cmp r3, 0x8
	bls _0813A0F4
	movs r0, 0x4
	strh r0, [r6]
	movs r0, 0xC
_0813A10E:
	strh r0, [r7]
_0813A110:
	pop {r4-r7}
	pop {r0}
	bx r0
	.pool
	thumb_func_end sub_813A080

	thumb_func_start sub_813A128
sub_813A128: @ 813A128
	push {r4,lr}
	ldr r0, =sub_813A2DC
	movs r1, 0x8
	bl CreateTask
	lsls r0, 24
	lsrs r4, r0, 24
	lsls r0, r4, 2
	adds r0, r4
	lsls r0, 3
	ldr r1, =gTasks
	adds r3, r0, r1
	ldr r1, =gUnknown_020375E0
	ldrh r0, [r1]
	strh r0, [r3, 0x1E]
	ldrh r0, [r1]
	cmp r0, 0xC
	bls _0813A14E
	b _0813A2C6
_0813A14E:
	lsls r0, 2
	ldr r1, =_0813A168
	adds r0, r1
	ldr r0, [r0]
	mov pc, r0
	.pool
	.align 2, 0
_0813A168:
	.4byte _0813A19C
	.4byte _0813A1AA
	.4byte _0813A1C2
	.4byte _0813A1D6
	.4byte _0813A1F0
	.4byte _0813A208
	.4byte _0813A222
	.4byte _0813A23C
	.4byte _0813A25A
	.4byte _0813A274
	.4byte _0813A274
	.4byte _0813A28E
	.4byte _0813A2A8
_0813A19C:
	movs r1, 0
	movs r0, 0x1
	strh r0, [r3, 0x8]
	strh r0, [r3, 0xA]
	strh r0, [r3, 0xC]
	strh r0, [r3, 0xE]
	b _0813A2BC
_0813A1AA:
	movs r1, 0
	movs r0, 0x5
	strh r0, [r3, 0x8]
	movs r0, 0x8
	strh r0, [r3, 0xA]
	movs r0, 0x1
	strh r0, [r3, 0xC]
	strh r0, [r3, 0xE]
	movs r0, 0x9
	strh r0, [r3, 0x10]
	movs r0, 0xA
	b _0813A2BE
_0813A1C2:
	movs r2, 0
	movs r0, 0x6
	strh r0, [r3, 0x8]
	movs r1, 0xC
	strh r1, [r3, 0xA]
	movs r0, 0x1
	strh r0, [r3, 0xC]
	strh r0, [r3, 0xE]
	movs r0, 0x7
	b _0813A250
_0813A1D6:
	movs r1, 0
	movs r0, 0x6
	strh r0, [r3, 0x8]
	movs r0, 0xB
	strh r0, [r3, 0xA]
	movs r0, 0xE
	strh r0, [r3, 0xC]
	movs r0, 0x1
	strh r0, [r3, 0xE]
	movs r0, 0xF
	strh r0, [r3, 0x10]
	movs r0, 0xC
	b _0813A2BE
_0813A1F0:
	movs r1, 0
	movs r0, 0x6
	strh r0, [r3, 0x8]
	strh r0, [r3, 0xA]
	movs r0, 0xE
	strh r0, [r3, 0xC]
	movs r0, 0x1
	strh r0, [r3, 0xE]
	movs r0, 0xF
	strh r0, [r3, 0x10]
	movs r0, 0xC
	b _0813A2BE
_0813A208:
	movs r1, 0
	movs r0, 0x6
	strh r0, [r3, 0x8]
	movs r0, 0x7
	strh r0, [r3, 0xA]
	movs r0, 0xE
	strh r0, [r3, 0xC]
	movs r0, 0x1
	strh r0, [r3, 0xE]
	movs r0, 0xF
	strh r0, [r3, 0x10]
	movs r0, 0xC
	b _0813A2BE
_0813A222:
	movs r1, 0
	movs r0, 0x6
	strh r0, [r3, 0x8]
	movs r0, 0xA
	strh r0, [r3, 0xA]
	movs r0, 0xE
	strh r0, [r3, 0xC]
	movs r0, 0x1
	strh r0, [r3, 0xE]
	movs r0, 0xF
	strh r0, [r3, 0x10]
	movs r0, 0xC
	b _0813A2BE
_0813A23C:
	movs r2, 0
	movs r0, 0x6
	strh r0, [r3, 0x8]
	movs r1, 0xC
	strh r1, [r3, 0xA]
	movs r0, 0xF
	strh r0, [r3, 0xC]
	movs r0, 0x1
	strh r0, [r3, 0xE]
	movs r0, 0xE
_0813A250:
	strh r0, [r3, 0x10]
	strh r1, [r3, 0x12]
	strh r2, [r3, 0x14]
	strh r4, [r3, 0x26]
	b _0813A2D2
_0813A25A:
	movs r1, 0
	movs r0, 0x6
	strh r0, [r3, 0x8]
	movs r0, 0xA
	strh r0, [r3, 0xA]
	movs r0, 0x11
	strh r0, [r3, 0xC]
	movs r0, 0x1
	strh r0, [r3, 0xE]
	movs r0, 0xB
	strh r0, [r3, 0x10]
	movs r0, 0xC
	b _0813A2BE
_0813A274:
	movs r1, 0
	movs r0, 0x6
	strh r0, [r3, 0x8]
	movs r0, 0xB
	strh r0, [r3, 0xA]
	movs r0, 0xF
	strh r0, [r3, 0xC]
	movs r0, 0x1
	strh r0, [r3, 0xE]
	movs r0, 0xE
	strh r0, [r3, 0x10]
	movs r0, 0xC
	b _0813A2BE
_0813A28E:
	movs r1, 0
	movs r0, 0x6
	strh r0, [r3, 0x8]
	movs r0, 0x7
	strh r0, [r3, 0xA]
	movs r0, 0x13
	strh r0, [r3, 0xC]
	movs r0, 0x1
	strh r0, [r3, 0xE]
	movs r0, 0xA
	strh r0, [r3, 0x10]
	movs r0, 0xC
	b _0813A2BE
_0813A2A8:
	movs r1, 0
	movs r0, 0x6
	strh r0, [r3, 0x8]
	movs r0, 0x7
	strh r0, [r3, 0xA]
	movs r0, 0x11
	strh r0, [r3, 0xC]
	movs r0, 0x1
	strh r0, [r3, 0xE]
	movs r0, 0xC
_0813A2BC:
	strh r0, [r3, 0x10]
_0813A2BE:
	strh r0, [r3, 0x12]
	strh r1, [r3, 0x14]
	strh r4, [r3, 0x26]
	b _0813A2D2
_0813A2C6:
	ldr r1, =gUnknown_020375F0
	movs r0, 0x7F
	strh r0, [r1]
	adds r0, r4, 0
	bl DestroyTask
_0813A2D2:
	pop {r4}
	pop {r0}
	bx r0
	.pool
	thumb_func_end sub_813A128

	thumb_func_start sub_813A2DC
sub_813A2DC: @ 813A2DC
	push {r4-r7,lr}
	mov r7, r8
	push {r7}
	sub sp, 0x20
	lsls r0, 24
	lsrs r7, r0, 24
	lsls r0, r7, 2
	adds r0, r7
	lsls r0, 3
	ldr r1, =gTasks
	adds r6, r0, r1
	bl script_env_2_enable
	ldr r0, =gUnknown_0203AB68
	movs r5, 0
	strh r5, [r0]
	ldr r1, =gUnknown_0203AB6C
	movs r0, 0x40
	strb r0, [r1]
	ldrh r0, [r6, 0x1E]
	movs r1, 0
	bl sub_813AA60
	ldrb r0, [r6, 0x1E]
	movs r1, 0
	bl sub_813ACE8
	ldr r4, =gUnknown_0203AB64
	movs r1, 0xA
	ldrsh r0, [r6, r1]
	lsls r0, 3
	bl AllocZeroed
	str r0, [r4]
	ldr r0, =gUnknown_0203AB6A
	strh r5, [r0]
	bl sub_813A42C
	movs r3, 0
	movs r4, 0
	movs r2, 0xA
	ldrsh r0, [r6, r2]
	add r1, sp, 0x18
	mov r8, r1
	cmp r3, r0
	bge _0813A36A
	ldr r5, =gUnknown_085B2CF0
_0813A33A:
	lsls r1, r4, 2
	ldr r0, =gUnknown_020375E0
	ldrh r0, [r0]
	lsls r0, 6
	adds r1, r0
	adds r1, r5
	ldr r0, [r1]
	ldr r1, =gUnknown_0203AB64
	ldr r2, [r1]
	lsls r1, r4, 3
	adds r1, r2
	str r0, [r1]
	str r4, [r1, 0x4]
	adds r1, r3, 0
	bl display_text_and_get_width
	adds r3, r0, 0
	adds r0, r4, 0x1
	lsls r0, 24
	lsrs r4, r0, 24
	movs r2, 0xA
	ldrsh r0, [r6, r2]
	cmp r4, r0
	blt _0813A33A
_0813A36A:
	adds r0, r3, 0
	bl convert_pixel_width_to_tile_width
	strh r0, [r6, 0x10]
	movs r1, 0xC
	ldrsh r0, [r6, r1]
	movs r2, 0x10
	ldrsh r1, [r6, r2]
	adds r0, r1
	cmp r0, 0x1D
	ble _0813A38C
	movs r0, 0x1D
	subs r0, r1
	cmp r0, 0
	bge _0813A38A
	movs r0, 0
_0813A38A:
	strh r0, [r6, 0xC]
_0813A38C:
	ldrb r2, [r6, 0xC]
	ldrb r3, [r6, 0xE]
	ldrb r0, [r6, 0x10]
	str r0, [sp]
	ldrb r0, [r6, 0x12]
	str r0, [sp, 0x4]
	movs r0, 0xF
	str r0, [sp, 0x8]
	movs r0, 0x64
	str r0, [sp, 0xC]
	add r0, sp, 0x10
	movs r1, 0
	bl sub_8198A50
	ldr r0, [sp, 0x10]
	ldr r1, [sp, 0x14]
	str r0, [sp, 0x18]
	str r1, [sp, 0x1C]
	mov r0, r8
	bl AddWindow
	lsls r0, 24
	lsrs r0, 24
	strh r0, [r6, 0x22]
	movs r1, 0
	bl SetStandardWindowBorderStyle
	ldr r4, =gUnknown_030061D0
	ldrh r0, [r6, 0xA]
	strh r0, [r4, 0xC]
	ldrh r0, [r6, 0x8]
	strh r0, [r4, 0xE]
	ldrh r0, [r6, 0x22]
	strb r0, [r4, 0x10]
	adds r0, r7, 0
	bl sub_813A694
	ldrh r1, [r6, 0x16]
	ldrh r2, [r6, 0x18]
	adds r0, r4, 0
	bl ListMenuInit
	lsls r0, 24
	lsrs r0, 24
	strh r0, [r6, 0x24]
	movs r0, 0
	bl schedule_bg_copy_tilemap_to_vram
	ldr r1, =gTasks
	lsls r0, r7, 2
	adds r0, r7
	lsls r0, 3
	adds r0, r1
	ldr r1, =sub_813A4EC
	str r1, [r0]
	add sp, 0x20
	pop {r3}
	mov r8, r3
	pop {r4-r7}
	pop {r0}
	bx r0
	.pool
	thumb_func_end sub_813A2DC

	thumb_func_start sub_813A42C
sub_813A42C: @ 813A42C
	ldr r1, =gUnknown_030061D0
	ldr r0, =gUnknown_0203AB64
	ldr r0, [r0]
	str r0, [r1]
	ldr r0, =sub_813A46C
	str r0, [r1, 0x4]
	movs r0, 0
	str r0, [r1, 0x8]
	movs r2, 0
	movs r0, 0x1
	strh r0, [r1, 0xC]
	strh r0, [r1, 0xE]
	strb r2, [r1, 0x10]
	strb r2, [r1, 0x11]
	movs r0, 0x8
	strb r0, [r1, 0x12]
	strb r2, [r1, 0x13]
	movs r0, 0x21
	strb r0, [r1, 0x14]
	movs r0, 0x31
	strb r0, [r1, 0x15]
	movs r0, 0
	strb r0, [r1, 0x16]
	movs r0, 0x1
	strb r0, [r1, 0x17]
	bx lr
	.pool
	thumb_func_end sub_813A42C

	thumb_func_start sub_813A46C
sub_813A46C: @ 813A46C
	push {r4,r5,lr}
	sub sp, 0x4
	movs r0, 0x5
	bl audio_play
	ldr r0, =sub_813A4EC
	bl FindTaskIdByFunc
	lsls r0, 24
	lsrs r0, 24
	cmp r0, 0xFF
	beq _0813A4D4
	lsls r4, r0, 2
	adds r4, r0
	lsls r4, 3
	ldr r0, =gTasks
	adds r4, r0
	ldrh r0, [r4, 0x24]
	lsls r0, 24
	lsrs r0, 24
	mov r1, sp
	movs r2, 0
	bl get_coro_args_x18_x1A
	ldr r1, =gUnknown_0203AB68
	mov r0, sp
	ldrh r0, [r0]
	strh r0, [r1]
	ldrh r0, [r4, 0x24]
	lsls r0, 24
	lsrs r0, 24
	mov r1, sp
	bl sub_81AE838
	ldrh r0, [r4, 0x1E]
	ldr r5, =gUnknown_0203AB6A
	ldrh r1, [r5]
	bl sub_813AC44
	ldrh r0, [r4, 0x1E]
	mov r1, sp
	ldrh r1, [r1]
	bl sub_813AA60
	ldrb r0, [r4, 0x1E]
	mov r1, sp
	ldrh r1, [r1]
	bl sub_813AD34
	mov r0, sp
	ldrh r0, [r0]
	strh r0, [r5]
_0813A4D4:
	add sp, 0x4
	pop {r4,r5}
	pop {r0}
	bx r0
	.pool
	thumb_func_end sub_813A46C

	thumb_func_start sub_813A4EC
sub_813A4EC: @ 813A4EC
	push {r4-r6,lr}
	lsls r0, 24
	lsrs r5, r0, 24
	lsls r0, r5, 2
	adds r0, r5
	lsls r0, 3
	ldr r1, =gTasks
	adds r6, r0, r1
	ldrh r0, [r6, 0x24]
	lsls r0, 24
	lsrs r0, 24
	bl ListMenuHandleInput
	adds r4, r0, 0
	movs r0, 0x2
	negs r0, r0
	cmp r4, r0
	beq _0813A51C
	adds r0, 0x1
	cmp r4, r0
	bne _0813A530
	b _0813A566
	.pool
_0813A51C:
	ldr r1, =gUnknown_020375F0
	movs r0, 0x7F
	strh r0, [r1]
	movs r0, 0x5
	bl audio_play
	b _0813A54C
	.pool
_0813A530:
	ldr r0, =gUnknown_020375F0
	strh r4, [r0]
	movs r0, 0x5
	bl audio_play
	movs r1, 0x14
	ldrsh r0, [r6, r1]
	cmp r0, 0
	beq _0813A54C
	movs r1, 0xA
	ldrsh r0, [r6, r1]
	subs r0, 0x1
	cmp r4, r0
	bne _0813A558
_0813A54C:
	adds r0, r5, 0
	bl sub_813A570
	b _0813A566
	.pool
_0813A558:
	adds r0, r5, 0
	bl sub_813A738
	ldr r0, =sub_813A600
	str r0, [r6]
	bl script_env_2_enable_and_set_ctx_running
_0813A566:
	pop {r4-r6}
	pop {r0}
	bx r0
	.pool
	thumb_func_end sub_813A4EC

	thumb_func_start sub_813A570
sub_813A570: @ 813A570
	push {r4,r5,lr}
	sub sp, 0x4
	adds r5, r0, 0
	lsls r5, 24
	lsrs r5, 24
	lsls r4, r5, 2
	adds r4, r5
	lsls r4, 3
	ldr r0, =gTasks
	adds r4, r0
	ldrh r0, [r4, 0x24]
	lsls r0, 24
	lsrs r0, 24
	mov r1, sp
	bl sub_81AE838
	ldrh r0, [r4, 0x1E]
	mov r1, sp
	ldrh r1, [r1]
	bl sub_813AC44
	adds r0, r5, 0
	bl sub_813A738
	ldrh r0, [r4, 0x24]
	lsls r0, 24
	lsrs r0, 24
	movs r1, 0
	movs r2, 0
	bl sub_81AE6C8
	ldr r0, =gUnknown_0203AB64
	ldr r0, [r0]
	bl Free
	ldrh r0, [r4, 0x22]
	lsls r0, 24
	lsrs r0, 24
	movs r1, 0x1
	bl sub_8198070
	ldrh r0, [r4, 0x22]
	lsls r0, 24
	lsrs r0, 24
	movs r1, 0
	bl FillWindowPixelBuffer
	ldrh r0, [r4, 0x22]
	lsls r0, 24
	lsrs r0, 24
	movs r1, 0x2
	bl CopyWindowToVram
	ldrh r0, [r4, 0x22]
	lsls r0, 24
	lsrs r0, 24
	bl RemoveWindow
	adds r0, r5, 0
	bl DestroyTask
	bl script_env_2_enable_and_set_ctx_running
	add sp, 0x4
	pop {r4,r5}
	pop {r0}
	bx r0
	.pool
	thumb_func_end sub_813A570

	thumb_func_start sub_813A600
sub_813A600: @ 813A600
	push {lr}
	lsls r0, 24
	lsrs r0, 24
	ldr r2, =gTasks
	lsls r1, r0, 2
	adds r1, r0
	lsls r1, 3
	adds r1, r2
	movs r2, 0x14
	ldrsh r0, [r1, r2]
	cmp r0, 0x1
	beq _0813A624
	cmp r0, 0x2
	bne _0813A624
	movs r0, 0x1
	strh r0, [r1, 0x14]
	ldr r0, =sub_813A664
	str r0, [r1]
_0813A624:
	pop {r0}
	bx r0
	.pool
	thumb_func_end sub_813A600

	thumb_func_start sub_813A630
sub_813A630: @ 813A630
	push {lr}
	ldr r0, =sub_813A600
	bl FindTaskIdByFunc
	lsls r0, 24
	lsrs r2, r0, 24
	cmp r2, 0xFF
	bne _0813A64C
	bl script_env_2_enable_and_set_ctx_running
	b _0813A65C
	.pool
_0813A64C:
	ldr r0, =gTasks
	lsls r1, r2, 2
	adds r1, r2
	lsls r1, 3
	adds r1, r0
	ldrh r0, [r1, 0x14]
	adds r0, 0x1
	strh r0, [r1, 0x14]
_0813A65C:
	pop {r0}
	bx r0
	.pool
	thumb_func_end sub_813A630

	thumb_func_start sub_813A664
sub_813A664: @ 813A664
	push {r4,lr}
	adds r4, r0, 0
	lsls r4, 24
	lsrs r4, 24
	bl script_env_2_enable
	adds r0, r4, 0
	bl sub_813A694
	ldr r1, =gTasks
	lsls r0, r4, 2
	adds r0, r4
	lsls r0, 3
	adds r0, r1
	ldr r1, =sub_813A4EC
	str r1, [r0]
	pop {r4}
	pop {r0}
	bx r0
	.pool
	thumb_func_end sub_813A664

	thumb_func_start sub_813A694
sub_813A694: @ 813A694
	push {r4,r5,lr}
	sub sp, 0x10
	lsls r0, 24
	lsrs r0, 24
	lsls r1, r0, 2
	adds r1, r0
	lsls r1, 3
	ldr r0, =gTasks
	adds r4, r1, r0
	mov r1, sp
	ldr r0, =gUnknown_085B3030
	ldm r0!, {r2,r3,r5}
	stm r1!, {r2,r3,r5}
	ldr r0, [r0]
	str r0, [r1]
	movs r0, 0x8
	ldrsh r1, [r4, r0]
	movs r2, 0xA
	ldrsh r0, [r4, r2]
	cmp r1, r0
	beq _0813A724
	mov r2, sp
	movs r3, 0x10
	ldrsh r1, [r4, r3]
	lsrs r0, r1, 31
	adds r1, r0
	asrs r1, 1
	lsls r1, 3
	adds r1, 0xC
	movs r5, 0xC
	ldrsh r0, [r4, r5]
	subs r0, 0x1
	lsls r0, 3
	adds r1, r0
	movs r3, 0
	strb r1, [r2, 0x1]
	mov r1, sp
	movs r0, 0x8
	strb r0, [r1, 0x2]
	movs r0, 0x10
	ldrsh r1, [r4, r0]
	lsrs r0, r1, 31
	adds r1, r0
	asrs r1, 1
	lsls r1, 3
	adds r1, 0xC
	movs r5, 0xC
	ldrsh r0, [r4, r5]
	subs r0, 0x1
	lsls r0, 3
	adds r1, r0
	strb r1, [r2, 0x4]
	mov r1, sp
	movs r2, 0x12
	ldrsh r0, [r4, r2]
	lsls r0, 3
	adds r0, 0xA
	strb r0, [r1, 0x5]
	mov r0, sp
	strh r3, [r0, 0x6]
	mov r2, sp
	ldrh r0, [r4, 0xA]
	ldrh r1, [r4, 0x8]
	subs r0, r1
	strh r0, [r2, 0x8]
	ldr r1, =gUnknown_0203AB68
	mov r0, sp
	bl AddScrollIndicatorArrowPair
	lsls r0, 24
	lsrs r0, 24
	strh r0, [r4, 0x20]
_0813A724:
	add sp, 0x10
	pop {r4,r5}
	pop {r0}
	bx r0
	.pool
	thumb_func_end sub_813A694

	thumb_func_start sub_813A738
sub_813A738: @ 813A738
	push {lr}
	lsls r0, 24
	lsrs r0, 24
	lsls r1, r0, 2
	adds r1, r0
	lsls r1, 3
	ldr r0, =gTasks
	adds r2, r1, r0
	movs r0, 0x8
	ldrsh r1, [r2, r0]
	movs r3, 0xA
	ldrsh r0, [r2, r3]
	cmp r1, r0
	beq _0813A75E
	ldrh r0, [r2, 0x20]
	lsls r0, 24
	lsrs r0, 24
	bl RemoveScrollIndicatorArrowPair
_0813A75E:
	pop {r0}
	bx r0
	.pool
	thumb_func_end sub_813A738

	thumb_func_start nullsub_55
nullsub_55: @ 813A768
	bx lr
	thumb_func_end nullsub_55

	thumb_func_start sub_813A76C
sub_813A76C: @ 813A76C
	push {r4-r6,lr}
	movs r4, 0
	ldr r6, =gUnknown_020229E8
	ldr r0, =0x0000401f
	adds r5, r0, 0
_0813A776:
	lsls r0, r4, 3
	subs r0, r4
	lsls r0, 2
	adds r0, r6
	ldrb r0, [r0, 0x13]
	cmp r0, 0
	bne _0813A79C
	subs r0, r5, r4
	lsls r0, 16
	lsrs r0, 16
	movs r1, 0
	bl VarSet
	b _0813A7A8
	.pool
_0813A79C:
	subs r0, r5, r4
	lsls r0, 16
	lsrs r0, 16
	movs r1, 0x69
	bl VarSet
_0813A7A8:
	adds r0, r4, 0x1
	lsls r0, 24
	lsrs r4, r0, 24
	cmp r4, 0x1
	bls _0813A776
	pop {r4-r6}
	pop {r0}
	bx r0
	thumb_func_end sub_813A76C

	thumb_func_start sub_813A7B8
sub_813A7B8: @ 813A7B8
	push {lr}
	ldr r1, =gUnknown_020375E0
	ldrh r0, [r1]
	cmp r0, 0x5
	bls _0813A7C6
	movs r0, 0
	strh r0, [r1]
_0813A7C6:
	ldrh r1, [r1]
	movs r0, 0x64
	muls r0, r1
	ldr r1, =gPlayerParty
	adds r0, r1
	bl GetNature
	lsls r0, 24
	ldr r1, =gUnknown_085B3040
	lsrs r0, 22
	adds r0, r1
	ldr r0, [r0]
	bl box_related_two__2
	pop {r0}
	bx r0
	.pool
	thumb_func_end sub_813A7B8

	thumb_func_start sub_813A7F4
sub_813A7F4: @ 813A7F4
	push {r4,r5,lr}
	adds r4, r0, 0
	lsls r4, 16
	lsrs r4, 16
	ldr r0, =0x00004030
	bl GetVarPointer
	adds r5, r0, 0
	ldrh r0, [r5]
	adds r4, r0
	strh r4, [r5]
	ldrh r0, [r5]
	movs r1, 0xC
	bl __umodsi3
	strh r0, [r5]
	pop {r4,r5}
	pop {r0}
	bx r0
	.pool
	thumb_func_end sub_813A7F4

	thumb_func_start sub_813A820
sub_813A820: @ 813A820
	push {r4,lr}
	ldr r0, =0x00004030
	bl VarGet
	adds r4, r0, 0
	lsls r4, 16
	lsrs r4, 16
	ldr r1, =gUnknown_085B30A4
	lsls r0, r4, 2
	adds r0, r1
	ldr r0, [r0]
	bl box_related_two__2
	ldr r0, =0x00004031
	adds r1, r4, 0
	bl VarSet
	pop {r4}
	pop {r0}
	bx r0
	.pool
	thumb_func_end sub_813A820

	thumb_func_start sub_813A854
sub_813A854: @ 813A854
	push {r4,lr}
	ldr r4, =gUnknown_085B30D4
	ldr r0, =0x00004031
	bl VarGet
	lsls r0, 16
	lsrs r0, 14
	adds r0, r4
	ldr r0, [r0]
	bl box_related_two__2
	pop {r4}
	pop {r0}
	bx r0
	.pool
	thumb_func_end sub_813A854

	thumb_func_start sub_813A878
sub_813A878: @ 813A878
	push {r4-r7,lr}
	mov r7, r8
	push {r7}
	lsls r0, 24
	lsrs r0, 24
	mov r8, r0
	ldr r0, =0x000040ce
	bl VarGet
	lsls r0, 16
	lsrs r7, r0, 16
	ldr r0, =0x00004031
	bl VarGet
	lsls r0, 16
	lsrs r6, r0, 16
	ldr r0, =0x000040cf
	bl VarGet
	lsls r0, 16
	lsrs r5, r0, 16
	ldr r4, =0x00004033
	adds r0, r4, 0
	bl VarGet
	lsls r0, 16
	lsrs r0, 16
	cmp r0, 0x1
	bne _0813A8F0
	ldr r1, =gUnknown_085B3104
	lsls r0, r6, 1
	adds r0, r1
	ldrh r1, [r0]
	lsls r0, r5, 8
	adds r0, r7
	cmp r1, r0
	bne _0813A8F0
	mov r0, r8
	cmp r0, 0
	beq _0813A8E8
	adds r0, r4, 0
	movs r1, 0x2
	bl VarSet
	b _0813A8F0
	.pool
_0813A8E8:
	adds r0, r4, 0
	movs r1, 0x3
	bl VarSet
_0813A8F0:
	pop {r3}
	mov r8, r3
	pop {r4-r7}
	pop {r0}
	bx r0
	thumb_func_end sub_813A878

	thumb_func_start sub_813A8FC
sub_813A8FC: @ 813A8FC
	push {lr}
	sub sp, 0x2C
	ldr r0, =gSaveBlock2Ptr
	ldr r0, [r0]
	ldr r1, =0x00000eb8
	adds r0, r1
	ldrh r1, [r0]
	add r0, sp, 0xC
	movs r2, 0x1
	movs r3, 0x4
	bl ConvertIntToDecimalStringN
	ldr r1, =gUnknown_085EB6AD
	bl StringCopy
	movs r0, 0x1
	add r1, sp, 0xC
	movs r2, 0x30
	bl GetStringRightAlignXOffset
	adds r3, r0, 0
	ldr r0, =gUnknown_0203AB6D
	ldrb r0, [r0]
	lsls r3, 24
	lsrs r3, 24
	movs r1, 0x1
	str r1, [sp]
	movs r1, 0
	str r1, [sp, 0x4]
	str r1, [sp, 0x8]
	movs r1, 0x1
	add r2, sp, 0xC
	bl Print
	add sp, 0x2C
	pop {r0}
	bx r0
	.pool
	thumb_func_end sub_813A8FC

	thumb_func_start sub_813A958
sub_813A958: @ 813A958
	push {r4,lr}
	ldr r4, =gUnknown_0203AB6D
	ldr r0, =gUnknown_085B311C
	bl AddWindow
	strb r0, [r4]
	ldrb r0, [r4]
	movs r1, 0
	bl SetStandardWindowBorderStyle
	bl sub_813A8FC
	ldrb r0, [r4]
	movs r1, 0x2
	bl CopyWindowToVram
	pop {r4}
	pop {r0}
	bx r0
	.pool
	thumb_func_end sub_813A958

	thumb_func_start sub_813A988
sub_813A988: @ 813A988
	push {r4,lr}
	ldr r4, =gUnknown_0203AB6D
	ldrb r0, [r4]
	movs r1, 0x1
	bl sub_8198070
	ldrb r0, [r4]
	bl RemoveWindow
	pop {r4}
	pop {r0}
	bx r0
	.pool
	thumb_func_end sub_813A988

	thumb_func_start sub_813A9A4
sub_813A9A4: @ 813A9A4
	push {lr}
	ldr r0, =gSaveBlock2Ptr
	ldr r0, [r0]
	ldr r2, =0x00000eb8
	adds r1, r0, r2
	ldr r0, =gUnknown_020375E0
	ldrh r2, [r1]
	ldrh r0, [r0]
	cmp r2, r0
	bcs _0813A9C8
	movs r0, 0
	b _0813A9CA
	.pool
_0813A9C8:
	subs r0, r2, r0
_0813A9CA:
	strh r0, [r1]
	pop {r0}
	bx r0
	thumb_func_end sub_813A9A4

	thumb_func_start sub_813A9D0
sub_813A9D0: @ 813A9D0
	push {lr}
	ldr r0, =gSaveBlock2Ptr
	ldr r0, [r0]
	ldr r1, =0x00000eb8
	adds r2, r0, r1
	ldrh r1, [r2]
	ldr r0, =gUnknown_020375E0
	ldrh r0, [r0]
	adds r1, r0
	ldr r0, =0x0000270f
	cmp r1, r0
	ble _0813A9FC
	strh r0, [r2]
	b _0813A9FE
	.pool
_0813A9FC:
	strh r1, [r2]
_0813A9FE:
	pop {r0}
	bx r0
	thumb_func_end sub_813A9D0

	thumb_func_start sub_813AA04
sub_813AA04: @ 813AA04
	ldr r0, =gSaveBlock2Ptr
	ldr r0, [r0]
	ldr r1, =0x00000eb8
	adds r0, r1
	ldrh r0, [r0]
	bx lr
	.pool
	thumb_func_end sub_813AA04

	thumb_func_start sub_813AA18
sub_813AA18: @ 813AA18
	push {r4,lr}
	ldr r4, =gUnknown_0203AB6E
	ldr r0, =gUnknown_085B3124
	bl AddWindow
	strb r0, [r4]
	ldrb r0, [r4]
	movs r1, 0
	bl SetStandardWindowBorderStyle
	ldrb r0, [r4]
	movs r1, 0x2
	bl CopyWindowToVram
	pop {r4}
	pop {r0}
	bx r0
	.pool
	thumb_func_end sub_813AA18

	thumb_func_start sub_813AA44
sub_813AA44: @ 813AA44
	push {r4,lr}
	ldr r4, =gUnknown_0203AB6E
	ldrb r0, [r4]
	movs r1, 0x1
	bl sub_8198070
	ldrb r0, [r4]
	bl RemoveWindow
	pop {r4}
	pop {r0}
	bx r0
	.pool
	thumb_func_end sub_813AA44

	thumb_func_start sub_813AA60
sub_813AA60: @ 813AA60
	push {r4,r5,lr}
	sub sp, 0x10
	lsls r0, 16
	lsls r1, 16
	lsrs r5, r1, 16
	lsrs r4, r0, 16
	ldr r1, =0xfffd0000
	adds r0, r1
	lsrs r0, 16
	cmp r0, 0x3
	bls _0813AA78
	b _0813ABC2
_0813AA78:
	movs r0, 0xD8
	str r0, [sp]
	movs r0, 0x20
	str r0, [sp, 0x4]
	movs r0, 0
	movs r1, 0x11
	movs r2, 0
	movs r3, 0
	bl FillWindowPixelRect
	cmp r4, 0x4
	beq _0813AAE8
	cmp r4, 0x4
	bgt _0813AAA0
	cmp r4, 0x3
	beq _0813AAAA
	b _0813ABC2
	.pool
_0813AAA0:
	cmp r4, 0x5
	beq _0813AB5C
	cmp r4, 0x6
	beq _0813AB94
	b _0813ABC2
_0813AAAA:
	ldr r1, =gUnknown_085B3170
	lsls r0, r5, 2
	adds r0, r1
	ldr r2, [r0]
	movs r0, 0
	str r0, [sp]
	movs r0, 0x2
	str r0, [sp, 0x4]
	movs r0, 0x1
	str r0, [sp, 0x8]
	str r4, [sp, 0xC]
	movs r0, 0
	movs r1, 0x1
	movs r3, 0
	bl AddTextPrinterParametrized
	ldr r1, =gUnknown_085B312C
	lsls r0, r5, 1
	adds r1, r0, r1
	ldrh r5, [r1]
	ldr r0, =0x0000ffff
	cmp r5, r0
	beq _0813AB18
	b _0813AB2C
	.pool
_0813AAE8:
	ldr r1, =gUnknown_085B319C
	lsls r0, r5, 2
	adds r0, r1
	ldr r2, [r0]
	movs r0, 0
	str r0, [sp]
	movs r0, 0x2
	str r0, [sp, 0x4]
	movs r0, 0x1
	str r0, [sp, 0x8]
	movs r0, 0x3
	str r0, [sp, 0xC]
	movs r0, 0
	movs r1, 0x1
	movs r3, 0
	bl AddTextPrinterParametrized
	ldr r1, =gUnknown_085B3142
	lsls r0, r5, 1
	adds r1, r0, r1
	ldrh r5, [r1]
	ldr r0, =0x0000ffff
	cmp r5, r0
	bne _0813AB2C
_0813AB18:
	ldrh r0, [r1]
	bl sub_813ABD4
	b _0813ABC2
	.pool
_0813AB2C:
	ldr r4, =0x0000157c
	adds r0, r4, 0
	bl FreeObjectTilesByTag
	adds r0, r4, 0
	bl FreeObjectPaletteByTag
	lsls r0, r5, 24
	lsrs r0, 24
	str r4, [sp]
	str r4, [sp, 0x4]
	movs r1, 0x21
	movs r2, 0x58
	movs r3, 0
	bl AddDecorationIconObject
	ldr r1, =gUnknown_0203AB6C
	strb r0, [r1]
	b _0813ABC2
	.pool
_0813AB5C:
	ldr r1, =gUnknown_085B31B4
	lsls r0, r5, 2
	adds r0, r1
	ldr r2, [r0]
	movs r0, 0
	str r0, [sp]
	movs r0, 0x2
	str r0, [sp, 0x4]
	movs r0, 0x1
	str r0, [sp, 0x8]
	movs r0, 0x3
	str r0, [sp, 0xC]
	movs r0, 0
	movs r1, 0x1
	movs r3, 0
	bl AddTextPrinterParametrized
	ldr r1, =gUnknown_085B314E
	lsls r0, r5, 1
	adds r0, r1
	ldrh r0, [r0]
	bl sub_813ABD4
	b _0813ABC2
	.pool
_0813AB94:
	ldr r1, =gUnknown_085B31D0
	lsls r0, r5, 2
	adds r0, r1
	ldr r2, [r0]
	movs r0, 0
	str r0, [sp]
	movs r0, 0x2
	str r0, [sp, 0x4]
	movs r0, 0x1
	str r0, [sp, 0x8]
	movs r0, 0x3
	str r0, [sp, 0xC]
	movs r0, 0
	movs r1, 0x1
	movs r3, 0
	bl AddTextPrinterParametrized
	ldr r1, =gUnknown_085B315C
	lsls r0, r5, 1
	adds r0, r1
	ldrh r0, [r0]
	bl sub_813ABD4
_0813ABC2:
	add sp, 0x10
	pop {r4,r5}
	pop {r0}
	bx r0
	.pool
	thumb_func_end sub_813AA60

	thumb_func_start sub_813ABD4
sub_813ABD4: @ 813ABD4
	push {r4,r5,lr}
	adds r5, r0, 0
	lsls r5, 16
	lsrs r5, 16
	ldr r4, =0x0000157c
	adds r0, r4, 0
	bl FreeObjectTilesByTag
	adds r0, r4, 0
	bl FreeObjectPaletteByTag
	adds r0, r4, 0
	adds r1, r4, 0
	adds r2, r5, 0
	bl AddItemIconObject
	ldr r4, =gUnknown_0203AB6C
	strb r0, [r4]
	lsls r0, 24
	lsrs r0, 24
	cmp r0, 0x40
	beq _0813AC32
	ldr r3, =gUnknown_02020630
	ldrb r0, [r4]
	lsls r1, r0, 4
	adds r1, r0
	lsls r1, 2
	adds r1, r3
	ldrb r2, [r1, 0x5]
	movs r0, 0xD
	negs r0, r0
	ands r0, r2
	strb r0, [r1, 0x5]
	ldrb r1, [r4]
	lsls r0, r1, 4
	adds r0, r1
	lsls r0, 2
	adds r0, r3
	movs r1, 0x24
	strh r1, [r0, 0x20]
	ldrb r1, [r4]
	lsls r0, r1, 4
	adds r0, r1
	lsls r0, 2
	adds r0, r3
	movs r1, 0x5C
	strh r1, [r0, 0x22]
_0813AC32:
	pop {r4,r5}
	pop {r0}
	bx r0
	.pool
	thumb_func_end sub_813ABD4

	thumb_func_start sub_813AC44
sub_813AC44: @ 813AC44
	push {lr}
	lsls r0, 16
	lsrs r1, r0, 16
	ldr r2, =gUnknown_0203AB6C
	ldrb r0, [r2]
	cmp r0, 0x40
	beq _0813AC70
	cmp r1, 0x6
	bgt _0813AC6A
	cmp r1, 0x3
	blt _0813AC6A
	adds r1, r0, 0
	lsls r0, r1, 4
	adds r0, r1
	lsls r0, 2
	ldr r1, =gUnknown_02020630
	adds r0, r1
	bl RemoveObjectAndFreeResources
_0813AC6A:
	ldr r1, =gUnknown_0203AB6C
	movs r0, 0x40
	strb r0, [r1]
_0813AC70:
	pop {r0}
	bx r0
	.pool
	thumb_func_end sub_813AC44

	thumb_func_start sub_813AC7C
sub_813AC7C: @ 813AC7C
	push {lr}
	ldr r0, =gUnknown_020375E2
	ldrh r0, [r0]
	cmp r0, 0
	beq _0813ACB8
	ldr r0, =gStringVar1
	ldr r2, =gUnknown_085B320C
	ldr r1, =gUnknown_020375E0
	ldrh r1, [r1]
	lsls r1, 1
	adds r1, r2
	ldrh r2, [r1]
	movs r1, 0xD
	muls r1, r2
	ldr r2, =gMoveNames
	adds r1, r2
	bl StringCopy
	b _0813ACD2
	.pool
_0813ACB8:
	ldr r0, =gStringVar1
	ldr r2, =gUnknown_085B31F8
	ldr r1, =gUnknown_020375E0
	ldrh r1, [r1]
	lsls r1, 1
	adds r1, r2
	ldrh r2, [r1]
	movs r1, 0xD
	muls r1, r2
	ldr r2, =gMoveNames
	adds r1, r2
	bl StringCopy
_0813ACD2:
	pop {r0}
	bx r0
	.pool
	thumb_func_end sub_813AC7C

	thumb_func_start sub_813ACE8
sub_813ACE8: @ 813ACE8
	push {r4-r6,lr}
	lsls r0, 24
	lsrs r0, 24
	adds r5, r0, 0
	lsls r1, 16
	lsrs r6, r1, 16
	subs r0, 0x9
	lsls r0, 24
	lsrs r0, 24
	cmp r0, 0x1
	bhi _0813AD20
	ldr r0, =gUnknown_020375E4
	ldrh r0, [r0]
	cmp r0, 0
	bne _0813AD18
	ldr r4, =gUnknown_0203AB5E
	ldr r0, =gUnknown_085B3220
	bl AddWindow
	strb r0, [r4]
	ldrb r0, [r4]
	movs r1, 0
	bl SetStandardWindowBorderStyle
_0813AD18:
	adds r0, r5, 0
	adds r1, r6, 0
	bl sub_813AD34
_0813AD20:
	pop {r4-r6}
	pop {r0}
	bx r0
	.pool
	thumb_func_end sub_813ACE8

	thumb_func_start sub_813AD34
sub_813AD34: @ 813AD34
	push {r4-r7,lr}
	sub sp, 0xC
	lsls r0, 24
	lsls r1, 16
	lsrs r5, r1, 16
	adds r7, r5, 0
	lsrs r6, r0, 24
	movs r1, 0xF7
	lsls r1, 24
	adds r0, r1
	lsrs r0, 24
	cmp r0, 0x1
	bhi _0813ADAC
	ldr r4, =gUnknown_0203AB5E
	ldrb r0, [r4]
	movs r1, 0x60
	str r1, [sp]
	movs r1, 0x30
	str r1, [sp, 0x4]
	movs r1, 0x11
	movs r2, 0
	movs r3, 0
	bl FillWindowPixelRect
	cmp r6, 0xA
	bne _0813AD90
	ldrb r0, [r4]
	ldr r2, =gUnknown_085B3254
	lsls r1, r5, 2
	adds r1, r2
	ldr r2, [r1]
	movs r1, 0x1
	str r1, [sp]
	movs r1, 0
	str r1, [sp, 0x4]
	str r1, [sp, 0x8]
	movs r1, 0x1
	movs r3, 0
	bl Print
	b _0813ADAC
	.pool
_0813AD90:
	ldrb r0, [r4]
	ldr r2, =gUnknown_085B3228
	lsls r1, r7, 2
	adds r1, r2
	ldr r2, [r1]
	movs r1, 0x1
	str r1, [sp]
	movs r1, 0
	str r1, [sp, 0x4]
	str r1, [sp, 0x8]
	movs r1, 0x1
	movs r3, 0
	bl Print
_0813ADAC:
	add sp, 0xC
	pop {r4-r7}
	pop {r0}
	bx r0
	.pool
	thumb_func_end sub_813AD34

	thumb_func_start sub_813ADB8
sub_813ADB8: @ 813ADB8
	push {r4,lr}
	ldr r4, =gUnknown_0203AB5E
	ldrb r0, [r4]
	movs r1, 0x1
	bl sub_8198070
	ldrb r0, [r4]
	bl RemoveWindow
	pop {r4}
	pop {r0}
	bx r0
	.pool
	thumb_func_end sub_813ADB8

	thumb_func_start sub_813ADD4
sub_813ADD4: @ 813ADD4
	push {r4-r7,lr}
	mov r7, r9
	mov r6, r8
	push {r6,r7}
	sub sp, 0x18
	ldr r0, =sub_813A600
	bl FindTaskIdByFunc
	lsls r0, 24
	lsrs r1, r0, 24
	cmp r1, 0xFF
	beq _0813AE90
	lsls r0, r1, 2
	adds r0, r1
	lsls r0, 3
	ldr r1, =gTasks
	adds r6, r0, r1
	ldrh r0, [r6, 0x24]
	lsls r0, 24
	lsrs r0, 24
	mov r4, sp
	adds r4, 0x16
	add r1, sp, 0x14
	adds r2, r4, 0
	bl get_coro_args_x18_x1A
	ldrh r0, [r6, 0x22]
	lsls r0, 24
	lsrs r0, 24
	movs r1, 0
	bl SetStandardWindowBorderStyle
	movs r5, 0
	mov r9, r4
	ldr r0, =gUnknown_085B2CF0
	mov r8, r0
	movs r4, 0
_0813AE1E:
	ldrh r0, [r6, 0x22]
	lsls r0, 24
	lsrs r0, 24
	add r1, sp, 0x14
	ldrh r2, [r1]
	adds r2, r5
	lsls r2, 2
	ldr r1, =gUnknown_020375E0
	ldrh r1, [r1]
	lsls r1, 6
	adds r2, r1
	add r2, r8
	ldr r2, [r2]
	lsls r1, r5, 28
	lsrs r1, 24
	str r1, [sp]
	movs r7, 0xFF
	str r7, [sp, 0x4]
	str r4, [sp, 0x8]
	str r4, [sp, 0xC]
	str r4, [sp, 0x10]
	movs r1, 0x1
	movs r3, 0xA
	bl sub_8199F74
	adds r0, r5, 0x1
	lsls r0, 24
	lsrs r5, r0, 24
	cmp r5, 0x5
	bls _0813AE1E
	ldrh r0, [r6, 0x22]
	lsls r0, 24
	lsrs r0, 24
	ldr r2, =gUnknown_085E8B3A
	mov r3, r9
	ldrh r1, [r3]
	lsls r1, 28
	lsrs r1, 24
	str r1, [sp]
	str r7, [sp, 0x4]
	movs r1, 0
	str r1, [sp, 0x8]
	movs r1, 0x1
	movs r3, 0
	bl Print
	ldrh r0, [r6, 0x22]
	lsls r0, 24
	lsrs r0, 24
	bl PutWindowTilemap
	ldrh r0, [r6, 0x22]
	lsls r0, 24
	lsrs r0, 24
	movs r1, 0x3
	bl CopyWindowToVram
_0813AE90:
	add sp, 0x18
	pop {r3,r4}
	mov r8, r3
	mov r9, r4
	pop {r4-r7}
	pop {r0}
	bx r0
	.pool
	thumb_func_end sub_813ADD4

	thumb_func_start sub_813AEB4
sub_813AEB4: @ 813AEB4
	push {r4,lr}
	movs r1, 0
	ldr r0, =gUnknown_020375E2
	strh r1, [r0]
	ldr r0, =0x0000400e
	bl VarGet
	adds r4, r0, 0
	lsls r4, 16
	lsrs r4, 16
	ldr r0, =0x0000400d
	bl VarGet
	lsls r0, 16
	lsrs r1, r0, 16
	cmp r4, 0
	beq _0813AF18
	movs r2, 0
	lsls r1, 1
	ldr r3, =gUnknown_0861500C
	ldr r0, =gUnknown_085B320C
	adds r0, r1, r0
	ldrh r1, [r0]
_0813AEE2:
	lsls r0, r2, 1
	adds r0, r3
	ldrh r0, [r0]
	cmp r0, r1
	beq _0813AF0C
	adds r0, r2, 0x1
	lsls r0, 24
	lsrs r2, r0, 24
	cmp r2, 0x1D
	bls _0813AEE2
	b _0813AF38
	.pool
_0813AF0C:
	ldr r0, =gUnknown_020375E2
	strh r2, [r0]
	b _0813AF38
	.pool
_0813AF18:
	movs r2, 0
	lsls r1, 1
	ldr r3, =gUnknown_0861500C
	ldr r0, =gUnknown_085B31F8
	adds r0, r1, r0
	ldrh r1, [r0]
_0813AF24:
	lsls r0, r2, 1
	adds r0, r3
	ldrh r0, [r0]
	cmp r0, r1
	beq _0813AF0C
	adds r0, r2, 0x1
	lsls r0, 24
	lsrs r2, r0, 24
	cmp r2, 0x1D
	bls _0813AF24
_0813AF38:
	pop {r4}
	pop {r0}
	bx r0
	.pool
	thumb_func_end sub_813AEB4

	thumb_func_start sub_813AF48
sub_813AF48: @ 813AF48
	push {r4,r5,lr}
	ldr r0, =sub_813A600
	bl FindTaskIdByFunc
	lsls r0, 24
	lsrs r5, r0, 24
	cmp r5, 0xFF
	beq _0813AFB6
	lsls r4, r5, 2
	adds r4, r5
	lsls r4, 3
	ldr r0, =gTasks
	adds r4, r0
	ldrh r0, [r4, 0x24]
	lsls r0, 24
	lsrs r0, 24
	movs r1, 0
	movs r2, 0
	bl sub_81AE6C8
	ldr r0, =gUnknown_0203AB64
	ldr r0, [r0]
	bl Free
	ldrh r0, [r4, 0x22]
	lsls r0, 24
	lsrs r0, 24
	movs r1, 0x1
	bl sub_8198070
	ldrh r0, [r4, 0x22]
	lsls r0, 24
	lsrs r0, 24
	movs r1, 0
	bl FillWindowPixelBuffer
	ldrh r0, [r4, 0x22]
	lsls r0, 24
	lsrs r0, 24
	bl ClearWindowTilemap
	ldrh r0, [r4, 0x22]
	lsls r0, 24
	lsrs r0, 24
	movs r1, 0x2
	bl CopyWindowToVram
	ldrh r0, [r4, 0x22]
	lsls r0, 24
	lsrs r0, 24
	bl RemoveWindow
	adds r0, r5, 0
	bl DestroyTask
_0813AFB6:
	pop {r4,r5}
	pop {r0}
	bx r0
	.pool
	thumb_func_end sub_813AF48

	thumb_func_start sub_813AFC8
sub_813AFC8: @ 813AFC8
	push {lr}
	ldr r0, =task_deoxys_sound
	movs r1, 0x8
	bl CreateTask
	pop {r0}
	bx r0
	.pool
	thumb_func_end sub_813AFC8

	thumb_func_start task_deoxys_sound
task_deoxys_sound: @ 813AFDC
	push {r4-r7,lr}
	mov r7, r8
	push {r7}
	lsls r0, 24
	lsrs r7, r0, 24
	ldr r0, =0x000008d4
	bl FlagGet
	lsls r0, 24
	lsrs r0, 24
	cmp r0, 0x1
	bne _0813B004
	ldr r1, =gUnknown_020375F0
	movs r0, 0x3
	b _0813B06A
	.pool
_0813B004:
	ldr r0, =0x00004035
	mov r8, r0
	bl VarGet
	lsls r0, 16
	lsrs r5, r0, 16
	ldr r4, =0x00004034
	adds r0, r4, 0
	bl VarGet
	lsls r0, 16
	lsrs r6, r0, 16
	adds r0, r4, 0
	movs r1, 0
	bl VarSet
	cmp r5, 0
	beq _0813B05C
	ldr r0, =gUnknown_085B33F6
	subs r1, r5, 0x1
	adds r1, r0
	ldrb r0, [r1]
	cmp r0, r6
	bcs _0813B05C
	movs r0, 0
	bl sub_813B0B4
	mov r0, r8
	movs r1, 0
	bl VarSet
	ldr r1, =gUnknown_020375F0
	movs r0, 0
	strh r0, [r1]
	b _0813B070
	.pool
_0813B05C:
	cmp r5, 0xA
	bne _0813B080
	ldr r0, =0x000008d4
	bl FlagSet
	ldr r1, =gUnknown_020375F0
	movs r0, 0x2
_0813B06A:
	strh r0, [r1]
	bl script_env_2_enable_and_set_ctx_running
_0813B070:
	adds r0, r7, 0
	bl DestroyTask
	b _0813B0A2
	.pool
_0813B080:
	adds r0, r5, 0x1
	lsls r0, 16
	lsrs r5, r0, 16
	lsls r0, r5, 24
	lsrs r0, 24
	bl sub_813B0B4
	ldr r0, =0x00004035
	adds r1, r5, 0
	bl VarSet
	ldr r1, =gUnknown_020375F0
	movs r0, 0x1
	strh r0, [r1]
	adds r0, r7, 0
	bl DestroyTask
_0813B0A2:
	pop {r3}
	mov r8, r3
	pop {r4-r7}
	pop {r0}
	bx r0
	.pool
	thumb_func_end task_deoxys_sound

	thumb_func_start sub_813B0B4
sub_813B0B4: @ 813B0B4
	push {r4,r5,lr}
	sub sp, 0x4
	lsls r0, 24
	lsrs r4, r0, 24
	lsls r0, r4, 5
	ldr r1, =gUnknown_085B3280
	adds r0, r1
	movs r1, 0xD0
	lsls r1, 1
	movs r2, 0x8
<<<<<<< HEAD
	bl LoadPalette
	ldr r0, =gUnknown_03005D8C
=======
	bl gpu_pal_apply
	ldr r0, =gSaveBlock1Ptr
>>>>>>> 83ae14e2
	ldr r0, [r0]
	ldrb r1, [r0, 0x5]
	ldrb r2, [r0, 0x4]
	movs r0, 0x1
	mov r3, sp
	bl TryGetFieldObjectIdByLocalIdAndMap
	cmp r4, 0
	bne _0813B0F0
	movs r0, 0xC4
	bl audio_play
	b _0813B0F8
	.pool
_0813B0F0:
	movs r0, 0x82
	lsls r0, 1
	bl audio_play
_0813B0F8:
	ldr r0, =sub_813B160
	movs r1, 0x8
	bl CreateTask
	ldr r3, =gUnknown_02038C08
	movs r0, 0x1
	str r0, [r3]
	movs r0, 0x3A
	str r0, [r3, 0x4]
	movs r0, 0x1A
	str r0, [r3, 0x8]
	ldr r0, =gUnknown_085B33E0
	lsls r2, r4, 1
	adds r1, r2, r0
	ldrb r1, [r1]
	str r1, [r3, 0xC]
	adds r0, 0x1
	adds r0, r2, r0
	ldrb r0, [r0]
	str r0, [r3, 0x10]
	adds r5, r2, 0
	cmp r4, 0
	bne _0813B138
	movs r0, 0x3C
	b _0813B13A
	.pool
_0813B138:
	movs r0, 0x5
_0813B13A:
	str r0, [r3, 0x14]
	movs r0, 0x42
	bl FieldEffectStart
	ldr r0, =gUnknown_085B33E0
	adds r1, r5, r0
	ldrb r1, [r1]
	adds r0, 0x1
	adds r0, r5, r0
	ldrb r2, [r0]
	movs r0, 0x1
	bl update_saveblock1_field_object_coords
	add sp, 0x4
	pop {r4,r5}
	pop {r0}
	bx r0
	.pool
	thumb_func_end sub_813B0B4

	thumb_func_start sub_813B160
sub_813B160: @ 813B160
	push {r4,lr}
	lsls r0, 24
	lsrs r4, r0, 24
	movs r0, 0x42
	bl FieldEffectActiveListContains
	lsls r0, 24
	cmp r0, 0
	bne _0813B17C
	bl script_env_2_enable_and_set_ctx_running
	adds r0, r4, 0
	bl DestroyTask
_0813B17C:
	pop {r4}
	pop {r0}
	bx r0
	thumb_func_end sub_813B160

	thumb_func_start increment_var_x4026_on_birth_island_modulo_100
increment_var_x4026_on_birth_island_modulo_100: @ 813B184
	push {r4,lr}
	ldr r4, =0x00004034
	adds r0, r4, 0
	bl VarGet
	lsls r0, 16
	lsrs r2, r0, 16
	ldr r0, =gSaveBlock1Ptr
	ldr r0, [r0]
	ldrh r1, [r0, 0x4]
	ldr r0, =0x00003a1a
	cmp r1, r0
	bne _0813B1C8
	adds r0, r2, 0x1
	lsls r0, 16
	lsrs r2, r0, 16
	cmp r2, 0x63
	bls _0813B1C0
	adds r0, r4, 0
	movs r1, 0
	bl VarSet
	b _0813B1C8
	.pool
_0813B1C0:
	adds r0, r4, 0
	adds r1, r2, 0
	bl VarSet
_0813B1C8:
	pop {r4}
	pop {r0}
	bx r0
	thumb_func_end increment_var_x4026_on_birth_island_modulo_100

	thumb_func_start sub_813B1D0
sub_813B1D0: @ 813B1D0
	push {lr}
	ldr r0, =0x00004035
	bl VarGet
	lsls r0, 24
	lsrs r0, 19
	ldr r1, =gUnknown_085B3280
	adds r0, r1
	movs r1, 0xD0
	lsls r1, 1
	movs r2, 0x8
	bl LoadPalette
	movs r0, 0x80
	lsls r0, 19
	movs r1, 0x10
	movs r2, 0
	bl BlendPalettes
	pop {r0}
	bx r0
	.pool
	thumb_func_end sub_813B1D0

	thumb_func_start set_unknown_box_id
@ void set_unknown_box_id(char id)
set_unknown_box_id: @ 813B204
	ldr r1, =gUnknown_0203AB6F
	strb r0, [r1]
	bx lr
	.pool
	thumb_func_end set_unknown_box_id

	thumb_func_start get_unknown_box_id
get_unknown_box_id: @ 813B210
	ldr r0, =gUnknown_0203AB6F
	ldrb r0, [r0]
	bx lr
	.pool
	thumb_func_end get_unknown_box_id

	thumb_func_start sub_813B21C
sub_813B21C: @ 813B21C
	push {r4,r5,lr}
	ldr r5, =0x000008d7
	adds r0, r5, 0
	bl FlagGet
	lsls r0, 24
	cmp r0, 0
	bne _0813B258
	bl get_preferred_box
	adds r4, r0, 0
	lsls r4, 24
	lsrs r4, 24
	ldr r0, =0x00004036
	bl VarGet
	lsls r0, 16
	lsrs r0, 16
	cmp r4, r0
	beq _0813B258
	adds r0, r5, 0
	bl FlagSet
	movs r0, 0x1
	b _0813B25A
	.pool
_0813B258:
	movs r0, 0
_0813B25A:
	pop {r4,r5}
	pop {r1}
	bx r1
	thumb_func_end sub_813B21C

	thumb_func_start sub_813B260
sub_813B260: @ 813B260
	push {r4-r7,lr}
	ldr r0, =0x00004036
	bl VarGet
	lsls r0, 24
	lsrs r0, 24
	bl set_unknown_box_id
	bl get_preferred_box
	lsls r0, 24
	lsrs r4, r0, 24
_0813B278:
	movs r5, 0
	lsls r6, r4, 24
	lsls r7, r4, 16
_0813B27E:
	lsls r1, r5, 24
	lsrs r1, 24
	lsrs r0, r6, 24
	bl get_pokemon_by_box_and_pos
	movs r1, 0xB
	movs r2, 0
	bl pokemon_getattr_encrypted
	cmp r0, 0
	bne _0813B2C0
	bl get_unknown_box_id
	lsls r0, 16
	lsrs r0, 16
	cmp r0, r4
	beq _0813B2A6
	ldr r0, =0x000008d7
	bl FlagReset
_0813B2A6:
	ldr r0, =0x00004036
	lsrs r1, r7, 16
	bl VarSet
	bl sub_813B21C
	lsls r0, 24
	lsrs r0, 24
	b _0813B2DC
	.pool
_0813B2C0:
	adds r5, 0x1
	cmp r5, 0x1D
	ble _0813B27E
	adds r4, 0x1
	cmp r4, 0xE
	bne _0813B2CE
	movs r4, 0
_0813B2CE:
	bl get_preferred_box
	lsls r0, 24
	lsrs r0, 24
	cmp r4, r0
	bne _0813B278
	movs r0, 0
_0813B2DC:
	pop {r4-r7}
	pop {r1}
	bx r1
	thumb_func_end sub_813B260

	thumb_func_start sub_813B2E4
sub_813B2E4: @ 813B2E4
	push {r4,lr}
	bl Random
	lsls r0, 16
	lsrs r4, r0, 16
	ldr r0, =0x00004038
	movs r1, 0
	bl VarSet
	movs r0, 0xDF
	lsls r0, 1
	bl FlagGet
	lsls r0, 24
	lsrs r0, 24
	cmp r0, 0x1
	beq _0813B340
	ldr r0, =0x000001bf
	bl FlagGet
	lsls r0, 24
	lsrs r0, 24
	cmp r0, 0x1
	bne _0813B330
	ldr r0, =0x00004037
	movs r1, 0x7
	ands r4, r1
	adds r1, r4, 0
	adds r1, 0x9
	bl VarSet
	b _0813B36A
	.pool
_0813B330:
	movs r0, 0x1
	ands r4, r0
	cmp r4, 0
	bne _0813B354
	bl Random
	lsls r0, 16
	lsrs r4, r0, 16
_0813B340:
	ldr r0, =0x00004037
	movs r1, 0x7
	ands r4, r1
	adds r1, r4, 0x1
	bl VarSet
	b _0813B36A
	.pool
_0813B354:
	bl Random
	lsls r0, 16
	lsrs r4, r0, 16
	ldr r0, =0x00004037
	movs r1, 0x7
	ands r4, r1
	adds r1, r4, 0
	adds r1, 0x9
	bl VarSet
_0813B36A:
	pop {r4}
	pop {r0}
	bx r0
	.pool
	thumb_func_end sub_813B2E4

	thumb_func_start sub_813B374
sub_813B374: @ 813B374
	push {r4,lr}
	ldr r0, =0x00004037
	bl VarGet
	adds r4, r0, 0
	lsls r4, 16
	lsrs r4, 16
	ldr r0, =gStringVar1
	ldr r2, =gUnknown_085B3400
	subs r1, r4, 0x1
	adds r1, r2
	ldrb r1, [r1]
	movs r2, 0
	bl GetMapName
	cmp r4, 0x8
	bls _0813B3A8
	movs r0, 0x1
	b _0813B3AA
	.pool
_0813B3A8:
	movs r0, 0
_0813B3AA:
	pop {r4}
	pop {r1}
	bx r1
	thumb_func_end sub_813B374

	thumb_func_start sub_813B3B0
sub_813B3B0: @ 813B3B0
	push {r4-r6,lr}
	ldr r5, =0x00004038
	adds r0, r5, 0
	bl VarGet
	lsls r0, 16
	lsrs r4, r0, 16
	ldr r0, =0x00004037
	bl VarGet
	lsls r0, 16
	lsrs r6, r0, 16
	cmp r6, 0
	beq _0813B47C
	adds r0, r4, 0x1
	lsls r0, 16
	lsrs r4, r0, 16
	ldr r0, =0x000003e7
	cmp r4, r0
	bls _0813B474
	adds r0, r5, 0
	movs r1, 0
	bl VarSet
	ldr r0, =gSaveBlock1Ptr
	ldr r1, [r0]
	movs r0, 0x4
	ldrsb r0, [r1, r0]
	cmp r0, 0x18
	bne _0813B414
	movs r0, 0x5
	ldrsb r0, [r1, r0]
	cmp r0, 0x69
	bgt _0813B414
	cmp r0, 0x65
	blt _0813B414
	ldr r0, =0x00004039
	movs r1, 0x1
	b _0813B478
	.pool
_0813B414:
	ldr r0, =gSaveBlock1Ptr
	ldr r2, [r0]
	movs r1, 0x4
	ldrsb r1, [r2, r1]
	adds r3, r0, 0
	cmp r1, 0
	bne _0813B444
	movs r0, 0x5
	ldrsb r0, [r2, r0]
	cmp r0, 0x34
	beq _0813B436
	cmp r0, 0x34
	blt _0813B444
	cmp r0, 0x38
	bgt _0813B444
	cmp r0, 0x36
	blt _0813B444
_0813B436:
	ldr r0, =0x00004039
	movs r1, 0x1
	b _0813B478
	.pool
_0813B444:
	ldr r3, [r3]
	movs r2, 0x5
	ldrsb r2, [r3, r2]
	ldr r1, =gUnknown_085B3410
	subs r0, r6, 0x1
	adds r0, r1
	ldrb r0, [r0]
	cmp r2, r0
	bne _0813B468
	movs r0, 0x4
	ldrsb r0, [r3, r0]
	cmp r0, 0
	bne _0813B468
	movs r0, 0x1
	b _0813B47E
	.pool
_0813B468:
	ldr r0, =0x00004037
	movs r1, 0
	b _0813B478
	.pool
_0813B474:
	adds r0, r5, 0
	adds r1, r4, 0
_0813B478:
	bl VarSet
_0813B47C:
	movs r0, 0
_0813B47E:
	pop {r4-r6}
	pop {r1}
	bx r1
	thumb_func_end sub_813B3B0

	thumb_func_start sub_813B484
sub_813B484: @ 813B484
	push {lr}
	movs r0, 0x2
	bl sub_80AB104
	pop {r0}
	bx r0
	thumb_func_end sub_813B484

	thumb_func_start sub_813B490
sub_813B490: @ 813B490
	push {r4-r7,lr}
	movs r3, 0
	ldr r0, =gSaveBlock1Ptr
	ldr r4, [r0]
	movs r6, 0x4
	ldrsb r6, [r4, r6]
	ldr r5, =gUnknown_085B3420
	adds r0, r5, 0x2
	mov r12, r0
	adds r7, r5, 0x1
_0813B4A4:
	lsls r0, r3, 1
	adds r2, r0, r3
	adds r0, r2, r5
	ldrb r0, [r0]
	cmp r6, r0
	bne _0813B4CC
	movs r1, 0x5
	ldrsb r1, [r4, r1]
	adds r0, r2, r7
	ldrb r0, [r0]
	cmp r1, r0
	bne _0813B4CC
	mov r1, r12
	adds r0, r2, r1
	ldrb r0, [r0]
	b _0813B4D8
	.pool
_0813B4CC:
	adds r0, r3, 0x1
	lsls r0, 24
	lsrs r3, r0, 24
	cmp r3, 0xB
	bls _0813B4A4
	movs r0, 0x1
_0813B4D8:
	pop {r4-r7}
	pop {r1}
	bx r1
	thumb_func_end sub_813B490

	thumb_func_start sub_813B4E0
sub_813B4E0: @ 813B4E0
	push {lr}
	ldr r0, =gUnknown_020375E0
	ldrh r0, [r0]
	bl sub_81D15CC
	cmp r0, 0
	blt _0813B50C
	movs r1, 0xAE
	lsls r1, 1
	adds r0, r1
	lsls r0, 16
	lsrs r0, 16
	bl FlagGet
	lsls r0, 24
	lsrs r0, 24
	cmp r0, 0x1
	bne _0813B50C
	movs r0, 0x1
	b _0813B50E
	.pool
_0813B50C:
	movs r0, 0
_0813B50E:
	pop {r1}
	bx r1
	thumb_func_end sub_813B4E0

	thumb_func_start sub_813B514
sub_813B514: @ 813B514
	push {lr}
	ldr r0, =0x0000403f
	bl VarGet
	lsls r0, 16
	cmp r0, 0
	beq _0813B52C
	movs r0, 0x1
	b _0813B52E
	.pool
_0813B52C:
	movs r0, 0
_0813B52E:
	pop {r1}
	bx r1
	thumb_func_end sub_813B514

	thumb_func_start sub_813B534
sub_813B534: @ 813B534
	push {lr}
	ldr r2, =gUnknown_0203AB70
	ldr r1, =gBattleTypeFlags
	ldr r0, [r1]
	str r0, [r2]
	movs r0, 0
	str r0, [r1]
	ldr r0, =gUnknown_03003124
	ldrb r0, [r0]
	cmp r0, 0
	bne _0813B552
	ldr r0, =sub_80B3AF8
	movs r1, 0x5
	bl CreateTask
_0813B552:
	pop {r0}
	bx r0
	.pool
	thumb_func_end sub_813B534

	thumb_func_start sub_813B568
sub_813B568: @ 813B568
	push {lr}
	ldr r0, =sub_813B57C
	movs r1, 0x5
	bl CreateTask
	pop {r0}
	bx r0
	.pool
	thumb_func_end sub_813B568

	thumb_func_start sub_813B57C
sub_813B57C: @ 813B57C
	push {r4,r5,lr}
	lsls r0, 24
	lsrs r4, r0, 24
	ldr r1, =gTasks
	lsls r0, r4, 2
	adds r0, r4
	lsls r0, 3
	adds r0, r1
	movs r1, 0x8
	ldrsh r0, [r0, r1]
	cmp r0, 0x9
	bls _0813B596
	b _0813B7C6
_0813B596:
	lsls r0, 2
	ldr r1, =_0813B5A8
	adds r0, r1
	ldr r0, [r0]
	mov pc, r0
	.pool
	.align 2, 0
_0813B5A8:
	.4byte _0813B5D0
	.4byte _0813B5E4
	.4byte _0813B614
	.4byte _0813B6B4
	.4byte _0813B6E4
	.4byte _0813B728
	.4byte _0813B764
	.4byte _0813B772
	.4byte _0813B784
	.4byte _0813B7A8
_0813B5D0:
	ldr r0, =sub_80B3AF8
	bl FuncIsActiveTask
	lsls r0, 24
	cmp r0, 0
	beq _0813B5DE
	b _0813B7C6
_0813B5DE:
	b _0813B790
	.pool
_0813B5E4:
	bl sub_800A520
	lsls r0, 24
	lsrs r0, 24
	cmp r0, 0x1
	beq _0813B5F2
	b _0813B7C6
_0813B5F2:
	bl link_get_multiplayer_id
	lsls r0, 24
	cmp r0, 0
	bne _0813B5FE
	b _0813B790
_0813B5FE:
	bl bitmask_all_link_players_but_self
	lsls r0, 24
	lsrs r0, 24
	ldr r1, =gUnknown_020375E0
	movs r2, 0x2
	bl link_0800A448
	b _0813B708
	.pool
_0813B614:
	bl sub_800A550
	movs r1, 0x2
	ands r1, r0
	cmp r1, 0
	bne _0813B622
	b _0813B7C6
_0813B622:
	bl link_get_multiplayer_id
	lsls r0, 24
	cmp r0, 0
	beq _0813B62E
	b _0813B790
_0813B62E:
	ldr r5, =gUnknown_020375E2
	ldr r0, =gUnknown_020223C4
	movs r1, 0x80
	lsls r1, 1
	adds r0, r1
	ldrh r0, [r0]
	strh r0, [r5]
	movs r0, 0x1
	bl sub_800A5EC
	ldr r0, =gUnknown_020375E0
	ldrh r0, [r0]
	cmp r0, 0x1
	bne _0813B668
	ldrh r1, [r5]
	cmp r1, 0x1
	bne _0813B668
	ldr r0, =gUnknown_020375F0
	strh r1, [r0]
	b _0813B790
	.pool
_0813B668:
	ldr r0, =gUnknown_020375E0
	ldrh r1, [r0]
	adds r2, r0, 0
	cmp r1, 0
	bne _0813B68C
	ldr r0, =gUnknown_020375E2
	ldrh r0, [r0]
	cmp r0, 0x1
	bne _0813B68C
	ldr r1, =gUnknown_020375F0
	movs r0, 0x2
	b _0813B6AC
	.pool
_0813B68C:
	ldrh r0, [r2]
	cmp r0, 0x1
	bne _0813B6A8
	ldr r0, =gUnknown_020375E2
	ldrh r0, [r0]
	cmp r0, 0
	bne _0813B6A8
	ldr r1, =gUnknown_020375F0
	movs r0, 0x3
	b _0813B6AC
	.pool
_0813B6A8:
	ldr r1, =gUnknown_020375F0
	movs r0, 0
_0813B6AC:
	strh r0, [r1]
	b _0813B790
	.pool
_0813B6B4:
	bl sub_800A520
	lsls r0, 24
	lsrs r0, 24
	cmp r0, 0x1
	beq _0813B6C2
	b _0813B7C6
_0813B6C2:
	bl link_get_multiplayer_id
	lsls r0, 24
	cmp r0, 0
	bne _0813B790
	bl bitmask_all_link_players_but_self
	lsls r0, 24
	lsrs r0, 24
	ldr r1, =gUnknown_020375F0
	movs r2, 0x2
	bl link_0800A448
	b _0813B708
	.pool
_0813B6E4:
	bl sub_800A550
	movs r1, 0x1
	ands r1, r0
	cmp r1, 0
	beq _0813B7C6
	bl link_get_multiplayer_id
	lsls r0, 24
	cmp r0, 0
	beq _0813B790
	ldr r1, =gUnknown_020375F0
	ldr r0, =gUnknown_020223C4
	ldrh r0, [r0]
	strh r0, [r1]
	movs r0, 0
	bl sub_800A5EC
_0813B708:
	ldr r1, =gTasks
	lsls r0, r4, 2
	adds r0, r4
	lsls r0, 3
	adds r0, r1
	ldrh r1, [r0, 0x8]
	adds r1, 0x1
	strh r1, [r0, 0x8]
	b _0813B7C6
	.pool
_0813B728:
	bl link_get_multiplayer_id
	lsls r0, 24
	cmp r0, 0
	bne _0813B74C
	ldr r0, =gUnknown_020375F0
	ldrh r0, [r0]
	cmp r0, 0x2
	bne _0813B790
	ldr r0, =gUnknown_0824979B
	bl box_related_two__3
	b _0813B790
	.pool
_0813B74C:
	ldr r0, =gUnknown_020375F0
	ldrh r0, [r0]
	cmp r0, 0x3
	bne _0813B790
	ldr r0, =gUnknown_0824979B
	bl box_related_two__3
	b _0813B790
	.pool
_0813B764:
	movs r0, 0
	bl IsTextPrinterActive
	lsls r0, 16
	cmp r0, 0
	bne _0813B7C6
	b _0813B790
_0813B772:
	bl sub_800A520
	lsls r0, 24
	lsrs r0, 24
	cmp r0, 0x1
	bne _0813B7C6
	bl sub_800ADF8
	b _0813B790
_0813B784:
	bl sub_800A520
	lsls r0, 24
	lsrs r0, 24
	cmp r0, 0x1
	bne _0813B7C6
_0813B790:
	ldr r0, =gTasks
	lsls r1, r4, 2
	adds r1, r4
	lsls r1, 3
	adds r1, r0
	ldrh r0, [r1, 0x8]
	adds r0, 0x1
	strh r0, [r1, 0x8]
	b _0813B7C6
	.pool
_0813B7A8:
	ldr r0, =gLinkVSyncDisabled
	ldrb r0, [r0]
	cmp r0, 0
	bne _0813B7B4
	bl sub_800AC34
_0813B7B4:
	ldr r0, =gBattleTypeFlags
	ldr r1, =gUnknown_0203AB70
	ldr r1, [r1]
	str r1, [r0]
	bl script_env_2_enable_and_set_ctx_running
	adds r0, r4, 0
	bl DestroyTask
_0813B7C6:
	pop {r4,r5}
	pop {r0}
	bx r0
	.pool
	thumb_func_end sub_813B57C

	thumb_func_start sub_813B7D8
sub_813B7D8: @ 813B7D8
	push {lr}
	ldr r0, =gUnknown_020375E0
	ldrh r0, [r0]
	cmp r0, 0
	bne _0813B7F8
	ldr r2, =c2_exit_to_overworld_1_continue_scripts_restart_music
	movs r0, 0
	movs r1, 0x1
	bl sub_81D6720
	b _0813B802
	.pool
_0813B7F8:
	ldr r2, =c2_exit_to_overworld_1_continue_scripts_restart_music
	movs r0, 0x1
	movs r1, 0
	bl sub_81D6720
_0813B802:
	pop {r0}
	bx r0
	.pool
	thumb_func_end sub_813B7D8

	thumb_func_start sub_813B80C
sub_813B80C: @ 813B80C
	push {lr}
	ldr r0, =sub_813B824
	movs r1, 0x8
	bl CreateTask
	movs r0, 0x9D
	bl audio_play
	pop {r0}
	bx r0
	.pool
	thumb_func_end sub_813B80C

	thumb_func_start sub_813B824
sub_813B824: @ 813B824
	push {r4,r5,lr}
	lsls r0, 24
	lsrs r0, 24
	adds r5, r0, 0
	lsls r0, r5, 2
	adds r0, r5
	lsls r0, 3
	ldr r1, =gTasks + 0x8
	adds r4, r0, r1
	ldrh r0, [r4, 0x2]
	adds r0, 0x1
	strh r0, [r4, 0x2]
	movs r0, 0x2
	ldrsh r1, [r4, r0]
	ldr r0, =gUnknown_020375E2
	ldrh r0, [r0]
	cmp r1, r0
	bne _0813B858
	ldrh r0, [r4]
	adds r0, 0x1
	strh r0, [r4]
	movs r0, 0
	strh r0, [r4, 0x2]
	movs r0, 0x9D
	bl audio_play
_0813B858:
	movs r0, 0
	ldrsh r1, [r4, r0]
	ldr r0, =gUnknown_020375E0
	ldrh r0, [r0]
	subs r0, 0x1
	cmp r1, r0
	bne _0813B86C
	adds r0, r5, 0
	bl DestroyTask
_0813B86C:
	pop {r4,r5}
	pop {r0}
	bx r0
	.pool
	thumb_func_end sub_813B824

	thumb_func_start sub_813B880
sub_813B880: @ 813B880
	push {lr}
	ldr r0, =_fwalk
	movs r1, 0x8
	bl CreateTask
	lsls r0, 24
	lsrs r0, 24
	ldr r2, =gTasks
	lsls r1, r0, 2
	adds r1, r0
	lsls r1, 3
	adds r1, r2
	movs r2, 0
	movs r0, 0x4
	strh r0, [r1, 0x8]
	strh r0, [r1, 0xA]
	strh r0, [r1, 0xC]
	strh r2, [r1, 0xE]
	pop {r0}
	bx r0
	.pool
	thumb_func_end sub_813B880

	thumb_func_start _fwalk
_fwalk: @ 813B8B0
	push {r4-r7,lr}
	mov r7, r10
	mov r6, r9
	mov r5, r8
	push {r5-r7}
	lsls r0, 24
	lsrs r0, 24
	mov r9, r0
	lsls r0, 2
	add r0, r9
	lsls r0, 3
	ldr r1, =gTasks + 0x8
	adds r5, r0, r1
	movs r0, 0x6
	ldrsh r1, [r5, r0]
	lsls r1, 1
	adds r1, r5
	ldrh r0, [r1]
	subs r0, 0x1
	strh r0, [r1]
	movs r1, 0x6
	ldrsh r0, [r5, r1]
	lsls r0, 1
	adds r0, r5
	movs r2, 0
	ldrsh r0, [r0, r2]
	cmp r0, 0
	bne _0813B94E
	movs r6, 0
_0813B8EA:
	movs r4, 0
	lsls r3, r6, 3
	mov r10, r3
	adds r7, r6, 0x1
	mov r8, r7
_0813B8F4:
	ldr r0, =gSaveBlock1Ptr
	ldr r1, [r0]
	movs r2, 0
	ldrsh r0, [r1, r2]
	adds r0, r4
	adds r0, 0x6
	movs r3, 0x2
	ldrsh r1, [r1, r3]
	adds r1, r6
	adds r1, 0x4
	ldr r7, =0x00000201
	adds r2, r4, r7
	add r2, r10
	movs r7, 0x6
	ldrsh r3, [r5, r7]
	lsls r3, 5
	adds r2, r3
	lsls r2, 16
	lsrs r2, 16
	bl MapGridSetMetatileIdAt
	adds r0, r4, 0x1
	lsls r0, 24
	lsrs r4, r0, 24
	cmp r4, 0x2
	bls _0813B8F4
	mov r1, r8
	lsls r0, r1, 24
	lsrs r6, r0, 24
	cmp r6, 0x3
	bls _0813B8EA
	bl DrawWholeMapView
	ldrh r0, [r5, 0x6]
	adds r0, 0x1
	strh r0, [r5, 0x6]
	lsls r0, 16
	asrs r0, 16
	cmp r0, 0x3
	bne _0813B94E
	mov r0, r9
	bl DestroyTask
	bl script_env_2_enable_and_set_ctx_running
_0813B94E:
	pop {r3-r5}
	mov r8, r3
	mov r9, r4
	mov r10, r5
	pop {r4-r7}
	pop {r0}
	bx r0
	.pool
	thumb_func_end _fwalk

	thumb_func_start sub_813B968
sub_813B968: @ 813B968
	push {r4,r5,lr}
	ldr r5, =gUnknown_020375F0
	ldr r0, =gUnknown_020375E0
	ldrh r0, [r0]
	movs r1, 0x7
	bl __udivsi3
	strh r0, [r5]
	ldrh r4, [r5]
	adds r0, r4, 0
	movs r1, 0x14
	bl __udivsi3
	lsls r0, 16
	lsrs r0, 16
	lsls r1, r0, 2
	adds r1, r0
	lsls r1, 2
	subs r4, r1
	strh r4, [r5]
	pop {r4,r5}
	pop {r0}
	bx r0
	.pool
	thumb_func_end sub_813B968

	thumb_func_start sub_813B9A0
sub_813B9A0: @ 813B9A0
	push {lr}
	ldr r0, =gSaveBlock1Ptr
	ldr r0, [r0]
	ldrh r1, [r0, 0x1C]
	movs r0, 0xB0
	lsls r0, 4
	cmp r1, r0
	bne _0813B9B6
	movs r0, 0x3
	bl sub_8084D1C
_0813B9B6:
	pop {r0}
	bx r0
	.pool
	thumb_func_end sub_813B9A0

	thumb_func_start sub_813B9C0
sub_813B9C0: @ 813B9C0
	push {r4,lr}
	ldr r0, =gSaveBlock1Ptr
	ldr r0, [r0]
	movs r1, 0x4
	ldrsb r1, [r0, r1]
	lsls r1, 8
	ldrb r0, [r0, 0x5]
	lsls r0, 24
	asrs r0, 24
	adds r0, r1
	lsls r0, 16
	lsrs r3, r0, 16
	ldr r2, =gUnknown_085B3444
	ldrh r0, [r2]
	ldr r1, =0x0000ffff
	cmp r0, r1
	beq _0813BA06
	adds r4, r1, 0
	adds r1, r2, 0
_0813B9E6:
	ldrh r0, [r2]
	cmp r0, r3
	bne _0813B9FC
	movs r0, 0x1
	b _0813BA08
	.pool
_0813B9FC:
	adds r1, 0x2
	adds r2, 0x2
	ldrh r0, [r1]
	cmp r0, r4
	bne _0813B9E6
_0813BA06:
	movs r0, 0
_0813BA08:
	pop {r4}
	pop {r1}
	bx r1
	thumb_func_end sub_813B9C0

	thumb_func_start sub_813BA10
sub_813BA10: @ 813BA10
	ldr r0, =gSaveBlock1Ptr
	ldr r0, [r0]
	ldr r2, =0x0000141e
	adds r1, r0, r2
	movs r2, 0
	strh r2, [r1]
	movs r1, 0xA1
	lsls r1, 5
	adds r0, r1
	strh r2, [r0]
	bx lr
	.pool
	thumb_func_end sub_813BA10

	thumb_func_start sub_813BA30
sub_813BA30: @ 813BA30
	push {lr}
	bl sub_813BF44
	lsls r0, 24
	cmp r0, 0
	beq _0813BA52
	bl sub_813BCE8
	ldr r0, =gSaveBlock1Ptr
	ldr r1, [r0]
	ldr r0, =gSaveBlock2Ptr
	ldr r0, [r0]
	ldrh r0, [r0, 0xE]
	movs r2, 0xA1
	lsls r2, 5
	adds r1, r2
	strh r0, [r1]
_0813BA52:
	pop {r0}
	bx r0
	.pool
	thumb_func_end sub_813BA30

	thumb_func_start sub_813BA60
sub_813BA60: @ 813BA60
	push {r4,lr}
	ldr r4, =gSaveBlock1Ptr
	ldr r0, [r4]
	ldr r1, =0x0000141e
	adds r0, r1
	ldrh r0, [r0]
	lsrs r0, 7
	movs r1, 0x1
	ands r0, r1
	cmp r0, 0
	bne _0813BAB6
	bl sub_813BF60
	bl sub_813BD84
	ldr r1, [r4]
	ldr r0, =gSaveBlock2Ptr
	ldr r0, [r0]
	ldrh r0, [r0, 0xE]
	movs r2, 0xA1
	lsls r2, 5
	adds r1, r2
	strh r0, [r1]
	ldr r0, =0x00000315
	bl FlagReset
	ldr r0, =0x00000316
	bl FlagReset
	ldr r0, =0x00000317
	bl FlagReset
	movs r0, 0xC6
	lsls r0, 2
	bl FlagReset
	ldr r0, =0x000002da
	bl FlagReset
	ldr r0, =0x00004095
	movs r1, 0x1
	bl VarSet
_0813BAB6:
	pop {r4}
	pop {r0}
	bx r0
	.pool
	thumb_func_end sub_813BA60

	thumb_func_start sub_813BADC
sub_813BADC: @ 813BADC
	push {r4-r6,lr}
	lsls r0, 24
	lsrs r6, r0, 24
	ldr r0, =0x00004095
	bl VarGet
	lsls r0, 16
	lsrs r0, 16
	cmp r0, 0x2
	bne _0813BB58
	ldr r4, =gSaveBlock1Ptr
	ldr r0, [r4]
	ldr r5, =0x0000141e
	adds r3, r0, r5
	ldrh r2, [r3]
	movs r1, 0x7F
	ands r1, r2
	ldr r0, =gUnknown_085B3470
	adds r0, r6, r0
	ldrb r0, [r0]
	adds r1, r0
	cmp r1, 0x13
	ble _0813BB54
	bl sub_813BCA8
	lsls r0, 16
	lsrs r0, 16
	cmp r0, 0x2
	bhi _0813BB3C
	bl sub_813BB74
	ldr r0, [r4]
	adds r0, r5
	ldrh r2, [r0]
	ldr r1, =0x0000ff80
	ands r1, r2
	strh r1, [r0]
	b _0813BB58
	.pool
_0813BB3C:
	ldr r2, [r4]
	adds r2, r5
	ldrh r1, [r2]
	ldr r0, =0x0000ff80
	ands r0, r1
	movs r1, 0x14
	orrs r0, r1
	strh r0, [r2]
	b _0813BB58
	.pool
_0813BB54:
	adds r0, r2, r0
	strh r0, [r3]
_0813BB58:
	ldr r0, =gSaveBlock1Ptr
	ldr r0, [r0]
	ldr r1, =0x0000141e
	adds r0, r1
	ldrb r1, [r0]
	movs r0, 0x7F
	ands r0, r1
	pop {r4-r6}
	pop {r1}
	bx r1
	.pool
	thumb_func_end sub_813BADC

	thumb_func_start sub_813BB74
sub_813BB74: @ 813BB74
	push {r4-r7,lr}
	sub sp, 0x8
	movs r3, 0
	movs r5, 0
	ldr r7, =gSaveBlock1Ptr
	ldr r2, =0x0000141e
	movs r6, 0x1
_0813BB82:
	ldr r0, [r7]
	adds r0, r2
	ldrh r1, [r0]
	ldr r0, =gUnknown_085B3474
	adds r0, r5, r0
	ldrb r4, [r0]
	asrs r1, r4
	ands r1, r6
	cmp r1, 0
	bne _0813BBC8
	adds r3, r5, 0
	str r2, [sp]
	str r3, [sp, 0x4]
	bl Random
	adds r1, r6, 0
	ands r1, r0
	ldr r2, [sp]
	ldr r3, [sp, 0x4]
	cmp r1, 0
	beq _0813BBC8
	ldr r0, [r7]
	adds r0, r2
	adds r1, r6, 0
	lsls r1, r4
	ldrh r2, [r0]
	orrs r1, r2
	strh r1, [r0]
	b _0813BBEA
	.pool
_0813BBC8:
	adds r0, r5, 0x1
	lsls r0, 24
	lsrs r5, r0, 24
	cmp r5, 0x7
	bls _0813BB82
	ldr r0, =gSaveBlock1Ptr
	ldr r2, [r0]
	ldr r0, =0x0000141e
	adds r2, r0
	ldr r1, =gUnknown_085B3474
	adds r1, r3, r1
	movs r0, 0x1
	ldrb r1, [r1]
	lsls r0, r1
	ldrh r1, [r2]
	orrs r0, r1
	strh r0, [r2]
_0813BBEA:
	adds r0, r3, 0
	add sp, 0x8
	pop {r4-r7}
	pop {r1}
	bx r1
	.pool
	thumb_func_end sub_813BB74

	thumb_func_start sub_813BC00
sub_813BC00: @ 813BC00
	push {r4-r7,lr}
	mov r7, r10
	mov r6, r9
	mov r5, r8
	push {r5-r7}
	movs r0, 0
	mov r10, r0
	bl sub_813BCA8
	lsls r0, 16
	lsrs r0, 16
	cmp r0, 0x1
	bne _0813BC2E
	movs r0, 0
	b _0813BC8E
_0813BC1E:
	mov r1, r8
	ldr r0, [r1]
	add r0, r9
	lsls r4, r6
	ldrh r1, [r0]
	eors r4, r1
	strh r4, [r0]
	b _0813BC8C
_0813BC2E:
	movs r5, 0
	ldr r2, =gSaveBlock1Ptr
	mov r8, r2
	ldr r0, =0x0000141e
	mov r9, r0
	movs r4, 0x1
_0813BC3A:
	mov r1, r8
	ldr r0, [r1]
	add r0, r9
	ldrh r1, [r0]
	ldr r7, =gUnknown_085B347C
	adds r0, r5, r7
	ldrb r6, [r0]
	asrs r1, r6
	ands r1, r4
	cmp r1, 0
	beq _0813BC5E
	mov r10, r5
	bl Random
	adds r1, r4, 0
	ands r1, r0
	cmp r1, 0
	bne _0813BC1E
_0813BC5E:
	adds r0, r5, 0x1
	lsls r0, 24
	lsrs r5, r0, 24
	cmp r5, 0x7
	bls _0813BC3A
	ldr r0, =gSaveBlock1Ptr
	ldr r0, [r0]
	ldr r2, =0x0000141e
	adds r4, r0, r2
	ldrh r1, [r4]
	mov r2, r10
	adds r0, r2, r7
	ldrb r2, [r0]
	adds r0, r1, 0
	asrs r0, r2
	movs r3, 0x1
	ands r0, r3
	cmp r0, 0
	beq _0813BC8C
	adds r0, r3, 0
	lsls r0, r2
	eors r1, r0
	strh r1, [r4]
_0813BC8C:
	mov r0, r10
_0813BC8E:
	pop {r3-r5}
	mov r8, r3
	mov r9, r4
	mov r10, r5
	pop {r4-r7}
	pop {r1}
	bx r1
	.pool
	thumb_func_end sub_813BC00

	thumb_func_start sub_813BCA8
sub_813BCA8: @ 813BCA8
	push {r4,r5,lr}
	movs r3, 0
	movs r2, 0
	ldr r0, =gSaveBlock1Ptr
	ldr r0, [r0]
	ldr r1, =0x0000141e
	adds r0, r1
	ldrh r4, [r0]
	movs r5, 0x1
_0813BCBA:
	adds r1, r2, 0
	adds r1, 0x8
	adds r0, r4, 0
	asrs r0, r1
	ands r0, r5
	cmp r0, 0
	beq _0813BCCE
	adds r0, r3, 0x1
	lsls r0, 24
	lsrs r3, r0, 24
_0813BCCE:
	adds r0, r2, 0x1
	lsls r0, 24
	lsrs r2, r0, 24
	cmp r2, 0x7
	bls _0813BCBA
	adds r0, r3, 0
	pop {r4,r5}
	pop {r1}
	bx r1
	.pool
	thumb_func_end sub_813BCA8

	thumb_func_start sub_813BCE8
sub_813BCE8: @ 813BCE8
	push {r4-r6,lr}
	movs r5, 0
	ldr r2, =gSaveBlock2Ptr
	ldr r0, [r2]
	ldrh r1, [r0, 0xE]
	ldr r0, =0x000003e6
	cmp r1, r0
	bhi _0813BD58
	adds r6, r2, 0
	b _0813BD32
	.pool
_0813BD04:
	ldr r0, [r6]
	ldrh r1, [r0, 0xE]
	ldr r4, =gSaveBlock1Ptr
	ldr r0, [r4]
	movs r2, 0xA1
	lsls r2, 5
	adds r0, r2
	ldrh r0, [r0]
	subs r1, r0
	cmp r1, 0xB
	ble _0813BD58
	bl sub_813BC00
	ldr r0, [r4]
	movs r1, 0xA1
	lsls r1, 5
	adds r0, r1
	ldrh r1, [r0]
	adds r1, 0xC
	strh r1, [r0]
	adds r0, r5, 0x1
	lsls r0, 24
	lsrs r5, r0, 24
_0813BD32:
	bl sub_813BCA8
	lsls r0, 16
	lsrs r0, 16
	cmp r0, 0x4
	bhi _0813BD54
	ldr r0, =gSaveBlock1Ptr
	ldr r1, [r0]
	ldr r0, [r6]
	ldrh r0, [r0, 0xE]
	movs r2, 0xA1
	lsls r2, 5
	adds r1, r2
	strh r0, [r1]
	b _0813BD58
	.pool
_0813BD54:
	cmp r5, 0x8
	bne _0813BD04
_0813BD58:
	pop {r4-r6}
	pop {r0}
	bx r0
	thumb_func_end sub_813BCE8

	thumb_func_start sub_813BD60
sub_813BD60: @ 813BD60
	ldr r0, =gSaveBlock1Ptr
	ldr r0, [r0]
	ldr r1, =0x0000141e
	adds r0, r1
	ldrh r0, [r0]
	ldr r1, =gUnknown_020375E0
	ldrh r1, [r1]
	asrs r0, r1
	movs r1, 0x1
	ands r0, r1
	bx lr
	.pool
	thumb_func_end sub_813BD60

	thumb_func_start sub_813BD84
sub_813BD84: @ 813BD84
	ldr r0, =gSaveBlock1Ptr
	ldr r2, [r0]
	ldr r0, =0x0000141e
	adds r2, r0
	ldrh r1, [r2]
	movs r3, 0x80
	lsls r3, 6
	adds r0, r3, 0
	orrs r0, r1
	movs r3, 0x80
	lsls r3, 1
	adds r1, r3, 0
	orrs r0, r1
	movs r3, 0x80
	lsls r3, 3
	adds r1, r3, 0
	orrs r0, r1
	strh r0, [r2]
	bx lr
	.pool
	thumb_func_end sub_813BD84

	thumb_func_start sub_813BDB4
sub_813BDB4: @ 813BDB4
	push {lr}
	movs r3, 0
	movs r2, 0
	ldr r0, =gUnknown_020375E0
	ldrh r0, [r0]
	subs r0, 0x8
	cmp r0, 0x7
	bhi _0813BE14
	lsls r0, 2
	ldr r1, =_0813BDD8
	adds r0, r1
	ldr r0, [r0]
	mov pc, r0
	.pool
	.align 2, 0
_0813BDD8:
	.4byte _0813BE14
	.4byte _0813BE14
	.4byte _0813BDF8
	.4byte _0813BDFE
	.4byte _0813BE04
	.4byte _0813BE0A
	.4byte _0813BE10
	.4byte _0813BE14
_0813BDF8:
	movs r3, 0
	movs r2, 0x3
	b _0813BE14
_0813BDFE:
	movs r3, 0
	movs r2, 0x1
	b _0813BE14
_0813BE04:
	movs r3, 0x1
	movs r2, 0
	b _0813BE14
_0813BE0A:
	movs r3, 0
	movs r2, 0x4
	b _0813BE14
_0813BE10:
	movs r3, 0x1
	movs r2, 0x5
_0813BE14:
	ldr r0, =gSaveBlock1Ptr
	ldr r0, [r0]
	ldr r1, =0x00003150
	adds r0, r1
	adds r1, r3, 0
	bl sub_813BE30
	pop {r0}
	bx r0
	.pool
	thumb_func_end sub_813BDB4

	thumb_func_start sub_813BE30
sub_813BE30: @ 813BE30
	push {r4-r6,lr}
	adds r6, r0, 0
	lsls r1, 24
	lsrs r5, r1, 24
	lsls r2, 24
	lsrs r2, 24
	lsls r0, r5, 4
	adds r1, r6, r0
	ldrb r0, [r1]
	cmp r0, 0xFF
	bne _0813BEE8
	cmp r2, 0x5
	bhi _0813BED4
	lsls r0, r2, 2
	ldr r1, =_0813BE58
	adds r0, r1
	ldr r0, [r0]
	mov pc, r0
	.pool
	.align 2, 0
_0813BE58:
	.4byte _0813BED4
	.4byte _0813BE70
	.4byte _0813BE84
	.4byte _0813BE98
	.4byte _0813BEAC
	.4byte _0813BEC0
_0813BE70:
	ldr r0, =gStringVar1
	ldr r1, =gUnknown_085EAD14
	bl StringCopy
	b _0813BF04
	.pool
_0813BE84:
	ldr r0, =gStringVar1
	ldr r1, =gUnknown_085EAD1B
	bl StringCopy
	b _0813BF04
	.pool
_0813BE98:
	ldr r0, =gStringVar1
	ldr r1, =gUnknown_085EAD22
	bl StringCopy
	b _0813BF04
	.pool
_0813BEAC:
	ldr r0, =gStringVar1
	ldr r1, =gUnknown_085EAD29
	bl StringCopy
	b _0813BF04
	.pool
_0813BEC0:
	ldr r0, =gStringVar1
	ldr r1, =gUnknown_085EAD30
	bl StringCopy
	b _0813BF04
	.pool
_0813BED4:
	ldr r0, =gStringVar1
	ldr r1, =gUnknown_085EAD0C
	bl StringCopy
	b _0813BF04
	.pool
_0813BEE8:
	ldr r4, =gStringVar1
	adds r0, r4, 0
	movs r2, 0x7
	bl StringCopyN
	movs r0, 0xFF
	strb r0, [r4, 0x7]
	adds r0, r6, 0
	adds r0, 0x50
	adds r0, r5
	ldrb r1, [r0]
	adds r0, r4, 0
	bl ConvertInternationalString
_0813BF04:
	pop {r4-r6}
	pop {r0}
	bx r0
	.pool
	thumb_func_end sub_813BE30

	thumb_func_start sub_813BF10
sub_813BF10: @ 813BF10
	push {lr}
	ldr r0, =0x00004095
	bl VarGet
	lsls r0, 16
	lsrs r0, 16
	cmp r0, 0x2
	bne _0813BF40
	bl sub_813BA30
	ldr r0, =gUnknown_0202433A
	ldrb r0, [r0]
	cmp r0, 0x1
	bne _0813BF3C
	bl sub_813BB74
	b _0813BF40
	.pool
_0813BF3C:
	bl sub_813BC00
_0813BF40:
	pop {r0}
	bx r0
	thumb_func_end sub_813BF10

	thumb_func_start sub_813BF44
sub_813BF44: @ 813BF44
	ldr r0, =gSaveBlock1Ptr
	ldr r0, [r0]
	ldr r1, =0x0000141e
	adds r0, r1
	ldrh r0, [r0]
	lsrs r0, 7
	movs r1, 0x1
	ands r0, r1
	bx lr
	.pool
	thumb_func_end sub_813BF44

	thumb_func_start sub_813BF60
sub_813BF60: @ 813BF60
	ldr r0, =gSaveBlock1Ptr
	ldr r1, [r0]
	ldr r0, =0x0000141e
	adds r1, r0
	ldrh r2, [r1]
	movs r0, 0x80
	orrs r0, r2
	strh r0, [r1]
	bx lr
	.pool
	thumb_func_end sub_813BF60

	thumb_func_start sub_813BF7C
sub_813BF7C: @ 813BF7C
	push {lr}
	ldr r0, =gUnknown_020375E0
	ldrb r0, [r0]
	bl sub_813BADC
	lsls r0, 24
	lsrs r0, 24
	pop {r1}
	bx r1
	.pool
	thumb_func_end sub_813BF7C

	.align 2, 0 @ Don't pad with nop.<|MERGE_RESOLUTION|>--- conflicted
+++ resolved
@@ -808,13 +808,8 @@
 	negs r0, r0
 	movs r1, 0x10
 	movs r2, 0
-<<<<<<< HEAD
 	bl BlendPalettes
-	ldr r1, =gUnknown_030022C0
-=======
-	bl sub_80A2A20
 	ldr r1, =gMain
->>>>>>> 83ae14e2
 	movs r0, 0x87
 	lsls r0, 3
 	adds r1, r0
@@ -4023,13 +4018,8 @@
 	ldr r0, =gUnknown_085B2870
 	movs r1, 0
 	movs r2, 0x20
-<<<<<<< HEAD
 	bl LoadPalette
-	ldr r0, =gUnknown_030022C0
-=======
-	bl gpu_pal_apply
 	ldr r0, =gMain
->>>>>>> 83ae14e2
 	ldr r0, [r0, 0x8]
 	bl SetMainCallback2
 _08137726:
@@ -11027,13 +11017,8 @@
 	movs r1, 0xD0
 	lsls r1, 1
 	movs r2, 0x8
-<<<<<<< HEAD
 	bl LoadPalette
-	ldr r0, =gUnknown_03005D8C
-=======
-	bl gpu_pal_apply
 	ldr r0, =gSaveBlock1Ptr
->>>>>>> 83ae14e2
 	ldr r0, [r0]
 	ldrb r1, [r0, 0x5]
 	ldrb r2, [r0, 0x4]
