	.include "asm/macros.inc"
	.include "constants/constants.inc"

	.syntax unified

	.text

	thumb_func_start CB2_PokeNav
CB2_PokeNav: @ 81C7250
	push {r4,lr}
	ldr r4, =gUnknown_0203CF40
	movs r0, 0x5C
	bl Alloc
	str r0, [r4]
	cmp r0, 0
	bne _081C7270
	ldr r0, =CB2_ReturnToFieldWithOpenMenu
	bl SetMainCallback2
	b _081C7292
	.pool
_081C7270:
	bl sub_81C7360
	bl ResetTasks
	movs r0, 0
	bl SetVBlankCallback
	ldr r0, =sub_81C742C
	movs r1, 0
	bl CreateTask
	ldr r0, =sub_81C7400
	bl SetMainCallback2
	ldr r0, =sub_81C7418
	bl SetVBlankCallback
_081C7292:
	pop {r4}
	pop {r0}
	bx r0
	.pool
	thumb_func_end CB2_PokeNav

	thumb_func_start sub_81C72A4
sub_81C72A4: @ 81C72A4
	push {lr}
	ldr r0, =sub_81C72BC
	bl SetMainCallback2
	movs r0, 0x1
	movs r1, 0
	bl FadeScreen
	pop {r0}
	bx r0
	.pool
	thumb_func_end sub_81C72A4

	thumb_func_start sub_81C72BC
sub_81C72BC: @ 81C72BC
	push {r4,lr}
	bl UpdatePaletteFade
	ldr r0, =gPaletteFade
	ldrb r1, [r0, 0x7]
	movs r0, 0x80
	ands r0, r1
	cmp r0, 0
	bne _081C7320
	ldr r4, =gUnknown_0203CF40
	movs r0, 0x5C
	bl Alloc
	str r0, [r4]
	cmp r0, 0
	bne _081C72F0
	ldr r0, =CB2_ReturnToFieldContinueScript
	bl SetMainCallback2
	b _081C7320
	.pool
_081C72F0:
	bl sub_81C7360
	ldr r1, [r4]
	movs r0, 0x1
	strh r0, [r1, 0x8]
	bl ResetTasks
	bl ResetSpriteData
	bl FreeAllSpritePalettes
	movs r0, 0
	bl SetVBlankCallback
	ldr r0, =sub_81C742C
	movs r1, 0
	bl CreateTask
	ldr r0, =sub_81C7400
	bl SetMainCallback2
	ldr r0, =sub_81C7418
	bl SetVBlankCallback
_081C7320:
	pop {r4}
	pop {r0}
	bx r0
	.pool
	thumb_func_end sub_81C72BC

	thumb_func_start sub_81C7334
sub_81C7334: @ 81C7334
	push {r4,lr}
	movs r4, 0
_081C7338:
	adds r0, r4, 0
	bl sub_81C7650
	adds r4, 0x1
	cmp r4, 0x12
	ble _081C7338
	ldr r4, =gUnknown_0203CF40
	ldr r0, [r4]
	bl Free
	movs r0, 0
	str r0, [r4]
	bl InitKeys
	pop {r4}
	pop {r0}
	bx r0
	.pool
	thumb_func_end sub_81C7334

	thumb_func_start sub_81C7360
sub_81C7360: @ 81C7360
	push {r4,r5,lr}
	adds r5, r0, 0
	movs r2, 0
	movs r1, 0x12
	adds r0, 0x58
_081C736A:
	str r2, [r0]
	subs r0, 0x4
	subs r1, 0x1
	cmp r1, 0
	bge _081C736A
	movs r4, 0
	strh r4, [r5, 0x8]
	str r4, [r5, 0x4]
	bl sub_81C7388
	str r0, [r5, 0xC]
	str r4, [r5]
	pop {r4,r5}
	pop {r0}
	bx r0
	thumb_func_end sub_81C7360

	thumb_func_start sub_81C7388
sub_81C7388: @ 81C7388
	push {r4-r6,lr}
	movs r5, 0
_081C738C:
	movs r0, 0x64
	adds r1, r5, 0
	muls r1, r0
	ldr r0, =gPlayerParty
	adds r4, r1, r0
	adds r0, r4, 0
	movs r1, 0x5
	bl GetMonData
	cmp r0, 0
	beq _081C73BA
	adds r0, r4, 0
	movs r1, 0x6
	bl GetMonData
	cmp r0, 0
	bne _081C73BA
	adds r0, r4, 0
	movs r1, 0x52
	bl GetMonData
	cmp r0, 0
	bne _081C73E2
_081C73BA:
	adds r5, 0x1
	cmp r5, 0x5
	ble _081C738C
	movs r4, 0
_081C73C2:
	movs r5, 0
	lsls r6, r4, 24
_081C73C6:
	adds r0, r4, 0
	adds r1, r5, 0
	bl sub_80D2270
	cmp r0, 0
	beq _081C73EC
	lsls r1, r5, 24
	lsrs r1, 24
	lsrs r0, r6, 24
	movs r2, 0x52
	bl GetBoxMonDataFromAnyBox
	cmp r0, 0
	beq _081C73EC
_081C73E2:
	movs r0, 0x1
	b _081C73FA
	.pool
_081C73EC:
	adds r5, 0x1
	cmp r5, 0x1D
	ble _081C73C6
	adds r4, 0x1
	cmp r4, 0xD
	ble _081C73C2
	movs r0, 0
_081C73FA:
	pop {r4-r6}
	pop {r1}
	bx r1
	thumb_func_end sub_81C7388

	thumb_func_start sub_81C7400
sub_81C7400: @ 81C7400
	push {lr}
	bl RunTasks
	bl AnimateSprites
	bl BuildOamBuffer
	bl UpdatePaletteFade
	pop {r0}
	bx r0
	thumb_func_end sub_81C7400

	thumb_func_start sub_81C7418
sub_81C7418: @ 81C7418
	push {lr}
	bl TransferPlttBuffer
	bl LoadOam
	bl ProcessSpriteCopyRequests
	pop {r0}
	bx r0
	thumb_func_end sub_81C7418

	thumb_func_start sub_81C742C
sub_81C742C: @ 81C742C
	push {r4-r7,lr}
	lsls r0, 24
	lsrs r0, 24
	lsls r1, r0, 2
	adds r1, r0
	lsls r1, 3
	ldr r0, =gTasks + 0x8
	adds r7, r1, r0
	movs r1, 0
	ldrsh r0, [r7, r1]
	cmp r0, 0x5
	bls _081C7446
	b _081C7562
_081C7446:
	lsls r0, 2
	ldr r1, =_081C7458
	adds r0, r1
	ldr r0, [r0]
	mov pc, r0
	.pool
	.align 2, 0
_081C7458:
	.4byte _081C7470
	.4byte _081C747A
	.4byte _081C7490
	.4byte _081C749C
	.4byte _081C751E
	.4byte _081C752C
_081C7470:
	bl sub_81C76C4
	movs r0, 0x1
	strh r0, [r7]
	b _081C7562
_081C747A:
	bl sub_81C76FC
	cmp r0, 0
	bne _081C7562
	ldr r0, =0x000186a0
	bl sub_81C756C
	b _081C74E8
	.pool
_081C7490:
	bl sub_81C786C
	cmp r0, 0
	bne _081C7562
	movs r0, 0x3
	strh r0, [r7]
_081C749C:
	bl sub_81C75E0
	adds r6, r0, 0
	movs r0, 0x1
	negs r0, r0
	cmp r6, r0
	beq _081C74FC
	ldr r0, =0x0001869f
	cmp r6, r0
	bls _081C7506
	ldr r4, =gUnknown_0861F3EC
	ldr r5, =gUnknown_0203CF40
	ldr r0, [r5]
	ldr r1, [r0, 0x4]
	lsls r0, r1, 3
	subs r0, r1
	lsls r0, 2
	adds r1, r4, 0
	adds r1, 0x18
	adds r0, r1
	ldr r0, [r0]
	bl _call_via_r0
	ldr r0, [r5]
	ldr r1, [r0, 0x4]
	lsls r0, r1, 3
	subs r0, r1
	lsls r0, 2
	adds r4, 0x14
	adds r0, r4
	ldr r0, [r0]
	bl _call_via_r0
	adds r0, r6, 0
	bl sub_81C756C
	cmp r0, 0
	beq _081C74FC
_081C74E8:
	movs r0, 0x4
	strh r0, [r7]
	b _081C7562
	.pool
_081C74FC:
	bl sub_81C7710
	movs r0, 0x5
	strh r0, [r7]
	b _081C7562
_081C7506:
	cmp r6, 0
	beq _081C7562
	adds r0, r6, 0
	bl sub_81C7850
	bl sub_81C786C
	cmp r0, 0
	beq _081C7562
	movs r0, 0x2
	strh r0, [r7]
	b _081C7562
_081C751E:
	bl sub_81C75D4
	cmp r0, 0
	bne _081C7562
	movs r0, 0x3
	strh r0, [r7]
	b _081C7562
_081C752C:
	bl sub_81C7738
	cmp r0, 0
	bne _081C7562
	ldr r0, =gUnknown_0203CF40
	ldr r0, [r0]
	ldrh r0, [r0, 0x8]
	negs r4, r0
	orrs r4, r0
	lsrs r4, 31
	bl sub_81C9430
	bl sub_81C7334
	cmp r4, 0
	beq _081C755C
	ldr r0, =CB2_ReturnToFieldContinueScript
	bl SetMainCallback2
	b _081C7562
	.pool
_081C755C:
	ldr r0, =CB2_ReturnToFieldWithOpenMenu
	bl SetMainCallback2
_081C7562:
	pop {r4-r7}
	pop {r0}
	bx r0
	.pool
	thumb_func_end sub_81C742C

	thumb_func_start sub_81C756C
sub_81C756C: @ 81C756C
	push {r4-r6,lr}
	ldr r1, =0xfffe7960
	adds r6, r0, r1
	bl sub_81C75F4
	ldr r5, =gUnknown_0861F3EC
	lsls r0, r6, 3
	subs r0, r6
	lsls r4, r0, 2
	adds r0, r4, r5
	ldr r0, [r0]
	bl _call_via_r0
	cmp r0, 0
	beq _081C75CC
	adds r0, r5, 0
	adds r0, 0x8
	adds r0, r4, r0
	ldr r0, [r0]
	bl _call_via_r0
	cmp r0, 0
	beq _081C75CC
	adds r0, r5, 0
	adds r0, 0xC
	adds r0, r4, r0
	ldr r0, [r0]
	adds r1, r5, 0
	adds r1, 0x10
	adds r1, r4, r1
	ldr r1, [r1]
	bl sub_81C7834
	ldr r0, =gUnknown_0203CF40
	ldr r1, [r0]
	adds r0, r5, 0x4
	adds r0, r4, r0
	ldr r0, [r0]
	str r0, [r1]
	str r6, [r1, 0x4]
	movs r0, 0x1
	b _081C75CE
	.pool
_081C75CC:
	movs r0, 0
_081C75CE:
	pop {r4-r6}
	pop {r1}
	bx r1
	thumb_func_end sub_81C756C

	thumb_func_start sub_81C75D4
sub_81C75D4: @ 81C75D4
	push {lr}
	bl sub_81C786C
	pop {r1}
	bx r1
	thumb_func_end sub_81C75D4

	thumb_func_start sub_81C75E0
sub_81C75E0: @ 81C75E0
	push {lr}
	ldr r0, =gUnknown_0203CF40
	ldr r0, [r0]
	ldr r0, [r0]
	bl _call_via_r0
	pop {r1}
	bx r1
	.pool
	thumb_func_end sub_81C75E0

	thumb_func_start sub_81C75F4
sub_81C75F4: @ 81C75F4
	push {lr}
	bl InitKeys
	pop {r0}
	bx r0
	thumb_func_end sub_81C75F4

	thumb_func_start c3args_set_0toR1_1to0
c3args_set_0toR1_1to0: @ 81C7600
	push {lr}
	bl SetVBlankCallback
	pop {r0}
	bx r0
	thumb_func_end c3args_set_0toR1_1to0

	thumb_func_start sub_81C760C
sub_81C760C: @ 81C760C
	push {lr}
	ldr r0, =sub_81C7418
	bl SetVBlankCallback
	pop {r0}
	bx r0
	.pool
	thumb_func_end sub_81C760C

	thumb_func_start sub_81C761C
sub_81C761C: @ 81C761C
	push {r4,lr}
	adds r4, r0, 0
	adds r0, r1, 0
	bl Alloc
	ldr r1, =gUnknown_0203CF40
	ldr r1, [r1]
	lsls r4, 2
	adds r1, 0x10
	adds r1, r4
	str r0, [r1]
	pop {r4}
	pop {r1}
	bx r1
	.pool
	thumb_func_end sub_81C761C

	thumb_func_start sub_81C763C
sub_81C763C: @ 81C763C
	ldr r1, =gUnknown_0203CF40
	ldr r1, [r1]
	lsls r0, 2
	adds r1, 0x10
	adds r1, r0
	ldr r0, [r1]
	bx lr
	.pool
	thumb_func_end sub_81C763C

	thumb_func_start sub_81C7650
sub_81C7650: @ 81C7650
	push {r4,r5,lr}
	ldr r5, =gUnknown_0203CF40
	ldr r1, [r5]
	lsls r4, r0, 2
	adds r1, 0x10
	adds r1, r4
	ldr r0, [r1]
	cmp r0, 0
	beq _081C7670
	bl Free
	ldr r0, [r5]
	adds r0, 0x10
	adds r0, r4
	movs r1, 0
	str r1, [r0]
_081C7670:
	pop {r4,r5}
	pop {r0}
	bx r0
	.pool
	thumb_func_end sub_81C7650

	thumb_func_start sub_81C767C
sub_81C767C: @ 81C767C
	ldr r0, =gUnknown_0203CF40
	ldr r0, [r0]
	ldrh r0, [r0, 0x8]
	bx lr
	.pool
	thumb_func_end sub_81C767C

	thumb_func_start sub_81C7688
sub_81C7688: @ 81C7688
	ldr r1, =gUnknown_0203CF40
	ldr r1, [r1]
	strh r0, [r1, 0x8]
	bx lr
	.pool
	thumb_func_end sub_81C7688

	thumb_func_start sub_81C7694
sub_81C7694: @ 81C7694
	push {lr}
	adds r1, r0, 0
	cmp r1, 0x4
	bls _081C769E
	movs r1, 0
_081C769E:
	ldr r0, =gUnknown_0203CF40
	ldr r0, [r0]
	strh r1, [r0, 0xA]
	pop {r0}
	bx r0
	.pool
	thumb_func_end sub_81C7694

	thumb_func_start sub_81C76AC
sub_81C76AC: @ 81C76AC
	ldr r0, =gUnknown_0203CF40
	ldr r0, [r0]
	ldrh r0, [r0, 0xA]
	bx lr
	.pool
	thumb_func_end sub_81C76AC

	thumb_func_start sub_81C76B8
sub_81C76B8: @ 81C76B8
	ldr r0, =gUnknown_0203CF40
	ldr r0, [r0]
	ldr r0, [r0, 0xC]
	bx lr
	.pool
	thumb_func_end sub_81C76B8

	thumb_func_start sub_81C76C4
sub_81C76C4: @ 81C76C4
	push {r4,lr}
	ldr r1, =0x0000082c
	movs r0, 0
	bl sub_81C761C
	adds r4, r0, 0
	cmp r4, 0
	beq _081C76F4
	bl ResetSpriteData
	bl FreeAllSpritePalettes
	ldr r0, =sub_81C7764
	movs r1, 0x1
	bl sub_81C7078
	str r0, [r4, 0xC]
	movs r0, 0x1
	b _081C76F6
	.pool
_081C76F4:
	movs r0, 0
_081C76F6:
	pop {r4}
	pop {r1}
	bx r1
	thumb_func_end sub_81C76C4

	thumb_func_start sub_81C76FC
sub_81C76FC: @ 81C76FC
	push {lr}
	movs r0, 0
	bl sub_81C763C
	ldr r0, [r0, 0xC]
	bl sub_81C70D8
	pop {r1}
	bx r1
	thumb_func_end sub_81C76FC

	thumb_func_start sub_81C7710
sub_81C7710: @ 81C7710
	push {lr}
	sub sp, 0x4
	movs r0, 0x6F
	bl PlaySE
	bl sub_81CAADC
	movs r1, 0x1
	negs r1, r1
	movs r0, 0
	str r0, [sp]
	adds r0, r1, 0
	movs r2, 0
	movs r3, 0x10
	bl BeginNormalPaletteFade
	add sp, 0x4
	pop {r0}
	bx r0
	thumb_func_end sub_81C7710

	thumb_func_start sub_81C7738
sub_81C7738: @ 81C7738
	push {lr}
	ldr r0, =gPaletteFade
	ldrb r1, [r0, 0x7]
	movs r0, 0x80
	ands r0, r1
	cmp r0, 0
	beq _081C7750
	movs r0, 0x1
	b _081C775E
	.pool
_081C7750:
	bl sub_81C99D4
	bl sub_81C7C94
	bl FreeAllWindowBuffers
	movs r0, 0
_081C775E:
	pop {r1}
	bx r1
	thumb_func_end sub_81C7738

	thumb_func_start sub_81C7764
sub_81C7764: @ 81C7764
	push {r4,lr}
	sub sp, 0x4
	cmp r0, 0x1
	beq _081C77B0
	cmp r0, 0x1
	bgt _081C7776
	cmp r0, 0
	beq _081C7780
	b _081C782A
_081C7776:
	cmp r0, 0x2
	beq _081C77FC
	cmp r0, 0x3
	beq _081C780E
	b _081C782A
_081C7780:
	movs r1, 0x82
	lsls r1, 5
	movs r0, 0
	bl SetGpuReg
	bl FreeAllWindowBuffers
	movs r0, 0
	bl ResetBgsAndClearDma3BusyFlags
	ldr r1, =gUnknown_0861FA04
	movs r0, 0
	movs r2, 0x1
	bl InitBgsFromTemplates
	bl sub_8199D98
	bl reset_temp_tile_data_buffers
	movs r0, 0x1
	b _081C782C
	.pool
_081C77B0:
	movs r0, 0
	bl sub_81C763C
	adds r4, r0, 0
	ldr r1, =gPokenavHeader_Gfx
	movs r0, 0
	str r0, [sp]
	movs r2, 0
	movs r3, 0
	bl decompress_and_copy_tile_data_to_vram
	adds r4, 0x2C
	movs r0, 0
	adds r1, r4, 0
	bl SetBgTilemapBuffer
	ldr r1, =gPokenavHeader_Tilemap
	movs r0, 0
	movs r2, 0
	movs r3, 0
	bl CopyToBgTilemapBuffer
	ldr r0, =gPokenavHeader_Pal
	movs r1, 0
	movs r2, 0x20
	bl sub_81C7944
	movs r0, 0
	bl CopyBgTilemapBufferToVram
	movs r0, 0
	b _081C782C
	.pool
_081C77FC:
	bl free_temp_tile_data_buffers_if_possible
	lsls r0, 24
	cmp r0, 0
	bne _081C7818
	bl sub_81C7B74
	movs r0, 0
	b _081C782C
_081C780E:
	bl IsDma3ManagerBusyWithBgCopy
	lsls r0, 24
	cmp r0, 0
	beq _081C781C
_081C7818:
	movs r0, 0x2
	b _081C782C
_081C781C:
	bl sub_81C7C28
	bl sub_81C7D28
	movs r0, 0
	bl ShowBg
_081C782A:
	movs r0, 0x4
_081C782C:
	add sp, 0x4
	pop {r4}
	pop {r1}
	bx r1
	thumb_func_end sub_81C7764

	thumb_func_start sub_81C7834
sub_81C7834: @ 81C7834
	push {r4,r5,lr}
	adds r4, r0, 0
	adds r5, r1, 0
	movs r0, 0
	bl sub_81C763C
	str r4, [r0]
	str r5, [r0, 0x4]
	movs r1, 0
	str r1, [r0, 0x8]
	pop {r4,r5}
	pop {r0}
	bx r0
	thumb_func_end sub_81C7834

	thumb_func_start sub_81C7850
sub_81C7850: @ 81C7850
	push {r4,lr}
	adds r4, r0, 0
	movs r0, 0
	bl sub_81C763C
	movs r1, 0
	str r1, [r0, 0x8]
	ldr r1, [r0]
	adds r0, r4, 0
	bl _call_via_r1
	pop {r4}
	pop {r0}
	bx r0
	thumb_func_end sub_81C7850

	thumb_func_start sub_81C786C
sub_81C786C: @ 81C786C
	push {lr}
	movs r0, 0
	bl sub_81C763C
	ldr r0, [r0, 0x4]
	bl _call_via_r0
	pop {r1}
	bx r1
	thumb_func_end sub_81C786C

	thumb_func_start sub_81C7880
sub_81C7880: @ 81C7880
	push {r4,lr}
	movs r0, 0
	bl sub_81C763C
	adds r4, r0, 0
	ldr r0, =atk47_cmd47
	movs r1, 0x4
	bl sub_81C7078
	str r0, [r4, 0xC]
	pop {r4}
	pop {r0}
	bx r0
	.pool
	thumb_func_end sub_81C7880

	thumb_func_start sub_81C78A0
sub_81C78A0: @ 81C78A0
	push {r4,lr}
	movs r0, 0
	bl sub_81C763C
	adds r4, r0, 0
	ldr r0, =sub_81C791C
	movs r1, 0x4
	bl sub_81C7078
	str r0, [r4, 0xC]
	pop {r4}
	pop {r0}
	bx r0
	.pool
	thumb_func_end sub_81C78A0

	thumb_func_start sub_81C78C0
sub_81C78C0: @ 81C78C0
	push {lr}
	movs r0, 0
	bl sub_81C763C
	ldr r0, [r0, 0xC]
	bl sub_81C70D8
	pop {r1}
	bx r1
	thumb_func_end sub_81C78C0

	thumb_func_start atk47_cmd47
atk47_cmd47: @ 81C78D4
	push {lr}
	cmp r0, 0x1
	beq _081C78EA
	cmp r0, 0x1
	bgt _081C78E4
	cmp r0, 0
	beq _081C78EA
	b _081C7914
_081C78E4:
	cmp r0, 0x2
	beq _081C78EE
	b _081C7914
_081C78EA:
	movs r0, 0
	b _081C7916
_081C78EE:
	movs r1, 0xC0
	lsls r1, 1
	movs r0, 0
	movs r2, 0x1
	bl ChangeBgY
	ldr r1, =0x00001fff
	cmp r0, r1
	bhi _081C7908
	movs r0, 0x2
	b _081C7916
	.pool
_081C7908:
	movs r1, 0x80
	lsls r1, 6
	movs r0, 0
	movs r2, 0
	bl ChangeBgY
_081C7914:
	movs r0, 0x4
_081C7916:
	pop {r1}
	bx r1
	thumb_func_end atk47_cmd47

	thumb_func_start sub_81C791C
sub_81C791C: @ 81C791C
	push {lr}
	movs r1, 0xC0
	lsls r1, 1
	movs r0, 0
	movs r2, 0x2
	bl ChangeBgY
	cmp r0, 0
	ble _081C7932
	movs r0, 0x2
	b _081C793E
_081C7932:
	movs r0, 0
	movs r1, 0
	movs r2, 0
	bl ChangeBgY
	movs r0, 0x4
_081C793E:
	pop {r1}
	bx r1
	thumb_func_end sub_81C791C

	thumb_func_start sub_81C7944
sub_81C7944: @ 81C7944
	push {lr}
	lsls r1, 1
	ldr r3, =gPlttBufferUnfaded
	adds r1, r3
	lsls r2, 10
	lsrs r2, 11
	bl CpuSet
	pop {r0}
	bx r0
	.pool
	thumb_func_end sub_81C7944

	thumb_func_start sub_81C795C
sub_81C795C: @ 81C795C
	push {r4,lr}
	adds r4, r0, 0
	b _081C7974
_081C7962:
	lsls r0, r1, 4
	movs r2, 0x80
	lsls r2, 1
	adds r1, r0, r2
	ldr r0, [r4]
	movs r2, 0x20
	bl sub_81C7944
	adds r4, 0x8
_081C7974:
	ldr r0, [r4]
	cmp r0, 0
	beq _081C7988
	ldrh r0, [r4, 0x4]
	bl AllocSpritePalette
	lsls r0, 24
	lsrs r1, r0, 24
	cmp r1, 0xFF
	bne _081C7962
_081C7988:
	pop {r4}
	pop {r0}
	bx r0
	thumb_func_end sub_81C795C

	thumb_func_start sub_81C7990
sub_81C7990: @ 81C7990
	push {lr}
	sub sp, 0x4
	adds r3, r0, 0
	lsls r1, 16
	lsrs r1, 16
	mov r0, sp
	strh r1, [r0]
	lsls r3, 5
	ldr r0, =gPlttBufferFaded + 0x200
	adds r3, r0
	ldr r2, =0x01000010
	mov r0, sp
	adds r1, r3, 0
	bl CpuSet
	add sp, 0x4
	pop {r0}
	bx r0
	.pool
	thumb_func_end sub_81C7990

	thumb_func_start sub_81C79BC
sub_81C79BC: @ 81C79BC
	push {r4-r7,lr}
	mov r7, r10
	mov r6, r9
	mov r5, r8
	push {r5-r7}
	sub sp, 0xC
	str r0, [sp]
	str r1, [sp, 0x4]
	mov r10, r2
	str r3, [sp, 0x8]
	ldr r0, [sp, 0x2C]
	cmp r0, 0
	bne _081C79E4
	ldr r2, =0x001fffff
	mov r1, r10
	ands r2, r1
	ldr r0, [sp]
	b _081C79F4
	.pool
_081C79E4:
	ldr r2, [sp, 0x2C]
	ldr r0, [sp, 0x8]
	cmp r2, r0
	blt _081C7A00
	ldr r2, =0x001fffff
	mov r1, r10
	ands r2, r1
	ldr r0, [sp, 0x4]
_081C79F4:
	ldr r1, [sp, 0x30]
	bl CpuSet
	b _081C7AAE
	.pool
_081C7A00:
	movs r2, 0x1
	negs r2, r2
	add r10, r2
	b _081C7AA6
_081C7A08:
	ldr r1, [sp]
	ldrh r0, [r1]
	movs r2, 0x1F
	mov r9, r2
	mov r1, r9
	ands r1, r0
	mov r9, r1
	lsls r0, 16
	lsrs r2, r0, 21
	movs r1, 0x1F
	ands r1, r2
	mov r8, r1
	lsrs r7, r0, 26
	movs r2, 0x1F
	ands r7, r2
	ldr r0, [sp, 0x4]
	ldrh r4, [r0]
	movs r0, 0x1F
	ands r0, r4
	mov r1, r9
	subs r0, r1
	lsls r0, 8
	ldr r1, [sp, 0x8]
	bl __divsi3
	ldr r2, [sp, 0x2C]
	adds r6, r0, 0
	muls r6, r2
	asrs r6, 8
	lsls r4, 16
	lsrs r0, r4, 21
	movs r1, 0x1F
	ands r0, r1
	mov r2, r8
	subs r0, r2
	lsls r0, 8
	ldr r1, [sp, 0x8]
	bl __divsi3
	ldr r1, [sp, 0x2C]
	adds r5, r0, 0
	muls r5, r1
	asrs r5, 8
	lsrs r4, 26
	movs r2, 0x1F
	ands r4, r2
	subs r4, r7
	lsls r4, 8
	adds r0, r4, 0
	ldr r1, [sp, 0x8]
	bl __divsi3
	ldr r1, [sp, 0x2C]
	muls r0, r1
	asrs r0, 8
	add r6, r9
	movs r2, 0x1F
	ands r6, r2
	add r5, r8
	ands r5, r2
	adds r0, r7, r0
	ands r0, r2
	lsls r0, 10
	lsls r5, 5
	orrs r0, r5
	orrs r0, r6
	ldr r1, [sp, 0x30]
	strh r0, [r1]
	ldr r2, [sp]
	adds r2, 0x2
	str r2, [sp]
	ldr r0, [sp, 0x4]
	adds r0, 0x2
	str r0, [sp, 0x4]
	adds r1, 0x2
	str r1, [sp, 0x30]
	movs r1, 0x1
	negs r1, r1
	add r10, r1
_081C7AA6:
	movs r0, 0x1
	negs r0, r0
	cmp r10, r0
	bne _081C7A08
_081C7AAE:
	add sp, 0xC
	pop {r3-r5}
	mov r8, r3
	mov r9, r4
	mov r10, r5
	pop {r4-r7}
	pop {r0}
	bx r0
	thumb_func_end sub_81C79BC

	thumb_func_start sub_81C7AC0
sub_81C7AC0: @ 81C7AC0
	push {r4,lr}
	sub sp, 0x4
	adds r4, r0, 0
	movs r0, 0
	bl sub_81C763C
	cmp r4, 0x1
	beq _081C7AF0
	cmp r4, 0x1
	bgt _081C7ADA
	cmp r4, 0
	beq _081C7AE4
	b _081C7B2C
_081C7ADA:
	cmp r4, 0x2
	beq _081C7B04
	cmp r4, 0x3
	beq _081C7B18
	b _081C7B2C
_081C7AE4:
	ldr r0, [r0, 0x14]
	movs r1, 0x2
	negs r1, r1
	str r4, [sp]
	movs r2, 0
	b _081C7B10
_081C7AF0:
	ldr r0, [r0, 0x14]
	movs r1, 0x2
	negs r1, r1
	movs r2, 0
	str r2, [sp]
	movs r2, 0x10
	movs r3, 0
	bl BeginNormalPaletteFade
	b _081C7B2C
_081C7B04:
	movs r0, 0x1
	negs r0, r0
	movs r1, 0x2
	negs r1, r1
	movs r2, 0
	str r2, [sp]
_081C7B10:
	movs r3, 0x10
	bl BeginNormalPaletteFade
	b _081C7B2C
_081C7B18:
	movs r0, 0x1
	negs r0, r0
	movs r1, 0x2
	negs r1, r1
	movs r2, 0
	str r2, [sp]
	movs r2, 0x10
	movs r3, 0
	bl BeginNormalPaletteFade
_081C7B2C:
	add sp, 0x4
	pop {r4}
	pop {r0}
	bx r0
	thumb_func_end sub_81C7AC0

	thumb_func_start sub_81C7B34
sub_81C7B34: @ 81C7B34
	ldr r0, =gPaletteFade
	ldrb r0, [r0, 0x7]
	lsrs r0, 7
	bx lr
	.pool
	thumb_func_end sub_81C7B34

	thumb_func_start sub_81C7B40
sub_81C7B40: @ 81C7B40
	push {lr}
	ldr r0, =0xfffefffe
	movs r1, 0x10
	movs r2, 0
	bl BlendPalettes
	pop {r0}
	bx r0
	.pool
	thumb_func_end sub_81C7B40

	thumb_func_start sub_81C7B54
sub_81C7B54: @ 81C7B54
	push {r4,r5,lr}
	adds r5, r0, 0
	cmp r1, 0
	ble _081C7B6C
	adds r4, r1, 0
_081C7B5E:
	adds r0, r5, 0
	adds r5, 0x4
	bl InitBgFromTemplate
	subs r4, 0x1
	cmp r4, 0
	bne _081C7B5E
_081C7B6C:
	pop {r4,r5}
	pop {r0}
	bx r0
	thumb_func_end sub_81C7B54

	thumb_func_start sub_81C7B74
sub_81C7B74: @ 81C7B74
	push {r4,lr}
	movs r0, 0
	bl sub_81C763C
	adds r4, r0, 0
	ldr r0, =gUnknown_0861FA08
	bl InitWindows
	movs r0, 0
	str r0, [r4, 0x10]
	bl sub_81C7BF8
	ldrb r0, [r4, 0x10]
	bl PutWindowTilemap
	ldrb r0, [r4, 0x10]
	movs r1, 0x3
	bl CopyWindowToVram
	pop {r4}
	pop {r0}
	bx r0
	.pool
	thumb_func_end sub_81C7B74

	thumb_func_start sub_81C7BA4
sub_81C7BA4: @ 81C7BA4
	push {r4,r5,lr}
	sub sp, 0xC
	adds r4, r0, 0
	movs r0, 0
	bl sub_81C763C
	adds r5, r0, 0
	ldr r0, [r5, 0x10]
	bl sub_81C7BF8
	ldrb r0, [r5, 0x10]
	ldr r1, =gUnknown_0861FA48
	str r1, [sp]
	movs r1, 0
	str r1, [sp, 0x4]
	ldr r1, =gUnknown_0861FA18
	lsls r4, 2
	adds r4, r1
	ldr r1, [r4]
	str r1, [sp, 0x8]
	movs r1, 0x1
	movs r2, 0
	movs r3, 0x1
	bl box_print
	add sp, 0xC
	pop {r4,r5}
	pop {r0}
	bx r0
	.pool
	thumb_func_end sub_81C7BA4

	thumb_func_start sub_81C7BE8
sub_81C7BE8: @ 81C7BE8
	push {lr}
	bl IsDma3ManagerBusyWithBgCopy
	lsls r0, 24
	lsrs r0, 24
	pop {r1}
	bx r1
	thumb_func_end sub_81C7BE8

	thumb_func_start sub_81C7BF8
sub_81C7BF8: @ 81C7BF8
	push {r4,lr}
	sub sp, 0x8
	adds r4, r0, 0
	lsls r4, 24
	lsrs r4, 24
	adds r0, r4, 0
	movs r1, 0x44
	bl FillWindowPixelBuffer
	movs r0, 0x80
	str r0, [sp]
	movs r0, 0x1
	str r0, [sp, 0x4]
	adds r0, r4, 0
	movs r1, 0x55
	movs r2, 0
	movs r3, 0
	bl FillWindowPixelRect
	add sp, 0x8
	pop {r4}
	pop {r0}
	bx r0
	thumb_func_end sub_81C7BF8

	thumb_func_start sub_81C7C28
sub_81C7C28: @ 81C7C28
	push {r4-r6,lr}
	movs r0, 0
	bl sub_81C763C
	adds r6, r0, 0
	movs r5, 0
	ldr r4, =gUnknown_0861FA4C
_081C7C36:
	adds r0, r4, 0
	bl LoadCompressedObjectPic
	adds r4, 0x8
	adds r5, 0x1
	cmp r5, 0
	beq _081C7C36
	ldr r0, =gUnknown_0861FA54
	bl sub_81C795C
	movs r0, 0
	bl IndexOfSpritePaletteTag
	lsls r0, 24
	lsrs r0, 24
	movs r1, 0x80
	lsls r1, 9
	lsls r1, r0
	movs r0, 0x2
	negs r0, r0
	bics r0, r1
	str r0, [r6, 0x14]
	ldr r0, =gUnknown_0861FB04
	movs r1, 0xDC
	movs r2, 0xC
	movs r3, 0
	bl CreateSprite
	lsls r0, 24
	lsrs r0, 24
	lsls r1, r0, 4
	adds r1, r0
	lsls r1, 2
	ldr r0, =gSprites
	adds r1, r0
	str r1, [r6, 0x18]
	pop {r4-r6}
	pop {r0}
	bx r0
	.pool
	thumb_func_end sub_81C7C28

	thumb_func_start sub_81C7C94
sub_81C7C94: @ 81C7C94
	push {lr}
	movs r0, 0
	bl sub_81C763C
	ldr r0, [r0, 0x18]
	bl DestroySprite
	movs r0, 0
	bl FreeSpriteTilesByTag
	movs r0, 0
	bl FreeSpritePaletteByTag
	pop {r0}
	bx r0
	thumb_func_end sub_81C7C94

	thumb_func_start sub_81C7CB4
sub_81C7CB4: @ 81C7CB4
	push {r4,lr}
	adds r4, r0, 0
	movs r0, 0
	bl GetBgY
	lsrs r0, 8
	negs r0, r0
	strh r0, [r4, 0x26]
	pop {r4}
	pop {r0}
	bx r0
	thumb_func_end sub_81C7CB4

	thumb_func_start sub_81C7CCC
sub_81C7CCC: @ 81C7CCC
	push {lr}
	movs r0, 0
	bl sub_81C763C
	ldr r0, [r0, 0x18]
	ldr r1, =SpriteCallbackDummy
	str r1, [r0, 0x1C]
	pop {r1}
	bx r1
	.pool
	thumb_func_end sub_81C7CCC

	thumb_func_start sub_81C7CE4
sub_81C7CE4: @ 81C7CE4
	push {r4,lr}
	movs r0, 0
	bl sub_81C763C
	ldr r2, [r0, 0x18]
	movs r4, 0
	movs r1, 0xDC
	strh r1, [r2, 0x20]
	ldr r2, [r0, 0x18]
	movs r1, 0xC
	strh r1, [r2, 0x22]
	ldr r2, [r0, 0x18]
	ldr r1, =sub_81C7CB4
	str r1, [r2, 0x1C]
	adds r2, 0x3E
	ldrb r3, [r2]
	movs r1, 0x5
	negs r1, r1
	ands r1, r3
	strb r1, [r2]
	ldr r3, [r0, 0x18]
	ldrb r2, [r3, 0x5]
	movs r1, 0xD
	negs r1, r1
	ands r1, r2
	strb r1, [r3, 0x5]
	ldr r0, [r0, 0x18]
	adds r0, 0x43
	strb r4, [r0]
	pop {r4}
	pop {r0}
	bx r0
	.pool
	thumb_func_end sub_81C7CE4

	thumb_func_start sub_81C7D28
sub_81C7D28: @ 81C7D28
	push {r4-r7,lr}
	mov r7, r8
	push {r7}
	movs r0, 0
	bl sub_81C763C
	adds r6, r0, 0
	ldr r0, =gUnknown_0861FA64
	bl LoadCompressedObjectPic
	movs r0, 0x1
	bl AllocSpritePalette
	movs r0, 0x2
	bl AllocSpritePalette
	movs r5, 0
	ldr r0, =gSprites
	mov r8, r0
	movs r7, 0x4
_081C7D50:
	ldr r0, =gUnknown_0861FB2C
	movs r1, 0
	movs r2, 0
	movs r3, 0x1
	bl CreateSprite
	lsls r0, 24
	lsrs r1, r0, 24
	lsls r4, r5, 2
	adds r2, r6, 0
	adds r2, 0x1C
	adds r2, r4
	lsls r0, r1, 4
	adds r0, r1
	lsls r0, 2
	add r0, r8
	str r0, [r2]
	adds r0, 0x3E
	ldrb r1, [r0]
	orrs r1, r7
	strb r1, [r0]
	ldr r1, [r2]
	lsls r0, r5, 6
	strh r0, [r1, 0x24]
	ldr r0, =gUnknown_0861FB44
	movs r1, 0
	movs r2, 0
	movs r3, 0x2
	bl CreateSprite
	lsls r0, 24
	lsrs r1, r0, 24
	adds r2, r6, 0
	adds r2, 0x24
	adds r2, r4
	lsls r0, r1, 4
	adds r0, r1
	lsls r0, 2
	add r0, r8
	str r0, [r2]
	adds r0, 0x3E
	ldrb r1, [r0]
	orrs r1, r7
	strb r1, [r0]
	ldr r1, [r2]
	lsls r0, r5, 5
	strh r0, [r1, 0x24]
	ldr r1, [r2]
	movs r0, 0x12
	strh r0, [r1, 0x26]
	ldr r3, [r2]
	ldrh r2, [r3, 0x4]
	lsls r1, r2, 22
	lsrs r1, 22
	lsls r0, r5, 3
	adds r0, 0x40
	adds r1, r0
	ldr r4, =0x000003ff
	adds r0, r4, 0
	ands r1, r0
	ldr r4, =0xfffffc00
	adds r0, r4, 0
	ands r2, r0
	orrs r2, r1
	strh r2, [r3, 0x4]
	adds r5, 0x1
	cmp r5, 0x1
	ble _081C7D50
	pop {r3}
	mov r8, r3
	pop {r4-r7}
	pop {r0}
	bx r0
	.pool
	thumb_func_end sub_81C7D28

	thumb_func_start sub_81C7DFC
sub_81C7DFC: @ 81C7DFC
	push {lr}
	cmp r0, 0x5
	bhi _081C7E08
	bl sub_81C7E58
	b _081C7E0E
_081C7E08:
	subs r0, 0x6
	bl sub_81C7F24
_081C7E0E:
	pop {r0}
	bx r0
	thumb_func_end sub_81C7DFC

	thumb_func_start sub_81C7E14
sub_81C7E14: @ 81C7E14
	push {r4,r5,lr}
	adds r4, r0, 0
	movs r0, 0
	bl sub_81C763C
	adds r5, r0, 0
	cmp r4, 0x4
	bne _081C7E30
	movs r0, 0x2
	bl GetSpriteTileStartByTag
	ldr r3, [r5, 0x20]
	adds r0, 0x20
	b _081C7E3A
_081C7E30:
	movs r0, 0x2
	bl GetSpriteTileStartByTag
	ldr r3, [r5, 0x20]
	adds r0, 0x40
_081C7E3A:
	ldr r2, =0x000003ff
	adds r1, r2, 0
	ands r0, r1
	ldrh r2, [r3, 0x4]
	ldr r1, =0xfffffc00
	ands r1, r2
	orrs r1, r0
	strh r1, [r3, 0x4]
	pop {r4,r5}
	pop {r0}
	bx r0
	.pool
	thumb_func_end sub_81C7E14

	thumb_func_start sub_81C7E58
sub_81C7E58: @ 81C7E58
	push {r4-r7,lr}
	mov r7, r9
	mov r6, r8
	push {r6,r7}
	mov r9, r0
	cmp r0, 0x5
	bhi _081C7F16
	movs r0, 0
	bl sub_81C763C
	adds r7, r0, 0
	ldr r0, =gUnknown_0861FA6C
	mov r1, r9
	lsls r6, r1, 3
	adds r6, r0
	ldrh r4, [r6, 0x6]
	ldr r2, [r6]
	mov r8, r2
	mov r0, r8
	bl GetDecompressedDataSize
	adds r5, r0, 0
	lsls r4, 5
	ldr r0, =gPokenavLeftHeader_Pal
	adds r4, r0
	movs r0, 0x1
	bl IndexOfSpritePaletteTag
	adds r1, r0, 0
	lsls r1, 24
	lsrs r1, 4
	movs r0, 0x80
	lsls r0, 17
	adds r1, r0
	lsrs r1, 16
	adds r0, r4, 0
	movs r2, 0x20
	bl LoadPalette
	ldr r4, =0x0201c000
	mov r0, r8
	adds r1, r4, 0
	bl LZ77UnCompWram
	movs r0, 0x2
	bl GetSpriteTileStartByTag
	adds r1, r0, 0
	lsls r1, 16
	lsrs r1, 11
	ldr r2, =0x06010000
	adds r1, r2
	lsls r5, 16
	lsrs r5, 16
	adds r0, r4, 0
	adds r2, r5, 0
	movs r3, 0x1
	bl RequestDma3Copy
	movs r0, 0x2
	bl GetSpriteTileStartByTag
	ldr r3, [r7, 0x20]
	ldrh r1, [r6, 0x4]
	adds r0, r1
	ldr r2, =0x000003ff
	adds r1, r2, 0
	ands r0, r1
	ldrh r2, [r3, 0x4]
	ldr r1, =0xfffffc00
	ands r1, r2
	orrs r1, r0
	strh r1, [r3, 0x4]
	mov r0, r9
	subs r0, 0x4
	cmp r0, 0x1
	bhi _081C7F10
	ldr r1, [r7, 0x20]
	movs r0, 0x38
	b _081C7F14
	.pool
_081C7F10:
	ldr r1, [r7, 0x20]
	movs r0, 0x40
_081C7F14:
	strh r0, [r1, 0x24]
_081C7F16:
	pop {r3,r4}
	mov r8, r3
	mov r9, r4
	pop {r4-r7}
	pop {r0}
	bx r0
	thumb_func_end sub_81C7E58

	thumb_func_start sub_81C7F24
sub_81C7F24: @ 81C7F24
	push {r4-r6,lr}
	cmp r0, 0x6
	bhi _081C7F8A
	ldr r2, =gUnknown_0861FA9C
	lsls r1, r0, 3
	adds r0, r2, 0x4
	adds r0, r1, r0
	ldr r4, [r0]
	adds r1, r2
	ldr r6, [r1]
	adds r0, r6, 0
	bl GetDecompressedDataSize
	adds r5, r0, 0
	lsls r4, 5
	ldr r0, =gPokenavLeftHeader_Pal
	adds r4, r0
	movs r0, 0x2
	bl IndexOfSpritePaletteTag
	adds r1, r0, 0
	lsls r1, 24
	lsrs r1, 4
	movs r0, 0x80
	lsls r0, 17
	adds r1, r0
	lsrs r1, 16
	adds r0, r4, 0
	movs r2, 0x20
	bl LoadPalette
	ldr r4, =0x0201d000
	adds r0, r6, 0
	adds r1, r4, 0
	bl LZ77UnCompWram
	movs r0, 0x2
	bl GetSpriteTileStartByTag
	adds r1, r0, 0
	lsls r1, 16
	lsrs r1, 11
	ldr r0, =0x06010800
	adds r1, r0
	lsls r5, 16
	lsrs r5, 16
	adds r0, r4, 0
	adds r2, r5, 0
	movs r3, 0x1
	bl RequestDma3Copy
_081C7F8A:
	pop {r4-r6}
	pop {r0}
	bx r0
	.pool
	thumb_func_end sub_81C7F24

	thumb_func_start sub_81C7FA0
sub_81C7FA0: @ 81C7FA0
	push {lr}
	adds r3, r0, 0
	movs r0, 0x10
	cmp r1, 0
	bne _081C7FAC
	movs r0, 0x30
_081C7FAC:
	cmp r3, 0x5
	bhi _081C7FB8
	adds r1, r2, 0
	bl sub_81C803C
	b _081C7FBE
_081C7FB8:
	adds r1, r2, 0
	bl sub_81C8088
_081C7FBE:
	pop {r0}
	bx r0
	thumb_func_end sub_81C7FA0

	thumb_func_start sub_81C7FC4
sub_81C7FC4: @ 81C7FC4
	push {lr}
	cmp r0, 0x5
	bhi _081C7FD2
	adds r0, r1, 0
	bl sub_81C80D4
	b _081C7FD8
_081C7FD2:
	adds r0, r1, 0
	bl sub_81C8110
_081C7FD8:
	pop {r0}
	bx r0
	thumb_func_end sub_81C7FC4

	thumb_func_start sub_81C7FDC
sub_81C7FDC: @ 81C7FDC
	push {r4,lr}
	movs r0, 0
	bl sub_81C763C
	movs r4, 0x4
	adds r2, r0, 0
	adds r2, 0x1C
	movs r3, 0x1
_081C7FEC:
	ldr r1, [r2]
	adds r1, 0x3E
	ldrb r0, [r1]
	orrs r0, r4
	strb r0, [r1]
	ldr r1, [r2, 0x8]
	adds r1, 0x3E
	ldrb r0, [r1]
	orrs r0, r4
	strb r0, [r1]
	adds r2, 0x4
	subs r3, 0x1
	cmp r3, 0
	bge _081C7FEC
	pop {r4}
	pop {r0}
	bx r0
	thumb_func_end sub_81C7FDC

	thumb_func_start sub_81C8010
sub_81C8010: @ 81C8010
	push {lr}
	movs r0, 0
	bl sub_81C763C
	adds r1, r0, 0
	ldr r0, [r1, 0x1C]
	ldr r2, [r0, 0x1C]
	ldr r0, =SpriteCallbackDummy
	cmp r2, r0
	bne _081C8034
	ldr r0, [r1, 0x24]
	ldr r0, [r0, 0x1C]
	cmp r0, r2
	bne _081C8034
	movs r0, 0
	b _081C8036
	.pool
_081C8034:
	movs r0, 0x1
_081C8036:
	pop {r1}
	bx r1
	thumb_func_end sub_81C8010

	thumb_func_start sub_81C803C
sub_81C803C: @ 81C803C
	push {r4-r7,lr}
	mov r7, r8
	push {r7}
	mov r8, r0
	adds r4, r1, 0
	movs r0, 0
	bl sub_81C763C
	cmp r4, 0
	bne _081C8058
	movs r7, 0x60
	negs r7, r7
	movs r6, 0x20
	b _081C805E
_081C8058:
	movs r7, 0x80
	lsls r7, 1
	movs r6, 0xA0
_081C805E:
	adds r4, r0, 0
	adds r4, 0x1C
	movs r5, 0x1
_081C8064:
	ldr r0, [r4]
	mov r1, r8
	strh r1, [r0, 0x22]
	ldm r4!, {r0}
	adds r1, r7, 0
	adds r2, r6, 0
	movs r3, 0xC
	bl sub_81C814C
	subs r5, 0x1
	cmp r5, 0
	bge _081C8064
	pop {r3}
	mov r8, r3
	pop {r4-r7}
	pop {r0}
	bx r0
	thumb_func_end sub_81C803C

	thumb_func_start sub_81C8088
sub_81C8088: @ 81C8088
	push {r4-r7,lr}
	mov r7, r8
	push {r7}
	mov r8, r0
	adds r4, r1, 0
	movs r0, 0
	bl sub_81C763C
	cmp r4, 0
	bne _081C80A4
	movs r7, 0x60
	negs r7, r7
	movs r6, 0x10
	b _081C80AA
_081C80A4:
	movs r7, 0x80
	lsls r7, 1
	movs r6, 0xC0
_081C80AA:
	adds r4, r0, 0
	adds r4, 0x24
	movs r5, 0x1
_081C80B0:
	ldr r0, [r4]
	mov r1, r8
	strh r1, [r0, 0x22]
	ldm r4!, {r0}
	adds r1, r7, 0
	adds r2, r6, 0
	movs r3, 0xC
	bl sub_81C814C
	subs r5, 0x1
	cmp r5, 0
	bge _081C80B0
	pop {r3}
	mov r8, r3
	pop {r4-r7}
	pop {r0}
	bx r0
	thumb_func_end sub_81C8088

	thumb_func_start sub_81C80D4
sub_81C80D4: @ 81C80D4
	push {r4-r7,lr}
	adds r4, r0, 0
	movs r0, 0
	bl sub_81C763C
	cmp r4, 0
	bne _081C80EA
	movs r6, 0x20
	movs r5, 0x60
	negs r5, r5
	b _081C80F0
_081C80EA:
	movs r6, 0xC0
	movs r5, 0x80
	lsls r5, 1
_081C80F0:
	adds r7, r0, 0
	adds r7, 0x1C
	movs r4, 0x1
_081C80F6:
	ldm r7!, {r0}
	adds r1, r6, 0
	adds r2, r5, 0
	movs r3, 0xC
	bl sub_81C814C
	subs r4, 0x1
	cmp r4, 0
	bge _081C80F6
	pop {r4-r7}
	pop {r0}
	bx r0
	thumb_func_end sub_81C80D4

	thumb_func_start sub_81C8110
sub_81C8110: @ 81C8110
	push {r4-r7,lr}
	adds r4, r0, 0
	movs r0, 0
	bl sub_81C763C
	cmp r4, 0
	bne _081C8126
	movs r6, 0x10
	movs r5, 0x60
	negs r5, r5
	b _081C812C
_081C8126:
	movs r6, 0xC0
	movs r5, 0x80
	lsls r5, 1
_081C812C:
	adds r7, r0, 0
	adds r7, 0x24
	movs r4, 0x1
_081C8132:
	ldm r7!, {r0}
	adds r1, r6, 0
	adds r2, r5, 0
	movs r3, 0xC
	bl sub_81C814C
	subs r4, 0x1
	cmp r4, 0
	bge _081C8132
	pop {r4-r7}
	pop {r0}
	bx r0
	thumb_func_end sub_81C8110

	thumb_func_start sub_81C814C
sub_81C814C: @ 81C814C
	push {r4-r6,lr}
	adds r4, r0, 0
	adds r0, r1, 0
	adds r6, r2, 0
	adds r5, r3, 0
	strh r0, [r4, 0x20]
	lsls r1, r0, 4
	strh r1, [r4, 0x2E]
	subs r0, r6, r0
	lsls r0, 4
	adds r1, r5, 0
	bl __divsi3
	strh r0, [r4, 0x30]
	strh r5, [r4, 0x32]
	strh r6, [r4, 0x3C]
	ldr r0, =sub_81C817C
	str r0, [r4, 0x1C]
	pop {r4-r6}
	pop {r0}
	bx r0
	.pool
	thumb_func_end sub_81C814C

	thumb_func_start sub_81C817C
sub_81C817C: @ 81C817C
	push {lr}
	adds r2, r0, 0
	ldrh r1, [r2, 0x32]
	movs r3, 0x32
	ldrsh r0, [r2, r3]
	cmp r0, 0
	beq _081C81C4
	subs r0, r1, 0x1
	strh r0, [r2, 0x32]
	ldrh r0, [r2, 0x30]
	ldrh r1, [r2, 0x2E]
	adds r0, r1
	strh r0, [r2, 0x2E]
	lsls r0, 16
	asrs r0, 20
	strh r0, [r2, 0x20]
	adds r0, 0x10
	lsls r0, 16
	movs r1, 0x88
	lsls r1, 17
	cmp r0, r1
	bls _081C81B6
	adds r0, r2, 0
	adds r0, 0x3E
	ldrb r1, [r0]
	movs r2, 0x4
	orrs r1, r2
	strb r1, [r0]
	b _081C81CC
_081C81B6:
	adds r2, 0x3E
	ldrb r1, [r2]
	movs r0, 0x5
	negs r0, r0
	ands r0, r1
	strb r0, [r2]
	b _081C81CC
_081C81C4:
	ldrh r0, [r2, 0x3C]
	strh r0, [r2, 0x20]
	ldr r0, =SpriteCallbackDummy
	str r0, [r2, 0x1C]
_081C81CC:
	pop {r0}
	bx r0
	.pool
	thumb_func_end sub_81C817C

	thumb_func_start sub_81C81D4
sub_81C81D4: @ 81C81D4
	push {r4-r7,lr}
	adds r6, r0, 0
	adds r5, r1, 0
	adds r7, r2, 0
	ldr r1, =0x000008a4
	movs r0, 0x11
	bl sub_81C761C
	adds r4, r0, 0
	cmp r4, 0
	beq _081C821C
	ldr r1, =0x00000888
	adds r0, r4, r1
	adds r1, r5, 0
	bl sub_81C9160
	adds r0, r4, 0
	adds r1, r6, 0
	adds r2, r5, 0
	adds r3, r7, 0
	bl sub_81C91AC
	cmp r0, 0
	beq _081C821C
	ldr r0, =sub_81C8254
	movs r1, 0x6
	bl sub_81C7078
	movs r0, 0x1
	b _081C821E
	.pool
_081C821C:
	movs r0, 0
_081C821E:
	pop {r4-r7}
	pop {r1}
	bx r1
	thumb_func_end sub_81C81D4

	thumb_func_start sub_81C8224
sub_81C8224: @ 81C8224
	push {lr}
	ldr r0, =sub_81C8254
	bl sub_81C7124
	pop {r1}
	bx r1
	.pool
	thumb_func_end sub_81C8224

	thumb_func_start sub_81C8234
sub_81C8234: @ 81C8234
	push {r4,lr}
	movs r0, 0x11
	bl sub_81C763C
	adds r4, r0, 0
	bl sub_81C8FE0
	ldrb r0, [r4, 0x8]
	bl RemoveWindow
	movs r0, 0x11
	bl sub_81C7650
	pop {r4}
	pop {r0}
	bx r0
	thumb_func_end sub_81C8234

	thumb_func_start sub_81C8254
sub_81C8254: @ 81C8254
	push {r4,lr}
	adds r4, r0, 0
	bl IsDma3ManagerBusyWithBgCopy
	lsls r0, 24
	cmp r0, 0
	bne _081C82C0
	movs r0, 0x11
	bl sub_81C763C
	adds r2, r0, 0
	cmp r4, 0x4
	bhi _081C82D6
	lsls r0, r4, 2
	ldr r1, =_081C827C
	adds r0, r1
	ldr r0, [r0]
	mov pc, r0
	.pool
	.align 2, 0
_081C827C:
	.4byte _081C8290
	.4byte _081C829A
	.4byte _081C82A4
	.4byte _081C82B8
	.4byte _081C82CC
_081C8290:
	adds r0, r2, 0
	bl sub_81C82E4
	movs r0, 0
	b _081C82D8
_081C829A:
	adds r0, r2, 0
	bl sub_81C835C
	movs r0, 0
	b _081C82D8
_081C82A4:
	ldr r1, =0x00000888
	adds r0, r2, r1
	adds r1, r2, 0
	bl sub_81C837C
	movs r0, 0
	b _081C82D8
	.pool
_081C82B8:
	bl sub_81C83E0
	cmp r0, 0
	beq _081C82C4
_081C82C0:
	movs r0, 0x2
	b _081C82D8
_081C82C4:
	bl sub_81C8ED0
	movs r0, 0x1
	b _081C82D8
_081C82CC:
	ldr r1, =0x00000888
	adds r0, r2, r1
	adds r1, r2, 0
	bl sub_81C8EF8
_081C82D6:
	movs r0, 0x4
_081C82D8:
	pop {r4}
	pop {r1}
	bx r1
	.pool
	thumb_func_end sub_81C8254

	thumb_func_start sub_81C82E4
sub_81C82E4: @ 81C82E4
	push {r4,r5,lr}
	sub sp, 0x8
	adds r5, r0, 0
	ldrb r4, [r5, 0x1]
	lsls r4, 12
	ldrh r0, [r5, 0x6]
	orrs r4, r0
	lsls r4, 16
	lsrs r4, 16
	ldrb r0, [r5]
	ldrh r2, [r5, 0x6]
	movs r1, 0x11
	movs r3, 0x1
	bl sub_8199DF0
	ldrb r0, [r5]
	ldrh r2, [r5, 0x6]
	adds r2, 0x1
	movs r1, 0x44
	movs r3, 0x1
	bl sub_8199DF0
	ldrb r0, [r5]
	adds r1, r5, 0
	adds r1, 0x88
	bl SetBgTilemapBuffer
	ldrb r0, [r5]
	movs r1, 0x20
	str r1, [sp]
	str r1, [sp, 0x4]
	adds r1, r4, 0
	movs r2, 0
	movs r3, 0
	bl FillBgTilemapBufferRect_Palette0
	ldrb r0, [r5]
	movs r1, 0
	movs r2, 0
	bl ChangeBgY
	ldrb r0, [r5]
	movs r1, 0
	movs r2, 0
	bl ChangeBgX
	ldrb r0, [r5]
	ldrb r1, [r5, 0x3]
	lsls r1, 11
	movs r2, 0x2
	bl ChangeBgY
	ldrb r0, [r5]
	bl CopyBgTilemapBufferToVram
	add sp, 0x8
	pop {r4,r5}
	pop {r0}
	bx r0
	thumb_func_end sub_81C82E4

	thumb_func_start sub_81C835C
sub_81C835C: @ 81C835C
	push {r4,lr}
	adds r4, r0, 0
	ldrb r0, [r4, 0x8]
	movs r1, 0x11
	bl FillWindowPixelBuffer
	ldrb r0, [r4, 0x8]
	bl PutWindowTilemap
	ldrb r0, [r4, 0x8]
	movs r1, 0x1
	bl CopyWindowToVram
	pop {r4}
	pop {r0}
	bx r0
	thumb_func_end sub_81C835C

	thumb_func_start sub_81C837C
sub_81C837C: @ 81C837C
	push {r4,r5,lr}
	sub sp, 0x8
	adds r3, r0, 0
	adds r5, r1, 0
	ldrh r0, [r3, 0x2]
	ldrh r4, [r3]
	subs r2, r0, r4
	ldrh r0, [r3, 0x8]
	cmp r2, r0
	ble _081C8392
	adds r2, r0, 0
_081C8392:
	ldr r0, [r3, 0x10]
	ldr r3, [r3, 0xC]
	movs r1, 0
	str r1, [sp]
	str r5, [sp, 0x4]
	adds r1, r4, 0
	bl sub_81C83AC
	add sp, 0x8
	pop {r4,r5}
	pop {r0}
	bx r0
	thumb_func_end sub_81C837C

	thumb_func_start sub_81C83AC
sub_81C83AC: @ 81C83AC
	push {r4,r5,lr}
	adds r4, r0, 0
	adds r5, r1, 0
	ldr r1, [sp, 0x10]
	cmp r2, 0
	beq _081C83D6
	adds r0, r5, 0
	muls r0, r3
	adds r0, r4, r0
	str r0, [r1, 0x1C]
	str r3, [r1, 0x18]
	movs r0, 0
	strh r0, [r1, 0xC]
	strh r2, [r1, 0xE]
	str r5, [r1, 0x14]
	ldr r0, [sp, 0xC]
	str r0, [r1, 0x10]
	ldr r0, =sub_81C83F0
	movs r1, 0x5
	bl sub_81C7078
_081C83D6:
	pop {r4,r5}
	pop {r0}
	bx r0
	.pool
	thumb_func_end sub_81C83AC

	thumb_func_start sub_81C83E0
sub_81C83E0: @ 81C83E0
	push {lr}
	ldr r0, =sub_81C83F0
	bl sub_81C7124
	pop {r1}
	bx r1
	.pool
	thumb_func_end sub_81C83E0

	thumb_func_start sub_81C83F0
sub_81C83F0: @ 81C83F0
	push {r4-r7,lr}
	sub sp, 0xC
	adds r6, r0, 0
	movs r0, 0x11
	bl sub_81C763C
	adds r4, r0, 0
	cmp r6, 0
	beq _081C8408
	cmp r6, 0x1
	beq _081C848C
	b _081C849A
_081C8408:
	ldrh r0, [r4, 0xA]
	ldrh r1, [r4, 0xC]
	adds r0, r1
	ldr r1, [r4, 0x10]
	adds r5, r0, r1
	movs r0, 0xF
	ands r5, r0
	ldr r0, [r4, 0x1C]
	adds r7, r4, 0
	adds r7, 0x48
	ldr r2, [r4, 0x34]
	adds r1, r7, 0
	bl _call_via_r2
	ldr r3, [r4, 0x38]
	cmp r3, 0
	beq _081C8434
	ldrh r0, [r4, 0x8]
	ldr r1, [r4, 0x14]
	adds r2, r5, 0
	bl _call_via_r3
_081C8434:
	ldrb r0, [r4, 0x8]
	ldrb r1, [r4, 0x5]
	lsls r2, r5, 4
	movs r3, 0x1
	orrs r2, r3
	str r2, [sp]
	movs r2, 0xFF
	str r2, [sp, 0x4]
	str r6, [sp, 0x8]
	adds r2, r7, 0
	movs r3, 0x8
	bl PrintTextOnWindow
	ldrh r0, [r4, 0xC]
	adds r0, 0x1
	strh r0, [r4, 0xC]
	lsls r0, 16
	lsrs r0, 16
	ldrh r1, [r4, 0xE]
	cmp r0, r1
	bcc _081C847A
	ldr r0, [r4, 0x38]
	cmp r0, 0
	beq _081C846E
	ldrb r0, [r4, 0x8]
	movs r1, 0x3
	bl CopyWindowToVram
	b _081C8476
_081C846E:
	ldrb r0, [r4, 0x8]
	movs r1, 0x2
	bl CopyWindowToVram
_081C8476:
	movs r0, 0
	b _081C849C
_081C847A:
	ldr r0, [r4, 0x1C]
	ldr r1, [r4, 0x18]
	adds r0, r1
	str r0, [r4, 0x1C]
	ldr r0, [r4, 0x14]
	adds r0, 0x1
	str r0, [r4, 0x14]
	movs r0, 0x3
	b _081C849C
_081C848C:
	bl IsDma3ManagerBusyWithBgCopy
	lsls r0, 24
	cmp r0, 0
	beq _081C849A
	movs r0, 0x2
	b _081C849C
_081C849A:
	movs r0, 0x4
_081C849C:
	add sp, 0xC
	pop {r4-r7}
	pop {r1}
	bx r1
	thumb_func_end sub_81C83F0

	thumb_func_start sub_81C84A4
sub_81C84A4: @ 81C84A4
	push {lr}
	movs r0, 0x11
	bl sub_81C763C
	ldr r1, =0x00000888
	adds r0, r1
	ldrh r1, [r0]
	negs r0, r1
	orrs r0, r1
	lsrs r0, 31
	pop {r1}
	bx r1
	.pool
	thumb_func_end sub_81C84A4

	thumb_func_start sub_81C84C0
sub_81C84C0: @ 81C84C0
	push {lr}
	movs r0, 0x11
	bl sub_81C763C
	ldr r1, =0x00000888
	adds r0, r1
	movs r3, 0
	ldrh r1, [r0]
	ldrh r2, [r0, 0x8]
	adds r1, r2
	ldrh r0, [r0, 0x2]
	cmp r1, r0
	bge _081C84DC
	movs r3, 0x1
_081C84DC:
	adds r0, r3, 0
	pop {r1}
	bx r1
	.pool
	thumb_func_end sub_81C84C0

	thumb_func_start sub_81C84E8
sub_81C84E8: @ 81C84E8
	push {r4-r7,lr}
	sub sp, 0x8
	adds r6, r0, 0
	adds r4, r1, 0
	movs r0, 0x11
	bl sub_81C763C
	adds r7, r0, 0
	ldr r0, =0x00000888
	adds r5, r7, r0
	cmp r6, 0
	bge _081C8524
	ldrh r1, [r5]
	adds r0, r1, r6
	cmp r0, 0
	bge _081C850A
	negs r6, r1
_081C850A:
	cmp r4, 0
	beq _081C854E
	ldr r0, [r5, 0x10]
	adds r1, r6
	negs r2, r6
	ldr r3, [r5, 0xC]
	str r6, [sp]
	str r7, [sp, 0x4]
	bl sub_81C83AC
	b _081C854E
	.pool
_081C8524:
	cmp r4, 0
	beq _081C854E
	ldr r2, =gUnknown_0203CF44
	ldrh r1, [r5]
	ldrh r0, [r5, 0x8]
	adds r4, r1, r0
	str r4, [r2]
	adds r0, r4, r6
	ldrh r1, [r5, 0x2]
	cmp r0, r1
	blt _081C853C
	subs r6, r1, r4
_081C853C:
	ldr r0, [r5, 0x10]
	ldr r3, [r5, 0xC]
	ldrh r1, [r5, 0x8]
	str r1, [sp]
	str r7, [sp, 0x4]
	adds r1, r4, 0
	adds r2, r6, 0
	bl sub_81C83AC
_081C854E:
	adds r0, r6, 0
	adds r1, r7, 0
	bl sub_81C8568
	ldrh r0, [r5]
	adds r0, r6
	strh r0, [r5]
	add sp, 0x8
	pop {r4-r7}
	pop {r0}
	bx r0
	.pool
	thumb_func_end sub_81C84E8

	thumb_func_start sub_81C8568
sub_81C8568: @ 81C8568
	push {r4,r5,lr}
	adds r5, r0, 0
	adds r4, r1, 0
	ldrb r0, [r4]
	bl GetBgY
	str r0, [r4, 0x20]
	lsls r1, r5, 12
	adds r0, r1
	str r0, [r4, 0x24]
	cmp r5, 0
	ble _081C8584
	movs r0, 0x1
	b _081C8586
_081C8584:
	movs r0, 0x2
_081C8586:
	str r0, [r4, 0x30]
	str r5, [r4, 0x2C]
	ldr r0, =sub_81C85A0
	movs r1, 0x6
	bl sub_81C7078
	str r0, [r4, 0x28]
	pop {r4,r5}
	pop {r0}
	bx r0
	.pool
	thumb_func_end sub_81C8568

	thumb_func_start sub_81C85A0
sub_81C85A0: @ 81C85A0
	push {r4-r6,lr}
	adds r5, r0, 0
	movs r0, 0x11
	bl sub_81C763C
	adds r4, r0, 0
	cmp r5, 0
	beq _081C85B8
	cmp r5, 0x1
	beq _081C85C4
	movs r0, 0x4
	b _081C862A
_081C85B8:
	bl sub_81C83E0
	cmp r0, 0
	bne _081C8628
	movs r0, 0x1
	b _081C862A
_081C85C4:
	movs r6, 0
	ldrb r0, [r4]
	bl GetBgY
	adds r5, r0, 0
	ldrb r0, [r4]
	movs r1, 0x80
	lsls r1, 5
	ldr r2, [r4, 0x30]
	lsls r2, 24
	lsrs r2, 24
	bl ChangeBgY
	adds r1, r0, 0
	ldr r0, [r4, 0x30]
	cmp r0, 0x2
	bne _081C85F8
	ldr r2, [r4, 0x24]
	cmp r5, r2
	bgt _081C85F2
	ldr r0, [r4, 0x20]
	cmp r5, r0
	bgt _081C860A
_081C85F2:
	cmp r1, r2
	bgt _081C860A
	b _081C860E
_081C85F8:
	ldr r2, [r4, 0x24]
	cmp r5, r2
	blt _081C8604
	ldr r0, [r4, 0x20]
	cmp r5, r0
	blt _081C860A
_081C8604:
	cmp r1, r2
	blt _081C860A
	movs r6, 0x1
_081C860A:
	cmp r6, 0
	beq _081C8628
_081C860E:
	ldr r1, [r4, 0x2C]
	ldrh r0, [r4, 0xA]
	adds r0, r1
	movs r1, 0xF
	ands r0, r1
	strh r0, [r4, 0xA]
	ldrb r0, [r4]
	adds r1, r2, 0
	movs r2, 0
	bl ChangeBgY
	movs r0, 0x4
	b _081C862A
_081C8628:
	movs r0, 0x2
_081C862A:
	pop {r4-r6}
	pop {r1}
	bx r1
	thumb_func_end sub_81C85A0

	thumb_func_start sub_81C8630
sub_81C8630: @ 81C8630
	push {lr}
	movs r0, 0x11
	bl sub_81C763C
	ldr r0, [r0, 0x28]
	bl sub_81C70D8
	pop {r1}
	bx r1
	thumb_func_end sub_81C8630

	thumb_func_start sub_81C8644
sub_81C8644: @ 81C8644
	push {lr}
	movs r0, 0x11
	bl sub_81C763C
	ldr r1, =0x00000888
	adds r0, r1
	pop {r1}
	bx r1
	.pool
	thumb_func_end sub_81C8644

	thumb_func_start sub_81C8658
sub_81C8658: @ 81C8658
	push {lr}
	bl sub_81C8644
	adds r1, r0, 0
	ldrh r0, [r1, 0x6]
	cmp r0, 0
	beq _081C866E
	subs r0, 0x1
	strh r0, [r1, 0x6]
	movs r0, 0x1
	b _081C8686
_081C866E:
	bl sub_81C84A4
	cmp r0, 0
	bne _081C867A
	movs r0, 0
	b _081C8686
_081C867A:
	movs r0, 0x1
	negs r0, r0
	movs r1, 0x1
	bl sub_81C84E8
	movs r0, 0x2
_081C8686:
	pop {r1}
	bx r1
	thumb_func_end sub_81C8658

	thumb_func_start sub_81C868C
sub_81C868C: @ 81C868C
	push {lr}
	bl sub_81C8644
	adds r2, r0, 0
	ldrh r1, [r2]
	ldrh r3, [r2, 0x6]
	adds r1, r3
	ldrh r0, [r2, 0x2]
	subs r0, 0x1
	cmp r1, r0
	bge _081C86BA
	ldrh r0, [r2, 0x8]
	subs r0, 0x1
	cmp r3, r0
	bge _081C86B2
	adds r0, r3, 0x1
	strh r0, [r2, 0x6]
	movs r0, 0x1
	b _081C86C8
_081C86B2:
	bl sub_81C84C0
	cmp r0, 0
	bne _081C86BE
_081C86BA:
	movs r0, 0
	b _081C86C8
_081C86BE:
	movs r0, 0x1
	movs r1, 0x1
	bl sub_81C84E8
	movs r0, 0x2
_081C86C8:
	pop {r1}
	bx r1
	thumb_func_end sub_81C868C

	thumb_func_start sub_81C86CC
sub_81C86CC: @ 81C86CC
	push {r4,lr}
	bl sub_81C8644
	adds r4, r0, 0
	bl sub_81C84A4
	adds r1, r0, 0
	cmp r1, 0
	beq _081C86F8
	ldrh r0, [r4]
	ldrh r1, [r4, 0x8]
	cmp r0, r1
	bcc _081C86EA
	ldrh r0, [r4, 0x8]
	b _081C86EC
_081C86EA:
	ldrh r0, [r4]
_081C86EC:
	negs r0, r0
	movs r1, 0x1
	bl sub_81C84E8
	movs r0, 0x2
	b _081C8706
_081C86F8:
	ldrh r0, [r4, 0x6]
	cmp r0, 0
	bne _081C8702
	movs r0, 0
	b _081C8706
_081C8702:
	strh r1, [r4, 0x6]
	movs r0, 0x1
_081C8706:
	pop {r4}
	pop {r1}
	bx r1
	thumb_func_end sub_81C86CC

	thumb_func_start sub_81C870C
sub_81C870C: @ 81C870C
	push {r4,lr}
	bl sub_81C8644
	adds r4, r0, 0
	bl sub_81C84C0
	cmp r0, 0
	beq _081C8736
	ldrh r0, [r4]
	ldrh r3, [r4, 0x8]
	adds r2, r0, r3
	ldrh r1, [r4, 0x4]
	subs r0, r1, r0
	cmp r2, r1
	bgt _081C872C
	adds r0, r3, 0
_081C872C:
	movs r1, 0x1
	bl sub_81C84E8
	movs r0, 0x2
	b _081C8756
_081C8736:
	ldrh r0, [r4, 0x2]
	ldrh r1, [r4, 0x8]
	cmp r0, r1
	bcc _081C8744
	ldrh r1, [r4, 0x6]
	ldrh r0, [r4, 0x8]
	b _081C8748
_081C8744:
	ldrh r1, [r4, 0x6]
	ldrh r0, [r4, 0x2]
_081C8748:
	subs r0, 0x1
	cmp r1, r0
	bge _081C8754
	strh r0, [r4, 0x6]
	movs r0, 0x1
	b _081C8756
_081C8754:
	movs r0, 0
_081C8756:
	pop {r4}
	pop {r1}
	bx r1
	thumb_func_end sub_81C870C

	thumb_func_start sub_81C875C
sub_81C875C: @ 81C875C
	push {lr}
	bl sub_81C8644
	adds r1, r0, 0
	ldrh r0, [r1]
	ldrh r1, [r1, 0x6]
	adds r0, r1
	pop {r1}
	bx r1
	thumb_func_end sub_81C875C

	thumb_func_start sub_81C8770
sub_81C8770: @ 81C8770
	push {lr}
	bl sub_81C8644
	ldrh r0, [r0]
	pop {r1}
	bx r1
	thumb_func_end sub_81C8770

	thumb_func_start sub_81C877C
sub_81C877C: @ 81C877C
	push {r4,lr}
	movs r0, 0x11
	bl sub_81C763C
	adds r4, r0, 0
	ldr r0, =0x0000089c
	adds r1, r4, r0
	movs r0, 0
	str r0, [r1]
	ldr r0, =sub_81C8870
	movs r1, 0x6
	bl sub_81C7078
	movs r1, 0x8A
	lsls r1, 4
	adds r4, r1
	str r0, [r4]
	pop {r4}
	pop {r0}
	bx r0
	.pool
	thumb_func_end sub_81C877C

	thumb_func_start sub_81C87AC
sub_81C87AC: @ 81C87AC
	push {r4,r5,lr}
	adds r4, r0, 0
	lsls r4, 16
	lsrs r4, 16
	movs r0, 0x11
	bl sub_81C763C
	adds r5, r0, 0
	ldr r0, =0x00000888
	adds r1, r5, r0
	ldrh r0, [r1]
	adds r0, r4
	movs r2, 0
	strh r0, [r1]
	ldr r1, =0x0000089c
	adds r0, r5, r1
	str r2, [r0]
	ldr r0, =sub_81C8958
	movs r1, 0x6
	bl sub_81C7078
	movs r1, 0x8A
	lsls r1, 4
	adds r5, r1
	str r0, [r5]
	pop {r4,r5}
	pop {r0}
	bx r0
	.pool
	thumb_func_end sub_81C87AC

	thumb_func_start sub_81C87F0
sub_81C87F0: @ 81C87F0
	push {r4,lr}
	movs r0, 0x11
	bl sub_81C763C
	adds r4, r0, 0
	ldr r0, =0x0000089c
	adds r1, r4, r0
	movs r0, 0
	str r0, [r1]
	ldr r0, =sub_81C8A28
	movs r1, 0x6
	bl sub_81C7078
	movs r1, 0x8A
	lsls r1, 4
	adds r4, r1
	str r0, [r4]
	pop {r4}
	pop {r0}
	bx r0
	.pool
	thumb_func_end sub_81C87F0

	thumb_func_start sub_81C8820
sub_81C8820: @ 81C8820
	push {lr}
	movs r0, 0x11
	bl sub_81C763C
	movs r1, 0x8A
	lsls r1, 4
	adds r0, r1
	ldr r0, [r0]
	bl sub_81C70D8
	pop {r1}
	bx r1
	thumb_func_end sub_81C8820

	thumb_func_start sub_81C8838
sub_81C8838: @ 81C8838
	push {r4,lr}
	movs r0, 0x11
	bl sub_81C763C
	adds r4, r0, 0
	ldr r0, =0x00000888
	adds r2, r4, r0
	ldrh r0, [r4, 0x8]
	ldrh r1, [r2]
	ldrh r3, [r2, 0x6]
	adds r1, r3
	ldrh r2, [r4, 0xA]
	adds r2, r3
	movs r3, 0xF
	ands r2, r3
	ldr r3, [r4, 0x38]
	bl _call_via_r3
	ldrb r0, [r4, 0x8]
	movs r1, 0x1
	bl CopyWindowToVram
	pop {r4}
	pop {r0}
	bx r0
	.pool
	thumb_func_end sub_81C8838

	thumb_func_start sub_81C8870
sub_81C8870: @ 81C8870
	push {r4,r5,lr}
	adds r5, r0, 0
	movs r0, 0x11
	bl sub_81C763C
	adds r4, r0, 0
	cmp r5, 0x4
	bhi _081C894C
	lsls r0, r5, 2
	ldr r1, =_081C8890
	adds r0, r1
	ldr r0, [r0]
	mov pc, r0
	.pool
	.align 2, 0
_081C8890:
	.4byte _081C88A4
	.4byte _081C88AC
	.4byte _081C88D8
	.4byte _081C8918
	.4byte _081C8938
_081C88A4:
	adds r0, r4, 0
	movs r1, 0x1
	bl sub_81C9008
_081C88AC:
	ldr r0, =0x0000089c
	adds r5, r4, r0
	ldr r1, =0x0000088e
	adds r0, r4, r1
	ldr r1, [r5]
	ldrh r0, [r0]
	cmp r1, r0
	beq _081C88C4
	adds r0, r4, 0
	movs r2, 0x1
	bl sub_81C8B70
_081C88C4:
	ldr r0, [r5]
	adds r0, 0x1
	str r0, [r5]
_081C88CA:
	movs r0, 0
	b _081C894E
	.pool
_081C88D8:
	bl IsDma3ManagerBusyWithBgCopy
	lsls r0, 24
	cmp r0, 0
	bne _081C8942
	ldr r2, =0x0000089c
	adds r0, r4, r2
	subs r2, 0xC
	adds r1, r4, r2
	ldr r3, [r0]
	ldrh r1, [r1]
	cmp r3, r1
	beq _081C88FC
	movs r0, 0x6
	b _081C894E
	.pool
_081C88FC:
	ldr r0, =0x0000088e
	adds r1, r4, r0
	ldrh r0, [r1]
	cmp r0, 0
	beq _081C88CA
	adds r2, r0, 0
	adds r0, r4, 0
	adds r1, r3, 0
	bl sub_81C8B70
	b _081C88CA
	.pool
_081C8918:
	bl IsDma3ManagerBusyWithBgCopy
	lsls r0, 24
	cmp r0, 0
	bne _081C8942
	ldr r2, =0x0000088e
	adds r1, r4, r2
	ldrh r0, [r1]
	cmp r0, 0
	beq _081C894C
	movs r1, 0
	bl sub_81C84E8
	b _081C88CA
	.pool
_081C8938:
	bl sub_81C8630
	adds r1, r0, 0
	cmp r1, 0
	beq _081C8946
_081C8942:
	movs r0, 0x2
	b _081C894E
_081C8946:
	ldr r2, =0x0000088e
	adds r0, r4, r2
	strh r1, [r0]
_081C894C:
	movs r0, 0x4
_081C894E:
	pop {r4,r5}
	pop {r1}
	bx r1
	.pool
	thumb_func_end sub_81C8870

	thumb_func_start sub_81C8958
sub_81C8958: @ 81C8958
	push {r4,r5,lr}
	adds r5, r0, 0
	movs r0, 0x11
	bl sub_81C763C
	adds r4, r0, 0
	bl IsDma3ManagerBusyWithBgCopy
	lsls r0, 24
	cmp r0, 0
	beq _081C8972
	movs r0, 0x2
	b _081C8A22
_081C8972:
	cmp r5, 0x7
	bhi _081C8A1C
	lsls r0, r5, 2
	ldr r1, =_081C8984
	adds r0, r1
	ldr r0, [r0]
	mov pc, r0
	.pool
	.align 2, 0
_081C8984:
	.4byte _081C89A4
	.4byte _081C89B4
	.4byte _081C89BE
	.4byte _081C89D0
	.4byte _081C89DA
	.4byte _081C89EC
	.4byte _081C89F6
	.4byte _081C8A08
_081C89A4:
	ldr r1, =0x00000888
	adds r0, r4, r1
	adds r1, r4, 0
	bl sub_81C8CB4
	b _081C8A20
	.pool
_081C89B4:
	adds r0, r4, 0
	movs r1, 0
	bl sub_81C8DBC
	b _081C8A20
_081C89BE:
	ldr r1, =0x00000888
	adds r0, r4, r1
	adds r1, r4, 0
	movs r2, 0
	bl sub_81C8E54
	b _081C8A20
	.pool
_081C89D0:
	adds r0, r4, 0
	movs r1, 0x1
	bl sub_81C8DBC
	b _081C8A20
_081C89DA:
	ldr r1, =0x00000888
	adds r0, r4, r1
	adds r1, r4, 0
	movs r2, 0x1
	bl sub_81C8E54
	b _081C8A20
	.pool
_081C89EC:
	adds r0, r4, 0
	movs r1, 0x2
	bl sub_81C8DBC
	b _081C8A20
_081C89F6:
	ldr r1, =0x00000888
	adds r0, r4, r1
	adds r1, r4, 0
	movs r2, 0x2
	bl sub_81C8E54
	b _081C8A20
	.pool
_081C8A08:
	ldr r1, =0x00000888
	adds r0, r4, r1
	adds r1, r4, 0
	movs r2, 0x3
	bl sub_81C8E54
	b _081C8A20
	.pool
_081C8A1C:
	movs r0, 0x4
	b _081C8A22
_081C8A20:
	movs r0, 0
_081C8A22:
	pop {r4,r5}
	pop {r1}
	bx r1
	thumb_func_end sub_81C8958

	thumb_func_start sub_81C8A28
sub_81C8A28: @ 81C8A28
	push {r4-r7,lr}
	sub sp, 0x8
	adds r5, r0, 0
	bl IsDma3ManagerBusyWithBgCopy
	lsls r0, 24
	cmp r0, 0
	bne _081C8AA6
	movs r0, 0x11
	bl sub_81C763C
	adds r4, r0, 0
	ldr r0, =0x00000888
	adds r6, r4, r0
	adds r2, r4, 0
	cmp r5, 0x6
	bls _081C8A4C
	b _081C8B64
_081C8A4C:
	lsls r0, r5, 2
	ldr r1, =_081C8A60
	adds r0, r1
	ldr r0, [r0]
	mov pc, r0
	.pool
	.align 2, 0
_081C8A60:
	.4byte _081C8A7C
	.4byte _081C8A88
	.4byte _081C8AE8
	.4byte _081C8AFC
	.4byte _081C8B14
	.4byte _081C8B34
	.4byte _081C8B5C
_081C8A7C:
	adds r0, r6, 0
	adds r1, r2, 0
	bl sub_81C8D4C
	movs r0, 0
	b _081C8B66
_081C8A88:
	ldr r1, =0x0000089c
	adds r7, r4, r1
	ldr r0, [r7]
	adds r1, r0, 0x1
	str r1, [r7]
	movs r3, 0x89
	lsls r3, 4
	adds r0, r4, r3
	ldrh r0, [r0]
	cmp r1, r0
	bge _081C8AB0
	adds r0, r2, 0
	movs r2, 0x1
	bl sub_81C8B70
_081C8AA6:
	movs r0, 0x2
	b _081C8B66
	.pool
_081C8AB0:
	movs r0, 0
	str r0, [r7]
	ldrh r0, [r6, 0x2]
	ldrh r1, [r6, 0x8]
	cmp r0, r1
	bhi _081C8AC6
	ldrh r0, [r6]
	cmp r0, 0
	beq _081C8B52
	adds r4, r0, 0
	b _081C8AD4
_081C8AC6:
	ldrh r1, [r6]
	ldrh r0, [r6, 0x8]
	adds r4, r1, r0
	ldrh r1, [r6, 0x2]
	cmp r4, r1
	ble _081C8B52
	subs r4, r1
_081C8AD4:
	negs r5, r4
	adds r0, r2, 0
	adds r1, r5, 0
	adds r2, r4, 0
	bl sub_81C8B70
	strh r4, [r6, 0x6]
	str r5, [r7]
	movs r0, 0
	b _081C8B66
_081C8AE8:
	ldr r2, =0x0000089c
	adds r0, r4, r2
	ldr r0, [r0]
	movs r1, 0
	bl sub_81C84E8
	movs r0, 0
	b _081C8B66
	.pool
_081C8AFC:
	bl sub_81C8630
	adds r1, r0, 0
	cmp r1, 0
	bne _081C8AA6
	ldr r3, =0x0000089c
	adds r0, r4, r3
	str r1, [r0]
_081C8B0C:
	movs r0, 0x1
	b _081C8B66
	.pool
_081C8B14:
	ldr r0, [r6, 0x10]
	ldrh r1, [r6]
	ldr r3, =0x0000089c
	adds r2, r4, r3
	ldr r2, [r2]
	adds r1, r2
	ldr r3, [r6, 0xC]
	str r2, [sp]
	str r4, [sp, 0x4]
	movs r2, 0x1
	bl sub_81C83AC
	movs r0, 0
	b _081C8B66
	.pool
_081C8B34:
	bl sub_81C83E0
	cmp r0, 0
	bne _081C8AA6
	ldr r0, =0x0000089c
	adds r1, r4, r0
	ldr r0, [r1]
	adds r0, 0x1
	str r0, [r1]
	ldrh r1, [r6, 0x2]
	cmp r0, r1
	bge _081C8B0C
	ldrh r6, [r6, 0x8]
	cmp r0, r6
	bge _081C8B0C
_081C8B52:
	movs r0, 0x9
	b _081C8B66
	.pool
_081C8B5C:
	adds r0, r2, 0
	movs r1, 0
	bl sub_81C9008
_081C8B64:
	movs r0, 0x4
_081C8B66:
	add sp, 0x8
	pop {r4-r7}
	pop {r1}
	bx r1
	thumb_func_end sub_81C8A28

	thumb_func_start sub_81C8B70
sub_81C8B70: @ 81C8B70
	push {r4-r7,lr}
	mov r7, r10
	mov r6, r9
	mov r5, r8
	push {r5-r7}
	sub sp, 0x10
	mov r9, r0
	adds r7, r1, 0
	adds r6, r2, 0
	ldrb r0, [r0, 0x8]
	movs r1, 0x7
	bl GetWindowAttribute
	mov r10, r0
	mov r1, r9
	ldrb r0, [r1, 0x4]
	lsls r3, r0, 6
	ldrh r0, [r1, 0xA]
	adds r7, r0, r7
	movs r0, 0xF
	ands r7, r0
	adds r0, r7, r6
	cmp r0, 0x10
	bgt _081C8BD4
	ldr r0, =0x11111111
	str r0, [sp]
	adds r1, r7, 0
	muls r1, r3
	add r1, r10
	adds r2, r6, 0
	muls r2, r3
	lsrs r2, 2
	ldr r0, =0x001fffff
	ands r2, r0
	movs r0, 0x80
	lsls r0, 17
	orrs r2, r0
	mov r0, sp
	bl CpuFastSet
	mov r1, r9
	ldrb r0, [r1, 0x8]
	movs r1, 0x2
	bl CopyWindowToVram
	b _081C8C1E
	.pool
_081C8BD4:
	movs r2, 0x10
	subs r2, r7
	subs r0, r6, r2
	mov r8, r0
	ldr r1, =0x11111111
	str r1, [sp, 0x4]
	add r0, sp, 0x4
	adds r1, r7, 0
	muls r1, r3
	add r1, r10
	muls r2, r3
	lsrs r2, 2
	ldr r5, =0x001fffff
	ands r2, r5
	movs r4, 0x80
	lsls r4, 17
	orrs r2, r4
	str r3, [sp, 0xC]
	bl CpuFastSet
	ldr r0, =0x11111111
	str r0, [sp, 0x8]
	add r0, sp, 0x8
	ldr r3, [sp, 0xC]
	mov r2, r8
	muls r2, r3
	lsrs r2, 2
	ands r2, r5
	orrs r2, r4
	mov r1, r10
	bl CpuFastSet
	mov r1, r9
	ldrb r0, [r1, 0x8]
	movs r1, 0x2
	bl CopyWindowToVram
_081C8C1E:
	subs r6, 0x1
	movs r0, 0x1
	negs r0, r0
	cmp r6, r0
	beq _081C8C40
	movs r5, 0xF
	adds r4, r0, 0
_081C8C2C:
	mov r1, r9
	ldrh r0, [r1, 0x8]
	adds r1, r7, 0
	bl sub_81CBD48
	adds r7, 0x1
	ands r7, r5
	subs r6, 0x1
	cmp r6, r4
	bne _081C8C2C
_081C8C40:
	mov r1, r9
	ldrb r0, [r1, 0x8]
	movs r1, 0x1
	bl CopyWindowToVram
	add sp, 0x10
	pop {r3-r5}
	mov r8, r3
	mov r9, r4
	mov r10, r5
	pop {r4-r7}
	pop {r0}
	bx r0
	.pool
	thumb_func_end sub_81C8B70

	thumb_func_start sub_81C8C64
sub_81C8C64: @ 81C8C64
	push {r4,r5,lr}
	adds r5, r0, 0
	adds r4, r1, 0
	ldrb r0, [r5, 0x8]
	movs r1, 0
	bl GetWindowAttribute
	lsls r0, 24
	lsrs r0, 24
	bl GetBgTilemapBuffer
	adds r2, r0, 0
	ldrh r0, [r5, 0xA]
	lsls r0, 6
	ldrb r1, [r5, 0x2]
	adds r0, r1
	lsls r0, 1
	subs r0, 0x2
	adds r2, r0
	cmp r4, 0
	beq _081C8C98
	ldrb r0, [r5, 0x1]
	lsls r0, 12
	ldrh r1, [r5, 0x6]
	adds r1, 0x1
	b _081C8C9E
_081C8C98:
	ldrb r0, [r5, 0x1]
	lsls r0, 12
	ldrh r1, [r5, 0x6]
_081C8C9E:
	orrs r0, r1
	lsls r0, 16
	lsrs r1, r0, 16
	strh r1, [r2]
	adds r0, r2, 0
	adds r0, 0x40
	strh r1, [r0]
	pop {r4,r5}
	pop {r0}
	bx r0
	thumb_func_end sub_81C8C64

	thumb_func_start sub_81C8CB4
sub_81C8CB4: @ 81C8CB4
	push {r4-r6,lr}
	sub sp, 0x10
	adds r5, r0, 0
	adds r4, r1, 0
	ldr r1, =gUnknown_0861FBE4
	add r0, sp, 0xC
	movs r2, 0x3
	bl memcpy
	ldrh r1, [r5]
	ldr r0, [r5, 0xC]
	muls r1, r0
	ldr r0, [r5, 0x10]
	adds r0, r1
	adds r6, r4, 0
	adds r6, 0x48
	ldr r2, [r4, 0x34]
	adds r1, r6, 0
	bl _call_via_r2
	ldrh r0, [r4, 0x8]
	ldrh r1, [r5]
	ldrh r2, [r4, 0xA]
	ldr r3, [r4, 0x38]
	bl _call_via_r3
	ldrb r0, [r4, 0x8]
	ldrh r3, [r4, 0xA]
	lsls r3, 20
	lsrs r3, 16
	ldrb r1, [r4, 0x4]
	lsls r1, 3
	str r1, [sp]
	movs r1, 0x10
	str r1, [sp, 0x4]
	movs r1, 0x44
	movs r2, 0
	bl FillWindowPixelRect
	ldrb r0, [r4, 0x8]
	ldrb r1, [r4, 0x5]
	ldrh r3, [r4, 0xA]
	lsls r3, 4
	adds r3, 0x1
	lsls r3, 24
	lsrs r3, 24
	add r2, sp, 0xC
	str r2, [sp]
	movs r2, 0x1
	negs r2, r2
	str r2, [sp, 0x4]
	str r6, [sp, 0x8]
	movs r2, 0x8
	bl box_print
	adds r0, r4, 0
	movs r1, 0x1
	bl sub_81C8C64
	ldrh r0, [r4, 0x8]
	ldrh r3, [r4, 0xA]
	lsls r3, 1
	ldrb r1, [r4, 0x4]
	str r1, [sp]
	movs r1, 0x2
	str r1, [sp, 0x4]
	movs r1, 0x3
	movs r2, 0
	bl CopyWindowRectToVram
	add sp, 0x10
	pop {r4-r6}
	pop {r0}
	bx r0
	.pool
	thumb_func_end sub_81C8CB4

	thumb_func_start sub_81C8D4C
sub_81C8D4C: @ 81C8D4C
	push {r4,r5,lr}
	sub sp, 0xC
	adds r4, r1, 0
	ldrh r2, [r0]
	ldr r1, [r0, 0xC]
	muls r1, r2
	ldr r0, [r0, 0x10]
	adds r0, r1
	adds r5, r4, 0
	adds r5, 0x48
	ldr r2, [r4, 0x34]
	adds r1, r5, 0
	bl _call_via_r2
	ldrb r0, [r4, 0x8]
	ldrh r3, [r4, 0xA]
	lsls r3, 20
	lsrs r3, 16
	ldrb r1, [r4, 0x4]
	lsls r1, 3
	str r1, [sp]
	movs r1, 0x10
	str r1, [sp, 0x4]
	movs r1, 0x11
	movs r2, 0
	bl FillWindowPixelRect
	ldrb r0, [r4, 0x8]
	ldrb r1, [r4, 0x5]
	ldrh r2, [r4, 0xA]
	lsls r2, 4
	adds r2, 0x1
	lsls r2, 24
	lsrs r2, 24
	str r2, [sp]
	movs r2, 0xFF
	str r2, [sp, 0x4]
	movs r2, 0
	str r2, [sp, 0x8]
	adds r2, r5, 0
	movs r3, 0x8
	bl PrintTextOnWindow
	adds r0, r4, 0
	movs r1, 0
	bl sub_81C8C64
	ldrb r0, [r4, 0x8]
	movs r1, 0x3
	bl CopyWindowToVram
	add sp, 0xC
	pop {r4,r5}
	pop {r0}
	bx r0
	thumb_func_end sub_81C8D4C

	thumb_func_start sub_81C8DBC
sub_81C8DBC: @ 81C8DBC
	push {r4-r6,lr}
	mov r6, r9
	mov r5, r8
	push {r5,r6}
	sub sp, 0x1C
	adds r6, r0, 0
	mov r8, r1
	add r1, sp, 0xC
	ldr r0, =gUnknown_0861FBE8
	ldm r0!, {r2-r4}
	stm r1!, {r2-r4}
	add r0, sp, 0x18
	mov r9, r0
	ldr r1, =gUnknown_0861FBF4
	movs r2, 0x3
	bl memcpy
	ldrh r4, [r6, 0xA]
	mov r1, r8
	lsls r0, r1, 1
	adds r0, 0x1
	adds r4, r0
	movs r0, 0xF
	ands r4, r0
	ldrb r0, [r6, 0x8]
	lsls r5, r4, 4
	adds r3, r5, 0
	ldrb r1, [r6, 0x4]
	str r1, [sp]
	movs r1, 0x10
	str r1, [sp, 0x4]
	movs r1, 0x11
	movs r2, 0
	bl FillWindowPixelRect
	ldrb r0, [r6, 0x8]
	movs r1, 0x1
	orrs r5, r1
	mov r2, r9
	str r2, [sp]
	subs r1, 0x2
	str r1, [sp, 0x4]
	mov r3, r8
	lsls r3, 2
	mov r8, r3
	mov r1, sp
	add r1, r8
	adds r1, 0xC
	ldr r1, [r1]
	str r1, [sp, 0x8]
	movs r1, 0x7
	movs r2, 0x2
	adds r3, r5, 0
	bl box_print
	ldrh r0, [r6, 0x8]
	lsls r4, 1
	ldrb r1, [r6, 0x4]
	str r1, [sp]
	movs r1, 0x2
	str r1, [sp, 0x4]
	movs r2, 0
	adds r3, r4, 0
	bl CopyWindowRectToVram
	add sp, 0x1C
	pop {r3,r4}
	mov r8, r3
	mov r9, r4
	pop {r4-r6}
	pop {r0}
	bx r0
	.pool
	thumb_func_end sub_81C8DBC

	thumb_func_start sub_81C8E54
sub_81C8E54: @ 81C8E54
	push {r4-r7,lr}
	mov r7, r8
	push {r7}
	sub sp, 0xC
	adds r7, r1, 0
	adds r1, r2, 0
	ldrh r3, [r7, 0xA]
	ldr r2, =gUnknown_0861FBF7
	adds r2, r1, r2
	ldrb r2, [r2]
	adds r6, r3, r2
	movs r2, 0xF
	ands r6, r2
	ldrh r0, [r0]
	bl sub_81CAFD8
	adds r5, r0, 0
	cmp r5, 0
	beq _081C8EC0
	ldrh r0, [r7, 0x8]
	lsls r4, r6, 1
	ldrb r3, [r7, 0x4]
	subs r3, 0x1
	movs r1, 0x2
	mov r8, r1
	str r1, [sp]
	movs r1, 0x1
	adds r2, r4, 0
	bl sub_81DB620
	ldrb r0, [r7, 0x8]
	lsls r1, r6, 4
	movs r2, 0x1
	orrs r1, r2
	str r1, [sp]
	movs r1, 0xFF
	str r1, [sp, 0x4]
	movs r1, 0
	str r1, [sp, 0x8]
	movs r1, 0x7
	adds r2, r5, 0
	movs r3, 0x2
	bl PrintTextOnWindow
	ldrh r0, [r7, 0x8]
	ldrb r1, [r7, 0x4]
	str r1, [sp]
	mov r1, r8
	str r1, [sp, 0x4]
	movs r1, 0x2
	movs r2, 0
	adds r3, r4, 0
	bl CopyWindowRectToVram
_081C8EC0:
	add sp, 0xC
	pop {r3}
	mov r8, r3
	pop {r4-r7}
	pop {r0}
	bx r0
	.pool
	thumb_func_end sub_81C8E54

	thumb_func_start sub_81C8ED0
sub_81C8ED0: @ 81C8ED0
	push {r4,r5,lr}
	movs r5, 0
	ldr r4, =gUnknown_0861FBFC
_081C8ED6:
	adds r0, r4, 0
	bl LoadCompressedObjectPic
	adds r4, 0x8
	adds r5, 0x1
	cmp r5, 0
	beq _081C8ED6
	ldr r0, =gUnknown_0861FC04
	bl sub_81C795C
	pop {r4,r5}
	pop {r0}
	bx r0
	.pool
	thumb_func_end sub_81C8ED0

	thumb_func_start sub_81C8EF8
sub_81C8EF8: @ 81C8EF8
	push {r4-r6,lr}
	mov r6, r10
	mov r5, r9
	mov r4, r8
	push {r4-r6}
	adds r4, r0, 0
	adds r5, r1, 0
	ldr r0, =gUnknown_0861FC1C
	ldrb r1, [r5, 0x2]
	lsls r1, 3
	adds r1, 0x3
	ldrb r2, [r5, 0x3]
	adds r2, 0x1
	lsls r2, 3
	movs r3, 0x7
	bl CreateSprite
	lsls r0, 24
	lsrs r3, r0, 24
	lsls r0, r3, 4
	adds r0, r3
	lsls r0, 2
	ldr r1, =gSprites
	mov r8, r1
	add r0, r8
	str r0, [r5, 0x3C]
	ldrb r6, [r5, 0x2]
	lsls r6, 3
	ldrb r0, [r5, 0x4]
	subs r0, 0x1
	lsls r0, 2
	ldr r3, =gUnknown_0861FC3C
	mov r10, r3
	adds r6, r0
	ldrb r2, [r5, 0x3]
	lsls r2, 3
	ldrh r0, [r4, 0x8]
	lsls r0, 4
	adds r2, r0
	lsls r2, 16
	asrs r2, 16
	mov r0, r10
	adds r1, r6, 0
	movs r3, 0x7
	bl CreateSprite
	lsls r0, 24
	lsrs r3, r0, 24
	lsls r2, r3, 4
	adds r2, r3
	lsls r2, 2
	add r2, r8
	str r2, [r5, 0x44]
	ldrh r3, [r2, 0x4]
	lsls r1, r3, 22
	lsrs r1, 22
	adds r1, 0x2
	ldr r0, =0x000003ff
	mov r9, r0
	mov r0, r9
	ands r1, r0
	ldr r4, =0xfffffc00
	adds r0, r4, 0
	ands r0, r3
	orrs r0, r1
	strh r0, [r2, 0x4]
	ldr r1, [r5, 0x44]
	ldr r0, =sub_81C90A0
	str r0, [r1, 0x1C]
	ldrb r2, [r5, 0x3]
	lsls r2, 3
	mov r0, r10
	adds r1, r6, 0
	movs r3, 0x7
	bl CreateSprite
	lsls r0, 24
	lsrs r3, r0, 24
	lsls r1, r3, 4
	adds r1, r3
	lsls r1, 2
	add r1, r8
	str r1, [r5, 0x40]
	ldrh r2, [r1, 0x4]
	lsls r0, r2, 22
	lsrs r0, 22
	adds r0, 0x4
	mov r3, r9
	ands r0, r3
	ands r4, r2
	orrs r4, r0
	strh r4, [r1, 0x4]
	ldr r1, [r5, 0x40]
	ldr r0, =sub_81C90F4
	str r0, [r1, 0x1C]
	pop {r3-r5}
	mov r8, r3
	mov r9, r4
	mov r10, r5
	pop {r4-r6}
	pop {r0}
	bx r0
	.pool
	thumb_func_end sub_81C8EF8

	thumb_func_start sub_81C8FE0
sub_81C8FE0: @ 81C8FE0
	push {r4,lr}
	adds r4, r0, 0
	ldr r0, [r4, 0x3C]
	bl DestroySprite
	ldr r0, [r4, 0x40]
	bl DestroySprite
	ldr r0, [r4, 0x44]
	bl DestroySprite
	movs r0, 0xA
	bl FreeSpriteTilesByTag
	movs r0, 0x14
	bl FreeSpritePaletteByTag
	pop {r4}
	pop {r0}
	bx r0
	thumb_func_end sub_81C8FE0

	thumb_func_start sub_81C9008
sub_81C9008: @ 81C9008
	push {r4,r5,lr}
	adds r5, r0, 0
	adds r4, r1, 0
	cmp r4, 0
	beq _081C9028
	ldr r2, [r5, 0x3C]
	ldr r1, =SpriteCallbackDummy
	str r1, [r2, 0x1C]
	ldr r0, [r5, 0x40]
	str r1, [r0, 0x1C]
	ldr r0, [r5, 0x44]
	str r1, [r0, 0x1C]
	b _081C903A
	.pool
_081C9028:
	ldr r2, [r5, 0x3C]
	ldr r0, =sub_81C9080
	str r0, [r2, 0x1C]
	ldr r1, [r5, 0x40]
	ldr r0, =sub_81C90F4
	str r0, [r1, 0x1C]
	ldr r1, [r5, 0x44]
	ldr r0, =sub_81C90A0
	str r0, [r1, 0x1C]
_081C903A:
	adds r3, r2, 0
	adds r3, 0x3E
	movs r0, 0x1
	ands r4, r0
	lsls r4, 2
	ldrb r2, [r3]
	movs r1, 0x5
	negs r1, r1
	adds r0, r1, 0
	ands r0, r2
	orrs r0, r4
	strb r0, [r3]
	ldr r2, [r5, 0x40]
	adds r2, 0x3E
	ldrb r3, [r2]
	adds r0, r1, 0
	ands r0, r3
	orrs r0, r4
	strb r0, [r2]
	ldr r0, [r5, 0x44]
	adds r0, 0x3E
	ldrb r2, [r0]
	ands r1, r2
	orrs r1, r4
	strb r1, [r0]
	pop {r4,r5}
	pop {r0}
	bx r0
	.pool
	thumb_func_end sub_81C9008

	thumb_func_start sub_81C9080
sub_81C9080: @ 81C9080
	push {r4,lr}
	adds r4, r0, 0
	movs r0, 0x11
	bl sub_81C763C
	ldr r1, =0x0000088e
	adds r0, r1
	ldrh r0, [r0]
	lsls r0, 4
	strh r0, [r4, 0x26]
	pop {r4}
	pop {r0}
	bx r0
	.pool
	thumb_func_end sub_81C9080

	thumb_func_start sub_81C90A0
sub_81C90A0: @ 81C90A0
	push {r4,lr}
	adds r4, r0, 0
	movs r1, 0x3C
	ldrsh r0, [r4, r1]
	cmp r0, 0
	bne _081C90C2
	bl sub_81C84C0
	cmp r0, 0
	beq _081C90C2
	adds r2, r4, 0
	adds r2, 0x3E
	ldrb r1, [r2]
	movs r0, 0x5
	negs r0, r0
	ands r0, r1
	b _081C90CC
_081C90C2:
	adds r2, r4, 0
	adds r2, 0x3E
	ldrb r0, [r2]
	movs r1, 0x4
	orrs r0, r1
_081C90CC:
	strb r0, [r2]
	ldrh r0, [r4, 0x2E]
	adds r0, 0x1
	strh r0, [r4, 0x2E]
	lsls r0, 16
	asrs r0, 16
	cmp r0, 0x3
	ble _081C90EC
	movs r0, 0
	strh r0, [r4, 0x2E]
	ldrh r0, [r4, 0x30]
	adds r0, 0x1
	movs r1, 0x7
	ands r0, r1
	strh r0, [r4, 0x30]
	strh r0, [r4, 0x26]
_081C90EC:
	pop {r4}
	pop {r0}
	bx r0
	thumb_func_end sub_81C90A0

	thumb_func_start sub_81C90F4
sub_81C90F4: @ 81C90F4
	push {r4,lr}
	adds r4, r0, 0
	movs r1, 0x3C
	ldrsh r0, [r4, r1]
	cmp r0, 0
	bne _081C9116
	bl sub_81C84A4
	cmp r0, 0
	beq _081C9116
	adds r2, r4, 0
	adds r2, 0x3E
	ldrb r1, [r2]
	movs r0, 0x5
	negs r0, r0
	ands r0, r1
	b _081C9120
_081C9116:
	adds r2, r4, 0
	adds r2, 0x3E
	ldrb r0, [r2]
	movs r1, 0x4
	orrs r0, r1
_081C9120:
	strb r0, [r2]
	ldrh r0, [r4, 0x2E]
	adds r0, 0x1
	strh r0, [r4, 0x2E]
	lsls r0, 16
	asrs r0, 16
	cmp r0, 0x3
	ble _081C9142
	movs r0, 0
	strh r0, [r4, 0x2E]
	ldrh r0, [r4, 0x30]
	adds r0, 0x1
	movs r1, 0x7
	ands r0, r1
	strh r0, [r4, 0x30]
	negs r0, r0
	strh r0, [r4, 0x26]
_081C9142:
	pop {r4}
	pop {r0}
	bx r0
	thumb_func_end sub_81C90F4

	thumb_func_start sub_81C9148
sub_81C9148: @ 81C9148
	push {r4,lr}
	adds r4, r0, 0
	movs r0, 0x11
	bl sub_81C763C
	ldr r1, [r0, 0x40]
	strh r4, [r1, 0x3C]
	ldr r0, [r0, 0x44]
	strh r4, [r0, 0x3C]
	pop {r4}
	pop {r0}
	bx r0
	thumb_func_end sub_81C9148

	thumb_func_start sub_81C9160
sub_81C9160: @ 81C9160
	push {r4,r5,lr}
	adds r2, r0, 0
	ldr r0, [r1]
	str r0, [r2, 0x10]
	ldrh r4, [r1, 0x6]
	movs r5, 0
	strh r4, [r2]
	ldrh r3, [r1, 0x4]
	strh r3, [r2, 0x2]
	ldrb r0, [r1, 0x8]
	str r0, [r2, 0xC]
	ldrb r1, [r1, 0xC]
	strh r1, [r2, 0x8]
	lsls r0, r3, 16
	lsrs r0, 16
	cmp r1, r0
	bcc _081C918A
	strh r5, [r2]
	strh r5, [r2, 0x4]
	strh r4, [r2, 0x6]
	b _081C91A6
_081C918A:
	subs r0, r3, r1
	strh r0, [r2, 0x4]
	ldrh r1, [r2]
	ldrh r0, [r2, 0x8]
	adds r1, r0
	ldrh r0, [r2, 0x2]
	cmp r1, r0
	ble _081C91A4
	subs r0, r1, r0
	strh r0, [r2, 0x6]
	subs r0, r4, r0
	strh r0, [r2]
	b _081C91A6
_081C91A4:
	strh r5, [r2, 0x6]
_081C91A6:
	pop {r4,r5}
	pop {r0}
	bx r0
	thumb_func_end sub_81C9160

	thumb_func_start sub_81C91AC
sub_81C91AC: @ 81C91AC
	push {r4-r7,lr}
	mov r7, r9
	mov r6, r8
	push {r6,r7}
	sub sp, 0x8
	adds r7, r0, 0
	ldr r4, [r1]
	lsls r4, 30
	lsrs r0, r4, 30
	movs r1, 0
	mov r9, r1
	strb r0, [r7]
	strh r3, [r7, 0x6]
	ldr r0, [r2, 0x10]
	str r0, [r7, 0x34]
	ldr r0, [r2, 0x14]
	str r0, [r7, 0x38]
	ldrb r6, [r2, 0xD]
	strb r6, [r7, 0x1]
	ldrb r1, [r2, 0x9]
	strb r1, [r7, 0x2]
	ldrb r0, [r2, 0xB]
	strb r0, [r7, 0x3]
	ldrb r5, [r2, 0xA]
	strb r5, [r7, 0x4]
	ldrb r0, [r2, 0xE]
	strb r0, [r7, 0x5]
	lsrs r4, 30
	ldr r2, =0xffffff00
	mov r8, r2
	ldr r0, [sp]
	ands r0, r2
	orrs r0, r4
	lsls r1, 24
	lsrs r1, 16
	ldr r2, =0xffff00ff
	ands r0, r2
	orrs r0, r1
	ldr r1, =0xff00ffff
	ands r0, r1
	lsls r5, 24
	ldr r1, =0x00ffffff
	ands r0, r1
	orrs r0, r5
	str r0, [sp]
	ldr r0, [sp, 0x4]
	mov r1, r8
	ands r0, r1
	movs r1, 0x20
	orrs r0, r1
	lsls r6, 24
	lsrs r6, 16
	ands r0, r2
	orrs r0, r6
	adds r3, 0x2
	lsls r3, 16
	ldr r1, =0x0000ffff
	ands r0, r1
	orrs r0, r3
	str r0, [sp, 0x4]
	mov r0, sp
	bl AddWindow
	strh r0, [r7, 0x8]
	lsls r0, 16
	lsrs r0, 16
	cmp r0, 0xFF
	beq _081C9258
	mov r2, r9
	strh r2, [r7, 0xA]
	mov r0, r9
	str r0, [r7, 0x3C]
	str r0, [r7, 0x40]
	str r0, [r7, 0x44]
	movs r0, 0x1
	b _081C925A
	.pool
_081C9258:
	movs r0, 0
_081C925A:
	add sp, 0x8
	pop {r3,r4}
	mov r8, r3
	mov r9, r4
	pop {r4-r7}
	pop {r1}
	bx r1
	thumb_func_end sub_81C91AC

	thumb_func_start sub_81C9268
sub_81C9268: @ 81C9268
	push {r4,lr}
	movs r4, 0
	movs r0, 0x98
	lsls r0, 1
	bl FlagGet
	lsls r0, 24
	cmp r0, 0
	beq _081C928A
	movs r4, 0x1
	ldr r0, =0x0000089b
	bl FlagGet
	lsls r0, 24
	cmp r0, 0
	beq _081C928A
	movs r4, 0x2
_081C928A:
	adds r0, r4, 0
	pop {r4}
	pop {r1}
	bx r1
	.pool
	thumb_func_end sub_81C9268

	thumb_func_start sub_81C9298
sub_81C9298: @ 81C9298
	push {r4,lr}
	movs r0, 0x1
	movs r1, 0x10
	bl sub_81C761C
	adds r4, r0, 0
	cmp r4, 0
	beq _081C92C4
	bl sub_81C9268
	lsls r0, 24
	lsrs r0, 24
	movs r1, 0
	strh r0, [r4]
	strh r1, [r4, 0x2]
	strh r1, [r4, 0x4]
	strh r1, [r4, 0x6]
	adds r0, r4, 0
	bl sub_81C939C
	movs r0, 0x1
	b _081C92C6
_081C92C4:
	movs r0, 0
_081C92C6:
	pop {r4}
	pop {r1}
	bx r1
	thumb_func_end sub_81C9298

	thumb_func_start sub_81C92CC
sub_81C92CC: @ 81C92CC
	push {r4,lr}
	movs r0, 0x1
	movs r1, 0x10
	bl sub_81C761C
	adds r4, r0, 0
	cmp r4, 0
	beq _081C92FA
	bl sub_81C9268
	lsls r0, 24
	lsrs r0, 24
	movs r1, 0
	strh r0, [r4]
	movs r0, 0x2
	strh r0, [r4, 0x2]
	strh r0, [r4, 0x4]
	strh r1, [r4, 0x6]
	adds r0, r4, 0
	bl sub_81C939C
	movs r0, 0x1
	b _081C92FC
_081C92FA:
	movs r0, 0
_081C92FC:
	pop {r4}
	pop {r1}
	bx r1
	thumb_func_end sub_81C92CC

	thumb_func_start sub_81C9304
sub_81C9304: @ 81C9304
	push {r4,lr}
	movs r0, 0x1
	movs r1, 0x10
	bl sub_81C761C
	adds r4, r0, 0
	cmp r4, 0
	beq _081C932E
	bl sub_81C9268
	lsls r0, 24
	lsrs r0, 24
	strh r0, [r4]
	movs r0, 0x3
	strh r0, [r4, 0x2]
	strh r0, [r4, 0x4]
	adds r0, r4, 0
	bl sub_81C939C
	movs r0, 0x1
	b _081C9330
_081C932E:
	movs r0, 0
_081C9330:
	pop {r4}
	pop {r1}
	bx r1
	thumb_func_end sub_81C9304

	thumb_func_start sub_81C9338
sub_81C9338: @ 81C9338
	push {lr}
	movs r0, 0x1
	movs r1, 0x10
	bl sub_81C761C
	adds r2, r0, 0
	cmp r2, 0
	beq _081C9360
	movs r0, 0
	movs r1, 0x3
	strh r1, [r2]
	strh r0, [r2, 0x2]
	movs r1, 0x5
	strh r1, [r2, 0x4]
	strh r0, [r2, 0x6]
	adds r0, r2, 0
	bl sub_81C939C
	movs r0, 0x1
	b _081C9362
_081C9360:
	movs r0, 0
_081C9362:
	pop {r1}
	bx r1
	thumb_func_end sub_81C9338

	thumb_func_start sub_81C9368
sub_81C9368: @ 81C9368
	push {r4,r5,lr}
	movs r0, 0x1
	movs r1, 0x10
	bl sub_81C761C
	adds r5, r0, 0
	cmp r5, 0
	beq _081C9394
	movs r4, 0
	movs r0, 0x4
	strh r0, [r5]
	bl sub_81C76AC
	strh r0, [r5, 0x2]
	adds r0, 0x8
	strh r0, [r5, 0x4]
	strh r4, [r5, 0x6]
	adds r0, r5, 0
	bl sub_81C939C
	movs r0, 0x1
	b _081C9396
_081C9394:
	movs r0, 0
_081C9396:
	pop {r4,r5}
	pop {r1}
	bx r1
	thumb_func_end sub_81C9368

	thumb_func_start sub_81C939C
sub_81C939C: @ 81C939C
	push {r4,lr}
	adds r4, r0, 0
	ldrh r0, [r4]
	cmp r0, 0x4
	bhi _081C93E0
	lsls r0, 2
	ldr r1, =_081C93B4
	adds r0, r1
	ldr r0, [r0]
	mov pc, r0
	.pool
	.align 2, 0
_081C93B4:
	.4byte _081C93C8
	.4byte _081C93CE
	.4byte _081C93CE
	.4byte _081C93D4
	.4byte _081C93DC
_081C93C8:
	movs r0, 0
	bl sub_81C7688
_081C93CE:
	bl sub_81C93EC
	b _081C93DE
_081C93D4:
	ldr r0, =sub_81C963C
	b _081C93DE
	.pool
_081C93DC:
	ldr r0, =sub_81C96FC
_081C93DE:
	str r0, [r4, 0xC]
_081C93E0:
	pop {r4}
	pop {r0}
	bx r0
	.pool
	thumb_func_end sub_81C939C

	thumb_func_start sub_81C93EC
sub_81C93EC: @ 81C93EC
	push {lr}
	bl sub_81C767C
	cmp r0, 0x1
	beq _081C9408
	cmp r0, 0x1
	bcc _081C93FE
	cmp r0, 0x2
	beq _081C9410
_081C93FE:
	ldr r0, =sub_81C943C
	b _081C9412
	.pool
_081C9408:
	ldr r0, =sub_81C9520
	b _081C9412
	.pool
_081C9410:
	ldr r0, =c2_pre_battle_1
_081C9412:
	pop {r1}
	bx r1
	.pool
	thumb_func_end sub_81C93EC

	thumb_func_start sub_81C941C
sub_81C941C: @ 81C941C
	push {lr}
	movs r0, 0x1
	bl sub_81C763C
	ldr r1, [r0, 0xC]
	bl _call_via_r1
	pop {r1}
	bx r1
	thumb_func_end sub_81C941C

	thumb_func_start sub_81C9430
sub_81C9430: @ 81C9430
	push {lr}
	movs r0, 0x1
	bl sub_81C7650
	pop {r0}
	bx r0
	thumb_func_end sub_81C9430

	thumb_func_start sub_81C943C
sub_81C943C: @ 81C943C
	push {r4,r5,lr}
	adds r4, r0, 0
	bl sub_81C9814
	cmp r0, 0
	beq _081C944C
	movs r0, 0x1
	b _081C951A
_081C944C:
	ldr r2, =gMain
	ldrh r1, [r2, 0x2E]
	movs r0, 0x1
	ands r0, r1
	adds r5, r2, 0
	cmp r0, 0
	beq _081C9508
	ldr r3, =gUnknown_0861FC59
	movs r0, 0x2
	ldrsh r1, [r4, r0]
	ldrh r2, [r4]
	lsls r0, r2, 1
	adds r0, r2
	lsls r0, 1
	adds r1, r0
	adds r1, r3
	ldrb r0, [r1]
	cmp r0, 0x4
	bhi _081C9508
	lsls r0, 2
	ldr r1, =_081C9488
	adds r0, r1
	ldr r0, [r0]
	mov pc, r0
	.pool
	.align 2, 0
_081C9488:
	.4byte _081C949C
	.4byte _081C94BC
	.4byte _081C94D4
	.4byte _081C94E0
	.4byte _081C9516
_081C949C:
	ldr r0, =gSaveBlock2Ptr
	ldr r0, [r0]
	ldrb r1, [r0, 0x15]
	movs r0, 0x8
	ands r0, r1
	movs r1, 0x1
	cmp r0, 0
	beq _081C94AE
	movs r1, 0x2
_081C94AE:
	strh r1, [r4, 0x6]
	ldr r1, =0x000186a6
	b _081C94EE
	.pool
_081C94BC:
	movs r1, 0
	movs r0, 0x3
	strh r0, [r4]
	strh r1, [r4, 0x2]
	ldrb r0, [r3, 0x12]
	strh r0, [r4, 0x4]
	ldr r0, =sub_81C963C
	str r0, [r4, 0xC]
	movs r0, 0x2
	b _081C951A
	.pool
_081C94D4:
	movs r0, 0x6
	strh r0, [r4, 0x6]
	ldr r1, =0x000186ab
	b _081C94EE
	.pool
_081C94E0:
	bl sub_81C76B8
	cmp r0, 0
	beq _081C94FC
	movs r0, 0x9
	strh r0, [r4, 0x6]
	ldr r1, =0x000186ac
_081C94EE:
	adds r0, r4, 0
	bl sub_81C97B0
	movs r0, 0x8
	b _081C951A
	.pool
_081C94FC:
	ldr r0, =sub_81C9600
	str r0, [r4, 0xC]
	movs r0, 0x6
	b _081C951A
	.pool
_081C9508:
	ldrh r1, [r5, 0x2E]
	movs r0, 0x2
	ands r0, r1
	cmp r0, 0
	bne _081C9516
	movs r0, 0
	b _081C951A
_081C9516:
	movs r0, 0x1
	negs r0, r0
_081C951A:
	pop {r4,r5}
	pop {r1}
	bx r1
	thumb_func_end sub_81C943C

	thumb_func_start sub_81C9520
sub_81C9520: @ 81C9520
	push {r4,lr}
	adds r4, r0, 0
	bl sub_81C9814
	cmp r0, 0
	beq _081C9530
	movs r0, 0x1
	b _081C9580
_081C9530:
	ldr r0, =gMain
	ldrh r1, [r0, 0x2E]
	movs r0, 0x1
	ands r0, r1
	cmp r0, 0
	beq _081C9570
	ldr r3, =gUnknown_0861FC59
	movs r0, 0x2
	ldrsh r1, [r4, r0]
	ldrh r2, [r4]
	lsls r0, r2, 1
	adds r0, r2
	lsls r0, 1
	adds r1, r0
	adds r1, r3
	ldrb r0, [r1]
	cmp r0, 0x2
	bne _081C9578
	movs r0, 0x6
	strh r0, [r4, 0x6]
	ldr r1, =0x000186ab
	adds r0, r4, 0
	bl sub_81C97B0
	movs r0, 0x8
	b _081C9580
	.pool
_081C9570:
	movs r0, 0x2
	ands r0, r1
	cmp r0, 0
	beq _081C957E
_081C9578:
	movs r0, 0x20
	bl PlaySE
_081C957E:
	movs r0, 0
_081C9580:
	pop {r4}
	pop {r1}
	bx r1
	thumb_func_end sub_81C9520

	thumb_func_start c2_pre_battle_1
c2_pre_battle_1: @ 81C9588
	push {r4,lr}
	adds r4, r0, 0
	bl sub_81C9814
	cmp r0, 0
	beq _081C9598
	movs r0, 0x1
	b _081C95F8
_081C9598:
	ldr r0, =gMain
	ldrh r1, [r0, 0x2E]
	movs r0, 0x1
	ands r0, r1
	cmp r0, 0
	beq _081C95E8
	ldr r3, =gUnknown_0861FC59
	movs r0, 0x2
	ldrsh r1, [r4, r0]
	ldrh r2, [r4]
	lsls r0, r2, 1
	adds r0, r2
	lsls r0, 1
	adds r1, r0
	adds r1, r3
	ldrb r0, [r1]
	cmp r0, 0x2
	beq _081C95D4
	cmp r0, 0x4
	beq _081C95F4
	movs r0, 0x20
	bl PlaySE
	movs r0, 0
	b _081C95F8
	.pool
_081C95D4:
	movs r0, 0x6
	strh r0, [r4, 0x6]
	ldr r1, =0x000186ab
	adds r0, r4, 0
	bl sub_81C97B0
	movs r0, 0x8
	b _081C95F8
	.pool
_081C95E8:
	movs r0, 0x2
	ands r0, r1
	cmp r0, 0
	bne _081C95F4
	movs r0, 0
	b _081C95F8
_081C95F4:
	movs r0, 0x1
	negs r0, r0
_081C95F8:
	pop {r4}
	pop {r1}
	bx r1
	thumb_func_end c2_pre_battle_1

	thumb_func_start sub_81C9600
sub_81C9600: @ 81C9600
	push {r4,lr}
	adds r4, r0, 0
	bl sub_81C9814
	cmp r0, 0
	beq _081C9616
	bl sub_81C93EC
	str r0, [r4, 0xC]
	movs r0, 0x1
	b _081C9634
_081C9616:
	ldr r0, =gMain
	ldrh r1, [r0, 0x2E]
	movs r0, 0x3
	ands r0, r1
	cmp r0, 0
	bne _081C962C
	movs r0, 0
	b _081C9634
	.pool
_081C962C:
	bl sub_81C93EC
	str r0, [r4, 0xC]
	movs r0, 0x7
_081C9634:
	pop {r4}
	pop {r1}
	bx r1
	thumb_func_end sub_81C9600

	thumb_func_start sub_81C963C
sub_81C963C: @ 81C963C
	push {r4-r6,lr}
	adds r4, r0, 0
	bl sub_81C9814
	adds r3, r0, 0
	cmp r3, 0
	beq _081C964E
	movs r0, 0x1
	b _081C96F6
_081C964E:
	ldr r2, =gMain
	ldrh r1, [r2, 0x2E]
	movs r0, 0x1
	ands r0, r1
	adds r6, r2, 0
	cmp r0, 0
	beq _081C96B8
	ldr r5, =gUnknown_0861FC59
	movs r1, 0x2
	ldrsh r0, [r4, r1]
	ldrh r2, [r4]
	lsls r1, r2, 1
	adds r1, r2
	lsls r1, 1
	adds r0, r1
	adds r0, r5
	ldrb r0, [r0]
	cmp r0, 0x6
	beq _081C968E
	cmp r0, 0x6
	bgt _081C9688
	cmp r0, 0x5
	beq _081C96A4
	b _081C96B8
	.pool
_081C9688:
	cmp r0, 0x7
	beq _081C96E4
	b _081C96B8
_081C968E:
	movs r0, 0x4
	strh r0, [r4]
	strh r3, [r4, 0x2]
	ldrb r0, [r5, 0x18]
	strh r0, [r4, 0x4]
	ldr r0, =sub_81C96FC
	str r0, [r4, 0xC]
	movs r0, 0x4
	b _081C96F6
	.pool
_081C96A4:
	strh r3, [r4, 0x6]
	ldr r1, =0x000186a7
	adds r0, r4, 0
	bl sub_81C97B0
	movs r0, 0x8
	b _081C96F6
	.pool
_081C96B8:
	ldrh r1, [r6, 0x2E]
	movs r0, 0x2
	ands r0, r1
	cmp r0, 0
	beq _081C96F4
	movs r0, 0x2
	ldrsh r2, [r4, r0]
	ldr r1, =gUnknown_0861FC54
	ldrh r0, [r4]
	adds r0, r1
	ldrb r0, [r0]
	cmp r2, r0
	beq _081C96E4
	strh r0, [r4, 0x2]
	ldr r0, =sub_81C9798
	str r0, [r4, 0xC]
	movs r0, 0x1
	b _081C96F6
	.pool
_081C96E4:
	movs r0, 0x5
	bl PlaySE
	adds r0, r4, 0
	bl sub_81C97C0
	movs r0, 0x3
	b _081C96F6
_081C96F4:
	movs r0, 0
_081C96F6:
	pop {r4-r6}
	pop {r1}
	bx r1
	thumb_func_end sub_81C963C

	thumb_func_start sub_81C96FC
sub_81C96FC: @ 81C96FC
	push {r4,lr}
	adds r4, r0, 0
	bl sub_81C9814
	cmp r0, 0
	beq _081C970C
	movs r0, 0x1
	b _081C9792
_081C970C:
	ldr r0, =gMain
	ldrh r1, [r0, 0x2E]
	movs r0, 0x1
	ands r0, r1
	cmp r0, 0
	beq _081C9754
	ldr r3, =gUnknown_0861FC59
	movs r0, 0x2
	ldrsh r1, [r4, r0]
	ldrh r2, [r4]
	lsls r0, r2, 1
	adds r0, r2
	lsls r0, 1
	adds r1, r0
	adds r1, r3
	ldrb r0, [r1]
	cmp r0, 0xD
	beq _081C9780
	subs r0, 0x8
	bl sub_81C7694
	ldr r1, =0x000186a8
	adds r0, r4, 0
	bl sub_81C97B0
	movs r0, 0x3
	strh r0, [r4, 0x6]
	movs r0, 0x8
	b _081C9792
	.pool
_081C9754:
	movs r0, 0x2
	ands r0, r1
	cmp r0, 0
	beq _081C9790
	movs r0, 0x2
	ldrsh r2, [r4, r0]
	ldr r1, =gUnknown_0861FC54
	ldrh r0, [r4]
	adds r0, r1
	ldrb r0, [r0]
	cmp r2, r0
	beq _081C9780
	strh r0, [r4, 0x2]
	ldr r0, =sub_81C97A4
	str r0, [r4, 0xC]
	movs r0, 0x1
	b _081C9792
	.pool
_081C9780:
	movs r0, 0x5
	bl PlaySE
	adds r0, r4, 0
	bl sub_81C97F8
	movs r0, 0x5
	b _081C9792
_081C9790:
	movs r0, 0
_081C9792:
	pop {r4}
	pop {r1}
	bx r1
	thumb_func_end sub_81C96FC

	thumb_func_start sub_81C9798
sub_81C9798: @ 81C9798
	push {lr}
	bl sub_81C97C0
	movs r0, 0x3
	pop {r1}
	bx r1
	thumb_func_end sub_81C9798

	thumb_func_start sub_81C97A4
sub_81C97A4: @ 81C97A4
	push {lr}
	bl sub_81C97F8
	movs r0, 0x5
	pop {r1}
	bx r1
	thumb_func_end sub_81C97A4

	thumb_func_start sub_81C97B0
sub_81C97B0: @ 81C97B0
	str r1, [r0, 0x8]
	ldr r1, =sub_81C97BC
	str r1, [r0, 0xC]
	bx lr
	.pool
	thumb_func_end sub_81C97B0

	thumb_func_start sub_81C97BC
sub_81C97BC: @ 81C97BC
	ldr r0, [r0, 0x8]
	bx lr
	thumb_func_end sub_81C97BC

	thumb_func_start sub_81C97C0
sub_81C97C0: @ 81C97C0
	push {r4,lr}
	adds r4, r0, 0
	bl sub_81C9268
	lsls r0, 24
	lsrs r0, 24
	strh r0, [r4]
	movs r0, 0x1
	strh r0, [r4, 0x2]
	ldr r2, =gUnknown_0861FC59
	ldrh r1, [r4]
	lsls r0, r1, 1
	adds r0, r1
	lsls r0, 1
	adds r0, 0x1
	adds r0, r2
	ldrb r0, [r0]
	strh r0, [r4, 0x4]
	ldr r0, =sub_81C943C
	str r0, [r4, 0xC]
	pop {r4}
	pop {r0}
	bx r0
	.pool
	thumb_func_end sub_81C97C0

	thumb_func_start sub_81C97F8
sub_81C97F8: @ 81C97F8
	movs r1, 0x3
	strh r1, [r0]
	movs r1, 0x1
	strh r1, [r0, 0x2]
	ldr r1, =gUnknown_0861FC59
	ldrb r1, [r1, 0x13]
	strh r1, [r0, 0x4]
	ldr r1, =sub_81C963C
	str r1, [r0, 0xC]
	bx lr
	.pool
	thumb_func_end sub_81C97F8

	thumb_func_start sub_81C9814
sub_81C9814: @ 81C9814
	push {r4,r5,lr}
	adds r4, r0, 0
	ldr r0, =gMain
	ldrh r1, [r0, 0x2E]
	movs r0, 0x40
	ands r0, r1
	lsls r0, 16
	lsrs r5, r0, 16
	cmp r5, 0
	beq _081C9848
	ldrh r0, [r4, 0x2]
	subs r0, 0x1
	strh r0, [r4, 0x2]
	lsls r0, 16
	ldrh r3, [r4]
	cmp r0, 0
	bge _081C986A
	ldr r0, =gUnknown_0861FC54
	adds r0, r3, r0
	ldrb r0, [r0]
	strh r0, [r4, 0x2]
	b _081C986A
	.pool
_081C9848:
	movs r0, 0x80
	ands r0, r1
	cmp r0, 0
	beq _081C988C
	ldrh r0, [r4, 0x2]
	adds r0, 0x1
	strh r0, [r4, 0x2]
	movs r0, 0x2
	ldrsh r2, [r4, r0]
	ldr r0, =gUnknown_0861FC54
	ldrh r1, [r4]
	adds r0, r1, r0
	adds r3, r1, 0
	ldrb r0, [r0]
	cmp r2, r0
	ble _081C986A
	strh r5, [r4, 0x2]
_081C986A:
	ldr r2, =gUnknown_0861FC59
	movs r0, 0x2
	ldrsh r1, [r4, r0]
	lsls r0, r3, 1
	adds r0, r3
	lsls r0, 1
	adds r1, r0
	adds r1, r2
	ldrb r0, [r1]
	strh r0, [r4, 0x4]
	movs r0, 0x1
	b _081C988E
	.pool
_081C988C:
	movs r0, 0
_081C988E:
	pop {r4,r5}
	pop {r1}
	bx r1
	thumb_func_end sub_81C9814

	thumb_func_start sub_81C9894
sub_81C9894: @ 81C9894
	push {lr}
	movs r0, 0x1
	bl sub_81C763C
	ldrh r0, [r0]
	pop {r1}
	bx r1
	thumb_func_end sub_81C9894

	thumb_func_start sub_81C98A4
sub_81C98A4: @ 81C98A4
	push {lr}
	movs r0, 0x1
	bl sub_81C763C
	movs r1, 0x2
	ldrsh r0, [r0, r1]
	pop {r1}
	bx r1
	thumb_func_end sub_81C98A4

	thumb_func_start sub_81C98B4
sub_81C98B4: @ 81C98B4
	push {lr}
	movs r0, 0x1
	bl sub_81C763C
	ldrh r0, [r0, 0x4]
	pop {r1}
	bx r1
	thumb_func_end sub_81C98B4

	thumb_func_start sub_81C98C4
sub_81C98C4: @ 81C98C4
	push {lr}
	movs r0, 0x1
	bl sub_81C763C
	ldrh r0, [r0, 0x6]
	pop {r1}
	bx r1
	thumb_func_end sub_81C98C4

	thumb_func_start sub_81C98D4
sub_81C98D4: @ 81C98D4
	push {r4,lr}
	movs r4, 0
_081C98D8:
	adds r0, r4, 0
	bl sub_81CB0C8
	ldr r1, =gMapHeader
	lsls r0, 24
	lsrs r0, 24
	ldrb r1, [r1, 0x14]
	cmp r0, r1
	bne _081C9914
	adds r0, r4, 0
	bl sub_81CAE08
	cmp r0, 0
	beq _081C9914
	ldr r0, =gSaveBlock1Ptr
	ldr r0, [r0]
	ldr r1, =0x000009ca
	adds r0, r1
	adds r0, r4
	ldrb r0, [r0]
	cmp r0, 0
	beq _081C9914
	movs r0, 0x1
	b _081C991C
	.pool
_081C9914:
	adds r4, 0x1
	cmp r4, 0x4D
	ble _081C98D8
	movs r0, 0
_081C991C:
	pop {r4}
	pop {r1}
	bx r1
	thumb_func_end sub_81C98D4

	thumb_func_start sub_81C9924
sub_81C9924: @ 81C9924
	push {lr}
	bl sub_81C9958
	adds r1, r0, 0
	cmp r1, 0
	beq _081C9938
	movs r0, 0
	strb r0, [r1, 0xD]
	movs r0, 0x1
	b _081C993A
_081C9938:
	movs r0, 0
_081C993A:
	pop {r1}
	bx r1
	thumb_func_end sub_81C9924

	thumb_func_start sub_81C9940
sub_81C9940: @ 81C9940
	push {lr}
	bl sub_81C9958
	adds r1, r0, 0
	cmp r1, 0
	beq _081C9952
	movs r0, 0x1
	strb r0, [r1, 0xD]
	b _081C9954
_081C9952:
	movs r0, 0
_081C9954:
	pop {r1}
	bx r1
	thumb_func_end sub_81C9940

	thumb_func_start sub_81C9958
sub_81C9958: @ 81C9958
	push {r4,lr}
	ldr r1, =0x0000088c
	movs r0, 0x2
	bl sub_81C761C
	adds r4, r0, 0
	cmp r4, 0
	beq _081C997A
	movs r0, 0
	strb r0, [r4, 0xC]
	ldr r0, =sub_81C9A10
	movs r1, 0x1
	bl sub_81C7078
	str r0, [r4, 0x4]
	ldr r0, =sub_81C99FC
	str r0, [r4]
_081C997A:
	adds r0, r4, 0
	pop {r4}
	pop {r1}
	bx r1
	.pool
	thumb_func_end sub_81C9958

	thumb_func_start sub_81C9990
sub_81C9990: @ 81C9990
	push {r4,r5,lr}
	adds r4, r0, 0
	movs r0, 0x2
	bl sub_81C763C
	adds r5, r0, 0
	ldr r0, =gUnknown_086201A0
	lsls r4, 2
	adds r4, r0
	ldr r0, [r4]
	movs r1, 0x1
	bl sub_81C7078
	str r0, [r5, 0x4]
	ldr r0, =sub_81C99FC
	str r0, [r5]
	pop {r4,r5}
	pop {r0}
	bx r0
	.pool
	thumb_func_end sub_81C9990

	thumb_func_start sub_81C99C0
sub_81C99C0: @ 81C99C0
	push {lr}
	movs r0, 0x2
	bl sub_81C763C
	ldr r0, [r0]
	bl _call_via_r0
	pop {r1}
	bx r1
	thumb_func_end sub_81C99C0

	thumb_func_start sub_81C99D4
sub_81C99D4: @ 81C99D4
	push {r4,lr}
	movs r0, 0x2
	bl sub_81C763C
	adds r4, r0, 0
	bl sub_81CA7F4
	ldrb r0, [r4, 0x8]
	bl RemoveWindow
	bl sub_81C9FEC
	bl sub_81CA994
	movs r0, 0x2
	bl sub_81C7650
	pop {r4}
	pop {r0}
	bx r0
	thumb_func_end sub_81C99D4

	thumb_func_start sub_81C99FC
sub_81C99FC: @ 81C99FC
	push {lr}
	movs r0, 0x2
	bl sub_81C763C
	ldr r0, [r0, 0x4]
	bl sub_81C70D8
	pop {r1}
	bx r1
	thumb_func_end sub_81C99FC

	thumb_func_start sub_81C9A10
sub_81C9A10: @ 81C9A10
	push {r4,r5,lr}
	sub sp, 0x4
	adds r4, r0, 0
	movs r0, 0x2
	bl sub_81C763C
	adds r5, r0, 0
	cmp r4, 0x9
	bls _081C9A24
	b _081C9C60
_081C9A24:
	lsls r0, r4, 2
	ldr r1, =_081C9A34
	adds r0, r1
	ldr r0, [r0]
	mov pc, r0
	.pool
	.align 2, 0
_081C9A34:
	.4byte _081C9A5C
	.4byte _081C9AEC
	.4byte _081C9B30
	.4byte _081C9B88
	.4byte _081C9B9E
	.4byte _081C9BA4
	.4byte _081C9BB6
	.4byte _081C9BC0
	.4byte _081C9C0E
	.4byte _081C9C4C
_081C9A5C:
	ldr r0, =gUnknown_08620194
	movs r1, 0x3
	bl sub_81C7B54
	ldr r1, =gPokenavMessageBox_Gfx
	movs r0, 0
	str r0, [sp]
	movs r0, 0x1
	movs r2, 0
	movs r3, 0
	bl decompress_and_copy_tile_data_to_vram
	adds r1, r5, 0
	adds r1, 0x8C
	movs r0, 0x1
	bl SetBgTilemapBuffer
	ldr r1, =gPokenavMessageBox_Tilemap
	movs r0, 0x1
	movs r2, 0
	movs r3, 0
	bl CopyToBgTilemapBuffer
	movs r0, 0x1
	bl CopyBgTilemapBufferToVram
	ldr r0, =gPokenavMessageBox_Pal
	movs r1, 0x10
	movs r2, 0x20
	bl sub_81C7944
	movs r0, 0x1
	movs r1, 0
	movs r2, 0
	bl ChangeBgX
	movs r0, 0x1
	movs r1, 0
	movs r2, 0
	bl ChangeBgY
	movs r0, 0x2
	movs r1, 0
	movs r2, 0
	bl ChangeBgX
	movs r0, 0x2
	movs r1, 0
	movs r2, 0
	bl ChangeBgY
	movs r0, 0x3
	movs r1, 0
	movs r2, 0
	bl ChangeBgX
	movs r0, 0x3
	movs r1, 0
	movs r2, 0
	bl ChangeBgY
_081C9AD6:
	movs r0, 0
	b _081C9C62
	.pool
_081C9AEC:
	bl free_temp_tile_data_buffers_if_possible
	lsls r0, 24
	lsrs r0, 24
	cmp r0, 0
	beq _081C9AFA
	b _081C9C5C
_081C9AFA:
	ldr r1, =gUnknown_0861FD6C
	str r0, [sp]
	movs r0, 0x2
	movs r2, 0
	movs r3, 0
	bl decompress_and_copy_tile_data_to_vram
	ldr r1, =gUnknown_0861FFF4
	movs r0, 0x1
	str r0, [sp]
	movs r0, 0x2
	movs r2, 0
	movs r3, 0
	bl decompress_and_copy_tile_data_to_vram
	ldr r0, =gUnknown_0861FD4C
	movs r1, 0x20
	movs r2, 0x20
	bl sub_81C7944
	b _081C9AD6
	.pool
_081C9B30:
	bl free_temp_tile_data_buffers_if_possible
	lsls r0, 24
	lsrs r0, 24
	cmp r0, 0
	beq _081C9B3E
	b _081C9C5C
_081C9B3E:
	ldr r1, =gUnknown_0861FC98
	str r0, [sp]
	movs r0, 0x3
	movs r2, 0
	movs r3, 0
	bl decompress_and_copy_tile_data_to_vram
	ldr r1, =gUnknown_0861FCAC
	movs r0, 0x1
	str r0, [sp]
	movs r0, 0x3
	movs r2, 0
	movs r3, 0
	bl decompress_and_copy_tile_data_to_vram
	ldr r0, =gUnknown_0861FC78
	movs r1, 0x30
	movs r2, 0x20
	bl sub_81C7944
	bl sub_81C9894
	cmp r0, 0x3
	beq _081C9B76
	bl sub_81C9894
	cmp r0, 0x4
	bne _081C9AD6
_081C9B76:
	bl sub_81CA850
	b _081C9AD6
	.pool
_081C9B88:
	bl free_temp_tile_data_buffers_if_possible
	lsls r0, 24
	cmp r0, 0
	bne _081C9C5C
	bl sub_81CA6E0
	bl sub_81CA7D4
_081C9B9A:
	movs r0, 0x1
	b _081C9C62
_081C9B9E:
	bl sub_81C9FC4
	b _081C9B9A
_081C9BA4:
	bl sub_81CA714
	bl sub_81CA02C
	bl sub_81CA640
	bl sub_81CA0C8
	b _081C9AD6
_081C9BB6:
	bl sub_81CA7C4
	cmp r0, 0
	bne _081C9C5C
	b _081C9B9A
_081C9BC0:
	movs r0, 0x1
	bl ShowBg
	movs r0, 0x2
	bl ShowBg
	movs r0, 0x3
	bl ShowBg
	ldrb r0, [r5, 0xD]
	cmp r0, 0
	beq _081C9BE0
	movs r0, 0x1
	bl sub_81C7AC0
	b _081C9BEC
_081C9BE0:
	movs r0, 0x6E
	bl PlaySE
	movs r0, 0x3
	bl sub_81C7AC0
_081C9BEC:
	bl sub_81C9894
	cmp r0, 0x3
	beq _081C9BFE
	cmp r0, 0x4
	bne _081C9C06
	movs r0, 0x7
	bl sub_81C7DFC
_081C9BFE:
	movs r0, 0x1
	bl sub_81C7DFC
	b _081C9AD6
_081C9C06:
	movs r0, 0
	bl sub_81C7DFC
	b _081C9AD6
_081C9C0E:
	bl sub_81C7B34
	cmp r0, 0
	bne _081C9C5C
	bl sub_81C9894
	cmp r0, 0x3
	beq _081C9C2C
	cmp r0, 0x4
	bne _081C9C38
	movs r0, 0x7
	movs r1, 0
	movs r2, 0
	bl sub_81C7FA0
_081C9C2C:
	movs r0, 0x1
	movs r1, 0
	movs r2, 0
	bl sub_81C7FA0
	b _081C9C42
_081C9C38:
	movs r0, 0
	movs r1, 0
	movs r2, 0
	bl sub_81C7FA0
_081C9C42:
	bl sub_81CA20C
	bl titlescreen_0
	b _081C9B9A
_081C9C4C:
	bl sub_81CA324
	cmp r0, 0
	bne _081C9C5C
	bl sub_81C8010
	cmp r0, 0
	beq _081C9C60
_081C9C5C:
	movs r0, 0x2
	b _081C9C62
_081C9C60:
	movs r0, 0x4
_081C9C62:
	add sp, 0x4
	pop {r4,r5}
	pop {r1}
	bx r1
	thumb_func_end sub_81C9A10

	thumb_func_start sub_81C9C6C
sub_81C9C6C: @ 81C9C6C
	push {lr}
	cmp r0, 0
	beq _081C9C78
	cmp r0, 0x1
	beq _081C9C8E
	b _081C9CA2
_081C9C78:
	bl sub_81CAA3C
	bl sub_81CA278
	bl sub_81CA714
	movs r0, 0x5
	bl PlaySE
	movs r0, 0
	b _081C9CA4
_081C9C8E:
	bl sub_81CA324
	cmp r0, 0
	bne _081C9C9E
	bl sub_81CA7C4
	cmp r0, 0
	beq _081C9CA2
_081C9C9E:
	movs r0, 0x2
	b _081C9CA4
_081C9CA2:
	movs r0, 0x4
_081C9CA4:
	pop {r1}
	bx r1
	thumb_func_end sub_81C9C6C

	thumb_func_start sub_81C9CA8
sub_81C9CA8: @ 81C9CA8
	push {lr}
	cmp r0, 0x1
	beq _081C9CDC
	cmp r0, 0x1
	bgt _081C9CB8
	cmp r0, 0
	beq _081C9CC2
	b _081C9D3C
_081C9CB8:
	cmp r0, 0x2
	beq _081C9CFA
	cmp r0, 0x3
	beq _081C9D14
	b _081C9D3C
_081C9CC2:
	bl sub_81CA9C8
	bl sub_81CA2DC
	movs r0, 0
	movs r1, 0
	bl sub_81C7FC4
	movs r0, 0x5
	bl PlaySE
	movs r0, 0
	b _081C9D3E
_081C9CDC:
	bl sub_81CA324
	cmp r0, 0
	bne _081C9D34
	bl sub_81C8010
	cmp r0, 0
	bne _081C9D34
	bl sub_81CA0C8
	movs r0, 0x1
	bl sub_81C7DFC
	movs r0, 0
	b _081C9D3E
_081C9CFA:
	bl sub_81CA20C
	movs r0, 0x1
	movs r1, 0
	movs r2, 0
	bl sub_81C7FA0
	bl sub_81CA818
	bl sub_81CA714
	movs r0, 0
	b _081C9D3E
_081C9D14:
	bl sub_81CA324
	cmp r0, 0
	bne _081C9D34
	bl sub_81C8010
	cmp r0, 0
	bne _081C9D34
	bl sub_81CA89C
	cmp r0, 0
	bne _081C9D34
	bl sub_81CA7C4
	cmp r0, 0
	beq _081C9D38
_081C9D34:
	movs r0, 0x2
	b _081C9D3E
_081C9D38:
	bl sub_81CA9D8
_081C9D3C:
	movs r0, 0x4
_081C9D3E:
	pop {r1}
	bx r1
	thumb_func_end sub_81C9CA8

	thumb_func_start sub_81C9D44
sub_81C9D44: @ 81C9D44
	push {lr}
	cmp r0, 0x1
	beq _081C9D72
	cmp r0, 0x1
	bgt _081C9D54
	cmp r0, 0
	beq _081C9D5E
	b _081C9DD2
_081C9D54:
	cmp r0, 0x2
	beq _081C9D90
	cmp r0, 0x3
	beq _081C9DAA
	b _081C9DD2
_081C9D5E:
	bl sub_81CA9C8
	bl sub_81CA2DC
	movs r0, 0x1
	movs r1, 0
	bl sub_81C7FC4
	movs r0, 0
	b _081C9DD4
_081C9D72:
	bl sub_81CA324
	cmp r0, 0
	bne _081C9DCA
	bl sub_81C8010
	cmp r0, 0
	bne _081C9DCA
	bl sub_81CA0C8
	movs r0, 0
	bl sub_81C7DFC
	movs r0, 0
	b _081C9DD4
_081C9D90:
	bl sub_81CA20C
	movs r0, 0
	movs r1, 0
	movs r2, 0
	bl sub_81C7FA0
	bl sub_81CA864
	bl sub_81CA714
	movs r0, 0
	b _081C9DD4
_081C9DAA:
	bl sub_81CA324
	cmp r0, 0
	bne _081C9DCA
	bl sub_81C8010
	cmp r0, 0
	bne _081C9DCA
	bl sub_81CA89C
	cmp r0, 0
	bne _081C9DCA
	bl sub_81CA7C4
	cmp r0, 0
	beq _081C9DCE
_081C9DCA:
	movs r0, 0x2
	b _081C9DD4
_081C9DCE:
	bl sub_81CA9D8
_081C9DD2:
	movs r0, 0x4
_081C9DD4:
	pop {r1}
	bx r1
	thumb_func_end sub_81C9D44

	thumb_func_start sub_81C9DD8
sub_81C9DD8: @ 81C9DD8
	push {lr}
	cmp r0, 0x1
	beq _081C9E04
	cmp r0, 0x1
	bgt _081C9DE8
	cmp r0, 0
	beq _081C9DF2
	b _081C9E50
_081C9DE8:
	cmp r0, 0x2
	beq _081C9E1A
	cmp r0, 0x3
	beq _081C9E30
	b _081C9E50
_081C9DF2:
	bl sub_81CA9C8
	bl sub_81CA2DC
	movs r0, 0x5
	bl PlaySE
	movs r0, 0
	b _081C9E52
_081C9E04:
	bl sub_81CA324
	cmp r0, 0
	bne _081C9E48
	movs r0, 0x7
	bl sub_81C7DFC
	bl sub_81CA0C8
	movs r0, 0
	b _081C9E52
_081C9E1A:
	bl sub_81CA20C
	movs r0, 0x7
	movs r1, 0
	movs r2, 0
	bl sub_81C7FA0
	bl sub_81CA714
	movs r0, 0
	b _081C9E52
_081C9E30:
	bl sub_81CA324
	cmp r0, 0
	bne _081C9E48
	bl sub_81C8010
	cmp r0, 0
	bne _081C9E48
	bl sub_81CA89C
	cmp r0, 0
	beq _081C9E4C
_081C9E48:
	movs r0, 0x2
	b _081C9E52
_081C9E4C:
	bl sub_81CA9D8
_081C9E50:
	movs r0, 0x4
_081C9E52:
	pop {r1}
	bx r1
	thumb_func_end sub_81C9DD8

	thumb_func_start sub_81C9E58
sub_81C9E58: @ 81C9E58
	push {lr}
	cmp r0, 0x1
	beq _081C9E86
	cmp r0, 0x1
	bgt _081C9E68
	cmp r0, 0
	beq _081C9E72
	b _081C9EC2
_081C9E68:
	cmp r0, 0x2
	beq _081C9E9E
	cmp r0, 0x3
	beq _081C9EAA
	b _081C9EC2
_081C9E72:
	bl sub_81CA9C8
	bl sub_81CA2DC
	movs r0, 0x7
	movs r1, 0
	bl sub_81C7FC4
	movs r0, 0
	b _081C9EC4
_081C9E86:
	bl sub_81CA324
	cmp r0, 0
	bne _081C9EBA
	bl sub_81C8010
	cmp r0, 0
	bne _081C9EBA
	bl sub_81CA0C8
	movs r0, 0
	b _081C9EC4
_081C9E9E:
	bl sub_81CA20C
	bl sub_81CA714
	movs r0, 0
	b _081C9EC4
_081C9EAA:
	bl sub_81CA324
	cmp r0, 0
	bne _081C9EBA
	bl sub_81CA89C
	cmp r0, 0
	beq _081C9EBE
_081C9EBA:
	movs r0, 0x2
	b _081C9EC4
_081C9EBE:
	bl sub_81CA9D8
_081C9EC2:
	movs r0, 0x4
_081C9EC4:
	pop {r1}
	bx r1
	thumb_func_end sub_81C9E58

	thumb_func_start sub_81C9EC8
sub_81C9EC8: @ 81C9EC8
	push {lr}
	cmp r0, 0
	beq _081C9ED4
	cmp r0, 0x1
	beq _081C9EE2
	b _081C9EF0
_081C9ED4:
	movs r0, 0x20
	bl PlaySE
	bl sub_81CA770
	movs r0, 0
	b _081C9EF2
_081C9EE2:
	bl IsDma3ManagerBusyWithBgCopy
	lsls r0, 24
	cmp r0, 0
	beq _081C9EF0
	movs r0, 0x2
	b _081C9EF2
_081C9EF0:
	movs r0, 0x4
_081C9EF2:
	pop {r1}
	bx r1
	thumb_func_end sub_81C9EC8

	thumb_func_start sub_81C9EF8
sub_81C9EF8: @ 81C9EF8
	push {lr}
	cmp r0, 0
	beq _081C9F04
	cmp r0, 0x1
	beq _081C9F12
	b _081C9F20
_081C9F04:
	movs r0, 0x5
	bl PlaySE
	bl sub_81CA714
	movs r0, 0
	b _081C9F22
_081C9F12:
	bl IsDma3ManagerBusyWithBgCopy
	lsls r0, 24
	cmp r0, 0
	beq _081C9F20
	movs r0, 0x2
	b _081C9F22
_081C9F20:
	movs r0, 0x4
_081C9F22:
	pop {r1}
	bx r1
	thumb_func_end sub_81C9EF8

	thumb_func_start sub_81C9F28
sub_81C9F28: @ 81C9F28
	push {lr}
	cmp r0, 0x1
	beq _081C9F52
	cmp r0, 0x1
	bgt _081C9F38
	cmp r0, 0
	beq _081C9F42
	b _081C9FBC
_081C9F38:
	cmp r0, 0x2
	beq _081C9F96
	cmp r0, 0x3
	beq _081C9FB0
	b _081C9FBC
_081C9F42:
	bl sub_81C98C4
	lsls r0, 16
	lsrs r0, 16
	bl sub_81C7BA4
	movs r0, 0
	b _081C9FBE
_081C9F52:
	bl sub_81C7BE8
	cmp r0, 0
	bne _081C9FB8
	bl sub_81C7880
	bl sub_81CA9C8
	bl sub_81CA2DC
	bl sub_81C9894
	cmp r0, 0x3
	beq _081C9F7A
	cmp r0, 0x4
	bne _081C9F84
	movs r0, 0x7
	movs r1, 0
	bl sub_81C7FC4
_081C9F7A:
	movs r0, 0x1
	movs r1, 0
	bl sub_81C7FC4
	b _081C9F8C
_081C9F84:
	movs r0, 0
	movs r1, 0
	bl sub_81C7FC4
_081C9F8C:
	movs r0, 0x5
	bl PlaySE
	movs r0, 0
	b _081C9FBE
_081C9F96:
	bl sub_81CA324
	cmp r0, 0
	bne _081C9FB8
	bl sub_81C8010
	cmp r0, 0
	bne _081C9FB8
	movs r0, 0
	bl sub_81C7AC0
	movs r0, 0
	b _081C9FBE
_081C9FB0:
	bl sub_81C7B34
	cmp r0, 0
	beq _081C9FBC
_081C9FB8:
	movs r0, 0x2
	b _081C9FBE
_081C9FBC:
	movs r0, 0x4
_081C9FBE:
	pop {r1}
	bx r1
	thumb_func_end sub_81C9F28

	thumb_func_start sub_81C9FC4
sub_81C9FC4: @ 81C9FC4
	push {r4,r5,lr}
	movs r5, 0
	ldr r4, =gUnknown_086201C4
_081C9FCA:
	adds r0, r4, 0
	bl LoadCompressedObjectPic
	adds r4, 0x8
	adds r5, 0x1
	cmp r5, 0x1
	bls _081C9FCA
	ldr r0, =gUnknown_086201D4
	bl sub_81C795C
	pop {r4,r5}
	pop {r0}
	bx r0
	.pool
	thumb_func_end sub_81C9FC4

	thumb_func_start sub_81C9FEC
sub_81C9FEC: @ 81C9FEC
	push {lr}
	movs r0, 0x3
	bl FreeSpriteTilesByTag
	movs r0, 0x1
	bl FreeSpriteTilesByTag
	movs r0, 0x4
	bl FreeSpritePaletteByTag
	movs r0, 0x5
	bl FreeSpritePaletteByTag
	movs r0, 0x6
	bl FreeSpritePaletteByTag
	movs r0, 0x7
	bl FreeSpritePaletteByTag
	movs r0, 0x8
	bl FreeSpritePaletteByTag
	movs r0, 0x3
	bl FreeSpritePaletteByTag
	bl sub_81CA094
	bl sub_81CA698
	pop {r0}
	bx r0
	thumb_func_end sub_81C9FEC

	thumb_func_start sub_81CA02C
sub_81CA02C: @ 81CA02C
	push {r4-r7,lr}
	mov r7, r8
	push {r7}
	movs r0, 0x2
	bl sub_81C763C
	movs r2, 0
	adds r0, 0x2C
	mov r8, r0
_081CA03E:
	movs r4, 0
	lsls r0, r2, 2
	lsls r1, r2, 4
	adds r7, r2, 0x1
	adds r0, r2
	lsls r0, 18
	movs r2, 0xA0
	lsls r2, 14
	adds r5, r0, r2
	mov r0, r8
	adds r6, r1, r0
_081CA054:
	ldr r0, =gUnknown_0862034C
	movs r1, 0x8C
	asrs r2, r5, 16
	movs r3, 0x3
	bl CreateSprite
	lsls r0, 24
	lsrs r0, 24
	lsls r1, r0, 4
	adds r1, r0
	lsls r1, 2
	ldr r0, =gSprites
	adds r1, r0
	stm r6!, {r1}
	lsls r0, r4, 5
	strh r0, [r1, 0x24]
	adds r4, 0x1
	cmp r4, 0x3
	ble _081CA054
	adds r2, r7, 0
	cmp r2, 0x5
	ble _081CA03E
	pop {r3}
	mov r8, r3
	pop {r4-r7}
	pop {r0}
	bx r0
	.pool
	thumb_func_end sub_81CA02C

	thumb_func_start sub_81CA094
sub_81CA094: @ 81CA094
	push {r4-r7,lr}
	movs r0, 0x2
	bl sub_81C763C
	movs r1, 0
	adds r7, r0, 0
	adds r7, 0x2C
_081CA0A2:
	lsls r0, r1, 4
	adds r6, r1, 0x1
	adds r4, r0, r7
	movs r5, 0x3
_081CA0AA:
	ldr r0, [r4]
	bl FreeSpriteOamMatrix
	ldm r4!, {r0}
	bl DestroySprite
	subs r5, 0x1
	cmp r5, 0
	bge _081CA0AA
	adds r1, r6, 0
	cmp r1, 0x5
	ble _081CA0A2
	pop {r4-r7}
	pop {r0}
	bx r0
	thumb_func_end sub_81CA094

	thumb_func_start sub_81CA0C8
sub_81CA0C8: @ 81CA0C8
	push {lr}
	bl sub_81C9894
	lsls r2, r0, 3
	subs r2, r0
	lsls r2, 2
	ldr r1, =gUnknown_08620244
	adds r0, r2, r1
	subs r1, 0x4
	adds r2, r1
	ldrh r1, [r2]
	ldrh r2, [r2, 0x2]
	bl sub_81CA0EC
	pop {r0}
	bx r0
	.pool
	thumb_func_end sub_81CA0C8

	thumb_func_start sub_81CA0EC
sub_81CA0EC: @ 81CA0EC
	push {r4-r7,lr}
	mov r7, r10
	mov r6, r9
	mov r5, r8
	push {r5-r7}
	sub sp, 0x18
	adds r6, r0, 0
	str r1, [sp, 0x14]
	str r2, [sp]
	movs r0, 0x2
	bl sub_81C763C
	mov r10, r0
	movs r0, 0x3
	bl GetSpriteTileStartByTag
	lsls r0, 16
	lsrs r0, 16
	str r0, [sp, 0x4]
	movs r1, 0
_081CA114:
	ldr r0, [r6]
	cmp r0, 0
	beq _081CA1B0
	movs r5, 0
	lsls r2, r1, 4
	mov r0, r10
	adds r0, 0x2C
	lsls r3, r1, 2
	mov r9, r3
	movs r4, 0x10
	add r4, r10
	mov r8, r4
	adds r7, r6, 0x4
	str r7, [sp, 0xC]
	ldr r3, [sp, 0x14]
	ldr r4, [sp]
	adds r3, r4
	str r3, [sp, 0x8]
	adds r1, 0x1
	str r1, [sp, 0x10]
	adds r4, r2, r0
_081CA13E:
	ldr r3, [r4]
	ldr r0, [r6]
	ldrh r2, [r0]
	ldr r7, [sp, 0x4]
	adds r2, r7
	lsls r0, r5, 3
	adds r2, r0
	ldr r1, =0x000003ff
	adds r0, r1, 0
	ands r2, r0
	ldrh r0, [r3, 0x4]
	ldr r7, =0xfffffc00
	adds r1, r7, 0
	ands r0, r1
	orrs r0, r2
	strh r0, [r3, 0x4]
	ldr r0, [r6]
	ldrh r0, [r0, 0x2]
	adds r0, 0x4
	lsls r0, 16
	lsrs r0, 16
	bl IndexOfSpritePaletteTag
	ldr r3, [r4]
	lsls r0, 4
	ldrb r2, [r3, 0x5]
	movs r1, 0xF
	ands r1, r2
	orrs r1, r0
	strb r1, [r3, 0x5]
	ldr r2, [r4]
	adds r2, 0x3E
	ldrb r0, [r2]
	movs r1, 0x4
	orrs r0, r1
	strb r0, [r2]
	ldr r0, [r4]
	mov r1, sp
	ldrh r1, [r1, 0x14]
	strh r1, [r0, 0x22]
	ldr r1, [r4]
	movs r0, 0x8C
	strh r0, [r1, 0x20]
	ldm r4!, {r1}
	lsls r0, r5, 5
	strh r0, [r1, 0x24]
	adds r5, 0x1
	cmp r5, 0x3
	ble _081CA13E
	mov r1, r8
	add r1, r9
	movs r0, 0x1
	b _081CA1EC
	.pool
_081CA1B0:
	lsls r2, r1, 4
	mov r0, r10
	adds r0, 0x2C
	lsls r3, r1, 2
	mov r9, r3
	movs r4, 0x10
	add r4, r10
	mov r8, r4
	adds r6, 0x4
	str r6, [sp, 0xC]
	ldr r7, [sp, 0x14]
	ldr r3, [sp]
	adds r7, r3
	str r7, [sp, 0x8]
	adds r1, 0x1
	str r1, [sp, 0x10]
	movs r3, 0x4
	adds r2, r0
	movs r5, 0x3
_081CA1D6:
	ldm r2!, {r1}
	adds r1, 0x3E
	ldrb r0, [r1]
	orrs r0, r3
	strb r0, [r1]
	subs r5, 0x1
	cmp r5, 0
	bge _081CA1D6
	mov r1, r8
	add r1, r9
	movs r0, 0
_081CA1EC:
	str r0, [r1]
	ldr r6, [sp, 0xC]
	ldr r4, [sp, 0x8]
	str r4, [sp, 0x14]
	ldr r1, [sp, 0x10]
	cmp r1, 0x5
	ble _081CA114
	add sp, 0x18
	pop {r3-r5}
	mov r8, r3
	mov r9, r4
	mov r10, r5
	pop {r4-r7}
	pop {r0}
	bx r0
	thumb_func_end sub_81CA0EC

	thumb_func_start sub_81CA20C
sub_81CA20C: @ 81CA20C
	push {r4-r7,lr}
	mov r7, r8
	push {r7}
	movs r0, 0x2
	bl sub_81C763C
	adds r6, r0, 0
	bl sub_81C98A4
	mov r8, r0
	movs r7, 0
	movs r5, 0
	adds r4, r6, 0
	adds r4, 0x2C
_081CA228:
	lsls r0, r5, 2
	adds r1, r6, 0
	adds r1, 0x10
	adds r1, r0
	ldr r0, [r1]
	cmp r0, 0
	beq _081CA25C
	adds r0, r7, 0
	adds r7, 0x1
	cmp r0, r8
	bne _081CA244
	movs r2, 0x82
	strb r5, [r6, 0xB]
	b _081CA246
_081CA244:
	movs r2, 0x8C
_081CA246:
	adds r0, r4, 0
	movs r1, 0x80
	lsls r1, 1
	movs r3, 0xC
	bl sub_81CA35C
	adds r0, r4, 0
	movs r1, 0
	bl sub_81CA448
	b _081CA264
_081CA25C:
	adds r0, r4, 0
	movs r1, 0x1
	bl sub_81CA448
_081CA264:
	adds r4, 0x10
	adds r5, 0x1
	cmp r5, 0x5
	ble _081CA228
	pop {r3}
	mov r8, r3
	pop {r4-r7}
	pop {r0}
	bx r0
	thumb_func_end sub_81CA20C

	thumb_func_start sub_81CA278
sub_81CA278: @ 81CA278
	push {r4,r5,lr}
	movs r0, 0x2
	bl sub_81C763C
	adds r4, r0, 0
	bl sub_81C98A4
	adds r3, r0, 0
	movs r2, 0
	movs r5, 0
	ldr r0, [r4, 0x10]
	cmp r0, 0
	beq _081CA298
	cmp r5, r3
	beq _081CA2B2
_081CA296:
	adds r5, 0x1
_081CA298:
	adds r2, 0x1
	cmp r2, 0x5
	bgt _081CA2B2
	lsls r0, r2, 2
	adds r1, r4, 0
	adds r1, 0x10
	adds r1, r0
	ldr r0, [r1]
	cmp r0, 0
	beq _081CA298
	cmp r5, r3
	bne _081CA296
	adds r5, r2, 0
_081CA2B2:
	ldrb r0, [r4, 0xB]
	lsls r0, 4
	adds r0, 0x2C
	adds r0, r4, r0
	movs r1, 0x82
	movs r2, 0x8C
	movs r3, 0x4
	bl sub_81CA35C
	lsls r0, r5, 4
	adds r0, 0x2C
	adds r0, r4, r0
	movs r1, 0x8C
	movs r2, 0x82
	movs r3, 0x4
	bl sub_81CA35C
	strb r5, [r4, 0xB]
	pop {r4,r5}
	pop {r0}
	bx r0
	thumb_func_end sub_81CA278

	thumb_func_start sub_81CA2DC
sub_81CA2DC: @ 81CA2DC
	push {r4-r6,lr}
	movs r0, 0x2
	bl sub_81C763C
	adds r6, r0, 0
	movs r5, 0
	adds r4, r6, 0
	adds r4, 0x2C
_081CA2EC:
	lsls r0, r5, 2
	adds r1, r6, 0
	adds r1, 0x10
	adds r1, r0
	ldr r0, [r1]
	cmp r0, 0
	beq _081CA316
	ldrb r0, [r6, 0xB]
	cmp r0, r5
	beq _081CA310
	adds r0, r4, 0
	movs r1, 0x8C
	movs r2, 0x80
	lsls r2, 1
	movs r3, 0x8
	bl sub_81CA35C
	b _081CA316
_081CA310:
	adds r0, r4, 0
	bl sub_81CA3B4
_081CA316:
	adds r4, 0x10
	adds r5, 0x1
	cmp r5, 0x5
	ble _081CA2EC
	pop {r4-r6}
	pop {r0}
	bx r0
	thumb_func_end sub_81CA2DC

	thumb_func_start sub_81CA324
sub_81CA324: @ 81CA324
	push {r4,lr}
	movs r0, 0x2
	bl sub_81C763C
	adds r3, r0, 0
	movs r2, 0
	ldr r4, =SpriteCallbackDummy
	adds r1, r3, 0
	adds r1, 0x2C
_081CA336:
	ldr r0, [r1]
	ldr r0, [r0, 0x1C]
	cmp r0, r4
	bne _081CA354
	adds r1, 0x10
	adds r2, 0x1
	cmp r2, 0x5
	ble _081CA336
	ldrb r0, [r3, 0xC]
	cmp r0, 0
	bne _081CA354
	movs r0, 0
	b _081CA356
	.pool
_081CA354:
	movs r0, 0x1
_081CA356:
	pop {r4}
	pop {r1}
	bx r1
	thumb_func_end sub_81CA324

	thumb_func_start sub_81CA35C
sub_81CA35C: @ 81CA35C
	push {r4-r7,lr}
	mov r7, r9
	mov r6, r8
	push {r6,r7}
	adds r4, r0, 0
	adds r5, r1, 0
	mov r9, r2
	adds r6, r3, 0
	ldr r0, =sub_81CA474
	mov r8, r0
	subs r0, r2, r5
	lsls r0, 4
	adds r1, r6, 0
	bl __divsi3
	adds r3, r0, 0
	movs r1, 0x3
	lsls r2, r5, 4
_081CA380:
	ldr r0, [r4]
	strh r5, [r0, 0x20]
	ldr r0, [r4]
	strh r6, [r0, 0x2E]
	ldr r0, [r4]
	strh r3, [r0, 0x30]
	ldr r0, [r4]
	strh r2, [r0, 0x32]
	ldr r0, [r4]
	mov r7, r9
	strh r7, [r0, 0x3C]
	ldm r4!, {r0}
	mov r7, r8
	str r7, [r0, 0x1C]
	subs r1, 0x1
	cmp r1, 0
	bge _081CA380
	pop {r3,r4}
	mov r8, r3
	mov r9, r4
	pop {r4-r7}
	pop {r0}
	bx r0
	.pool
	thumb_func_end sub_81CA35C

	thumb_func_start sub_81CA3B4
sub_81CA3B4: @ 81CA3B4
	push {r4-r7,lr}
	mov r7, r8
	push {r7}
	adds r4, r0, 0
	movs r0, 0x2
	bl sub_81C763C
	adds r7, r0, 0
	movs r5, 0
	mov r8, r5
_081CA3C8:
	ldr r2, [r4]
	ldrb r1, [r2, 0x1]
	movs r3, 0xD
	negs r3, r3
	adds r0, r3, 0
	ands r1, r0
	movs r0, 0x4
	orrs r1, r0
	strb r1, [r2, 0x1]
	ldr r2, [r4]
	ldrb r0, [r2, 0x1]
	movs r1, 0x3
	orrs r0, r1
	strb r0, [r2, 0x1]
	ldr r1, [r4]
	ldr r0, =sub_81CA4AC
	str r0, [r1, 0x1C]
	movs r6, 0x8
	strh r6, [r1, 0x2E]
	ldr r0, [r4]
	mov r1, r8
	strh r1, [r0, 0x30]
	ldr r0, [r4]
	strh r5, [r0, 0x3C]
	ldr r0, [r4]
	bl InitSpriteAffineAnim
	ldm r4!, {r0}
	movs r1, 0
	bl StartSpriteAffineAnim
	adds r5, 0x1
	cmp r5, 0x3
	ble _081CA3C8
	movs r0, 0x52
	movs r1, 0x10
	bl SetGpuReg
	ldr r0, =sub_81CA580
	movs r1, 0x3
	bl CreateTask
	lsls r0, 24
	lsrs r0, 24
	ldr r2, =gTasks
	lsls r1, r0, 2
	adds r1, r0
	lsls r1, 3
	adds r1, r2
	strh r6, [r1, 0x8]
	ldrb r0, [r7, 0xC]
	adds r0, 0x1
	strb r0, [r7, 0xC]
	pop {r3}
	mov r8, r3
	pop {r4-r7}
	pop {r0}
	bx r0
	.pool
	thumb_func_end sub_81CA3B4

	thumb_func_start sub_81CA448
sub_81CA448: @ 81CA448
	push {r4-r6,lr}
	adds r5, r0, 0
	movs r0, 0x1
	ands r1, r0
	lsls r4, r1, 2
	movs r6, 0x5
	negs r6, r6
	movs r3, 0x3
_081CA458:
	ldm r5!, {r0}
	adds r0, 0x3E
	ldrb r2, [r0]
	adds r1, r6, 0
	ands r1, r2
	orrs r1, r4
	strb r1, [r0]
	subs r3, 0x1
	cmp r3, 0
	bge _081CA458
	pop {r4-r6}
	pop {r0}
	bx r0
	thumb_func_end sub_81CA448

	thumb_func_start sub_81CA474
sub_81CA474: @ 81CA474
	push {lr}
	adds r2, r0, 0
	ldrh r0, [r2, 0x2E]
	subs r0, 0x1
	strh r0, [r2, 0x2E]
	lsls r0, 16
	asrs r0, 16
	movs r1, 0x1
	negs r1, r1
	cmp r0, r1
	beq _081CA49A
	ldrh r0, [r2, 0x30]
	ldrh r1, [r2, 0x32]
	adds r0, r1
	strh r0, [r2, 0x32]
	lsls r0, 16
	asrs r0, 20
	strh r0, [r2, 0x20]
	b _081CA4A2
_081CA49A:
	ldrh r0, [r2, 0x3C]
	strh r0, [r2, 0x20]
	ldr r0, =SpriteCallbackDummy
	str r0, [r2, 0x1C]
_081CA4A2:
	pop {r0}
	bx r0
	.pool
	thumb_func_end sub_81CA474

	thumb_func_start sub_81CA4AC
sub_81CA4AC: @ 81CA4AC
	push {r4,r5,lr}
	adds r4, r0, 0
	ldrh r1, [r4, 0x2E]
	movs r2, 0x2E
	ldrsh r0, [r4, r2]
	cmp r0, 0
	bne _081CA574
	movs r0, 0x30
	ldrsh r5, [r4, r0]
	cmp r5, 0
	bne _081CA4E2
	adds r0, r4, 0
	movs r1, 0x1
	bl StartSpriteAffineAnim
	ldrh r0, [r4, 0x30]
	adds r0, 0x1
	strh r0, [r4, 0x30]
	movs r0, 0x80
	lsls r0, 1
	strh r0, [r4, 0x32]
	ldrh r0, [r4, 0x24]
	ldrh r1, [r4, 0x20]
	adds r0, r1
	strh r0, [r4, 0x20]
	strh r5, [r4, 0x24]
	b _081CA578
_081CA4E2:
	ldrh r0, [r4, 0x32]
	adds r0, 0x10
	strh r0, [r4, 0x32]
	movs r2, 0x32
	ldrsh r0, [r4, r2]
	asrs r1, r0, 3
	adds r0, r1, 0
	subs r0, 0x20
	lsrs r1, r0, 31
	adds r0, r1
	asrs r1, r0, 1
	movs r2, 0x3C
	ldrsh r0, [r4, r2]
	cmp r0, 0x1
	beq _081CA518
	cmp r0, 0x1
	bgt _081CA50A
	cmp r0, 0
	beq _081CA514
	b _081CA526
_081CA50A:
	cmp r0, 0x2
	beq _081CA51C
	cmp r0, 0x3
	beq _081CA520
	b _081CA526
_081CA514:
	negs r1, r1
	b _081CA520
_081CA518:
	negs r0, r1
	b _081CA524
_081CA51C:
	strh r1, [r4, 0x24]
	b _081CA526
_081CA520:
	lsls r0, r1, 1
	adds r0, r1
_081CA524:
	strh r0, [r4, 0x24]
_081CA526:
	adds r0, r4, 0
	adds r0, 0x3F
	ldrb r1, [r0]
	movs r0, 0x20
	ands r0, r1
	cmp r0, 0
	beq _081CA578
	adds r2, r4, 0
	adds r2, 0x3E
	ldrb r0, [r2]
	movs r1, 0x4
	orrs r0, r1
	strb r0, [r2]
	ldrb r0, [r4, 0x3]
	lsls r0, 26
	lsrs r0, 27
	bl FreeOamMatrix
	ldrb r1, [r4, 0x1]
	lsrs r1, 6
	ldrb r2, [r4, 0x3]
	lsrs r2, 6
	adds r0, r4, 0
	movs r3, 0
	bl CalcCenterToCornerVec
	ldrb r1, [r4, 0x1]
	movs r0, 0x4
	negs r0, r0
	ands r0, r1
	movs r1, 0xD
	negs r1, r1
	ands r0, r1
	strb r0, [r4, 0x1]
	ldr r0, =SpriteCallbackDummy
	str r0, [r4, 0x1C]
	b _081CA578
	.pool
_081CA574:
	subs r0, r1, 0x1
	strh r0, [r4, 0x2E]
_081CA578:
	pop {r4,r5}
	pop {r0}
	bx r0
	thumb_func_end sub_81CA4AC

	thumb_func_start sub_81CA580
sub_81CA580: @ 81CA580
	push {r4,r5,lr}
	lsls r0, 24
	lsrs r5, r0, 24
	lsls r0, r5, 2
	adds r0, r5
	lsls r0, 3
	ldr r1, =gTasks + 0x8
	adds r4, r0, r1
	ldrh r0, [r4]
	movs r1, 0
	ldrsh r2, [r4, r1]
	cmp r2, 0
	bne _081CA634
	movs r0, 0x2
	ldrsh r1, [r4, r0]
	cmp r1, 0
	beq _081CA5AC
	cmp r1, 0x1
	beq _081CA5CC
	b _081CA638
	.pool
_081CA5AC:
	movs r0, 0x10
	strh r0, [r4, 0x4]
	strh r2, [r4, 0x6]
	movs r1, 0xFC
	lsls r1, 6
	movs r0, 0x50
	bl SetGpuReg
	movs r0, 0x52
	movs r1, 0x10
	bl SetGpuReg
	ldrh r0, [r4, 0x2]
	adds r0, 0x1
	strh r0, [r4, 0x2]
	b _081CA638
_081CA5CC:
	ldrh r0, [r4, 0x8]
	ands r1, r0
	cmp r1, 0
	beq _081CA5E4
	ldrh r0, [r4, 0x4]
	subs r0, 0x3
	strh r0, [r4, 0x4]
	lsls r0, 16
	cmp r0, 0
	bge _081CA5F6
	strh r2, [r4, 0x4]
	b _081CA5F6
_081CA5E4:
	ldrh r0, [r4, 0x6]
	adds r0, 0x3
	strh r0, [r4, 0x6]
	lsls r0, 16
	asrs r0, 16
	cmp r0, 0x10
	ble _081CA5F6
	movs r0, 0x10
	strh r0, [r4, 0x6]
_081CA5F6:
	ldrh r1, [r4, 0x6]
	lsls r1, 8
	ldrh r0, [r4, 0x4]
	orrs r1, r0
	lsls r1, 16
	lsrs r1, 16
	movs r0, 0x52
	bl SetGpuReg
	ldrh r0, [r4, 0x8]
	adds r0, 0x1
	strh r0, [r4, 0x8]
	lsls r0, 16
	asrs r0, 16
	cmp r0, 0xC
	bne _081CA638
	movs r0, 0x2
	bl sub_81C763C
	ldrb r1, [r0, 0xC]
	subs r1, 0x1
	strb r1, [r0, 0xC]
	movs r1, 0x80
	lsls r1, 5
	movs r0, 0x52
	bl SetGpuReg
	adds r0, r5, 0
	bl DestroyTask
	b _081CA638
_081CA634:
	subs r0, 0x1
	strh r0, [r4]
_081CA638:
	pop {r4,r5}
	pop {r0}
	bx r0
	thumb_func_end sub_81CA580

	thumb_func_start sub_81CA640
sub_81CA640: @ 81CA640
	push {r4,lr}
	movs r0, 0x2
	bl sub_81C763C
	adds r4, r0, 0
	ldr r0, =gUnknown_0862036C
	movs r1, 0x10
	movs r2, 0x60
	movs r3, 0x4
	bl CreateSprite
	lsls r0, 24
	lsrs r0, 24
	lsls r1, r0, 4
	adds r1, r0
	lsls r1, 2
	ldr r0, =gSprites
	adds r1, r0
	str r1, [r4, 0x28]
	bl sub_81C98D4
	cmp r0, 0
	beq _081CA684
	ldr r1, [r4, 0x28]
	ldr r0, =sub_81CA6AC
	str r0, [r1, 0x1C]
	b _081CA690
	.pool
_081CA684:
	ldr r0, [r4, 0x28]
	adds r0, 0x3E
	ldrb r1, [r0]
	movs r2, 0x4
	orrs r1, r2
	strb r1, [r0]
_081CA690:
	pop {r4}
	pop {r0}
	bx r0
	thumb_func_end sub_81CA640

	thumb_func_start sub_81CA698
sub_81CA698: @ 81CA698
	push {lr}
	movs r0, 0x2
	bl sub_81C763C
	ldr r0, [r0, 0x28]
	bl DestroySprite
	pop {r0}
	bx r0
	thumb_func_end sub_81CA698

	thumb_func_start sub_81CA6AC
sub_81CA6AC: @ 81CA6AC
	push {lr}
	adds r3, r0, 0
	ldrh r0, [r3, 0x2E]
	adds r0, 0x1
	strh r0, [r3, 0x2E]
	lsls r0, 16
	asrs r0, 16
	cmp r0, 0x8
	ble _081CA6DA
	movs r0, 0
	strh r0, [r3, 0x2E]
	adds r3, 0x3E
	ldrb r2, [r3]
	lsls r0, r2, 29
	lsrs r0, 31
	movs r1, 0x1
	eors r1, r0
	lsls r1, 2
	movs r0, 0x5
	negs r0, r0
	ands r0, r2
	orrs r0, r1
	strb r0, [r3]
_081CA6DA:
	pop {r0}
	bx r0
	thumb_func_end sub_81CA6AC

	thumb_func_start sub_81CA6E0
sub_81CA6E0: @ 81CA6E0
	push {r4,lr}
	movs r0, 0x2
	bl sub_81C763C
	adds r4, r0, 0
	ldr r0, =gUnknown_086202CC
	bl AddWindow
	strh r0, [r4, 0x8]
	lsls r0, 24
	lsrs r0, 24
	bl PutWindowTilemap
	ldrb r0, [r4, 0x8]
	movs r1, 0x66
	bl FillWindowPixelBuffer
	ldrb r0, [r4, 0x8]
	movs r1, 0x3
	bl CopyWindowToVram
	pop {r4}
	pop {r0}
	bx r0
	.pool
	thumb_func_end sub_81CA6E0

	thumb_func_start sub_81CA714
sub_81CA714: @ 81CA714
	push {r4-r6,lr}
	sub sp, 0xC
	movs r0, 0x2
	bl sub_81C763C
	adds r5, r0, 0
	bl sub_81C98B4
	ldr r1, =gUnknown_086202D4
	lsls r0, 2
	adds r0, r1
	ldr r6, [r0]
	movs r2, 0x1
	negs r2, r2
	movs r0, 0x1
	adds r1, r6, 0
	bl GetStringWidth
	adds r4, r0, 0
	ldrb r0, [r5, 0x8]
	movs r1, 0x66
	bl FillWindowPixelBuffer
	ldrb r0, [r5, 0x8]
	movs r2, 0xC0
	subs r2, r4
	lsrs r2, 1
	lsls r2, 24
	lsrs r2, 24
	ldr r1, =gUnknown_0862030C
	str r1, [sp]
	movs r1, 0
	str r1, [sp, 0x4]
	str r6, [sp, 0x8]
	movs r1, 0x1
	movs r3, 0x1
	bl box_print
	add sp, 0xC
	pop {r4-r6}
	pop {r0}
	bx r0
	.pool
	thumb_func_end sub_81CA714

	thumb_func_start sub_81CA770
sub_81CA770: @ 81CA770
	push {r4-r6,lr}
	sub sp, 0xC
	movs r0, 0x2
	bl sub_81C763C
	adds r5, r0, 0
	ldr r6, =gText_NoRibbonWinners
	movs r2, 0x1
	negs r2, r2
	movs r0, 0x1
	adds r1, r6, 0
	bl GetStringWidth
	adds r4, r0, 0
	ldrb r0, [r5, 0x8]
	movs r1, 0x66
	bl FillWindowPixelBuffer
	ldrb r0, [r5, 0x8]
	movs r2, 0xC0
	subs r2, r4
	lsrs r2, 1
	lsls r2, 24
	lsrs r2, 24
	ldr r1, =gUnknown_0862030F
	str r1, [sp]
	movs r1, 0
	str r1, [sp, 0x4]
	str r6, [sp, 0x8]
	movs r1, 0x1
	movs r3, 0x1
	bl box_print
	add sp, 0xC
	pop {r4-r6}
	pop {r0}
	bx r0
	.pool
	thumb_func_end sub_81CA770

	thumb_func_start sub_81CA7C4
sub_81CA7C4: @ 81CA7C4
	push {lr}
	bl IsDma3ManagerBusyWithBgCopy
	lsls r0, 24
	lsrs r0, 24
	pop {r1}
	bx r1
	thumb_func_end sub_81CA7C4

	thumb_func_start sub_81CA7D4
sub_81CA7D4: @ 81CA7D4
	push {r4,lr}
	movs r0, 0x2
	bl sub_81C763C
	adds r4, r0, 0
	ldr r0, =sub_81CA808
	movs r1, 0x2
	bl CreateTask
	strb r0, [r4, 0xA]
	pop {r4}
	pop {r0}
	bx r0
	.pool
	thumb_func_end sub_81CA7D4

	thumb_func_start sub_81CA7F4
sub_81CA7F4: @ 81CA7F4
	push {lr}
	movs r0, 0x2
	bl sub_81C763C
	ldrb r0, [r0, 0xA]
	bl DestroyTask
	pop {r0}
	bx r0
	thumb_func_end sub_81CA7F4

	thumb_func_start sub_81CA808
sub_81CA808: @ 81CA808
	push {lr}
	movs r0, 0x3
	movs r1, 0x80
	movs r2, 0x1
	bl ChangeBgX
	pop {r0}
	bx r0
	thumb_func_end sub_81CA808

	thumb_func_start sub_81CA818
sub_81CA818: @ 81CA818
	push {r4,r5,lr}
	ldr r0, =sub_81CA8B0
	movs r1, 0x3
	bl CreateTask
	adds r4, r0, 0
	lsls r4, 24
	lsrs r4, 24
	ldr r5, =gUnknown_0861FC78 + 2
	adds r0, r4, 0
	movs r1, 0x1
	adds r2, r5, 0
	bl SetWordTaskArg
	adds r5, 0xC
	adds r0, r4, 0
	movs r1, 0x3
	adds r2, r5, 0
	bl SetWordTaskArg
	pop {r4,r5}
	pop {r0}
	bx r0
	.pool
	thumb_func_end sub_81CA818

	thumb_func_start sub_81CA850
sub_81CA850: @ 81CA850
	push {lr}
	ldr r0, =gUnknown_0861FC78 + 0xE
	movs r1, 0x31
	movs r2, 0x4
	bl sub_81C7944
	pop {r0}
	bx r0
	.pool
	thumb_func_end sub_81CA850

	thumb_func_start sub_81CA864
sub_81CA864: @ 81CA864
	push {r4,r5,lr}
	ldr r0, =sub_81CA8B0
	movs r1, 0x3
	bl CreateTask
	adds r4, r0, 0
	lsls r4, 24
	lsrs r4, 24
	ldr r5, =gUnknown_0861FC78 + 0xE
	adds r0, r4, 0
	movs r1, 0x1
	adds r2, r5, 0
	bl SetWordTaskArg
	subs r5, 0xC
	adds r0, r4, 0
	movs r1, 0x3
	adds r2, r5, 0
	bl SetWordTaskArg
	pop {r4,r5}
	pop {r0}
	bx r0
	.pool
	thumb_func_end sub_81CA864

	thumb_func_start sub_81CA89C
sub_81CA89C: @ 81CA89C
	push {lr}
	ldr r0, =sub_81CA8B0
	bl FuncIsActiveTask
	lsls r0, 24
	lsrs r0, 24
	pop {r1}
	bx r1
	.pool
	thumb_func_end sub_81CA89C

	thumb_func_start sub_81CA8B0
sub_81CA8B0: @ 81CA8B0
	push {r4-r6,lr}
	sub sp, 0xC
	lsls r0, 24
	lsrs r6, r0, 24
	lsls r4, r6, 2
	adds r4, r6
	lsls r4, 3
	ldr r0, =gTasks + 0x8
	adds r4, r0
	adds r0, r6, 0
	movs r1, 0x1
	bl GetWordTaskArg
	adds r5, r0, 0
	adds r0, r6, 0
	movs r1, 0x3
	bl GetWordTaskArg
	adds r1, r0, 0
	ldrh r0, [r4]
	adds r0, 0x1
	strh r0, [r4]
	lsls r0, 16
	asrs r0, 16
	str r0, [sp]
	add r0, sp, 0x8
	str r0, [sp, 0x4]
	adds r0, r5, 0
	movs r2, 0x2
	movs r3, 0xC
	bl sub_81C79BC
	add r0, sp, 0x8
	movs r1, 0x31
	movs r2, 0x4
	bl LoadPalette
	movs r1, 0
	ldrsh r0, [r4, r1]
	cmp r0, 0xC
	bne _081CA908
	adds r0, r6, 0
	bl DestroyTask
_081CA908:
	add sp, 0xC
	pop {r4-r6}
	pop {r0}
	bx r0
	.pool
	thumb_func_end sub_81CA8B0

	thumb_func_start sub_81CA914
sub_81CA914: @ 81CA914
	push {lr}
	bl TransferPlttBuffer
	bl LoadOam
	bl ProcessSpriteCopyRequests
	bl ScanlineEffect_InitHBlankDmaTransfer
	pop {r0}
	bx r0
	thumb_func_end sub_81CA914

	thumb_func_start titlescreen_0
titlescreen_0: @ 81CA92C
	push {lr}
	movs r0, 0x50
	movs r1, 0x90
	bl SetGpuReg
	movs r0, 0x54
	movs r1, 0
	bl SetGpuReg
	movs r1, 0x80
	lsls r1, 6
	movs r0, 0
	bl SetGpuRegBits
	movs r0, 0x48
	movs r1, 0x3F
	bl SetGpuRegBits
	movs r0, 0x4A
	movs r1, 0x1F
	bl SetGpuRegBits
	movs r0, 0x44
	movs r1, 0xA0
	bl SetGpuRegBits
	bl ScanlineEffect_Stop
	bl sub_81CAA3C
	ldr r2, =gUnknown_08620384
	ldr r0, [r2]
	ldr r1, [r2, 0x4]
	ldr r2, [r2, 0x8]
	bl ScanlineEffect_SetParams
	ldr r0, =sub_81CA914
	bl c3args_set_0toR1_1to0
	ldr r0, =sub_81CA9EC
	movs r1, 0x3
	bl CreateTask
	pop {r0}
	bx r0
	.pool
	thumb_func_end titlescreen_0

	thumb_func_start sub_81CA994
sub_81CA994: @ 81CA994
	push {lr}
	movs r0, 0x50
	movs r1, 0
	bl SetGpuReg
	movs r1, 0x80
	lsls r1, 6
	movs r0, 0
	bl ClearGpuRegBits
	bl ScanlineEffect_Stop
	ldr r0, =sub_81CA9EC
	bl FindTaskIdByFunc
	lsls r0, 24
	lsrs r0, 24
	bl DestroyTask
	bl sub_81C760C
	pop {r0}
	bx r0
	.pool
	thumb_func_end sub_81CA994

	thumb_func_start sub_81CA9C8
sub_81CA9C8: @ 81CA9C8
	push {lr}
	movs r0, 0x50
	movs r1, 0
	bl SetGpuReg
	pop {r0}
	bx r0
	thumb_func_end sub_81CA9C8

	thumb_func_start sub_81CA9D8
sub_81CA9D8: @ 81CA9D8
	push {lr}
	bl sub_81CAA3C
	movs r0, 0x50
	movs r1, 0x90
	bl SetGpuReg
	pop {r0}
	bx r0
	thumb_func_end sub_81CA9D8

	thumb_func_start sub_81CA9EC
sub_81CA9EC: @ 81CA9EC
	push {lr}
	lsls r0, 24
	lsrs r0, 24
	lsls r1, r0, 2
	adds r1, r0
	lsls r1, 3
	ldr r0, =gTasks + 0x8
	adds r2, r1, r0
	ldrh r0, [r2]
	adds r0, 0x1
	strh r0, [r2]
	lsls r0, 16
	cmp r0, 0
	ble _081CAA30
	movs r0, 0
	strh r0, [r2]
	ldrh r0, [r2, 0x2]
	adds r0, 0x3
	movs r1, 0x7F
	ands r0, r1
	strh r0, [r2, 0x2]
	ldr r1, =gSineTable
	movs r3, 0x2
	ldrsh r0, [r2, r3]
	lsls r0, 1
	adds r0, r1
	ldrh r1, [r0]
	lsls r1, 16
	asrs r1, 21
	lsls r1, 16
	lsrs r1, 16
	movs r0, 0x54
	bl SetGpuReg
_081CAA30:
	pop {r0}
	bx r0
	.pool
	thumb_func_end sub_81CA9EC

	thumb_func_start sub_81CAA3C
sub_81CAA3C: @ 81CAA3C
	push {r4-r6,lr}
	mov r6, r9
	mov r5, r8
	push {r5,r6}
	sub sp, 0x8
	bl sub_81C9894
	adds r4, r0, 0
	bl sub_81C98A4
	ldr r2, =gUnknown_08620240
	lsls r1, r4, 3
	subs r1, r4
	lsls r1, 2
	adds r1, r2
	ldrh r2, [r1, 0x2]
	adds r4, r2, 0
	muls r4, r0
	ldrh r1, [r1]
	adds r4, r1
	subs r4, 0x8
	mov r0, sp
	movs r6, 0
	strh r6, [r0]
	ldr r5, =gScanlineEffectRegBuffers
	ldr r0, =0x010000a0
	mov r8, r0
	mov r0, sp
	adds r1, r5, 0
	mov r2, r8
	bl CpuSet
	mov r0, sp
	adds r0, 0x2
	strh r6, [r0]
	movs r1, 0xF0
	lsls r1, 3
	adds r1, r5
	mov r9, r1
	mov r2, r8
	bl CpuSet
	add r0, sp, 0x4
	ldr r1, =0x000072f0
	adds r6, r1, 0
	strh r6, [r0]
	lsls r4, 1
	adds r5, r4, r5
	ldr r1, =0x01000010
	mov r8, r1
	adds r1, r5, 0
	mov r2, r8
	bl CpuSet
	mov r0, sp
	adds r0, 0x6
	strh r6, [r0]
	add r4, r9
	adds r1, r4, 0
	mov r2, r8
	bl CpuSet
	add sp, 0x8
	pop {r3,r4}
	mov r8, r3
	mov r9, r4
	pop {r4-r6}
	pop {r0}
	bx r0
	.pool
	thumb_func_end sub_81CAA3C

	thumb_func_start sub_81CAADC
sub_81CAADC: @ 81CAADC
	push {lr}
	bl sub_81CA9C8
	pop {r0}
	bx r0
	thumb_func_end sub_81CAADC

	thumb_func_start sub_81CAAE8
sub_81CAAE8: @ 81CAAE8
	push {r4,lr}
	movs r1, 0xD4
	lsls r1, 1
	movs r0, 0x5
	bl sub_81C761C
	adds r4, r0, 0
	cmp r4, 0
	beq _081CAB1C
	ldr r0, =sub_81CAB44
	str r0, [r4, 0x18]
	movs r0, 0
	strh r0, [r4, 0x8]
	str r0, [r4, 0x10]
	ldr r0, =sub_81CAD20
	movs r1, 0x1
	bl sub_81C7078
	str r0, [r4, 0x14]
	movs r0, 0x1
	b _081CAB1E
	.pool
_081CAB1C:
	movs r0, 0
_081CAB1E:
	pop {r4}
	pop {r1}
	bx r1
	thumb_func_end sub_81CAAE8

	thumb_func_start sub_81CAB24
sub_81CAB24: @ 81CAB24
	push {lr}
	movs r0, 0x5
	bl sub_81C763C
	ldr r1, [r0, 0x18]
	bl _call_via_r1
	pop {r1}
	bx r1
	thumb_func_end sub_81CAB24

	thumb_func_start sub_81CAB38
sub_81CAB38: @ 81CAB38
	push {lr}
	movs r0, 0x5
	bl sub_81C7650
	pop {r0}
	bx r0
	thumb_func_end sub_81CAB38

	thumb_func_start sub_81CAB44
sub_81CAB44: @ 81CAB44
	push {r4,r5,lr}
	adds r4, r0, 0
	ldr r3, =gMain
	ldrh r1, [r3, 0x30]
	movs r0, 0x40
	ands r0, r1
	cmp r0, 0
	beq _081CAB5C
	movs r0, 0x2
	b _081CABF4
	.pool
_081CAB5C:
	movs r0, 0x80
	ands r0, r1
	cmp r0, 0
	beq _081CAB68
	movs r0, 0x1
	b _081CABF4
_081CAB68:
	movs r0, 0x20
	ands r0, r1
	cmp r0, 0
	beq _081CAB74
	movs r0, 0x4
	b _081CABF4
_081CAB74:
	movs r0, 0x10
	ands r0, r1
	lsls r0, 16
	lsrs r2, r0, 16
	cmp r2, 0
	beq _081CAB84
	movs r0, 0x3
	b _081CABF4
_081CAB84:
	ldrh r1, [r3, 0x2E]
	movs r5, 0x1
	adds r0, r5, 0
	ands r0, r1
	cmp r0, 0
	beq _081CABD0
	ldr r0, =sub_81CAC04
	str r0, [r4, 0x18]
	strh r2, [r4]
	bl sub_81C875C
	lsls r0, 2
	adds r1, r4, r0
	ldrb r0, [r1, 0x1C]
	cmp r0, 0
	beq _081CABAE
	ldrh r0, [r1, 0x1E]
	bl sub_81D17E8
	cmp r0, 0
	beq _081CABC0
_081CABAE:
	ldr r0, =gUnknown_0862250A
	str r0, [r4, 0x4]
	movs r0, 0x2
	strh r0, [r4, 0x2]
	b _081CABC6
	.pool
_081CABC0:
	ldr r0, =gUnknown_08622508
	str r0, [r4, 0x4]
	strh r5, [r4, 0x2]
_081CABC6:
	movs r0, 0x5
	b _081CABF4
	.pool
_081CABD0:
	movs r0, 0x2
	ands r0, r1
	cmp r0, 0
	beq _081CABF2
	bl sub_81C767C
	cmp r0, 0x1
	beq _081CABEC
	ldr r0, =sub_81CABFC
	str r0, [r4, 0x18]
	movs r0, 0xF
	b _081CABF4
	.pool
_081CABEC:
	movs r0, 0x20
	bl PlaySE
_081CABF2:
	movs r0, 0
_081CABF4:
	pop {r4,r5}
	pop {r1}
	bx r1
	thumb_func_end sub_81CAB44

	thumb_func_start sub_81CABFC
sub_81CABFC: @ 81CABFC
	ldr r0, =0x000186a4
	bx lr
	.pool
	thumb_func_end sub_81CABFC

	thumb_func_start sub_81CAC04
sub_81CAC04: @ 81CAC04
	push {r4,lr}
	adds r4, r0, 0
	ldr r2, =gMain
	ldrh r1, [r2, 0x2E]
	movs r0, 0x40
	ands r0, r1
	cmp r0, 0
	beq _081CAC24
	ldrh r0, [r4]
	cmp r0, 0
	beq _081CAC24
	subs r0, 0x1
	b _081CAC38
	.pool
_081CAC24:
	ldrh r1, [r2, 0x2E]
	movs r0, 0x80
	ands r0, r1
	cmp r0, 0
	beq _081CAC3E
	ldrh r0, [r4]
	ldrh r1, [r4, 0x2]
	cmp r0, r1
	bcs _081CAC3E
	adds r0, 0x1
_081CAC38:
	strh r0, [r4]
	movs r0, 0x6
	b _081CACAC
_081CAC3E:
	ldrh r1, [r2, 0x2E]
	movs r0, 0x1
	ands r0, r1
	cmp r0, 0
	beq _081CAC98
	ldrh r1, [r4]
	ldr r0, [r4, 0x4]
	adds r0, r1
	ldrb r0, [r0]
	cmp r0, 0x1
	beq _081CAC8C
	cmp r0, 0x1
	bgt _081CAC5E
	cmp r0, 0
	beq _081CAC64
	b _081CAC98
_081CAC5E:
	cmp r0, 0x2
	bne _081CAC98
	b _081CACA6
_081CAC64:
	bl sub_81C767C
	cmp r0, 0x1
	bne _081CAC72
	movs r0, 0x2
	bl sub_81C7688
_081CAC72:
	ldr r0, =sub_81CACF8
	str r0, [r4, 0x18]
	bl sub_81CB1D0
	cmp r0, 0
	beq _081CAC88
	movs r0, 0x9
	b _081CACAC
	.pool
_081CAC88:
	movs r0, 0x8
	b _081CACAC
_081CAC8C:
	ldr r0, =sub_81CACB8
	str r0, [r4, 0x18]
	movs r0, 0xB
	b _081CACAC
	.pool
_081CAC98:
	ldrh r1, [r2, 0x2E]
	movs r0, 0x2
	ands r0, r1
	cmp r0, 0
	bne _081CACA6
	movs r0, 0
	b _081CACAC
_081CACA6:
	ldr r0, =sub_81CAB44
	str r0, [r4, 0x18]
	movs r0, 0x7
_081CACAC:
	pop {r4}
	pop {r1}
	bx r1
	.pool
	thumb_func_end sub_81CAC04

	thumb_func_start sub_81CACB8
sub_81CACB8: @ 81CACB8
	push {lr}
	adds r3, r0, 0
	ldr r2, =gMain
	ldrh r1, [r2, 0x30]
	movs r0, 0x40
	ands r0, r1
	cmp r0, 0
	beq _081CACD0
	movs r0, 0xC
	b _081CACF0
	.pool
_081CACD0:
	movs r0, 0x80
	ands r0, r1
	cmp r0, 0
	beq _081CACDC
	movs r0, 0xD
	b _081CACF0
_081CACDC:
	ldrh r1, [r2, 0x2E]
	movs r0, 0x2
	ands r0, r1
	cmp r0, 0
	bne _081CACEA
	movs r0, 0
	b _081CACF0
_081CACEA:
	ldr r0, =sub_81CAB44
	str r0, [r3, 0x18]
	movs r0, 0xE
_081CACF0:
	pop {r1}
	bx r1
	.pool
	thumb_func_end sub_81CACB8

	thumb_func_start sub_81CACF8
sub_81CACF8: @ 81CACF8
	push {lr}
	adds r2, r0, 0
	ldr r0, =gMain
	ldrh r1, [r0, 0x2E]
	movs r0, 0x3
	ands r0, r1
	cmp r0, 0
	bne _081CAD10
	movs r0, 0
	b _081CAD16
	.pool
_081CAD10:
	ldr r0, =sub_81CAB44
	str r0, [r2, 0x18]
	movs r0, 0xA
_081CAD16:
	pop {r1}
	bx r1
	.pool
	thumb_func_end sub_81CACF8

	thumb_func_start sub_81CAD20
sub_81CAD20: @ 81CAD20
	push {r4-r7,lr}
	adds r5, r0, 0
	movs r0, 0x5
	bl sub_81C763C
	adds r4, r0, 0
	cmp r5, 0x1
	beq _081CAD4C
	cmp r5, 0x1
	bgt _081CAD3A
	cmp r5, 0
	beq _081CAD44
	b _081CAE00
_081CAD3A:
	cmp r5, 0x2
	beq _081CAD9C
	cmp r5, 0x3
	beq _081CADFC
	b _081CAE00
_081CAD44:
	strh r5, [r4, 0x8]
	strh r5, [r4, 0xA]
_081CAD48:
	movs r0, 0x1
	b _081CAE02
_081CAD4C:
	movs r6, 0
	ldrh r5, [r4, 0x8]
_081CAD50:
	adds r0, r5, 0
	bl MatchCallFlagGetByIndex
	cmp r0, 0
	beq _081CAD80
	ldrh r0, [r4, 0xA]
	lsls r0, 2
	adds r0, r4, r0
	strh r5, [r0, 0x1E]
	ldrh r0, [r4, 0xA]
	lsls r0, 2
	adds r0, r4, r0
	movs r1, 0x1
	strb r1, [r0, 0x1C]
	adds r0, r5, 0
	bl sub_81D16DC
	ldrh r1, [r4, 0xA]
	lsls r1, 2
	adds r1, r4, r1
	strb r0, [r1, 0x1D]
	ldrh r0, [r4, 0xA]
	adds r0, 0x1
	strh r0, [r4, 0xA]
_081CAD80:
	ldrh r0, [r4, 0x8]
	adds r1, r0, 0x1
	movs r2, 0
	strh r1, [r4, 0x8]
	lsls r0, r1, 16
	lsrs r0, 16
	cmp r0, 0x14
	bhi _081CADF6
	adds r6, 0x1
	adds r5, 0x1
	cmp r6, 0x1D
	ble _081CAD50
	movs r0, 0x3
	b _081CAE02
_081CAD9C:
	movs r6, 0
	ldrh r5, [r4, 0x8]
	movs r7, 0
_081CADA2:
	ldrh r0, [r4, 0x8]
	bl sub_81D1BF8
	cmp r0, 0
	bne _081CADDC
	ldrh r0, [r4, 0x8]
	bl sub_81CAE08
	cmp r0, 0
	beq _081CADDC
	ldrh r0, [r4, 0xA]
	lsls r0, 2
	adds r0, r4, r0
	ldrh r1, [r4, 0x8]
	strh r1, [r0, 0x1E]
	ldrh r0, [r4, 0xA]
	lsls r0, 2
	adds r0, r4, r0
	strb r7, [r0, 0x1C]
	adds r0, r5, 0
	bl sub_81CB0C8
	ldrh r1, [r4, 0xA]
	lsls r1, 2
	adds r1, r4, r1
	strb r0, [r1, 0x1D]
	ldrh r0, [r4, 0xA]
	adds r0, 0x1
	strh r0, [r4, 0xA]
_081CADDC:
	ldrh r0, [r4, 0x8]
	adds r0, 0x1
	strh r0, [r4, 0x8]
	lsls r0, 16
	lsrs r0, 16
	cmp r0, 0x4D
	bhi _081CAD48
	adds r6, 0x1
	adds r5, 0x1
	cmp r6, 0x1D
	ble _081CADA2
	movs r0, 0x3
	b _081CAE02
_081CADF6:
	strh r1, [r4, 0xC]
	strh r2, [r4, 0x8]
	b _081CAD48
_081CADFC:
	movs r0, 0x1
	str r0, [r4, 0x10]
_081CAE00:
	movs r0, 0x4
_081CAE02:
	pop {r4-r7}
	pop {r1}
	bx r1
	thumb_func_end sub_81CAD20

	thumb_func_start sub_81CAE08
sub_81CAE08: @ 81CAE08
	push {lr}
	cmp r0, 0x4D
	ble _081CAE12
	movs r0, 0
	b _081CAE24
_081CAE12:
	movs r1, 0xAE
	lsls r1, 1
	adds r0, r1
	lsls r0, 16
	lsrs r0, 16
	bl FlagGet
	lsls r0, 24
	lsrs r0, 24
_081CAE24:
	pop {r1}
	bx r1
	thumb_func_end sub_81CAE08

	thumb_func_start sub_81CAE28
sub_81CAE28: @ 81CAE28
	push {lr}
	movs r0, 0x5
	bl sub_81C763C
	ldr r0, [r0, 0x10]
	pop {r1}
	bx r1
	thumb_func_end sub_81CAE28

	thumb_func_start sub_81CAE38
sub_81CAE38: @ 81CAE38
	push {lr}
	movs r0, 0x5
	bl sub_81C763C
	ldrh r0, [r0, 0xA]
	pop {r1}
	bx r1
	thumb_func_end sub_81CAE38

	thumb_func_start sub_81CAE48
sub_81CAE48: @ 81CAE48
	push {lr}
	movs r0, 0x5
	bl sub_81C763C
	ldrh r0, [r0, 0xC]
	pop {r1}
	bx r1
	thumb_func_end sub_81CAE48

	thumb_func_start sub_81CAE58
sub_81CAE58: @ 81CAE58
	push {lr}
	movs r0, 0x5
	bl sub_81C763C
	adds r1, r0, 0
	ldrh r0, [r1, 0xA]
	ldrh r1, [r1, 0xC]
	subs r0, r1
	pop {r1}
	bx r1
	thumb_func_end sub_81CAE58

	thumb_func_start sub_81CAE6C
sub_81CAE6C: @ 81CAE6C
	push {r4,lr}
	adds r4, r0, 0
	movs r0, 0x5
	bl sub_81C763C
	adds r1, r0, 0
	ldrh r0, [r1, 0xC]
	adds r4, r0
	ldrh r0, [r1, 0xA]
	cmp r4, r0
	bge _081CAE8A
	lsls r0, r4, 2
	adds r0, r1, r0
	ldrh r0, [r0, 0x1E]
	b _081CAE8C
_081CAE8A:
	movs r0, 0x4E
_081CAE8C:
	pop {r4}
	pop {r1}
	bx r1
	thumb_func_end sub_81CAE6C

	thumb_func_start sub_81CAE94
sub_81CAE94: @ 81CAE94
	push {lr}
	movs r0, 0x5
	bl sub_81C763C
	adds r0, 0x1C
	pop {r1}
	bx r1
	thumb_func_end sub_81CAE94

	thumb_func_start sub_81CAEA4
sub_81CAEA4: @ 81CAEA4
	push {r4,lr}
	adds r4, r0, 0
	movs r0, 0x5
	bl sub_81C763C
	lsls r4, 2
	adds r0, r4
	ldrb r0, [r0, 0x1D]
	pop {r4}
	pop {r1}
	bx r1
	thumb_func_end sub_81CAEA4

	thumb_func_start sub_81CAEBC
sub_81CAEBC: @ 81CAEBC
	push {r4,lr}
	adds r4, r0, 0
	movs r0, 0x5
	bl sub_81C763C
	lsls r1, r4, 2
	adds r1, r0, r1
	ldrb r0, [r1, 0x1C]
	cmp r0, 0
	bne _081CAED4
	ldrh r4, [r1, 0x1E]
	b _081CAEDC
_081CAED4:
	ldrh r0, [r1, 0x1E]
	bl MatchCall_GetRematchTableIdx
	adds r4, r0, 0
_081CAEDC:
	cmp r4, 0x4E
	beq _081CAEFC
	ldr r0, =gSaveBlock1Ptr
	ldr r0, [r0]
	ldr r1, =0x000009ca
	adds r0, r1
	adds r0, r4
	ldrb r1, [r0]
	negs r0, r1
	orrs r0, r1
	lsrs r0, 31
	b _081CAEFE
	.pool
_081CAEFC:
	movs r0, 0
_081CAEFE:
	pop {r4}
	pop {r1}
	bx r1
	thumb_func_end sub_81CAEBC

	thumb_func_start sub_81CAF04
sub_81CAF04: @ 81CAF04
	push {r4,r5,lr}
	adds r4, r0, 0
	movs r0, 0x5
	bl sub_81C763C
	lsls r1, r4, 2
	adds r1, r0, r1
	ldrb r0, [r1, 0x1C]
	cmp r0, 0
	bne _081CAF34
	ldrh r0, [r1, 0x1E]
	bl GetTrainerIdxByRematchIdx
	adds r4, r0, 0
	ldr r1, =gTrainers
	lsls r0, r4, 2
	adds r0, r4
	lsls r0, 3
	adds r0, r1
	ldrb r0, [r0, 0x3]
	b _081CAF6C
	.pool
_081CAF34:
	ldrh r5, [r1, 0x1E]
	adds r0, r5, 0
	bl MatchCall_GetRematchTableIdx
	adds r4, r0, 0
	cmp r4, 0x4E
	bne _081CAF58
	adds r0, r5, 0
	bl sub_81D1BD0
	adds r4, r0, 0
	ldr r0, =gFacilityClassToPicIndex
	adds r0, r4, r0
	ldrb r0, [r0]
	b _081CAF6C
	.pool
_081CAF58:
	adds r0, r4, 0
	bl GetTrainerIdxByRematchIdx
	adds r4, r0, 0
	ldr r0, =gTrainers
	lsls r1, r4, 2
	adds r1, r4
	lsls r1, 3
	adds r1, r0
	ldrb r0, [r1, 0x3]
_081CAF6C:
	pop {r4,r5}
	pop {r1}
	bx r1
	.pool
	thumb_func_end sub_81CAF04

	thumb_func_start sub_81CAF78
sub_81CAF78: @ 81CAF78
	push {r4-r6,lr}
	adds r5, r0, 0
	adds r6, r1, 0
	movs r0, 0x5
	bl sub_81C763C
	adds r4, r0, 0
	movs r0, 0
	strb r0, [r6]
	ldr r0, =gMapHeader
	ldrb r0, [r0, 0x17]
	bl Overworld_MapTypeAllowsTeleportAndFly
	lsls r0, 24
	cmp r0, 0
	bne _081CAFA4
	ldr r0, =gText_CallCantBeMadeHere
	b _081CAFCE
	.pool
_081CAFA4:
	lsls r0, r5, 2
	adds r1, r4, r0
	ldrb r0, [r1, 0x1C]
	cmp r0, 0
	bne _081CAFC4
	ldrh r0, [r1, 0x1E]
	bl GetTrainerIdxByRematchIdx
	ldr r1, =gStringVar4
	bl sub_81967AC
	strb r0, [r6]
	b _081CAFCC
	.pool
_081CAFC4:
	ldrh r0, [r1, 0x1E]
	ldr r1, =gStringVar4
	bl MatchCall_GetMessage
_081CAFCC:
	ldr r0, =gStringVar4
_081CAFCE:
	pop {r4-r6}
	pop {r1}
	bx r1
	.pool
	thumb_func_end sub_81CAF78

	thumb_func_start sub_81CAFD8
sub_81CAFD8: @ 81CAFD8
	push {r4,r5,lr}
	adds r4, r0, 0
	adds r5, r1, 0
	movs r0, 0x5
	bl sub_81C763C
	lsls r4, 2
	adds r4, r0, r4
	ldrb r0, [r4, 0x1C]
	cmp r0, 0
	beq _081CB004
	ldrh r0, [r4, 0x1E]
	bl MatchCall_GetRematchTableIdx
	adds r1, r0, 0
	cmp r1, 0x4E
	bne _081CB006
	ldrh r0, [r4, 0x1E]
	adds r1, r5, 0
	bl sub_81D1B40
	b _081CB012
_081CB004:
	ldrh r1, [r4, 0x1E]
_081CB006:
	ldr r2, =gUnknown_08622028
	lsls r0, r5, 2
	lsls r1, 4
	adds r0, r1
	adds r0, r2
	ldr r0, [r0]
_081CB012:
	pop {r4,r5}
	pop {r1}
	bx r1
	.pool
	thumb_func_end sub_81CAFD8

	thumb_func_start sub_81CB01C
sub_81CB01C: @ 81CB01C
	push {lr}
	movs r0, 0x5
	bl sub_81C763C
	ldrh r0, [r0]
	pop {r1}
	bx r1
	thumb_func_end sub_81CB01C

	thumb_func_start sub_81CB02C
sub_81CB02C: @ 81CB02C
	push {r4,lr}
	adds r4, r0, 0
	movs r0, 0x5
	bl sub_81C763C
	adds r1, r0, 0
	ldrh r0, [r1, 0x2]
	cmp r0, r4
	blt _081CB046
	ldr r0, [r1, 0x4]
	adds r0, r4
	ldrb r0, [r0]
	b _081CB048
_081CB046:
	movs r0, 0x3
_081CB048:
	pop {r4}
	pop {r1}
	bx r1
	thumb_func_end sub_81CB02C

	thumb_func_start sub_81CB050
sub_81CB050: @ 81CB050
	push {r4,lr}
	sub sp, 0x8
	adds r2, r0, 0
	adds r4, r1, 0
	ldrb r0, [r2]
	cmp r0, 0
	bne _081CB088
	ldrh r0, [r2, 0x2]
	bl GetTrainerIdxByRematchIdx
	lsls r1, r0, 2
	adds r1, r0
	lsls r1, 3
	ldr r0, =gTrainers
	adds r1, r0
	ldrb r2, [r1, 0x1]
	movs r0, 0xD
	muls r0, r2
	ldr r2, =gTrainerClassNames
	adds r0, r2
	str r0, [sp]
	adds r1, 0x4
	str r1, [sp, 0x4]
	b _081CB092
	.pool
_081CB088:
	ldrh r0, [r2, 0x2]
	add r2, sp, 0x4
	mov r1, sp
	bl sub_81D1A78
_081CB092:
	ldr r2, [sp]
	cmp r2, 0
	beq _081CB0B4
	ldr r0, [sp, 0x4]
	cmp r0, 0
	beq _081CB0B4
	adds r0, r4, 0
	movs r1, 0x7
	movs r3, 0x45
	bl sub_81DB494
	ldr r2, [sp, 0x4]
	movs r1, 0x7
	movs r3, 0x33
	bl sub_81DB494
	b _081CB0C0
_081CB0B4:
	adds r0, r4, 0
	movs r1, 0x7
	movs r2, 0
	movs r3, 0x78
	bl sub_81DB494
_081CB0C0:
	add sp, 0x8
	pop {r4}
	pop {r0}
	bx r0
	thumb_func_end sub_81CB050

	thumb_func_start sub_81CB0C8
sub_81CB0C8: @ 81CB0C8
	push {lr}
	ldr r1, =gRematchTable
	lsls r0, 4
	adds r0, r1
	ldrh r2, [r0, 0xA]
	ldrh r1, [r0, 0xC]
	adds r0, r2, 0
	bl Overworld_GetMapHeaderByGroupAndId
	ldrb r0, [r0, 0x14]
	pop {r1}
	bx r1
	.pool
	thumb_func_end sub_81CB0C8

	thumb_func_start sub_81CB0E4
sub_81CB0E4: @ 81CB0E4
	push {r4-r7,lr}
	adds r5, r0, 0
	movs r0, 0x5
	bl sub_81C763C
	adds r7, r0, 0
	movs r6, 0x1
	adds r5, 0x1
	ldrh r0, [r7, 0xA]
	cmp r5, r0
	bge _081CB120
	lsls r0, r5, 2
	adds r0, 0x1C
	adds r4, r0, r7
_081CB100:
	ldrb r0, [r4]
	cmp r0, 0
	beq _081CB110
	ldrh r0, [r4, 0x2]
	bl sub_81D17E8
	cmp r0, 0
	beq _081CB114
_081CB110:
	adds r0, r6, 0
	b _081CB122
_081CB114:
	adds r6, 0x1
	adds r4, 0x4
	adds r5, 0x1
	ldrh r0, [r7, 0xA]
	cmp r5, r0
	blt _081CB100
_081CB120:
	movs r0, 0
_081CB122:
	pop {r4-r7}
	pop {r1}
	bx r1
	thumb_func_end sub_81CB0E4

	thumb_func_start sub_81CB128
sub_81CB128: @ 81CB128
	push {r4-r6,lr}
	adds r5, r0, 0
	movs r0, 0x5
	bl sub_81C763C
	adds r1, r0, 0
	movs r6, 0x1
	negs r6, r6
	subs r5, 0x1
	cmp r5, 0
	blt _081CB162
	lsls r0, r5, 2
	adds r0, 0x1C
	adds r4, r0, r1
_081CB144:
	ldrb r0, [r4]
	cmp r0, 0
	beq _081CB154
	ldrh r0, [r4, 0x2]
	bl sub_81D17E8
	cmp r0, 0
	beq _081CB158
_081CB154:
	adds r0, r6, 0
	b _081CB164
_081CB158:
	subs r6, 0x1
	subs r4, 0x4
	subs r5, 0x1
	cmp r5, 0
	bge _081CB144
_081CB162:
	movs r0, 0
_081CB164:
	pop {r4-r6}
	pop {r1}
	bx r1
	thumb_func_end sub_81CB128

	thumb_func_start sub_81CB16C
sub_81CB16C: @ 81CB16C
	push {r4,lr}
	movs r4, 0
_081CB170:
	adds r0, r4, 0
	bl sub_81CAE08
	cmp r0, 0
	beq _081CB18A
	ldr r0, =gSaveBlock1Ptr
	ldr r0, [r0]
	ldr r1, =0x000009ca
	adds r0, r1
	adds r0, r4
	ldrb r0, [r0]
	cmp r0, 0
	bne _081CB1B2
_081CB18A:
	adds r4, 0x1
	cmp r4, 0x4D
	ble _081CB170
	movs r4, 0
_081CB192:
	adds r0, r4, 0
	bl MatchCallFlagGetByIndex
	cmp r0, 0
	beq _081CB1C0
	adds r0, r4, 0
	bl MatchCall_GetRematchTableIdx
	ldr r1, =gSaveBlock1Ptr
	ldr r1, [r1]
	ldr r2, =0x000009ca
	adds r1, r2
	adds r1, r0
	ldrb r0, [r1]
	cmp r0, 0
	beq _081CB1C0
_081CB1B2:
	movs r0, 0x1
	b _081CB1C8
	.pool
_081CB1C0:
	adds r4, 0x1
	cmp r4, 0x14
	ble _081CB192
	movs r0, 0
_081CB1C8:
	pop {r4}
	pop {r1}
	bx r1
	thumb_func_end sub_81CB16C

	thumb_func_start sub_81CB1D0
sub_81CB1D0: @ 81CB1D0
	push {r4,lr}
	movs r0, 0x5
	bl sub_81C763C
	adds r4, r0, 0
	bl sub_81C875C
	adds r1, r0, 0
	lsls r0, r1, 2
	adds r4, r0
	ldrb r0, [r4, 0x1C]
	cmp r0, 0
	bne _081CB218
	adds r0, r1, 0
	bl sub_81CAEA4
	ldr r1, =gMapHeader
	lsls r0, 16
	lsrs r0, 16
	ldrb r1, [r1, 0x14]
	cmp r0, r1
	bne _081CB258
	ldr r0, =gSaveBlock1Ptr
	ldr r0, [r0]
	ldr r1, =0x000009ca
	adds r0, r1
	ldrh r4, [r4, 0x1E]
	adds r0, r4
	ldrb r0, [r0]
	b _081CB246
	.pool
_081CB218:
	ldrh r0, [r4, 0x1E]
	cmp r0, 0xB
	bne _081CB258
	adds r0, r1, 0
	bl sub_81CAEA4
	ldr r1, =gMapHeader
	lsls r0, 16
	lsrs r0, 16
	ldrb r1, [r1, 0x14]
	cmp r0, r1
	bne _081CB258
	ldr r0, =0x0000086b
	bl FlagGet
	lsls r0, 24
	lsrs r0, 24
	cmp r0, 0x1
	bne _081CB258
	movs r0, 0x5B
	bl FlagGet
	lsls r0, 24
_081CB246:
	cmp r0, 0
	bne _081CB258
	movs r0, 0x1
	b _081CB25A
	.pool
_081CB258:
	movs r0, 0
_081CB25A:
	pop {r4}
	pop {r1}
	bx r1
	thumb_func_end sub_81CB1D0

	thumb_func_start sub_81CB260
sub_81CB260: @ 81CB260
	push {r4,lr}
	ldr r1, =0x00002048
	movs r0, 0x6
	bl sub_81C761C
	adds r4, r0, 0
	cmp r4, 0
	beq _081CB294
	movs r0, 0
	strb r0, [r4, 0x19]
	ldr r0, =sub_81CB324
	movs r1, 0x1
	bl sub_81C7078
	str r0, [r4, 0x4]
	ldr r0, =sub_81CB310
	str r0, [r4]
	movs r0, 0x1
	b _081CB296
	.pool
_081CB294:
	movs r0, 0
_081CB296:
	pop {r4}
	pop {r1}
	bx r1
	thumb_func_end sub_81CB260

	thumb_func_start sub_81CB29C
sub_81CB29C: @ 81CB29C
	push {r4,r5,lr}
	adds r4, r0, 0
	movs r0, 0x6
	bl sub_81C763C
	adds r5, r0, 0
	ldr r0, =gUnknown_08622798
	lsls r4, 2
	adds r4, r0
	ldr r0, [r4]
	movs r1, 0x1
	bl sub_81C7078
	str r0, [r5, 0x4]
	ldr r0, =sub_81CB310
	str r0, [r5]
	pop {r4,r5}
	pop {r0}
	bx r0
	.pool
	thumb_func_end sub_81CB29C

	thumb_func_start sub_81CB2CC
sub_81CB2CC: @ 81CB2CC
	push {lr}
	movs r0, 0x6
	bl sub_81C763C
	ldr r0, [r0]
	bl _call_via_r0
	pop {r1}
	bx r1
	thumb_func_end sub_81CB2CC

	thumb_func_start sub_81CB2E0
sub_81CB2E0: @ 81CB2E0
	push {r4,lr}
	movs r0, 0x6
	bl sub_81C763C
	adds r4, r0, 0
	bl sub_81CC2B4
	bl sub_81CBC1C
	ldrb r0, [r4, 0x12]
	bl RemoveWindow
	ldrb r0, [r4, 0x10]
	bl RemoveWindow
	ldrb r0, [r4, 0x14]
	bl RemoveWindow
	movs r0, 0x6
	bl sub_81C7650
	pop {r4}
	pop {r0}
	bx r0
	thumb_func_end sub_81CB2E0

	thumb_func_start sub_81CB310
sub_81CB310: @ 81CB310
	push {lr}
	movs r0, 0x6
	bl sub_81C763C
	ldr r0, [r0, 0x4]
	bl sub_81C70D8
	pop {r1}
	bx r1
	thumb_func_end sub_81CB310

	thumb_func_start sub_81CB324
sub_81CB324: @ 81CB324
	push {r4,r5,lr}
	sub sp, 0x8
	adds r4, r0, 0
	movs r0, 0x6
	bl sub_81C763C
	adds r5, r0, 0
	cmp r4, 0x7
	bls _081CB338
	b _081CB504
_081CB338:
	lsls r0, r4, 2
	ldr r1, =_081CB348
	adds r0, r1
	ldr r0, [r0]
	mov pc, r0
	.pool
	.align 2, 0
_081CB348:
	.4byte _081CB368
	.4byte _081CB3D4
	.4byte _081CB424
	.4byte _081CB468
	.4byte _081CB482
	.4byte _081CB494
	.4byte _081CB4A6
	.4byte _081CB4EA
_081CB368:
	ldr r0, =gUnknown_0862278C
	movs r1, 0x3
	bl sub_81C7B54
	movs r0, 0x2
	movs r1, 0
	movs r2, 0
	bl ChangeBgX
	movs r0, 0x2
	movs r1, 0
	movs r2, 0
	bl ChangeBgY
	ldr r1, =gUnknown_08622530
	movs r0, 0
	str r0, [sp]
	movs r0, 0x2
	movs r2, 0
	movs r3, 0
	bl decompress_and_copy_tile_data_to_vram
	ldr r0, =0x00001024
	adds r1, r5, r0
	movs r0, 0x2
	bl SetBgTilemapBuffer
	ldr r1, =gUnknown_086225D4
	movs r0, 0x2
	movs r2, 0
	movs r3, 0
	bl CopyToBgTilemapBuffer
	movs r0, 0x2
	bl CopyBgTilemapBufferToVram
	ldr r0, =gUnknown_08622510
	movs r1, 0x20
	movs r2, 0x20
	bl sub_81C7944
	movs r0, 0x2
	b _081CB418
	.pool
_081CB3D4:
	bl free_temp_tile_data_buffers_if_possible
	lsls r0, 24
	cmp r0, 0
	beq _081CB3E0
	b _081CB4FA
_081CB3E0:
	movs r0, 0x1
	movs r1, 0
	movs r2, 0
	movs r3, 0x1
	bl sub_8199DF0
	adds r1, r5, 0
	adds r1, 0x24
	movs r0, 0x1
	bl SetBgTilemapBuffer
	movs r1, 0x80
	lsls r1, 5
	movs r0, 0x20
	str r0, [sp]
	movs r0, 0x14
	str r0, [sp, 0x4]
	movs r0, 0x1
	movs r2, 0
	movs r3, 0
	bl FillBgTilemapBufferRect_Palette0
	ldr r0, =gUnknown_086226E0
	movs r1, 0x10
	movs r2, 0x20
	bl sub_81C7944
	movs r0, 0x1
_081CB418:
	bl CopyBgTilemapBufferToVram
	movs r0, 0
	b _081CB506
	.pool
_081CB424:
	bl free_temp_tile_data_buffers_if_possible
	lsls r0, 24
	lsrs r4, r0, 24
	cmp r4, 0
	bne _081CB4FA
	adds r0, r5, 0
	bl sub_81CC034
	ldr r1, =gUnknown_08622760
	str r4, [sp]
	movs r0, 0x3
	movs r2, 0
	movs r3, 0
	bl decompress_and_copy_tile_data_to_vram
	ldr r0, =gUnknown_08622700
	movs r1, 0x30
	movs r2, 0x20
	bl sub_81C7944
	ldr r0, =gUnknown_08622720
	movs r1, 0x50
	movs r2, 0x20
	bl sub_81C7944
	movs r0, 0
	b _081CB506
	.pool
_081CB468:
	bl free_temp_tile_data_buffers_if_possible
	lsls r0, 24
	cmp r0, 0
	bne _081CB4FA
	bl sub_81CAE28
	cmp r0, 0
	beq _081CB4FA
	bl sub_81CBBB8
	movs r0, 0
	b _081CB506
_081CB482:
	bl sub_81C8224
	cmp r0, 0
	bne _081CB4FA
	adds r0, r5, 0
	bl sub_81CBD78
	movs r0, 0
	b _081CB506
_081CB494:
	adds r0, r5, 0
	bl sub_81CBDC0
	adds r0, r5, 0
	movs r1, 0
	bl sub_81CBEF8
	movs r0, 0
	b _081CB506
_081CB4A6:
	movs r0, 0x1
	movs r1, 0
	movs r2, 0
	bl ChangeBgX
	movs r0, 0x1
	movs r1, 0
	movs r2, 0
	bl ChangeBgY
	movs r0, 0x2
	bl ShowBg
	movs r0, 0x3
	bl ShowBg
	movs r0, 0x1
	bl ShowBg
	bl sub_81CC214
	movs r0, 0x3
	bl sub_81C7DFC
	movs r0, 0x3
	movs r1, 0x1
	movs r2, 0
	bl sub_81C7FA0
	movs r0, 0x1
	bl sub_81C7AC0
	movs r0, 0
	b _081CB506
_081CB4EA:
	bl sub_81C7B34
	cmp r0, 0
	bne _081CB4FA
	bl sub_81C8010
	cmp r0, 0
	beq _081CB4FE
_081CB4FA:
	movs r0, 0x2
	b _081CB506
_081CB4FE:
	movs r0, 0x1
	bl sub_81CBC38
_081CB504:
	movs r0, 0x4
_081CB506:
	add sp, 0x8
	pop {r4,r5}
	pop {r1}
	bx r1
	thumb_func_end sub_81CB324

	thumb_func_start sub_81CB510
sub_81CB510: @ 81CB510
	push {r4,r5,lr}
	adds r4, r0, 0
	movs r0, 0x6
	bl sub_81C763C
	adds r5, r0, 0
	cmp r4, 0x1
	beq _081CB55E
	cmp r4, 0x1
	bgt _081CB52A
	cmp r4, 0
	beq _081CB534
	b _081CB580
_081CB52A:
	cmp r4, 0x2
	beq _081CB566
	cmp r4, 0x3
	beq _081CB572
	b _081CB580
_081CB534:
	bl sub_81C868C
	cmp r0, 0x1
	beq _081CB54C
	cmp r0, 0x1
	bgt _081CB546
	cmp r0, 0
	beq _081CB580
	b _081CB56E
_081CB546:
	cmp r0, 0x2
	beq _081CB556
	b _081CB56E
_081CB54C:
	movs r0, 0x5
	bl PlaySE
	movs r0, 0x7
	b _081CB582
_081CB556:
	movs r0, 0x5
	bl PlaySE
	b _081CB56E
_081CB55E:
	bl sub_81C8630
	cmp r0, 0
	bne _081CB57C
_081CB566:
	adds r0, r5, 0
	movs r1, 0
	bl sub_81CBEF8
_081CB56E:
	movs r0, 0
	b _081CB582
_081CB572:
	bl IsDma3ManagerBusyWithBgCopy
	lsls r0, 24
	cmp r0, 0
	beq _081CB580
_081CB57C:
	movs r0, 0x2
	b _081CB582
_081CB580:
	movs r0, 0x4
_081CB582:
	pop {r4,r5}
	pop {r1}
	bx r1
	thumb_func_end sub_81CB510

	thumb_func_start sub_81CB588
sub_81CB588: @ 81CB588
	push {r4,r5,lr}
	adds r4, r0, 0
	movs r0, 0x6
	bl sub_81C763C
	adds r5, r0, 0
	cmp r4, 0x1
	beq _081CB5D6
	cmp r4, 0x1
	bgt _081CB5A2
	cmp r4, 0
	beq _081CB5AC
	b _081CB5F8
_081CB5A2:
	cmp r4, 0x2
	beq _081CB5DE
	cmp r4, 0x3
	beq _081CB5EA
	b _081CB5F8
_081CB5AC:
	bl sub_81C8658
	cmp r0, 0x1
	beq _081CB5C4
	cmp r0, 0x1
	bgt _081CB5BE
	cmp r0, 0
	beq _081CB5F8
	b _081CB5E6
_081CB5BE:
	cmp r0, 0x2
	beq _081CB5CE
	b _081CB5E6
_081CB5C4:
	movs r0, 0x5
	bl PlaySE
	movs r0, 0x7
	b _081CB5FA
_081CB5CE:
	movs r0, 0x5
	bl PlaySE
	b _081CB5E6
_081CB5D6:
	bl sub_81C8630
	cmp r0, 0
	bne _081CB5F4
_081CB5DE:
	adds r0, r5, 0
	movs r1, 0
	bl sub_81CBEF8
_081CB5E6:
	movs r0, 0
	b _081CB5FA
_081CB5EA:
	bl IsDma3ManagerBusyWithBgCopy
	lsls r0, 24
	cmp r0, 0
	beq _081CB5F8
_081CB5F4:
	movs r0, 0x2
	b _081CB5FA
_081CB5F8:
	movs r0, 0x4
_081CB5FA:
	pop {r4,r5}
	pop {r1}
	bx r1
	thumb_func_end sub_81CB588

	thumb_func_start sub_81CB600
sub_81CB600: @ 81CB600
	push {r4,r5,lr}
	adds r4, r0, 0
	movs r0, 0x6
	bl sub_81C763C
	adds r5, r0, 0
	cmp r4, 0x1
	beq _081CB64E
	cmp r4, 0x1
	bgt _081CB61A
	cmp r4, 0
	beq _081CB624
	b _081CB670
_081CB61A:
	cmp r4, 0x2
	beq _081CB656
	cmp r4, 0x3
	beq _081CB662
	b _081CB670
_081CB624:
	bl sub_81C870C
	cmp r0, 0x1
	beq _081CB63C
	cmp r0, 0x1
	bgt _081CB636
	cmp r0, 0
	beq _081CB670
	b _081CB65E
_081CB636:
	cmp r0, 0x2
	beq _081CB646
	b _081CB65E
_081CB63C:
	movs r0, 0x5
	bl PlaySE
	movs r0, 0x7
	b _081CB672
_081CB646:
	movs r0, 0x5
	bl PlaySE
	b _081CB65E
_081CB64E:
	bl sub_81C8630
	cmp r0, 0
	bne _081CB66C
_081CB656:
	adds r0, r5, 0
	movs r1, 0
	bl sub_81CBEF8
_081CB65E:
	movs r0, 0
	b _081CB672
_081CB662:
	bl IsDma3ManagerBusyWithBgCopy
	lsls r0, 24
	cmp r0, 0
	beq _081CB670
_081CB66C:
	movs r0, 0x2
	b _081CB672
_081CB670:
	movs r0, 0x4
_081CB672:
	pop {r4,r5}
	pop {r1}
	bx r1
	thumb_func_end sub_81CB600

	thumb_func_start sub_81CB678
sub_81CB678: @ 81CB678
	push {r4,r5,lr}
	adds r4, r0, 0
	movs r0, 0x6
	bl sub_81C763C
	adds r5, r0, 0
	cmp r4, 0x1
	beq _081CB6C6
	cmp r4, 0x1
	bgt _081CB692
	cmp r4, 0
	beq _081CB69C
	b _081CB6E8
_081CB692:
	cmp r4, 0x2
	beq _081CB6CE
	cmp r4, 0x3
	beq _081CB6DA
	b _081CB6E8
_081CB69C:
	bl sub_81C86CC
	cmp r0, 0x1
	beq _081CB6B4
	cmp r0, 0x1
	bgt _081CB6AE
	cmp r0, 0
	beq _081CB6E8
	b _081CB6D6
_081CB6AE:
	cmp r0, 0x2
	beq _081CB6BE
	b _081CB6D6
_081CB6B4:
	movs r0, 0x5
	bl PlaySE
	movs r0, 0x7
	b _081CB6EA
_081CB6BE:
	movs r0, 0x5
	bl PlaySE
	b _081CB6D6
_081CB6C6:
	bl sub_81C8630
	cmp r0, 0
	bne _081CB6E4
_081CB6CE:
	adds r0, r5, 0
	movs r1, 0
	bl sub_81CBEF8
_081CB6D6:
	movs r0, 0
	b _081CB6EA
_081CB6DA:
	bl IsDma3ManagerBusyWithBgCopy
	lsls r0, 24
	cmp r0, 0
	beq _081CB6E8
_081CB6E4:
	movs r0, 0x2
	b _081CB6EA
_081CB6E8:
	movs r0, 0x4
_081CB6EA:
	pop {r4,r5}
	pop {r1}
	bx r1
	thumb_func_end sub_81CB678

	thumb_func_start sub_81CB6F0
sub_81CB6F0: @ 81CB6F0
	push {r4,r5,lr}
	adds r4, r0, 0
	movs r0, 0x6
	bl sub_81C763C
	adds r5, r0, 0
	cmp r4, 0
	beq _081CB706
	cmp r4, 0x1
	beq _081CB71C
	b _081CB72A
_081CB706:
	movs r0, 0x5
	bl PlaySE
	adds r0, r5, 0
	bl sub_81CBF60
	movs r0, 0x7
	bl sub_81C7BA4
	movs r0, 0
	b _081CB72C
_081CB71C:
	adds r0, r5, 0
	bl sub_81CBFC4
	cmp r0, 0
	beq _081CB72A
	movs r0, 0x2
	b _081CB72C
_081CB72A:
	movs r0, 0x4
_081CB72C:
	pop {r4,r5}
	pop {r1}
	bx r1
	thumb_func_end sub_81CB6F0

	thumb_func_start sub_81CB734
sub_81CB734: @ 81CB734
	push {r4,lr}
	movs r0, 0x5
	bl PlaySE
	movs r0, 0x6
	bl sub_81C763C
	adds r4, r0, 0
	bl sub_81CB01C
	adds r1, r0, 0
	lsls r1, 16
	lsrs r1, 16
	adds r0, r4, 0
	bl sub_81CC344
	movs r0, 0x4
	pop {r4}
	pop {r1}
	bx r1
	thumb_func_end sub_81CB734

	thumb_func_start sub_81CB75C
sub_81CB75C: @ 81CB75C
	push {r4,r5,lr}
	adds r4, r0, 0
	movs r0, 0x6
	bl sub_81C763C
	adds r5, r0, 0
	cmp r4, 0
	beq _081CB772
	cmp r4, 0x1
	beq _081CB788
	b _081CB796
_081CB772:
	movs r0, 0x5
	bl PlaySE
	adds r0, r5, 0
	bl sub_81CBFF0
	movs r0, 0x6
	bl sub_81C7BA4
	movs r0, 0
	b _081CB798
_081CB788:
	adds r0, r5, 0
	bl sub_81CC004
	cmp r0, 0
	beq _081CB796
	movs r0, 0x2
	b _081CB798
_081CB796:
	movs r0, 0x4
_081CB798:
	pop {r4,r5}
	pop {r1}
	bx r1
	thumb_func_end sub_81CB75C

	thumb_func_start sub_81CB7A0
sub_81CB7A0: @ 81CB7A0
	push {r4,r5,lr}
	adds r4, r0, 0
	movs r0, 0x6
	bl sub_81C763C
	adds r5, r0, 0
	cmp r4, 0x1
	beq _081CB7D4
	cmp r4, 0x1
	bgt _081CB7BA
	cmp r4, 0
	beq _081CB7C4
	b _081CB81A
_081CB7BA:
	cmp r4, 0x2
	beq _081CB7F8
	cmp r4, 0x3
	beq _081CB80C
	b _081CB81A
_081CB7C4:
	movs r0, 0x1
	bl sub_81C9148
	adds r0, r5, 0
	bl sub_81CC058
	movs r0, 0
	b _081CB81C
_081CB7D4:
	adds r0, r5, 0
	bl sub_81CC0D0
	adds r4, r0, 0
	cmp r4, 0
	bne _081CB816
	adds r0, r5, 0
	bl sub_81CC0E0
	ldr r0, =0x00000107
	bl PlaySE
	strb r4, [r5, 0xE]
	movs r0, 0
	b _081CB81C
	.pool
_081CB7F8:
	adds r0, r5, 0
	bl sub_81CC104
	cmp r0, 0
	bne _081CB816
	adds r0, r5, 0
	bl sub_81CC158
	movs r0, 0
	b _081CB81C
_081CB80C:
	adds r0, r5, 0
	bl sub_81CC194
	cmp r0, 0
	beq _081CB81A
_081CB816:
	movs r0, 0x2
	b _081CB81C
_081CB81A:
	movs r0, 0x4
_081CB81C:
	pop {r4,r5}
	pop {r1}
	bx r1
	thumb_func_end sub_81CB7A0

	thumb_func_start sub_81CB824
sub_81CB824: @ 81CB824
	push {r4,r5,lr}
	adds r4, r0, 0
	movs r0, 0x6
	bl sub_81C763C
	adds r5, r0, 0
	cmp r4, 0x1
	beq _081CB85E
	cmp r4, 0x1
	bgt _081CB83E
	cmp r4, 0
	beq _081CB844
	b _081CB880
_081CB83E:
	cmp r4, 0x2
	beq _081CB872
	b _081CB880
_081CB844:
	movs r0, 0x5
	bl PlaySE
	adds r0, r5, 0
	bl sub_81CC09C
	movs r0, 0x1
	bl sub_81C9148
	movs r0, 0x1
	strb r0, [r5, 0xE]
	movs r0, 0
	b _081CB882
_081CB85E:
	adds r0, r5, 0
	bl sub_81CC0D0
	cmp r0, 0
	bne _081CB87C
	adds r0, r5, 0
	bl sub_81CC11C
	movs r0, 0
	b _081CB882
_081CB872:
	adds r0, r5, 0
	bl sub_81CC140
	cmp r0, 0
	beq _081CB880
_081CB87C:
	movs r0, 0x2
	b _081CB882
_081CB880:
	movs r0, 0x4
_081CB882:
	pop {r4,r5}
	pop {r1}
	bx r1
	thumb_func_end sub_81CB824

	thumb_func_start sub_81CB888
sub_81CB888: @ 81CB888
	push {r4-r6,lr}
	adds r5, r0, 0
	movs r0, 0x6
	bl sub_81C763C
	adds r4, r0, 0
	movs r6, 0
	cmp r5, 0x6
	bhi _081CB934
	lsls r0, r5, 2
	ldr r1, =_081CB8A8
	adds r0, r1
	ldr r0, [r0]
	mov pc, r0
	.pool
	.align 2, 0
_081CB8A8:
	.4byte _081CB8C4
	.4byte _081CB8DA
	.4byte _081CB8E2
	.4byte _081CB8F0
	.4byte _081CB8F8
	.4byte _081CB90C
	.4byte _081CB922
_081CB8C4:
	ldrb r0, [r4, 0xE]
	cmp r0, 0
	bne _081CB8D2
	movs r0, 0x84
	lsls r0, 1
	bl PlaySE
_081CB8D2:
	movs r0, 0x5
	bl PlaySE
	b _081CB934
_081CB8DA:
	adds r0, r4, 0
	bl sub_81CC1DC
	b _081CB934
_081CB8E2:
	adds r0, r4, 0
	bl sub_81CC204
	cmp r0, 0
	beq _081CB934
_081CB8EC:
	movs r6, 0x2
	b _081CB934
_081CB8F0:
	adds r0, r4, 0
	bl sub_81CBFF0
	b _081CB934
_081CB8F8:
	adds r0, r4, 0
	bl sub_81CC004
	cmp r0, 0
	beq _081CB904
	movs r6, 0x2
_081CB904:
	movs r0, 0x6
	bl sub_81C7BA4
	b _081CB934
_081CB90C:
	bl sub_81C7BE8
	cmp r0, 0
	bne _081CB8EC
	ldrb r0, [r4, 0xF]
	cmp r0, 0
	beq _081CB92C
	bl sub_81C8838
	movs r6, 0x1
	b _081CB934
_081CB922:
	bl IsDma3ManagerBusyWithBgCopy
	lsls r0, 24
	cmp r0, 0
	bne _081CB8EC
_081CB92C:
	movs r0, 0
	bl sub_81C9148
	movs r6, 0x4
_081CB934:
	adds r0, r6, 0
	pop {r4-r6}
	pop {r1}
	bx r1
	thumb_func_end sub_81CB888

	thumb_func_start sub_81CB93C
sub_81CB93C: @ 81CB93C
	push {r4,r5,lr}
	adds r4, r0, 0
	movs r0, 0x6
	bl sub_81C763C
	adds r5, r0, 0
	cmp r4, 0x1
	beq _081CB974
	cmp r4, 0x1
	bgt _081CB956
	cmp r4, 0
	beq _081CB960
	b _081CB9BE
_081CB956:
	cmp r4, 0x2
	beq _081CB990
	cmp r4, 0x3
	beq _081CB9A0
	b _081CB9BE
_081CB960:
	movs r0, 0x5
	bl PlaySE
	bl sub_81C877C
	adds r0, r5, 0
	bl sub_81CC014
	movs r0, 0
	b _081CB9C0
_081CB974:
	bl sub_81C8820
	cmp r0, 0
	bne _081CB9BA
	adds r0, r5, 0
	bl sub_81CC004
	cmp r0, 0
	bne _081CB9BA
	movs r0, 0x8
	bl sub_81C7BA4
	movs r0, 0
	b _081CB9C0
_081CB990:
	movs r0, 0
	bl sub_81C87AC
	adds r0, r5, 0
	bl sub_81CC39C
	movs r0, 0
	b _081CB9C0
_081CB9A0:
	bl sub_81C8820
	cmp r0, 0
	bne _081CB9BA
	adds r0, r5, 0
	bl sub_81CC42C
	cmp r0, 0
	bne _081CB9BA
	bl sub_81C7BE8
	cmp r0, 0
	beq _081CB9BE
_081CB9BA:
	movs r0, 0x2
	b _081CB9C0
_081CB9BE:
	movs r0, 0x4
_081CB9C0:
	pop {r4,r5}
	pop {r1}
	bx r1
	thumb_func_end sub_81CB93C

	thumb_func_start sub_81CB9C8
sub_81CB9C8: @ 81CB9C8
	push {r4,r5,lr}
	adds r5, r0, 0
	movs r0, 0x6
	bl sub_81C763C
	adds r4, r0, 0
	cmp r5, 0x4
	bhi _081CBA60
	lsls r0, r5, 2
	ldr r1, =_081CB9E8
	adds r0, r1
	ldr r0, [r0]
	mov pc, r0
	.pool
	.align 2, 0
_081CB9E8:
	.4byte _081CB9FC
	.4byte _081CBA1C
	.4byte _081CBA34
	.4byte _081CBA40
	.4byte _081CBA4A
_081CB9FC:
	bl sub_81C8770
	bl sub_81CB0E4
	adds r5, r0, 0
	cmp r5, 0
	beq _081CBA60
	movs r0, 0x5
	bl PlaySE
	strh r5, [r4, 0x16]
	adds r0, r4, 0
	bl sub_81CC420
	movs r0, 0
	b _081CBA62
_081CBA1C:
	adds r0, r4, 0
	bl sub_81CC42C
	cmp r0, 0
	bne _081CBA5C
	movs r0, 0x16
	ldrsh r1, [r4, r0]
	adds r0, r4, 0
	bl sub_81CBEF8
	movs r0, 0
	b _081CBA62
_081CBA34:
	movs r1, 0x16
	ldrsh r0, [r4, r1]
	bl sub_81C87AC
	movs r0, 0
	b _081CBA62
_081CBA40:
	adds r0, r4, 0
	bl sub_81CC39C
	movs r0, 0
	b _081CBA62
_081CBA4A:
	bl sub_81C8820
	cmp r0, 0
	bne _081CBA5C
	adds r0, r4, 0
	bl sub_81CC42C
	cmp r0, 0
	beq _081CBA60
_081CBA5C:
	movs r0, 0x2
	b _081CBA62
_081CBA60:
	movs r0, 0x4
_081CBA62:
	pop {r4,r5}
	pop {r1}
	bx r1
	thumb_func_end sub_81CB9C8

	thumb_func_start sub_81CBA68
sub_81CBA68: @ 81CBA68
	push {r4,r5,lr}
	adds r4, r0, 0
	movs r0, 0x6
	bl sub_81C763C
	adds r5, r0, 0
	cmp r4, 0x1
	beq _081CBA9C
	cmp r4, 0x1
	bgt _081CBA82
	cmp r4, 0
	beq _081CBA88
	b _081CBACC
_081CBA82:
	cmp r4, 0x2
	beq _081CBABE
	b _081CBACC
_081CBA88:
	movs r0, 0x5
	bl PlaySE
	adds r0, r5, 0
	bl sub_81CC420
	bl sub_81C87F0
	movs r0, 0
	b _081CBACE
_081CBA9C:
	bl sub_81C8820
	cmp r0, 0
	bne _081CBAC8
	adds r0, r5, 0
	bl sub_81CC42C
	cmp r0, 0
	bne _081CBAC8
	movs r0, 0x6
	bl sub_81C7BA4
	adds r0, r5, 0
	bl sub_81CBDC0
	movs r0, 0
	b _081CBACE
_081CBABE:
	bl IsDma3ManagerBusyWithBgCopy
	lsls r0, 24
	cmp r0, 0
	beq _081CBACC
_081CBAC8:
	movs r0, 0x2
	b _081CBACE
_081CBACC:
	movs r0, 0x4
_081CBACE:
	pop {r4,r5}
	pop {r1}
	bx r1
	thumb_func_end sub_81CBA68

	thumb_func_start sub_81CBAD4
sub_81CBAD4: @ 81CBAD4
	push {r4,r5,lr}
	adds r5, r0, 0
	movs r0, 0x6
	bl sub_81C763C
	adds r4, r0, 0
	cmp r5, 0x4
	bhi _081CBB6C
	lsls r0, r5, 2
	ldr r1, =_081CBAF4
	adds r0, r1
	ldr r0, [r0]
	mov pc, r0
	.pool
	.align 2, 0
_081CBAF4:
	.4byte _081CBB08
	.4byte _081CBB28
	.4byte _081CBB40
	.4byte _081CBB4C
	.4byte _081CBB56
_081CBB08:
	bl sub_81C8770
	bl sub_81CB128
	adds r5, r0, 0
	cmp r5, 0
	beq _081CBB6C
	movs r0, 0x5
	bl PlaySE
	strh r5, [r4, 0x16]
	adds r0, r4, 0
	bl sub_81CC420
	movs r0, 0
	b _081CBB6E
_081CBB28:
	adds r0, r4, 0
	bl sub_81CC42C
	cmp r0, 0
	bne _081CBB68
	movs r0, 0x16
	ldrsh r1, [r4, r0]
	adds r0, r4, 0
	bl sub_81CBEF8
	movs r0, 0
	b _081CBB6E
_081CBB40:
	movs r1, 0x16
	ldrsh r0, [r4, r1]
	bl sub_81C87AC
	movs r0, 0
	b _081CBB6E
_081CBB4C:
	adds r0, r4, 0
	bl sub_81CC39C
	movs r0, 0
	b _081CBB6E
_081CBB56:
	bl sub_81C8820
	cmp r0, 0
	bne _081CBB68
	adds r0, r4, 0
	bl sub_81CC42C
	cmp r0, 0
	beq _081CBB6C
_081CBB68:
	movs r0, 0x2
	b _081CBB6E
_081CBB6C:
	movs r0, 0x4
_081CBB6E:
	pop {r4,r5}
	pop {r1}
	bx r1
	thumb_func_end sub_81CBAD4

	thumb_func_start sub_81CBB74
sub_81CBB74: @ 81CBB74
	push {lr}
	cmp r0, 0
	beq _081CBB80
	cmp r0, 0x1
	beq _081CBB9A
	b _081CBBB2
_081CBB80:
	movs r0, 0x5
	bl PlaySE
	movs r0, 0
	bl sub_81CBC38
	movs r0, 0
	bl sub_81C7AC0
	bl sub_81C78A0
	movs r0, 0
	b _081CBBB4
_081CBB9A:
	bl sub_81C7B34
	cmp r0, 0
	bne _081CBBAA
	bl sub_81C78C0
	cmp r0, 0
	beq _081CBBAE
_081CBBAA:
	movs r0, 0x2
	b _081CBBB4
_081CBBAE:
	bl sub_81C7FDC
_081CBBB2:
	movs r0, 0x4
_081CBBB4:
	pop {r1}
	bx r1
	thumb_func_end sub_81CBB74

	thumb_func_start sub_81CBBB8
sub_81CBBB8: @ 81CBBB8
	push {lr}
	sub sp, 0x18
	bl sub_81CAE94
	str r0, [sp]
	bl sub_81CAE38
	mov r1, sp
	movs r2, 0
	strh r0, [r1, 0x4]
	movs r0, 0x4
	strb r0, [r1, 0x8]
	mov r0, sp
	strh r2, [r0, 0x6]
	movs r0, 0xD
	strb r0, [r1, 0x9]
	movs r0, 0x10
	strb r0, [r1, 0xA]
	movs r0, 0x1
	strb r0, [r1, 0xB]
	movs r0, 0x8
	strb r0, [r1, 0xC]
	movs r0, 0x3
	strb r0, [r1, 0xD]
	movs r0, 0x7
	strb r0, [r1, 0xE]
	ldr r0, =sub_81CB050
	str r0, [sp, 0x10]
	ldr r0, =sub_81CBCEC
	str r0, [sp, 0x14]
	ldr r0, =gUnknown_08622794
	movs r2, 0x2
	bl sub_81C81D4
	ldr r0, =sub_81CBC64
	movs r1, 0x7
	bl CreateTask
	add sp, 0x18
	pop {r0}
	bx r0
	.pool
	thumb_func_end sub_81CBBB8

	thumb_func_start sub_81CBC1C
sub_81CBC1C: @ 81CBC1C
	push {lr}
	bl sub_81C8234
	ldr r0, =sub_81CBC64
	bl FindTaskIdByFunc
	lsls r0, 24
	lsrs r0, 24
	bl DestroyTask
	pop {r0}
	bx r0
	.pool
	thumb_func_end sub_81CBC1C

	thumb_func_start sub_81CBC38
sub_81CBC38: @ 81CBC38
	push {r4,lr}
	adds r4, r0, 0
	ldr r0, =sub_81CBC64
	bl FindTaskIdByFunc
	lsls r0, 24
	lsrs r2, r0, 24
	cmp r2, 0xFF
	beq _081CBC56
	ldr r1, =gTasks
	lsls r0, r2, 2
	adds r0, r2
	lsls r0, 3
	adds r0, r1
	strh r4, [r0, 0x26]
_081CBC56:
	pop {r4}
	pop {r0}
	bx r0
	.pool
	thumb_func_end sub_81CBC38

	thumb_func_start sub_81CBC64
sub_81CBC64: @ 81CBC64
	push {r4,lr}
	sub sp, 0x8
	lsls r0, 24
	lsrs r0, 24
	lsls r1, r0, 2
	adds r1, r0
	lsls r1, 3
	ldr r0, =gTasks + 0x8
	adds r2, r1, r0
	movs r1, 0x1E
	ldrsh r0, [r2, r1]
	cmp r0, 0
	beq _081CBCC8
	ldrh r0, [r2]
	adds r0, 0x4
	movs r1, 0x7F
	ands r0, r1
	strh r0, [r2]
	ldr r1, =gSineTable
	movs r3, 0
	ldrsh r0, [r2, r3]
	lsls r0, 1
	adds r0, r1
	ldrh r0, [r0]
	lsls r0, 16
	asrs r0, 20
	strh r0, [r2, 0x2]
	ldr r0, =gUnknown_08622720
	adds r1, r0, 0
	adds r1, 0x20
	movs r3, 0x2
	ldrsh r2, [r2, r3]
	str r2, [sp]
	ldr r4, =gPlttBufferUnfaded + 0xA0
	str r4, [sp, 0x4]
	movs r2, 0x10
	movs r3, 0x10
	bl sub_81C79BC
	ldr r0, =gPaletteFade
	ldrb r1, [r0, 0x7]
	movs r0, 0x80
	ands r0, r1
	cmp r0, 0
	bne _081CBCC8
	ldr r1, =gPlttBufferFaded + 0xA0
	ldr r2, =0x04000008
	adds r0, r4, 0
	bl CpuSet
_081CBCC8:
	add sp, 0x8
	pop {r4}
	pop {r0}
	bx r0
	.pool
	thumb_func_end sub_81CBC64

	thumb_func_start sub_81CBCEC
sub_81CBCEC: @ 81CBCEC
	push {r4-r6,lr}
	adds r5, r1, 0
	adds r4, r2, 0
	lsls r0, 24
	lsrs r0, 24
	movs r1, 0
	bl GetWindowAttribute
	lsls r0, 24
	lsrs r0, 24
	bl GetBgTilemapBuffer
	adds r6, r0, 0
	lsls r4, 7
	adds r4, 0x3A
	adds r6, r4
	adds r0, r5, 0
	bl sub_81CAEBC
	cmp r0, 0
	beq _081CBD30
	movs r1, 0xA0
	lsls r1, 7
	adds r0, r1, 0
	strh r0, [r6]
	adds r1, r6, 0
	adds r1, 0x40
	ldr r2, =0x00005001
	adds r0, r2, 0
	strh r0, [r1]
	b _081CBD3C
	.pool
_081CBD30:
	ldr r0, =0x00005002
	adds r1, r0, 0
	strh r1, [r6]
	adds r0, r6, 0
	adds r0, 0x40
	strh r1, [r0]
_081CBD3C:
	pop {r4-r6}
	pop {r0}
	bx r0
	.pool
	thumb_func_end sub_81CBCEC

	thumb_func_start sub_81CBD48
sub_81CBD48: @ 81CBD48
	push {r4,lr}
	adds r4, r1, 0
	lsls r0, 24
	lsrs r0, 24
	movs r1, 0
	bl GetWindowAttribute
	lsls r0, 24
	lsrs r0, 24
	bl GetBgTilemapBuffer
	lsls r4, 7
	adds r4, 0x3A
	adds r0, r4
	ldr r2, =0x00005002
	adds r1, r2, 0
	strh r1, [r0]
	adds r0, 0x40
	strh r1, [r0]
	pop {r4}
	pop {r0}
	bx r0
	.pool
	thumb_func_end sub_81CBD48

	thumb_func_start sub_81CBD78
sub_81CBD78: @ 81CBD78
	push {r4,lr}
	adds r4, r0, 0
	ldr r0, =gUnknown_086227D8
	bl AddWindow
	strh r0, [r4, 0x10]
	ldr r0, =gUnknown_086227E0
	bl AddWindow
	strh r0, [r4, 0x12]
	ldrb r0, [r4, 0x10]
	movs r1, 0x11
	bl FillWindowPixelBuffer
	ldrb r0, [r4, 0x10]
	bl PutWindowTilemap
	ldrb r0, [r4, 0x12]
	movs r1, 0x11
	bl FillWindowPixelBuffer
	ldrb r0, [r4, 0x12]
	bl PutWindowTilemap
	ldrb r0, [r4, 0x10]
	movs r1, 0x1
	bl CopyWindowToVram
	pop {r4}
	pop {r0}
	bx r0
	.pool
	thumb_func_end sub_81CBD78

	thumb_func_start sub_81CBDC0
sub_81CBDC0: @ 81CBDC0
	push {r4,lr}
	adds r4, r0, 0
	ldrb r0, [r4, 0x12]
	movs r1, 0x11
	bl FillWindowPixelBuffer
	ldrh r0, [r4, 0x12]
	bl sub_81CBDF4
	ldrh r0, [r4, 0x12]
	bl sub_81CBE0C
	ldrh r0, [r4, 0x12]
	bl sub_81CBE38
	ldrh r0, [r4, 0x12]
	bl sub_81CBE50
	ldrb r0, [r4, 0x12]
	movs r1, 0x2
	bl CopyWindowToVram
	pop {r4}
	pop {r0}
	bx r0
	thumb_func_end sub_81CBDC0

	thumb_func_start sub_81CBDF4
sub_81CBDF4: @ 81CBDF4
	push {lr}
	lsls r0, 16
	lsrs r0, 16
	ldr r1, =gText_NumberRegistered
	movs r2, 0
	bl sub_81CBE88
	pop {r0}
	bx r0
	.pool
	thumb_func_end sub_81CBDF4

	thumb_func_start sub_81CBE0C
sub_81CBE0C: @ 81CBE0C
	push {r4,lr}
	sub sp, 0x4
	adds r4, r0, 0
	lsls r4, 16
	lsrs r4, 16
	bl sub_81CAE38
	adds r1, r0, 0
	mov r0, sp
	movs r2, 0
	movs r3, 0x3
	bl ConvertIntToDecimalStringN
	adds r0, r4, 0
	mov r1, sp
	movs r2, 0x1
	bl sub_81CBEB4
	add sp, 0x4
	pop {r4}
	pop {r0}
	bx r0
	thumb_func_end sub_81CBE0C

	thumb_func_start sub_81CBE38
sub_81CBE38: @ 81CBE38
	push {lr}
	lsls r0, 16
	lsrs r0, 16
	ldr r1, =gText_NumberOfBattles
	movs r2, 0x2
	bl sub_81CBE88
	pop {r0}
	bx r0
	.pool
	thumb_func_end sub_81CBE38

	thumb_func_start sub_81CBE50
sub_81CBE50: @ 81CBE50
	push {r4,lr}
	sub sp, 0x8
	lsls r0, 16
	lsrs r4, r0, 16
	movs r0, 0x9
	bl GetGameStat
	adds r1, r0, 0
	ldr r0, =0x0001869f
	cmp r1, r0
	ble _081CBE68
	adds r1, r0, 0
_081CBE68:
	mov r0, sp
	movs r2, 0
	movs r3, 0x5
	bl ConvertIntToDecimalStringN
	adds r0, r4, 0
	mov r1, sp
	movs r2, 0x3
	bl sub_81CBEB4
	add sp, 0x8
	pop {r4}
	pop {r0}
	bx r0
	.pool
	thumb_func_end sub_81CBE50

	thumb_func_start sub_81CBE88
sub_81CBE88: @ 81CBE88
	push {lr}
	sub sp, 0xC
	adds r3, r1, 0
	lsls r2, 4
	adds r2, 0x1
	lsls r0, 24
	lsrs r0, 24
	lsls r2, 24
	lsrs r2, 24
	str r2, [sp]
	movs r1, 0xFF
	str r1, [sp, 0x4]
	movs r1, 0
	str r1, [sp, 0x8]
	movs r1, 0x7
	adds r2, r3, 0
	movs r3, 0x2
	bl PrintTextOnWindow
	add sp, 0xC
	pop {r0}
	bx r0
	thumb_func_end sub_81CBE88

	thumb_func_start sub_81CBEB4
sub_81CBEB4: @ 81CBEB4
	push {r4-r6,lr}
	sub sp, 0xC
	adds r5, r0, 0
	adds r6, r1, 0
	adds r4, r2, 0
	lsls r5, 16
	lsrs r5, 16
	movs r0, 0x7
	movs r2, 0x56
	bl GetStringRightAlignXOffset
	adds r3, r0, 0
	lsls r4, 4
	adds r4, 0x1
	lsls r5, 24
	lsrs r5, 24
	lsls r3, 24
	lsrs r3, 24
	lsls r4, 24
	lsrs r4, 24
	str r4, [sp]
	movs r0, 0xFF
	str r0, [sp, 0x4]
	movs r0, 0
	str r0, [sp, 0x8]
	adds r0, r5, 0
	movs r1, 0x7
	adds r2, r6, 0
	bl PrintTextOnWindow
	add sp, 0xC
	pop {r4-r6}
	pop {r0}
	bx r0
	thumb_func_end sub_81CBEB4

	thumb_func_start sub_81CBEF8
sub_81CBEF8: @ 81CBEF8
	push {r4,r5,lr}
	sub sp, 0x2C
	adds r5, r0, 0
	adds r4, r1, 0
	bl sub_81C875C
	adds r0, r4
	bl sub_81CAEA4
	lsls r0, 16
	lsrs r1, r0, 16
	cmp r1, 0xD5
	beq _081CBF1C
	add r0, sp, 0xC
	movs r2, 0
	bl GetMapName
	b _081CBF24
_081CBF1C:
	ldr r1, =gText_Unknown
	add r0, sp, 0xC
	bl StringCopy
_081CBF24:
	movs r0, 0x7
	add r1, sp, 0xC
	movs r2, 0x58
	bl GetStringCenterAlignXOffset
	adds r4, r0, 0
	ldrb r0, [r5, 0x10]
	movs r1, 0x11
	bl FillWindowPixelBuffer
	ldrb r0, [r5, 0x10]
	lsls r4, 24
	lsrs r4, 24
	movs r1, 0x1
	str r1, [sp]
	movs r1, 0
	str r1, [sp, 0x4]
	str r1, [sp, 0x8]
	movs r1, 0x7
	add r2, sp, 0xC
	adds r3, r4, 0
	bl PrintTextOnWindow
	add sp, 0x2C
	pop {r4,r5}
	pop {r0}
	bx r0
	.pool
	thumb_func_end sub_81CBEF8

	thumb_func_start sub_81CBF60
sub_81CBF60: @ 81CBF60
	push {r4-r6,lr}
	sub sp, 0xC
	adds r5, r0, 0
	ldrb r0, [r5, 0x12]
	movs r1, 0x11
	bl FillWindowPixelBuffer
	movs r4, 0
	movs r6, 0x80
	lsls r6, 17
	b _081CBF9C
_081CBF76:
	ldrb r0, [r5, 0x12]
	ldr r2, =gUnknown_086227E8
	lsls r1, 2
	adds r1, r2
	ldr r2, [r1]
	lsrs r1, r6, 24
	str r1, [sp]
	movs r1, 0xFF
	str r1, [sp, 0x4]
	movs r1, 0
	str r1, [sp, 0x8]
	movs r1, 0x7
	movs r3, 0x10
	bl PrintTextOnWindow
	movs r0, 0x80
	lsls r0, 21
	adds r6, r0
	adds r4, 0x1
_081CBF9C:
	cmp r4, 0x2
	bhi _081CBFAE
	adds r0, r4, 0
	bl sub_81CB02C
	lsls r0, 16
	lsrs r1, r0, 16
	cmp r1, 0x3
	bne _081CBF76
_081CBFAE:
	ldrb r0, [r5, 0x12]
	movs r1, 0x2
	bl CopyWindowToVram
	add sp, 0xC
	pop {r4-r6}
	pop {r0}
	bx r0
	.pool
	thumb_func_end sub_81CBF60

	thumb_func_start sub_81CBFC4
sub_81CBFC4: @ 81CBFC4
	push {r4,lr}
	adds r4, r0, 0
	bl IsDma3ManagerBusyWithBgCopy
	lsls r0, 24
	cmp r0, 0
	beq _081CBFD6
	movs r0, 0x1
	b _081CBFE8
_081CBFD6:
	bl sub_81CB01C
	adds r1, r0, 0
	lsls r1, 16
	lsrs r1, 16
	adds r0, r4, 0
	bl sub_81CC2F0
	movs r0, 0
_081CBFE8:
	pop {r4}
	pop {r1}
	bx r1
	thumb_func_end sub_81CBFC4

	thumb_func_start sub_81CBFF0
sub_81CBFF0: @ 81CBFF0
	push {r4,lr}
	adds r4, r0, 0
	bl sub_81CC330
	adds r0, r4, 0
	bl sub_81CBDC0
	pop {r4}
	pop {r0}
	bx r0
	thumb_func_end sub_81CBFF0

	thumb_func_start sub_81CC004
sub_81CC004: @ 81CC004
	push {lr}
	bl IsDma3ManagerBusyWithBgCopy
	lsls r0, 24
	lsrs r0, 24
	pop {r1}
	bx r1
	thumb_func_end sub_81CC004

	thumb_func_start sub_81CC014
sub_81CC014: @ 81CC014
	push {r4,lr}
	adds r4, r0, 0
	bl sub_81CC330
	ldrb r0, [r4, 0x12]
	movs r1, 0x11
	bl FillWindowPixelBuffer
	ldrb r0, [r4, 0x12]
	movs r1, 0x2
	bl CopyWindowToVram
	pop {r4}
	pop {r0}
	bx r0
	thumb_func_end sub_81CC014

	thumb_func_start sub_81CC034
sub_81CC034: @ 81CC034
	push {r4,lr}
	adds r4, r0, 0
	ldr r0, =gUnknown_08622808
	bl AddWindow
	strh r0, [r4, 0x14]
	ldrh r0, [r4, 0x14]
	movs r1, 0x1
	movs r2, 0x4
	bl sub_8197184
	bl sub_81C7B40
	pop {r4}
	pop {r0}
	bx r0
	.pool
	thumb_func_end sub_81CC034

	thumb_func_start sub_81CC058
sub_81CC058: @ 81CC058
	push {r4,lr}
	adds r4, r0, 0
	ldrh r0, [r4, 0x14]
	movs r1, 0x1
	movs r2, 0x4
	bl sub_8197184
	ldrh r0, [r4, 0x14]
	movs r1, 0x1
	movs r2, 0x4
	bl sub_81971C4
	ldrb r0, [r4, 0x14]
	movs r1, 0x11
	bl FillWindowPixelBuffer
	ldrb r0, [r4, 0x14]
	bl PutWindowTilemap
	ldrb r0, [r4, 0x14]
	movs r1, 0x3
	bl CopyWindowToVram
	bl sub_81C7CCC
	movs r2, 0
	movs r1, 0x18
	strh r1, [r0, 0x20]
	movs r1, 0x70
	strh r1, [r0, 0x22]
	strh r2, [r0, 0x26]
	pop {r4}
	pop {r0}
	bx r0
	thumb_func_end sub_81CC058

	thumb_func_start sub_81CC09C
sub_81CC09C: @ 81CC09C
	push {r4,lr}
	adds r4, r0, 0
	ldrb r0, [r4, 0x14]
	movs r1, 0x1
	movs r2, 0x40
<<<<<<< HEAD
	bl LoadSav2WindowGfx
=======
	bl LoadUserWindowBorderGfx
>>>>>>> 07ef7627
	ldrb r0, [r4, 0x14]
	movs r1, 0x1
	movs r2, 0x4
	bl sub_8098858
	ldrb r0, [r4, 0x14]
	movs r1, 0x11
	bl FillWindowPixelBuffer
	ldrb r0, [r4, 0x14]
	bl PutWindowTilemap
	ldrb r0, [r4, 0x14]
	movs r1, 0x3
	bl CopyWindowToVram
	pop {r4}
	pop {r0}
	bx r0
	thumb_func_end sub_81CC09C

	thumb_func_start sub_81CC0D0
sub_81CC0D0: @ 81CC0D0
	push {lr}
	bl IsDma3ManagerBusyWithBgCopy
	lsls r0, 24
	lsrs r0, 24
	pop {r1}
	bx r1
	thumb_func_end sub_81CC0D0

	thumb_func_start sub_81CC0E0
sub_81CC0E0: @ 81CC0E0
	push {lr}
	sub sp, 0xC
	ldrb r0, [r0, 0x14]
	ldr r2, =gUnknown_086227F4
	movs r1, 0x1
	str r1, [sp]
	str r1, [sp, 0x4]
	movs r1, 0
	str r1, [sp, 0x8]
	movs r1, 0x1
	movs r3, 0x20
	bl PrintTextOnWindow
	add sp, 0xC
	pop {r0}
	bx r0
	.pool
	thumb_func_end sub_81CC0E0

	thumb_func_start sub_81CC104
sub_81CC104: @ 81CC104
	push {r4,lr}
	adds r4, r0, 0
	bl RunTextPrinters
	ldrb r0, [r4, 0x14]
	bl IsTextPrinterActive
	lsls r0, 16
	lsrs r0, 16
	pop {r4}
	pop {r1}
	bx r1
	thumb_func_end sub_81CC104

	thumb_func_start sub_81CC11C
sub_81CC11C: @ 81CC11C
	push {lr}
	sub sp, 0xC
	ldrb r0, [r0, 0x14]
	ldr r2, =gText_TrainerCloseBy
	movs r1, 0x1
	str r1, [sp]
	str r1, [sp, 0x4]
	movs r1, 0
	str r1, [sp, 0x8]
	movs r1, 0x1
	movs r3, 0
	bl PrintTextOnWindow
	add sp, 0xC
	pop {r0}
	bx r0
	.pool
	thumb_func_end sub_81CC11C

	thumb_func_start sub_81CC140
sub_81CC140: @ 81CC140
	push {r4,lr}
	adds r4, r0, 0
	bl RunTextPrinters
	ldrb r0, [r4, 0x14]
	bl IsTextPrinterActive
	lsls r0, 16
	lsrs r0, 16
	pop {r4}
	pop {r1}
	bx r1
	thumb_func_end sub_81CC140

	thumb_func_start sub_81CC158
sub_81CC158: @ 81CC158
	push {r4,r5,lr}
	sub sp, 0xC
	adds r4, r0, 0
	bl sub_81C875C
	adds r1, r4, 0
	adds r1, 0xF
	bl sub_81CAF78
	adds r5, r0, 0
	bl GetPlayerTextSpeed
	lsls r0, 24
	lsrs r0, 24
	ldrb r2, [r4, 0x14]
	movs r1, 0x1
	str r1, [sp]
	str r0, [sp, 0x4]
	movs r0, 0
	str r0, [sp, 0x8]
	adds r0, r2, 0
	adds r2, r5, 0
	movs r3, 0x20
	bl PrintTextOnWindow
	add sp, 0xC
	pop {r4,r5}
	pop {r0}
	bx r0
	thumb_func_end sub_81CC158

	thumb_func_start sub_81CC194
sub_81CC194: @ 81CC194
	push {r4,lr}
	adds r4, r0, 0
	ldr r0, =gMain
	ldrh r1, [r0, 0x2C]
	movs r0, 0x1
	ands r0, r1
	cmp r0, 0
	beq _081CC1B8
	ldr r0, =gTextFlags
	ldrb r1, [r0]
	movs r2, 0x1
	orrs r1, r2
	strb r1, [r0]
	b _081CC1C4
	.pool
_081CC1B8:
	ldr r2, =gTextFlags
	ldrb r1, [r2]
	movs r0, 0x2
	negs r0, r0
	ands r0, r1
	strb r0, [r2]
_081CC1C4:
	bl RunTextPrinters
	ldrb r0, [r4, 0x14]
	bl IsTextPrinterActive
	lsls r0, 16
	lsrs r0, 16
	pop {r4}
	pop {r1}
	bx r1
	.pool
	thumb_func_end sub_81CC194

	thumb_func_start sub_81CC1DC
sub_81CC1DC: @ 81CC1DC
	push {lr}
	sub sp, 0x8
	bl sub_81C7CE4
	movs r0, 0x20
	str r0, [sp]
	movs r0, 0x14
	str r0, [sp, 0x4]
	movs r0, 0x1
	movs r1, 0
	movs r2, 0
	movs r3, 0
	bl FillBgTilemapBufferRect_Palette0
	movs r0, 0x1
	bl CopyBgTilemapBufferToVram
	add sp, 0x8
	pop {r0}
	bx r0
	thumb_func_end sub_81CC1DC

	thumb_func_start sub_81CC204
sub_81CC204: @ 81CC204
	push {lr}
	bl IsDma3ManagerBusyWithBgCopy
	lsls r0, 24
	lsrs r0, 24
	pop {r1}
	bx r1
	thumb_func_end sub_81CC204

	thumb_func_start sub_81CC214
sub_81CC214: @ 81CC214
	push {r4-r6,lr}
	sub sp, 0x8
	movs r0, 0x6
	bl sub_81C763C
	adds r6, r0, 0
	movs r5, 0
	ldr r4, =gUnknown_08622810
_081CC224:
	adds r0, r4, 0
	bl LoadCompressedObjectPic
	adds r4, 0x8
	adds r5, 0x1
	cmp r5, 0
	beq _081CC224
	ldr r0, =gUnknown_08622818
	bl sub_81C795C
	movs r0, 0
	str r0, [r6, 0x1C]
	ldr r1, =0x00001828
	adds r0, r6, r1
	str r0, [sp]
	ldr r1, =0xffff0000
	ldr r0, [sp, 0x4]
	ands r0, r1
	movs r1, 0x80
	lsls r1, 4
	orrs r0, r1
	ldr r1, =0x0000ffff
	ands r0, r1
	movs r1, 0x80
	lsls r1, 12
	orrs r0, r1
	str r0, [sp, 0x4]
	mov r0, sp
	bl LoadSpriteSheet
	ldr r2, =0x00001824
	adds r1, r6, r2
	lsls r0, 16
	lsrs r0, 11
	ldr r2, =0x06010000
	adds r0, r2
	str r0, [r1]
	movs r0, 0xD
	bl AllocSpritePalette
	lsls r0, 24
	lsrs r0, 20
	movs r1, 0x80
	lsls r1, 1
	adds r0, r1
	strh r0, [r6, 0x1A]
	bl sub_81CC370
	str r0, [r6, 0x20]
	adds r0, 0x3E
	ldrb r1, [r0]
	movs r2, 0x4
	orrs r1, r2
	strb r1, [r0]
	add sp, 0x8
	pop {r4-r6}
	pop {r0}
	bx r0
	.pool
	thumb_func_end sub_81CC214

	thumb_func_start sub_81CC2B4
sub_81CC2B4: @ 81CC2B4
	push {r4,lr}
	movs r0, 0x6
	bl sub_81C763C
	adds r4, r0, 0
	ldr r0, [r4, 0x1C]
	cmp r0, 0
	beq _081CC2C8
	bl DestroySprite
_081CC2C8:
	ldr r0, [r4, 0x20]
	cmp r0, 0
	beq _081CC2D2
	bl DestroySprite
_081CC2D2:
	movs r0, 0x8
	bl FreeSpriteTilesByTag
	movs r0, 0x7
	bl FreeSpriteTilesByTag
	movs r0, 0xC
	bl FreeSpritePaletteByTag
	movs r0, 0xD
	bl FreeSpritePaletteByTag
	pop {r4}
	pop {r0}
	bx r0
	thumb_func_end sub_81CC2B4

	thumb_func_start sub_81CC2F0
sub_81CC2F0: @ 81CC2F0
	push {r4,r5,lr}
	adds r4, r0, 0
	adds r5, r1, 0
	ldr r0, [r4, 0x1C]
	cmp r0, 0
	bne _081CC320
	ldr r0, =gUnknown_08622830
	movs r1, 0x4
	movs r2, 0x50
	movs r3, 0x5
	bl CreateSprite
	lsls r0, 24
	lsrs r0, 24
	lsls r1, r0, 4
	adds r1, r0
	lsls r1, 2
	ldr r0, =gSprites
	adds r1, r0
	str r1, [r4, 0x1C]
	adds r0, r4, 0
	adds r1, r5, 0
	bl sub_81CC344
_081CC320:
	pop {r4,r5}
	pop {r0}
	bx r0
	.pool
	thumb_func_end sub_81CC2F0

	thumb_func_start sub_81CC330
sub_81CC330: @ 81CC330
	push {r4,lr}
	adds r4, r0, 0
	ldr r0, [r4, 0x1C]
	bl DestroySprite
	movs r0, 0
	str r0, [r4, 0x1C]
	pop {r4}
	pop {r0}
	bx r0
	thumb_func_end sub_81CC330

	thumb_func_start sub_81CC344
sub_81CC344: @ 81CC344
	ldr r0, [r0, 0x1C]
	lsls r1, 4
	strh r1, [r0, 0x26]
	bx lr
	thumb_func_end sub_81CC344

	thumb_func_start sub_81CC34C
sub_81CC34C: @ 81CC34C
	push {lr}
	adds r2, r0, 0
	ldrh r0, [r2, 0x2E]
	adds r0, 0x1
	strh r0, [r2, 0x2E]
	lsls r0, 16
	asrs r0, 16
	cmp r0, 0x3
	ble _081CC36C
	movs r0, 0
	strh r0, [r2, 0x2E]
	ldrh r0, [r2, 0x24]
	adds r0, 0x1
	movs r1, 0x7
	ands r0, r1
	strh r0, [r2, 0x24]
_081CC36C:
	pop {r0}
	bx r0
	thumb_func_end sub_81CC34C

	thumb_func_start sub_81CC370
sub_81CC370: @ 81CC370
	push {lr}
	ldr r0, =gUnknown_08622850
	movs r1, 0x2C
	movs r2, 0x68
	movs r3, 0x6
	bl CreateSprite
	adds r1, r0, 0
	lsls r1, 24
	lsrs r1, 24
	lsls r0, r1, 4
	adds r0, r1
	lsls r0, 2
	ldr r1, =gSprites
	adds r0, r1
	pop {r1}
	bx r1
	.pool
	thumb_func_end sub_81CC370

	thumb_func_start sub_81CC39C
sub_81CC39C: @ 81CC39C
	push {r4-r7,lr}
	adds r7, r0, 0
	bl sub_81C875C
	bl sub_81CAF04
	cmp r0, 0
	blt _081CC400
	lsls r4, r0, 3
	ldr r0, =gTrainerFrontPicTable
	adds r0, r4, r0
	ldr r1, =0x00001828
	adds r5, r7, r1
	adds r1, r5, 0
	movs r2, 0
	bl DecompressPicFromTable
	ldr r0, =gTrainerFrontPicPaletteTable
	adds r4, r0
	ldr r0, [r4]
	ldr r1, =0x00002028
	adds r6, r7, r1
	adds r1, r6, 0
	bl LZ77UnCompWram
	ldr r1, =0x00001824
	adds r0, r7, r1
	ldr r1, [r0]
	movs r2, 0x80
	lsls r2, 4
	adds r0, r5, 0
	movs r3, 0x1
	bl RequestDma3Copy
	adds r4, r0, 0
	lsls r4, 16
	lsrs r4, 16
	ldrh r1, [r7, 0x1A]
	adds r0, r6, 0
	movs r2, 0x20
	bl LoadPalette
	ldr r1, [r7, 0x20]
	movs r0, 0
	strh r0, [r1, 0x2E]
	ldr r0, [r7, 0x20]
	strh r4, [r0, 0x3C]
	ldr r1, [r7, 0x20]
	ldr r0, =sub_81CC440
	str r0, [r1, 0x1C]
_081CC400:
	pop {r4-r7}
	pop {r0}
	bx r0
	.pool
	thumb_func_end sub_81CC39C

	thumb_func_start sub_81CC420
sub_81CC420: @ 81CC420
	ldr r1, [r0, 0x20]
	ldr r0, =sub_81CC4A4
	str r0, [r1, 0x1C]
	bx lr
	.pool
	thumb_func_end sub_81CC420

	thumb_func_start sub_81CC42C
sub_81CC42C: @ 81CC42C
	ldr r0, [r0, 0x20]
	ldr r1, [r0, 0x1C]
	ldr r0, =SpriteCallbackDummy
	eors r1, r0
	negs r0, r1
	orrs r0, r1
	lsrs r0, 31
	bx lr
	.pool
	thumb_func_end sub_81CC42C

	thumb_func_start sub_81CC440
sub_81CC440: @ 81CC440
	push {r4,lr}
	adds r4, r0, 0
	movs r1, 0x2E
	ldrsh r0, [r4, r1]
	cmp r0, 0
	beq _081CC452
	cmp r0, 0x1
	beq _081CC484
	b _081CC498
_081CC452:
	movs r1, 0x3C
	ldrsh r0, [r4, r1]
	bl CheckForSpaceForDma3Request
	lsls r0, 16
	asrs r0, 16
	movs r1, 0x1
	negs r1, r1
	cmp r0, r1
	beq _081CC498
	ldr r0, =0x0000ffb0
	strh r0, [r4, 0x24]
	adds r2, r4, 0
	adds r2, 0x3E
	ldrb r1, [r2]
	movs r0, 0x5
	negs r0, r0
	ands r0, r1
	strb r0, [r2]
	ldrh r0, [r4, 0x2E]
	adds r0, 0x1
	strh r0, [r4, 0x2E]
	b _081CC498
	.pool
_081CC484:
	ldrh r0, [r4, 0x24]
	adds r0, 0x8
	strh r0, [r4, 0x24]
	lsls r0, 16
	cmp r0, 0
	blt _081CC498
	movs r0, 0
	strh r0, [r4, 0x24]
	ldr r0, =SpriteCallbackDummy
	str r0, [r4, 0x1C]
_081CC498:
	pop {r4}
	pop {r0}
	bx r0
	.pool
	thumb_func_end sub_81CC440

	thumb_func_start sub_81CC4A4
sub_81CC4A4: @ 81CC4A4
	push {lr}
	adds r3, r0, 0
	ldrh r0, [r3, 0x24]
	subs r0, 0x8
	strh r0, [r3, 0x24]
	lsls r0, 16
	asrs r0, 16
	movs r1, 0x50
	negs r1, r1
	cmp r0, r1
	bgt _081CC4CA
	adds r2, r3, 0
	adds r2, 0x3E
	ldrb r0, [r2]
	movs r1, 0x4
	orrs r0, r1
	strb r0, [r2]
	ldr r0, =SpriteCallbackDummy
	str r0, [r3, 0x1C]
_081CC4CA:
	pop {r0}
	bx r0
	.pool
	thumb_func_end sub_81CC4A4

	thumb_func_start sub_81CC4D4
sub_81CC4D4: @ 81CC4D4
	push {r4,lr}
	movs r0, 0x3
	movs r1, 0x14
	bl sub_81C761C
	adds r4, r0, 0
	cmp r4, 0
	beq _081CC4F0
	ldr r1, =0x00000884
	movs r0, 0x10
	bl sub_81C761C
	cmp r0, 0
	bne _081CC4F8
_081CC4F0:
	movs r0, 0
	b _081CC51A
	.pool
_081CC4F8:
	ldr r0, =gMapHeader
	ldrb r0, [r0, 0x14]
	bl sub_8124668
	str r0, [r4, 0xC]
	cmp r0, 0
	bne _081CC514
	ldr r0, =sub_81CC568
	b _081CC516
	.pool
_081CC514:
	ldr r0, =sub_81CC5B4
_081CC516:
	str r0, [r4, 0x10]
	movs r0, 0x1
_081CC51A:
	pop {r4}
	pop {r1}
	bx r1
	.pool
	thumb_func_end sub_81CC4D4

	thumb_func_start sub_81CC524
sub_81CC524: @ 81CC524
	push {lr}
	bl sub_8124658
	ldr r1, =gSaveBlock2Ptr
	ldr r3, [r1]
	movs r1, 0x1
	ands r1, r0
	lsls r1, 3
	ldrb r2, [r3, 0x15]
	movs r0, 0x9
	negs r0, r0
	ands r0, r2
	orrs r0, r1
	strb r0, [r3, 0x15]
	movs r0, 0x10
	bl sub_81C7650
	movs r0, 0x3
	bl sub_81C7650
	pop {r0}
	bx r0
	.pool
	thumb_func_end sub_81CC524

	thumb_func_start sub_81CC554
sub_81CC554: @ 81CC554
	push {lr}
	movs r0, 0x3
	bl sub_81C763C
	ldr r1, [r0, 0x10]
	bl _call_via_r1
	pop {r1}
	bx r1
	thumb_func_end sub_81CC554

	thumb_func_start sub_81CC568
sub_81CC568: @ 81CC568
	push {r4,lr}
	adds r4, r0, 0
	bl sub_81230AC
	lsls r0, 24
	lsrs r0, 24
	cmp r0, 0x4
	beq _081CC58C
	cmp r0, 0x4
	bgt _081CC582
	cmp r0, 0x3
	beq _081CC588
	b _081CC5AC
_081CC582:
	cmp r0, 0x5
	beq _081CC59E
	b _081CC5AC
_081CC588:
	movs r0, 0x1
	b _081CC5AE
_081CC58C:
	bl sub_8124658
	lsls r0, 24
	cmp r0, 0
	bne _081CC59A
	movs r0, 0x3
	b _081CC5AE
_081CC59A:
	movs r0, 0x2
	b _081CC5AE
_081CC59E:
	ldr r0, =sub_81CC5DC
	str r0, [r4, 0x10]
	movs r0, 0x4
	b _081CC5AE
	.pool
_081CC5AC:
	movs r0, 0
_081CC5AE:
	pop {r4}
	pop {r1}
	bx r1
	thumb_func_end sub_81CC568

	thumb_func_start sub_81CC5B4
sub_81CC5B4: @ 81CC5B4
	push {lr}
	adds r2, r0, 0
	ldr r0, =gMain
	ldrh r1, [r0, 0x2E]
	movs r0, 0x2
	ands r0, r1
	cmp r0, 0
	bne _081CC5CC
	movs r0, 0
	b _081CC5D2
	.pool
_081CC5CC:
	ldr r0, =sub_81CC5DC
	str r0, [r2, 0x10]
	movs r0, 0x4
_081CC5D2:
	pop {r1}
	bx r1
	.pool
	thumb_func_end sub_81CC5B4

	thumb_func_start sub_81CC5DC
sub_81CC5DC: @ 81CC5DC
	ldr r0, =0x000186a1
	bx lr
	.pool
	thumb_func_end sub_81CC5DC

	thumb_func_start sub_81CC5E4
sub_81CC5E4: @ 81CC5E4
	push {lr}
	movs r0, 0x3
	bl sub_81C763C
	ldr r0, [r0, 0xC]
	pop {r1}
	bx r1
	thumb_func_end sub_81CC5E4

	thumb_func_start sub_81CC5F4
sub_81CC5F4: @ 81CC5F4
	push {r4,lr}
	ldr r1, =0x00001948
	movs r0, 0x4
	bl sub_81C761C
	adds r4, r0, 0
	cmp r4, 0
	beq _081CC624
	ldr r0, =sub_81CC6F4
	movs r1, 0x1
	bl sub_81C7078
	str r0, [r4, 0x4]
	ldr r0, =sub_81CC6BC
	str r0, [r4]
	movs r0, 0x1
	b _081CC626
	.pool
_081CC624:
	movs r0, 0
_081CC626:
	pop {r4}
	pop {r1}
	bx r1
	thumb_func_end sub_81CC5F4

	thumb_func_start sub_81CC62C
sub_81CC62C: @ 81CC62C
	push {r4,r5,lr}
	adds r4, r0, 0
	movs r0, 0x4
	bl sub_81C763C
	adds r5, r0, 0
	ldr r0, =gUnknown_086230E4
	lsls r4, 2
	adds r4, r0
	ldr r0, [r4]
	movs r1, 0x1
	bl sub_81C7078
	str r0, [r5, 0x4]
	ldr r0, =sub_81CC6BC
	str r0, [r5]
	pop {r4,r5}
	pop {r0}
	bx r0
	.pool
	thumb_func_end sub_81CC62C

	thumb_func_start sub_81CC65C
sub_81CC65C: @ 81CC65C
	push {lr}
	movs r0, 0x4
	bl sub_81C763C
	ldr r0, [r0]
	bl _call_via_r0
	pop {r1}
	bx r1
	thumb_func_end sub_81CC65C

	thumb_func_start sub_81CC670
sub_81CC670: @ 81CC670
	push {r4,lr}
	movs r0, 0x4
	bl sub_81C763C
	adds r4, r0, 0
	bl FreeRegionMapIconResources
	bl sub_81CC9EC
	ldrb r0, [r4, 0x8]
	bl RemoveWindow
	movs r0, 0x10
	bl sub_81C7650
	movs r0, 0x4
	bl sub_81C7650
	bl sub_81C760C
	movs r0, 0
	bl SetBgMode
	pop {r4}
	pop {r0}
	bx r0
	thumb_func_end sub_81CC670

	thumb_func_start sub_81CC6A4
sub_81CC6A4: @ 81CC6A4
	push {lr}
	bl TransferPlttBuffer
	bl LoadOam
	bl ProcessSpriteCopyRequests
	bl UpdateRegionMapVideoRegs
	pop {r0}
	bx r0
	thumb_func_end sub_81CC6A4

	thumb_func_start sub_81CC6BC
sub_81CC6BC: @ 81CC6BC
	push {lr}
	movs r0, 0x4
	bl sub_81C763C
	ldr r0, [r0, 0x4]
	bl sub_81C70D8
	pop {r1}
	bx r1
	thumb_func_end sub_81CC6BC

	thumb_func_start sub_81CC6D0
sub_81CC6D0: @ 81CC6D0
	push {lr}
	bl sub_81CC5E4
	cmp r0, 0
	bne _081CC6EC
	ldr r0, =gSaveBlock2Ptr
	ldr r0, [r0]
	ldrb r0, [r0, 0x15]
	lsrs r0, 3
	movs r1, 0x1
	ands r0, r1
	b _081CC6EE
	.pool
_081CC6EC:
	movs r0, 0
_081CC6EE:
	pop {r1}
	bx r1
	thumb_func_end sub_81CC6D0

	thumb_func_start sub_81CC6F4
sub_81CC6F4: @ 81CC6F4
	push {r4,r5,lr}
	adds r4, r0, 0
	movs r0, 0x4
	bl sub_81C763C
	adds r5, r0, 0
	cmp r4, 0x7
	bls _081CC706
	b _081CC83E
_081CC706:
	lsls r0, r4, 2
	ldr r1, =_081CC714
	adds r0, r1
	ldr r0, [r0]
	mov pc, r0
	.pool
	.align 2, 0
_081CC714:
	.4byte _081CC734
	.4byte _081CC784
	.4byte _081CC7B6
	.4byte _081CC7BE
	.4byte _081CC7CE
	.4byte _081CC7E2
	.4byte _081CC804
	.4byte _081CC82A
_081CC734:
	movs r0, 0
	bl c3args_set_0toR1_1to0
	movs r0, 0x1
	bl HideBg
	movs r0, 0x2
	bl HideBg
	movs r0, 0x3
	bl HideBg
	movs r0, 0x1
	bl SetBgMode
	ldr r4, =gUnknown_086230D8
	adds r0, r4, 0
	movs r1, 0x2
	bl sub_81C7B54
	movs r0, 0x10
	bl sub_81C763C
	adds r5, r0, 0
	adds r4, 0x4
	bl sub_81CC6D0
	adds r2, r0, 0
	lsls r2, 24
	lsrs r2, 24
	adds r0, r5, 0
	adds r1, r4, 0
	bl sub_8122CF8
	bl sub_81CC9C0
_081CC77C:
	movs r0, 0
	b _081CC840
	.pool
_081CC784:
	bl sub_8122DB0
	lsls r0, 24
	cmp r0, 0
	bne _081CC83A
	bl sub_81CC5E4
	cmp r0, 0
	bne _081CC7AC
	movs r0, 0x4
	movs r1, 0x9
	bl CreateRegionMapPlayerIcon
	movs r0, 0x5
	movs r1, 0xA
	bl CreateRegionMapCursor
	bl sub_812454C
	b _081CC77C
_081CC7AC:
	movs r0, 0
	movs r1, 0x6
	bl sub_8123030
	b _081CC77C
_081CC7B6:
	bl sub_81CCD10
_081CC7BA:
	movs r0, 0x1
	b _081CC840
_081CC7BE:
	bl sub_81CCD24
	cmp r0, 0
	bne _081CC83A
	adds r0, r5, 0
	bl sub_81CCA1C
	b _081CC7BA
_081CC7CE:
	bl sub_81CCAFC
	cmp r0, 0
	bne _081CC83A
	adds r0, r5, 0
	bl sub_81CCB0C
	bl sub_81C7B40
	b _081CC77C
_081CC7E2:
	adds r0, r5, 0
	bl sub_81CCC4C
	cmp r0, 0
	bne _081CC83A
	movs r0, 0x1
	bl ShowBg
	movs r0, 0x2
	bl ShowBg
	ldr r0, =sub_81CC6A4
	bl c3args_set_0toR1_1to0
	b _081CC77C
	.pool
_081CC804:
	bl sub_81CC6D0
	lsls r0, 24
	movs r4, 0x5
	cmp r0, 0
	bne _081CC812
	movs r4, 0x4
_081CC812:
	adds r0, r4, 0
	bl sub_81C7DFC
	adds r0, r4, 0
	movs r1, 0x1
	movs r2, 0x1
	bl sub_81C7FA0
	movs r0, 0x1
	bl sub_81C7AC0
	b _081CC77C
_081CC82A:
	bl sub_81C7B34
	cmp r0, 0
	bne _081CC83A
	bl sub_81C8010
	cmp r0, 0
	beq _081CC7BA
_081CC83A:
	movs r0, 0x2
	b _081CC840
_081CC83E:
	movs r0, 0x4
_081CC840:
	pop {r4,r5}
	pop {r1}
	bx r1
	thumb_func_end sub_81CC6F4

	thumb_func_start sub_81CC848
sub_81CC848: @ 81CC848
	push {r4,lr}
	adds r4, r0, 0
	movs r0, 0x4
	bl sub_81C763C
	cmp r4, 0
	beq _081CC85C
	cmp r4, 0x1
	beq _081CC864
	b _081CC870
_081CC85C:
	bl sub_81CCB0C
	movs r0, 0
	b _081CC872
_081CC864:
	bl sub_81CCC4C
	cmp r0, 0
	beq _081CC870
	movs r0, 0x2
	b _081CC872
_081CC870:
	movs r0, 0x4
_081CC872:
	pop {r4}
	pop {r1}
	bx r1
	thumb_func_end sub_81CC848

	thumb_func_start sub_81CC878
sub_81CC878: @ 81CC878
	push {lr}
	cmp r0, 0x1
	beq _081CC8A2
	cmp r0, 0x1
	bgt _081CC888
	cmp r0, 0
	beq _081CC88E
	b _081CC8D0
_081CC888:
	cmp r0, 0x2
	beq _081CC8BE
	b _081CC8D0
_081CC88E:
	movs r0, 0x5
	bl PlaySE
	movs r0, 0
	bl sub_81CCC5C
	bl sub_8123418
	movs r0, 0
	b _081CC8D2
_081CC8A2:
	bl sub_8123514
	lsls r0, 24
	cmp r0, 0
	bne _081CC8C6
	bl sub_81CCC88
	cmp r0, 0
	bne _081CC8C6
	movs r0, 0x1
	bl sub_81C7BA4
	movs r0, 0
	b _081CC8D2
_081CC8BE:
	bl sub_81C7BE8
	cmp r0, 0
	beq _081CC8CA
_081CC8C6:
	movs r0, 0x2
	b _081CC8D2
_081CC8CA:
	movs r0, 0x4
	bl sub_81C7E14
_081CC8D0:
	movs r0, 0x4
_081CC8D2:
	pop {r1}
	bx r1
	thumb_func_end sub_81CC878

	thumb_func_start sub_81CC8D8
sub_81CC8D8: @ 81CC8D8
	push {r4,r5,lr}
	adds r4, r0, 0
	movs r0, 0x4
	bl sub_81C763C
	adds r5, r0, 0
	cmp r4, 0x1
	beq _081CC90C
	cmp r4, 0x1
	bgt _081CC8F2
	cmp r4, 0
	beq _081CC8FC
	b _081CC952
_081CC8F2:
	cmp r4, 0x2
	beq _081CC924
	cmp r4, 0x3
	beq _081CC940
	b _081CC952
_081CC8FC:
	movs r0, 0x5
	bl PlaySE
	adds r0, r5, 0
	bl sub_81CCB0C
	movs r0, 0
	b _081CC954
_081CC90C:
	adds r0, r5, 0
	bl sub_81CCC4C
	cmp r0, 0
	bne _081CC948
	movs r0, 0x1
	bl sub_81CCC5C
	bl sub_8123418
	movs r0, 0
	b _081CC954
_081CC924:
	bl sub_8123514
	lsls r0, 24
	cmp r0, 0
	bne _081CC948
	bl sub_81CCC88
	cmp r0, 0
	bne _081CC948
	movs r0, 0x2
	bl sub_81C7BA4
	movs r0, 0
	b _081CC954
_081CC940:
	bl sub_81C7BE8
	cmp r0, 0
	beq _081CC94C
_081CC948:
	movs r0, 0x2
	b _081CC954
_081CC94C:
	movs r0, 0x5
	bl sub_81C7E14
_081CC952:
	movs r0, 0x4
_081CC954:
	pop {r4,r5}
	pop {r1}
	bx r1
	thumb_func_end sub_81CC8D8

	thumb_func_start sub_81CC95C
sub_81CC95C: @ 81CC95C
	push {lr}
	cmp r0, 0x1
	beq _081CC982
	cmp r0, 0x1
	bgt _081CC96C
	cmp r0, 0
	beq _081CC972
	b _081CC9B8
_081CC96C:
	cmp r0, 0x2
	beq _081CC996
	b _081CC9B8
_081CC972:
	movs r0, 0x5
	bl PlaySE
	movs r0, 0
	bl sub_81C7AC0
	movs r0, 0
	b _081CC9BA
_081CC982:
	bl sub_81C7B34
	cmp r0, 0
	bne _081CC99E
	bl sub_81C7FDC
	bl sub_81C78A0
	movs r0, 0
	b _081CC9BA
_081CC996:
	bl sub_81C78C0
	cmp r0, 0
	beq _081CC9A2
_081CC99E:
	movs r0, 0x2
	b _081CC9BA
_081CC9A2:
	movs r0, 0x1
	bl HideBg
	movs r0, 0x2
	bl HideBg
	movs r0, 0x3
	bl HideBg
	movs r0, 0
	b _081CC9BA
_081CC9B8:
	movs r0, 0x4
_081CC9BA:
	pop {r1}
	bx r1
	thumb_func_end sub_81CC95C

	thumb_func_start sub_81CC9C0
sub_81CC9C0: @ 81CC9C0
	push {r4,r5,lr}
	movs r5, 0
	ldr r4, =gUnknown_086230F8
_081CC9C6:
	adds r0, r4, 0
	bl LoadCompressedObjectPic
	adds r4, 0x8
	adds r5, 0x1
	cmp r5, 0
	beq _081CC9C6
	ldr r0, =gUnknown_08623100
	bl sub_81C795C
	bl sub_81CCE58
	pop {r4,r5}
	pop {r0}
	bx r0
	.pool
	thumb_func_end sub_81CC9C0

	thumb_func_start sub_81CC9EC
sub_81CC9EC: @ 81CC9EC
	push {r4,r5,lr}
	movs r0, 0x4
	bl sub_81C763C
	adds r4, r0, 0
	movs r0, 0x6
	bl FreeSpriteTilesByTag
	movs r0, 0xB
	bl FreeSpritePaletteByTag
	adds r5, r4, 0
	adds r5, 0xC
	movs r4, 0x2
_081CCA08:
	ldm r5!, {r0}
	bl DestroySprite
	subs r4, 0x1
	cmp r4, 0
	bge _081CCA08
	pop {r4,r5}
	pop {r0}
	bx r0
	thumb_func_end sub_81CC9EC

	thumb_func_start sub_81CCA1C
sub_81CCA1C: @ 81CCA1C
	push {r4,r5,lr}
	sub sp, 0x8
	adds r5, r0, 0
	movs r0, 0x1
	movs r1, 0
	movs r2, 0x40
	movs r3, 0x1
	bl sub_8199DF0
	movs r0, 0x1
	movs r1, 0x11
	movs r2, 0x41
	movs r3, 0x1
	bl sub_8199DF0
	add r1, sp, 0x4
	movs r2, 0x82
	lsls r2, 5
	adds r0, r2, 0
	strh r0, [r1]
	adds r4, r5, 0
	adds r4, 0x18
	ldr r2, =0x01000400
	adds r0, r1, 0
	adds r1, r4, 0
	bl CpuSet
	movs r0, 0x1
	adds r1, r4, 0
	bl SetBgTilemapBuffer
	ldr r0, =gUnknown_08623110
	bl AddWindow
	movs r4, 0
	strh r0, [r5, 0x8]
	lsls r0, 24
	lsrs r0, 24
	movs r1, 0x42
	movs r2, 0x40
	bl LoadSav2WindowGfx_
	ldrb r0, [r5, 0x8]
	movs r1, 0x42
	movs r2, 0x4
	bl sub_8098858
	ldr r1, =gUnknown_08622888
	str r4, [sp]
	movs r0, 0x1
	movs r2, 0
	movs r3, 0
	bl decompress_and_copy_tile_data_to_vram
	ldrb r0, [r5, 0x8]
	movs r1, 0x11
	bl FillWindowPixelBuffer
	ldrb r0, [r5, 0x8]
	bl PutWindowTilemap
	ldrb r0, [r5, 0x8]
	movs r1, 0x3
	bl CopyWindowToVram
	ldr r0, =gUnknown_08622868
	movs r1, 0x10
	movs r2, 0x20
	bl sub_81C7944
	ldr r0, =gHoennMapZoomIcons_Pal
	movs r1, 0x30
	movs r2, 0x20
	bl sub_81C7944
	bl sub_8124658
	lsls r0, 24
	cmp r0, 0
	bne _081CCAE0
	ldr r1, =0xffffa000
	movs r0, 0x1
	movs r2, 0
	bl ChangeBgY
	b _081CCAEA
	.pool
_081CCAE0:
	movs r0, 0x1
	movs r1, 0
	movs r2, 0
	bl ChangeBgY
_081CCAEA:
	movs r0, 0x1
	movs r1, 0
	movs r2, 0
	bl ChangeBgX
	add sp, 0x8
	pop {r4,r5}
	pop {r0}
	bx r0
	thumb_func_end sub_81CCA1C

	thumb_func_start sub_81CCAFC
sub_81CCAFC: @ 81CCAFC
	push {lr}
	bl free_temp_tile_data_buffers_if_possible
	lsls r0, 24
	lsrs r0, 24
	pop {r1}
	bx r1
	thumb_func_end sub_81CCAFC

	thumb_func_start sub_81CCB0C
sub_81CCB0C: @ 81CCB0C
	push {r4,r5,lr}
	sub sp, 0xC
	adds r4, r0, 0
	movs r0, 0x10
	bl sub_81C763C
	adds r5, r0, 0
	ldrb r0, [r5, 0x2]
	cmp r0, 0x4
	bls _081CCB22
	b _081CCC40
_081CCB22:
	lsls r0, 2
	ldr r1, =_081CCB30
	adds r0, r1
	ldr r0, [r0]
	mov pc, r0
	.pool
	.align 2, 0
_081CCB30:
	.4byte _081CCC1C
	.4byte _081CCBDC
	.4byte _081CCB44
	.4byte _081CCB8E
	.4byte _081CCBDC
_081CCB44:
	ldrb r0, [r4, 0x8]
	movs r1, 0x11
	bl FillWindowPixelBuffer
	ldrb r0, [r4, 0x8]
	movs r1, 0x2
	str r1, [sp]
	movs r1, 0
	movs r2, 0
	movs r3, 0xC
	bl PutWindowRectTilemap
	ldrb r0, [r4, 0x8]
	adds r2, r5, 0x4
	movs r1, 0x1
	str r1, [sp]
	movs r1, 0xFF
	str r1, [sp, 0x4]
	movs r1, 0
	str r1, [sp, 0x8]
	movs r1, 0x7
	movs r3, 0
	bl PrintTextOnWindow
	ldrh r1, [r5]
	ldrb r2, [r5, 0x3]
	adds r0, r4, 0
	bl sub_81CCD70
	ldrb r0, [r4, 0x8]
	movs r1, 0x3
	bl CopyWindowToVram
	movs r0, 0
	bl sub_81CCFA4
	b _081CCC40
_081CCB8E:
	ldrb r0, [r4, 0x8]
	movs r1, 0x11
	bl FillWindowPixelBuffer
	ldrb r0, [r4, 0x8]
	movs r1, 0x2
	str r1, [sp]
	movs r1, 0
	movs r2, 0
	movs r3, 0xC
	bl PutWindowRectTilemap
	ldrb r0, [r4, 0x8]
	adds r2, r5, 0x4
	movs r1, 0x1
	str r1, [sp]
	movs r1, 0xFF
	str r1, [sp, 0x4]
	movs r1, 0
	str r1, [sp, 0x8]
	movs r1, 0x7
	movs r3, 0
	bl PrintTextOnWindow
	ldr r1, =0x00001041
	movs r0, 0xC
	str r0, [sp]
	movs r0, 0xB
	str r0, [sp, 0x4]
	movs r0, 0x11
	str r0, [sp, 0x8]
	movs r0, 0x1
	movs r2, 0x11
	movs r3, 0x6
	bl FillBgTilemapBufferRect
	b _081CCC0C
	.pool
_081CCBDC:
	ldrb r0, [r4, 0x8]
	movs r1, 0x11
	bl FillWindowPixelBuffer
	ldrb r0, [r4, 0x8]
	bl PutWindowTilemap
	ldrb r0, [r4, 0x8]
	adds r2, r5, 0x4
	movs r1, 0x1
	str r1, [sp]
	movs r1, 0xFF
	str r1, [sp, 0x4]
	movs r1, 0
	str r1, [sp, 0x8]
	movs r1, 0x7
	movs r3, 0
	bl PrintTextOnWindow
	ldrh r1, [r5]
	ldrb r2, [r5, 0x3]
	adds r0, r4, 0
	bl sub_81CCDE8
_081CCC0C:
	ldrb r0, [r4, 0x8]
	movs r1, 0x3
	bl CopyWindowToVram
	movs r0, 0x1
	bl sub_81CCFA4
	b _081CCC40
_081CCC1C:
	ldr r1, =0x00001041
	movs r0, 0xC
	str r0, [sp]
	movs r0, 0xD
	str r0, [sp, 0x4]
	movs r0, 0x11
	str r0, [sp, 0x8]
	movs r0, 0x1
	movs r2, 0x11
	movs r3, 0x4
	bl FillBgTilemapBufferRect
	movs r0, 0x1
	bl CopyBgTilemapBufferToVram
	movs r0, 0x1
	bl sub_81CCFA4
_081CCC40:
	add sp, 0xC
	pop {r4,r5}
	pop {r0}
	bx r0
	.pool
	thumb_func_end sub_81CCB0C

	thumb_func_start sub_81CCC4C
sub_81CCC4C: @ 81CCC4C
	push {lr}
	bl IsDma3ManagerBusyWithBgCopy
	lsls r0, 24
	lsrs r0, 24
	pop {r1}
	bx r1
	thumb_func_end sub_81CCC4C

	thumb_func_start sub_81CCC5C
sub_81CCC5C: @ 81CCC5C
	push {r4,lr}
	adds r4, r0, 0
	ldr r0, =sub_81CCC9C
	movs r1, 0x3
	bl CreateTask
	lsls r0, 24
	lsrs r0, 24
	ldr r2, =gTasks
	lsls r1, r0, 2
	adds r1, r0
	lsls r1, 3
	adds r1, r2
	strh r4, [r1, 0x8]
	pop {r4}
	pop {r0}
	bx r0
	.pool
	thumb_func_end sub_81CCC5C

	thumb_func_start sub_81CCC88
sub_81CCC88: @ 81CCC88
	push {lr}
	ldr r0, =sub_81CCC9C
	bl FuncIsActiveTask
	lsls r0, 24
	lsrs r0, 24
	pop {r1}
	bx r1
	.pool
	thumb_func_end sub_81CCC88

	thumb_func_start sub_81CCC9C
sub_81CCC9C: @ 81CCC9C
	push {r4,r5,lr}
	lsls r0, 24
	lsrs r4, r0, 24
	adds r5, r4, 0
	ldr r1, =gTasks
	lsls r0, r4, 2
	adds r0, r4
	lsls r0, 3
	adds r0, r1
	movs r1, 0x8
	ldrsh r0, [r0, r1]
	cmp r0, 0
	beq _081CCCE0
	movs r1, 0x90
	lsls r1, 3
	movs r0, 0x1
	movs r2, 0x1
	bl ChangeBgY
	cmp r0, 0
	blt _081CCCD6
	movs r0, 0x1
	movs r1, 0
	movs r2, 0
	bl ChangeBgY
	adds r0, r4, 0
	bl DestroyTask
_081CCCD6:
	bl sub_81CCF78
	b _081CCD04
	.pool
_081CCCE0:
	movs r1, 0x90
	lsls r1, 3
	movs r0, 0x1
	movs r2, 0x2
	bl ChangeBgY
	ldr r1, =0xffffa000
	cmp r0, r1
	bgt _081CCD00
	movs r0, 0x1
	movs r2, 0
	bl ChangeBgY
	adds r0, r5, 0
	bl DestroyTask
_081CCD00:
	bl sub_81CCF78
_081CCD04:
	pop {r4,r5}
	pop {r0}
	bx r0
	.pool
	thumb_func_end sub_81CCC9C

	thumb_func_start sub_81CCD10
sub_81CCD10: @ 81CCD10
	push {lr}
	ldr r0, =sub_81CCD34
	movs r1, 0x1
	bl sub_81C7078
	pop {r0}
	bx r0
	.pool
	thumb_func_end sub_81CCD10

	thumb_func_start sub_81CCD24
sub_81CCD24: @ 81CCD24
	push {lr}
	ldr r0, =sub_81CCD34
	bl sub_81C7124
	pop {r1}
	bx r1
	.pool
	thumb_func_end sub_81CCD24

	thumb_func_start sub_81CCD34
sub_81CCD34: @ 81CCD34
	push {r4,lr}
	adds r4, r0, 0
	movs r0, 0x4
	bl sub_81C763C
	adds r2, r0, 0
	cmp r4, 0x15
	ble _081CCD48
	movs r0, 0x4
	b _081CCD62
_081CCD48:
	ldr r0, =gUnknown_08623118
	lsls r1, r4, 3
	adds r0, 0x4
	adds r1, r0
	ldr r0, [r1]
	movs r1, 0xC8
	muls r1, r4
	ldr r3, =0x00000818
	adds r1, r3
	adds r1, r2, r1
	bl LZ77UnCompWram
	movs r0, 0x1
_081CCD62:
	pop {r4}
	pop {r1}
	bx r1
	.pool
	thumb_func_end sub_81CCD34

	thumb_func_start sub_81CCD70
sub_81CCD70: @ 81CCD70
	push {r4-r6,lr}
	sub sp, 0x8
	adds r6, r0, 0
	adds r3, r1, 0
	movs r4, 0
	ldr r0, =gUnknown_08623118
	ldrh r1, [r0]
	adds r5, r0, 0
	cmp r1, r3
	bne _081CCD8A
	ldrh r0, [r5, 0x2]
	cmp r0, r2
	beq _081CCDA0
_081CCD8A:
	adds r4, 0x1
	cmp r4, 0x15
	bgt _081CCDA0
	lsls r0, r4, 3
	adds r1, r0, r5
	ldrh r0, [r1]
	cmp r0, r3
	bne _081CCD8A
	ldrh r0, [r1, 0x2]
	cmp r0, r2
	bne _081CCD8A
_081CCDA0:
	cmp r4, 0x16
	beq _081CCDD4
	ldr r1, =0x00001041
	movs r0, 0xC
	str r0, [sp]
	movs r0, 0xB
	str r0, [sp, 0x4]
	movs r0, 0x1
	movs r2, 0x11
	movs r3, 0x6
	bl FillBgTilemapBufferRect_Palette0
	movs r0, 0xC8
	adds r1, r4, 0
	muls r1, r0
	ldr r0, =0x00000818
	adds r1, r0
	adds r1, r6, r1
	movs r0, 0xA
	str r0, [sp]
	str r0, [sp, 0x4]
	movs r0, 0x1
	movs r2, 0x12
	movs r3, 0x6
	bl CopyToBgTilemapBufferRect
_081CCDD4:
	add sp, 0x8
	pop {r4-r6}
	pop {r0}
	bx r0
	.pool
	thumb_func_end sub_81CCD70

	thumb_func_start sub_81CCDE8
sub_81CCDE8: @ 81CCDE8
	push {r4-r7,lr}
	mov r7, r9
	mov r6, r8
	push {r6,r7}
	sub sp, 0xC
	mov r9, r0
	movs r5, 0
	ldr r6, =gStringVar1
	movs r4, 0x88
	lsls r4, 21
	lsls r1, 24
	mov r8, r1
	lsls r7, r2, 24
	b _081CCE34
	.pool
_081CCE08:
	adds r0, r6, 0
	movs r2, 0
	movs r3, 0xC
	bl StringCopyPadded
	mov r1, r9
	ldrb r0, [r1, 0x8]
	lsrs r1, r4, 24
	str r1, [sp]
	movs r1, 0xFF
	str r1, [sp, 0x4]
	movs r1, 0
	str r1, [sp, 0x8]
	movs r1, 0x7
	adds r2, r6, 0
	movs r3, 0
	bl PrintTextOnWindow
	movs r0, 0x80
	lsls r0, 21
	adds r4, r0
	adds r5, 0x1
_081CCE34:
	lsls r2, r5, 24
	lsrs r2, 24
	mov r1, r8
	lsrs r0, r1, 24
	lsrs r1, r7, 24
	bl GetLandmarkName
	adds r1, r0, 0
	cmp r1, 0
	bne _081CCE08
	add sp, 0xC
	pop {r3,r4}
	mov r8, r3
	mov r9, r4
	pop {r4-r7}
	pop {r0}
	bx r0
	thumb_func_end sub_81CCDE8

	thumb_func_start sub_81CCE58
sub_81CCE58: @ 81CCE58
	push {r4-r7,lr}
	mov r7, r8
	push {r7}
	movs r0, 0x4
	bl sub_81C763C
	adds r4, r0, 0
	bl sub_8124658
	lsls r0, 24
	movs r2, 0x84
	cmp r0, 0
	bne _081CCE74
	movs r2, 0xE4
_081CCE74:
	movs r5, 0
	lsls r7, r2, 16
	adds r4, 0xC
	mov r8, r4
	movs r6, 0x98
	lsls r6, 16
_081CCE80:
	asrs r1, r6, 16
	ldr r0, =gUnknown_086231D0
	asrs r2, r7, 16
	movs r3, 0x8
	bl CreateSprite
	lsls r0, 24
	lsrs r0, 24
	lsls r2, r0, 4
	adds r2, r0
	lsls r2, 2
	ldr r0, =gSprites
	adds r2, r0
	movs r0, 0
	strh r0, [r2, 0x2E]
	lsls r4, r5, 2
	strh r4, [r2, 0x30]
	ldrh r3, [r2, 0x4]
	lsls r1, r3, 22
	lsrs r0, r1, 22
	adds r1, r0, 0
	strh r0, [r2, 0x32]
	movs r0, 0x96
	strh r0, [r2, 0x34]
	strh r4, [r2, 0x36]
	adds r1, r4
	ldr r4, =0x000003ff
	adds r0, r4, 0
	ands r1, r0
	ldr r4, =0xfffffc00
	adds r0, r4, 0
	ands r3, r0
	orrs r3, r1
	strh r3, [r2, 0x4]
	mov r0, r8
	adds r0, 0x4
	mov r8, r0
	subs r0, 0x4
	stm r0!, {r2}
	movs r4, 0x80
	lsls r4, 14
	adds r6, r4
	adds r5, 0x1
	cmp r5, 0x2
	ble _081CCE80
	pop {r3}
	mov r8, r3
	pop {r4-r7}
	pop {r0}
	bx r0
	.pool
	thumb_func_end sub_81CCE58

	thumb_func_start sub_81CCEF4
sub_81CCEF4: @ 81CCEF4
	push {r4,r5,lr}
	adds r3, r0, 0
	ldrh r0, [r3, 0x34]
	movs r1, 0x34
	ldrsh r4, [r3, r1]
	cmp r4, 0
	beq _081CCF06
	subs r0, 0x1
	b _081CCF6E
_081CCF06:
	ldrh r0, [r3, 0x2E]
	adds r0, 0x1
	strh r0, [r3, 0x2E]
	lsls r0, 16
	asrs r0, 16
	cmp r0, 0xB
	ble _081CCF16
	strh r4, [r3, 0x2E]
_081CCF16:
	ldrh r0, [r3, 0x30]
	adds r0, 0x1
	strh r0, [r3, 0x30]
	lsls r0, 16
	asrs r0, 16
	cmp r0, 0x3C
	ble _081CCF26
	strh r4, [r3, 0x30]
_081CCF26:
	ldrh r5, [r3, 0x30]
	ldrh r2, [r3, 0x32]
	adds r1, r5, r2
	ldr r2, =0x000003ff
	adds r0, r2, 0
	ands r1, r0
	ldrh r2, [r3, 0x4]
	ldr r0, =0xfffffc00
	ands r0, r2
	orrs r0, r1
	strh r0, [r3, 0x4]
	ldrh r1, [r3, 0x38]
	movs r2, 0x38
	ldrsh r0, [r3, r2]
	cmp r0, 0x3
	bgt _081CCF5C
	movs r2, 0x2E
	ldrsh r0, [r3, r2]
	cmp r0, 0
	bne _081CCF70
	adds r0, r1, 0x1
	strh r0, [r3, 0x38]
	b _081CCF6C
	.pool
_081CCF5C:
	lsls r0, r5, 16
	asrs r0, 16
	movs r2, 0x36
	ldrsh r1, [r3, r2]
	cmp r0, r1
	bne _081CCF70
	strh r4, [r3, 0x38]
	strh r4, [r3, 0x2E]
_081CCF6C:
	movs r0, 0x78
_081CCF6E:
	strh r0, [r3, 0x34]
_081CCF70:
	pop {r4,r5}
	pop {r0}
	bx r0
	thumb_func_end sub_81CCEF4

	thumb_func_start sub_81CCF78
sub_81CCF78: @ 81CCF78
	push {r4,lr}
	movs r0, 0x4
	bl sub_81C763C
	adds r4, r0, 0
	movs r0, 0x1
	bl GetBgY
	asrs r0, 8
	movs r1, 0x84
	subs r1, r0
	adds r4, 0xC
	movs r2, 0x2
_081CCF92:
	ldm r4!, {r0}
	strh r1, [r0, 0x22]
	subs r2, 0x1
	cmp r2, 0
	bge _081CCF92
	pop {r4}
	pop {r0}
	bx r0
	thumb_func_end sub_81CCF78

	thumb_func_start sub_81CCFA4
sub_81CCFA4: @ 81CCFA4
	push {r4-r6,lr}
	adds r4, r0, 0
	movs r0, 0x4
	bl sub_81C763C
	movs r1, 0x1
	ands r4, r1
	lsls r5, r4, 2
	movs r6, 0x5
	negs r6, r6
	adds r4, r0, 0
	adds r4, 0xC
	movs r3, 0x2
_081CCFBE:
	ldm r4!, {r0}
	adds r0, 0x3E
	ldrb r2, [r0]
	adds r1, r6, 0
	ands r1, r2
	orrs r1, r5
	strb r1, [r0]
	subs r3, 0x1
	cmp r3, 0
	bge _081CCFBE
	pop {r4-r6}
	pop {r0}
	bx r0
	thumb_func_end sub_81CCFA4

	thumb_func_start sub_81CCFD8
sub_81CCFD8: @ 81CCFD8
	push {r4,lr}
	ldr r1, =0x0000678c
	movs r0, 0xB
	bl sub_81C761C
	adds r4, r0, 0
	cmp r4, 0
	beq _081CD01C
	ldr r1, =0x00006428
	adds r0, r4, r1
	bl sub_81D1ED4
	bl sub_81CD970
	ldr r1, =gKeyRepeatStartDelay
	movs r0, 0x14
	strh r0, [r1]
	ldr r0, =0x00006304
	adds r1, r4, r0
	ldr r0, =sub_81CD08C
	str r0, [r1]
	movs r0, 0x1
	b _081CD01E
	.pool
_081CD01C:
	movs r0, 0
_081CD01E:
	pop {r4}
	pop {r1}
	bx r1
	thumb_func_end sub_81CCFD8

	thumb_func_start sub_81CD024
sub_81CD024: @ 81CD024
	push {r4,lr}
	ldr r1, =0x0000678c
	movs r0, 0xB
	bl sub_81C761C
	adds r4, r0, 0
	cmp r4, 0
	beq _081CD068
	ldr r1, =0x00006428
	adds r0, r4, r1
	bl sub_81D1ED4
	bl sub_81CD9F8
	ldr r1, =gKeyRepeatStartDelay
	movs r0, 0x14
	strh r0, [r1]
	ldr r0, =0x00006304
	adds r1, r4, r0
	ldr r0, =sub_81CD08C
	str r0, [r1]
	movs r0, 0x1
	b _081CD06A
	.pool
_081CD068:
	movs r0, 0
_081CD06A:
	pop {r4}
	pop {r1}
	bx r1
	thumb_func_end sub_81CD024

	thumb_func_start sub_81CD070
sub_81CD070: @ 81CD070
	push {lr}
	movs r0, 0xB
	bl sub_81C763C
	ldr r2, =0x00006304
	adds r1, r0, r2
	ldr r1, [r1]
	bl _call_via_r1
	pop {r1}
	bx r1
	.pool
	thumb_func_end sub_81CD070

	thumb_func_start sub_81CD08C
sub_81CD08C: @ 81CD08C
	push {r4,r5,lr}
	adds r4, r0, 0
	movs r0, 0x12
	bl sub_81C763C
	adds r5, r0, 0
	adds r0, r4, 0
	bl sub_81CD1E4
	lsls r0, 24
	lsrs r2, r0, 24
	cmp r2, 0
	bne _081CD100
	ldr r0, =gMain
	ldrh r1, [r0, 0x2E]
	movs r0, 0x2
	ands r0, r1
	cmp r0, 0
	bne _081CD0D0
	movs r0, 0x1
	ands r0, r1
	cmp r0, 0
	beq _081CD100
	movs r1, 0xC6
	lsls r1, 7
	adds r0, r4, r1
	ldrb r0, [r0]
	cmp r0, 0
	bne _081CD0F0
	ldrh r1, [r5, 0x2]
	ldrh r0, [r5]
	subs r0, 0x1
	cmp r1, r0
	bne _081CD100
_081CD0D0:
	movs r0, 0x5
	bl PlaySE
	ldr r0, =0x00006304
	adds r1, r4, r0
	ldr r0, =sub_81CD19C
	str r0, [r1]
	movs r2, 0x2
	b _081CD100
	.pool
_081CD0F0:
	movs r0, 0x5
	bl PlaySE
	movs r2, 0x5
	ldr r0, =0x00006304
	adds r1, r4, r0
	ldr r0, =sub_81CD110
	str r0, [r1]
_081CD100:
	adds r0, r2, 0
	pop {r4,r5}
	pop {r1}
	bx r1
	.pool
	thumb_func_end sub_81CD08C

	thumb_func_start sub_81CD110
sub_81CD110: @ 81CD110
	push {r4-r6,lr}
	sub sp, 0x4
	adds r6, r0, 0
	movs r4, 0
	bl sub_811FBA4
	lsls r0, 24
	cmp r0, 0
	bne _081CD18A
	bl sub_81CEF14
	ldr r1, =0x00006786
	adds r5, r6, r1
	movs r1, 0
	ldrsb r1, [r5, r1]
	ldr r2, =0x00006783
	adds r4, r6, r2
	adds r1, r4, r1
	strb r0, [r1]
	movs r0, 0x12
	bl sub_81C763C
	ldrh r1, [r0, 0x2]
	lsls r1, 2
	adds r0, r1
	ldrb r2, [r0, 0x4]
	ldrb r3, [r0, 0x5]
	movs r0, 0
	ldrsb r0, [r5, r0]
	adds r4, r0
	ldrb r1, [r4]
	mov r0, sp
	strb r1, [r0]
	cmp r2, 0xE
	bne _081CD174
	movs r0, 0x64
	muls r0, r3
	ldr r1, =gPlayerParty
	adds r0, r1
	movs r1, 0x8
	mov r2, sp
	bl SetMonData
	b _081CD180
	.pool
_081CD174:
	adds r0, r2, 0
	adds r1, r3, 0
	movs r2, 0x8
	mov r3, sp
	bl SetBoxMonDataFromAnyBox
_081CD180:
	ldr r0, =0x00006304
	adds r1, r6, r0
	ldr r0, =sub_81CD08C
	str r0, [r1]
	movs r4, 0x6
_081CD18A:
	adds r0, r4, 0
	add sp, 0x4
	pop {r4-r6}
	pop {r1}
	bx r1
	.pool
	thumb_func_end sub_81CD110

	thumb_func_start sub_81CD19C
sub_81CD19C: @ 81CD19C
	push {lr}
	movs r1, 0xC6
	lsls r1, 7
	adds r0, r1
	ldrb r0, [r0]
	cmp r0, 0
	beq _081CD1B4
	ldr r0, =0x000186aa
	b _081CD1B6
	.pool
_081CD1B4:
	ldr r0, =0x000186a2
_081CD1B6:
	pop {r1}
	bx r1
	.pool
	thumb_func_end sub_81CD19C

	thumb_func_start sub_81CD1C0
sub_81CD1C0: @ 81CD1C0
	push {lr}
	movs r0, 0xB
	bl sub_81C763C
	movs r1, 0xC6
	lsls r1, 7
	adds r0, r1
	ldrb r0, [r0]
	cmp r0, 0
	bne _081CD1DA
	movs r0, 0x12
	bl sub_81C7650
_081CD1DA:
	movs r0, 0xB
	bl sub_81C7650
	pop {r0}
	bx r0
	thumb_func_end sub_81CD1C0

	thumb_func_start sub_81CD1E4
sub_81CD1E4: @ 81CD1E4
	push {r4,lr}
	adds r4, r0, 0
	movs r0, 0x12
	bl sub_81C763C
	adds r2, r0, 0
	movs r3, 0
	ldr r0, =gMain
	ldrh r1, [r0, 0x2C]
	movs r0, 0x40
	ands r0, r1
	cmp r0, 0
	beq _081CD220
	movs r1, 0xC6
	lsls r1, 7
	adds r0, r4, r1
	ldrb r0, [r0]
	cmp r0, 0
	beq _081CD210
	ldrh r0, [r2, 0x2]
	cmp r0, 0
	beq _081CD24E
_081CD210:
	movs r0, 0x5
	bl PlaySE
	movs r0, 0x1
	b _081CD246
	.pool
_081CD220:
	movs r0, 0x80
	ands r0, r1
	cmp r0, 0
	beq _081CD24E
	movs r1, 0xC6
	lsls r1, 7
	adds r0, r4, r1
	ldrb r0, [r0]
	cmp r0, 0
	beq _081CD23E
	ldrh r1, [r2, 0x2]
	ldrh r0, [r2]
	subs r0, 0x1
	cmp r1, r0
	bge _081CD24E
_081CD23E:
	movs r0, 0x5
	bl PlaySE
	movs r0, 0
_081CD246:
	bl sub_81CD258
	lsls r0, 24
	lsrs r3, r0, 24
_081CD24E:
	adds r0, r3, 0
	pop {r4}
	pop {r1}
	bx r1
	thumb_func_end sub_81CD1E4

	thumb_func_start sub_81CD258
sub_81CD258: @ 81CD258
	push {r4-r7,lr}
	mov r7, r8
	push {r7}
	lsls r0, 24
	lsrs r0, 24
	mov r8, r0
	movs r0, 0xB
	bl sub_81C763C
	adds r4, r0, 0
	movs r0, 0x12
	bl sub_81C763C
	adds r5, r0, 0
	mov r0, r8
	cmp r0, 0
	beq _081CD284
	ldr r1, =0x00006788
	adds r0, r4, r1
	b _081CD288
	.pool
_081CD284:
	ldr r2, =0x00006787
	adds r0, r4, r2
_081CD288:
	ldrb r0, [r0]
	lsls r0, 24
	asrs r0, 24
	lsls r0, 16
	lsrs r0, 16
	adds r7, r0, 0
	ldr r1, =0x00006428
	adds r0, r4, r1
	ldr r2, =0x00006786
	adds r1, r4, r2
	movs r2, 0
	ldrsb r2, [r1, r2]
	lsls r1, r2, 2
	adds r1, r2
	lsls r1, 2
	ldr r3, =0x0000643c
	adds r1, r3
	adds r1, r4, r1
	lsls r2, r7, 2
	adds r2, r7
	lsls r2, 2
	adds r2, r3
	adds r2, r4, r2
	bl sub_81D1F84
	ldrh r6, [r5, 0x2]
	bl sub_81CDD5C
	cmp r0, 0
	beq _081CD2D8
	ldrh r1, [r5]
	b _081CD2DC
	.pool
_081CD2D8:
	ldrh r1, [r5]
	subs r1, 0x1
_081CD2DC:
	eors r1, r6
	negs r0, r1
	orrs r0, r1
	lsrs r0, 31
	adds r6, r0, 0
	mov r0, r8
	cmp r0, 0
	beq _081CD332
	ldr r1, =0x00006787
	adds r2, r4, r1
	ldrb r0, [r2]
	adds r1, 0x1
	adds r3, r4, r1
	strb r0, [r3]
	ldr r0, =0x00006786
	adds r1, r4, r0
	ldrb r0, [r1]
	strb r0, [r2]
	strb r7, [r1]
	ldrb r1, [r3]
	ldr r2, =0x00006789
	adds r0, r4, r2
	strb r1, [r0]
	ldrh r0, [r5, 0x2]
	cmp r0, 0
	bne _081CD312
	ldrh r0, [r5]
_081CD312:
	subs r1, r0, 0x1
	strh r1, [r5, 0x2]
	lsls r0, r1, 16
	cmp r0, 0
	beq _081CD32C
	subs r1, 0x1
	b _081CD384
	.pool
_081CD32C:
	ldrh r0, [r5]
	subs r1, r0, 0x1
	b _081CD384
_081CD332:
	ldr r0, =0x00006788
	adds r2, r4, r0
	ldrb r0, [r2]
	ldr r1, =0x00006787
	adds r3, r4, r1
	strb r0, [r3]
	ldr r0, =0x00006786
	adds r1, r4, r0
	ldrb r0, [r1]
	strb r0, [r2]
	strb r7, [r1]
	ldrb r1, [r3]
	ldr r2, =0x00006789
	adds r0, r4, r2
	strb r1, [r0]
	ldrh r1, [r5, 0x2]
	ldrh r0, [r5]
	subs r0, 0x1
	cmp r1, r0
	bge _081CD370
	adds r0, r1, 0x1
	b _081CD372
	.pool
_081CD370:
	movs r0, 0
_081CD372:
	strh r0, [r5, 0x2]
	ldrh r1, [r5, 0x2]
	ldrh r0, [r5]
	subs r0, 0x1
	cmp r1, r0
	bge _081CD382
	adds r1, 0x1
	b _081CD384
_081CD382:
	movs r1, 0
_081CD384:
	ldr r2, =0x00006302
	adds r0, r4, r2
	strh r1, [r0]
	ldrh r4, [r5, 0x2]
	bl sub_81CDD5C
	cmp r0, 0
	beq _081CD39C
	ldrh r1, [r5]
	b _081CD3A0
	.pool
_081CD39C:
	ldrh r1, [r5]
	subs r1, 0x1
_081CD3A0:
	eors r1, r4
	negs r0, r1
	orrs r0, r1
	lsrs r0, 31
	cmp r6, 0
	bne _081CD3B0
	movs r0, 0x3
	b _081CD3BA
_081CD3B0:
	cmp r0, 0
	beq _081CD3B8
	movs r0, 0x1
	b _081CD3BA
_081CD3B8:
	movs r0, 0x4
_081CD3BA:
	pop {r3}
	mov r8, r3
	pop {r4-r7}
	pop {r1}
	bx r1
	thumb_func_end sub_81CD258

	thumb_func_start sub_81CD3C4
sub_81CD3C4: @ 81CD3C4
	push {r4,lr}
	movs r0, 0xB
	bl sub_81C763C
	adds r4, r0, 0
	movs r0, 0x12
	bl sub_81C763C
	adds r2, r0, 0
	ldr r1, =0x0000678a
	adds r0, r4, r1
	ldrb r0, [r0]
	cmp r0, 0x9
	bls _081CD3E2
	b _081CD530
_081CD3E2:
	lsls r0, 2
	ldr r1, =_081CD3F4
	adds r0, r1
	ldr r0, [r0]
	mov pc, r0
	.pool
	.align 2, 0
_081CD3F4:
	.4byte _081CD41C
	.4byte _081CD428
	.4byte _081CD434
	.4byte _081CD440
	.4byte _081CD490
	.4byte _081CD4A8
	.4byte _081CD4C0
	.4byte _081CD4D8
	.4byte _081CD4F0
	.4byte _081CD508
_081CD41C:
	movs r1, 0x2
	ldrsh r0, [r2, r1]
	movs r1, 0
	bl sub_81CD824
	b _081CD530
_081CD428:
	movs r1, 0x2
	ldrsh r0, [r2, r1]
	movs r1, 0
	bl sub_81CDA1C
	b _081CD530
_081CD434:
	movs r1, 0x2
	ldrsh r0, [r2, r1]
	movs r1, 0
	bl sub_81CDB98
	b _081CD530
_081CD440:
	ldrh r0, [r2]
	cmp r0, 0x1
	bne _081CD468
	ldr r2, =0x00006786
	adds r0, r4, r2
	movs r1, 0
	strb r1, [r0]
	adds r2, 0x1
	adds r0, r4, r2
	strb r1, [r0]
	adds r2, 0x1
	adds r0, r4, r2
	strb r1, [r0]
	adds r2, 0x2
	adds r0, r4, r2
	strb r1, [r0]
	movs r0, 0x1
	b _081CD53C
	.pool
_081CD468:
	ldr r0, =0x00006786
	adds r1, r4, r0
	movs r0, 0
	strb r0, [r1]
	ldr r2, =0x00006787
	adds r1, r4, r2
	movs r0, 0x1
	strb r0, [r1]
	ldr r0, =0x00006788
	adds r1, r4, r0
	movs r0, 0x2
	strb r0, [r1]
	b _081CD530
	.pool
_081CD490:
	ldrh r0, [r2, 0x2]
	adds r0, 0x1
	ldrh r2, [r2]
	cmp r0, r2
	blt _081CD49C
	movs r0, 0
_081CD49C:
	lsls r0, 16
	asrs r0, 16
	movs r1, 0x1
	bl sub_81CD824
	b _081CD530
_081CD4A8:
	ldrh r0, [r2, 0x2]
	adds r0, 0x1
	ldrh r2, [r2]
	cmp r0, r2
	blt _081CD4B4
	movs r0, 0
_081CD4B4:
	lsls r0, 16
	asrs r0, 16
	movs r1, 0x1
	bl sub_81CDA1C
	b _081CD530
_081CD4C0:
	ldrh r0, [r2, 0x2]
	adds r0, 0x1
	ldrh r2, [r2]
	cmp r0, r2
	blt _081CD4CC
	movs r0, 0
_081CD4CC:
	lsls r0, 16
	asrs r0, 16
	movs r1, 0x1
	bl sub_81CDB98
	b _081CD530
_081CD4D8:
	ldrh r0, [r2, 0x2]
	subs r0, 0x1
	cmp r0, 0
	bge _081CD4E4
	ldrh r0, [r2]
	subs r0, 0x1
_081CD4E4:
	lsls r0, 16
	asrs r0, 16
	movs r1, 0x2
	bl sub_81CD824
	b _081CD530
_081CD4F0:
	ldrh r0, [r2, 0x2]
	subs r0, 0x1
	cmp r0, 0
	bge _081CD4FC
	ldrh r0, [r2]
	subs r0, 0x1
_081CD4FC:
	lsls r0, 16
	asrs r0, 16
	movs r1, 0x2
	bl sub_81CDA1C
	b _081CD530
_081CD508:
	ldrh r0, [r2, 0x2]
	subs r0, 0x1
	cmp r0, 0
	bge _081CD514
	ldrh r0, [r2]
	subs r0, 0x1
_081CD514:
	lsls r0, 16
	asrs r0, 16
	movs r1, 0x2
	bl sub_81CDB98
	ldr r2, =0x0000678a
	adds r1, r4, r2
	movs r0, 0
	strb r0, [r1]
	movs r0, 0x1
	b _081CD53C
	.pool
_081CD530:
	ldr r0, =0x0000678a
	adds r1, r4, r0
	ldrb r0, [r1]
	adds r0, 0x1
	strb r0, [r1]
	movs r0, 0
_081CD53C:
	pop {r4}
	pop {r1}
	bx r1
	.pool
	thumb_func_end sub_81CD3C4

	thumb_func_start sub_81CD548
sub_81CD548: @ 81CD548
	push {r4,r5,lr}
	lsls r0, 24
	lsrs r4, r0, 24
	adds r5, r4, 0
	movs r0, 0xB
	bl sub_81C763C
	adds r1, r0, 0
	cmp r4, 0x1
	beq _081CD588
	cmp r4, 0x1
	bgt _081CD566
	cmp r4, 0
	beq _081CD56C
	b _081CD5C4
_081CD566:
	cmp r5, 0x2
	beq _081CD5A4
	b _081CD5C4
_081CD56C:
	ldr r2, =0x00006302
	adds r0, r1, r2
	movs r2, 0
	ldrsh r0, [r0, r2]
	ldr r2, =0x00006789
	adds r1, r2
	ldrb r1, [r1]
	bl sub_81CD824
	b _081CD5C4
	.pool
_081CD588:
	ldr r2, =0x00006302
	adds r0, r1, r2
	movs r2, 0
	ldrsh r0, [r0, r2]
	ldr r2, =0x00006789
	adds r1, r2
	ldrb r1, [r1]
	bl sub_81CDA1C
	b _081CD5C4
	.pool
_081CD5A4:
	ldr r2, =0x00006302
	adds r0, r1, r2
	movs r2, 0
	ldrsh r0, [r0, r2]
	ldr r2, =0x00006789
	adds r1, r2
	ldrb r1, [r1]
	bl sub_81CDB98
	movs r0, 0x1
	b _081CD5C6
	.pool
_081CD5C4:
	movs r0, 0
_081CD5C6:
	pop {r4,r5}
	pop {r1}
	bx r1
	thumb_func_end sub_81CD548

	thumb_func_start sub_81CD5CC
sub_81CD5CC: @ 81CD5CC
	push {r4,lr}
	adds r4, r0, 0
	lsls r2, 16
	lsrs r2, 16
	b _081CD5E4
_081CD5D6:
	strb r3, [r4]
	adds r1, 0x1
	adds r4, 0x1
	lsls r0, r2, 16
	ldr r2, =0xffff0000
	adds r0, r2
	lsrs r2, r0, 16
_081CD5E4:
	ldrb r3, [r1]
	adds r0, r3, 0
	cmp r0, 0xFF
	bne _081CD5D6
	adds r1, r2, 0
	lsls r0, r1, 16
	ldr r2, =0xffff0000
	adds r0, r2
	lsrs r2, r0, 16
	lsls r1, 16
	cmp r1, 0
	ble _081CD612
	movs r3, 0
_081CD5FE:
	strb r3, [r4]
	adds r4, 0x1
	adds r1, r2, 0
	lsls r0, r1, 16
	ldr r2, =0xffff0000
	adds r0, r2
	lsrs r2, r0, 16
	lsls r1, 16
	cmp r1, 0
	bgt _081CD5FE
_081CD612:
	movs r0, 0xFF
	strb r0, [r4]
	adds r0, r4, 0
	pop {r4}
	pop {r1}
	bx r1
	.pool
	thumb_func_end sub_81CD5CC

	thumb_func_start sub_81CD624
sub_81CD624: @ 81CD624
	push {r4-r7,lr}
	mov r7, r10
	mov r6, r9
	mov r5, r8
	push {r5-r7}
	adds r5, r0, 0
	adds r4, r1, 0
	lsls r4, 16
	lsrs r4, 16
	lsls r2, 24
	lsrs r2, 24
	mov r10, r2
	movs r0, 0x12
	bl sub_81C763C
	lsls r4, 2
	adds r0, r4
	ldrb r4, [r0, 0x4]
	mov r8, r4
	ldrb r6, [r0, 0x5]
	mov r9, r6
	movs r0, 0xFC
	strb r0, [r5]
	adds r5, 0x1
	movs r0, 0x4
	strb r0, [r5]
	adds r5, 0x1
	movs r0, 0x8
	strb r0, [r5]
	adds r5, 0x1
	movs r0, 0
	strb r0, [r5]
	adds r5, 0x1
	movs r0, 0x9
	strb r0, [r5]
	adds r5, 0x1
	adds r0, r4, 0
	adds r1, r6, 0
	movs r2, 0x2D
	movs r3, 0
	bl sub_81D2C68
	cmp r0, 0
	beq _081CD690
	ldr r1, =gText_EggNickname
	adds r0, r5, 0
	movs r2, 0
	movs r3, 0xC
	bl StringCopyPadded
	b _081CD80E
	.pool
_081CD690:
	adds r0, r4, 0
	adds r1, r6, 0
	movs r2, 0x2
	adds r3, r5, 0
	bl sub_81D2C68
	adds r0, r5, 0
	bl StringGetEnd10
	adds r0, r4, 0
	adds r1, r6, 0
	movs r2, 0xB
	movs r3, 0
	bl sub_81D2C68
	lsls r0, 16
	lsrs r7, r0, 16
	cmp r4, 0xE
	bne _081CD6E0
	movs r0, 0x64
	adds r4, r6, 0
	muls r4, r0
	ldr r0, =gPlayerParty
	adds r4, r0
	adds r0, r4, 0
	movs r1, 0x38
	bl GetMonData
	lsls r0, 16
	lsrs r0, 16
	mov r8, r0
	adds r0, r4, 0
	bl GetMonGender
	lsls r0, 24
	lsrs r6, r0, 24
	b _081CD6FE
	.pool
_081CD6E0:
	mov r0, r8
	mov r1, r9
	bl GetBoxedMonPtr
	adds r4, r0, 0
	bl GetBoxMonGender
	lsls r0, 24
	lsrs r6, r0, 24
	adds r0, r4, 0
	bl GetLevelFromBoxMonExp
	lsls r0, 24
	lsrs r0, 24
	mov r8, r0
_081CD6FE:
	cmp r7, 0x1D
	beq _081CD706
	cmp r7, 0x20
	bne _081CD71C
_081CD706:
	movs r0, 0xB
	adds r1, r7, 0
	muls r1, r0
	ldr r0, =gSpeciesNames
	adds r1, r0
	adds r0, r5, 0
	bl StringCompare
	cmp r0, 0
	bne _081CD71C
	movs r6, 0xFF
_081CD71C:
	adds r3, r5, 0
	b _081CD726
	.pool
_081CD724:
	adds r3, 0x1
_081CD726:
	ldrb r0, [r3]
	cmp r0, 0xFF
	bne _081CD724
	movs r1, 0xFC
	strb r1, [r3]
	adds r3, 0x1
	movs r0, 0x12
	strb r0, [r3]
	adds r3, 0x1
	movs r0, 0x3C
	strb r0, [r3]
	adds r3, 0x1
	cmp r6, 0
	beq _081CD74A
	cmp r6, 0xFE
	beq _081CD76E
	movs r0, 0x77
	b _081CD790
_081CD74A:
	strb r1, [r3]
	adds r3, 0x1
	movs r0, 0x1
	strb r0, [r3]
	adds r3, 0x1
	movs r0, 0x4
	strb r0, [r3]
	adds r3, 0x1
	strb r1, [r3]
	adds r3, 0x1
	movs r0, 0x3
	strb r0, [r3]
	adds r3, 0x1
	movs r0, 0x5
	strb r0, [r3]
	adds r3, 0x1
	movs r0, 0xB5
	b _081CD790
_081CD76E:
	strb r1, [r3]
	adds r3, 0x1
	movs r0, 0x1
	strb r0, [r3]
	adds r3, 0x1
	movs r0, 0x6
	strb r0, [r3]
	adds r3, 0x1
	strb r1, [r3]
	adds r3, 0x1
	movs r0, 0x3
	strb r0, [r3]
	adds r3, 0x1
	movs r0, 0x7
	strb r0, [r3]
	adds r3, 0x1
	movs r0, 0xB6
_081CD790:
	strb r0, [r3]
	adds r3, 0x1
	movs r0, 0xFC
	strb r0, [r3]
	adds r3, 0x1
	movs r0, 0x4
	strb r0, [r3]
	adds r3, 0x1
	movs r0, 0x8
	strb r0, [r3]
	adds r3, 0x1
	movs r5, 0
	strb r5, [r3]
	adds r3, 0x1
	movs r0, 0x9
	strb r0, [r3]
	adds r3, 0x1
	movs r0, 0xBA
	strb r0, [r3]
	adds r3, 0x1
	movs r0, 0xF9
	strb r0, [r3]
	adds r3, 0x1
	movs r0, 0x5
	strb r0, [r3]
	adds r3, 0x1
	adds r4, r3, 0
	adds r0, r4, 0
	mov r1, r8
	movs r2, 0
	movs r3, 0x3
	bl ConvertIntToDecimalStringN
	adds r3, r0, 0
	subs r4, r3, r4
	lsls r4, 16
	lsrs r4, 16
	strb r5, [r3]
	adds r3, 0x1
	mov r0, r10
	cmp r0, 0
	bne _081CD808
	movs r0, 0x3
	subs r0, r4
	lsls r0, 16
	ldr r1, =0xffff0000
	adds r0, r1
	lsrs r4, r0, 16
	ldr r0, =0x0000ffff
	cmp r4, r0
	beq _081CD808
	movs r2, 0
	adds r1, r0, 0
_081CD7FA:
	strb r2, [r3]
	adds r3, 0x1
	subs r0, r4, 0x1
	lsls r0, 16
	lsrs r4, r0, 16
	cmp r4, r1
	bne _081CD7FA
_081CD808:
	movs r0, 0xFF
	strb r0, [r3]
	adds r0, r3, 0
_081CD80E:
	pop {r3-r5}
	mov r8, r3
	mov r9, r4
	mov r10, r5
	pop {r4-r7}
	pop {r1}
	bx r1
	.pool
	thumb_func_end sub_81CD624

	thumb_func_start sub_81CD824
sub_81CD824: @ 81CD824
	push {r4-r7,lr}
	mov r7, r8
	push {r7}
	lsls r0, 16
	lsrs r0, 16
	mov r8, r0
	lsls r1, 24
	lsrs r6, r1, 24
	movs r0, 0xB
	bl sub_81C763C
	adds r5, r0, 0
	movs r0, 0x12
	bl sub_81C763C
	adds r7, r0, 0
	mov r1, r8
	lsls r0, r1, 16
	asrs r4, r0, 16
	bl sub_81CDD5C
	cmp r0, 0
	beq _081CD85A
	ldrh r2, [r7]
	cmp r4, r2
	bne _081CD862
	b _081CD900
_081CD85A:
	ldrh r0, [r7]
	subs r0, 0x1
	cmp r4, r0
	beq _081CD900
_081CD862:
	lsls r0, r6, 6
	ldr r1, =0x00006368
	adds r0, r1
	adds r0, r5, r0
	mov r2, r8
	lsls r4, r2, 16
	lsrs r1, r4, 16
	movs r2, 0
	bl sub_81CD624
	asrs r4, 14
	adds r4, r7, r4
	ldrb r3, [r4, 0x4]
	lsls r0, r6, 1
	adds r0, r6
	lsls r4, r0, 3
	ldr r1, =0x00006320
	adds r0, r5, r1
	adds r0, r4
	movs r2, 0
	movs r1, 0xFC
	strb r1, [r0]
	ldr r1, =0x00006321
	adds r0, r5, r1
	adds r0, r4
	movs r1, 0x4
	strb r1, [r0]
	ldr r1, =0x00006322
	adds r0, r5, r1
	adds r0, r4
	movs r1, 0x8
	strb r1, [r0]
	ldr r1, =0x00006323
	adds r0, r5, r1
	adds r0, r4
	strb r2, [r0]
	ldr r2, =0x00006324
	adds r0, r5, r2
	adds r0, r4
	movs r1, 0x9
	strb r1, [r0]
	cmp r3, 0xE
	bne _081CD8E4
	adds r0, r4, r5
	ldr r1, =0x00006325
	adds r0, r1
	ldr r1, =gText_InParty
	b _081CD8F4
	.pool
_081CD8E4:
	adds r4, r5
	ldr r2, =0x00006325
	adds r4, r2
	adds r0, r3, 0
	bl GetBoxNamePtr
	adds r1, r0, 0
	adds r0, r4, 0
_081CD8F4:
	movs r2, 0x8
	bl sub_81CD5CC
	b _081CD95C
	.pool
_081CD900:
	movs r1, 0
	lsls r4, r6, 6
	lsls r0, r6, 1
	mov r8, r0
	adds r3, r4, 0
	ldr r0, =0x00006368
	adds r2, r5, r0
	movs r7, 0
_081CD910:
	adds r0, r1, r3
	adds r0, r2, r0
	strb r7, [r0]
	adds r0, r1, 0x1
	lsls r0, 16
	lsrs r1, r0, 16
	cmp r1, 0xB
	bls _081CD910
	adds r1, r4
	ldr r2, =0x00006368
	adds r0, r5, r2
	adds r0, r1
	movs r1, 0xFF
	strb r1, [r0]
	movs r1, 0
	mov r2, r8
	adds r0, r2, r6
	lsls r3, r0, 3
	ldr r0, =0x00006320
	adds r2, r5, r0
	movs r4, 0
_081CD93A:
	adds r0, r1, r3
	adds r0, r2, r0
	strb r4, [r0]
	adds r0, r1, 0x1
	lsls r0, 16
	lsrs r1, r0, 16
	cmp r1, 0x7
	bls _081CD93A
	mov r2, r8
	adds r0, r2, r6
	lsls r0, 3
	adds r0, r1, r0
	ldr r2, =0x00006320
	adds r1, r5, r2
	adds r1, r0
	movs r0, 0xFF
	strb r0, [r1]
_081CD95C:
	pop {r3}
	mov r8, r3
	pop {r4-r7}
	pop {r0}
	bx r0
	.pool
	thumb_func_end sub_81CD824

	thumb_func_start sub_81CD970
sub_81CD970: @ 81CD970
	push {r4-r7,lr}
	movs r0, 0xB
	bl sub_81C763C
	adds r7, r0, 0
	ldr r1, =0x000006ac
	movs r0, 0x12
	bl sub_81C761C
	adds r6, r0, 0
	movs r0, 0xC6
	lsls r0, 7
	adds r1, r7, r0
	movs r0, 0
	strb r0, [r1]
	movs r4, 0
	movs r5, 0
	b _081CD9C4
	.pool
_081CD998:
	movs r0, 0x64
	muls r0, r4
	ldr r1, =gPlayerParty
	adds r0, r1
	movs r1, 0x2D
	bl GetMonData
	adds r2, r0, 0
	cmp r2, 0
	bne _081CD9BE
	lsls r1, r5, 2
	adds r1, r6, r1
	movs r0, 0xE
	strb r0, [r1, 0x4]
	strb r4, [r1, 0x5]
	strh r2, [r1, 0x6]
	adds r0, r5, 0x1
	lsls r0, 16
	lsrs r5, r0, 16
_081CD9BE:
	adds r0, r4, 0x1
	lsls r0, 16
	lsrs r4, r0, 16
_081CD9C4:
	bl CalculatePlayerPartyCount
	lsls r0, 24
	lsrs r0, 24
	cmp r4, r0
	bcc _081CD998
	lsls r0, r5, 2
	adds r0, r6, r0
	movs r1, 0
	strb r1, [r0, 0x4]
	strb r1, [r0, 0x5]
	movs r2, 0
	strh r1, [r0, 0x6]
	strh r1, [r6, 0x2]
	adds r0, r5, 0x1
	strh r0, [r6]
	ldr r1, =0x0000678a
	adds r0, r7, r1
	strb r2, [r0]
	pop {r4-r7}
	pop {r0}
	bx r0
	.pool
	thumb_func_end sub_81CD970

	thumb_func_start sub_81CD9F8
sub_81CD9F8: @ 81CD9F8
	push {lr}
	movs r0, 0xB
	bl sub_81C763C
	movs r1, 0xC6
	lsls r1, 7
	adds r2, r0, r1
	movs r3, 0
	movs r1, 0x1
	strb r1, [r2]
	ldr r1, =0x0000678a
	adds r0, r1
	strb r3, [r0]
	pop {r0}
	bx r0
	.pool
	thumb_func_end sub_81CD9F8

	thumb_func_start sub_81CDA1C
sub_81CDA1C: @ 81CDA1C
	push {r4-r7,lr}
	mov r7, r9
	mov r6, r8
	push {r6,r7}
	lsls r0, 16
	lsrs r6, r0, 16
	lsls r1, 24
	lsrs r1, 24
	mov r9, r1
	movs r0, 0xB
	bl sub_81C763C
	mov r8, r0
	movs r0, 0x12
	bl sub_81C763C
	adds r4, r0, 0
	lsls r0, r6, 16
	asrs r5, r0, 16
	bl sub_81CDD5C
	cmp r0, 0
	beq _081CDA52
	ldrh r0, [r4]
	cmp r5, r0
	bne _081CDA5A
	b _081CDB48
_081CDA52:
	ldrh r0, [r4]
	subs r0, 0x1
	cmp r5, r0
	beq _081CDB48
_081CDA5A:
	lsls r0, r6, 16
	asrs r0, 14
	adds r0, r4, r0
	ldrb r6, [r0, 0x4]
	ldrb r7, [r0, 0x5]
	adds r0, r6, 0
	adds r1, r7, 0
	movs r2, 0x16
	movs r3, 0
	bl sub_81D2C68
	mov r1, r9
	lsls r5, r1, 2
	adds r4, r5, r1
	ldr r1, =0x00006428
	add r1, r8
	adds r1, r4
	strb r0, [r1]
	adds r0, r6, 0
	adds r1, r7, 0
	movs r2, 0x2F
	movs r3, 0
	bl sub_81D2C68
	ldr r1, =0x00006429
	add r1, r8
	adds r1, r4
	strb r0, [r1]
	adds r0, r6, 0
	adds r1, r7, 0
	movs r2, 0x21
	movs r3, 0
	bl sub_81D2C68
	ldr r1, =0x0000642a
	add r1, r8
	adds r1, r4
	strb r0, [r1]
	adds r0, r6, 0
	adds r1, r7, 0
	movs r2, 0x18
	movs r3, 0
	bl sub_81D2C68
	ldr r1, =0x0000642b
	add r1, r8
	adds r1, r4
	strb r0, [r1]
	adds r0, r6, 0
	adds r1, r7, 0
	movs r2, 0x17
	movs r3, 0
	bl sub_81D2C68
	ldr r1, =0x0000642c
	add r1, r8
	adds r1, r4
	strb r0, [r1]
	movs r0, 0xCF
	lsls r0, 7
	add r0, r8
	mov r2, r9
	adds r4, r0, r2
	adds r0, r6, 0
	adds r1, r7, 0
	movs r2, 0x30
	movs r3, 0
	bl sub_81D2C68
	cmp r0, 0xFF
	beq _081CDB10
	adds r0, r6, 0
	adds r1, r7, 0
	movs r2, 0x30
	movs r3, 0
	bl sub_81D2C68
	movs r1, 0x1D
	bl __udivsi3
	b _081CDB12
	.pool
_081CDB10:
	movs r0, 0x9
_081CDB12:
	strb r0, [r4]
	adds r0, r6, 0
	adds r1, r7, 0
	movs r2, 0x8
	movs r3, 0
	bl sub_81D2C68
	ldr r1, =0x00006783
	add r1, r8
	add r1, r9
	strb r0, [r1]
	mov r0, r9
	adds r1, r5, r0
	ldr r2, =0x00006428
	adds r0, r1, r2
	add r0, r8
	lsls r1, 2
	adds r2, 0x14
	adds r1, r2
	add r1, r8
	bl sub_81D2754
	b _081CDB80
	.pool
_081CDB48:
	movs r2, 0
	mov r0, r9
	lsls r5, r0, 2
	add r5, r9
	ldr r4, =0x00006428
	add r4, r8
	lsls r3, r5, 2
	mov r9, r2
	ldr r7, =0x0000643c
	movs r6, 0x9B
_081CDB5C:
	adds r0, r2, r5
	adds r0, r4, r0
	mov r1, r9
	strb r1, [r0]
	lsls r0, r2, 2
	adds r0, r3
	add r0, r8
	adds r1, r0, r7
	strh r6, [r1]
	ldr r1, =0x0000643e
	adds r0, r1
	movs r1, 0x5B
	strh r1, [r0]
	adds r0, r2, 0x1
	lsls r0, 16
	lsrs r2, r0, 16
	cmp r2, 0x4
	bls _081CDB5C
_081CDB80:
	pop {r3,r4}
	mov r8, r3
	mov r9, r4
	pop {r4-r7}
	pop {r0}
	bx r0
	.pool
	thumb_func_end sub_81CDA1C

	thumb_func_start sub_81CDB98
sub_81CDB98: @ 81CDB98
	push {r4-r7,lr}
	mov r7, r9
	mov r6, r8
	push {r6,r7}
	sub sp, 0x4
	lsls r0, 16
	lsrs r6, r0, 16
	lsls r1, 24
	lsrs r1, 24
	mov r9, r1
	movs r0, 0xB
	bl sub_81C763C
	adds r7, r0, 0
	movs r0, 0x12
	bl sub_81C763C
	adds r4, r0, 0
	lsls r0, r6, 16
	asrs r5, r0, 16
	bl sub_81CDD5C
	cmp r0, 0
	beq _081CDBCC
	ldrh r0, [r4]
	b _081CDBD0
_081CDBCC:
	ldrh r0, [r4]
	subs r0, 0x1
_081CDBD0:
	cmp r5, r0
	beq _081CDC3E
	lsls r0, r6, 16
	asrs r0, 14
	adds r0, r4, r0
	ldrb r5, [r0, 0x4]
	ldrb r6, [r0, 0x5]
	adds r0, r5, 0
	adds r1, r6, 0
	movs r2, 0x41
	movs r3, 0
	bl sub_81D2C68
	adds r4, r0, 0
	lsls r4, 16
	lsrs r4, 16
	adds r0, r5, 0
	adds r1, r6, 0
	movs r2, 0x1
	movs r3, 0
	bl sub_81D2C68
	mov r8, r0
	adds r0, r5, 0
	adds r1, r6, 0
	movs r2, 0
	movs r3, 0
	bl sub_81D2C68
	adds r5, r0, 0
	lsls r0, r4, 3
	ldr r1, =gMonFrontPicTable
	adds r0, r1
	mov r2, r9
	lsls r1, r2, 13
	movs r2, 0xC0
	lsls r2, 2
	adds r1, r2
	adds r1, r7, r1
	movs r2, 0x1
	str r2, [sp]
	adds r2, r4, 0
	adds r3, r5, 0
	bl LoadSpecialPokePic
	adds r0, r4, 0
	mov r1, r8
	adds r2, r5, 0
	bl GetFrontSpritePalFromSpeciesAndPersonality
	mov r2, r9
	lsls r1, r2, 7
	adds r1, r7, r1
	bl LZ77UnCompWram
_081CDC3E:
	add sp, 0x4
	pop {r3,r4}
	mov r8, r3
	mov r9, r4
	pop {r4-r7}
	pop {r0}
	bx r0
	.pool
	thumb_func_end sub_81CDB98

	thumb_func_start sub_81CDC50
sub_81CDC50: @ 81CDC50
	push {lr}
	movs r0, 0x12
	bl sub_81C763C
	ldrh r0, [r0]
	pop {r1}
	bx r1
	thumb_func_end sub_81CDC50

	thumb_func_start sub_81CDC60
sub_81CDC60: @ 81CDC60
	push {lr}
	movs r0, 0x12
	bl sub_81C763C
	ldrh r0, [r0, 0x2]
	pop {r1}
	bx r1
	thumb_func_end sub_81CDC60

	thumb_func_start sub_81CDC70
sub_81CDC70: @ 81CDC70
	push {lr}
	movs r0, 0xB
	bl sub_81C763C
	ldr r1, =0x00006428
	adds r0, r1
	pop {r1}
	bx r1
	.pool
	thumb_func_end sub_81CDC70

	thumb_func_start sub_81CDC84
sub_81CDC84: @ 81CDC84
	push {lr}
	movs r0, 0xB
	bl sub_81C763C
	ldr r1, =0x00006786
	adds r0, r1
	ldrb r0, [r0]
	pop {r1}
	bx r1
	.pool
	thumb_func_end sub_81CDC84

	thumb_func_start sub_81CDC9C
sub_81CDC9C: @ 81CDC9C
	push {lr}
	movs r0, 0xB
	bl sub_81C763C
	ldr r1, =0x00006302
	adds r0, r1
	ldrb r0, [r0]
	pop {r1}
	bx r1
	.pool
	thumb_func_end sub_81CDC9C

	thumb_func_start sub_81CDCB4
sub_81CDCB4: @ 81CDCB4
	push {r4,lr}
	adds r4, r0, 0
	lsls r4, 24
	lsrs r4, 24
	movs r0, 0xB
	bl sub_81C763C
	lsls r4, 13
	movs r1, 0xC0
	lsls r1, 2
	adds r4, r1
	adds r0, r4
	pop {r4}
	pop {r1}
	bx r1
	thumb_func_end sub_81CDCB4

	thumb_func_start sub_81CDCD4
sub_81CDCD4: @ 81CDCD4
	push {r4,lr}
	adds r4, r0, 0
	lsls r4, 24
	lsrs r4, 24
	movs r0, 0xB
	bl sub_81C763C
	lsls r4, 7
	adds r0, r4
	pop {r4}
	pop {r1}
	bx r1
	thumb_func_end sub_81CDCD4

	thumb_func_start sub_81CDCEC
sub_81CDCEC: @ 81CDCEC
	push {lr}
	movs r0, 0xB
	bl sub_81C763C
	ldr r1, =0x00006789
	adds r0, r1
	ldrb r0, [r0]
	pop {r1}
	bx r1
	.pool
	thumb_func_end sub_81CDCEC

	thumb_func_start sub_81CDD04
sub_81CDD04: @ 81CDD04
	push {r4,lr}
	adds r4, r0, 0
	lsls r4, 24
	lsrs r4, 24
	movs r0, 0xB
	bl sub_81C763C
	lsls r4, 6
	ldr r1, =0x00006368
	adds r4, r1
	adds r0, r4
	pop {r4}
	pop {r1}
	bx r1
	.pool
	thumb_func_end sub_81CDD04

	thumb_func_start sub_81CDD24
sub_81CDD24: @ 81CDD24
	push {r4,lr}
	adds r4, r0, 0
	lsls r4, 24
	lsrs r4, 24
	movs r0, 0xB
	bl sub_81C763C
	lsls r1, r4, 1
	adds r1, r4
	lsls r1, 3
	ldr r2, =0x00006320
	adds r1, r2
	adds r0, r1
	pop {r4}
	pop {r1}
	bx r1
	.pool
	thumb_func_end sub_81CDD24

	thumb_func_start sub_81CDD48
sub_81CDD48: @ 81CDD48
	push {lr}
	movs r0, 0x12
	bl sub_81C763C
	ldrh r1, [r0, 0x2]
	lsls r1, 2
	adds r0, r1
	ldrh r0, [r0, 0x6]
	pop {r1}
	bx r1
	thumb_func_end sub_81CDD48

	thumb_func_start sub_81CDD5C
sub_81CDD5C: @ 81CDD5C
	push {lr}
	movs r0, 0xB
	bl sub_81C763C
	movs r1, 0xC6
	lsls r1, 7
	adds r0, r1
	ldrb r0, [r0]
	cmp r0, 0x1
	beq _081CDD74
	movs r0, 0
	b _081CDD76
_081CDD74:
	movs r0, 0x1
_081CDD76:
	pop {r1}
	bx r1
	thumb_func_end sub_81CDD5C

	thumb_func_start sub_81CDD7C
sub_81CDD7C: @ 81CDD7C
	push {lr}
	movs r0, 0xB
	bl sub_81C763C
	adds r2, r0, 0
	movs r1, 0xC6
	lsls r1, 7
	adds r0, r2, r1
	ldrb r0, [r0]
	cmp r0, 0x1
	beq _081CDD96
	movs r0, 0
	b _081CDDA6
_081CDD96:
	ldr r3, =0x00006786
	adds r0, r2, r3
	movs r1, 0
	ldrsb r1, [r0, r1]
	subs r3, 0x3
	adds r0, r2, r3
	adds r0, r1
	ldrb r0, [r0]
_081CDDA6:
	pop {r1}
	bx r1
	.pool
	thumb_func_end sub_81CDD7C

	thumb_func_start sub_81CDDB0
sub_81CDDB0: @ 81CDDB0
	push {lr}
	movs r0, 0xB
	bl sub_81C763C
	ldr r2, =0x00006786
	adds r1, r0, r2
	ldrb r1, [r1]
	lsls r1, 24
	asrs r1, 24
	subs r2, 0x6
	adds r0, r2
	adds r0, r1
	ldrb r0, [r0]
	pop {r1}
	bx r1
	.pool
	thumb_func_end sub_81CDDB0

	thumb_func_start sub_81CDDD4
sub_81CDDD4: @ 81CDDD4
	push {r4,lr}
	ldr r1, =0x000038ac
	movs r0, 0xC
	bl sub_81C761C
	adds r4, r0, 0
	cmp r4, 0
	beq _081CDE24
	ldr r0, =0x00001816
	adds r1, r4, r0
	movs r0, 0xFF
	strb r0, [r1]
	ldr r0, =sub_81CDE94
	movs r1, 0x1
	bl sub_81C7078
	str r0, [r4]
	ldr r0, =0x00001810
	adds r1, r4, r0
	ldr r0, =sub_81CDE80
	str r0, [r1]
	ldr r0, =0x00002908
	adds r1, r4, r0
	movs r0, 0
	strb r0, [r1]
	movs r0, 0x1
	b _081CDE26
	.pool
_081CDE24:
	movs r0, 0
_081CDE26:
	pop {r4}
	pop {r1}
	bx r1
	thumb_func_end sub_81CDDD4

	thumb_func_start sub_81CDE2C
sub_81CDE2C: @ 81CDE2C
	push {r4,r5,lr}
	adds r4, r0, 0
	movs r0, 0xC
	bl sub_81C763C
	adds r5, r0, 0
	ldr r0, =gUnknown_08623384
	lsls r4, 2
	adds r4, r0
	ldr r0, [r4]
	movs r1, 0x1
	bl sub_81C7078
	str r0, [r5]
	ldr r0, =0x00001810
	adds r5, r0
	ldr r0, =sub_81CDE80
	str r0, [r5]
	pop {r4,r5}
	pop {r0}
	bx r0
	.pool
	thumb_func_end sub_81CDE2C

	thumb_func_start sub_81CDE64
sub_81CDE64: @ 81CDE64
	push {lr}
	movs r0, 0xC
	bl sub_81C763C
	ldr r1, =0x00001810
	adds r0, r1
	ldr r0, [r0]
	bl _call_via_r0
	pop {r1}
	bx r1
	.pool
	thumb_func_end sub_81CDE64

	thumb_func_start sub_81CDE80
sub_81CDE80: @ 81CDE80
	push {lr}
	movs r0, 0xC
	bl sub_81C763C
	ldr r0, [r0]
	bl sub_81C70D8
	pop {r1}
	bx r1
	thumb_func_end sub_81CDE80

	thumb_func_start sub_81CDE94
sub_81CDE94: @ 81CDE94
	push {r4-r6,lr}
	sub sp, 0xC
	adds r4, r0, 0
	movs r0, 0xC
	bl sub_81C763C
	adds r5, r0, 0
	cmp r4, 0x14
	bls _081CDEA8
	b _081CE2C4
_081CDEA8:
	lsls r0, r4, 2
	ldr r1, =_081CDEB8
	adds r0, r1
	ldr r0, [r0]
	mov pc, r0
	.pool
	.align 2, 0
_081CDEB8:
	.4byte _081CDF0C
	.4byte _081CDF18
	.4byte _081CDF94
	.4byte _081CDFB8
	.4byte _081CE030
	.4byte _081CE074
	.4byte _081CE0B0
	.4byte _081CE118
	.4byte _081CE120
	.4byte _081CE126
	.4byte _081CE136
	.4byte _081CE146
	.4byte _081CE156
	.4byte _081CE16C
	.4byte _081CE1C8
	.4byte _081CE1EC
	.4byte _081CE218
	.4byte _081CE23C
	.4byte _081CE24A
	.4byte _081CE25A
	.4byte _081CE262
_081CDF0C:
	bl sub_81CD3C4
	cmp r0, 0x1
	beq _081CDF16
	b _081CE2C0
_081CDF16:
	b _081CDFB0
_081CDF18:
	ldr r0, =gUnknown_08623358
	movs r1, 0x3
	bl sub_81C7B54
	movs r0, 0x1
	movs r1, 0
	movs r2, 0
	bl ChangeBgX
	movs r0, 0x1
	movs r1, 0
	movs r2, 0
	bl ChangeBgY
	movs r0, 0x2
	movs r1, 0
	movs r2, 0
	bl ChangeBgX
	movs r0, 0x2
	movs r1, 0
	movs r2, 0
	bl ChangeBgY
	movs r0, 0x3
	movs r1, 0
	movs r2, 0
	bl ChangeBgX
	movs r0, 0x3
	movs r1, 0
	movs r2, 0
	bl ChangeBgY
	ldr r1, =0x00007940
	movs r0, 0
	bl SetGpuReg
	ldr r1, =0x00000844
	movs r0, 0x50
	bl SetGpuReg
	ldr r1, =0x0000040b
	movs r0, 0x52
	bl SetGpuReg
	ldr r1, =gPokenavCondition_Gfx
	movs r0, 0
	str r0, [sp]
	movs r0, 0x3
	b _081CDFA8
	.pool
_081CDF94:
	bl free_temp_tile_data_buffers_if_possible
	lsls r0, 24
	lsrs r0, 24
	cmp r0, 0
	beq _081CDFA2
	b _081CE2C0
_081CDFA2:
	ldr r1, =gUnknown_08623228
	str r0, [sp]
	movs r0, 0x2
_081CDFA8:
	movs r2, 0
	movs r3, 0
	bl decompress_and_copy_tile_data_to_vram
_081CDFB0:
	movs r0, 0
	b _081CE2C6
	.pool
_081CDFB8:
	bl free_temp_tile_data_buffers_if_possible
	lsls r0, 24
	cmp r0, 0
	beq _081CDFC4
	b _081CE2C0
_081CDFC4:
	ldr r0, =gPokenavCondition_Tilemap
	adds r4, r5, 0x4
	adds r1, r4, 0
	bl LZ77UnCompVram
	movs r0, 0x3
	adds r1, r4, 0
	bl SetBgTilemapBuffer
	bl sub_81CDD5C
	cmp r0, 0x1
	bne _081CDFF2
	ldr r1, =gPokenavOptions_Tilemap
	movs r0, 0x9
	str r0, [sp]
	movs r0, 0x4
	str r0, [sp, 0x4]
	movs r0, 0x3
	movs r2, 0
	movs r3, 0x5
	bl CopyToBgTilemapBufferRect
_081CDFF2:
	movs r0, 0x3
	bl CopyBgTilemapBufferToVram
	ldr r0, =gPokenavCondition_Pal
	movs r1, 0x10
	movs r2, 0x20
	bl sub_81C7944
	ldr r0, =gUnknown_08623208
	movs r1, 0xF0
	movs r2, 0x20
	bl sub_81C7944
	ldr r0, =0x00001814
	adds r1, r5, r0
	ldr r0, =0x0000ffb0
	strh r0, [r1]
	b _081CDFB0
	.pool
_081CE030:
	bl free_temp_tile_data_buffers_if_possible
	lsls r0, 24
	cmp r0, 0
	beq _081CE03C
	b _081CE2C0
_081CE03C:
	ldr r0, =gUnknown_0862323C
	ldr r1, =0x00001004
	adds r4, r5, r1
	adds r1, r4, 0
	bl LZ77UnCompVram
	movs r0, 0x2
	adds r1, r4, 0
	bl SetBgTilemapBuffer
	movs r0, 0x2
	bl CopyBgTilemapBufferToVram
	ldr r0, =gUnknown_086231E8
	movs r1, 0x30
	movs r2, 0x20
	bl sub_81C7944
	movs r0, 0x2
	bl sub_81D21DC
	b _081CDFB0
	.pool
_081CE074:
	movs r0, 0x1
	movs r1, 0
	movs r2, 0
	movs r3, 0x1
	bl sub_8199DF0
	movs r0, 0x1
	movs r1, 0x11
	movs r2, 0x1
	movs r3, 0x1
	bl sub_8199DF0
	movs r0, 0
	str r0, [sp, 0x8]
	ldr r2, =0x00000804
	adds r4, r5, r2
	ldr r2, =0x05000200
	add r0, sp, 0x8
	adds r1, r4, 0
	bl CpuSet
	movs r0, 0x1
	adds r1, r4, 0
	bl SetBgTilemapBuffer
	b _081CDFB0
	.pool
_081CE0B0:
	bl free_temp_tile_data_buffers_if_possible
	lsls r0, 24
	cmp r0, 0
	beq _081CE0BC
	b _081CE2C0
_081CE0BC:
	ldr r0, =gUnknown_08623364
	bl AddWindow
	movs r2, 0xC1
	lsls r2, 5
	adds r1, r5, r2
	strb r0, [r1]
	bl sub_81CDD5C
	cmp r0, 0x1
	bne _081CE0F6
	ldr r0, =gUnknown_0862336C
	bl AddWindow
	ldr r2, =0x00001821
	adds r1, r5, r2
	strb r0, [r1]
	ldr r0, =gUnknown_08623374
	bl AddWindow
	ldr r2, =0x00001822
	adds r1, r5, r2
	strb r0, [r1]
	ldr r0, =gUnknown_0862337C
	bl AddWindow
	ldr r2, =0x00001823
	adds r1, r5, r2
	strb r0, [r1]
_081CE0F6:
	bl DeactivateAllTextPrinters
	b _081CDFB0
	.pool
_081CE118:
	movs r0, 0
	bl sub_81CED30
	b _081CDFB0
_081CE120:
	bl sub_81CE9E4
	b _081CDFB0
_081CE126:
	bl sub_81CDD5C
	cmp r0, 0x1
	beq _081CE130
	b _081CDFB0
_081CE130:
	bl sub_81CE934
	b _081CDFB0
_081CE136:
	bl sub_81CDC84
	adds r1, r0, 0
	lsls r1, 24
	asrs r1, 8
	lsrs r1, 16
	movs r0, 0
	b _081CE164
_081CE146:
	bl sub_81CDC84
	adds r1, r0, 0
	lsls r1, 24
	asrs r1, 8
	lsrs r1, 16
	movs r0, 0x1
	b _081CE164
_081CE156:
	bl sub_81CDC84
	adds r1, r0, 0
	lsls r1, 24
	asrs r1, 8
	lsrs r1, 16
	movs r0, 0x2
_081CE164:
	movs r2, 0x1
	bl sub_81CE754
	b _081CDFB0
_081CE16C:
	bl sub_81CDC84
	adds r1, r0, 0
	lsls r1, 24
	asrs r1, 8
	lsrs r1, 16
	movs r0, 0x3
	movs r2, 0x1
	bl sub_81CE754
	cmp r0, 0x1
	beq _081CE186
	b _081CE2C0
_081CE186:
	movs r1, 0xC1
	lsls r1, 5
	adds r0, r5, r1
	ldrb r0, [r0]
	bl PutWindowTilemap
	bl sub_81CDD5C
	cmp r0, 0x1
	beq _081CE19C
	b _081CDFB0
_081CE19C:
	ldr r2, =0x00001821
	adds r0, r5, r2
	ldrb r0, [r0]
	bl PutWindowTilemap
	ldr r1, =0x00001822
	adds r0, r5, r1
	ldrb r0, [r0]
	bl PutWindowTilemap
	ldr r2, =0x00001823
	adds r0, r5, r2
	ldrb r0, [r0]
	bl PutWindowTilemap
	b _081CDFB0
	.pool
_081CE1C8:
	movs r0, 0x1
	bl ShowBg
	movs r0, 0x2
	bl HideBg
	movs r0, 0x3
	bl ShowBg
	bl sub_81CDD5C
	cmp r0, 0x1
	beq _081CE1E4
	b _081CDFB0
_081CE1E4:
	movs r0, 0x4
	bl sub_81C7BA4
	b _081CDFB0
_081CE1EC:
	movs r0, 0x1
	bl sub_81C7AC0
	bl sub_81CDD5C
	cmp r0, 0
	beq _081CE1FC
	b _081CDFB0
_081CE1FC:
	movs r0, 0x6
	bl sub_81C7DFC
	movs r0, 0x1
	movs r1, 0x1
	movs r2, 0
	bl sub_81C7FA0
	movs r0, 0x6
	movs r1, 0x1
	movs r2, 0
	bl sub_81C7FA0
	b _081CDFB0
_081CE218:
	bl sub_81C7B34
	cmp r0, 0
	bne _081CE2C0
	bl sub_81CDD5C
	cmp r0, 0
	bne _081CE230
	bl sub_81C8010
	cmp r0, 0
	bne _081CE2C0
_081CE230:
	ldr r0, =sub_81CEE44
	bl c3args_set_0toR1_1to0
	b _081CDFB0
	.pool
_081CE23C:
	bl sub_81CEE90
	bl sub_81CDC70
	bl sub_81D20AC
	b _081CDFB0
_081CE24A:
	bl sub_81CDC70
	bl sub_81D20BC
	lsls r0, 24
	cmp r0, 0
	bne _081CE2C0
	b _081CDFB0
_081CE25A:
	movs r0, 0x1
	bl sub_81CEE74
	b _081CDFB0
_081CE262:
	bl sub_81CDC70
	ldr r2, =0x00001814
	adds r1, r5, r2
	bl sub_81D3178
	lsls r0, 24
	cmp r0, 0
	bne _081CE2C0
	ldr r0, =0x000028e0
	adds r6, r5, r0
	adds r0, r6, 0
	bl sub_81D3464
	bl sub_81CDD5C
	cmp r0, 0x1
	beq _081CE298
	bl sub_81CDC60
	adds r4, r0, 0
	bl sub_81CDC50
	lsls r4, 16
	lsls r0, 16
	cmp r4, r0
	beq _081CE2C4
_081CE298:
	ldr r1, =0x00001816
	adds r0, r5, r1
	ldrb r4, [r0]
	bl sub_81CDDB0
	adds r2, r0, 0
	lsls r2, 24
	lsrs r2, 24
	adds r0, r6, 0
	adds r1, r4, 0
	bl sub_81D3480
	b _081CE2C4
	.pool
_081CE2C0:
	movs r0, 0x2
	b _081CE2C6
_081CE2C4:
	movs r0, 0x4
_081CE2C6:
	add sp, 0xC
	pop {r4-r6}
	pop {r1}
	bx r1
	thumb_func_end sub_81CDE94

	thumb_func_start sub_81CE2D0
sub_81CE2D0: @ 81CE2D0
	push {r4,r5,lr}
	adds r4, r0, 0
	movs r0, 0xC
	bl sub_81C763C
	adds r5, r0, 0
	cmp r4, 0x1
	beq _081CE308
	cmp r4, 0x1
	bgt _081CE2EA
	cmp r4, 0
	beq _081CE2F4
	b _081CE374
_081CE2EA:
	cmp r4, 0x2
	beq _081CE328
	cmp r4, 0x3
	beq _081CE33E
	b _081CE374
_081CE2F4:
	bl sub_81CEEC8
	ldr r1, =0x000028e0
	adds r0, r5, r1
	bl sub_81D3520
	movs r0, 0x1
	b _081CE376
	.pool
_081CE308:
	bl sub_81CDC70
	ldr r2, =0x00001814
	adds r1, r5, r2
	bl sub_81D31A4
	lsls r0, 24
	cmp r0, 0
	bne _081CE34E
	movs r0, 0
	bl sub_81CEE74
	movs r0, 0x1
	b _081CE376
	.pool
_081CE328:
	movs r0, 0
	bl sub_81C7AC0
	bl sub_81CDD5C
	cmp r0, 0
	bne _081CE33A
	bl sub_81C78A0
_081CE33A:
	movs r0, 0
	b _081CE376
_081CE33E:
	bl sub_81C7B34
	cmp r0, 0
	bne _081CE34E
	bl sub_81C78C0
	cmp r0, 0
	beq _081CE352
_081CE34E:
	movs r0, 0x2
	b _081CE376
_081CE352:
	ldr r1, =0x000028e0
	adds r0, r5, r1
	bl sub_81D354C
	movs r0, 0x1
	bl HideBg
	movs r0, 0x2
	bl HideBg
	movs r0, 0x3
	bl HideBg
	movs r0, 0x1
	b _081CE376
	.pool
_081CE374:
	movs r0, 0x4
_081CE376:
	pop {r4,r5}
	pop {r1}
	bx r1
	thumb_func_end sub_81CE2D0

	thumb_func_start sub_81CE37C
sub_81CE37C: @ 81CE37C
	push {r4-r6,lr}
	adds r4, r0, 0
	movs r0, 0xC
	bl sub_81C763C
	adds r6, r0, 0
	bl sub_81CDC70
	adds r2, r0, 0
	cmp r4, 0x9
	bls _081CE394
	b _081CE4D0
_081CE394:
	lsls r0, r4, 2
	ldr r1, =_081CE3A4
	adds r0, r1
	ldr r0, [r0]
	mov pc, r0
	.pool
	.align 2, 0
_081CE3A4:
	.4byte _081CE3CC
	.4byte _081CE3D0
	.4byte _081CE3DA
	.4byte _081CE3F0
	.4byte _081CE3F8
	.4byte _081CE418
	.4byte _081CE428
	.4byte _081CE438
	.4byte _081CE44E
	.4byte _081CE468
_081CE3CC:
	movs r0, 0
	b _081CE3D2
_081CE3D0:
	movs r0, 0x1
_081CE3D2:
	bl sub_81CD548
_081CE3D6:
	movs r0, 0x1
	b _081CE4D2
_081CE3DA:
	movs r0, 0x2
	bl sub_81CD548
	ldr r1, =0x000028e0
	adds r0, r6, r1
	bl sub_81D3520
	b _081CE3D6
	.pool
_081CE3F0:
	adds r0, r2, 0
	bl sub_81D2074
	b _081CE3D6
_081CE3F8:
	ldr r1, =0x00001814
	adds r0, r6, r1
	bl sub_81D3150
	lsls r0, 24
	cmp r0, 0
	bne _081CE4CC
	bl sub_81CDC84
	lsls r0, 24
	lsrs r0, 24
	bl sub_81CED30
	b _081CE3D6
	.pool
_081CE418:
	bl sub_81CDC84
	adds r1, r0, 0
	lsls r1, 24
	asrs r1, 8
	lsrs r1, 16
	movs r0, 0
	b _081CE446
_081CE428:
	bl sub_81CDC84
	adds r1, r0, 0
	lsls r1, 24
	asrs r1, 8
	lsrs r1, 16
	movs r0, 0x1
	b _081CE446
_081CE438:
	bl sub_81CDC84
	adds r1, r0, 0
	lsls r1, 24
	asrs r1, 8
	lsrs r1, 16
	movs r0, 0x2
_081CE446:
	movs r2, 0
	bl sub_81CE754
	b _081CE3D6
_081CE44E:
	bl sub_81CDC84
	adds r1, r0, 0
	lsls r1, 24
	asrs r1, 8
	lsrs r1, 16
	movs r0, 0x3
	movs r2, 0
	bl sub_81CE754
	cmp r0, 0x1
	beq _081CE3D6
	b _081CE4CC
_081CE468:
	bl sub_81CDC70
	adds r2, r0, 0
	ldr r0, =0x00001814
	adds r1, r6, r0
	adds r0, r2, 0
	bl sub_81D3178
	lsls r0, 24
	cmp r0, 0
	bne _081CE4CC
	ldr r1, =0x000028e0
	adds r0, r6, r1
	bl sub_81D3464
	bl sub_81CDD5C
	cmp r0, 0x1
	beq _081CE4A0
	bl sub_81CDC60
	adds r4, r0, 0
	bl sub_81CDC50
	lsls r4, 16
	lsls r0, 16
	cmp r4, r0
	beq _081CE3D6
_081CE4A0:
	ldr r0, =0x000028e0
	adds r5, r6, r0
	ldr r1, =0x00001816
	adds r0, r6, r1
	ldrb r4, [r0]
	bl sub_81CDDB0
	adds r2, r0, 0
	lsls r2, 24
	lsrs r2, 24
	adds r0, r5, 0
	adds r1, r4, 0
	bl sub_81D3480
	b _081CE3D6
	.pool
_081CE4CC:
	movs r0, 0x2
	b _081CE4D2
_081CE4D0:
	movs r0, 0x4
_081CE4D2:
	pop {r4-r6}
	pop {r1}
	bx r1
	thumb_func_end sub_81CE37C

	thumb_func_start sub_81CE4D8
sub_81CE4D8: @ 81CE4D8
	push {r4,r5,lr}
	adds r4, r0, 0
	movs r0, 0xC
	bl sub_81C763C
	adds r5, r0, 0
	cmp r4, 0x8
	bhi _081CE5DC
	lsls r0, r4, 2
	ldr r1, =_081CE4F8
	adds r0, r1
	ldr r0, [r0]
	mov pc, r0
	.pool
	.align 2, 0
_081CE4F8:
	.4byte _081CE51C
	.4byte _081CE520
	.4byte _081CE524
	.4byte _081CE52E
	.4byte _081CE53E
	.4byte _081CE54E
	.4byte _081CE55E
	.4byte _081CE576
	.4byte _081CE592
_081CE51C:
	movs r0, 0
	b _081CE526
_081CE520:
	movs r0, 0x1
	b _081CE526
_081CE524:
	movs r0, 0x2
_081CE526:
	bl sub_81CD548
	movs r0, 0x1
	b _081CE5DE
_081CE52E:
	bl sub_81CDC84
	lsls r0, 24
	lsrs r0, 24
	bl sub_81CED30
	movs r0, 0x1
	b _081CE5DE
_081CE53E:
	bl sub_81CDC84
	adds r1, r0, 0
	lsls r1, 24
	asrs r1, 8
	lsrs r1, 16
	movs r0, 0
	b _081CE56C
_081CE54E:
	bl sub_81CDC84
	adds r1, r0, 0
	lsls r1, 24
	asrs r1, 8
	lsrs r1, 16
	movs r0, 0x1
	b _081CE56C
_081CE55E:
	bl sub_81CDC84
	adds r1, r0, 0
	lsls r1, 24
	asrs r1, 8
	lsrs r1, 16
	movs r0, 0x2
_081CE56C:
	movs r2, 0
	bl sub_81CE754
	movs r0, 0x1
	b _081CE5DE
_081CE576:
	bl sub_81CDC84
	adds r1, r0, 0
	lsls r1, 24
	asrs r1, 8
	lsrs r1, 16
	movs r0, 0x3
	movs r2, 0
	bl sub_81CE754
	cmp r0, 0x1
	bne _081CE5D8
	movs r0, 0x1
	b _081CE5DE
_081CE592:
	bl sub_81CDC70
	ldr r2, =0x00001814
	adds r1, r5, r2
	bl sub_81D3178
	lsls r0, 24
	cmp r0, 0
	bne _081CE5D8
	ldr r0, =0x000028e0
	adds r4, r5, r0
	adds r0, r4, 0
	bl sub_81D3464
	ldr r1, =0x00001816
	adds r0, r5, r1
	ldrb r5, [r0]
	bl sub_81CDDB0
	adds r2, r0, 0
	lsls r2, 24
	lsrs r2, 24
	adds r0, r4, 0
	adds r1, r5, 0
	bl sub_81D3480
	movs r0, 0x1
	b _081CE5DE
	.pool
_081CE5D8:
	movs r0, 0x2
	b _081CE5DE
_081CE5DC:
	movs r0, 0x4
_081CE5DE:
	pop {r4,r5}
	pop {r1}
	bx r1
	thumb_func_end sub_81CE4D8

	thumb_func_start sub_81CE5E4
sub_81CE5E4: @ 81CE5E4
	push {r4,r5,lr}
	adds r4, r0, 0
	movs r0, 0xC
	bl sub_81C763C
	adds r5, r0, 0
	cmp r4, 0x7
	bhi _081CE6B2
	lsls r0, r4, 2
	ldr r1, =_081CE604
	adds r0, r1
	ldr r0, [r0]
	mov pc, r0
	.pool
	.align 2, 0
_081CE604:
	.4byte _081CE624
	.4byte _081CE628
	.4byte _081CE632
	.4byte _081CE648
	.4byte _081CE660
	.4byte _081CE670
	.4byte _081CE680
	.4byte _081CE696
_081CE624:
	movs r0, 0
	b _081CE62A
_081CE628:
	movs r0, 0x1
_081CE62A:
	bl sub_81CD548
_081CE62E:
	movs r0, 0x1
	b _081CE6B4
_081CE632:
	movs r0, 0x2
	bl sub_81CD548
	ldr r1, =0x000028e0
	adds r0, r5, r1
	bl sub_81D3520
	b _081CE62E
	.pool
_081CE648:
	bl sub_81CDC70
	ldr r2, =0x00001814
	adds r1, r5, r2
	bl sub_81D31A4
	lsls r0, 24
	cmp r0, 0
	beq _081CE62E
	b _081CE6AE
	.pool
_081CE660:
	bl sub_81CDC84
	adds r1, r0, 0
	lsls r1, 24
	asrs r1, 8
	lsrs r1, 16
	movs r0, 0
	b _081CE68E
_081CE670:
	bl sub_81CDC84
	adds r1, r0, 0
	lsls r1, 24
	asrs r1, 8
	lsrs r1, 16
	movs r0, 0x1
	b _081CE68E
_081CE680:
	bl sub_81CDC84
	adds r1, r0, 0
	lsls r1, 24
	asrs r1, 8
	lsrs r1, 16
	movs r0, 0x2
_081CE68E:
	movs r2, 0
	bl sub_81CE754
	b _081CE62E
_081CE696:
	bl sub_81CDC84
	adds r1, r0, 0
	lsls r1, 24
	asrs r1, 8
	lsrs r1, 16
	movs r0, 0x3
	movs r2, 0
	bl sub_81CE754
	cmp r0, 0x1
	beq _081CE62E
_081CE6AE:
	movs r0, 0x2
	b _081CE6B4
_081CE6B2:
	movs r0, 0x4
_081CE6B4:
	pop {r4,r5}
	pop {r1}
	bx r1
	thumb_func_end sub_81CE5E4

	thumb_func_start sub_81CE6BC
sub_81CE6BC: @ 81CE6BC
	push {lr}
	cmp r0, 0x1
	beq _081CE6E6
	cmp r0, 0x1
	bgt _081CE6CC
	cmp r0, 0
	beq _081CE6D2
	b _081CE6FA
_081CE6CC:
	cmp r0, 0x2
	beq _081CE6EE
	b _081CE6FA
_081CE6D2:
	bl sub_81CDD7C
	lsls r0, 24
	lsrs r0, 24
	movs r1, 0xB0
	movs r2, 0x20
	bl sub_811FAA4
_081CE6E2:
	movs r0, 0x1
	b _081CE6FC
_081CE6E6:
	movs r0, 0x5
	bl sub_81C7BA4
	b _081CE6E2
_081CE6EE:
	bl sub_81C7BE8
	cmp r0, 0x1
	bne _081CE6E2
	movs r0, 0x2
	b _081CE6FC
_081CE6FA:
	movs r0, 0x4
_081CE6FC:
	pop {r1}
	bx r1
	thumb_func_end sub_81CE6BC

	thumb_func_start sub_81CE700
sub_81CE700: @ 81CE700
	push {lr}
	cmp r0, 0x1
	beq _081CE71E
	cmp r0, 0x1
	bgt _081CE710
	cmp r0, 0
	beq _081CE716
	b _081CE732
_081CE710:
	cmp r0, 0x2
	beq _081CE726
	b _081CE732
_081CE716:
	bl sub_811FAF8
_081CE71A:
	movs r0, 0x1
	b _081CE734
_081CE71E:
	movs r0, 0x4
	bl sub_81C7BA4
	b _081CE71A
_081CE726:
	bl sub_81C7BE8
	cmp r0, 0x1
	bne _081CE71A
	movs r0, 0x2
	b _081CE734
_081CE732:
	movs r0, 0x4
_081CE734:
	pop {r1}
	bx r1
	thumb_func_end sub_81CE700

	thumb_func_start sub_81CE738
sub_81CE738: @ 81CE738
	push {lr}
	lsls r1, 16
	lsrs r1, 16
	movs r2, 0x1
	movs r3, 0x4
	bl ConvertIntToDecimalStringN
	ldr r1, =gText_Number2
	bl StringCopy
	pop {r1}
	bx r1
	.pool
	thumb_func_end sub_81CE738

	thumb_func_start sub_81CE754
sub_81CE754: @ 81CE754
	push {r4-r7,lr}
	mov r7, r8
	push {r7}
	sub sp, 0x2C
	lsls r0, 24
	lsrs r4, r0, 24
	adds r7, r4, 0
	lsls r1, 16
	lsrs r1, 16
	mov r8, r1
	lsls r2, 24
	lsrs r5, r2, 24
	movs r0, 0xC
	bl sub_81C763C
	adds r6, r0, 0
	cmp r4, 0x1
	beq _081CE7B8
	cmp r4, 0x1
	bgt _081CE782
	cmp r4, 0
	beq _081CE78E
	b _081CE924
_081CE782:
	cmp r4, 0x2
	beq _081CE800
	cmp r4, 0x3
	bne _081CE78C
	b _081CE89C
_081CE78C:
	b _081CE924
_081CE78E:
	movs r1, 0xC1
	lsls r1, 5
	adds r0, r6, r1
	ldrb r0, [r0]
	movs r1, 0
	bl FillWindowPixelBuffer
	bl sub_81CDD5C
	cmp r0, 0x1
	beq _081CE7A6
	b _081CE924
_081CE7A6:
	ldr r1, =0x00001821
	adds r0, r6, r1
	ldrb r0, [r0]
	movs r1, 0
	bl FillWindowPixelBuffer
	b _081CE924
	.pool
_081CE7B8:
	bl sub_81CDC60
	adds r4, r0, 0
	lsls r4, 16
	lsrs r4, 16
	bl sub_81CDC50
	lsls r0, 16
	lsrs r0, 16
	subs r0, 0x1
	cmp r4, r0
	bne _081CE7DA
	bl sub_81CDD5C
	cmp r0, 0x1
	beq _081CE7DA
	b _081CE924
_081CE7DA:
	mov r1, r8
	lsls r0, r1, 24
	lsrs r0, 24
	bl sub_81CDD04
	adds r2, r0, 0
	movs r1, 0xC1
	lsls r1, 5
	adds r0, r6, r1
	ldrb r0, [r0]
	str r7, [sp]
	movs r1, 0
	str r1, [sp, 0x4]
	str r1, [sp, 0x8]
	movs r1, 0x1
	movs r3, 0
	bl PrintTextOnWindow
	b _081CE924
_081CE800:
	bl sub_81CDD5C
	adds r7, r0, 0
	cmp r7, 0x1
	beq _081CE80C
	b _081CE924
_081CE80C:
	mov r1, r8
	lsls r0, r1, 24
	lsrs r0, 24
	bl sub_81CDD24
	adds r2, r0, 0
	movs r1, 0xC1
	lsls r1, 5
	adds r0, r6, r1
	ldrb r0, [r0]
	movs r1, 0x11
	str r1, [sp]
	movs r4, 0
	str r4, [sp, 0x4]
	str r4, [sp, 0x8]
	movs r1, 0x1
	movs r3, 0
	bl PrintTextOnWindow
	add r1, sp, 0xC
	movs r0, 0xFC
	strb r0, [r1]
	movs r0, 0x4
	strb r0, [r1, 0x1]
	movs r0, 0x8
	strb r0, [r1, 0x2]
	adds r0, r1, 0
	strb r4, [r0, 0x3]
	movs r0, 0x9
	strb r0, [r1, 0x4]
	mov r5, sp
	adds r5, 0x11
	ldr r1, =gText_Number2
	adds r0, r5, 0
	bl StringCopy
	ldr r0, =0x00001821
	adds r6, r0
	ldrb r0, [r6]
	str r7, [sp]
	str r4, [sp, 0x4]
	str r4, [sp, 0x8]
	movs r1, 0x1
	add r2, sp, 0xC
	movs r3, 0x4
	bl PrintTextOnWindow
	bl sub_81CDD48
	adds r1, r0, 0
	lsls r1, 16
	lsrs r1, 16
	adds r0, r5, 0
	movs r2, 0x1
	movs r3, 0x4
	bl ConvertIntToDecimalStringN
	ldrb r0, [r6]
	str r7, [sp]
	str r4, [sp, 0x4]
	str r4, [sp, 0x8]
	movs r1, 0x1
	add r2, sp, 0xC
	movs r3, 0x1C
	bl PrintTextOnWindow
	b _081CE924
	.pool
_081CE89C:
	ldr r1, =0x00002908
	adds r0, r6, r1
	ldrb r0, [r0]
	cmp r0, 0
	beq _081CE8B0
	cmp r0, 0x1
	beq _081CE8EC
	b _081CE924
	.pool
_081CE8B0:
	cmp r5, 0
	beq _081CE8C4
	movs r1, 0xC1
	lsls r1, 5
	adds r0, r6, r1
	ldrb r0, [r0]
	movs r1, 0x3
	bl CopyWindowToVram
	b _081CE8D2
_081CE8C4:
	movs r1, 0xC1
	lsls r1, 5
	adds r0, r6, r1
	ldrb r0, [r0]
	movs r1, 0x2
	bl CopyWindowToVram
_081CE8D2:
	bl sub_81CDD5C
	cmp r0, 0x1
	bne _081CE910
	ldr r0, =0x00002908
	adds r1, r6, r0
	ldrb r0, [r1]
	adds r0, 0x1
	strb r0, [r1]
	b _081CE924
	.pool
_081CE8EC:
	cmp r5, 0
	beq _081CE904
	ldr r1, =0x00001821
	adds r0, r6, r1
	ldrb r0, [r0]
	movs r1, 0x3
	bl CopyWindowToVram
	b _081CE910
	.pool
_081CE904:
	ldr r1, =0x00001821
	adds r0, r6, r1
	ldrb r0, [r0]
	movs r1, 0x2
	bl CopyWindowToVram
_081CE910:
	ldr r0, =0x00002908
	adds r1, r6, r0
	movs r0, 0
	strb r0, [r1]
	movs r0, 0x1
	b _081CE926
	.pool
_081CE924:
	movs r0, 0
_081CE926:
	add sp, 0x2C
	pop {r3}
	mov r8, r3
	pop {r4-r7}
	pop {r1}
	bx r1
	thumb_func_end sub_81CE754

	thumb_func_start sub_81CE934
sub_81CE934: @ 81CE934
	push {r4,lr}
	movs r0, 0xC
	bl sub_81C763C
	adds r4, r0, 0
	ldr r1, =0x00001822
	adds r0, r4, r1
	ldrb r0, [r0]
	movs r1, 0x3
	bl CopyWindowToVram
	ldr r0, =0x00001823
	adds r4, r0
	ldrb r0, [r4]
	movs r1, 0x3
	bl CopyWindowToVram
	pop {r4}
	pop {r0}
	bx r0
	.pool
	thumb_func_end sub_81CE934

	thumb_func_start sub_81CE964
sub_81CE964: @ 81CE964
	push {r4,r5,lr}
	adds r5, r0, 0
	movs r0, 0x2E
	ldrsh r4, [r5, r0]
	bl sub_81CDC60
	lsls r0, 16
	lsrs r0, 16
	cmp r4, r0
	bne _081CE982
	adds r0, r5, 0
	movs r1, 0
	bl StartSpriteAnim
	b _081CE98A
_081CE982:
	adds r0, r5, 0
	movs r1, 0x1
	bl StartSpriteAnim
_081CE98A:
	pop {r4,r5}
	pop {r0}
	bx r0
	thumb_func_end sub_81CE964

	thumb_func_start sub_81CE990
sub_81CE990: @ 81CE990
	push {r4,r5,lr}
	adds r5, r0, 0
	bl sub_81CDC60
	adds r4, r0, 0
	lsls r4, 16
	lsrs r4, 16
	bl sub_81CDC50
	lsls r0, 16
	lsrs r0, 16
	subs r0, 0x1
	cmp r4, r0
	bne _081CE9B0
	movs r0, 0x65
	b _081CE9B2
_081CE9B0:
	movs r0, 0x66
_081CE9B2:
	bl IndexOfSpritePaletteTag
	lsls r0, 4
	ldrb r2, [r5, 0x5]
	movs r1, 0xF
	ands r1, r2
	orrs r1, r0
	strb r1, [r5, 0x5]
	pop {r4,r5}
	pop {r0}
	bx r0
	thumb_func_end sub_81CE990

	thumb_func_start sub_81CE9C8
sub_81CE9C8: @ 81CE9C8
	push {r4,lr}
	adds r4, r0, 0
	bl sub_81CDD7C
	adds r1, r0, 0
	lsls r1, 24
	lsrs r1, 24
	adds r0, r4, 0
	bl StartSpriteAnim
	pop {r4}
	pop {r0}
	bx r0
	thumb_func_end sub_81CE9C8

	thumb_func_start sub_81CE9E4
sub_81CE9E4: @ 81CE9E4
	push {r4-r7,lr}
	mov r7, r10
	mov r6, r9
	mov r5, r8
	push {r5-r7}
	sub sp, 0x58
	movs r0, 0xC
	bl sub_81C763C
	adds r6, r0, 0
	add r4, sp, 0x20
	add r5, sp, 0x38
	mov r0, sp
	adds r1, r4, 0
	adds r2, r5, 0
	bl sub_81D321C
	bl sub_81CDD5C
	adds r7, r4, 0
	mov r10, r5
	cmp r0, 0x1
	bne _081CEA78
	ldr r1, =0x00001824
	adds r0, r6, r1
	movs r2, 0x6A
	strh r2, [r0]
	ldr r3, =0x00001826
	adds r1, r6, r3
	strh r2, [r1]
	bl sub_811F90C
	bl sub_811FA90
	ldr r2, =gUnknown_08623338
	movs r0, 0x69
	movs r1, 0x69
	bl sub_811FF94
	ldrb r1, [r0, 0x5]
	movs r2, 0xC
	orrs r1, r2
	strb r1, [r0, 0x5]
	movs r1, 0xC0
	strh r1, [r0, 0x20]
	movs r1, 0x20
	strh r1, [r0, 0x22]
	ldr r1, =sub_81CE9C8
	str r1, [r0, 0x1C]
	ldr r2, =0x000028dc
	adds r1, r6, r2
	str r0, [r1]
	movs r0, 0x69
	bl IndexOfSpritePaletteTag
	lsls r0, 24
	lsrs r0, 24
	movs r1, 0
	bl sub_81C7990
	add r3, sp, 0x50
	mov r8, r3
	b _081CEBC6
	.pool
_081CEA78:
	mov r0, sp
	bl LoadSpriteSheets
	mov r0, r10
	bl sub_81C795C
	movs r4, 0
	add r0, sp, 0x50
	mov r8, r0
	b _081CEAE8
_081CEA8C:
	lsls r2, r4, 2
	adds r2, r4
	lsls r2, 18
	movs r1, 0x80
	lsls r1, 12
	adds r2, r1
	asrs r2, 16
	adds r0, r7, 0
	movs r1, 0xE2
	movs r3, 0
	bl CreateSprite
	lsls r0, 24
	lsrs r3, r0, 24
	cmp r3, 0x40
	beq _081CEAD8
	ldr r2, =0x00001806
	adds r0, r6, r2
	adds r0, r4
	strb r3, [r0]
	ldr r2, =gSprites
	lsls r0, r3, 4
	adds r0, r3
	lsls r0, 2
	adds r1, r0, r2
	strh r4, [r1, 0x2E]
	adds r2, 0x1C
	adds r0, r2
	ldr r1, =sub_81CE964
	str r1, [r0]
	b _081CEAE2
	.pool
_081CEAD8:
	ldr r3, =0x00001806
	adds r0, r6, r3
	adds r0, r4
	movs r1, 0xFF
	strb r1, [r0]
_081CEAE2:
	adds r0, r4, 0x1
	lsls r0, 16
	lsrs r4, r0, 16
_081CEAE8:
	bl sub_81CDC50
	lsls r0, 16
	lsrs r0, 16
	subs r0, 0x1
	cmp r4, r0
	blt _081CEA8C
	movs r0, 0x67
	strh r0, [r7]
	ldr r0, =SpriteCallbackDummy
	str r0, [r7, 0x14]
	cmp r4, 0x5
	bhi _081CEB5C
	ldr r0, =0x00001806
	adds r5, r6, r0
	ldr r1, =gSprites
	mov r9, r1
_081CEB0A:
	lsls r2, r4, 2
	adds r2, r4
	lsls r2, 18
	movs r3, 0x80
	lsls r3, 12
	adds r2, r3
	asrs r2, 16
	adds r0, r7, 0
	movs r1, 0xE6
	movs r3, 0
	bl CreateSprite
	lsls r0, 24
	lsrs r3, r0, 24
	cmp r3, 0x40
	beq _081CEB4C
	adds r0, r5, r4
	strb r3, [r0]
	lsls r1, r3, 4
	adds r1, r3
	lsls r1, 2
	add r1, r9
	ldrb r2, [r1, 0x3]
	movs r0, 0x3F
	ands r0, r2
	strb r0, [r1, 0x3]
	b _081CEB52
	.pool
_081CEB4C:
	adds r1, r5, r4
	movs r0, 0xFF
	strb r0, [r1]
_081CEB52:
	adds r0, r4, 0x1
	lsls r0, 16
	lsrs r4, r0, 16
	cmp r4, 0x5
	bls _081CEB0A
_081CEB5C:
	movs r0, 0x66
	strh r0, [r7]
	ldr r0, =sub_81CE990
	str r0, [r7, 0x14]
	lsls r2, r4, 2
	adds r2, r4
	lsls r2, 18
	movs r0, 0x80
	lsls r0, 12
	adds r2, r0
	asrs r2, 16
	adds r0, r7, 0
	movs r1, 0xDE
	movs r3, 0
	bl CreateSprite
	lsls r0, 24
	lsrs r3, r0, 24
	cmp r3, 0x40
	beq _081CEBBC
	ldr r1, =0x00001806
	adds r0, r6, r1
	adds r0, r4
	strb r3, [r0]
	ldr r0, =gSprites
	lsls r2, r3, 4
	adds r2, r3
	lsls r2, 2
	adds r2, r0
	ldrb r3, [r2, 0x1]
	movs r1, 0x3F
	adds r0, r1, 0
	ands r0, r3
	movs r3, 0x40
	orrs r0, r3
	strb r0, [r2, 0x1]
	ldrb r0, [r2, 0x3]
	ands r1, r0
	movs r0, 0x80
	orrs r1, r0
	strb r1, [r2, 0x3]
	b _081CEBC6
	.pool
_081CEBBC:
	ldr r2, =0x00001806
	adds r0, r6, r2
	adds r0, r4
	movs r1, 0xFF
	strb r1, [r0]
_081CEBC6:
	mov r0, r8
	mov r1, r10
	bl sub_81D32B0
	mov r0, r8
	bl LoadSpriteSheet
	movs r0, 0
	mov r3, r10
	str r0, [r3, 0x8]
	mov r0, r10
	bl sub_81C795C
	add sp, 0x58
	pop {r3-r5}
	mov r8, r3
	mov r9, r4
	mov r10, r5
	pop {r4-r7}
	pop {r0}
	bx r0
	.pool
	thumb_func_end sub_81CE9E4

	thumb_func_start sub_81CEBF4
sub_81CEBF4: @ 81CEBF4
	push {r4,r5,lr}
	adds r5, r0, 0
	bl sub_81CDD5C
	cmp r0, 0x1
	bne _081CEC28
	ldr r1, =0x000028dc
	adds r0, r5, r1
	ldr r0, [r0]
	bl DestroySprite
	movs r0, 0x6A
	bl FreeSpriteTilesByTag
	movs r0, 0x69
	bl FreeSpriteTilesByTag
	movs r0, 0x6A
	bl FreeSpritePaletteByTag
	movs r0, 0x69
	bl FreeSpritePaletteByTag
	b _081CEC68
	.pool
_081CEC28:
	movs r4, 0
_081CEC2A:
	ldr r1, =0x00001806
	adds r0, r5, r1
	adds r0, r4
	ldrb r1, [r0]
	lsls r0, r1, 4
	adds r0, r1
	lsls r0, 2
	ldr r1, =gSprites
	adds r0, r1
	bl DestroySprite
	adds r0, r4, 0x1
	lsls r0, 24
	lsrs r4, r0, 24
	cmp r4, 0x6
	bls _081CEC2A
	movs r0, 0x65
	bl FreeSpriteTilesByTag
	movs r0, 0x66
	bl FreeSpriteTilesByTag
	movs r0, 0x67
	bl FreeSpriteTilesByTag
	movs r0, 0x65
	bl FreeSpritePaletteByTag
	movs r0, 0x66
	bl FreeSpritePaletteByTag
_081CEC68:
	ldr r0, =0x00001816
	adds r1, r5, r0
	ldrb r0, [r1]
	cmp r0, 0xFF
	beq _081CEC8E
	adds r1, r0, 0
	lsls r0, r1, 4
	adds r0, r1
	lsls r0, 2
	ldr r1, =gSprites
	adds r0, r1
	bl DestroySprite
	movs r0, 0x64
	bl FreeSpriteTilesByTag
	movs r0, 0x64
	bl FreeSpritePaletteByTag
_081CEC8E:
	pop {r4,r5}
	pop {r0}
	bx r0
	.pool
	thumb_func_end sub_81CEBF4

	thumb_func_start sub_81CECA0
sub_81CECA0: @ 81CECA0
	push {r4,lr}
	movs r0, 0xC
	bl sub_81C763C
	adds r4, r0, 0
	movs r1, 0xC1
	lsls r1, 5
	adds r0, r4, r1
	ldrb r0, [r0]
	bl RemoveWindow
	bl sub_81CDD5C
	cmp r0, 0x1
	bne _081CECEC
	ldr r1, =0x00001821
	adds r0, r4, r1
	ldrb r0, [r0]
	bl RemoveWindow
	ldr r1, =0x00001822
	adds r0, r4, r1
	ldrb r0, [r0]
	bl RemoveWindow
	ldr r1, =0x00001823
	adds r0, r4, r1
	ldrb r0, [r0]
	bl RemoveWindow
	b _081CECF0
	.pool
_081CECEC:
	bl sub_81C7FDC
_081CECF0:
	movs r1, 0x8A
	lsls r1, 5
	movs r0, 0
	bl SetGpuReg
	adds r0, r4, 0
	bl sub_81CEBF4
	bl sub_81CEE68
	movs r0, 0xC
	bl sub_81C7650
	pop {r4}
	pop {r0}
	bx r0
	thumb_func_end sub_81CECA0

	thumb_func_start sub_81CED10
sub_81CED10: @ 81CED10
	push {r4,lr}
	adds r4, r0, 0
	movs r0, 0xC
	bl sub_81C763C
	ldr r1, =0x00001814
	adds r0, r1
	ldrh r0, [r0]
	adds r0, 0x26
	strh r0, [r4, 0x20]
	pop {r4}
	pop {r0}
	bx r0
	.pool
	thumb_func_end sub_81CED10

	thumb_func_start sub_81CED30
sub_81CED30: @ 81CED30
	push {r4-r7,lr}
	mov r7, r8
	push {r7}
	sub sp, 0x28
	lsls r0, 24
	lsrs r6, r0, 24
	movs r0, 0xC
	bl sub_81C763C
	mov r8, r0
	ldr r7, =0x00001816
	add r7, r8
	ldrb r0, [r7]
	cmp r0, 0xFF
	bne _081CEDFC
	add r5, sp, 0x18
	add r4, sp, 0x20
	adds r0, r5, 0
	mov r1, sp
	adds r2, r4, 0
	bl sub_81D31D0
	adds r0, r6, 0
	bl sub_81CDCB4
	str r0, [sp, 0x18]
	adds r0, r6, 0
	bl sub_81CDCD4
	str r0, [sp, 0x20]
	adds r0, r4, 0
	bl LoadSpritePalette
	lsls r0, 24
	lsrs r0, 24
	ldr r4, =0x00001818
	add r4, r8
	strh r0, [r4]
	adds r0, r5, 0
	bl LoadSpriteSheet
	ldr r5, =0x0000181a
	add r5, r8
	strh r0, [r5]
	mov r0, sp
	movs r1, 0x26
	movs r2, 0x68
	movs r3, 0
	bl CreateSprite
	lsls r0, 24
	lsrs r0, 24
	strb r0, [r7]
	cmp r0, 0x40
	bne _081CEDBC
	movs r0, 0x64
	bl FreeSpriteTilesByTag
	movs r0, 0x64
	bl FreeSpritePaletteByTag
	movs r0, 0xFF
	strb r0, [r7]
	b _081CEE26
	.pool
_081CEDBC:
	strb r0, [r7]
	ldr r2, =gSprites
	ldrb r1, [r7]
	lsls r0, r1, 4
	adds r0, r1
	lsls r0, 2
	adds r2, 0x1C
	adds r0, r2
	ldr r1, =sub_81CED10
	str r1, [r0]
	ldr r1, =0x0000181c
	add r1, r8
	ldrh r0, [r5]
	lsls r0, 5
	ldr r2, =0x06010000
	adds r0, r2
	str r0, [r1]
	ldrh r0, [r4]
	lsls r0, 4
	movs r1, 0x80
	lsls r1, 1
	adds r0, r1
	strh r0, [r4]
	b _081CEE26
	.pool
_081CEDFC:
	adds r0, r6, 0
	bl sub_81CDCB4
	ldr r1, =0x0000181c
	add r1, r8
	ldr r2, [r1]
	ldr r1, =0x040000d4
	str r0, [r1]
	str r2, [r1, 0x4]
	ldr r0, =0x80000400
	str r0, [r1, 0x8]
	ldr r0, [r1, 0x8]
	adds r0, r6, 0
	bl sub_81CDCD4
	ldr r1, =0x00001818
	add r1, r8
	ldrh r1, [r1]
	movs r2, 0x20
	bl LoadPalette
_081CEE26:
	add sp, 0x28
	pop {r3}
	mov r8, r3
	pop {r4-r7}
	pop {r0}
	bx r0
	.pool
	thumb_func_end sub_81CED30

	thumb_func_start sub_81CEE44
sub_81CEE44: @ 81CEE44
	push {r4,lr}
	bl sub_81CDC70
	adds r4, r0, 0
	bl LoadOam
	bl ProcessSpriteCopyRequests
	bl TransferPlttBuffer
	adds r0, r4, 0
	bl sub_81D2108
	bl ScanlineEffect_InitHBlankDmaTransfer
	pop {r4}
	pop {r0}
	bx r0
	thumb_func_end sub_81CEE44

	thumb_func_start sub_81CEE68
sub_81CEE68: @ 81CEE68
	push {lr}
	bl sub_81C760C
	pop {r0}
	bx r0
	thumb_func_end sub_81CEE68

	thumb_func_start sub_81CEE74
sub_81CEE74: @ 81CEE74
	push {lr}
	lsls r0, 24
	cmp r0, 0
	beq _081CEE84
	movs r0, 0x2
	bl ShowBg
	b _081CEE8A
_081CEE84:
	movs r0, 0x2
	bl HideBg
_081CEE8A:
	pop {r0}
	bx r0
	thumb_func_end sub_81CEE74

	thumb_func_start sub_81CEE90
sub_81CEE90: @ 81CEE90
	push {r4,lr}
	bl sub_81CDC70
	adds r4, r0, 0
	bl sub_81CDC84
	lsls r0, 24
	lsrs r0, 24
	ldr r1, =gUnknown_030012BC
	strb r0, [r1]
	adds r1, r4, 0
	adds r1, 0x50
	lsls r2, r0, 2
	adds r2, r0
	lsls r2, 2
	adds r2, 0x14
	adds r2, r4, r2
	adds r0, r4, 0
	bl sub_81D1F84
	adds r0, r4, 0
	bl sub_81D2074
	pop {r4}
	pop {r0}
	bx r0
	.pool
	thumb_func_end sub_81CEE90

	thumb_func_start sub_81CEEC8
sub_81CEEC8: @ 81CEEC8
	push {r4,r5,lr}
	bl sub_81CDC70
	adds r5, r0, 0
	bl sub_81CDD5C
	cmp r0, 0
	bne _081CEEF0
	bl sub_81CDC60
	adds r4, r0, 0
	lsls r4, 16
	lsrs r4, 16
	bl sub_81CDC50
	lsls r0, 16
	lsrs r0, 16
	subs r0, 0x1
	cmp r4, r0
	beq _081CEF0C
_081CEEF0:
	bl sub_81CDC84
	lsls r0, 24
	asrs r0, 24
	lsls r1, r0, 2
	adds r1, r0
	lsls r1, 2
	adds r1, 0x14
	adds r1, r5, r1
	adds r2, r5, 0
	adds r2, 0x50
	adds r0, r5, 0
	bl sub_81D1F84
_081CEF0C:
	pop {r4,r5}
	pop {r0}
	bx r0
	thumb_func_end sub_81CEEC8

	thumb_func_start sub_81CEF14
sub_81CEF14: @ 81CEF14
	push {r4,lr}
	movs r0, 0xC
	bl sub_81C763C
	adds r4, r0, 0
	bl sub_81CDD5C
	cmp r0, 0x1
	beq _081CEF2A
	movs r0, 0
	b _081CEF30
_081CEF2A:
	ldr r1, =0x00001828
	adds r0, r4, r1
	ldrb r0, [r0]
_081CEF30:
	pop {r4}
	pop {r1}
	bx r1
	.pool
	thumb_func_end sub_81CEF14

	thumb_func_start sub_81CEF3C
sub_81CEF3C: @ 81CEF3C
	push {r4,lr}
	movs r0, 0x7
	movs r1, 0x24
	bl sub_81C761C
	adds r4, r0, 0
	cmp r4, 0
	beq _081CEF90
	ldr r1, =0x000006ac
	movs r0, 0x12
	bl sub_81C761C
	str r0, [r4, 0x20]
	cmp r0, 0
	beq _081CEF90
	ldr r0, =sub_81CF010
	str r0, [r4]
	ldr r0, =sub_81CF11C
	movs r1, 0x1
	bl sub_81C7078
	str r0, [r4, 0x4]
	movs r0, 0
	str r0, [r4, 0x18]
	bl sub_81C76AC
	ldr r1, =gUnknown_086233A0
	lsls r0, 2
	adds r0, r1
	ldr r0, [r0]
	str r0, [r4, 0x14]
	movs r0, 0x1
	b _081CEF92
	.pool
_081CEF90:
	movs r0, 0
_081CEF92:
	pop {r4}
	pop {r1}
	bx r1
	thumb_func_end sub_81CEF3C

	thumb_func_start sub_81CEF98
sub_81CEF98: @ 81CEF98
	push {r4,lr}
	movs r0, 0x7
	movs r1, 0x24
	bl sub_81C761C
	adds r4, r0, 0
	cmp r4, 0
	beq _081CEFD4
	movs r0, 0x12
	bl sub_81C763C
	str r0, [r4, 0x20]
	ldr r0, =sub_81CF030
	str r0, [r4]
	movs r0, 0x1
	str r0, [r4, 0x18]
	bl sub_81C76AC
	ldr r1, =gUnknown_086233A0
	lsls r0, 2
	adds r0, r1
	ldr r0, [r0]
	str r0, [r4, 0x14]
	movs r0, 0x1
	b _081CEFD6
	.pool
_081CEFD4:
	movs r0, 0
_081CEFD6:
	pop {r4}
	pop {r1}
	bx r1
	thumb_func_end sub_81CEF98

	thumb_func_start sub_81CEFDC
sub_81CEFDC: @ 81CEFDC
	push {lr}
	movs r0, 0x7
	bl sub_81C763C
	ldr r1, [r0]
	bl _call_via_r1
	pop {r1}
	bx r1
	thumb_func_end sub_81CEFDC

	thumb_func_start sub_81CEFF0
sub_81CEFF0: @ 81CEFF0
	push {lr}
	movs r0, 0x7
	bl sub_81C763C
	ldr r0, [r0, 0x1C]
	cmp r0, 0
	bne _081CF004
	movs r0, 0x12
	bl sub_81C7650
_081CF004:
	movs r0, 0x7
	bl sub_81C7650
	pop {r0}
	bx r0
	thumb_func_end sub_81CEFF0

	thumb_func_start sub_81CF010
sub_81CF010: @ 81CF010
	push {r4,lr}
	adds r4, r0, 0
	ldr r0, [r4, 0x4]
	bl sub_81C70D8
	cmp r0, 0
	bne _081CF022
	ldr r0, =sub_81CF030
	str r0, [r4]
_081CF022:
	movs r0, 0
	pop {r4}
	pop {r1}
	bx r1
	.pool
	thumb_func_end sub_81CF010

	thumb_func_start sub_81CF030
sub_81CF030: @ 81CF030
	push {r4,r5,lr}
	adds r4, r0, 0
	ldr r2, =gMain
	ldrh r1, [r2, 0x30]
	movs r0, 0x40
	ands r0, r1
	cmp r0, 0
	beq _081CF048
	movs r0, 0x1
	b _081CF0A6
	.pool
_081CF048:
	movs r0, 0x80
	ands r0, r1
	cmp r0, 0
	beq _081CF054
	movs r0, 0x2
	b _081CF0A6
_081CF054:
	ldrh r1, [r2, 0x2E]
	movs r0, 0x20
	ands r0, r1
	cmp r0, 0
	beq _081CF062
	movs r0, 0x3
	b _081CF0A6
_081CF062:
	movs r0, 0x10
	ands r0, r1
	lsls r0, 16
	lsrs r2, r0, 16
	cmp r2, 0
	beq _081CF072
	movs r0, 0x4
	b _081CF0A6
_081CF072:
	movs r0, 0x2
	ands r0, r1
	cmp r0, 0
	beq _081CF088
	str r2, [r4, 0x1C]
	ldr r0, =sub_81CF0B0
	str r0, [r4]
	movs r0, 0x5
	b _081CF0A6
	.pool
_081CF088:
	movs r5, 0x1
	adds r0, r5, 0
	ands r0, r1
	cmp r0, 0
	bne _081CF096
	movs r0, 0
	b _081CF0A6
_081CF096:
	bl sub_81C875C
	ldr r1, [r4, 0x20]
	strh r0, [r1, 0x2]
	str r5, [r4, 0x1C]
	ldr r0, =sub_81CF0B8
	str r0, [r4]
	movs r0, 0x6
_081CF0A6:
	pop {r4,r5}
	pop {r1}
	bx r1
	.pool
	thumb_func_end sub_81CF030

	thumb_func_start sub_81CF0B0
sub_81CF0B0: @ 81CF0B0
	ldr r0, =0x000186a3
	bx lr
	.pool
	thumb_func_end sub_81CF0B0

	thumb_func_start sub_81CF0B8
sub_81CF0B8: @ 81CF0B8
	ldr r0, =0x000186a9
	bx lr
	.pool
	thumb_func_end sub_81CF0B8

	thumb_func_start sub_81CF0C0
sub_81CF0C0: @ 81CF0C0
	push {lr}
	movs r0, 0x7
	bl sub_81C763C
	ldr r0, [r0, 0x18]
	pop {r1}
	bx r1
	thumb_func_end sub_81CF0C0

	thumb_func_start sub_81CF0D0
sub_81CF0D0: @ 81CF0D0
	push {lr}
	movs r0, 0x7
	bl sub_81C763C
	ldr r0, [r0, 0x20]
	adds r0, 0x4
	pop {r1}
	bx r1
	thumb_func_end sub_81CF0D0

	thumb_func_start sub_81CF0E0
sub_81CF0E0: @ 81CF0E0
	push {lr}
	movs r0, 0x7
	bl sub_81C763C
	ldr r0, [r0, 0x20]
	ldrh r0, [r0]
	pop {r1}
	bx r1
	thumb_func_end sub_81CF0E0

	thumb_func_start sub_81CF0F0
sub_81CF0F0: @ 81CF0F0
	push {r4,lr}
	movs r0, 0x7
	bl sub_81C763C
	adds r4, r0, 0
	bl sub_81C875C
	ldr r1, [r4, 0x20]
	lsls r0, 2
	adds r1, r0
	ldrh r0, [r1, 0x6]
	pop {r4}
	pop {r1}
	bx r1
	thumb_func_end sub_81CF0F0

	thumb_func_start sub_81CF10C
sub_81CF10C: @ 81CF10C
	push {lr}
	movs r0, 0x7
	bl sub_81C763C
	ldr r0, [r0, 0x20]
	ldrh r0, [r0, 0x2]
	pop {r1}
	bx r1
	thumb_func_end sub_81CF10C

	thumb_func_start sub_81CF11C
sub_81CF11C: @ 81CF11C
	push {lr}
	ldr r2, =gUnknown_086233B4
	lsls r1, r0, 2
	adds r1, r2
	ldr r1, [r1]
	bl _call_via_r1
	pop {r1}
	bx r1
	.pool
	thumb_func_end sub_81CF11C

	thumb_func_start sub_81CF134
sub_81CF134: @ 81CF134
	push {r4-r6,lr}
	sub sp, 0x4
	movs r0, 0x7
	bl sub_81C763C
	adds r6, r0, 0
	ldr r0, [r6, 0x20]
	movs r1, 0
	strh r1, [r0]
	ldr r0, [r6, 0x20]
	strh r1, [r0, 0x2]
	ldr r1, =0xffffff00
	ldr r0, [sp]
	ands r0, r1
	movs r1, 0xE
	orrs r0, r1
	str r0, [sp]
	movs r5, 0
_081CF158:
	movs r0, 0x64
	adds r1, r5, 0
	muls r1, r0
	ldr r0, =gPlayerParty
	adds r4, r1, r0
	adds r0, r4, 0
	movs r1, 0x5
	bl GetMonData
	cmp r0, 0
	beq _081CF1AA
	adds r0, r4, 0
	movs r1, 0x6
	bl GetMonData
	cmp r0, 0
	bne _081CF1A4
	lsls r1, r5, 24
	lsrs r1, 16
	ldr r2, =0xffff00ff
	ldr r0, [sp]
	ands r0, r2
	orrs r0, r1
	str r0, [sp]
	ldr r1, [r6, 0x14]
	adds r0, r4, 0
	bl GetMonData
	lsls r0, 16
	ldr r2, =0x0000ffff
	ldr r1, [sp]
	ands r1, r2
	orrs r1, r0
	str r1, [sp]
	adds r0, r6, 0
	mov r1, sp
	bl sub_81CF2C4
_081CF1A4:
	adds r5, 0x1
	cmp r5, 0x5
	ble _081CF158
_081CF1AA:
	movs r0, 0x1
	add sp, 0x4
	pop {r4-r6}
	pop {r1}
	bx r1
	.pool
	thumb_func_end sub_81CF134

	thumb_func_start sub_81CF1C4
sub_81CF1C4: @ 81CF1C4
	push {lr}
	movs r0, 0x7
	bl sub_81C763C
	movs r1, 0
	str r1, [r0, 0x10]
	str r1, [r0, 0xC]
	movs r0, 0x1
	pop {r1}
	bx r1
	thumb_func_end sub_81CF1C4

	thumb_func_start sub_81CF1D8
sub_81CF1D8: @ 81CF1D8
	push {r4-r7,lr}
	mov r7, r8
	push {r7}
	sub sp, 0x4
	movs r0, 0x7
	bl sub_81C763C
	adds r6, r0, 0
	ldr r5, [r6, 0xC]
	ldr r4, [r6, 0x10]
	movs r0, 0
	mov r8, r0
	cmp r5, 0xD
	bgt _081CF268
_081CF1F4:
	cmp r4, 0x1D
	bgt _081CF260
	lsls r0, r5, 24
	lsrs r7, r0, 24
_081CF1FC:
	adds r0, r5, 0
	adds r1, r4, 0
	bl sub_80D2270
	cmp r0, 0
	beq _081CF23A
	ldr r1, =0xffffff00
	ldr r0, [sp]
	ands r0, r1
	orrs r0, r7
	lsls r1, r4, 24
	lsrs r1, 24
	lsls r3, r1, 8
	ldr r2, =0xffff00ff
	ands r0, r2
	orrs r0, r3
	str r0, [sp]
	ldr r2, [r6, 0x14]
	adds r0, r7, 0
	bl GetBoxMonDataFromAnyBox
	lsls r0, 16
	ldr r2, =0x0000ffff
	ldr r1, [sp]
	ands r1, r2
	orrs r1, r0
	str r1, [sp]
	adds r0, r6, 0
	mov r1, sp
	bl sub_81CF2C4
_081CF23A:
	movs r0, 0x1
	add r8, r0
	adds r4, 0x1
	mov r0, r8
	cmp r0, 0xE
	ble _081CF25C
	str r5, [r6, 0xC]
	str r4, [r6, 0x10]
	movs r0, 0x3
	b _081CF26A
	.pool
_081CF25C:
	cmp r4, 0x1D
	ble _081CF1FC
_081CF260:
	movs r4, 0
	adds r5, 0x1
	cmp r5, 0xD
	ble _081CF1F4
_081CF268:
	movs r0, 0x1
_081CF26A:
	add sp, 0x4
	pop {r3}
	mov r8, r3
	pop {r4-r7}
	pop {r1}
	bx r1
	thumb_func_end sub_81CF1D8

	thumb_func_start sub_81CF278
sub_81CF278: @ 81CF278
	push {r4-r6,lr}
	movs r0, 0x7
	bl sub_81C763C
	adds r5, r0, 0
	ldr r0, [r5, 0x20]
	ldrh r6, [r0]
	ldrh r4, [r0, 0x6]
	movs r1, 0x1
	strh r1, [r0, 0x6]
	movs r3, 0x1
	cmp r3, r6
	bge _081CF2B8
_081CF292:
	ldr r2, [r5, 0x20]
	lsls r0, r3, 2
	adds r1, r2, r0
	ldrh r0, [r1, 0x6]
	cmp r0, r4
	bne _081CF2AC
	subs r0, r3, 0x1
	lsls r0, 2
	adds r0, r2, r0
	ldrh r0, [r0, 0x6]
	strh r0, [r1, 0x6]
	adds r0, r3, 0x1
	b _081CF2B2
_081CF2AC:
	adds r4, r0, 0
	adds r0, r3, 0x1
	strh r0, [r1, 0x6]
_081CF2B2:
	adds r3, r0, 0
	cmp r3, r6
	blt _081CF292
_081CF2B8:
	movs r0, 0x1
	str r0, [r5, 0x18]
	movs r0, 0x4
	pop {r4-r6}
	pop {r1}
	bx r1
	thumb_func_end sub_81CF278

	thumb_func_start sub_81CF2C4
sub_81CF2C4: @ 81CF2C4
	push {r4-r7,lr}
	adds r5, r0, 0
	adds r7, r1, 0
	movs r1, 0
	ldr r0, [r5, 0x20]
	ldrh r2, [r0]
	lsrs r3, r2, 1
	cmp r2, r3
	beq _081CF2F4
	adds r6, r0, 0
	ldrh r4, [r7, 0x2]
_081CF2DA:
	lsls r0, r3, 2
	adds r0, r6, r0
	ldrh r0, [r0, 0x6]
	cmp r4, r0
	bls _081CF2E8
	adds r2, r3, 0
	b _081CF2EA
_081CF2E8:
	adds r1, r3, 0x1
_081CF2EA:
	subs r0, r2, r1
	lsrs r0, 1
	adds r3, r1, r0
	cmp r2, r3
	bne _081CF2DA
_081CF2F4:
	ldr r0, [r5, 0x20]
	ldrh r2, [r0]
	lsls r6, r3, 2
	cmp r2, r3
	bls _081CF318
	lsls r0, r2, 2
	subs r4, r0, 0x4
_081CF302:
	ldr r0, [r5, 0x20]
	lsls r1, r2, 2
	adds r0, 0x4
	adds r1, r0, r1
	adds r0, r4
	ldr r0, [r0]
	str r0, [r1]
	subs r4, 0x4
	subs r2, 0x1
	cmp r2, r3
	bhi _081CF302
_081CF318:
	ldr r0, [r5, 0x20]
	adds r0, 0x4
	adds r0, r6
	ldr r1, [r7]
	str r1, [r0]
	ldr r1, [r5, 0x20]
	ldrh r0, [r1]
	adds r0, 0x1
	strh r0, [r1]
	pop {r4-r7}
	pop {r0}
	bx r0
	thumb_func_end sub_81CF2C4

	thumb_func_start sub_81CF330
sub_81CF330: @ 81CF330
	push {r4,lr}
	movs r1, 0x81
	lsls r1, 4
	movs r0, 0x8
	bl sub_81C761C
	adds r4, r0, 0
	cmp r4, 0
	beq _081CF360
	ldr r0, =sub_81CF418
	movs r1, 0x1
	bl sub_81C7078
	str r0, [r4, 0x4]
	ldr r0, =sub_81CF3E4
	str r0, [r4]
	movs r0, 0
	str r0, [r4, 0xC]
	movs r0, 0x1
	b _081CF362
	.pool
_081CF360:
	movs r0, 0
_081CF362:
	pop {r4}
	pop {r1}
	bx r1
	thumb_func_end sub_81CF330

	thumb_func_start sub_81CF368
sub_81CF368: @ 81CF368
	push {r4,lr}
	movs r1, 0x81
	lsls r1, 4
	movs r0, 0x8
	bl sub_81C761C
	adds r4, r0, 0
	cmp r4, 0
	beq _081CF398
	ldr r0, =sub_81CF418
	movs r1, 0x1
	bl sub_81C7078
	str r0, [r4, 0x4]
	ldr r0, =sub_81CF3E4
	str r0, [r4]
	movs r0, 0x1
	str r0, [r4, 0xC]
	b _081CF39A
	.pool
_081CF398:
	movs r0, 0
_081CF39A:
	pop {r4}
	pop {r1}
	bx r1
	thumb_func_end sub_81CF368

	thumb_func_start sub_81CF3A0
sub_81CF3A0: @ 81CF3A0
	push {r4,r5,lr}
	adds r4, r0, 0
	movs r0, 0x8
	bl sub_81C763C
	adds r5, r0, 0
	ldr r0, =gUnknown_08623598
	lsls r4, 2
	adds r4, r0
	ldr r0, [r4]
	movs r1, 0x1
	bl sub_81C7078
	str r0, [r5, 0x4]
	ldr r0, =sub_81CF3E4
	str r0, [r5]
	pop {r4,r5}
	pop {r0}
	bx r0
	.pool
	thumb_func_end sub_81CF3A0

	thumb_func_start sub_81CF3D0
sub_81CF3D0: @ 81CF3D0
	push {lr}
	movs r0, 0x8
	bl sub_81C763C
	ldr r0, [r0]
	bl _call_via_r0
	pop {r1}
	bx r1
	thumb_func_end sub_81CF3D0

	thumb_func_start sub_81CF3E4
sub_81CF3E4: @ 81CF3E4
	push {lr}
	movs r0, 0x8
	bl sub_81C763C
	ldr r0, [r0, 0x4]
	bl sub_81C70D8
	pop {r1}
	bx r1
	thumb_func_end sub_81CF3E4

	thumb_func_start sub_81CF3F8
sub_81CF3F8: @ 81CF3F8
	push {r4,lr}
	movs r0, 0x8
	bl sub_81C763C
	adds r4, r0, 0
	bl sub_81C8234
	ldrb r0, [r4, 0x8]
	bl RemoveWindow
	movs r0, 0x8
	bl sub_81C7650
	pop {r4}
	pop {r0}
	bx r0
	thumb_func_end sub_81CF3F8

	thumb_func_start sub_81CF418
sub_81CF418: @ 81CF418
	push {r4,r5,lr}
	sub sp, 0x4
	adds r4, r0, 0
	movs r0, 0x8
	bl sub_81C763C
	adds r5, r0, 0
	cmp r4, 0x5
	bls _081CF42C
	b _081CF56E
_081CF42C:
	lsls r0, r4, 2
	ldr r1, =_081CF43C
	adds r0, r1
	ldr r0, [r0]
	mov pc, r0
	.pool
	.align 2, 0
_081CF43C:
	.4byte _081CF454
	.4byte _081CF4AC
	.4byte _081CF4C0
	.4byte _081CF4E0
	.4byte _081CF4F6
	.4byte _081CF55A
_081CF454:
	ldr r0, =gUnknown_08623590
	movs r1, 0x2
	bl sub_81C7B54
	ldr r1, =gUnknown_086233E4
	movs r0, 0
	str r0, [sp]
	movs r0, 0x1
	movs r2, 0
	movs r3, 0
	bl decompress_and_copy_tile_data_to_vram
	adds r1, r5, 0
	adds r1, 0x10
	movs r0, 0x1
	bl SetBgTilemapBuffer
	ldr r1, =gUnknown_086234AC
	movs r0, 0x1
	movs r2, 0
	movs r3, 0
	bl CopyToBgTilemapBuffer
	movs r0, 0x1
	bl CopyBgTilemapBufferToVram
	ldr r0, =gUnknown_086233C4
	movs r1, 0x10
	movs r2, 0x20
	bl sub_81C7944
	movs r0, 0x1
	bl CopyBgTilemapBufferToVram
_081CF498:
	movs r0, 0
	b _081CF570
	.pool
_081CF4AC:
	bl free_temp_tile_data_buffers_if_possible
	lsls r0, 24
	cmp r0, 0
	bne _081CF56A
	bl sub_81CF0C0
	cmp r0, 0
	beq _081CF56A
	b _081CF498
_081CF4C0:
	bl free_temp_tile_data_buffers_if_possible
	lsls r0, 24
	cmp r0, 0
	bne _081CF56A
	ldr r0, =gUnknown_08623570
	movs r1, 0x20
	movs r2, 0x20
	bl sub_81C7944
	bl sub_81CF88C
	b _081CF498
	.pool
_081CF4E0:
	bl sub_81C8224
	cmp r0, 0
	bne _081CF56A
	adds r0, r5, 0
	bl sub_81CF7C8
	movs r0, 0x3
	bl sub_81C7BA4
	b _081CF498
_081CF4F6:
	bl free_temp_tile_data_buffers_if_possible
	lsls r0, 24
	cmp r0, 0
	bne _081CF56A
	movs r0, 0x1
	movs r1, 0
	movs r2, 0
	bl ChangeBgX
	movs r0, 0x1
	movs r1, 0
	movs r2, 0
	bl ChangeBgY
	movs r0, 0x1
	bl ShowBg
	movs r0, 0x2
	bl ShowBg
	movs r0, 0x3
	bl HideBg
	ldr r0, [r5, 0xC]
	cmp r0, 0
	bne _081CF552
	bl sub_81C76AC
	adds r4, r0, 0
	adds r4, 0x8
	lsls r4, 24
	lsrs r4, 24
	adds r0, r4, 0
	bl sub_81C7DFC
	adds r0, r4, 0
	movs r1, 0x1
	movs r2, 0
	bl sub_81C7FA0
	movs r0, 0x1
	movs r1, 0x1
	movs r2, 0
	bl sub_81C7FA0
_081CF552:
	movs r0, 0x1
	bl sub_81C7AC0
	b _081CF498
_081CF55A:
	bl sub_81C7B34
	cmp r0, 0
	bne _081CF56A
	bl sub_81C8010
	cmp r0, 0
	beq _081CF56E
_081CF56A:
	movs r0, 0x2
	b _081CF570
_081CF56E:
	movs r0, 0x4
_081CF570:
	add sp, 0x4
	pop {r4,r5}
	pop {r1}
	bx r1
	thumb_func_end sub_81CF418

	thumb_func_start sub_81CF578
sub_81CF578: @ 81CF578
	push {r4,r5,lr}
	adds r4, r0, 0
	movs r0, 0x8
	bl sub_81C763C
	adds r5, r0, 0
	cmp r4, 0x1
	beq _081CF5C6
	cmp r4, 0x1
	bgt _081CF592
	cmp r4, 0
	beq _081CF59C
	b _081CF5E6
_081CF592:
	cmp r4, 0x2
	beq _081CF5CE
	cmp r4, 0x3
	beq _081CF5D8
	b _081CF5E6
_081CF59C:
	bl sub_81C8658
	cmp r0, 0x1
	beq _081CF5B4
	cmp r0, 0x1
	bgt _081CF5AE
	cmp r0, 0
	beq _081CF5E6
	b _081CF5D4
_081CF5AE:
	cmp r0, 0x2
	beq _081CF5BE
	b _081CF5D4
_081CF5B4:
	movs r0, 0x5
	bl PlaySE
	movs r0, 0x7
	b _081CF5E8
_081CF5BE:
	movs r0, 0x5
	bl PlaySE
	b _081CF5D4
_081CF5C6:
	bl sub_81C8630
	cmp r0, 0
	bne _081CF5E2
_081CF5CE:
	adds r0, r5, 0
	bl sub_81CF7F4
_081CF5D4:
	movs r0, 0
	b _081CF5E8
_081CF5D8:
	bl IsDma3ManagerBusyWithBgCopy
	lsls r0, 24
	cmp r0, 0
	beq _081CF5E6
_081CF5E2:
	movs r0, 0x2
	b _081CF5E8
_081CF5E6:
	movs r0, 0x4
_081CF5E8:
	pop {r4,r5}
	pop {r1}
	bx r1
	thumb_func_end sub_81CF578

	thumb_func_start sub_81CF5F0
sub_81CF5F0: @ 81CF5F0
	push {r4,r5,lr}
	adds r4, r0, 0
	movs r0, 0x8
	bl sub_81C763C
	adds r5, r0, 0
	cmp r4, 0x1
	beq _081CF63E
	cmp r4, 0x1
	bgt _081CF60A
	cmp r4, 0
	beq _081CF614
	b _081CF65E
_081CF60A:
	cmp r4, 0x2
	beq _081CF646
	cmp r4, 0x3
	beq _081CF650
	b _081CF65E
_081CF614:
	bl sub_81C868C
	cmp r0, 0x1
	beq _081CF62C
	cmp r0, 0x1
	bgt _081CF626
	cmp r0, 0
	beq _081CF65E
	b _081CF64C
_081CF626:
	cmp r0, 0x2
	beq _081CF636
	b _081CF64C
_081CF62C:
	movs r0, 0x5
	bl PlaySE
	movs r0, 0x7
	b _081CF660
_081CF636:
	movs r0, 0x5
	bl PlaySE
	b _081CF64C
_081CF63E:
	bl sub_81C8630
	cmp r0, 0
	bne _081CF65A
_081CF646:
	adds r0, r5, 0
	bl sub_81CF7F4
_081CF64C:
	movs r0, 0
	b _081CF660
_081CF650:
	bl IsDma3ManagerBusyWithBgCopy
	lsls r0, 24
	cmp r0, 0
	beq _081CF65E
_081CF65A:
	movs r0, 0x2
	b _081CF660
_081CF65E:
	movs r0, 0x4
_081CF660:
	pop {r4,r5}
	pop {r1}
	bx r1
	thumb_func_end sub_81CF5F0

	thumb_func_start sub_81CF668
sub_81CF668: @ 81CF668
	push {r4,r5,lr}
	adds r4, r0, 0
	movs r0, 0x8
	bl sub_81C763C
	adds r5, r0, 0
	cmp r4, 0x1
	beq _081CF6B6
	cmp r4, 0x1
	bgt _081CF682
	cmp r4, 0
	beq _081CF68C
	b _081CF6D6
_081CF682:
	cmp r4, 0x2
	beq _081CF6BE
	cmp r4, 0x3
	beq _081CF6C8
	b _081CF6D6
_081CF68C:
	bl sub_81C86CC
	cmp r0, 0x1
	beq _081CF6A4
	cmp r0, 0x1
	bgt _081CF69E
	cmp r0, 0
	beq _081CF6D6
	b _081CF6C4
_081CF69E:
	cmp r0, 0x2
	beq _081CF6AE
	b _081CF6C4
_081CF6A4:
	movs r0, 0x5
	bl PlaySE
	movs r0, 0x7
	b _081CF6D8
_081CF6AE:
	movs r0, 0x5
	bl PlaySE
	b _081CF6C4
_081CF6B6:
	bl sub_81C8630
	cmp r0, 0
	bne _081CF6D2
_081CF6BE:
	adds r0, r5, 0
	bl sub_81CF7F4
_081CF6C4:
	movs r0, 0
	b _081CF6D8
_081CF6C8:
	bl IsDma3ManagerBusyWithBgCopy
	lsls r0, 24
	cmp r0, 0
	beq _081CF6D6
_081CF6D2:
	movs r0, 0x2
	b _081CF6D8
_081CF6D6:
	movs r0, 0x4
_081CF6D8:
	pop {r4,r5}
	pop {r1}
	bx r1
	thumb_func_end sub_81CF668

	thumb_func_start sub_81CF6E0
sub_81CF6E0: @ 81CF6E0
	push {r4,r5,lr}
	adds r4, r0, 0
	movs r0, 0x8
	bl sub_81C763C
	adds r5, r0, 0
	cmp r4, 0x1
	beq _081CF72E
	cmp r4, 0x1
	bgt _081CF6FA
	cmp r4, 0
	beq _081CF704
	b _081CF74E
_081CF6FA:
	cmp r4, 0x2
	beq _081CF736
	cmp r4, 0x3
	beq _081CF740
	b _081CF74E
_081CF704:
	bl sub_81C870C
	cmp r0, 0x1
	beq _081CF71C
	cmp r0, 0x1
	bgt _081CF716
	cmp r0, 0
	beq _081CF74E
	b _081CF73C
_081CF716:
	cmp r0, 0x2
	beq _081CF726
	b _081CF73C
_081CF71C:
	movs r0, 0x5
	bl PlaySE
	movs r0, 0x7
	b _081CF750
_081CF726:
	movs r0, 0x5
	bl PlaySE
	b _081CF73C
_081CF72E:
	bl sub_81C8630
	cmp r0, 0
	bne _081CF74A
_081CF736:
	adds r0, r5, 0
	bl sub_81CF7F4
_081CF73C:
	movs r0, 0
	b _081CF750
_081CF740:
	bl IsDma3ManagerBusyWithBgCopy
	lsls r0, 24
	cmp r0, 0
	beq _081CF74E
_081CF74A:
	movs r0, 0x2
	b _081CF750
_081CF74E:
	movs r0, 0x4
_081CF750:
	pop {r4,r5}
	pop {r1}
	bx r1
	thumb_func_end sub_81CF6E0

	thumb_func_start sub_81CF758
sub_81CF758: @ 81CF758
	push {lr}
	cmp r0, 0
	beq _081CF764
	cmp r0, 0x1
	beq _081CF778
	b _081CF790
_081CF764:
	movs r0, 0x5
	bl PlaySE
	movs r0, 0
	bl sub_81C7AC0
	bl sub_81C78A0
	movs r0, 0
	b _081CF792
_081CF778:
	bl sub_81C7B34
	cmp r0, 0
	bne _081CF788
	bl sub_81C78C0
	cmp r0, 0
	beq _081CF78C
_081CF788:
	movs r0, 0x2
	b _081CF792
_081CF78C:
	bl sub_81C7FDC
_081CF790:
	movs r0, 0x4
_081CF792:
	pop {r1}
	bx r1
	thumb_func_end sub_81CF758

	thumb_func_start sub_81CF798
sub_81CF798: @ 81CF798
	push {lr}
	cmp r0, 0
	beq _081CF7A4
	cmp r0, 0x1
	beq _081CF7B4
	b _081CF7C0
_081CF7A4:
	movs r0, 0x5
	bl PlaySE
	movs r0, 0
	bl sub_81C7AC0
	movs r0, 0
	b _081CF7C2
_081CF7B4:
	bl sub_81C7B34
	cmp r0, 0
	beq _081CF7C0
	movs r0, 0x2
	b _081CF7C2
_081CF7C0:
	movs r0, 0x4
_081CF7C2:
	pop {r1}
	bx r1
	thumb_func_end sub_81CF798

	thumb_func_start sub_81CF7C8
sub_81CF7C8: @ 81CF7C8
	push {r4,lr}
	adds r4, r0, 0
	ldr r0, =gUnknown_086235B4
	bl AddWindow
	strh r0, [r4, 0x8]
	lsls r0, 24
	lsrs r0, 24
	bl PutWindowTilemap
	ldrb r0, [r4, 0x8]
	movs r1, 0x1
	bl CopyWindowToVram
	adds r0, r4, 0
	bl sub_81CF7F4
	pop {r4}
	pop {r0}
	bx r0
	.pool
	thumb_func_end sub_81CF7C8

	thumb_func_start sub_81CF7F4
sub_81CF7F4: @ 81CF7F4
	push {r4-r7,lr}
	mov r7, r10
	mov r6, r9
	mov r5, r8
	push {r5-r7}
	sub sp, 0xC
	mov r8, r0
	bl sub_81CF0F0
	adds r7, r0, 0
	bl UnkTextUtil_Reset
	ldr r4, =gStringVar1
	movs r0, 0
	adds r1, r4, 0
	bl UnkTextUtil_SetPtrI
	movs r0, 0xFF
	strb r0, [r4]
	ldr r5, =gStringVar2
	ldr r1, =gText_NumberF700
	adds r0, r5, 0
	bl UnkTextUtil_StringExpandPlaceholders
	mov r1, r8
	ldrb r0, [r1, 0x8]
	movs r1, 0x1
	mov r10, r1
	str r1, [sp]
	movs r1, 0xFF
	mov r9, r1
	str r1, [sp, 0x4]
	movs r6, 0
	str r6, [sp, 0x8]
	movs r1, 0x1
	adds r2, r5, 0
	movs r3, 0x4
	bl PrintTextOnWindow
	adds r0, r4, 0
	adds r1, r7, 0
	movs r2, 0x1
	movs r3, 0x3
	bl ConvertIntToDecimalStringN
	mov r1, r8
	ldrb r0, [r1, 0x8]
	mov r1, r10
	str r1, [sp]
	mov r1, r9
	str r1, [sp, 0x4]
	str r6, [sp, 0x8]
	movs r1, 0x1
	adds r2, r4, 0
	movs r3, 0x22
	bl PrintTextOnWindow
	mov r1, r8
	ldrb r0, [r1, 0x8]
	movs r1, 0x2
	bl CopyWindowToVram
	add sp, 0xC
	pop {r3-r5}
	mov r8, r3
	mov r9, r4
	mov r10, r5
	pop {r4-r7}
	pop {r0}
	bx r0
	.pool
	thumb_func_end sub_81CF7F4

	thumb_func_start sub_81CF88C
sub_81CF88C: @ 81CF88C
	push {r4,lr}
	sub sp, 0x18
	bl sub_81CF0D0
	str r0, [sp]
	bl sub_81CF0E0
	mov r1, sp
	movs r4, 0
	strh r0, [r1, 0x4]
	movs r0, 0x4
	strb r0, [r1, 0x8]
	bl sub_81CF10C
	mov r1, sp
	strh r0, [r1, 0x6]
	movs r0, 0xD
	strb r0, [r1, 0x9]
	movs r0, 0x11
	strb r0, [r1, 0xA]
	mov r0, sp
	movs r2, 0x1
	strb r2, [r0, 0xB]
	movs r0, 0x8
	strb r0, [r1, 0xC]
	movs r0, 0x2
	strb r0, [r1, 0xD]
	mov r0, sp
	strb r2, [r0, 0xE]
	ldr r0, =sub_81CF8E4
	str r0, [sp, 0x10]
	str r4, [sp, 0x14]
	ldr r0, =gUnknown_08623594
	movs r2, 0
	bl sub_81C81D4
	add sp, 0x18
	pop {r4}
	pop {r0}
	bx r0
	.pool
	thumb_func_end sub_81CF88C

	thumb_func_start sub_81CF8E4
sub_81CF8E4: @ 81CF8E4
	push {r4-r7,lr}
	adds r2, r0, 0
	adds r6, r1, 0
	ldrb r0, [r2]
	cmp r0, 0xE
	bne _081CF924
	ldrb r1, [r2, 0x1]
	movs r0, 0x64
	adds r4, r1, 0
	muls r4, r0
	ldr r0, =gPlayerParty
	adds r4, r0
	adds r0, r4, 0
	bl GetMonGender
	lsls r0, 24
	lsrs r5, r0, 24
	adds r0, r4, 0
	bl GetLevelFromMonExp
	lsls r0, 24
	lsrs r7, r0, 24
	ldr r2, =gStringVar3
	adds r0, r4, 0
	movs r1, 0x2
	bl GetMonData
	b _081CF94A
	.pool
_081CF924:
	ldrb r0, [r2]
	ldrb r1, [r2, 0x1]
	bl GetBoxedMonPtr
	adds r4, r0, 0
	bl GetBoxMonGender
	lsls r0, 24
	lsrs r5, r0, 24
	adds r0, r4, 0
	bl GetLevelFromBoxMonExp
	lsls r0, 24
	lsrs r7, r0, 24
	ldr r2, =gStringVar3
	adds r0, r4, 0
	movs r1, 0x2
	bl GetBoxMonData
_081CF94A:
	ldr r4, =gStringVar3
	adds r0, r4, 0
	bl StringGetEnd10
	adds r0, r6, 0
	movs r1, 0x1
	adds r2, r4, 0
	movs r3, 0x3C
	bl sub_81DB494
	adds r6, r0, 0
	cmp r5, 0
	beq _081CF974
	cmp r5, 0xFE
	beq _081CF97C
	ldr r1, =gUnknown_086235D4
	b _081CF97E
	.pool
_081CF974:
	ldr r1, =gUnknown_086235BC
	b _081CF97E
	.pool
_081CF97C:
	ldr r1, =gUnknown_086235C8
_081CF97E:
	ldr r4, =gStringVar1
	adds r0, r4, 0
	bl StringCopy
	movs r1, 0xBA
	strb r1, [r0]
	adds r0, 0x1
	movs r1, 0xF9
	strb r1, [r0]
	adds r0, 0x1
	movs r1, 0x5
	strb r1, [r0]
	adds r0, 0x1
	adds r1, r7, 0
	movs r2, 0
	movs r3, 0x3
	bl ConvertIntToDecimalStringN
	adds r0, r6, 0
	movs r1, 0x1
	adds r2, r4, 0
	movs r3, 0x28
	bl sub_81DB494
	pop {r4-r7}
	pop {r0}
	bx r0
	.pool
	thumb_func_end sub_81CF8E4

	thumb_func_start sub_81CF9BC
sub_81CF9BC: @ 81CF9BC
	push {r4,lr}
	movs r0, 0x9
	movs r1, 0x20
	bl sub_81C761C
	adds r4, r0, 0
	cmp r4, 0
	beq _081CF9FC
	ldr r1, =0x000006ac
	movs r0, 0x12
	bl sub_81C761C
	str r0, [r4, 0x1C]
	cmp r0, 0
	beq _081CF9FC
	ldr r0, =sub_81CFA68
	str r0, [r4]
	ldr r0, =sub_81CFB74
	movs r1, 0x1
	bl sub_81C7078
	str r0, [r4, 0x4]
	movs r0, 0
	str r0, [r4, 0x14]
	movs r0, 0x1
	b _081CF9FE
	.pool
_081CF9FC:
	movs r0, 0
_081CF9FE:
	pop {r4}
	pop {r1}
	bx r1
	thumb_func_end sub_81CF9BC

	thumb_func_start sub_81CFA04
sub_81CFA04: @ 81CFA04
	push {r4,lr}
	movs r0, 0x9
	movs r1, 0x20
	bl sub_81C761C
	adds r4, r0, 0
	cmp r4, 0
	beq _081CFA2C
	movs r0, 0x12
	bl sub_81C763C
	str r0, [r4, 0x1C]
	ldr r0, =sub_81CFA88
	str r0, [r4]
	movs r0, 0x1
	str r0, [r4, 0x14]
	b _081CFA2E
	.pool
_081CFA2C:
	movs r0, 0
_081CFA2E:
	pop {r4}
	pop {r1}
	bx r1
	thumb_func_end sub_81CFA04

	thumb_func_start sub_81CFA34
sub_81CFA34: @ 81CFA34
	push {lr}
	movs r0, 0x9
	bl sub_81C763C
	ldr r1, [r0]
	bl _call_via_r1
	pop {r1}
	bx r1
	thumb_func_end sub_81CFA34

	thumb_func_start sub_81CFA48
sub_81CFA48: @ 81CFA48
	push {lr}
	movs r0, 0x9
	bl sub_81C763C
	ldr r0, [r0, 0x18]
	cmp r0, 0
	bne _081CFA5C
	movs r0, 0x12
	bl sub_81C7650
_081CFA5C:
	movs r0, 0x9
	bl sub_81C7650
	pop {r0}
	bx r0
	thumb_func_end sub_81CFA48

	thumb_func_start sub_81CFA68
sub_81CFA68: @ 81CFA68
	push {r4,lr}
	adds r4, r0, 0
	ldr r0, [r4, 0x4]
	bl sub_81C70D8
	cmp r0, 0
	bne _081CFA7A
	ldr r0, =sub_81CFA88
	str r0, [r4]
_081CFA7A:
	movs r0, 0
	pop {r4}
	pop {r1}
	bx r1
	.pool
	thumb_func_end sub_81CFA68

	thumb_func_start sub_81CFA88
sub_81CFA88: @ 81CFA88
	push {r4,r5,lr}
	adds r4, r0, 0
	ldr r2, =gMain
	ldrh r1, [r2, 0x30]
	movs r0, 0x40
	ands r0, r1
	cmp r0, 0
	beq _081CFAA0
	movs r0, 0x1
	b _081CFAFE
	.pool
_081CFAA0:
	movs r0, 0x80
	ands r0, r1
	cmp r0, 0
	beq _081CFAAC
	movs r0, 0x2
	b _081CFAFE
_081CFAAC:
	ldrh r1, [r2, 0x2E]
	movs r0, 0x20
	ands r0, r1
	cmp r0, 0
	beq _081CFABA
	movs r0, 0x3
	b _081CFAFE
_081CFABA:
	movs r0, 0x10
	ands r0, r1
	lsls r0, 16
	lsrs r2, r0, 16
	cmp r2, 0
	beq _081CFACA
	movs r0, 0x4
	b _081CFAFE
_081CFACA:
	movs r0, 0x2
	ands r0, r1
	cmp r0, 0
	beq _081CFAE0
	str r2, [r4, 0x18]
	ldr r0, =sub_81CFB08
	str r0, [r4]
	movs r0, 0x5
	b _081CFAFE
	.pool
_081CFAE0:
	movs r5, 0x1
	adds r0, r5, 0
	ands r0, r1
	cmp r0, 0
	bne _081CFAEE
	movs r0, 0
	b _081CFAFE
_081CFAEE:
	bl sub_81C875C
	ldr r1, [r4, 0x1C]
	strh r0, [r1, 0x2]
	str r5, [r4, 0x18]
	ldr r0, =sub_81CFB10
	str r0, [r4]
	movs r0, 0x6
_081CFAFE:
	pop {r4,r5}
	pop {r1}
	bx r1
	.pool
	thumb_func_end sub_81CFA88

	thumb_func_start sub_81CFB08
sub_81CFB08: @ 81CFB08
	ldr r0, =0x000186a5
	bx lr
	.pool
	thumb_func_end sub_81CFB08

	thumb_func_start sub_81CFB10
sub_81CFB10: @ 81CFB10
	ldr r0, =0x000186ad
	bx lr
	.pool
	thumb_func_end sub_81CFB10

	thumb_func_start sub_81CFB18
sub_81CFB18: @ 81CFB18
	push {lr}
	movs r0, 0x9
	bl sub_81C763C
	ldr r0, [r0, 0x14]
	pop {r1}
	bx r1
	thumb_func_end sub_81CFB18

	thumb_func_start sub_81CFB28
sub_81CFB28: @ 81CFB28
	push {lr}
	movs r0, 0x9
	bl sub_81C763C
	ldr r0, [r0, 0x1C]
	adds r0, 0x4
	pop {r1}
	bx r1
	thumb_func_end sub_81CFB28

	thumb_func_start sub_81CFB38
sub_81CFB38: @ 81CFB38
	push {lr}
	movs r0, 0x9
	bl sub_81C763C
	ldr r0, [r0, 0x1C]
	ldrh r0, [r0]
	pop {r1}
	bx r1
	thumb_func_end sub_81CFB38

	thumb_func_start sub_81CFB48
sub_81CFB48: @ 81CFB48
	push {r4,lr}
	movs r0, 0x9
	bl sub_81C763C
	adds r4, r0, 0
	bl sub_81C875C
	ldr r1, [r4, 0x1C]
	lsls r0, 2
	adds r1, r0
	ldrh r0, [r1, 0x6]
	pop {r4}
	pop {r1}
	bx r1
	thumb_func_end sub_81CFB48

	thumb_func_start sub_81CFB64
sub_81CFB64: @ 81CFB64
	push {lr}
	movs r0, 0x9
	bl sub_81C763C
	ldr r0, [r0, 0x1C]
	ldrh r0, [r0, 0x2]
	pop {r1}
	bx r1
	thumb_func_end sub_81CFB64

	thumb_func_start sub_81CFB74
sub_81CFB74: @ 81CFB74
	push {lr}
	ldr r2, =gUnknown_086235D8
	lsls r1, r0, 2
	adds r1, r2
	ldr r1, [r1]
	bl _call_via_r1
	pop {r1}
	bx r1
	.pool
	thumb_func_end sub_81CFB74

	thumb_func_start sub_81CFB8C
sub_81CFB8C: @ 81CFB8C
	push {r4-r6,lr}
	sub sp, 0x4
	movs r0, 0x9
	bl sub_81C763C
	adds r6, r0, 0
	ldr r0, [r6, 0x1C]
	movs r1, 0
	strh r1, [r0]
	ldr r0, [r6, 0x1C]
	strh r1, [r0, 0x2]
	ldr r1, =0xffffff00
	ldr r0, [sp]
	ands r0, r1
	movs r1, 0xE
	orrs r0, r1
	str r0, [sp]
	movs r5, 0
_081CFBB0:
	movs r0, 0x64
	adds r1, r5, 0
	muls r1, r0
	ldr r0, =gPlayerParty
	adds r4, r1, r0
	adds r0, r4, 0
	movs r1, 0x5
	bl GetMonData
	cmp r0, 0
	beq _081CFC10
	adds r0, r4, 0
	movs r1, 0x6
	bl GetMonData
	cmp r0, 0
	bne _081CFC0A
	adds r0, r4, 0
	movs r1, 0x4
	bl GetMonData
	cmp r0, 0
	bne _081CFC0A
	adds r0, r4, 0
	movs r1, 0x52
	bl GetMonData
	adds r3, r0, 0
	cmp r3, 0
	beq _081CFC0A
	lsls r1, r5, 24
	lsrs r1, 16
	ldr r2, =0xffff00ff
	ldr r0, [sp]
	ands r0, r2
	orrs r0, r1
	lsls r2, r3, 16
	ldr r1, =0x0000ffff
	ands r0, r1
	orrs r0, r2
	str r0, [sp]
	adds r0, r6, 0
	mov r1, sp
	bl sub_81CFCEC
_081CFC0A:
	adds r5, 0x1
	cmp r5, 0x5
	ble _081CFBB0
_081CFC10:
	movs r0, 0x1
	add sp, 0x4
	pop {r4-r6}
	pop {r1}
	bx r1
	.pool
	thumb_func_end sub_81CFB8C

	thumb_func_start sub_81CFC2C
sub_81CFC2C: @ 81CFC2C
	push {lr}
	movs r0, 0x9
	bl sub_81C763C
	movs r1, 0
	str r1, [r0, 0x10]
	str r1, [r0, 0xC]
	movs r0, 0x1
	pop {r1}
	bx r1
	thumb_func_end sub_81CFC2C

	thumb_func_start sub_81CFC40
sub_81CFC40: @ 81CFC40
	push {r4-r7,lr}
	mov r7, r9
	mov r6, r8
	push {r6,r7}
	sub sp, 0x4
	movs r0, 0x9
	bl sub_81C763C
	mov r8, r0
	ldr r7, [r0, 0xC]
	ldr r6, [r0, 0x10]
	movs r0, 0
	mov r9, r0
	cmp r7, 0xD
	bgt _081CFCD4
	b _081CFCC8
_081CFC60:
	adds r0, r7, 0
	adds r1, r6, 0
	bl sub_80D2270
	cmp r0, 0
	beq _081CFCA6
	lsls r0, r7, 24
	lsrs r5, r0, 24
	lsls r0, r6, 24
	lsrs r4, r0, 24
	adds r0, r5, 0
	adds r1, r4, 0
	movs r2, 0x52
	bl GetBoxMonDataFromAnyBox
	adds r3, r0, 0
	cmp r3, 0
	beq _081CFCA6
	ldr r1, =0xffffff00
	ldr r0, [sp]
	ands r0, r1
	orrs r0, r5
	lsls r2, r4, 8
	ldr r1, =0xffff00ff
	ands r0, r1
	orrs r0, r2
	lsls r2, r3, 16
	ldr r1, =0x0000ffff
	ands r0, r1
	orrs r0, r2
	str r0, [sp]
	mov r0, r8
	mov r1, sp
	bl sub_81CFCEC
_081CFCA6:
	movs r1, 0x1
	add r9, r1
	adds r6, 0x1
	mov r0, r9
	cmp r0, 0xE
	ble _081CFCC8
	mov r1, r8
	str r7, [r1, 0xC]
	str r6, [r1, 0x10]
	movs r0, 0x3
	b _081CFCDC
	.pool
_081CFCC8:
	cmp r6, 0x1D
	ble _081CFC60
	movs r6, 0
	adds r7, 0x1
	cmp r7, 0xD
	ble _081CFCC8
_081CFCD4:
	movs r0, 0x1
	mov r1, r8
	str r0, [r1, 0x14]
	movs r0, 0x4
_081CFCDC:
	add sp, 0x4
	pop {r3,r4}
	mov r8, r3
	mov r9, r4
	pop {r4-r7}
	pop {r1}
	bx r1
	thumb_func_end sub_81CFC40

	thumb_func_start sub_81CFCEC
sub_81CFCEC: @ 81CFCEC
	push {r4-r7,lr}
	adds r5, r0, 0
	adds r7, r1, 0
	movs r1, 0
	ldr r0, [r5, 0x1C]
	ldrh r2, [r0]
	lsrs r3, r2, 1
	cmp r2, r3
	beq _081CFD1C
	adds r6, r0, 0
	ldrh r4, [r7, 0x2]
_081CFD02:
	lsls r0, r3, 2
	adds r0, r6, r0
	ldrh r0, [r0, 0x6]
	cmp r4, r0
	bls _081CFD10
	adds r2, r3, 0
	b _081CFD12
_081CFD10:
	adds r1, r3, 0x1
_081CFD12:
	subs r0, r2, r1
	lsrs r0, 1
	adds r3, r1, r0
	cmp r2, r3
	bne _081CFD02
_081CFD1C:
	ldr r0, [r5, 0x1C]
	ldrh r2, [r0]
	lsls r6, r3, 2
	cmp r2, r3
	bls _081CFD40
	lsls r0, r2, 2
	subs r4, r0, 0x4
_081CFD2A:
	ldr r0, [r5, 0x1C]
	lsls r1, r2, 2
	adds r0, 0x4
	adds r1, r0, r1
	adds r0, r4
	ldr r0, [r0]
	str r0, [r1]
	subs r4, 0x4
	subs r2, 0x1
	cmp r2, r3
	bhi _081CFD2A
_081CFD40:
	ldr r0, [r5, 0x1C]
	adds r0, 0x4
	adds r0, r6
	ldr r1, [r7]
	str r1, [r0]
	ldr r1, [r5, 0x1C]
	ldrh r0, [r1]
	adds r0, 0x1
	strh r0, [r1]
	pop {r4-r7}
	pop {r0}
	bx r0
	thumb_func_end sub_81CFCEC

	thumb_func_start sub_81CFD58
sub_81CFD58: @ 81CFD58
	push {r4-r6,lr}
	movs r5, 0
_081CFD5C:
	movs r0, 0x64
	adds r1, r5, 0
	muls r1, r0
	ldr r0, =gPlayerParty
	adds r4, r1, r0
	adds r0, r4, 0
	movs r1, 0x5
	bl GetMonData
	cmp r0, 0
	beq _081CFD8A
	adds r0, r4, 0
	movs r1, 0x6
	bl GetMonData
	cmp r0, 0
	bne _081CFD8A
	adds r0, r4, 0
	movs r1, 0x53
	bl GetMonData
	cmp r0, 0
	bne _081CFDB2
_081CFD8A:
	adds r5, 0x1
	cmp r5, 0x5
	ble _081CFD5C
	movs r5, 0
_081CFD92:
	movs r4, 0
	lsls r6, r5, 24
_081CFD96:
	adds r0, r5, 0
	adds r1, r4, 0
	bl sub_80D2270
	cmp r0, 0
	beq _081CFDBC
	lsls r1, r4, 24
	lsrs r1, 24
	lsrs r0, r6, 24
	movs r2, 0x53
	bl GetBoxMonDataFromAnyBox
	cmp r0, 0
	beq _081CFDBC
_081CFDB2:
	movs r0, 0x1
	b _081CFDCA
	.pool
_081CFDBC:
	adds r4, 0x1
	cmp r4, 0x1D
	ble _081CFD96
	adds r5, 0x1
	cmp r5, 0xD
	ble _081CFD92
	movs r0, 0
_081CFDCA:
	pop {r4-r6}
	pop {r1}
	bx r1
	thumb_func_end sub_81CFD58

	thumb_func_start sub_81CFDD0
sub_81CFDD0: @ 81CFDD0
	push {r4,lr}
	movs r1, 0x81
	lsls r1, 4
	movs r0, 0xA
	bl sub_81C761C
	adds r4, r0, 0
	cmp r4, 0
	beq _081CFE00
	ldr r0, =sub_81CFEB8
	movs r1, 0x1
	bl sub_81C7078
	str r0, [r4, 0x4]
	ldr r0, =sub_81CFE84
	str r0, [r4]
	movs r0, 0
	str r0, [r4, 0xC]
	movs r0, 0x1
	b _081CFE02
	.pool
_081CFE00:
	movs r0, 0
_081CFE02:
	pop {r4}
	pop {r1}
	bx r1
	thumb_func_end sub_81CFDD0

	thumb_func_start sub_81CFE08
sub_81CFE08: @ 81CFE08
	push {r4,lr}
	movs r1, 0x81
	lsls r1, 4
	movs r0, 0xA
	bl sub_81C761C
	adds r4, r0, 0
	cmp r4, 0
	beq _081CFE38
	ldr r0, =sub_81CFEB8
	movs r1, 0x1
	bl sub_81C7078
	str r0, [r4, 0x4]
	ldr r0, =sub_81CFE84
	str r0, [r4]
	movs r0, 0x1
	str r0, [r4, 0xC]
	b _081CFE3A
	.pool
_081CFE38:
	movs r0, 0
_081CFE3A:
	pop {r4}
	pop {r1}
	bx r1
	thumb_func_end sub_81CFE08

	thumb_func_start sub_81CFE40
sub_81CFE40: @ 81CFE40
	push {r4,r5,lr}
	adds r4, r0, 0
	movs r0, 0xA
	bl sub_81C763C
	adds r5, r0, 0
	ldr r0, =gUnknown_086237B8
	lsls r4, 2
	adds r4, r0
	ldr r0, [r4]
	movs r1, 0x1
	bl sub_81C7078
	str r0, [r5, 0x4]
	ldr r0, =sub_81CFE84
	str r0, [r5]
	pop {r4,r5}
	pop {r0}
	bx r0
	.pool
	thumb_func_end sub_81CFE40

	thumb_func_start sub_81CFE70
sub_81CFE70: @ 81CFE70
	push {lr}
	movs r0, 0xA
	bl sub_81C763C
	ldr r0, [r0]
	bl _call_via_r0
	pop {r1}
	bx r1
	thumb_func_end sub_81CFE70

	thumb_func_start sub_81CFE84
sub_81CFE84: @ 81CFE84
	push {lr}
	movs r0, 0xA
	bl sub_81C763C
	ldr r0, [r0, 0x4]
	bl sub_81C70D8
	pop {r1}
	bx r1
	thumb_func_end sub_81CFE84

	thumb_func_start sub_81CFE98
sub_81CFE98: @ 81CFE98
	push {r4,lr}
	movs r0, 0xA
	bl sub_81C763C
	adds r4, r0, 0
	bl sub_81C8234
	ldrb r0, [r4, 0x8]
	bl RemoveWindow
	movs r0, 0xA
	bl sub_81C7650
	pop {r4}
	pop {r0}
	bx r0
	thumb_func_end sub_81CFE98

	thumb_func_start sub_81CFEB8
sub_81CFEB8: @ 81CFEB8
	push {r4,r5,lr}
	sub sp, 0x4
	adds r4, r0, 0
	movs r0, 0xA
	bl sub_81C763C
	adds r5, r0, 0
	cmp r4, 0x5
	bls _081CFECC
	b _081CFFF2
_081CFECC:
	lsls r0, r4, 2
	ldr r1, =_081CFEDC
	adds r0, r1
	ldr r0, [r0]
	mov pc, r0
	.pool
	.align 2, 0
_081CFEDC:
	.4byte _081CFEF4
	.4byte _081CFF48
	.4byte _081CFF76
	.4byte _081CFF94
	.4byte _081CFFA4
	.4byte _081CFFDE
_081CFEF4:
	ldr r0, =gUnknown_086237B0
	movs r1, 0x2
	bl sub_81C7B54
	ldr r1, =gUnknown_08623604
	movs r0, 0
	str r0, [sp]
	movs r0, 0x1
	movs r2, 0
	movs r3, 0
	bl decompress_and_copy_tile_data_to_vram
	adds r1, r5, 0
	adds r1, 0x10
	movs r0, 0x1
	bl SetBgTilemapBuffer
	ldr r1, =gUnknown_086236CC
	movs r0, 0x1
	movs r2, 0
	movs r3, 0
	bl CopyToBgTilemapBuffer
	ldr r0, =gUnknown_086235E4
	movs r1, 0x10
	movs r2, 0x20
	bl sub_81C7944
	movs r0, 0x1
	bl CopyBgTilemapBufferToVram
_081CFF32:
	movs r0, 0
	b _081CFFF4
	.pool
_081CFF48:
	bl free_temp_tile_data_buffers_if_possible
	lsls r0, 24
	cmp r0, 0
	bne _081CFFEE
	bl sub_81CFB18
	cmp r0, 0
	beq _081CFFEE
	movs r0, 0x1
	movs r1, 0
	movs r2, 0
	bl ChangeBgX
	movs r0, 0x1
	movs r1, 0
	movs r2, 0
	bl ChangeBgY
	movs r0, 0x1
	bl ShowBg
	b _081CFF32
_081CFF76:
	bl free_temp_tile_data_buffers_if_possible
	lsls r0, 24
	cmp r0, 0
	bne _081CFFEE
	ldr r0, =gUnknown_08623790
	movs r1, 0x20
	movs r2, 0x20
	bl sub_81C7944
	bl sub_81D0304
	b _081CFF32
	.pool
_081CFF94:
	bl sub_81C8224
	cmp r0, 0
	bne _081CFFEE
	adds r0, r5, 0
	bl sub_81D024C
	b _081CFF32
_081CFFA4:
	bl free_temp_tile_data_buffers_if_possible
	lsls r0, 24
	cmp r0, 0
	bne _081CFFEE
	movs r0, 0x2
	bl ShowBg
	movs r0, 0x3
	bl HideBg
	movs r0, 0x9
	bl sub_81C7BA4
	movs r0, 0x1
	bl sub_81C7AC0
	ldr r0, [r5, 0xC]
	cmp r0, 0
	bne _081CFF32
	movs r0, 0x2
	bl sub_81C7DFC
	movs r0, 0x2
	movs r1, 0x1
	movs r2, 0
	bl sub_81C7FA0
	b _081CFF32
_081CFFDE:
	bl sub_81C7B34
	cmp r0, 0
	bne _081CFFEE
	bl sub_81C8010
	cmp r0, 0
	beq _081CFFF2
_081CFFEE:
	movs r0, 0x2
	b _081CFFF4
_081CFFF2:
	movs r0, 0x4
_081CFFF4:
	add sp, 0x4
	pop {r4,r5}
	pop {r1}
	bx r1
	thumb_func_end sub_81CFEB8

	thumb_func_start sub_81CFFFC
sub_81CFFFC: @ 81CFFFC
	push {r4,r5,lr}
	adds r4, r0, 0
	movs r0, 0xA
	bl sub_81C763C
	adds r5, r0, 0
	cmp r4, 0x1
	beq _081D004A
	cmp r4, 0x1
	bgt _081D0016
	cmp r4, 0
	beq _081D0020
	b _081D006A
_081D0016:
	cmp r4, 0x2
	beq _081D0052
	cmp r4, 0x3
	beq _081D005C
	b _081D006A
_081D0020:
	bl sub_81C8658
	cmp r0, 0x1
	beq _081D0038
	cmp r0, 0x1
	bgt _081D0032
	cmp r0, 0
	beq _081D006A
	b _081D0058
_081D0032:
	cmp r0, 0x2
	beq _081D0042
	b _081D0058
_081D0038:
	movs r0, 0x5
	bl PlaySE
	movs r0, 0x7
	b _081D006C
_081D0042:
	movs r0, 0x5
	bl PlaySE
	b _081D0058
_081D004A:
	bl sub_81C8630
	cmp r0, 0
	bne _081D0066
_081D0052:
	adds r0, r5, 0
	bl sub_81D0288
_081D0058:
	movs r0, 0
	b _081D006C
_081D005C:
	bl IsDma3ManagerBusyWithBgCopy
	lsls r0, 24
	cmp r0, 0
	beq _081D006A
_081D0066:
	movs r0, 0x2
	b _081D006C
_081D006A:
	movs r0, 0x4
_081D006C:
	pop {r4,r5}
	pop {r1}
	bx r1
	thumb_func_end sub_81CFFFC

	thumb_func_start sub_81D0074
sub_81D0074: @ 81D0074
	push {r4,r5,lr}
	adds r4, r0, 0
	movs r0, 0xA
	bl sub_81C763C
	adds r5, r0, 0
	cmp r4, 0x1
	beq _081D00C2
	cmp r4, 0x1
	bgt _081D008E
	cmp r4, 0
	beq _081D0098
	b _081D00E2
_081D008E:
	cmp r4, 0x2
	beq _081D00CA
	cmp r4, 0x3
	beq _081D00D4
	b _081D00E2
_081D0098:
	bl sub_81C868C
	cmp r0, 0x1
	beq _081D00B0
	cmp r0, 0x1
	bgt _081D00AA
	cmp r0, 0
	beq _081D00E2
	b _081D00D0
_081D00AA:
	cmp r0, 0x2
	beq _081D00BA
	b _081D00D0
_081D00B0:
	movs r0, 0x5
	bl PlaySE
	movs r0, 0x7
	b _081D00E4
_081D00BA:
	movs r0, 0x5
	bl PlaySE
	b _081D00D0
_081D00C2:
	bl sub_81C8630
	cmp r0, 0
	bne _081D00DE
_081D00CA:
	adds r0, r5, 0
	bl sub_81D0288
_081D00D0:
	movs r0, 0
	b _081D00E4
_081D00D4:
	bl IsDma3ManagerBusyWithBgCopy
	lsls r0, 24
	cmp r0, 0
	beq _081D00E2
_081D00DE:
	movs r0, 0x2
	b _081D00E4
_081D00E2:
	movs r0, 0x4
_081D00E4:
	pop {r4,r5}
	pop {r1}
	bx r1
	thumb_func_end sub_81D0074

	thumb_func_start sub_81D00EC
sub_81D00EC: @ 81D00EC
	push {r4,r5,lr}
	adds r4, r0, 0
	movs r0, 0xA
	bl sub_81C763C
	adds r5, r0, 0
	cmp r4, 0x1
	beq _081D013A
	cmp r4, 0x1
	bgt _081D0106
	cmp r4, 0
	beq _081D0110
	b _081D015A
_081D0106:
	cmp r4, 0x2
	beq _081D0142
	cmp r4, 0x3
	beq _081D014C
	b _081D015A
_081D0110:
	bl sub_81C86CC
	cmp r0, 0x1
	beq _081D0128
	cmp r0, 0x1
	bgt _081D0122
	cmp r0, 0
	beq _081D015A
	b _081D0148
_081D0122:
	cmp r0, 0x2
	beq _081D0132
	b _081D0148
_081D0128:
	movs r0, 0x5
	bl PlaySE
	movs r0, 0x7
	b _081D015C
_081D0132:
	movs r0, 0x5
	bl PlaySE
	b _081D0148
_081D013A:
	bl sub_81C8630
	cmp r0, 0
	bne _081D0156
_081D0142:
	adds r0, r5, 0
	bl sub_81D0288
_081D0148:
	movs r0, 0
	b _081D015C
_081D014C:
	bl IsDma3ManagerBusyWithBgCopy
	lsls r0, 24
	cmp r0, 0
	beq _081D015A
_081D0156:
	movs r0, 0x2
	b _081D015C
_081D015A:
	movs r0, 0x4
_081D015C:
	pop {r4,r5}
	pop {r1}
	bx r1
	thumb_func_end sub_81D00EC

	thumb_func_start sub_81D0164
sub_81D0164: @ 81D0164
	push {r4,r5,lr}
	adds r4, r0, 0
	movs r0, 0xA
	bl sub_81C763C
	adds r5, r0, 0
	cmp r4, 0x1
	beq _081D01B2
	cmp r4, 0x1
	bgt _081D017E
	cmp r4, 0
	beq _081D0188
	b _081D01D2
_081D017E:
	cmp r4, 0x2
	beq _081D01BA
	cmp r4, 0x3
	beq _081D01C4
	b _081D01D2
_081D0188:
	bl sub_81C870C
	cmp r0, 0x1
	beq _081D01A0
	cmp r0, 0x1
	bgt _081D019A
	cmp r0, 0
	beq _081D01D2
	b _081D01C0
_081D019A:
	cmp r0, 0x2
	beq _081D01AA
	b _081D01C0
_081D01A0:
	movs r0, 0x5
	bl PlaySE
	movs r0, 0x7
	b _081D01D4
_081D01AA:
	movs r0, 0x5
	bl PlaySE
	b _081D01C0
_081D01B2:
	bl sub_81C8630
	cmp r0, 0
	bne _081D01CE
_081D01BA:
	adds r0, r5, 0
	bl sub_81D0288
_081D01C0:
	movs r0, 0
	b _081D01D4
_081D01C4:
	bl IsDma3ManagerBusyWithBgCopy
	lsls r0, 24
	cmp r0, 0
	beq _081D01D2
_081D01CE:
	movs r0, 0x2
	b _081D01D4
_081D01D2:
	movs r0, 0x4
_081D01D4:
	pop {r4,r5}
	pop {r1}
	bx r1
	thumb_func_end sub_81D0164

	thumb_func_start sub_81D01DC
sub_81D01DC: @ 81D01DC
	push {lr}
	cmp r0, 0
	beq _081D01E8
	cmp r0, 0x1
	beq _081D01FC
	b _081D0214
_081D01E8:
	movs r0, 0x5
	bl PlaySE
	movs r0, 0
	bl sub_81C7AC0
	bl sub_81C78A0
	movs r0, 0
	b _081D0216
_081D01FC:
	bl sub_81C7B34
	cmp r0, 0
	bne _081D020C
	bl sub_81C78C0
	cmp r0, 0
	beq _081D0210
_081D020C:
	movs r0, 0x2
	b _081D0216
_081D0210:
	bl sub_81C7FDC
_081D0214:
	movs r0, 0x4
_081D0216:
	pop {r1}
	bx r1
	thumb_func_end sub_81D01DC

	thumb_func_start sub_81D021C
sub_81D021C: @ 81D021C
	push {lr}
	cmp r0, 0
	beq _081D0228
	cmp r0, 0x1
	beq _081D0238
	b _081D0244
_081D0228:
	movs r0, 0x5
	bl PlaySE
	movs r0, 0
	bl sub_81C7AC0
	movs r0, 0
	b _081D0246
_081D0238:
	bl sub_81C7B34
	cmp r0, 0
	beq _081D0244
	movs r0, 0x2
	b _081D0246
_081D0244:
	movs r0, 0x4
_081D0246:
	pop {r1}
	bx r1
	thumb_func_end sub_81D021C

	thumb_func_start sub_81D024C
sub_81D024C: @ 81D024C
	push {r4,lr}
	adds r4, r0, 0
	ldr r0, =gUnknown_086237D4
	bl AddWindow
	strh r0, [r4, 0x8]
	lsls r0, 24
	lsrs r0, 24
	bl PutWindowTilemap
	bl sub_81CFB38
	adds r2, r0, 0
	ldrh r0, [r4, 0x8]
	movs r1, 0
	bl sub_81D02B0
	ldrb r0, [r4, 0x8]
	movs r1, 0x1
	bl CopyWindowToVram
	adds r0, r4, 0
	bl sub_81D0288
	pop {r4}
	pop {r0}
	bx r0
	.pool
	thumb_func_end sub_81D024C

	thumb_func_start sub_81D0288
sub_81D0288: @ 81D0288
	push {r4,r5,lr}
	adds r5, r0, 0
	bl sub_81C875C
	adds r4, r0, 0
	bl sub_81CFB38
	adds r2, r0, 0
	ldrh r0, [r5, 0x8]
	adds r4, 0x1
	adds r1, r4, 0
	bl sub_81D02B0
	ldrb r0, [r5, 0x8]
	movs r1, 0x2
	bl CopyWindowToVram
	pop {r4,r5}
	pop {r0}
	bx r0
	thumb_func_end sub_81D0288

	thumb_func_start sub_81D02B0
sub_81D02B0: @ 81D02B0
	push {r4,r5,lr}
	sub sp, 0x1C
	adds r4, r0, 0
	adds r5, r2, 0
	add r0, sp, 0xC
	movs r2, 0x1
	movs r3, 0x3
	bl ConvertIntToDecimalStringN
	movs r1, 0xBA
	strb r1, [r0]
	adds r0, 0x1
	adds r1, r5, 0
	movs r2, 0x1
	movs r3, 0x3
	bl ConvertIntToDecimalStringN
	movs r0, 0x1
	add r1, sp, 0xC
	movs r2, 0x38
	bl GetStringCenterAlignXOffset
	adds r3, r0, 0
	lsls r4, 24
	lsrs r4, 24
	lsls r3, 24
	lsrs r3, 24
	movs r0, 0x1
	str r0, [sp]
	movs r0, 0xFF
	str r0, [sp, 0x4]
	movs r0, 0
	str r0, [sp, 0x8]
	adds r0, r4, 0
	movs r1, 0x1
	add r2, sp, 0xC
	bl PrintTextOnWindow
	add sp, 0x1C
	pop {r4,r5}
	pop {r0}
	bx r0
	thumb_func_end sub_81D02B0

	thumb_func_start sub_81D0304
sub_81D0304: @ 81D0304
	push {r4,lr}
	sub sp, 0x18
	bl sub_81CFB28
	str r0, [sp]
	bl sub_81CFB38
	mov r1, sp
	movs r4, 0
	strh r0, [r1, 0x4]
	movs r0, 0x4
	strb r0, [r1, 0x8]
	bl sub_81CFB64
	mov r1, sp
	strh r0, [r1, 0x6]
	movs r0, 0xD
	strb r0, [r1, 0x9]
	movs r0, 0x11
	strb r0, [r1, 0xA]
	mov r0, sp
	movs r2, 0x1
	strb r2, [r0, 0xB]
	movs r0, 0x8
	strb r0, [r1, 0xC]
	movs r0, 0x2
	strb r0, [r1, 0xD]
	mov r0, sp
	strb r2, [r0, 0xE]
	ldr r0, =sub_81D035C
	str r0, [sp, 0x10]
	str r4, [sp, 0x14]
	ldr r0, =gUnknown_086237B4
	movs r2, 0
	bl sub_81C81D4
	add sp, 0x18
	pop {r4}
	pop {r0}
	bx r0
	.pool
	thumb_func_end sub_81D0304

	thumb_func_start sub_81D035C
sub_81D035C: @ 81D035C
	push {r4-r7,lr}
	mov r7, r8
	push {r7}
	adds r6, r1, 0
	adds r7, r0, 0
	ldrb r0, [r7]
	cmp r0, 0xE
	bne _081D03A4
	ldrb r1, [r7, 0x1]
	movs r0, 0x64
	adds r4, r1, 0
	muls r4, r0
	ldr r0, =gPlayerParty
	adds r4, r0
	adds r0, r4, 0
	bl GetMonGender
	lsls r0, 24
	lsrs r5, r0, 24
	adds r0, r4, 0
	bl GetLevelFromMonExp
	lsls r0, 24
	lsrs r0, 24
	mov r8, r0
	ldr r2, =gStringVar3
	adds r0, r4, 0
	movs r1, 0x2
	bl GetMonData
	b _081D03CC
	.pool
_081D03A4:
	ldrb r0, [r7]
	ldrb r1, [r7, 0x1]
	bl GetBoxedMonPtr
	adds r4, r0, 0
	bl GetBoxMonGender
	lsls r0, 24
	lsrs r5, r0, 24
	adds r0, r4, 0
	bl GetLevelFromBoxMonExp
	lsls r0, 24
	lsrs r0, 24
	mov r8, r0
	ldr r2, =gStringVar3
	adds r0, r4, 0
	movs r1, 0x2
	bl GetBoxMonData
_081D03CC:
	ldr r4, =gStringVar3
	adds r0, r4, 0
	bl StringGetEnd10
	adds r0, r6, 0
	movs r1, 0x1
	adds r2, r4, 0
	movs r3, 0x3C
	bl sub_81DB494
	adds r6, r0, 0
	cmp r5, 0
	beq _081D03F8
	cmp r5, 0xFE
	beq _081D0400
	ldr r1, =gUnknown_086237F4
	b _081D0402
	.pool
_081D03F8:
	ldr r1, =gUnknown_086237DC
	b _081D0402
	.pool
_081D0400:
	ldr r1, =gUnknown_086237E8
_081D0402:
	ldr r4, =gStringVar1
	adds r0, r4, 0
	bl StringCopy
	movs r1, 0xBA
	strb r1, [r0]
	adds r0, 0x1
	movs r1, 0xF9
	strb r1, [r0]
	adds r0, 0x1
	movs r1, 0x5
	strb r1, [r0]
	adds r0, 0x1
	mov r1, r8
	movs r2, 0
	movs r3, 0x3
	bl ConvertIntToDecimalStringN
	adds r0, r6, 0
	movs r1, 0x1
	adds r2, r4, 0
	movs r3, 0x36
	bl sub_81DB494
	adds r6, r0, 0
	ldrh r1, [r7, 0x2]
	movs r2, 0x1
	movs r3, 0x2
	bl ConvertIntToDecimalStringN
	pop {r3}
	mov r8, r3
	pop {r4-r7}
	pop {r0}
	bx r0
	.pool
	thumb_func_end sub_81D035C

	thumb_func_start sub_81D0450
sub_81D0450: @ 81D0450
	push {r4,lr}
	movs r0, 0xD
	movs r1, 0x9C
	bl sub_81C761C
	adds r4, r0, 0
	cmp r4, 0
	beq _081D0498
	movs r0, 0x12
	bl sub_81C763C
	str r0, [r4, 0x8]
	cmp r0, 0
	beq _081D0498
	adds r0, r4, 0
	bl sub_81D0814
	adds r1, r4, 0
	adds r1, 0x98
	ldr r0, =sub_81D04C4
	str r0, [r1]
	ldr r1, =gKeyRepeatContinueDelay
	movs r0, 0x3
	strh r0, [r1]
	ldr r1, =gKeyRepeatStartDelay
	movs r0, 0xA
	strh r0, [r1]
	movs r0, 0x1
	b _081D049A
	.pool
_081D0498:
	movs r0, 0
_081D049A:
	pop {r4}
	pop {r1}
	bx r1
	thumb_func_end sub_81D0450

	thumb_func_start sub_81D04A0
sub_81D04A0: @ 81D04A0
	push {lr}
	movs r0, 0xD
	bl sub_81C763C
	adds r1, r0, 0
	adds r1, 0x98
	ldr r1, [r1]
	bl _call_via_r1
	pop {r1}
	bx r1
	thumb_func_end sub_81D04A0

	thumb_func_start sub_81D04B8
sub_81D04B8: @ 81D04B8
	push {lr}
	movs r0, 0xD
	bl sub_81C7650
	pop {r0}
	bx r0
	thumb_func_end sub_81D04B8

	thumb_func_start sub_81D04C4
sub_81D04C4: @ 81D04C4
	push {r4,lr}
	adds r4, r0, 0
	ldr r2, =gMain
	ldrh r1, [r2, 0x30]
	movs r0, 0x40
	ands r0, r1
	cmp r0, 0
	beq _081D04E4
	ldr r3, [r4, 0x8]
	ldrh r0, [r3, 0x2]
	cmp r0, 0
	beq _081D04E4
	subs r0, 0x1
	b _081D04FC
	.pool
_081D04E4:
	ldrh r1, [r2, 0x30]
	movs r0, 0x80
	ands r0, r1
	cmp r0, 0
	beq _081D050C
	ldr r3, [r4, 0x8]
	ldrh r1, [r3, 0x2]
	ldrh r0, [r3]
	subs r0, 0x1
	cmp r1, r0
	bge _081D050C
	adds r0, r1, 0x1
_081D04FC:
	movs r1, 0
	strh r0, [r3, 0x2]
	strh r1, [r4, 0xC]
	adds r0, r4, 0
	bl sub_81D0814
	movs r0, 0x1
	b _081D053E
_081D050C:
	ldrh r2, [r2, 0x2E]
	movs r0, 0x1
	ands r0, r2
	cmp r0, 0
	beq _081D0528
	adds r1, r4, 0
	adds r1, 0x98
	ldr r0, =sub_81D0548
	str r0, [r1]
	movs r0, 0x2
	b _081D053E
	.pool
_081D0528:
	movs r0, 0x2
	ands r0, r2
	cmp r0, 0
	bne _081D0534
	movs r0, 0
	b _081D053E
_081D0534:
	adds r1, r4, 0
	adds r1, 0x98
	ldr r0, =sub_81D05D4
	str r0, [r1]
	movs r0, 0x5
_081D053E:
	pop {r4}
	pop {r1}
	bx r1
	.pool
	thumb_func_end sub_81D04C4

	thumb_func_start sub_81D0548
sub_81D0548: @ 81D0548
	push {r4,lr}
	adds r4, r0, 0
	ldr r0, =gMain
	ldrh r1, [r0, 0x30]
	movs r0, 0x40
	ands r0, r1
	cmp r0, 0
	beq _081D0562
	adds r0, r4, 0
	bl sub_81D05DC
	cmp r0, 0
	bne _081D05A4
_081D0562:
	ldr r0, =gMain
	ldrh r1, [r0, 0x30]
	movs r0, 0x80
	ands r0, r1
	cmp r0, 0
	beq _081D0578
	adds r0, r4, 0
	bl sub_81D061C
	cmp r0, 0
	bne _081D05A4
_081D0578:
	ldr r0, =gMain
	ldrh r1, [r0, 0x30]
	movs r0, 0x20
	ands r0, r1
	cmp r0, 0
	beq _081D058E
	adds r0, r4, 0
	bl sub_81D0664
	cmp r0, 0
	bne _081D05A4
_081D058E:
	ldr r0, =gMain
	ldrh r1, [r0, 0x30]
	movs r0, 0x10
	ands r0, r1
	cmp r0, 0
	beq _081D05AC
	adds r0, r4, 0
	bl sub_81D0688
	cmp r0, 0
	beq _081D05AC
_081D05A4:
	movs r0, 0x3
	b _081D05CA
	.pool
_081D05AC:
	ldr r0, =gMain
	ldrh r1, [r0, 0x2E]
	movs r0, 0x2
	ands r0, r1
	cmp r0, 0
	bne _081D05C0
	movs r0, 0
	b _081D05CA
	.pool
_081D05C0:
	adds r1, r4, 0
	adds r1, 0x98
	ldr r0, =sub_81D04C4
	str r0, [r1]
	movs r0, 0x4
_081D05CA:
	pop {r4}
	pop {r1}
	bx r1
	.pool
	thumb_func_end sub_81D0548

	thumb_func_start sub_81D05D4
sub_81D05D4: @ 81D05D4
	ldr r0, =0x000186ae
	bx lr
	.pool
	thumb_func_end sub_81D05D4

	thumb_func_start sub_81D05DC
sub_81D05DC: @ 81D05DC
	push {r4,lr}
	adds r1, r0, 0
	ldrh r0, [r1, 0xC]
	adds r2, r0, 0
	cmp r2, 0x18
	bhi _081D05F0
	cmp r2, 0x8
	bls _081D0612
	subs r0, 0x9
	b _081D060C
_081D05F0:
	ldrh r3, [r1, 0x10]
	adds r2, r3, 0
	cmp r2, 0
	beq _081D0612
	ldrh r0, [r1, 0xC]
	subs r0, 0x1B
	ldrh r4, [r1, 0xE]
	adds r0, r4
	strh r0, [r1, 0xC]
	lsls r0, 16
	lsrs r0, 16
	cmp r0, r2
	bcc _081D060E
	subs r0, r3, 0x1
_081D060C:
	strh r0, [r1, 0xC]
_081D060E:
	movs r0, 0x1
	b _081D0614
_081D0612:
	movs r0, 0
_081D0614:
	pop {r4}
	pop {r1}
	bx r1
	thumb_func_end sub_81D05DC

	thumb_func_start sub_81D061C
sub_81D061C: @ 81D061C
	push {lr}
	adds r2, r0, 0
	ldrh r0, [r2, 0xC]
	adds r1, r0, 0
	cmp r1, 0x18
	bhi _081D065C
	ldrh r3, [r2, 0xE]
	cmp r1, r3
	bcs _081D0640
	adds r0, 0x9
	strh r0, [r2, 0xC]
	ldrh r1, [r2, 0x10]
	lsls r0, 16
	lsrs r0, 16
	cmp r0, r1
	bcc _081D0658
	subs r0, r1, 0x1
	b _081D0656
_081D0640:
	ldrh r0, [r2, 0x12]
	cmp r0, 0
	beq _081D065C
	ldrh r1, [r2, 0xC]
	ldrh r0, [r2, 0xE]
	subs r0, r1, r0
	ldrh r1, [r2, 0x12]
	cmp r0, r1
	blt _081D0654
	subs r0, r1, 0x1
_081D0654:
	adds r0, 0x1B
_081D0656:
	strh r0, [r2, 0xC]
_081D0658:
	movs r0, 0x1
	b _081D065E
_081D065C:
	movs r0, 0
_081D065E:
	pop {r1}
	bx r1
	thumb_func_end sub_81D061C

	thumb_func_start sub_81D0664
sub_81D0664: @ 81D0664
	push {r4,r5,lr}
	adds r5, r0, 0
	ldrh r4, [r5, 0xC]
	adds r0, r4, 0
	movs r1, 0x9
	bl __umodsi3
	lsls r0, 16
	cmp r0, 0
	bne _081D067C
	movs r0, 0
	b _081D0682
_081D067C:
	subs r0, r4, 0x1
	strh r0, [r5, 0xC]
	movs r0, 0x1
_081D0682:
	pop {r4,r5}
	pop {r1}
	bx r1
	thumb_func_end sub_81D0664

	thumb_func_start sub_81D0688
sub_81D0688: @ 81D0688
	push {r4,r5,lr}
	adds r5, r0, 0
	ldrh r4, [r5, 0xC]
	adds r0, r4, 0
	movs r1, 0x9
	bl __umodsi3
	lsls r0, 16
	lsrs r1, r0, 16
	cmp r1, 0x7
	bgt _081D06BC
	cmp r4, 0x1A
	bhi _081D06AC
	ldrh r0, [r5, 0x10]
	subs r0, 0x1
	cmp r4, r0
	bge _081D06BC
	b _081D06B4
_081D06AC:
	ldrh r0, [r5, 0x12]
	subs r0, 0x1
	cmp r1, r0
	bge _081D06BC
_081D06B4:
	adds r0, r4, 0x1
	strh r0, [r5, 0xC]
	movs r0, 0x1
	b _081D06BE
_081D06BC:
	movs r0, 0
_081D06BE:
	pop {r4,r5}
	pop {r1}
	bx r1
	thumb_func_end sub_81D0688

	thumb_func_start sub_81D06C4
sub_81D06C4: @ 81D06C4
	push {lr}
	movs r0, 0xD
	bl sub_81C763C
	ldr r0, [r0, 0x8]
	ldrh r0, [r0, 0x2]
	pop {r1}
	bx r1
	thumb_func_end sub_81D06C4

	thumb_func_start sub_81D06D4
sub_81D06D4: @ 81D06D4
	push {lr}
	movs r0, 0xD
	bl sub_81C763C
	ldr r0, [r0, 0x8]
	ldrh r0, [r0]
	pop {r1}
	bx r1
	thumb_func_end sub_81D06D4

	thumb_func_start sub_81D06E4
sub_81D06E4: @ 81D06E4
	push {r4-r7,lr}
	adds r5, r0, 0
	adds r7, r1, 0
	adds r6, r2, 0
	movs r0, 0xD
	bl sub_81C763C
	ldr r1, [r0, 0x8]
	ldrh r0, [r1, 0x2]
	lsls r0, 2
	adds r0, 0x4
	adds r1, r0
	ldrb r0, [r1]
	cmp r0, 0xE
	bne _081D0730
	ldrb r1, [r1, 0x1]
	movs r0, 0x64
	adds r4, r1, 0
	muls r4, r0
	ldr r0, =gPlayerParty
	adds r4, r0
	adds r0, r4, 0
	movs r1, 0x2
	adds r2, r5, 0
	bl GetMonData
	adds r0, r4, 0
	bl GetLevelFromMonExp
	strb r0, [r7]
	adds r0, r4, 0
	bl GetMonGender
	strb r0, [r6]
	b _081D0752
	.pool
_081D0730:
	ldrb r0, [r1]
	ldrb r1, [r1, 0x1]
	bl GetBoxedMonPtr
	adds r4, r0, 0
	bl GetBoxMonGender
	strb r0, [r6]
	adds r0, r4, 0
	bl GetLevelFromBoxMonExp
	strb r0, [r7]
	adds r0, r4, 0
	movs r1, 0x2
	adds r2, r5, 0
	bl GetBoxMonData
_081D0752:
	adds r0, r5, 0
	bl StringGetEnd10
	pop {r4-r7}
	pop {r0}
	bx r0
	thumb_func_end sub_81D06E4

	thumb_func_start sub_81D0760
sub_81D0760: @ 81D0760
	push {r4-r7,lr}
	adds r5, r0, 0
	adds r6, r1, 0
	adds r7, r2, 0
	movs r0, 0xD
	bl sub_81C763C
	ldr r1, [r0, 0x8]
	ldrh r0, [r1, 0x2]
	lsls r0, 2
	adds r0, 0x4
	adds r1, r0
	ldrb r0, [r1]
	cmp r0, 0xE
	bne _081D07AC
	ldrb r1, [r1, 0x1]
	movs r0, 0x64
	adds r4, r1, 0
	muls r4, r0
	ldr r0, =gPlayerParty
	adds r4, r0
	adds r0, r4, 0
	movs r1, 0xB
	bl GetMonData
	strh r0, [r5]
	adds r0, r4, 0
	movs r1, 0
	bl GetMonData
	str r0, [r6]
	adds r0, r4, 0
	movs r1, 0x1
	bl GetMonData
	b _081D07D0
	.pool
_081D07AC:
	ldrb r0, [r1]
	ldrb r1, [r1, 0x1]
	bl GetBoxedMonPtr
	adds r4, r0, 0
	movs r1, 0xB
	bl GetBoxMonData
	strh r0, [r5]
	adds r0, r4, 0
	movs r1, 0
	bl GetBoxMonData
	str r0, [r6]
	adds r0, r4, 0
	movs r1, 0x1
	bl GetBoxMonData
_081D07D0:
	str r0, [r7]
	pop {r4-r7}
	pop {r0}
	bx r0
	thumb_func_end sub_81D0760

	thumb_func_start sub_81D07D8
sub_81D07D8: @ 81D07D8
	push {lr}
	movs r0, 0xD
	bl sub_81C763C
	ldr r1, [r0, 0x8]
	ldrh r0, [r1, 0x2]
	lsls r0, 2
	adds r0, 0x4
	adds r1, r0
	ldrb r0, [r1]
	cmp r0, 0xE
	beq _081D07FA
	ldrb r1, [r1, 0x1]
	movs r2, 0x52
	bl GetBoxMonDataFromAnyBox
	b _081D080A
_081D07FA:
	ldrb r1, [r1, 0x1]
	movs r0, 0x64
	muls r0, r1
	ldr r1, =gPlayerParty
	adds r0, r1
	movs r1, 0x52
	bl GetMonData
_081D080A:
	pop {r1}
	bx r1
	.pool
	thumb_func_end sub_81D07D8

	thumb_func_start sub_81D0814
sub_81D0814: @ 81D0814
	push {r4-r7,lr}
	mov r7, r10
	mov r6, r9
	mov r5, r8
	push {r5-r7}
	adds r5, r0, 0
	ldr r0, [r5, 0x8]
	ldrh r1, [r0, 0x2]
	lsls r1, 2
	adds r1, 0x4
	adds r1, r0, r1
	ldrb r0, [r1]
	cmp r0, 0xE
	bne _081D0848
	ldrb r1, [r1, 0x1]
	movs r0, 0x64
	muls r0, r1
	ldr r1, =gPlayerParty
	adds r0, r1
	movs r1, 0x53
	bl GetMonData
	b _081D0852
	.pool
_081D0848:
	ldrb r0, [r1]
	ldrb r1, [r1, 0x1]
	movs r2, 0x53
	bl GetBoxMonDataFromAnyBox
_081D0852:
	mov r12, r0
	movs r0, 0
	strh r0, [r5, 0x10]
	strh r0, [r5, 0x12]
	movs r6, 0
	ldr r0, =gUnknown_086237F8
	mov r9, r0
	mov r10, r9
_081D0862:
	lsls r2, r6, 2
	mov r3, r9
	adds r1, r2, r3
	movs r0, 0x1
	ldrb r3, [r1]
	lsls r0, r3
	subs r4, r0, 0x1
	mov r0, r12
	ands r4, r0
	ldrb r0, [r1, 0x3]
	adds r7, r2, 0
	cmp r0, 0
	bne _081D08AC
	movs r3, 0
	adds r6, 0x1
	mov r8, r6
	cmp r3, r4
	bge _081D08D6
	adds r6, r5, 0
	adds r6, 0x14
	mov r1, r10
	adds r0, r7, r1
	ldrb r2, [r0, 0x2]
_081D0890:
	ldrh r0, [r5, 0x10]
	adds r1, r0, 0x1
	strh r1, [r5, 0x10]
	lsls r0, 16
	lsrs r0, 14
	adds r0, r6, r0
	adds r1, r2, r3
	str r1, [r0]
	adds r3, 0x1
	cmp r3, r4
	blt _081D0890
	b _081D08D6
	.pool
_081D08AC:
	movs r3, 0
	adds r6, 0x1
	mov r8, r6
	cmp r3, r4
	bge _081D08D6
	adds r6, r5, 0
	adds r6, 0x78
	mov r1, r10
	adds r0, r7, r1
	ldrb r2, [r0, 0x2]
_081D08C0:
	ldrh r0, [r5, 0x12]
	adds r1, r0, 0x1
	strh r1, [r5, 0x12]
	lsls r0, 16
	lsrs r0, 14
	adds r0, r6, r0
	adds r1, r2, r3
	str r1, [r0]
	adds r3, 0x1
	cmp r3, r4
	blt _081D08C0
_081D08D6:
	mov r3, r9
	adds r0, r7, r3
	mov r1, r12
	ldrb r0, [r0]
	lsrs r1, r0
	mov r12, r1
	mov r6, r8
	cmp r6, 0x10
	bls _081D0862
	ldrh r0, [r5, 0x10]
	cmp r0, 0
	beq _081D0900
	subs r0, 0x1
	movs r1, 0x9
	bl __divsi3
	lsls r1, r0, 3
	adds r1, r0
	movs r0, 0
	strh r1, [r5, 0xE]
	b _081D0904
_081D0900:
	strh r0, [r5, 0xE]
	movs r0, 0x1B
_081D0904:
	strh r0, [r5, 0xC]
	pop {r3-r5}
	mov r8, r3
	mov r9, r4
	mov r10, r5
	pop {r4-r7}
	pop {r0}
	bx r0
	thumb_func_end sub_81D0814

	thumb_func_start sub_81D0914
sub_81D0914: @ 81D0914
	push {r4,lr}
	adds r4, r0, 0
	movs r0, 0xD
	bl sub_81C763C
	ldrh r1, [r0, 0x10]
	str r1, [r4]
	adds r0, 0x14
	pop {r4}
	pop {r1}
	bx r1
	thumb_func_end sub_81D0914

	thumb_func_start sub_81D092C
sub_81D092C: @ 81D092C
	push {r4,lr}
	adds r4, r0, 0
	movs r0, 0xD
	bl sub_81C763C
	ldrh r1, [r0, 0x12]
	str r1, [r4]
	adds r0, 0x78
	pop {r4}
	pop {r1}
	bx r1
	thumb_func_end sub_81D092C

	thumb_func_start sub_81D0944
sub_81D0944: @ 81D0944
	push {lr}
	movs r0, 0xD
	bl sub_81C763C
	ldrh r0, [r0, 0xC]
	pop {r1}
	bx r1
	thumb_func_end sub_81D0944

	thumb_func_start sub_81D0954
sub_81D0954: @ 81D0954
	push {lr}
	movs r0, 0xD
	bl sub_81C763C
	adds r1, r0, 0
	ldrh r0, [r1, 0xC]
	cmp r0, 0x18
	ble _081D096C
	subs r0, 0x1B
	lsls r0, 2
	adds r1, 0x78
	b _081D0970
_081D096C:
	lsls r0, 2
	adds r1, 0x14
_081D0970:
	adds r1, r0
	ldr r0, [r1]
	pop {r1}
	bx r1
	thumb_func_end sub_81D0954

	thumb_func_start sub_81D0978
sub_81D0978: @ 81D0978
	push {r4,lr}
	ldr r1, =0x0000101c
	movs r0, 0xE
	bl sub_81C761C
	adds r4, r0, 0
	cmp r4, 0
	beq _081D09A8
	ldr r0, =sub_81D0A6C
	movs r1, 0x1
	bl sub_81C7078
	str r0, [r4, 0x4]
	ldr r0, =sub_81D0A58
	str r0, [r4]
	movs r0, 0x1
	b _081D09AA
	.pool
_081D09A8:
	movs r0, 0
_081D09AA:
	pop {r4}
	pop {r1}
	bx r1
	thumb_func_end sub_81D0978

	thumb_func_start sub_81D09B0
sub_81D09B0: @ 81D09B0
	push {r4,r5,lr}
	adds r4, r0, 0
	movs r0, 0xE
	bl sub_81C763C
	adds r5, r0, 0
	ldr r0, =gUnknown_08624BA0
	lsls r4, 2
	adds r4, r0
	ldr r0, [r4]
	movs r1, 0x1
	bl sub_81C7078
	str r0, [r5, 0x4]
	ldr r0, =sub_81D0A58
	str r0, [r5]
	pop {r4,r5}
	pop {r0}
	bx r0
	.pool
	thumb_func_end sub_81D09B0

	thumb_func_start sub_81D09E0
sub_81D09E0: @ 81D09E0
	push {lr}
	movs r0, 0xE
	bl sub_81C763C
	ldr r0, [r0]
	bl _call_via_r0
	pop {r1}
	bx r1
	thumb_func_end sub_81D09E0

	thumb_func_start sub_81D09F4
sub_81D09F4: @ 81D09F4
	push {r4,lr}
	movs r0, 0xE
	bl sub_81C763C
	adds r4, r0, 0
	ldrb r0, [r4, 0xA]
	bl RemoveWindow
	ldrb r0, [r4, 0x8]
	bl RemoveWindow
	ldrb r0, [r4, 0xC]
	bl RemoveWindow
	ldrb r0, [r4, 0xE]
	bl RemoveWindow
	adds r0, r4, 0
	bl sub_81D1178
	movs r0, 0x9
	bl FreeSpriteTilesByTag
	movs r0, 0xF
	bl FreeSpritePaletteByTag
	movs r0, 0x10
	bl FreeSpritePaletteByTag
	movs r0, 0x11
	bl FreeSpritePaletteByTag
	movs r0, 0x12
	bl FreeSpritePaletteByTag
	movs r0, 0x13
	bl FreeSpritePaletteByTag
	ldr r0, [r4, 0x14]
	bl FreeSpriteOamMatrix
	ldr r0, [r4, 0x14]
	bl DestroySprite
	movs r0, 0xE
	bl sub_81C7650
	pop {r4}
	pop {r0}
	bx r0
	thumb_func_end sub_81D09F4

	thumb_func_start sub_81D0A58
sub_81D0A58: @ 81D0A58
	push {lr}
	movs r0, 0xE
	bl sub_81C763C
	ldr r0, [r0, 0x4]
	bl sub_81C70D8
	pop {r1}
	bx r1
	thumb_func_end sub_81D0A58

	thumb_func_start sub_81D0A6C
sub_81D0A6C: @ 81D0A6C
	push {r4,r5,lr}
	sub sp, 0x8
	adds r4, r0, 0
	movs r0, 0xE
	bl sub_81C763C
	adds r5, r0, 0
	cmp r4, 0x9
	bls _081D0A80
	b _081D0C48
_081D0A80:
	lsls r0, r4, 2
	ldr r1, =_081D0A90
	adds r0, r1
	ldr r0, [r0]
	mov pc, r0
	.pool
	.align 2, 0
_081D0A90:
	.4byte _081D0AB8
	.4byte _081D0B04
	.4byte _081D0B74
	.4byte _081D0B88
	.4byte _081D0B9C
	.4byte _081D0BB0
	.4byte _081D0BC4
	.4byte _081D0BD8
	.4byte _081D0BE8
	.4byte _081D0C3C
_081D0AB8:
	ldr r0, =gUnknown_08624B98
	movs r1, 0x2
	bl sub_81C7B54
	ldr r1, =gUnknown_08DDE030
	movs r0, 0
	str r0, [sp]
	movs r0, 0x2
	movs r2, 0
	movs r3, 0
	bl decompress_and_copy_tile_data_to_vram
	adds r1, r5, 0
	adds r1, 0x1C
	movs r0, 0x2
	bl SetBgTilemapBuffer
	ldr r1, =gUnknown_08DDE12C
	movs r0, 0x2
	movs r2, 0
	movs r3, 0
	bl CopyToBgTilemapBuffer
	ldr r0, =gUnknown_08DDE010
	movs r1, 0x10
	movs r2, 0x20
	bl sub_81C7944
	b _081D0BBA
	.pool
_081D0B04:
	bl free_temp_tile_data_buffers_if_possible
	lsls r0, 24
	lsrs r4, r0, 24
	cmp r4, 0
	beq _081D0B12
	b _081D0C44
_081D0B12:
	movs r0, 0x1
	movs r1, 0
	movs r2, 0
	movs r3, 0x1
	bl sub_8199DF0
	ldr r1, =gUnknown_086240B8
	str r4, [sp]
	movs r0, 0x1
	movs r2, 0
	movs r3, 0x1
	bl decompress_and_copy_tile_data_to_vram
	ldr r0, =0x0000081c
	adds r1, r5, r0
	movs r0, 0x1
	bl SetBgTilemapBuffer
	movs r0, 0x20
	str r0, [sp]
	movs r0, 0x14
	str r0, [sp, 0x4]
	movs r0, 0x1
	movs r1, 0
	movs r2, 0
	movs r3, 0
	bl FillBgTilemapBufferRect_Palette0
	ldr r0, =gUnknown_08623FF8
	movs r1, 0x20
	movs r2, 0xA0
	bl sub_81C7944
	ldr r0, =gUnknown_08624098
	movs r1, 0xA0
	movs r2, 0x20
	bl sub_81C7944
	movs r0, 0x1
	b _081D0BBC
	.pool
_081D0B74:
	bl free_temp_tile_data_buffers_if_possible
	lsls r0, 24
	cmp r0, 0
	bne _081D0C44
	adds r0, r5, 0
	bl sub_81D0E60
	movs r0, 0
	b _081D0C4A
_081D0B88:
	bl free_temp_tile_data_buffers_if_possible
	lsls r0, 24
	cmp r0, 0
	bne _081D0C44
	adds r0, r5, 0
	bl sub_81D0FCC
	movs r0, 0
	b _081D0C4A
_081D0B9C:
	bl free_temp_tile_data_buffers_if_possible
	lsls r0, 24
	cmp r0, 0
	bne _081D0C44
	adds r0, r5, 0
	bl sub_81D10A4
	movs r0, 0
	b _081D0C4A
_081D0BB0:
	bl IsDma3ManagerBusyWithBgCopy
	lsls r0, 24
	cmp r0, 0
	bne _081D0C44
_081D0BBA:
	movs r0, 0x2
_081D0BBC:
	bl CopyBgTilemapBufferToVram
	movs r0, 0
	b _081D0C4A
_081D0BC4:
	bl IsDma3ManagerBusyWithBgCopy
	lsls r0, 24
	cmp r0, 0
	bne _081D0C44
	adds r0, r5, 0
	bl sub_81D1148
	movs r0, 0x1
	b _081D0C4A
_081D0BD8:
	adds r0, r5, 0
	bl sub_81D12D8
	movs r0, 0xA
	bl sub_81C7BA4
	movs r0, 0
	b _081D0C4A
_081D0BE8:
	bl IsDma3ManagerBusyWithBgCopy
	lsls r0, 24
	cmp r0, 0
	bne _081D0C44
	adds r0, r5, 0
	bl sub_81D13FC
	movs r0, 0x1
	movs r1, 0
	movs r2, 0
	bl ChangeBgX
	movs r0, 0x1
	movs r1, 0
	movs r2, 0
	bl ChangeBgY
	movs r0, 0x2
	movs r1, 0
	movs r2, 0
	bl ChangeBgX
	movs r0, 0x2
	movs r1, 0
	movs r2, 0
	bl ChangeBgY
	movs r0, 0x1
	bl ShowBg
	movs r0, 0x2
	bl ShowBg
	movs r0, 0x3
	bl HideBg
	movs r0, 0x1
	bl sub_81C7AC0
	movs r0, 0
	b _081D0C4A
_081D0C3C:
	bl sub_81C7B34
	cmp r0, 0
	beq _081D0C48
_081D0C44:
	movs r0, 0x2
	b _081D0C4A
_081D0C48:
	movs r0, 0x4
_081D0C4A:
	add sp, 0x8
	pop {r4,r5}
	pop {r1}
	bx r1
	thumb_func_end sub_81D0A6C

	thumb_func_start sub_81D0C54
sub_81D0C54: @ 81D0C54
	push {lr}
	cmp r0, 0
	beq _081D0C60
	cmp r0, 0x1
	beq _081D0C70
	b _081D0C7C
_081D0C60:
	movs r0, 0x5
	bl PlaySE
	movs r0, 0
	bl sub_81C7AC0
	movs r0, 0
	b _081D0C7E
_081D0C70:
	bl sub_81C7B34
	cmp r0, 0
	beq _081D0C7C
	movs r0, 0x2
	b _081D0C7E
_081D0C7C:
	movs r0, 0x4
_081D0C7E:
	pop {r1}
	bx r1
	thumb_func_end sub_81D0C54

	thumb_func_start sub_81D0C84
sub_81D0C84: @ 81D0C84
	push {r4,r5,lr}
	adds r5, r0, 0
	movs r0, 0xE
	bl sub_81C763C
	adds r4, r0, 0
	cmp r5, 0x6
	bhi _081D0D24
	lsls r0, r5, 2
	ldr r1, =_081D0CA4
	adds r0, r1
	ldr r0, [r0]
	mov pc, r0
	.pool
	.align 2, 0
_081D0CA4:
	.4byte _081D0CC0
	.4byte _081D0CD0
	.4byte _081D0CE4
	.4byte _081D0CEE
	.4byte _081D0CF8
	.4byte _081D0D02
	.4byte _081D0D16
_081D0CC0:
	movs r0, 0x5
	bl PlaySE
	adds r0, r4, 0
	bl sub_81D11D8
	movs r0, 0
	b _081D0D26
_081D0CD0:
	adds r0, r4, 0
	bl sub_81D1234
	cmp r0, 0
	bne _081D0D20
	adds r0, r4, 0
	bl sub_81D0FF0
	movs r0, 0x1
	b _081D0D26
_081D0CE4:
	adds r0, r4, 0
	bl sub_81D12D8
	movs r0, 0x1
	b _081D0D26
_081D0CEE:
	adds r0, r4, 0
	bl sub_81D10D0
	movs r0, 0x1
	b _081D0D26
_081D0CF8:
	adds r0, r4, 0
	bl sub_81D0E84
	movs r0, 0x1
	b _081D0D26
_081D0D02:
	bl IsDma3ManagerBusyWithBgCopy
	lsls r0, 24
	cmp r0, 0
	bne _081D0D20
	adds r0, r4, 0
	bl sub_81D11FC
	movs r0, 0
	b _081D0D26
_081D0D16:
	adds r0, r4, 0
	bl sub_81D1234
	cmp r0, 0
	beq _081D0D24
_081D0D20:
	movs r0, 0x2
	b _081D0D26
_081D0D24:
	movs r0, 0x4
_081D0D26:
	pop {r4,r5}
	pop {r1}
	bx r1
	thumb_func_end sub_81D0C84

	thumb_func_start sub_81D0D2C
sub_81D0D2C: @ 81D0D2C
	push {r4,r5,lr}
	adds r4, r0, 0
	movs r0, 0xE
	bl sub_81C763C
	adds r5, r0, 0
	cmp r4, 0x1
	beq _081D0D5C
	cmp r4, 0x1
	bgt _081D0D46
	cmp r4, 0
	beq _081D0D4C
	b _081D0D84
_081D0D46:
	cmp r4, 0x2
	beq _081D0D76
	b _081D0D84
_081D0D4C:
	movs r0, 0x5
	bl PlaySE
	adds r0, r5, 0
	bl sub_81D1448
	movs r0, 0
	b _081D0D86
_081D0D5C:
	adds r0, r5, 0
	bl sub_81D1524
	cmp r0, 0
	bne _081D0D80
	adds r0, r5, 0
	bl sub_81D0EFC
	movs r0, 0xB
	bl sub_81C7BA4
	movs r0, 0
	b _081D0D86
_081D0D76:
	bl IsDma3ManagerBusyWithBgCopy
	lsls r0, 24
	cmp r0, 0
	beq _081D0D84
_081D0D80:
	movs r0, 0x2
	b _081D0D86
_081D0D84:
	movs r0, 0x4
_081D0D86:
	pop {r4,r5}
	pop {r1}
	bx r1
	thumb_func_end sub_81D0D2C

	thumb_func_start sub_81D0D8C
sub_81D0D8C: @ 81D0D8C
	push {r4,r5,lr}
	adds r4, r0, 0
	movs r0, 0xE
	bl sub_81C763C
	adds r5, r0, 0
	cmp r4, 0x1
	beq _081D0DC0
	cmp r4, 0x1
	bgt _081D0DA6
	cmp r4, 0
	beq _081D0DB0
	b _081D0DF6
_081D0DA6:
	cmp r4, 0x2
	beq _081D0DD4
	cmp r4, 0x3
	beq _081D0DE8
	b _081D0DF6
_081D0DB0:
	movs r0, 0x5
	bl PlaySE
	adds r0, r5, 0
	bl sub_81D1500
	movs r0, 0
	b _081D0DF8
_081D0DC0:
	adds r0, r5, 0
	bl sub_81D1524
	cmp r0, 0
	bne _081D0DF2
	adds r0, r5, 0
	bl sub_81D1448
	movs r0, 0
	b _081D0DF8
_081D0DD4:
	adds r0, r5, 0
	bl sub_81D1524
	cmp r0, 0
	bne _081D0DF2
	adds r0, r5, 0
	bl sub_81D0EFC
	movs r0, 0
	b _081D0DF8
_081D0DE8:
	bl IsDma3ManagerBusyWithBgCopy
	lsls r0, 24
	cmp r0, 0
	beq _081D0DF6
_081D0DF2:
	movs r0, 0x2
	b _081D0DF8
_081D0DF6:
	movs r0, 0x4
_081D0DF8:
	pop {r4,r5}
	pop {r1}
	bx r1
	thumb_func_end sub_81D0D8C

	thumb_func_start sub_81D0E00
sub_81D0E00: @ 81D0E00
	push {r4,r5,lr}
	adds r4, r0, 0
	movs r0, 0xE
	bl sub_81C763C
	adds r5, r0, 0
	cmp r4, 0x1
	beq _081D0E30
	cmp r4, 0x1
	bgt _081D0E1A
	cmp r4, 0
	beq _081D0E20
	b _081D0E58
_081D0E1A:
	cmp r4, 0x2
	beq _081D0E4A
	b _081D0E58
_081D0E20:
	movs r0, 0x5
	bl PlaySE
	adds r0, r5, 0
	bl sub_81D1500
	movs r0, 0
	b _081D0E5A
_081D0E30:
	adds r0, r5, 0
	bl sub_81D1524
	cmp r0, 0
	bne _081D0E54
	adds r0, r5, 0
	bl sub_81D0E84
	movs r0, 0xA
	bl sub_81C7BA4
	movs r0, 0
	b _081D0E5A
_081D0E4A:
	bl IsDma3ManagerBusyWithBgCopy
	lsls r0, 24
	cmp r0, 0
	beq _081D0E58
_081D0E54:
	movs r0, 0x2
	b _081D0E5A
_081D0E58:
	movs r0, 0x4
_081D0E5A:
	pop {r4,r5}
	pop {r1}
	bx r1
	thumb_func_end sub_81D0E00

	thumb_func_start sub_81D0E60
sub_81D0E60: @ 81D0E60
	push {r4,lr}
	adds r4, r0, 0
	ldr r0, =gUnknown_08624BB8
	bl AddWindow
	strh r0, [r4, 0xA]
	lsls r0, 24
	lsrs r0, 24
	bl PutWindowTilemap
	adds r0, r4, 0
	bl sub_81D0E84
	pop {r4}
	pop {r0}
	bx r0
	.pool
	thumb_func_end sub_81D0E60

	thumb_func_start sub_81D0E84
sub_81D0E84: @ 81D0E84
	push {r4,r5,lr}
	sub sp, 0x10
	adds r5, r0, 0
	ldr r1, =gUnknown_08624BC0
	add r0, sp, 0xC
	movs r2, 0x3
	bl memcpy
	ldr r4, =gStringVar1
	bl sub_81D07D8
	adds r1, r0, 0
	adds r0, r4, 0
	movs r2, 0
	movs r3, 0x2
	bl ConvertIntToDecimalStringN
	bl UnkTextUtil_Reset
	movs r0, 0
	adds r1, r4, 0
	bl UnkTextUtil_SetPtrI
	ldr r4, =gStringVar4
	ldr r1, =gText_RibbonsF700
	adds r0, r4, 0
	bl UnkTextUtil_StringExpandPlaceholders
	ldrb r0, [r5, 0xA]
	movs r1, 0x44
	bl FillWindowPixelBuffer
	ldrb r0, [r5, 0xA]
	add r1, sp, 0xC
	str r1, [sp]
	movs r1, 0x1
	negs r1, r1
	str r1, [sp, 0x4]
	str r4, [sp, 0x8]
	movs r1, 0x1
	movs r2, 0
	movs r3, 0x1
	bl box_print
	ldrb r0, [r5, 0xA]
	movs r1, 0x2
	bl CopyWindowToVram
	add sp, 0x10
	pop {r4,r5}
	pop {r0}
	bx r0
	.pool
	thumb_func_end sub_81D0E84

	thumb_func_start sub_81D0EFC
sub_81D0EFC: @ 81D0EFC
	push {r4-r7,lr}
	mov r7, r8
	push {r7}
	sub sp, 0x10
	adds r7, r0, 0
	bl sub_81D0954
	adds r5, r0, 0
	ldr r1, =gUnknown_08624BC0
	add r0, sp, 0xC
	movs r2, 0x3
	bl memcpy
	ldrb r0, [r7, 0xA]
	movs r1, 0x44
	bl FillWindowPixelBuffer
	cmp r5, 0x18
	bhi _081D0F60
	lsls r1, r5, 3
	ldr r0, =gRibbonDescriptionPointers
	adds r6, r1, r0
	movs r5, 0x80
	lsls r5, 17
	movs r4, 0x1
_081D0F2E:
	ldrb r0, [r7, 0xA]
	lsrs r3, r5, 24
	add r1, sp, 0xC
	str r1, [sp]
	movs r1, 0x1
	negs r1, r1
	str r1, [sp, 0x4]
	ldm r6!, {r1}
	str r1, [sp, 0x8]
	movs r1, 0x1
	movs r2, 0
	bl box_print
	movs r0, 0x80
	lsls r0, 21
	adds r5, r0
	subs r4, 0x1
	cmp r4, 0
	bge _081D0F2E
	b _081D0FAA
	.pool
_081D0F60:
	ldr r0, =gSaveBlock1Ptr
	ldr r0, [r0]
	adds r0, r5
	ldr r1, =0x0000318f
	adds r0, r1
	ldrb r5, [r0]
	cmp r5, 0
	beq _081D0FB2
	subs r5, 0x1
	movs r4, 0
	ldr r0, =gGiftRibbonDescriptionPointers
	mov r8, r0
	movs r6, 0x80
	lsls r6, 17
_081D0F7C:
	ldrb r0, [r7, 0xA]
	lsrs r3, r6, 24
	add r1, sp, 0xC
	str r1, [sp]
	movs r1, 0x1
	negs r1, r1
	str r1, [sp, 0x4]
	lsls r1, r4, 2
	lsls r2, r5, 3
	adds r1, r2
	add r1, r8
	ldr r1, [r1]
	str r1, [sp, 0x8]
	movs r1, 0x1
	movs r2, 0
	bl box_print
	movs r0, 0x80
	lsls r0, 21
	adds r6, r0
	adds r4, 0x1
	cmp r4, 0x1
	ble _081D0F7C
_081D0FAA:
	ldrb r0, [r7, 0xA]
	movs r1, 0x2
	bl CopyWindowToVram
_081D0FB2:
	add sp, 0x10
	pop {r3}
	mov r8, r3
	pop {r4-r7}
	pop {r0}
	bx r0
	.pool
	thumb_func_end sub_81D0EFC

	thumb_func_start sub_81D0FCC
sub_81D0FCC: @ 81D0FCC
	push {r4,lr}
	adds r4, r0, 0
	ldr r0, =gUnknown_08624BC4
	bl AddWindow
	strh r0, [r4, 0x8]
	lsls r0, 24
	lsrs r0, 24
	bl PutWindowTilemap
	adds r0, r4, 0
	bl sub_81D0FF0
	pop {r4}
	pop {r0}
	bx r0
	.pool
	thumb_func_end sub_81D0FCC

	thumb_func_start sub_81D0FF0
sub_81D0FF0: @ 81D0FF0
	push {r4-r7,lr}
	sub sp, 0x10
	ldrh r7, [r0, 0x8]
	ldrb r5, [r0, 0x8]
	adds r0, r5, 0
	movs r1, 0x11
	bl FillWindowPixelBuffer
	ldr r4, =gStringVar3
	mov r6, sp
	adds r6, 0xD
	adds r0, r4, 0
	add r1, sp, 0xC
	adds r2, r6, 0
	bl sub_81D06E4
	movs r0, 0x1
	str r0, [sp]
	movs r0, 0xFF
	str r0, [sp, 0x4]
	movs r0, 0
	str r0, [sp, 0x8]
	adds r0, r5, 0
	movs r1, 0x1
	adds r2, r4, 0
	movs r3, 0
	bl PrintTextOnWindow
	ldrb r0, [r6]
	cmp r0, 0
	beq _081D1040
	cmp r0, 0xFE
	beq _081D1048
	ldr r1, =gUnknown_08624BE4
	b _081D104A
	.pool
_081D1040:
	ldr r1, =gUnknown_08624BCC
	b _081D104A
	.pool
_081D1048:
	ldr r1, =gUnknown_08624BD8
_081D104A:
	ldr r5, =gStringVar1
	adds r0, r5, 0
	bl StringCopy
	movs r1, 0xBA
	strb r1, [r0]
	adds r0, 0x1
	movs r1, 0xF9
	strb r1, [r0]
	adds r0, 0x1
	movs r1, 0x5
	strb r1, [r0]
	adds r0, 0x1
	add r1, sp, 0xC
	ldrb r1, [r1]
	movs r2, 0
	movs r3, 0x3
	bl ConvertIntToDecimalStringN
	lsls r4, r7, 24
	lsrs r4, 24
	movs r0, 0x1
	str r0, [sp]
	movs r0, 0xFF
	str r0, [sp, 0x4]
	movs r0, 0
	str r0, [sp, 0x8]
	adds r0, r4, 0
	movs r1, 0x1
	adds r2, r5, 0
	movs r3, 0x3C
	bl PrintTextOnWindow
	adds r0, r4, 0
	movs r1, 0x2
	bl CopyWindowToVram
	add sp, 0x10
	pop {r4-r7}
	pop {r0}
	bx r0
	.pool
	thumb_func_end sub_81D0FF0

	thumb_func_start sub_81D10A4
sub_81D10A4: @ 81D10A4
	push {r4,lr}
	adds r4, r0, 0
	ldr r0, =gUnknown_08624BE8
	bl AddWindow
	strh r0, [r4, 0xC]
	lsls r0, 24
	lsrs r0, 24
	movs r1, 0x11
	bl FillWindowPixelBuffer
	ldrb r0, [r4, 0xC]
	bl PutWindowTilemap
	adds r0, r4, 0
	bl sub_81D10D0
	pop {r4}
	pop {r0}
	bx r0
	.pool
	thumb_func_end sub_81D10A4

	thumb_func_start sub_81D10D0
sub_81D10D0: @ 81D10D0
	push {r4-r6,lr}
	mov r6, r8
	push {r6}
	sub sp, 0xC
	mov r8, r0
	bl sub_81D06C4
	adds r4, r0, 0
	adds r4, 0x1
	bl sub_81D06D4
	adds r6, r0, 0
	ldr r5, =gStringVar1
	adds r0, r5, 0
	adds r1, r4, 0
	movs r2, 0x1
	movs r3, 0x3
	bl ConvertIntToDecimalStringN
	movs r1, 0xBA
	strb r1, [r0]
	adds r0, 0x1
	adds r1, r6, 0
	movs r2, 0x1
	movs r3, 0x3
	bl ConvertIntToDecimalStringN
	movs r0, 0x1
	adds r1, r5, 0
	movs r2, 0x38
	bl GetStringCenterAlignXOffset
	adds r3, r0, 0
	mov r1, r8
	ldrb r0, [r1, 0xC]
	lsls r3, 24
	lsrs r3, 24
	movs r1, 0x1
	str r1, [sp]
	movs r1, 0xFF
	str r1, [sp, 0x4]
	movs r1, 0
	str r1, [sp, 0x8]
	movs r1, 0x1
	adds r2, r5, 0
	bl PrintTextOnWindow
	mov r1, r8
	ldrb r0, [r1, 0xC]
	movs r1, 0x2
	bl CopyWindowToVram
	add sp, 0xC
	pop {r3}
	mov r8, r3
	pop {r4-r6}
	pop {r0}
	bx r0
	.pool
	thumb_func_end sub_81D10D0

	thumb_func_start sub_81D1148
sub_81D1148: @ 81D1148
	push {r4,lr}
	sub sp, 0xC
	adds r4, r0, 0
	add r1, sp, 0x4
	add r2, sp, 0x8
	mov r0, sp
	bl sub_81D0760
	bl dp13_810BB8C
	movs r0, 0x28
	movs r1, 0x68
	bl sub_81D1184
	strh r0, [r4, 0x10]
	movs r0, 0xF
	movs r1, 0
	bl sub_81C7990
	add sp, 0xC
	pop {r4}
	pop {r0}
	bx r0
	thumb_func_end sub_81D1148

	thumb_func_start sub_81D1178
sub_81D1178: @ 81D1178
	push {lr}
	ldrh r0, [r0, 0x10]
	bl sub_818D820
	pop {r0}
	bx r0
	thumb_func_end sub_81D1178

	thumb_func_start sub_81D1184
sub_81D1184: @ 81D1184
	push {lr}
	sub sp, 0x1C
	add r1, sp, 0x14
	add r2, sp, 0x18
	add r0, sp, 0x10
	bl sub_81D0760
	add r0, sp, 0x10
	ldrh r0, [r0]
	ldr r1, [sp, 0x18]
	ldr r2, [sp, 0x14]
	movs r3, 0x28
	str r3, [sp]
	movs r3, 0x68
	str r3, [sp, 0x4]
	movs r3, 0xF
	str r3, [sp, 0x8]
	ldr r3, =0x0000ffff
	str r3, [sp, 0xC]
	movs r3, 0x1
	bl sub_818D7D8
	lsls r0, 16
	lsrs r0, 16
	ldr r1, =gSprites
	lsls r2, r0, 4
	adds r2, r0
	lsls r2, 2
	adds r2, r1
	ldrb r3, [r2, 0x5]
	movs r1, 0xD
	negs r1, r1
	ands r1, r3
	strb r1, [r2, 0x5]
	add sp, 0x1C
	pop {r1}
	bx r1
	.pool
	thumb_func_end sub_81D1184

	thumb_func_start sub_81D11D8
sub_81D11D8: @ 81D11D8
	push {lr}
	ldrh r1, [r0, 0x10]
	lsls r0, r1, 4
	adds r0, r1
	lsls r0, 2
	ldr r1, =gSprites
	adds r0, r1
	movs r2, 0x20
	negs r2, r2
	movs r1, 0x28
	movs r3, 0x6
	bl sub_81D1258
	pop {r0}
	bx r0
	.pool
	thumb_func_end sub_81D11D8

	thumb_func_start sub_81D11FC
sub_81D11FC: @ 81D11FC
	push {r4,r5,lr}
	adds r4, r0, 0
	ldrh r0, [r4, 0x10]
	bl sub_818D820
	movs r5, 0x20
	negs r5, r5
	adds r0, r5, 0
	movs r1, 0x68
	bl sub_81D1184
	strh r0, [r4, 0x10]
	ldrh r1, [r4, 0x10]
	lsls r0, r1, 4
	adds r0, r1
	lsls r0, 2
	ldr r1, =gSprites
	adds r0, r1
	adds r1, r5, 0
	movs r2, 0x28
	movs r3, 0x6
	bl sub_81D1258
	pop {r4,r5}
	pop {r0}
	bx r0
	.pool
	thumb_func_end sub_81D11FC

	thumb_func_start sub_81D1234
sub_81D1234: @ 81D1234
	ldr r2, =gSprites
	ldrh r1, [r0, 0x10]
	lsls r0, r1, 4
	adds r0, r1
	lsls r0, 2
	adds r2, 0x1C
	adds r0, r2
	ldr r1, [r0]
	ldr r0, =SpriteCallbackDummy
	eors r1, r0
	negs r0, r1
	orrs r0, r1
	lsrs r0, 31
	bx lr
	.pool
	thumb_func_end sub_81D1234

	thumb_func_start sub_81D1258
sub_81D1258: @ 81D1258
	push {r4-r6,lr}
	adds r4, r0, 0
	adds r6, r2, 0
	adds r5, r3, 0
	subs r0, r6, r1
	strh r1, [r4, 0x20]
	lsls r1, 4
	strh r1, [r4, 0x2E]
	lsls r0, 4
	adds r1, r5, 0
	bl __udivsi3
	strh r0, [r4, 0x30]
	strh r5, [r4, 0x32]
	strh r6, [r4, 0x34]
	ldr r0, =sub_81D1284
	str r0, [r4, 0x1C]
	pop {r4-r6}
	pop {r0}
	bx r0
	.pool
	thumb_func_end sub_81D1258

	thumb_func_start sub_81D1284
sub_81D1284: @ 81D1284
	push {lr}
	adds r2, r0, 0
	ldrh r1, [r2, 0x32]
	movs r3, 0x32
	ldrsh r0, [r2, r3]
	cmp r0, 0
	beq _081D12C8
	subs r0, r1, 0x1
	strh r0, [r2, 0x32]
	ldrh r0, [r2, 0x30]
	ldrh r1, [r2, 0x2E]
	adds r0, r1
	strh r0, [r2, 0x2E]
	lsls r0, 16
	asrs r0, 20
	strh r0, [r2, 0x20]
	movs r1, 0x20
	negs r1, r1
	cmp r0, r1
	bgt _081D12BA
	adds r0, r2, 0
	adds r0, 0x3E
	ldrb r1, [r0]
	movs r2, 0x4
	orrs r1, r2
	strb r1, [r0]
	b _081D12D0
_081D12BA:
	adds r2, 0x3E
	ldrb r1, [r2]
	movs r0, 0x5
	negs r0, r0
	ands r0, r1
	strb r0, [r2]
	b _081D12D0
_081D12C8:
	ldrh r0, [r2, 0x34]
	strh r0, [r2, 0x20]
	ldr r0, =SpriteCallbackDummy
	str r0, [r2, 0x1C]
_081D12D0:
	pop {r0}
	bx r0
	.pool
	thumb_func_end sub_81D1284

	thumb_func_start sub_81D12D8
sub_81D12D8: @ 81D12D8
	push {r4-r6,lr}
	bl sub_81D1350
	ldr r5, =gUnknown_030012C0
	adds r0, r5, 0
	bl sub_81D0914
	adds r6, r0, 0
	ldr r2, =gUnknown_030012C4
	movs r1, 0
	str r1, [r2]
	ldr r0, [r5]
	cmp r1, r0
	bcs _081D130A
	adds r4, r2, 0
_081D12F6:
	ldr r0, [r4]
	ldm r6!, {r1}
	bl sub_81D1370
	ldr r1, [r4]
	adds r1, 0x1
	str r1, [r4]
	ldr r0, [r5]
	cmp r1, r0
	bcc _081D12F6
_081D130A:
	ldr r4, =gUnknown_030012C0
	adds r0, r4, 0
	bl sub_81D092C
	adds r6, r0, 0
	ldr r2, =gUnknown_030012C4
	movs r1, 0
	str r1, [r2]
	ldr r0, [r4]
	cmp r1, r0
	bcs _081D133A
	adds r4, r2, 0
_081D1322:
	ldr r0, [r4]
	adds r0, 0x1B
	ldm r6!, {r1}
	bl sub_81D1370
	ldr r1, [r4]
	adds r1, 0x1
	str r1, [r4]
	ldr r0, =gUnknown_030012C0
	ldr r0, [r0]
	cmp r1, r0
	bcc _081D1322
_081D133A:
	movs r0, 0x1
	bl CopyBgTilemapBufferToVram
	pop {r4-r6}
	pop {r0}
	bx r0
	.pool
	thumb_func_end sub_81D12D8

	thumb_func_start sub_81D1350
sub_81D1350: @ 81D1350
	push {lr}
	sub sp, 0x8
	movs r0, 0x20
	str r0, [sp]
	movs r0, 0x14
	str r0, [sp, 0x4]
	movs r0, 0x1
	movs r1, 0
	movs r2, 0
	movs r3, 0
	bl FillBgTilemapBufferRect_Palette0
	add sp, 0x8
	pop {r0}
	bx r0
	thumb_func_end sub_81D1350

	thumb_func_start sub_81D1370
sub_81D1370: @ 81D1370
	push {r4-r6,lr}
	sub sp, 0x10
	adds r4, r0, 0
	adds r6, r1, 0
	movs r1, 0x9
	bl __umodsi3
	adds r5, r0, 0
	lsls r5, 1
	adds r5, 0xB
	adds r0, r4, 0
	movs r1, 0x9
	bl __udivsi3
	adds r4, r0, 0
	lsls r4, 1
	adds r4, 0x4
	add r0, sp, 0x8
	adds r1, r6, 0
	bl sub_81D13BC
	lsls r5, 24
	lsrs r5, 24
	lsls r4, 24
	lsrs r4, 24
	movs r0, 0x2
	str r0, [sp]
	str r0, [sp, 0x4]
	movs r0, 0x1
	add r1, sp, 0x8
	adds r2, r5, 0
	adds r3, r4, 0
	bl CopyToBgTilemapBufferRect
	add sp, 0x10
	pop {r4-r6}
	pop {r0}
	bx r0
	thumb_func_end sub_81D1370

	thumb_func_start sub_81D13BC
sub_81D13BC: @ 81D13BC
	push {r4,r5,lr}
	ldr r2, =gUnknown_08624BF8
	lsls r1, 2
	adds r1, r2
	ldrh r3, [r1, 0x2]
	adds r3, 0x2
	lsls r3, 16
	ldrh r1, [r1]
	lsls r1, 1
	adds r1, 0x1
	lsls r1, 16
	lsrs r1, 16
	lsrs r3, 4
	adds r2, r1, 0
	orrs r2, r3
	strh r2, [r0]
	movs r5, 0x80
	lsls r5, 3
	adds r4, r5, 0
	orrs r2, r4
	strh r2, [r0, 0x2]
	adds r1, 0x1
	orrs r1, r3
	strh r1, [r0, 0x4]
	orrs r1, r4
	strh r1, [r0, 0x6]
	pop {r4,r5}
	pop {r0}
	bx r0
	.pool
	thumb_func_end sub_81D13BC

	thumb_func_start sub_81D13FC
sub_81D13FC: @ 81D13FC
	push {r4,lr}
	adds r4, r0, 0
	ldr r0, =gUnknown_08624C78
	bl LoadCompressedObjectPic
	ldr r0, =gUnknown_08624C80
	bl sub_81C795C
	ldr r0, =gUnknown_08624D04
	movs r1, 0
	movs r2, 0
	movs r3, 0
	bl CreateSprite
	lsls r0, 24
	lsrs r0, 24
	lsls r1, r0, 4
	adds r1, r0
	lsls r1, 2
	ldr r0, =gSprites
	adds r1, r0
	str r1, [r4, 0x14]
	adds r1, 0x3E
	ldrb r0, [r1]
	movs r2, 0x4
	orrs r0, r2
	strb r0, [r1]
	pop {r4}
	pop {r0}
	bx r0
	.pool
	thumb_func_end sub_81D13FC

	thumb_func_start sub_81D1448
sub_81D1448: @ 81D1448
	push {r4-r6,lr}
	mov r6, r8
	push {r6}
	adds r6, r0, 0
	bl sub_81D0944
	adds r4, r0, 0
	lsls r4, 16
	lsrs r4, 16
	adds r0, r4, 0
	movs r1, 0x9
	bl __modsi3
	adds r5, r0, 0
	lsls r5, 4
	adds r5, 0x60
	adds r0, r4, 0
	movs r1, 0x9
	bl __divsi3
	lsls r0, 4
	adds r0, 0x28
	ldr r1, [r6, 0x14]
	movs r2, 0
	mov r8, r2
	strh r5, [r1, 0x20]
	ldr r1, [r6, 0x14]
	strh r0, [r1, 0x22]
	bl sub_81D0954
	adds r4, r0, 0
	movs r0, 0x9
	bl GetSpriteTileStartByTag
	ldr r3, [r6, 0x14]
	ldr r1, =gUnknown_08624BF8
	lsls r4, 2
	adds r4, r1
	ldrh r1, [r4]
	lsls r1, 4
	adds r0, r1
	ldr r2, =0x000003ff
	adds r1, r2, 0
	ands r0, r1
	ldrh r2, [r3, 0x4]
	ldr r1, =0xfffffc00
	ands r1, r2
	orrs r1, r0
	strh r1, [r3, 0x4]
	ldrh r0, [r4, 0x2]
	adds r0, 0xF
	lsls r0, 16
	lsrs r0, 16
	bl IndexOfSpritePaletteTag
	ldr r3, [r6, 0x14]
	lsls r0, 4
	ldrb r2, [r3, 0x5]
	movs r1, 0xF
	ands r1, r2
	orrs r1, r0
	strb r1, [r3, 0x5]
	ldr r0, [r6, 0x14]
	movs r1, 0x1
	bl StartSpriteAffineAnim
	ldr r1, [r6, 0x14]
	adds r1, 0x3E
	ldrb r2, [r1]
	movs r0, 0x5
	negs r0, r0
	ands r0, r2
	strb r0, [r1]
	ldr r0, [r6, 0x14]
	mov r1, r8
	strh r1, [r0, 0x2E]
	ldr r1, [r6, 0x14]
	ldr r0, =sub_81D1538
	str r0, [r1, 0x1C]
	pop {r3}
	mov r8, r3
	pop {r4-r6}
	pop {r0}
	bx r0
	.pool
	thumb_func_end sub_81D1448

	thumb_func_start sub_81D1500
sub_81D1500: @ 81D1500
	push {r4,lr}
	adds r4, r0, 0
	ldr r1, [r4, 0x14]
	movs r0, 0x1
	strh r0, [r1, 0x2E]
	ldr r0, [r4, 0x14]
	movs r1, 0x2
	bl StartSpriteAffineAnim
	ldr r1, [r4, 0x14]
	ldr r0, =sub_81D1538
	str r0, [r1, 0x1C]
	pop {r4}
	pop {r0}
	bx r0
	.pool
	thumb_func_end sub_81D1500

	thumb_func_start sub_81D1524
sub_81D1524: @ 81D1524
	ldr r0, [r0, 0x14]
	ldr r1, [r0, 0x1C]
	ldr r0, =SpriteCallbackDummy
	eors r1, r0
	negs r0, r1
	orrs r0, r1
	lsrs r0, 31
	bx lr
	.pool
	thumb_func_end sub_81D1524

	thumb_func_start sub_81D1538
sub_81D1538: @ 81D1538
	push {lr}
	adds r3, r0, 0
	adds r0, 0x3F
	ldrb r1, [r0]
	movs r0, 0x20
	ands r0, r1
	cmp r0, 0
	beq _081D156A
	movs r0, 0x3E
	adds r0, r3
	mov r12, r0
	movs r0, 0x1
	ldrh r1, [r3, 0x2E]
	ands r1, r0
	lsls r1, 2
	mov r0, r12
	ldrb r2, [r0]
	movs r0, 0x5
	negs r0, r0
	ands r0, r2
	orrs r0, r1
	mov r1, r12
	strb r0, [r1]
	ldr r0, =SpriteCallbackDummy
	str r0, [r3, 0x1C]
_081D156A:
	pop {r0}
	bx r0
	.pool
	thumb_func_end sub_81D1538

	.section .text.after.match.call

	thumb_func_start sub_81D1C44
sub_81D1C44: @ 81D1C44
	push {r4,lr}
	lsls r0, 24
	ldr r4, =gUnknown_0203CF4C
	lsrs r0, 21
	adds r0, 0x8
	bl Alloc
	str r0, [r4]
	cmp r0, 0
	bne _081D1C60
	movs r0, 0
	b _081D1C7A
	.pool
_081D1C60:
	movs r2, 0
	ldr r4, =gUnknown_0203CF48
	movs r3, 0xFF
_081D1C66:
	adds r0, r2, r4
	ldrb r1, [r0]
	orrs r1, r3
	strb r1, [r0]
	adds r0, r2, 0x1
	lsls r0, 24
	lsrs r2, r0, 24
	cmp r2, 0x2
	bls _081D1C66
	movs r0, 0x1
_081D1C7A:
	pop {r4}
	pop {r1}
	bx r1
	.pool
	thumb_func_end sub_81D1C44

	thumb_func_start sub_81D1C84
sub_81D1C84: @ 81D1C84
	push {r4-r6,lr}
	sub sp, 0x8
	lsls r0, 24
	lsrs r4, r0, 24
	ldr r6, =gUnknown_0203CF48
	adds r5, r4, r6
	ldrb r0, [r5]
	cmp r0, 0xFF
	bne _081D1CEC
	cmp r4, 0x2
	bne _081D1CD4
	ldr r0, =gUnknown_086253E8
	ldr r1, [r0, 0x14]
	ldr r0, [r0, 0x10]
	str r0, [sp]
	str r1, [sp, 0x4]
	ldr r0, =gMailboxMailOptions
	movs r1, 0x4
	bl GetMaxWidthInMenuTable
	lsls r0, 24
	ldr r2, =0x00ffffff
	ldr r1, [sp]
	ands r1, r2
	orrs r1, r0
	str r1, [sp]
	mov r0, sp
	bl AddWindow
	strb r0, [r6, 0x2]
	b _081D1CE0
	.pool
_081D1CD4:
	lsls r0, r4, 3
	ldr r1, =gUnknown_086253E8
	adds r0, r1
	bl AddWindow
	strb r0, [r5]
_081D1CE0:
	ldr r0, =gUnknown_0203CF48
	adds r0, r4, r0
	ldrb r0, [r0]
	movs r1, 0
	bl SetStandardWindowBorderStyle
_081D1CEC:
	ldr r0, =gUnknown_0203CF48
	adds r0, r4, r0
	ldrb r0, [r0]
	add sp, 0x8
	pop {r4-r6}
	pop {r1}
	bx r1
	.pool
	thumb_func_end sub_81D1C84

	thumb_func_start sub_81D1D04
sub_81D1D04: @ 81D1D04
	push {r4,lr}
	adds r4, r0, 0
	lsls r4, 24
	lsrs r4, 24
	ldr r0, =gUnknown_0203CF48
	adds r4, r0
	ldrb r0, [r4]
	movs r1, 0
	bl sub_8198070
	ldrb r0, [r4]
	bl ClearWindowTilemap
	ldrb r0, [r4]
	bl RemoveWindow
	movs r0, 0xFF
	strb r0, [r4]
	pop {r4}
	pop {r0}
	bx r0
	.pool
	thumb_func_end sub_81D1D04

	thumb_func_start sub_81D1D34
sub_81D1D34: @ 81D1D34
	lsls r0, 24
	lsrs r0, 24
	ldr r1, =gUnknown_0203CF48
	adds r0, r1
	ldrb r0, [r0]
	bx lr
	.pool
	thumb_func_end sub_81D1D34

	thumb_func_start sub_81D1D44
sub_81D1D44: @ 81D1D44
	push {r4,r5,lr}
	sub sp, 0x34
	adds r3, r1, 0
	lsls r0, 24
	lsrs r4, r0, 24
	lsls r2, 24
	lsrs r5, r2, 24
	movs r0, 0x2
	negs r0, r0
	cmp r3, r0
	beq _081D1DAC
	ldr r0, =gSaveBlock1Ptr
	lsls r1, r3, 3
	adds r1, r3
	lsls r1, 2
	ldr r0, [r0]
	adds r1, r0
	ldr r0, =0x00002cca
	adds r1, r0
	add r0, sp, 0x14
	bl StringCopy
	add r0, sp, 0x14
	bl sub_81DB52C
	add r0, sp, 0x14
	bl StringLength
	lsls r0, 16
	lsrs r0, 16
	cmp r0, 0x5
	bhi _081D1D8C
	add r0, sp, 0x14
	movs r1, 0x1
	bl ConvertInternationalString
_081D1D8C:
	movs r0, 0
	str r0, [sp]
	str r0, [sp, 0x4]
	ldr r0, =gUnknown_08625400
	str r0, [sp, 0x8]
	movs r0, 0x1
	negs r0, r0
	str r0, [sp, 0xC]
	add r0, sp, 0x14
	str r0, [sp, 0x10]
	adds r0, r4, 0
	movs r1, 0x1
	movs r2, 0x8
	adds r3, r5, 0
	bl AddTextPrinterParameterized2
_081D1DAC:
	add sp, 0x34
	pop {r4,r5}
	pop {r0}
	bx r0
	.pool
	thumb_func_end sub_81D1D44

	thumb_func_start sub_81D1DC0
sub_81D1DC0: @ 81D1DC0
	push {r4-r7,lr}
	mov r7, r10
	mov r6, r9
	mov r5, r8
	push {r5-r7}
	adds r5, r0, 0
	movs r3, 0
	ldr r7, =gUnknown_0203CF4C
	ldr r0, =gText_Cancel2
	mov r12, r0
	ldr r4, =gMultiuseListMenuTemplate
	ldr r1, =gUnknown_0203CF48
	mov r8, r1
	ldr r2, =sub_81D1E7C
	mov r9, r2
	ldr r0, =sub_81D1D44
	mov r10, r0
	ldrb r1, [r5, 0x5]
	cmp r3, r1
	bcs _081D1E02
	adds r6, r7, 0
	ldr r2, =gUnknown_08625403
_081D1DEC:
	ldr r1, [r6]
	lsls r0, r3, 3
	adds r0, r1
	str r2, [r0]
	str r3, [r0, 0x4]
	adds r0, r3, 0x1
	lsls r0, 16
	lsrs r3, r0, 16
	ldrb r0, [r5, 0x5]
	cmp r3, r0
	bcc _081D1DEC
_081D1E02:
	ldr r2, [r7]
	lsls r0, r3, 3
	adds r0, r2
	mov r1, r12
	str r1, [r0]
	movs r1, 0x2
	negs r1, r1
	str r1, [r0, 0x4]
	str r2, [r4]
	ldrb r0, [r5, 0x5]
	adds r0, 0x1
	movs r1, 0
	strh r0, [r4, 0xC]
	mov r2, r8
	ldrb r0, [r2, 0x1]
	strb r0, [r4, 0x10]
	strb r1, [r4, 0x11]
	movs r0, 0x8
	strb r0, [r4, 0x12]
	strb r1, [r4, 0x13]
	strh r0, [r4, 0xE]
	movs r0, 0x29
	strb r0, [r4, 0x14]
	movs r0, 0x31
	strb r0, [r4, 0x15]
	mov r0, r9
	str r0, [r4, 0x4]
	mov r1, r10
	str r1, [r4, 0x8]
	movs r0, 0x1
	strb r0, [r4, 0x17]
	movs r0, 0
	strb r0, [r4, 0x16]
	ldrh r1, [r5, 0x2]
	ldrh r2, [r5]
	adds r0, r4, 0
	bl ListMenuInit
	lsls r0, 24
	lsrs r0, 24
	pop {r3-r5}
	mov r8, r3
	mov r9, r4
	mov r10, r5
	pop {r4-r7}
	pop {r1}
	bx r1
	.pool
	thumb_func_end sub_81D1DC0

	thumb_func_start sub_81D1E7C
sub_81D1E7C: @ 81D1E7C
	push {lr}
	lsls r1, 24
	lsrs r1, 24
	cmp r1, 0x1
	beq _081D1E8C
	movs r0, 0x5
	bl PlaySE
_081D1E8C:
	pop {r0}
	bx r0
	thumb_func_end sub_81D1E7C

	thumb_func_start sub_81D1E90
sub_81D1E90: @ 81D1E90
	push {r4,lr}
	sub sp, 0x10
	adds r4, r0, 0
	ldrb r0, [r4, 0x5]
	ldrb r1, [r4, 0x4]
	subs r0, r1
	adds r0, 0x1
	str r0, [sp]
	movs r0, 0x6E
	str r0, [sp, 0x4]
	str r0, [sp, 0x8]
	adds r0, r4, 0x2
	str r0, [sp, 0xC]
	movs r0, 0x2
	movs r1, 0xC8
	movs r2, 0xC
	movs r3, 0x94
	bl AddScrollIndicatorArrowPairParameterized
	strb r0, [r4, 0x9]
	add sp, 0x10
	pop {r4}
	pop {r0}
	bx r0
	thumb_func_end sub_81D1E90

	thumb_func_start sub_81D1EC0
sub_81D1EC0: @ 81D1EC0
	push {lr}
	ldr r0, =gUnknown_0203CF4C
	ldr r0, [r0]
	bl Free
	pop {r0}
	bx r0
	.pool
	thumb_func_end sub_81D1EC0

	thumb_func_start sub_81D1ED4
sub_81D1ED4: @ 81D1ED4
	push {r4-r7,lr}
	mov r7, r10
	mov r6, r9
	mov r5, r8
	push {r5-r7}
	sub sp, 0x4
	adds r3, r0, 0
	movs r6, 0
	movs r7, 0
_081D1EE6:
	movs r2, 0
	lsls r5, r6, 2
	adds r0, r6, 0x1
	mov r10, r0
	adds r4, r5, 0
_081D1EF0:
	lsls r0, r2, 2
	adds r0, r2
	lsls r0, 2
	adds r0, r4, r0
	adds r0, r3, r0
	adds r1, r0, 0
	adds r1, 0x64
	strh r7, [r1]
	adds r0, 0x66
	strh r7, [r0]
	adds r0, r2, 0x1
	lsls r0, 24
	lsrs r2, r0, 24
	cmp r2, 0x9
	bls _081D1EF0
	movs r2, 0
	mov r9, r2
	str r5, [sp]
	movs r1, 0x9B
	mov r8, r1
	movs r4, 0x5B
	mov r12, r4
_081D1F1C:
	lsls r0, r2, 2
	adds r0, r2
	adds r1, r6, r0
	adds r1, r3, r1
	mov r4, r9
	strb r4, [r1]
	lsls r0, 2
	ldr r1, [sp]
	adds r0, r1, r0
	adds r0, r3, r0
	mov r4, r8
	strh r4, [r0, 0x14]
	mov r1, r12
	strh r1, [r0, 0x16]
	adds r0, r2, 0x1
	lsls r0, 24
	lsrs r2, r0, 24
	cmp r2, 0x3
	bls _081D1F1C
	adds r1, r3, r5
	movs r2, 0x96
	lsls r2, 1
	adds r0, r1, r2
	strh r7, [r0]
	movs r4, 0x97
	lsls r4, 1
	adds r0, r1, r4
	strh r7, [r0]
	mov r1, r10
	lsls r0, r1, 24
	lsrs r6, r0, 24
	cmp r6, 0x4
	bls _081D1EE6
	movs r2, 0xD5
	lsls r2, 2
	adds r0, r3, r2
	movs r1, 0
	strb r1, [r0]
	ldr r4, =0x00000352
	adds r0, r3, r4
	strh r1, [r0]
	add sp, 0x4
	pop {r3-r5}
	mov r8, r3
	mov r9, r4
	mov r10, r5
	pop {r4-r7}
	pop {r0}
	bx r0
	.pool
	thumb_func_end sub_81D1ED4

	thumb_func_start sub_81D1F84
sub_81D1F84: @ 81D1F84
	push {r4-r7,lr}
	mov r7, r10
	mov r6, r9
	mov r5, r8
	push {r5-r7}
	sub sp, 0x8
	mov r8, r0
	str r1, [sp]
	mov r9, r2
	movs r7, 0
_081D1F98:
	lsls r4, r7, 2
	ldr r1, [sp]
	adds r0, r4, r1
	ldrh r1, [r0]
	lsls r5, r1, 8
	mov r2, r9
	adds r0, r4, r2
	ldrh r0, [r0]
	subs r0, r1
	lsls r0, 8
	movs r1, 0xA
	bl __divsi3
	adds r6, r0, 0
	movs r3, 0
	adds r7, 0x1
	mov r10, r7
	mov r12, r4
_081D1FBC:
	lsls r0, r3, 2
	adds r0, r3
	lsls r0, 2
	add r0, r12
	add r0, r8
	asrs r2, r5, 8
	asrs r1, r5, 7
	movs r7, 0x1
	ands r1, r7
	adds r2, r1
	adds r0, 0x64
	strh r2, [r0]
	adds r5, r6
	adds r0, r3, 0x1
	lsls r0, 16
	lsrs r3, r0, 16
	cmp r3, 0x8
	bls _081D1FBC
	lsls r0, r3, 2
	adds r0, r3
	lsls r0, 2
	adds r0, r4, r0
	add r0, r8
	mov r1, r9
	adds r2, r4, r1
	ldrh r1, [r2]
	adds r0, 0x64
	strh r1, [r0]
	ldr r7, [sp]
	adds r0, r4, r7
	ldrh r1, [r0, 0x2]
	lsls r5, r1, 8
	ldrh r0, [r2, 0x2]
	subs r0, r1
	lsls r0, 8
	movs r1, 0xA
	bl __divsi3
	adds r6, r0, 0
	movs r3, 0
	str r4, [sp, 0x4]
	movs r0, 0x1
	mov r12, r0
_081D2012:
	lsls r0, r3, 2
	adds r0, r3
	lsls r0, 2
	ldr r1, [sp, 0x4]
	adds r0, r1, r0
	add r0, r8
	asrs r2, r5, 8
	asrs r1, r5, 7
	mov r7, r12
	ands r1, r7
	adds r2, r1
	adds r0, 0x66
	strh r2, [r0]
	adds r5, r6
	adds r0, r3, 0x1
	lsls r0, 16
	lsrs r3, r0, 16
	cmp r3, 0x8
	bls _081D2012
	lsls r0, r3, 2
	adds r0, r3
	lsls r0, 2
	adds r0, r4, r0
	add r0, r8
	mov r2, r9
	adds r1, r4, r2
	ldrh r1, [r1, 0x2]
	adds r0, 0x66
	strh r1, [r0]
	mov r7, r10
	lsls r0, r7, 16
	lsrs r7, r0, 16
	cmp r7, 0x4
	bls _081D1F98
	ldr r1, =0x00000352
	add r1, r8
	movs r0, 0
	strh r0, [r1]
	add sp, 0x8
	pop {r3-r5}
	mov r8, r3
	mov r9, r4
	mov r10, r5
	pop {r4-r7}
	pop {r0}
	bx r0
	.pool
	thumb_func_end sub_81D1F84

	thumb_func_start sub_81D2074
sub_81D2074: @ 81D2074
	push {r4,lr}
	adds r1, r0, 0
	ldr r0, =0x00000352
	adds r4, r1, r0
	ldrh r0, [r4]
	cmp r0, 0x9
	bls _081D208C
	movs r0, 0
	b _081D20A6
	.pool
_081D208C:
	adds r0, r1, 0
	bl sub_81D2230
	ldrh r1, [r4]
	adds r1, 0x1
	strh r1, [r4]
	lsls r1, 16
	lsrs r1, 16
	movs r0, 0xA
	eors r1, r0
	negs r0, r1
	orrs r0, r1
	lsrs r0, 31
_081D20A6:
	pop {r4}
	pop {r1}
	bx r1
	thumb_func_end sub_81D2074

	thumb_func_start sub_81D20AC
sub_81D20AC: @ 81D20AC
	ldr r1, =0x00000355
	adds r0, r1
	movs r1, 0
	strb r1, [r0]
	bx lr
	.pool
	thumb_func_end sub_81D20AC

	thumb_func_start sub_81D20BC
sub_81D20BC: @ 81D20BC
	push {r4,r5,lr}
	sub sp, 0xC
	ldr r1, =0x00000355
	adds r4, r0, r1
	ldrb r0, [r4]
	cmp r0, 0
	beq _081D20D4
	cmp r0, 0x1
	beq _081D20E2
	b _081D20FA
	.pool
_081D20D4:
	bl ScanlineEffect_Clear
	ldrb r0, [r4]
	adds r0, 0x1
	strb r0, [r4]
	movs r0, 0x1
	b _081D20FC
_081D20E2:
	mov r0, sp
	ldr r1, =gUnknown_08625404
	ldm r1!, {r2,r3,r5}
	stm r0!, {r2,r3,r5}
	ldr r0, [sp]
	ldr r1, [sp, 0x4]
	ldr r2, [sp, 0x8]
	bl ScanlineEffect_SetParams
	ldrb r0, [r4]
	adds r0, 0x1
	strb r0, [r4]
_081D20FA:
	movs r0, 0
_081D20FC:
	add sp, 0xC
	pop {r4,r5}
	pop {r1}
	bx r1
	.pool
	thumb_func_end sub_81D20BC

	thumb_func_start sub_81D2108
sub_81D2108: @ 81D2108
	push {r4-r7,lr}
	mov r7, r10
	mov r6, r9
	mov r5, r8
	push {r5-r7}
	sub sp, 0x10
	adds r6, r0, 0
	movs r1, 0xD5
	lsls r1, 2
	adds r0, r6, r1
	ldrb r0, [r0]
	cmp r0, 0
	beq _081D21BE
	adds r0, r6, 0
	bl sub_81D24A4
	adds r0, r6, 0
	bl sub_81D2634
	movs r7, 0
	ldr r5, =gScanlineEffectRegBuffers
	mov r12, r5
	movs r0, 0xF0
	lsls r0, 3
	add r0, r12
	mov r9, r0
	movs r1, 0xA0
	lsls r1, 1
	adds r1, r6, r1
	str r1, [sp]
	ldr r5, =0x0000ffff
	mov r8, r5
	movs r0, 0xA1
	lsls r0, 1
	adds r0, r6, r0
	str r0, [sp, 0x4]
	movs r1, 0x92
	lsls r1, 2
	adds r1, r6, r1
	str r1, [sp, 0x8]
	ldr r5, =0x0000024a
	adds r5, r6
	mov r10, r5
_081D215E:
	adds r2, r7, 0
	adds r2, 0x37
	lsls r3, r2, 2
	mov r0, r9
	adds r0, r3, r0
	str r0, [sp, 0xC]
	add r3, r12
	lsls r4, r7, 2
	ldr r1, [sp]
	adds r0, r1, r4
	ldrh r0, [r0]
	lsls r0, 8
	ldr r5, [sp, 0x4]
	adds r1, r5, r4
	ldrh r1, [r1]
	orrs r0, r1
	strh r0, [r3]
	mov r1, r8
	ands r0, r1
	ldr r5, [sp, 0xC]
	strh r0, [r5]
	lsls r2, 1
	adds r2, 0x1
	lsls r2, 1
	mov r0, r9
	adds r3, r2, r0
	add r2, r12
	ldr r1, [sp, 0x8]
	adds r0, r1, r4
	ldrh r0, [r0]
	lsls r0, 8
	add r4, r10
	ldrh r1, [r4]
	orrs r0, r1
	strh r0, [r2]
	mov r5, r8
	ands r0, r5
	strh r0, [r3]
	adds r0, r7, 0x1
	lsls r0, 16
	lsrs r7, r0, 16
	cmp r7, 0x41
	bls _081D215E
	movs r0, 0xD5
	lsls r0, 2
	adds r1, r6, r0
	movs r0, 0
	strb r0, [r1]
_081D21BE:
	add sp, 0x10
	pop {r3-r5}
	mov r8, r3
	mov r9, r4
	mov r10, r5
	pop {r4-r7}
	pop {r0}
	bx r0
	.pool
	thumb_func_end sub_81D2108

	thumb_func_start sub_81D21DC
sub_81D21DC: @ 81D21DC
	push {r4,r5,lr}
	lsls r0, 24
	lsrs r1, r0, 24
	cmp r1, 0x3
	bls _081D21E8
	movs r1, 0
_081D21E8:
	movs r0, 0x1
	lsls r0, r1
	movs r5, 0x1F
	bics r5, r0
	movs r0, 0x40
	movs r1, 0xF0
	bl SetGpuReg
	movs r0, 0x42
	movs r1, 0x9B
	bl SetGpuReg
	ldr r4, =0x00003879
	movs r0, 0x44
	adds r1, r4, 0
	bl SetGpuReg
	movs r0, 0x46
	adds r1, r4, 0
	bl SetGpuReg
	ldr r1, =0x00003f3f
	movs r0, 0x48
	bl SetGpuReg
	movs r0, 0x4A
	adds r1, r5, 0
	bl SetGpuReg
	pop {r4,r5}
	pop {r0}
	bx r0
	.pool
	thumb_func_end sub_81D21DC

	thumb_func_start sub_81D2230
sub_81D2230: @ 81D2230
	push {r4-r7,lr}
	mov r12, r0
	movs r4, 0
	movs r7, 0x96
	lsls r7, 1
	add r7, r12
	ldr r6, =0x00000352
	add r6, r12
	mov r5, r12
	adds r5, 0x64
_081D2244:
	lsls r2, r4, 2
	adds r3, r7, r2
	ldrh r1, [r6]
	lsls r0, r1, 2
	adds r0, r1
	lsls r0, 2
	adds r2, r0
	adds r2, r5, r2
	ldr r0, [r2]
	str r0, [r3]
	adds r0, r4, 0x1
	lsls r0, 16
	lsrs r4, r0, 16
	cmp r4, 0x4
	bls _081D2244
	movs r1, 0xD5
	lsls r1, 2
	add r1, r12
	movs r0, 0x1
	strb r0, [r1]
	pop {r4-r7}
	pop {r0}
	bx r0
	.pool
	thumb_func_end sub_81D2230

	thumb_func_start sub_81D2278
sub_81D2278: @ 81D2278
	push {r4-r7,lr}
	mov r7, r10
	mov r6, r9
	mov r5, r8
	push {r5-r7}
	sub sp, 0x18
	str r0, [sp]
	adds r6, r1, 0
	adds r5, r2, 0
	str r3, [sp, 0x4]
	ldr r0, [sp, 0x38]
	ldr r7, [sp, 0x3C]
	lsls r0, 24
	lsrs r0, 24
	mov r9, r0
	movs r0, 0
	str r0, [sp, 0xC]
	ldrh r0, [r5, 0x2]
	ldrh r1, [r3, 0x2]
	cmp r0, r1
	bcs _081D22B2
	adds r2, r0, 0
	mov r10, r2
	ldrh r0, [r3, 0x2]
	ldrh r1, [r5]
	lsls r4, r1, 10
	ldrh r3, [r3]
	str r3, [sp, 0x8]
	b _081D22C6
_081D22B2:
	ldrh r0, [r5, 0x2]
	ldr r1, [sp, 0x4]
	ldrh r1, [r1, 0x2]
	mov r10, r1
	ldr r2, [sp, 0x4]
	ldrh r1, [r2]
	lsls r4, r1, 10
	ldrh r3, [r5]
	str r3, [sp, 0x8]
	mov r2, r10
_081D22C6:
	subs r0, r2
	lsls r0, 16
	lsrs r0, 16
	mov r8, r0
	cmp r0, 0
	beq _081D22DE
	subs r0, r3, r1
	lsls r0, 10
	mov r1, r8
	bl __divsi3
	str r0, [sp, 0xC]
_081D22DE:
	mov r0, r8
	adds r0, 0x1
	lsls r0, 16
	lsrs r0, 16
	mov r8, r0
	cmp r7, 0
	bne _081D2328
	mov r0, r10
	subs r0, 0x38
	lsls r0, 2
	adds r6, r0
	movs r5, 0
	mov r3, r9
	lsls r3, 1
	mov r12, r3
	ldr r0, [sp, 0x8]
	add r0, r9
	str r0, [sp, 0x10]
	cmp r7, r8
	bcs _081D23B6
	movs r7, 0x1
_081D2308:
	adds r2, r3, r6
	asrs r1, r4, 10
	asrs r0, r4, 9
	ands r0, r7
	adds r1, r0
	add r1, r9
	strh r1, [r2]
	ldr r1, [sp, 0xC]
	adds r4, r1
	adds r6, 0x4
	adds r0, r5, 0x1
	lsls r0, 16
	lsrs r5, r0, 16
	cmp r5, r8
	bcc _081D2308
	b _081D23B6
_081D2328:
	ldr r2, [sp, 0xC]
	cmp r2, 0
	ble _081D23C0
	mov r0, r10
	subs r0, 0x38
	lsls r0, 2
	adds r7, r0
	movs r5, 0
	mov r3, r9
	lsls r3, 1
	mov r12, r3
	ldr r0, [sp, 0x8]
	add r0, r9
	str r0, [sp, 0x10]
	cmp r5, r8
	bcs _081D237A
	ldr r0, =0x00026bff
	cmp r4, r0
	bgt _081D237A
	mov r1, r12
	str r1, [sp, 0x14]
_081D2352:
	ldr r3, [sp, 0x14]
	adds r2, r3, r7
	asrs r1, r4, 10
	asrs r0, r4, 9
	movs r3, 0x1
	ands r0, r3
	adds r1, r0
	add r1, r9
	strh r1, [r2]
	ldr r0, [sp, 0xC]
	adds r4, r0
	adds r7, 0x4
	adds r0, r5, 0x1
	lsls r0, 16
	lsrs r5, r0, 16
	cmp r5, r8
	bcs _081D237A
	ldr r1, =0x00026bff
	cmp r4, r1
	ble _081D2352
_081D237A:
	mov r2, r10
	adds r1, r2, r5
	ldr r3, [sp]
	movs r2, 0xD4
	lsls r2, 2
	adds r0, r3, r2
	strh r1, [r0]
	ldrh r0, [r0]
	subs r0, 0x38
	lsls r0, 2
	adds r6, r0
	cmp r5, r8
	bcs _081D23B6
	mov r3, r12
	movs r7, 0x1
_081D2398:
	adds r2, r3, r6
	asrs r1, r4, 10
	asrs r0, r4, 9
	ands r0, r7
	adds r1, r0
	add r1, r9
	strh r1, [r2]
	ldr r0, [sp, 0xC]
	adds r4, r0
	adds r6, 0x4
	adds r0, r5, 0x1
	lsls r0, 16
	lsrs r5, r0, 16
	cmp r5, r8
	bcc _081D2398
_081D23B6:
	subs r0, r6, 0x4
	b _081D248C
	.pool
_081D23C0:
	ldr r1, [sp, 0xC]
	cmp r1, 0
	bge _081D2464
	mov r0, r10
	subs r0, 0x38
	lsls r0, 2
	adds r6, r0
	movs r5, 0
	mov r2, r9
	lsls r2, 1
	mov r12, r2
	ldr r3, [sp, 0x8]
	add r3, r9
	str r3, [sp, 0x10]
	cmp r5, r8
	bcs _081D241E
	adds r3, r2, r6
	asrs r1, r4, 10
	asrs r0, r4, 9
	movs r2, 0x1
	ands r0, r2
	adds r1, r0
	add r1, r9
	strh r1, [r3]
	b _081D2414
_081D23F2:
	ldr r0, [sp, 0xC]
	adds r4, r0
	adds r6, 0x4
	adds r0, r5, 0x1
	lsls r0, 16
	lsrs r5, r0, 16
	cmp r5, r8
	bcs _081D241E
	mov r1, r12
	adds r3, r1, r6
	asrs r2, r4, 10
	asrs r0, r4, 9
	movs r1, 0x1
	ands r0, r1
	adds r2, r0
	add r2, r9
	strh r2, [r3]
_081D2414:
	ldr r0, =0x00026bff
	cmp r4, r0
	bgt _081D23F2
	movs r0, 0x9B
	strh r0, [r3]
_081D241E:
	mov r2, r10
	adds r1, r2, r5
	ldr r3, [sp]
	movs r2, 0xD4
	lsls r2, 2
	adds r0, r3, r2
	strh r1, [r0]
	ldrh r0, [r0]
	subs r0, 0x38
	lsls r0, 2
	adds r7, r0
	cmp r5, r8
	bcs _081D245A
	mov r3, r12
	movs r6, 0x1
_081D243C:
	adds r2, r3, r7
	asrs r1, r4, 10
	asrs r0, r4, 9
	ands r0, r6
	adds r1, r0
	add r1, r9
	strh r1, [r2]
	ldr r0, [sp, 0xC]
	adds r4, r0
	adds r7, 0x4
	adds r0, r5, 0x1
	lsls r0, 16
	lsrs r5, r0, 16
	cmp r5, r8
	bcc _081D243C
_081D245A:
	subs r0, r7, 0x4
	b _081D248C
	.pool
_081D2464:
	ldr r1, [sp]
	movs r2, 0xD4
	lsls r2, 2
	adds r0, r1, r2
	mov r3, r10
	strh r3, [r0]
	mov r0, r10
	subs r0, 0x38
	lsls r0, 2
	adds r6, r0
	adds r7, r0
	ldrh r0, [r5]
	adds r0, 0x1
	strh r0, [r6, 0x2]
	ldr r1, [sp, 0x4]
	ldrh r0, [r1]
	strh r0, [r7]
	movs r0, 0x9B
	strh r0, [r7, 0x2]
	b _081D2494
_081D248C:
	add r0, r12
	mov r2, sp
	ldrh r2, [r2, 0x10]
	strh r2, [r0]
_081D2494:
	add sp, 0x18
	pop {r3-r5}
	mov r8, r3
	mov r9, r4
	mov r10, r5
	pop {r4-r7}
	pop {r0}
	bx r0
	thumb_func_end sub_81D2278

	thumb_func_start sub_81D24A4
sub_81D24A4: @ 81D24A4
	push {r4-r7,lr}
	sub sp, 0x8
	adds r4, r0, 0
	movs r0, 0x97
	lsls r0, 1
	adds r2, r4, r0
	movs r3, 0x99
	lsls r3, 1
	adds r1, r4, r3
	ldrh r0, [r2]
	ldrh r3, [r1]
	cmp r0, r3
	bcs _081D24E0
	adds r7, r0, 0
	movs r0, 0xA0
	lsls r0, 1
	adds r1, r4, r0
	movs r3, 0x96
	lsls r3, 1
	adds r2, r4, r3
	subs r0, 0x10
	adds r3, r4, r0
	movs r0, 0x1
	str r0, [sp]
	movs r0, 0
	str r0, [sp, 0x4]
	adds r0, r4, 0
	bl sub_81D2278
	b _081D2500
_081D24E0:
	ldrh r7, [r1]
	movs r2, 0xA0
	lsls r2, 1
	adds r1, r4, r2
	movs r3, 0x98
	lsls r3, 1
	adds r2, r4, r3
	movs r0, 0x96
	lsls r0, 1
	adds r3, r4, r0
	movs r0, 0
	str r0, [sp]
	str r0, [sp, 0x4]
	adds r0, r4, 0
	bl sub_81D2278
_081D2500:
	movs r1, 0xA0
	lsls r1, 1
	adds r5, r4, r1
	movs r3, 0x98
	lsls r3, 1
	adds r2, r4, r3
	movs r0, 0x9A
	lsls r0, 1
	adds r6, r4, r0
	movs r0, 0x1
	str r0, [sp]
	movs r0, 0
	str r0, [sp, 0x4]
	adds r0, r4, 0
	adds r1, r5, 0
	adds r3, r6, 0
	bl sub_81D2278
	movs r2, 0
	movs r1, 0x9B
	lsls r1, 1
	adds r0, r4, r1
	movs r3, 0x9D
	lsls r3, 1
	adds r1, r4, r3
	ldrh r0, [r0]
	ldrh r1, [r1]
	cmp r0, r1
	bhi _081D253C
	movs r2, 0x1
_081D253C:
	movs r0, 0x9C
	lsls r0, 1
	adds r3, r4, r0
	str r2, [sp]
	movs r1, 0x92
	lsls r1, 2
	adds r0, r4, r1
	str r0, [sp, 0x4]
	adds r0, r4, 0
	adds r1, r5, 0
	adds r2, r6, 0
	bl sub_81D2278
	movs r2, 0x38
	cmp r2, r7
	bcs _081D257E
	adds r6, r5, 0
	movs r3, 0
	movs r0, 0xA1
	lsls r0, 1
	adds r5, r4, r0
_081D2566:
	adds r0, r2, 0
	subs r0, 0x38
	lsls r0, 2
	adds r1, r6, r0
	strh r3, [r1]
	adds r0, r5, r0
	strh r3, [r0]
	adds r0, r2, 0x1
	lsls r0, 16
	lsrs r2, r0, 16
	cmp r2, r7
	bcc _081D2566
_081D257E:
	movs r1, 0x97
	lsls r1, 1
	adds r0, r4, r1
	ldrh r2, [r0]
	movs r3, 0xD4
	lsls r3, 2
	adds r0, r4, r3
	ldrh r1, [r0]
	cmp r2, r1
	bhi _081D25B2
	movs r1, 0xA0
	lsls r1, 1
	adds r3, r4, r1
	movs r5, 0x9B
	adds r1, r0, 0
_081D259C:
	adds r0, r2, 0
	subs r0, 0x38
	lsls r0, 2
	adds r0, r3, r0
	strh r5, [r0]
	adds r0, r2, 0x1
	lsls r0, 16
	lsrs r2, r0, 16
	ldrh r0, [r1]
	cmp r2, r0
	bls _081D259C
_081D25B2:
	movs r2, 0x9B
	lsls r2, 1
	adds r1, r4, r2
	movs r3, 0xD4
	lsls r3, 2
	adds r0, r4, r3
	ldrh r0, [r0]
	ldrh r1, [r1]
	cmp r0, r1
	bcs _081D25C8
	adds r0, r1, 0
_081D25C8:
	adds r0, 0x1
	lsls r0, 16
	lsrs r2, r0, 16
	cmp r2, 0x79
	bhi _081D25F8
	movs r0, 0xA0
	lsls r0, 1
	adds r6, r4, r0
	movs r3, 0
	movs r1, 0xA1
	lsls r1, 1
	adds r5, r4, r1
_081D25E0:
	adds r0, r2, 0
	subs r0, 0x38
	lsls r0, 2
	adds r1, r6, r0
	strh r3, [r1]
	adds r0, r5, r0
	strh r3, [r0]
	adds r0, r2, 0x1
	lsls r0, 16
	lsrs r2, r0, 16
	cmp r2, 0x79
	bls _081D25E0
_081D25F8:
	movs r2, 0x38
	movs r3, 0xA0
	lsls r3, 1
	adds r5, r4, r3
	movs r0, 0xA1
	lsls r0, 1
	adds r4, r0
	movs r6, 0x9B
_081D2608:
	adds r0, r2, 0
	subs r0, 0x38
	lsls r1, r0, 2
	adds r3, r5, r1
	ldrh r0, [r3]
	cmp r0, 0
	bne _081D2620
	adds r0, r4, r1
	ldrh r0, [r0]
	cmp r0, 0
	beq _081D2620
	strh r6, [r3]
_081D2620:
	adds r0, r2, 0x1
	lsls r0, 16
	lsrs r2, r0, 16
	cmp r2, 0x79
	bls _081D2608
	add sp, 0x8
	pop {r4-r7}
	pop {r0}
	bx r0
	thumb_func_end sub_81D24A4

	thumb_func_start sub_81D2634
sub_81D2634: @ 81D2634
	push {r4-r6,lr}
	sub sp, 0x8
	adds r4, r0, 0
	movs r0, 0x97
	lsls r0, 1
	adds r2, r4, r0
	movs r3, 0x9F
	lsls r3, 1
	adds r1, r4, r3
	ldrh r0, [r2]
	ldrh r5, [r1]
	cmp r0, r5
	bcs _081D266E
	adds r6, r0, 0
	movs r0, 0x92
	lsls r0, 2
	adds r1, r4, r0
	subs r3, 0x12
	adds r2, r4, r3
	movs r5, 0x9E
	lsls r5, 1
	adds r3, r4, r5
	movs r0, 0
	str r0, [sp]
	str r0, [sp, 0x4]
	adds r0, r4, 0
	bl sub_81D2278
	b _081D2690
_081D266E:
	ldrh r6, [r1]
	movs r0, 0x92
	lsls r0, 2
	adds r1, r4, r0
	movs r3, 0x9E
	lsls r3, 1
	adds r2, r4, r3
	movs r5, 0x96
	lsls r5, 1
	adds r3, r4, r5
	movs r0, 0x1
	str r0, [sp]
	movs r0, 0
	str r0, [sp, 0x4]
	adds r0, r4, 0
	bl sub_81D2278
_081D2690:
	movs r0, 0x92
	lsls r0, 2
	adds r5, r4, r0
	movs r1, 0x9E
	lsls r1, 1
	adds r2, r4, r1
	movs r0, 0x9C
	lsls r0, 1
	adds r3, r4, r0
	movs r0, 0
	str r0, [sp]
	str r0, [sp, 0x4]
	adds r0, r4, 0
	adds r1, r5, 0
	bl sub_81D2278
	cmp r6, 0x38
	ble _081D26C8
	movs r0, 0
	adds r1, r5, 0
	adds r2, r6, 0
	subs r2, 0x38
_081D26BC:
	strh r0, [r1]
	strh r0, [r1, 0x2]
	adds r1, 0x4
	subs r2, 0x1
	cmp r2, 0
	bne _081D26BC
_081D26C8:
	movs r1, 0x97
	lsls r1, 1
	adds r0, r4, r1
	ldrh r2, [r0]
	movs r3, 0xD4
	lsls r3, 2
	adds r0, r4, r3
	ldrh r5, [r0]
	cmp r2, r5
	bgt _081D26F6
	movs r3, 0x9B
	adds r1, r0, 0
	lsls r0, r2, 2
	movs r5, 0xB5
	lsls r5, 1
	adds r0, r5
	adds r0, r4
_081D26EA:
	strh r3, [r0]
	adds r0, 0x4
	adds r2, 0x1
	ldrh r5, [r1]
	cmp r2, r5
	ble _081D26EA
_081D26F6:
	movs r1, 0x9D
	lsls r1, 1
	adds r0, r4, r1
	ldrh r0, [r0]
	adds r1, r0, 0x1
	movs r2, 0xD4
	lsls r2, 2
	adds r0, r4, r2
	ldrh r0, [r0]
	cmp r0, r1
	bge _081D270E
	adds r0, r1, 0
_081D270E:
	adds r2, r0, 0
	cmp r2, 0x79
	bgt _081D272C
	movs r1, 0
	lsls r0, r2, 2
	movs r3, 0xB4
	lsls r3, 1
	adds r0, r3
	adds r0, r4
_081D2720:
	strh r1, [r0]
	strh r1, [r0, 0x2]
	adds r0, 0x4
	adds r2, 0x1
	cmp r2, 0x79
	ble _081D2720
_081D272C:
	movs r3, 0
	movs r5, 0x92
	lsls r5, 2
	adds r1, r4, r5
	movs r2, 0x41
_081D2736:
	ldrh r0, [r1]
	ldrh r4, [r1, 0x2]
	cmp r0, r4
	bcc _081D2742
	strh r3, [r1, 0x2]
	strh r3, [r1]
_081D2742:
	adds r1, 0x4
	subs r2, 0x1
	cmp r2, 0
	bge _081D2736
	add sp, 0x8
	pop {r4-r6}
	pop {r0}
	bx r0
	thumb_func_end sub_81D2634

	thumb_func_start sub_81D2754
sub_81D2754: @ 81D2754
	push {r4-r7,lr}
	mov r7, r10
	mov r6, r9
	mov r5, r8
	push {r5-r7}
	adds r6, r0, 0
	mov r8, r1
	ldr r1, =gUnknown_08625410
	ldrb r0, [r6]
	adds r0, r1
	ldrb r2, [r0]
	adds r6, 0x1
	movs r0, 0x9B
	mov r3, r8
	strh r0, [r3]
	movs r0, 0x5B
	subs r0, r2
	strh r0, [r3, 0x2]
	movs r7, 0x40
	movs r0, 0
	mov r12, r0
	movs r2, 0x1
	mov r9, r2
	ldr r3, =gSineTable
	mov r10, r3
_081D2786:
	adds r0, r7, 0
	adds r0, 0x33
	lsls r0, 24
	lsrs r7, r0, 24
	mov r1, r12
	lsls r0, r1, 24
	movs r2, 0xFF
	lsls r2, 24
	adds r0, r2
	lsrs r3, r0, 24
	mov r12, r3
	cmp r0, 0
	bge _081D27A4
	movs r0, 0x4
	mov r12, r0
_081D27A4:
	mov r1, r12
	lsls r0, r1, 24
	asrs r4, r0, 24
	cmp r4, 0x2
	bne _081D27B4
	adds r0, r7, 0x1
	lsls r0, 24
	lsrs r7, r0, 24
_081D27B4:
	ldrb r0, [r6]
	ldr r2, =gUnknown_08625410
	adds r0, r2
	ldrb r2, [r0]
	adds r6, 0x1
	lsls r0, r4, 2
	mov r1, r8
	adds r3, r0, r1
	adds r0, r7, 0
	adds r0, 0x40
	lsls r0, 1
	add r0, r10
	movs r1, 0
	ldrsh r0, [r0, r1]
	muls r0, r2
	asrs r5, r0, 8
	adds r0, r5, 0
	adds r0, 0x9B
	strh r0, [r3]
	lsls r0, r7, 1
	add r0, r10
	movs r1, 0
	ldrsh r0, [r0, r1]
	adds r1, r2, 0
	muls r1, r0
	asrs r1, 8
	movs r0, 0x5B
	subs r0, r1
	strh r0, [r3, 0x2]
	cmp r4, 0x2
	bgt _081D2800
	cmp r2, 0x20
	bne _081D27FA
	cmp r4, 0x2
	beq _081D2800
_081D27FA:
	adds r0, r5, 0
	adds r0, 0x9C
	strh r0, [r3]
_081D2800:
	mov r0, r9
	adds r0, 0x1
	lsls r0, 16
	lsrs r0, 16
	mov r9, r0
	cmp r0, 0x4
	bls _081D2786
	pop {r3-r5}
	mov r8, r3
	mov r9, r4
	mov r10, r5
	pop {r4-r7}
	pop {r0}
	bx r0
	.pool
	thumb_func_end sub_81D2754

	thumb_func_start sub_81D2824
sub_81D2824: @ 81D2824
	push {r4,r5,lr}
	lsls r0, 24
	lsrs r5, r0, 24
	ldr r0, =gUnknown_08625510
	bl InitWindows
	bl DeactivateAllTextPrinters
	movs r0, 0
	movs r1, 0x1
	movs r2, 0xE0
<<<<<<< HEAD
	bl LoadSav2WindowGfx
=======
	bl LoadUserWindowBorderGfx
>>>>>>> 07ef7627
	ldr r0, =gUnknown_0860F074
	movs r1, 0xF0
	movs r2, 0x20
	bl LoadPalette
	movs r4, 0
_081D284A:
	adds r0, r4, 0
	movs r1, 0x11
	bl FillWindowPixelBuffer
	adds r0, r4, 0x1
	lsls r0, 24
	lsrs r4, r0, 24
	cmp r4, 0x4
	bls _081D284A
	cmp r5, 0
	bne _081D287C
	movs r0, 0
	bl PutWindowTilemap
	movs r0, 0
	movs r1, 0
	movs r2, 0x1
	movs r3, 0xE
	bl SetWindowBorderStyle
	b _081D288E
	.pool
_081D287C:
	movs r0, 0x1
	bl PutWindowTilemap
	movs r0, 0x1
	movs r1, 0
	movs r2, 0x1
	movs r3, 0xE
	bl SetWindowBorderStyle
_081D288E:
	movs r0, 0x2
	bl PutWindowTilemap
	movs r0, 0x3
	bl PutWindowTilemap
	movs r0, 0x2
	movs r1, 0
	movs r2, 0x1
	movs r3, 0xE
	bl SetWindowBorderStyle
	movs r0, 0x3
	movs r1, 0
	movs r2, 0x1
	movs r3, 0xE
	bl SetWindowBorderStyle
	bl nullsub_79
	movs r0, 0x1
	bl schedule_bg_copy_tilemap_to_vram
	pop {r4,r5}
	pop {r0}
	bx r0
	thumb_func_end sub_81D2824

	thumb_func_start nullsub_79
nullsub_79: @ 81D28C4
	bx lr
	thumb_func_end nullsub_79

	thumb_func_start sub_81D28C8
sub_81D28C8: @ 81D28C8
	push {r4-r7,lr}
	lsls r1, 16
	lsrs r4, r1, 16
	ldr r3, =gMultiuseListMenuTemplate
	adds r2, r3, 0
	ldr r1, =gUnknown_08625548
	ldm r1!, {r5-r7}
	stm r2!, {r5-r7}
	ldm r1!, {r5-r7}
	stm r2!, {r5-r7}
	strh r4, [r3, 0xC]
	str r0, [r3]
	cmp r4, 0x5
	bhi _081D28F0
	strh r4, [r3, 0xE]
	b _081D28F4
	.pool
_081D28F0:
	movs r0, 0x6
	strh r0, [r3, 0xE]
_081D28F4:
	ldrb r0, [r3, 0xE]
	pop {r4-r7}
	pop {r1}
	bx r1
	thumb_func_end sub_81D28C8

	thumb_func_start sub_81D28FC
sub_81D28FC: @ 81D28FC
	push {r4-r7,lr}
	mov r7, r10
	mov r6, r9
	mov r5, r8
	push {r5-r7}
	sub sp, 0x2C
	mov r9, r0
	movs r0, 0
	movs r1, 0x11
	bl FillWindowPixelBuffer
	ldr r5, =gText_BattleMoves2
	movs r0, 0x1
	adds r1, r5, 0
	movs r2, 0x80
	bl GetStringCenterAlignXOffset
	adds r4, r0, 0
	lsls r3, r4, 24
	lsrs r3, 24
	movs r0, 0x1
	str r0, [sp]
	movs r0, 0xFF
	mov r8, r0
	str r0, [sp, 0x4]
	movs r7, 0
	str r7, [sp, 0x8]
	movs r0, 0
	movs r1, 0x1
	adds r2, r5, 0
	bl PrintTextOnWindow
	ldr r5, =gText_PPSlash
	movs r1, 0x29
	mov r10, r1
	str r1, [sp]
	mov r0, r8
	str r0, [sp, 0x4]
	str r7, [sp, 0x8]
	movs r0, 0
	movs r1, 0x1
	adds r2, r5, 0
	movs r3, 0x4
	bl PrintTextOnWindow
	ldr r5, =gText_PowerSlash
	movs r0, 0x1
	adds r1, r5, 0
	movs r2, 0x6A
	bl GetStringRightAlignXOffset
	adds r4, r0, 0
	lsls r3, r4, 24
	lsrs r3, 24
	movs r1, 0x19
	str r1, [sp]
	mov r0, r8
	str r0, [sp, 0x4]
	str r7, [sp, 0x8]
	movs r0, 0
	movs r1, 0x1
	adds r2, r5, 0
	bl PrintTextOnWindow
	ldr r5, =gText_AccuracySlash
	movs r0, 0x1
	adds r1, r5, 0
	movs r2, 0x6A
	bl GetStringRightAlignXOffset
	adds r4, r0, 0
	lsls r3, r4, 24
	lsrs r3, 24
	mov r1, r10
	str r1, [sp]
	mov r0, r8
	str r0, [sp, 0x4]
	str r7, [sp, 0x8]
	movs r0, 0
	movs r1, 0x1
	adds r2, r5, 0
	bl PrintTextOnWindow
	movs r0, 0x2
	negs r0, r0
	cmp r9, r0
	bne _081D29C4
	movs r0, 0
	movs r1, 0x2
	bl CopyWindowToVram
	b _081D2AB6
	.pool
_081D29C4:
	mov r1, r9
	lsls r0, r1, 1
	add r0, r9
	lsls r0, 2
	ldr r1, =gBattleMoves
	adds r6, r0, r1
	ldrb r1, [r6, 0x2]
	lsls r0, r1, 3
	subs r0, r1
	ldr r1, =gTypeNames
	adds r5, r0, r1
	movs r0, 0x19
	str r0, [sp]
	mov r1, r8
	str r1, [sp, 0x4]
	str r7, [sp, 0x8]
	movs r0, 0
	movs r1, 0x1
	adds r2, r5, 0
	movs r3, 0x4
	bl PrintTextOnWindow
	ldr r1, =gText_PPSlash
	movs r0, 0x1
	movs r2, 0
	bl GetStringWidth
	adds r4, r0, 0x4
	ldrb r1, [r6, 0x4]
	add r0, sp, 0xC
	movs r2, 0
	movs r3, 0x2
	bl ConvertIntToDecimalStringN
	lsls r3, r4, 24
	lsrs r3, 24
	mov r0, r10
	str r0, [sp]
	mov r1, r8
	str r1, [sp, 0x4]
	str r7, [sp, 0x8]
	movs r0, 0
	movs r1, 0x1
	add r2, sp, 0xC
	bl PrintTextOnWindow
	ldrb r0, [r6, 0x1]
	cmp r0, 0x1
	bhi _081D2A3C
	ldr r5, =gText_ThreeDashes
	b _081D2A4A
	.pool
_081D2A3C:
	ldrb r1, [r6, 0x1]
	add r0, sp, 0xC
	movs r2, 0
	movs r3, 0x3
	bl ConvertIntToDecimalStringN
	add r5, sp, 0xC
_081D2A4A:
	movs r0, 0x19
	str r0, [sp]
	movs r0, 0xFF
	str r0, [sp, 0x4]
	movs r0, 0
	str r0, [sp, 0x8]
	movs r1, 0x1
	adds r2, r5, 0
	movs r3, 0x6A
	bl PrintTextOnWindow
	ldrb r0, [r6, 0x3]
	cmp r0, 0
	bne _081D2A70
	ldr r5, =gText_ThreeDashes
	b _081D2A7E
	.pool
_081D2A70:
	ldrb r1, [r6, 0x3]
	add r0, sp, 0xC
	movs r2, 0
	movs r3, 0x3
	bl ConvertIntToDecimalStringN
	add r5, sp, 0xC
_081D2A7E:
	movs r0, 0x29
	str r0, [sp]
	movs r0, 0xFF
	str r0, [sp, 0x4]
	movs r4, 0
	str r4, [sp, 0x8]
	movs r0, 0
	movs r1, 0x1
	adds r2, r5, 0
	movs r3, 0x6A
	bl PrintTextOnWindow
	ldr r1, =gMoveDescriptionPointers
	mov r0, r9
	subs r0, 0x1
	lsls r0, 2
	adds r0, r1
	ldr r5, [r0]
	movs r0, 0x41
	str r0, [sp]
	str r4, [sp, 0x4]
	str r4, [sp, 0x8]
	movs r0, 0
	movs r1, 0x7
	adds r2, r5, 0
	movs r3, 0
	bl PrintTextOnWindow
_081D2AB6:
	add sp, 0x2C
	pop {r3-r5}
	mov r8, r3
	mov r9, r4
	mov r10, r5
	pop {r4-r7}
	pop {r0}
	bx r0
	.pool
	thumb_func_end sub_81D28FC

	thumb_func_start sub_81D2ACC
sub_81D2ACC: @ 81D2ACC
	push {r4-r7,lr}
	mov r7, r8
	push {r7}
	sub sp, 0xC
	adds r4, r0, 0
	bl sub_816137C
	movs r0, 0x1
	movs r1, 0x11
	bl FillWindowPixelBuffer
	ldr r5, =gText_ContestMoves2
	movs r0, 0x1
	adds r1, r5, 0
	movs r2, 0x80
	bl GetStringCenterAlignXOffset
	lsls r3, r0, 24
	lsrs r3, 24
	movs r0, 0x1
	str r0, [sp]
	movs r7, 0xFF
	str r7, [sp, 0x4]
	movs r6, 0
	str r6, [sp, 0x8]
	movs r1, 0x1
	adds r2, r5, 0
	bl PrintTextOnWindow
	ldr r5, =gText_Appeal2
	movs r0, 0x1
	adds r1, r5, 0
	movs r2, 0x5C
	bl GetStringRightAlignXOffset
	lsls r3, r0, 24
	lsrs r3, 24
	movs r0, 0x19
	mov r8, r0
	str r0, [sp]
	str r7, [sp, 0x4]
	str r6, [sp, 0x8]
	movs r0, 0x1
	movs r1, 0x1
	adds r2, r5, 0
	bl PrintTextOnWindow
	ldr r5, =gText_Jam2
	movs r0, 0x1
	adds r1, r5, 0
	movs r2, 0x5C
	bl GetStringRightAlignXOffset
	lsls r3, r0, 24
	lsrs r3, 24
	movs r0, 0x29
	str r0, [sp]
	str r7, [sp, 0x4]
	str r6, [sp, 0x8]
	movs r0, 0x1
	movs r1, 0x1
	adds r2, r5, 0
	bl PrintTextOnWindow
	movs r0, 0x2
	negs r0, r0
	cmp r4, r0
	bne _081D2B6C
	movs r0, 0x1
	movs r1, 0x2
	bl CopyWindowToVram
	b _081D2BB8
	.pool
_081D2B6C:
	lsls r4, 3
	ldr r0, =gContestMoves
	adds r4, r0
	ldr r1, =gContestMoveTypeTextPointers
	ldrb r0, [r4, 0x1]
	lsls r0, 29
	lsrs r0, 27
	adds r0, r1
	ldr r5, [r0]
	mov r0, r8
	str r0, [sp]
	str r7, [sp, 0x4]
	str r6, [sp, 0x8]
	movs r0, 0x1
	movs r1, 0x1
	adds r2, r5, 0
	movs r3, 0x4
	bl PrintTextOnWindow
	ldr r1, =gContestEffectDescriptionPointers
	ldrb r0, [r4]
	lsls r0, 2
	adds r0, r1
	ldr r5, [r0]
	movs r0, 0x41
	str r0, [sp]
	str r7, [sp, 0x4]
	str r6, [sp, 0x8]
	movs r0, 0x1
	movs r1, 0x7
	adds r2, r5, 0
	movs r3, 0
	bl PrintTextOnWindow
	movs r0, 0x1
	movs r1, 0x2
	bl CopyWindowToVram
_081D2BB8:
	add sp, 0xC
	pop {r3}
	mov r8, r3
	pop {r4-r7}
	pop {r0}
	bx r0
	.pool
	thumb_func_end sub_81D2ACC

	thumb_func_start sub_81D2BD0
sub_81D2BD0: @ 81D2BD0
	push {r4,lr}
	adds r4, r0, 0
	lsls r1, 24
	lsrs r1, 24
	cmp r1, 0x1
	beq _081D2BE2
	movs r0, 0x5
	bl PlaySE
_081D2BE2:
	adds r0, r4, 0
	bl sub_81D28FC
	adds r0, r4, 0
	bl sub_81D2ACC
	pop {r4}
	pop {r0}
	bx r0
	thumb_func_end sub_81D2BD0

	thumb_func_start sub_81D2BF4
sub_81D2BF4: @ 81D2BF4
	push {r4,lr}
	sub sp, 0x10
	adds r4, r0, 0
	movs r0, 0x3
	movs r1, 0x11
	bl FillWindowPixelBuffer
	ldr r2, =gTextFlags
	ldrb r0, [r2]
	movs r1, 0x1
	orrs r0, r1
	strb r0, [r2]
	bl GetPlayerTextSpeed
	adds r3, r0, 0
	lsls r3, 24
	lsrs r3, 24
	movs r0, 0
	str r0, [sp]
	movs r0, 0x2
	str r0, [sp, 0x4]
	movs r0, 0x1
	str r0, [sp, 0x8]
	movs r0, 0x3
	str r0, [sp, 0xC]
	movs r1, 0x1
	adds r2, r4, 0
	bl AddTextPrinterParameterized
	add sp, 0x10
	pop {r4}
	pop {r0}
	bx r0
	.pool
	thumb_func_end sub_81D2BF4

	thumb_func_start sub_81D2C3C
sub_81D2C3C: @ 81D2C3C
	push {lr}
	bl RunTextPrinters
	movs r0, 0x3
	bl IsTextPrinterActive
	lsls r0, 16
	lsrs r0, 16
	pop {r1}
	bx r1
	thumb_func_end sub_81D2C3C

	thumb_func_start sub_81D2C50
sub_81D2C50: @ 81D2C50
	push {lr}
	ldr r0, =gUnknown_08625540
	movs r1, 0x1
	movs r2, 0xE
	movs r3, 0
	bl CreateYesNoMenu
	pop {r0}
	bx r0
	.pool
	thumb_func_end sub_81D2C50

	thumb_func_start sub_81D2C68
sub_81D2C68: @ 81D2C68
	push {lr}
	lsls r0, 16
	lsrs r0, 16
	lsls r1, 16
	lsrs r1, 16
	cmp r0, 0xE
	bne _081D2CA8
	cmp r2, 0x2
	beq _081D2C7E
	cmp r2, 0x7
	bne _081D2C94
_081D2C7E:
	movs r0, 0x64
	muls r0, r1
	ldr r1, =gPlayerParty
	adds r0, r1
	adds r1, r2, 0
	adds r2, r3, 0
	bl GetMonData
	b _081D2CCA
	.pool
_081D2C94:
	movs r0, 0x64
	muls r0, r1
	ldr r1, =gPlayerParty
	adds r0, r1
	adds r1, r2, 0
	bl GetMonData
	b _081D2CCA
	.pool
_081D2CA8:
	cmp r2, 0x2
	beq _081D2CB0
	cmp r2, 0x7
	bne _081D2CBE
_081D2CB0:
	lsls r0, 24
	lsrs r0, 24
	lsls r1, 24
	lsrs r1, 24
	bl GetAndCopyBoxMonDataFromAnyBox
	b _081D2CCA
_081D2CBE:
	lsls r0, 24
	lsrs r0, 24
	lsls r1, 24
	lsrs r1, 24
	bl GetBoxMonDataFromAnyBox
_081D2CCA:
	pop {r1}
	bx r1
	thumb_func_end sub_81D2C68

	thumb_func_start sub_81D2CD0
sub_81D2CD0: @ 81D2CD0
	push {r4-r7,lr}
	mov r7, r8
	push {r7}
	adds r5, r0, 0
	lsls r1, 16
	lsrs r4, r1, 16
	lsls r2, 16
	lsrs r6, r2, 16
	movs r0, 0xFC
	strb r0, [r5]
	adds r5, 0x1
	movs r0, 0x4
	strb r0, [r5]
	adds r5, 0x1
	movs r0, 0x8
	strb r0, [r5]
	adds r5, 0x1
	movs r0, 0
	strb r0, [r5]
	adds r5, 0x1
	movs r0, 0x9
	strb r0, [r5]
	adds r5, 0x1
	adds r0, r4, 0
	adds r1, r6, 0
	movs r2, 0x2D
	movs r3, 0
	bl sub_81D2C68
	cmp r0, 0
	beq _081D2D20
	ldr r1, =gText_EggNickname
	adds r0, r5, 0
	movs r2, 0
	movs r3, 0xC
	bl StringCopyPadded
	b _081D2E70
	.pool
_081D2D20:
	adds r0, r4, 0
	adds r1, r6, 0
	movs r2, 0x2
	adds r3, r5, 0
	bl sub_81D2C68
	adds r0, r5, 0
	bl StringGetEnd10
	adds r0, r4, 0
	adds r1, r6, 0
	movs r2, 0xB
	movs r3, 0
	bl sub_81D2C68
	lsls r0, 16
	lsrs r7, r0, 16
	cmp r4, 0xE
	bne _081D2D70
	movs r0, 0x64
	adds r4, r6, 0
	muls r4, r0
	ldr r0, =gPlayerParty
	adds r4, r0
	adds r0, r4, 0
	movs r1, 0x38
	bl GetMonData
	lsls r0, 16
	lsrs r0, 16
	mov r8, r0
	adds r0, r4, 0
	bl GetMonGender
	lsls r0, 24
	lsrs r6, r0, 24
	b _081D2D92
	.pool
_081D2D70:
	lsls r0, r4, 24
	lsrs r0, 24
	lsls r1, r6, 24
	lsrs r1, 24
	bl GetBoxedMonPtr
	adds r4, r0, 0
	bl GetBoxMonGender
	lsls r0, 24
	lsrs r6, r0, 24
	adds r0, r4, 0
	bl GetLevelFromBoxMonExp
	lsls r0, 24
	lsrs r0, 24
	mov r8, r0
_081D2D92:
	cmp r7, 0x1D
	beq _081D2D9A
	cmp r7, 0x20
	bne _081D2DB0
_081D2D9A:
	movs r0, 0xB
	adds r1, r7, 0
	muls r1, r0
	ldr r0, =gSpeciesNames
	adds r1, r0
	adds r0, r5, 0
	bl StringCompare
	cmp r0, 0
	bne _081D2DB0
	movs r6, 0xFF
_081D2DB0:
	adds r3, r5, 0
	b _081D2DBA
	.pool
_081D2DB8:
	adds r3, 0x1
_081D2DBA:
	ldrb r0, [r3]
	cmp r0, 0xFF
	bne _081D2DB8
	movs r1, 0xFC
	strb r1, [r3]
	adds r3, 0x1
	movs r0, 0x12
	strb r0, [r3]
	adds r3, 0x1
	movs r0, 0x3C
	strb r0, [r3]
	adds r3, 0x1
	cmp r6, 0
	beq _081D2DDE
	cmp r6, 0xFE
	beq _081D2E02
	movs r0, 0
	b _081D2E24
_081D2DDE:
	strb r1, [r3]
	adds r3, 0x1
	movs r0, 0x1
	strb r0, [r3]
	adds r3, 0x1
	movs r0, 0x4
	strb r0, [r3]
	adds r3, 0x1
	strb r1, [r3]
	adds r3, 0x1
	movs r0, 0x3
	strb r0, [r3]
	adds r3, 0x1
	movs r0, 0x5
	strb r0, [r3]
	adds r3, 0x1
	movs r0, 0xB5
	b _081D2E24
_081D2E02:
	strb r1, [r3]
	adds r3, 0x1
	movs r0, 0x1
	strb r0, [r3]
	adds r3, 0x1
	movs r0, 0x6
	strb r0, [r3]
	adds r3, 0x1
	strb r1, [r3]
	adds r3, 0x1
	movs r0, 0x3
	strb r0, [r3]
	adds r3, 0x1
	movs r0, 0x7
	strb r0, [r3]
	adds r3, 0x1
	movs r0, 0xB6
_081D2E24:
	strb r0, [r3]
	adds r3, 0x1
	movs r0, 0xFC
	strb r0, [r3]
	adds r3, 0x1
	movs r0, 0x4
	strb r0, [r3]
	adds r3, 0x1
	movs r0, 0x8
	strb r0, [r3]
	adds r3, 0x1
	movs r4, 0
	strb r4, [r3]
	adds r3, 0x1
	movs r0, 0x9
	strb r0, [r3]
	adds r3, 0x1
	movs r0, 0xBA
	strb r0, [r3]
	adds r3, 0x1
	movs r0, 0xF9
	strb r0, [r3]
	adds r3, 0x1
	movs r0, 0x5
	strb r0, [r3]
	adds r3, 0x1
	adds r0, r3, 0
	mov r1, r8
	movs r2, 0
	movs r3, 0x3
	bl ConvertIntToDecimalStringN
	adds r3, r0, 0
	strb r4, [r3]
	adds r3, 0x1
	movs r0, 0xFF
	strb r0, [r3]
	adds r0, r3, 0
_081D2E70:
	pop {r3}
	mov r8, r3
	pop {r4-r7}
	pop {r1}
	bx r1
	thumb_func_end sub_81D2CD0

	thumb_func_start sub_81D2E7C
sub_81D2E7C: @ 81D2E7C
	push {r4,lr}
	adds r4, r0, 0
	lsls r2, 16
	lsrs r2, 16
	b _081D2E94
_081D2E86:
	strb r3, [r4]
	adds r1, 0x1
	adds r4, 0x1
	lsls r0, r2, 16
	ldr r2, =0xffff0000
	adds r0, r2
	lsrs r2, r0, 16
_081D2E94:
	ldrb r3, [r1]
	adds r0, r3, 0
	cmp r0, 0xFF
	bne _081D2E86
	adds r1, r2, 0
	lsls r0, r1, 16
	ldr r2, =0xffff0000
	adds r0, r2
	lsrs r2, r0, 16
	lsls r1, 16
	cmp r1, 0
	ble _081D2EC2
	movs r3, 0
_081D2EAE:
	strb r3, [r4]
	adds r4, 0x1
	adds r1, r2, 0
	lsls r0, r1, 16
	ldr r2, =0xffff0000
	adds r0, r2
	lsrs r2, r0, 16
	lsls r1, 16
	cmp r1, 0
	bgt _081D2EAE
_081D2EC2:
	movs r0, 0xFF
	strb r0, [r4]
	adds r0, r4, 0
	pop {r4}
	pop {r1}
	bx r1
	.pool
	thumb_func_end sub_81D2E7C

	thumb_func_start sub_81D2ED4
sub_81D2ED4: @ 81D2ED4
	push {r4-r7,lr}
	adds r5, r0, 0
	adds r6, r1, 0
	ldr r0, [sp, 0x14]
	ldr r1, [sp, 0x18]
	ldr r4, [sp, 0x1C]
	lsls r2, 16
	lsrs r7, r2, 16
	lsls r3, 16
	lsrs r3, 16
	lsls r0, 16
	lsrs r2, r0, 16
	lsls r1, 16
	lsrs r0, r1, 16
	lsls r4, 24
	cmp r4, 0
	bne _081D2EFC
	subs r0, 0x1
	lsls r0, 16
	lsrs r0, 16
_081D2EFC:
	cmp r2, r0
	beq _081D2F42
	adds r0, r6, 0
	adds r1, r7, 0
	adds r2, r3, 0
	bl sub_81D2CD0
	movs r0, 0xFC
	strb r0, [r5]
	movs r0, 0x4
	strb r0, [r5, 0x1]
	movs r0, 0x8
	strb r0, [r5, 0x2]
	movs r0, 0
	strb r0, [r5, 0x3]
	movs r0, 0x9
	strb r0, [r5, 0x4]
	cmp r7, 0xE
	bne _081D2F2C
	adds r0, r5, 0x5
	ldr r1, =gText_InParty
	b _081D2F3A
	.pool
_081D2F2C:
	adds r4, r5, 0x5
	lsls r0, r7, 24
	lsrs r0, 24
	bl GetBoxNamePtr
	adds r1, r0, 0
	adds r0, r4, 0
_081D2F3A:
	movs r2, 0x8
	bl sub_81D2E7C
	b _081D2F72
_081D2F42:
	movs r1, 0
	movs r2, 0
_081D2F46:
	adds r0, r6, r1
	strb r2, [r0]
	adds r0, r1, 0x1
	lsls r0, 16
	lsrs r1, r0, 16
	cmp r1, 0xB
	bls _081D2F46
	adds r1, r6, r1
	movs r0, 0xFF
	strb r0, [r1]
	movs r1, 0
	movs r2, 0
_081D2F5E:
	adds r0, r5, r1
	strb r2, [r0]
	adds r0, r1, 0x1
	lsls r0, 16
	lsrs r1, r0, 16
	cmp r1, 0x7
	bls _081D2F5E
	adds r1, r5, r1
	movs r0, 0xFF
	strb r0, [r1]
_081D2F72:
	pop {r4-r7}
	pop {r0}
	bx r0
	thumb_func_end sub_81D2ED4

	thumb_func_start sub_81D2F78
sub_81D2F78: @ 81D2F78
	push {r4-r7,lr}
	mov r7, r10
	mov r6, r9
	mov r5, r8
	push {r5-r7}
	mov r8, r0
	mov r10, r1
	ldr r0, [sp, 0x20]
	ldr r1, [sp, 0x24]
	ldr r4, [sp, 0x28]
	ldr r5, [sp, 0x2C]
	lsls r2, 16
	lsrs r7, r2, 16
	lsls r3, 16
	lsrs r6, r3, 16
	lsls r0, 16
	lsrs r2, r0, 16
	lsls r1, 16
	lsrs r1, 16
	mov r9, r1
	lsls r4, 16
	lsrs r0, r4, 16
	lsls r5, 24
	cmp r5, 0
	bne _081D2FB0
	subs r0, 0x1
	lsls r0, 16
	lsrs r0, 16
_081D2FB0:
	cmp r2, r0
	beq _081D305C
	adds r0, r7, 0
	adds r1, r6, 0
	movs r2, 0x16
	movs r3, 0
	bl sub_81D2C68
	mov r1, r9
	lsls r5, r1, 2
	adds r4, r5, r1
	mov r2, r8
	adds r1, r2, r4
	strb r0, [r1]
	adds r0, r7, 0
	adds r1, r6, 0
	movs r2, 0x2F
	movs r3, 0
	bl sub_81D2C68
	mov r1, r8
	adds r1, 0x1
	adds r1, r4
	strb r0, [r1]
	adds r0, r7, 0
	adds r1, r6, 0
	movs r2, 0x21
	movs r3, 0
	bl sub_81D2C68
	mov r1, r8
	adds r1, 0x2
	adds r1, r4
	strb r0, [r1]
	adds r0, r7, 0
	adds r1, r6, 0
	movs r2, 0x18
	movs r3, 0
	bl sub_81D2C68
	mov r1, r8
	adds r1, 0x3
	adds r1, r4
	strb r0, [r1]
	adds r0, r7, 0
	adds r1, r6, 0
	movs r2, 0x17
	movs r3, 0
	bl sub_81D2C68
	mov r1, r8
	adds r1, 0x4
	adds r1, r4
	strb r0, [r1]
	mov r4, r10
	add r4, r9
	adds r0, r7, 0
	adds r1, r6, 0
	movs r2, 0x30
	movs r3, 0
	bl sub_81D2C68
	cmp r0, 0xFF
	beq _081D3044
	adds r0, r7, 0
	adds r1, r6, 0
	movs r2, 0x30
	movs r3, 0
	bl sub_81D2C68
	movs r1, 0x1D
	bl __udivsi3
	b _081D3046
_081D3044:
	movs r0, 0x9
_081D3046:
	strb r0, [r4]
	mov r0, r9
	adds r1, r5, r0
	mov r2, r8
	adds r0, r2, r1
	lsls r1, 2
	adds r1, 0x14
	add r1, r8
	bl sub_81D2754
	b _081D3086
_081D305C:
	movs r2, 0
	mov r0, r9
	lsls r5, r0, 2
	adds r1, r5, r0
	movs r6, 0
	lsls r3, r1, 2
	movs r5, 0x9B
	movs r4, 0x5B
_081D306C:
	adds r0, r2, r1
	add r0, r8
	strb r6, [r0]
	lsls r0, r2, 2
	adds r0, r3
	add r0, r8
	strh r5, [r0, 0x14]
	strh r4, [r0, 0x16]
	adds r0, r2, 0x1
	lsls r0, 16
	lsrs r2, r0, 16
	cmp r2, 0x4
	bls _081D306C
_081D3086:
	pop {r3-r5}
	mov r8, r3
	mov r9, r4
	mov r10, r5
	pop {r4-r7}
	pop {r0}
	bx r0
	thumb_func_end sub_81D2F78

	thumb_func_start sub_81D3094
sub_81D3094: @ 81D3094
	push {r4-r7,lr}
	mov r7, r9
	mov r6, r8
	push {r6,r7}
	sub sp, 0x4
	mov r8, r0
	mov r9, r1
	ldr r0, [sp, 0x20]
	ldr r1, [sp, 0x24]
	ldr r4, [sp, 0x28]
	lsls r2, 16
	lsrs r7, r2, 16
	lsls r3, 16
	lsrs r5, r3, 16
	lsls r0, 16
	lsrs r2, r0, 16
	lsls r1, 16
	lsrs r0, r1, 16
	lsls r4, 24
	cmp r4, 0
	bne _081D30C4
	subs r0, 0x1
	lsls r0, 16
	lsrs r0, 16
_081D30C4:
	cmp r2, r0
	beq _081D311A
	adds r0, r7, 0
	adds r1, r5, 0
	movs r2, 0x41
	movs r3, 0
	bl sub_81D2C68
	adds r4, r0, 0
	lsls r4, 16
	lsrs r4, 16
	adds r0, r7, 0
	adds r1, r5, 0
	movs r2, 0x1
	movs r3, 0
	bl sub_81D2C68
	adds r6, r0, 0
	adds r0, r7, 0
	adds r1, r5, 0
	movs r2, 0
	movs r3, 0
	bl sub_81D2C68
	adds r5, r0, 0
	lsls r0, r4, 3
	ldr r1, =gMonFrontPicTable
	adds r0, r1
	movs r1, 0x1
	str r1, [sp]
	mov r1, r8
	adds r2, r4, 0
	adds r3, r5, 0
	bl LoadSpecialPokePic
	adds r0, r4, 0
	adds r1, r6, 0
	adds r2, r5, 0
	bl GetFrontSpritePalFromSpeciesAndPersonality
	mov r1, r9
	bl LZ77UnCompWram
_081D311A:
	add sp, 0x4
	pop {r3,r4}
	mov r8, r3
	mov r9, r4
	pop {r4-r7}
	pop {r0}
	bx r0
	.pool
	thumb_func_end sub_81D3094

	thumb_func_start sub_81D312C
sub_81D312C: @ 81D312C
	push {lr}
	adds r1, r0, 0
	ldrh r0, [r1]
	adds r0, 0x18
	strh r0, [r1]
	lsls r0, 16
	cmp r0, 0
	ble _081D3140
	movs r0, 0
	strh r0, [r1]
_081D3140:
	movs r0, 0
	ldrsh r1, [r1, r0]
	negs r0, r1
	orrs r0, r1
	lsrs r0, 31
	pop {r1}
	bx r1
	thumb_func_end sub_81D312C

	thumb_func_start sub_81D3150
sub_81D3150: @ 81D3150
	push {lr}
	adds r1, r0, 0
	ldrh r0, [r1]
	subs r0, 0x18
	strh r0, [r1]
	lsls r0, 16
	asrs r0, 16
	movs r2, 0x50
	negs r2, r2
	cmp r0, r2
	bge _081D3168
	strh r2, [r1]
_081D3168:
	movs r0, 0
	ldrsh r1, [r1, r0]
	eors r1, r2
	negs r0, r1
	orrs r0, r1
	lsrs r0, 31
	pop {r1}
	bx r1
	thumb_func_end sub_81D3150

	thumb_func_start sub_81D3178
sub_81D3178: @ 81D3178
	push {r4,r5,lr}
	adds r5, r1, 0
	bl sub_81D2074
	adds r4, r0, 0
	lsls r4, 24
	lsrs r4, 24
	adds r0, r5, 0
	bl sub_81D312C
	lsls r0, 24
	lsrs r0, 24
	movs r1, 0
	cmp r4, 0
	bne _081D319A
	cmp r0, 0
	beq _081D319C
_081D319A:
	movs r1, 0x1
_081D319C:
	adds r0, r1, 0
	pop {r4,r5}
	pop {r1}
	bx r1
	thumb_func_end sub_81D3178

	thumb_func_start sub_81D31A4
sub_81D31A4: @ 81D31A4
	push {r4,r5,lr}
	adds r5, r1, 0
	bl sub_81D2074
	adds r4, r0, 0
	lsls r4, 24
	lsrs r4, 24
	adds r0, r5, 0
	bl sub_81D3150
	lsls r0, 24
	lsrs r0, 24
	movs r1, 0
	cmp r4, 0
	bne _081D31C6
	cmp r0, 0
	beq _081D31C8
_081D31C6:
	movs r1, 0x1
_081D31C8:
	adds r0, r1, 0
	pop {r4,r5}
	pop {r1}
	bx r1
	thumb_func_end sub_81D31A4

	thumb_func_start sub_81D31D0
sub_81D31D0: @ 81D31D0
	push {r4-r7,lr}
	sub sp, 0x20
	ldr r3, =gUnknown_08625A48
	ldr r4, [r3]
	ldr r5, [r3, 0x4]
	str r4, [sp, 0x18]
	str r5, [sp, 0x1C]
	mov r4, sp
	ldr r3, =gUnknown_08625A50
	ldm r3!, {r5-r7}
	stm r4!, {r5-r7}
	ldm r3!, {r5-r7}
	stm r4!, {r5-r7}
	ldr r3, =gUnknown_08625A68
	ldr r4, [r3, 0x4]
	ldr r3, [r3]
	ldr r5, [sp, 0x18]
	ldr r6, [sp, 0x1C]
	str r5, [r0]
	str r6, [r0, 0x4]
	mov r0, sp
	ldm r0!, {r5-r7}
	stm r1!, {r5-r7}
	ldm r0!, {r5-r7}
	stm r1!, {r5-r7}
	str r3, [r2]
	str r4, [r2, 0x4]
	add sp, 0x20
	pop {r4-r7}
	pop {r0}
	bx r0
	.pool
	thumb_func_end sub_81D31D0

	thumb_func_start sub_81D321C
sub_81D321C: @ 81D321C
	push {r4-r7,lr}
	mov r7, r8
	push {r7}
	sub sp, 0x50
	adds r5, r0, 0
	mov r12, r1
	mov r8, r2
	mov r1, sp
	ldr r0, =gUnknown_08625A70
	ldm r0!, {r2-r4}
	stm r1!, {r2-r4}
	ldm r0!, {r2,r6,r7}
	stm r1!, {r2,r6,r7}
	ldm r0!, {r3,r4}
	stm r1!, {r3,r4}
	add r3, sp, 0x20
	adds r1, r3, 0
	ldr r0, =gUnknown_08625A90
	ldm r0!, {r2,r6,r7}
	stm r1!, {r2,r6,r7}
	ldm r0!, {r4,r6,r7}
	stm r1!, {r4,r6,r7}
	add r2, sp, 0x38
	adds r1, r2, 0
	ldr r0, =gUnknown_08625AA8
	ldm r0!, {r4,r6,r7}
	stm r1!, {r4,r6,r7}
	ldm r0!, {r4,r6,r7}
	stm r1!, {r4,r6,r7}
	movs r4, 0
_081D3258:
	lsls r0, r4, 3
	add r0, sp
	ldr r1, [r0, 0x4]
	ldr r0, [r0]
	stm r5!, {r0,r1}
	adds r0, r4, 0x1
	lsls r0, 24
	lsrs r4, r0, 24
	cmp r4, 0x3
	bls _081D3258
	mov r1, r12
	adds r0, r2, 0
	ldm r0!, {r2,r4,r5}
	stm r1!, {r2,r4,r5}
	ldm r0!, {r2,r6,r7}
	stm r1!, {r2,r6,r7}
	movs r4, 0
_081D327A:
	lsls r0, r4, 3
	adds r0, r3, r0
	ldr r1, [r0, 0x4]
	ldr r0, [r0]
	mov r5, r8
	adds r5, 0x8
	mov r8, r5
	subs r5, 0x8
	stm r5!, {r0,r1}
	adds r0, r4, 0x1
	lsls r0, 24
	lsrs r4, r0, 24
	cmp r4, 0x2
	bls _081D327A
	add sp, 0x50
	pop {r3}
	mov r8, r3
	pop {r4-r7}
	pop {r0}
	bx r0
	.pool
	thumb_func_end sub_81D321C

	thumb_func_start sub_81D32B0
sub_81D32B0: @ 81D32B0
	push {r4,r5,lr}
	ldr r2, =gUnknown_08625AC0
	ldr r4, [r2]
	ldr r5, [r2, 0x4]
	ldr r2, =gUnknown_08625AC8
	ldr r3, [r2, 0x4]
	ldr r2, [r2]
	str r4, [r0]
	str r5, [r0, 0x4]
	str r2, [r1]
	str r3, [r1, 0x4]
	pop {r4,r5}
	pop {r0}
	bx r0
	.pool
	thumb_func_end sub_81D32B0

	thumb_func_start sub_81D32D4
sub_81D32D4: @ 81D32D4
	push {lr}
	adds r1, r0, 0
	ldrh r0, [r1, 0x30]
	adds r0, 0x1
	strh r0, [r1, 0x30]
	lsls r0, 16
	asrs r0, 16
	cmp r0, 0x3C
	ble _081D32F0
	movs r0, 0
	strh r0, [r1, 0x30]
	adds r0, r1, 0
	bl sub_81D3408
_081D32F0:
	pop {r0}
	bx r0
	thumb_func_end sub_81D32D4

	thumb_func_start sub_81D32F4
sub_81D32F4: @ 81D32F4
	push {lr}
	adds r2, r0, 0
	adds r0, 0x3F
	ldrb r1, [r0]
	movs r0, 0x10
	ands r0, r1
	cmp r0, 0
	beq _081D330C
	movs r0, 0
	strh r0, [r2, 0x30]
	ldr r0, =sub_81D32D4
	str r0, [r2, 0x1C]
_081D330C:
	pop {r0}
	bx r0
	.pool
	thumb_func_end sub_81D32F4

	thumb_func_start sub_81D3314
sub_81D3314: @ 81D3314
	push {r4,r5,lr}
	adds r4, r0, 0
	movs r1, 0x36
	ldrsh r0, [r4, r1]
	lsls r1, r0, 4
	adds r1, r0
	lsls r1, 2
	ldr r0, =gSprites
	adds r3, r1, r0
	cmp r3, 0
	beq _081D3360
	ldrh r1, [r3, 0x24]
	ldrh r2, [r3, 0x20]
	adds r1, r2
	ldr r2, =gUnknown_08625B2C
	movs r5, 0x2E
	ldrsh r0, [r4, r5]
	lsls r0, 2
	adds r0, r2
	ldrh r0, [r0]
	adds r0, r1
	strh r0, [r4, 0x20]
	ldrh r1, [r3, 0x26]
	ldrh r3, [r3, 0x22]
	adds r1, r3
	movs r3, 0x2E
	ldrsh r0, [r4, r3]
	lsls r0, 2
	adds r2, 0x2
	adds r0, r2
	ldrh r0, [r0]
	adds r0, r1
	b _081D337E
	.pool
_081D3360:
	ldr r1, =gUnknown_08625B2C
	movs r5, 0x2E
	ldrsh r0, [r4, r5]
	lsls r0, 2
	adds r0, r1
	ldrh r0, [r0]
	adds r0, 0x28
	strh r0, [r4, 0x20]
	movs r2, 0x2E
	ldrsh r0, [r4, r2]
	lsls r0, 2
	adds r1, 0x2
	adds r0, r1
	ldrh r0, [r0]
	adds r0, 0x68
_081D337E:
	strh r0, [r4, 0x22]
	pop {r4,r5}
	pop {r0}
	bx r0
	.pool
	thumb_func_end sub_81D3314

	thumb_func_start sub_81D338C
sub_81D338C: @ 81D338C
	push {r4-r7,lr}
	mov r7, r8
	push {r7}
	mov r8, r2
	lsls r0, 24
	lsrs r6, r0, 24
	lsls r1, 24
	lsrs r7, r1, 24
	movs r5, 0
_081D339E:
	lsls r0, r5, 2
	mov r1, r8
	adds r4, r0, r1
	ldr r0, [r4]
	cmp r0, 0
	beq _081D33F0
	strh r5, [r0, 0x2E]
	ldr r1, [r4]
	lsls r0, r5, 4
	adds r0, 0x1
	strh r0, [r1, 0x30]
	ldr r0, [r4]
	strh r6, [r0, 0x32]
	ldr r0, [r4]
	strh r5, [r0, 0x34]
	cmp r7, 0
	beq _081D33C4
	cmp r6, 0x9
	beq _081D33D0
_081D33C4:
	ldr r1, [r4]
	ldr r0, =sub_81D3564
	str r0, [r1, 0x1C]
	b _081D33F0
	.pool
_081D33D0:
	ldr r0, [r4]
	bl sub_81D3314
	ldr r0, [r4]
	bl sub_81D35E8
	ldr r2, [r4]
	ldr r0, =sub_81D32F4
	str r0, [r2, 0x1C]
	adds r2, 0x3E
	ldrb r0, [r2]
	movs r3, 0x5
	negs r3, r3
	adds r1, r3, 0
	ands r0, r1
	strb r0, [r2]
_081D33F0:
	adds r0, r5, 0x1
	lsls r0, 16
	lsrs r5, r0, 16
	cmp r5, 0x9
	bls _081D339E
	pop {r3}
	mov r8, r3
	pop {r4-r7}
	pop {r0}
	bx r0
	.pool
	thumb_func_end sub_81D338C

	thumb_func_start sub_81D3408
sub_81D3408: @ 81D3408
	push {r4-r7,lr}
	adds r4, r0, 0
	ldrh r0, [r4, 0x38]
	lsls r0, 24
	lsrs r2, r0, 24
	movs r3, 0
	movs r1, 0x32
	ldrsh r0, [r4, r1]
	adds r0, 0x1
	cmp r3, r0
	bge _081D3454
	ldr r5, =gSprites
	movs r7, 0x1C
	adds r7, r5
	mov r12, r7
	ldr r6, =sub_81D3564
_081D3428:
	lsls r1, r2, 4
	adds r1, r2
	lsls r1, 2
	adds r2, r1, r5
	movs r7, 0x2E
	ldrsh r0, [r2, r7]
	lsls r0, 4
	adds r0, 0x1
	strh r0, [r2, 0x30]
	add r1, r12
	str r6, [r1]
	ldrh r0, [r2, 0x38]
	lsls r0, 24
	lsrs r2, r0, 24
	adds r0, r3, 0x1
	lsls r0, 16
	lsrs r3, r0, 16
	movs r1, 0x32
	ldrsh r0, [r4, r1]
	adds r0, 0x1
	cmp r3, r0
	blt _081D3428
_081D3454:
	pop {r4-r7}
	pop {r0}
	bx r0
	.pool
	thumb_func_end sub_81D3408

	thumb_func_start sub_81D3464
sub_81D3464: @ 81D3464
	push {lr}
	adds r2, r0, 0
	movs r1, 0
	movs r3, 0
_081D346C:
	lsls r0, r1, 2
	adds r0, r2
	str r3, [r0]
	adds r0, r1, 0x1
	lsls r0, 24
	lsrs r1, r0, 24
	cmp r1, 0x9
	bls _081D346C
	pop {r0}
	bx r0
	thumb_func_end sub_81D3464

	thumb_func_start sub_81D3480
sub_81D3480: @ 81D3480
	push {r4-r7,lr}
	mov r7, r10
	mov r6, r9
	mov r5, r8
	push {r5-r7}
	mov r8, r0
	lsls r1, 24
	lsrs r1, 24
	mov r10, r1
	lsls r2, 24
	movs r0, 0
	mov r9, r0
	lsrs r7, r2, 24
	movs r5, 0
	adds r0, r7, 0x1
	cmp r9, r0
	bge _081D34FE
_081D34A2:
	ldr r0, =gUnknown_08625B14
	movs r1, 0
	movs r2, 0
	movs r3, 0
	bl CreateSprite
	lsls r0, 24
	lsrs r3, r0, 24
	adds r6, r3, 0
	cmp r3, 0x40
	beq _081D34FE
	lsls r0, r5, 2
	mov r1, r8
	adds r4, r0, r1
	lsls r0, r3, 4
	adds r0, r3
	lsls r0, 2
	ldr r1, =gSprites
	adds r0, r1
	str r0, [r4]
	adds r0, 0x3E
	ldrb r1, [r0]
	movs r2, 0x4
	orrs r1, r2
	strb r1, [r0]
	ldr r0, [r4]
	mov r1, r10
	strh r1, [r0, 0x36]
	cmp r5, 0
	beq _081D34F0
	subs r0, r4, 0x4
	ldr r0, [r0]
	strh r3, [r0, 0x38]
	b _081D34F2
	.pool
_081D34F0:
	mov r9, r6
_081D34F2:
	adds r0, r5, 0x1
	lsls r0, 16
	lsrs r5, r0, 16
	adds r0, r7, 0x1
	cmp r5, r0
	blt _081D34A2
_081D34FE:
	lsls r0, r7, 2
	add r0, r8
	ldr r0, [r0]
	mov r1, r9
	strh r1, [r0, 0x38]
	adds r0, r7, 0
	movs r1, 0x1
	mov r2, r8
	bl sub_81D338C
	pop {r3-r5}
	mov r8, r3
	mov r9, r4
	mov r10, r5
	pop {r4-r7}
	pop {r0}
	bx r0
	thumb_func_end sub_81D3480

	thumb_func_start sub_81D3520
sub_81D3520: @ 81D3520
	push {r4-r6,lr}
	adds r6, r0, 0
	movs r5, 0
_081D3526:
	cmp r5, 0x9
	bhi _081D3544
	lsls r0, r5, 2
	adds r4, r0, r6
	ldr r0, [r4]
	cmp r0, 0
	beq _081D3544
	bl DestroySprite
	movs r0, 0
	str r0, [r4]
	adds r0, r5, 0x1
	lsls r0, 16
	lsrs r5, r0, 16
	b _081D3526
_081D3544:
	pop {r4-r6}
	pop {r0}
	bx r0
	thumb_func_end sub_81D3520

	thumb_func_start sub_81D354C
sub_81D354C: @ 81D354C
	push {lr}
	bl sub_81D3520
	movs r0, 0x68
	bl FreeSpriteTilesByTag
	movs r0, 0x68
	bl FreeSpritePaletteByTag
	pop {r0}
	bx r0
	thumb_func_end sub_81D354C

	thumb_func_start sub_81D3564
sub_81D3564: @ 81D3564
	push {r4,lr}
	adds r4, r0, 0
	ldrh r1, [r4, 0x30]
	movs r2, 0x30
	ldrsh r0, [r4, r2]
	cmp r0, 0
	beq _081D3592
	subs r0, r1, 0x1
	strh r0, [r4, 0x30]
	lsls r0, 16
	cmp r0, 0
	bne _081D35DC
	adds r0, r4, 0
	movs r1, 0
	bl SeekSpriteAnim
	adds r2, r4, 0
	adds r2, 0x3E
	ldrb r1, [r2]
	movs r0, 0x5
	negs r0, r0
	ands r0, r1
	strb r0, [r2]
_081D3592:
	adds r0, r4, 0
	bl sub_81D3314
	adds r0, r4, 0
	adds r0, 0x3F
	ldrb r1, [r0]
	movs r0, 0x10
	ands r0, r1
	cmp r0, 0
	beq _081D35DC
	adds r2, r4, 0
	adds r2, 0x3E
	ldrb r0, [r2]
	movs r1, 0x4
	orrs r0, r1
	strb r0, [r2]
	movs r0, 0x34
	ldrsh r1, [r4, r0]
	movs r2, 0x32
	ldrsh r0, [r4, r2]
	cmp r1, r0
	bne _081D35D8
	cmp r1, 0x9
	bne _081D35D0
	adds r0, r4, 0
	bl sub_81D35E8
	ldr r0, =sub_81D32F4
	b _081D35DA
	.pool
_081D35D0:
	ldr r0, =sub_81D32D4
	b _081D35DA
	.pool
_081D35D8:
	ldr r0, =SpriteCallbackDummy
_081D35DA:
	str r0, [r4, 0x1C]
_081D35DC:
	pop {r4}
	pop {r0}
	bx r0
	.pool
	thumb_func_end sub_81D3564

	thumb_func_start sub_81D35E8
sub_81D35E8: @ 81D35E8
	push {r4-r7,lr}
	adds r6, r0, 0
	ldrh r0, [r6, 0x38]
	lsls r0, 24
	lsrs r1, r0, 24
	movs r5, 0
	movs r2, 0x32
	ldrsh r0, [r6, r2]
	adds r0, 0x1
	cmp r5, r0
	bge _081D3636
	movs r0, 0x5
	negs r0, r0
	adds r7, r0, 0
_081D3604:
	lsls r4, r1, 4
	adds r4, r1
	lsls r4, 2
	ldr r0, =gSprites
	adds r4, r0
	adds r0, r4, 0
	movs r1, 0
	bl SeekSpriteAnim
	adds r1, r4, 0
	adds r1, 0x3E
	ldrb r0, [r1]
	ands r0, r7
	strb r0, [r1]
	ldrh r0, [r4, 0x38]
	lsls r0, 24
	lsrs r1, r0, 24
	adds r0, r5, 0x1
	lsls r0, 24
	lsrs r5, r0, 24
	movs r2, 0x32
	ldrsh r0, [r6, r2]
	adds r0, 0x1
	cmp r5, r0
	blt _081D3604
_081D3636:
	pop {r4-r7}
	pop {r0}
	bx r0
	.pool
	thumb_func_end sub_81D35E8

	thumb_func_start sub_81D3640
sub_81D3640: @ 81D3640
	push {r4-r7,lr}
	mov r7, r10
	mov r6, r9
	mov r5, r8
	push {r5-r7}
	sub sp, 0x2C
	mov r8, r0
	adds r6, r1, 0
	adds r5, r2, 0
	adds r4, r3, 0
	ldr r3, [sp, 0x4C]
	ldr r0, [sp, 0x50]
	mov r9, r0
	lsls r4, 24
	lsrs r4, 24
	lsls r3, 24
	lsrs r3, 24
	mov r1, r9
	lsls r1, 24
	lsrs r1, 24
	mov r9, r1
	mov r0, r8
	lsls r0, 24
	lsrs r0, 24
	mov r8, r0
	lsls r1, r4, 4
	orrs r1, r4
	lsls r1, 24
	lsrs r1, 24
	str r3, [sp, 0x28]
	bl FillWindowPixelBuffer
	add r2, sp, 0xC
	ldrh r0, [r5]
	ldrh r1, [r6]
	subs r0, r1
	strh r0, [r2]
	ldrh r0, [r5, 0x2]
	ldrh r1, [r6, 0x2]
	subs r0, r1
	strh r0, [r2, 0x2]
	ldrh r0, [r5, 0x4]
	ldrh r1, [r6, 0x4]
	subs r0, r1
	strh r0, [r2, 0x4]
	ldrh r0, [r5, 0x8]
	ldrh r1, [r6, 0x8]
	subs r0, r1
	strh r0, [r2, 0x6]
	ldrh r0, [r5, 0xA]
	ldrh r1, [r6, 0xA]
	subs r0, r1
	strh r0, [r2, 0x8]
	ldrh r0, [r5, 0x6]
	ldrh r1, [r6, 0x6]
	subs r0, r1
	strh r0, [r2, 0xA]
	add r0, sp, 0x24
	strb r4, [r0]
	ldr r3, [sp, 0x28]
	strb r3, [r0, 0x1]
	mov r1, r9
	strb r1, [r0, 0x2]
	movs r7, 0
	mov r10, r0
	movs r0, 0x1
	negs r0, r0
	mov r9, r0
	add r6, sp, 0x18
_081D36CA:
	lsls r0, r7, 4
	subs r0, r7
	lsls r0, 24
	lsrs r5, r0, 24
	mov r1, r10
	str r1, [sp]
	mov r0, r9
	str r0, [sp, 0x4]
	ldr r1, =gUnknown_08625B54
	lsls r0, r7, 2
	adds r0, r1
	ldr r0, [r0]
	str r0, [sp, 0x8]
	mov r0, r8
	movs r1, 0x1
	movs r2, 0
	adds r3, r5, 0
	bl box_print
	lsls r0, r7, 1
	mov r4, sp
	adds r4, r0
	adds r4, 0xC
	movs r1, 0
	ldrsh r0, [r4, r1]
	ldr r1, =gText_Dash
	cmp r0, 0
	blt _081D3704
	ldr r1, =gText_UnkCtrlF904
_081D3704:
	adds r0, r6, 0
	bl StringCopy
	mov r0, r10
	str r0, [sp]
	mov r1, r9
	str r1, [sp, 0x4]
	str r6, [sp, 0x8]
	mov r0, r8
	movs r1, 0x1
	movs r2, 0x38
	adds r3, r5, 0
	bl box_print
	movs r0, 0
	ldrsh r1, [r4, r0]
	adds r0, r1, 0
	cmp r1, 0
	bge _081D372C
	negs r0, r1
_081D372C:
	movs r4, 0xC
	cmp r0, 0x9
	bgt _081D3734
	movs r4, 0x12
_081D3734:
	cmp r1, 0
	bge _081D373A
	negs r1, r1
_081D373A:
	adds r0, r6, 0
	movs r2, 0
	movs r3, 0x2
	bl ConvertIntToDecimalStringN
	adds r2, r4, 0
	adds r2, 0x38
	mov r1, r10
	str r1, [sp]
	mov r0, r9
	str r0, [sp, 0x4]
	str r6, [sp, 0x8]
	mov r0, r8
	movs r1, 0x1
	adds r3, r5, 0
	bl box_print
	adds r0, r7, 0x1
	lsls r0, 16
	lsrs r7, r0, 16
	cmp r7, 0x5
	bls _081D36CA
	add sp, 0x2C
	pop {r3-r5}
	mov r8, r3
	mov r9, r4
	mov r10, r5
	pop {r4-r7}
	pop {r0}
	bx r0
	.pool
	thumb_func_end sub_81D3640

	thumb_func_start sub_81D3784
sub_81D3784: @ 81D3784
	push {r4-r7,lr}
	mov r7, r10
	mov r6, r9
	mov r5, r8
	push {r5-r7}
	sub sp, 0x2C
	mov r8, r0
	adds r5, r1, 0
	adds r4, r2, 0
	adds r6, r3, 0
	ldr r2, [sp, 0x4C]
	lsls r4, 24
	lsrs r4, 24
	lsls r6, 24
	lsrs r6, 24
	lsls r2, 24
	lsrs r2, 24
	lsls r0, 24
	lsrs r0, 24
	mov r8, r0
	lsls r1, r4, 4
	orrs r1, r4
	lsls r1, 24
	lsrs r1, 24
	str r2, [sp, 0x28]
	bl FillWindowPixelBuffer
	add r1, sp, 0xC
	ldrh r0, [r5]
	strh r0, [r1]
	ldrh r0, [r5, 0x2]
	strh r0, [r1, 0x2]
	ldrh r0, [r5, 0x4]
	strh r0, [r1, 0x4]
	ldrh r0, [r5, 0x8]
	strh r0, [r1, 0x6]
	ldrh r0, [r5, 0xA]
	strh r0, [r1, 0x8]
	ldrh r0, [r5, 0x6]
	strh r0, [r1, 0xA]
	add r0, sp, 0x24
	strb r4, [r0]
	strb r6, [r0, 0x1]
	ldr r2, [sp, 0x28]
	strb r2, [r0, 0x2]
	movs r6, 0
	add r1, sp, 0x18
	mov r9, r1
	mov r7, r8
	mov r10, r0
	movs r2, 0x1
	negs r2, r2
	mov r8, r2
_081D37EE:
	lsls r1, r6, 1
	mov r0, sp
	adds r0, r1
	adds r0, 0xC
	movs r2, 0
	ldrsh r0, [r0, r2]
	movs r4, 0x3
	cmp r0, 0x63
	bgt _081D3808
	movs r4, 0x1
	cmp r0, 0x9
	ble _081D3808
	movs r4, 0x2
_081D3808:
	mov r0, sp
	adds r0, r1
	adds r0, 0xC
	movs r2, 0
	ldrsh r1, [r0, r2]
	mov r0, r9
	movs r2, 0
	adds r3, r4, 0
	bl ConvertIntToDecimalStringN
	movs r0, 0x4
	subs r0, r4
	lsls r4, r0, 1
	adds r4, r0
	lsls r4, 17
	lsrs r4, 16
	lsls r5, r6, 4
	subs r5, r6
	lsls r5, 24
	lsrs r5, 24
	mov r0, r10
	str r0, [sp]
	mov r1, r8
	str r1, [sp, 0x4]
	ldr r1, =gUnknown_08625B54
	lsls r0, r6, 2
	adds r0, r1
	ldr r0, [r0]
	str r0, [sp, 0x8]
	adds r0, r7, 0
	movs r1, 0x1
	movs r2, 0
	adds r3, r5, 0
	bl box_print
	adds r4, 0x38
	lsls r4, 24
	lsrs r4, 24
	mov r2, r10
	str r2, [sp]
	mov r0, r8
	str r0, [sp, 0x4]
	mov r1, r9
	str r1, [sp, 0x8]
	adds r0, r7, 0
	movs r1, 0x1
	adds r2, r4, 0
	adds r3, r5, 0
	bl box_print
	adds r0, r6, 0x1
	lsls r0, 16
	lsrs r6, r0, 16
	cmp r6, 0x5
	bls _081D37EE
	add sp, 0x2C
	pop {r3-r5}
	mov r8, r3
	mov r9, r4
	mov r10, r5
	pop {r4-r7}
	pop {r0}
	bx r0
	.pool
	thumb_func_end sub_81D3784

	thumb_func_start sub_81D388C
sub_81D388C: @ 81D388C
	push {r4,r5,lr}
	adds r4, r0, 0
	adds r5, r1, 0
	movs r1, 0x3A
	bl GetMonData
	strh r0, [r5]
	adds r0, r4, 0
	movs r1, 0x3B
	bl GetMonData
	strh r0, [r5, 0x2]
	adds r0, r4, 0
	movs r1, 0x3C
	bl GetMonData
	strh r0, [r5, 0x4]
	adds r0, r4, 0
	movs r1, 0x3D
	bl GetMonData
	strh r0, [r5, 0x6]
	adds r0, r4, 0
	movs r1, 0x3E
	bl GetMonData
	strh r0, [r5, 0x8]
	adds r0, r4, 0
	movs r1, 0x3F
	bl GetMonData
	strh r0, [r5, 0xA]
	pop {r4,r5}
	pop {r0}
	bx r0
	thumb_func_end sub_81D388C

	thumb_func_start sub_81D38D4
sub_81D38D4: @ 81D38D4
	push {lr}
	ldr r0, =gSaveBlock1Ptr
	ldr r0, [r0]
	ldr r1, =0x00003d6d
	adds r0, r1
	ldrb r1, [r0]
	adds r2, r1, 0x1
	adds r0, r2, 0
	asrs r0, 8
	lsls r0, 8
	subs r0, r2, r0
	lsls r0, 24
	lsrs r0, 24
	pop {r1}
	bx r1
	.pool
	thumb_func_end sub_81D38D4

	thumb_func_start sub_81D38FC
sub_81D38FC: @ 81D38FC
	push {r4,r5,lr}
	adds r4, r0, 0
	movs r5, 0x9C
	lsls r5, 2
	adds r1, r5, 0
	bl CalcByteArraySum
	adds r4, r5
	ldr r1, [r4]
	cmp r0, r1
	bne _081D3916
	movs r0, 0x1
	b _081D3918
_081D3916:
	movs r0, 0
_081D3918:
	pop {r4,r5}
	pop {r1}
	bx r1
	thumb_func_end sub_81D38FC

	thumb_func_start sub_81D3920
sub_81D3920: @ 81D3920
	push {r4-r7,lr}
	adds r7, r0, 0
	ldrb r6, [r7]
	subs r0, r6, 0x1
	cmp r0, 0x7
	bhi _081D3964
	movs r5, 0
	cmp r5, r6
	bcs _081D394C
	adds r4, r7, 0
	adds r4, 0x8
_081D3936:
	adds r0, r4, 0
	bl sub_81D38FC
	cmp r0, 0
	beq _081D3964
	movs r0, 0x9D
	lsls r0, 2
	adds r4, r0
	adds r5, 0x1
	cmp r5, r6
	bcc _081D3936
_081D394C:
	adds r0, r7, 0
	adds r0, 0x8
	movs r1, 0x9D
	lsls r1, 2
	muls r1, r6
	bl CalcByteArraySum
	ldr r1, [r7, 0x4]
	cmp r0, r1
	bne _081D3964
	movs r0, 0x1
	b _081D3966
_081D3964:
	movs r0, 0
_081D3966:
	pop {r4-r7}
	pop {r1}
	bx r1
	thumb_func_end sub_81D3920

	thumb_func_start sub_81D396C
sub_81D396C: @ 81D396C
	push {r4,lr}
	adds r4, r0, 0
	ldrb r0, [r4]
	subs r0, 0x1
	cmp r0, 0x7
	bhi _081D398E
	adds r0, r4, 0
	adds r0, 0x8
	movs r1, 0xEE
	lsls r1, 4
	bl CalcByteArraySum
	ldr r1, [r4, 0x4]
	cmp r0, r1
	bne _081D398E
	movs r0, 0x1
	b _081D3990
_081D398E:
	movs r0, 0
_081D3990:
	pop {r4}
	pop {r1}
	bx r1
	thumb_func_end sub_81D396C

	thumb_func_start sub_81D3998
sub_81D3998: @ 81D3998
	push {r4-r7,lr}
	mov r7, r8
	push {r7}
	adds r7, r0, 0
	mov r8, r1
	movs r2, 0x80
	lsls r2, 5
	mov r0, r8
	movs r1, 0
	bl memset
	ldrb r0, [r7]
	mov r1, r8
	strb r0, [r1]
	bl sub_81D38D4
	mov r2, r8
	strb r0, [r2, 0x1]
	ldrb r0, [r7]
	adds r0, 0x1
	asrs r0, 1
	strb r0, [r2, 0x2]
	movs r6, 0
	b _081D3A42
_081D39C8:
	movs r0, 0x1
	ands r0, r6
	cmp r0, 0
	bne _081D3A14
	lsrs r0, r6, 31
	adds r0, r6, r0
	asrs r0, 1
	lsls r4, r0, 4
	subs r4, r0
	lsls r4, 3
	subs r4, r0
	lsls r4, 3
	add r4, r8
	movs r0, 0x9D
	lsls r0, 2
	adds r5, r6, 0
	muls r5, r0
	adds r5, r7, r5
	ldrb r0, [r5, 0x8]
	strb r0, [r4, 0x8]
	movs r1, 0xA7
	lsls r1, 2
	adds r0, r4, r1
	movs r2, 0xAA
	lsls r2, 1
	adds r1, r5, r2
	subs r2, 0x30
	bl memcpy
	adds r4, 0xC
	adds r5, 0xC
	adds r0, r4, 0
	adds r1, r5, 0
	movs r2, 0xA4
	lsls r2, 1
	bl memcpy
	b _081D3A40
_081D3A14:
	lsrs r1, r6, 31
	adds r1, r6, r1
	asrs r1, 1
	lsls r0, r1, 4
	subs r0, r1
	lsls r0, 3
	subs r0, r1
	lsls r0, 3
	add r0, r8
	movs r1, 0x9D
	lsls r1, 2
	muls r1, r6
	adds r1, r7, r1
	ldrb r2, [r1, 0x8]
	strb r2, [r0, 0x9]
	movs r2, 0xAA
	lsls r2, 1
	adds r0, r2
	adds r1, 0xC
	subs r2, 0xC
	bl memcpy
_081D3A40:
	adds r6, 0x1
_081D3A42:
	ldrb r0, [r7]
	cmp r6, r0
	blt _081D39C8
	movs r0, 0x1
	ands r0, r6
	cmp r0, 0
	beq _081D3A7E
	lsrs r2, r6, 31
	adds r2, r6, r2
	asrs r2, 1
	lsls r0, r2, 4
	subs r0, r2
	lsls r0, 3
	subs r0, r2
	lsls r0, 3
	add r0, r8
	movs r1, 0xAA
	lsls r1, 1
	adds r0, r1
	ldr r3, =gUnknown_08625B6C
	lsls r1, r2, 2
	adds r1, r2
	lsls r1, 3
	adds r1, r2
	lsls r1, 3
	adds r1, r3
	movs r2, 0xA4
	lsls r2, 1
	bl memcpy
_081D3A7E:
	mov r0, r8
	adds r0, 0x8
	movs r1, 0xEE
	lsls r1, 4
	bl CalcByteArraySum
	mov r2, r8
	str r0, [r2, 0x4]
	movs r0, 0x1E
	mov r1, r8
	bl sub_8153634
	cmp r0, 0x1
	bne _081D3AA4
	movs r0, 0x1
	b _081D3AA6
	.pool
_081D3AA4:
	movs r0, 0
_081D3AA6:
	pop {r3}
	mov r8, r3
	pop {r4-r7}
	pop {r1}
	bx r1
	thumb_func_end sub_81D3998

	thumb_func_start sub_81D3AB0
sub_81D3AB0: @ 81D3AB0
	push {r4,r5,lr}
	adds r4, r0, 0
	movs r0, 0x80
	lsls r0, 5
	bl AllocZeroed
	adds r5, r0, 0
	adds r0, r4, 0
	adds r1, r5, 0
	bl sub_81D3998
	adds r4, r0, 0
	adds r0, r5, 0
	bl Free
	adds r0, r4, 0
	pop {r4,r5}
	pop {r1}
	bx r1
	thumb_func_end sub_81D3AB0

	thumb_func_start sub_81D3AD8
sub_81D3AD8: @ 81D3AD8
	push {r4,r5,lr}
	adds r5, r0, 0
	adds r4, r1, 0
	movs r0, 0x1E
	bl TryCopySpecialSaveSection
	cmp r0, 0x1
	bne _081D3B04
	ldr r2, =0x00000ee8
	adds r0, r5, 0
	adds r1, r4, 0
	bl memcpy
	adds r0, r5, 0
	bl sub_81D396C
	cmp r0, 0
	beq _081D3B04
	movs r0, 0x1
	b _081D3B06
	.pool
_081D3B04:
	movs r0, 0
_081D3B06:
	pop {r4,r5}
	pop {r1}
	bx r1
	thumb_func_end sub_81D3AD8

	thumb_func_start sub_81D3B0C
sub_81D3B0C: @ 81D3B0C
	push {r4,r5,lr}
	adds r4, r0, 0
	movs r0, 0x80
	lsls r0, 5
	bl AllocZeroed
	adds r5, r0, 0
	adds r0, r4, 0
	adds r1, r5, 0
	bl sub_81D3AD8
	adds r4, r0, 0
	adds r0, r5, 0
	bl Free
	adds r0, r4, 0
	pop {r4,r5}
	pop {r1}
	bx r1
	thumb_func_end sub_81D3B0C

	thumb_func_start sub_81D3B34
sub_81D3B34: @ 81D3B34
	push {r4,r5,lr}
	movs r0, 0x80
	lsls r0, 5
	bl AllocZeroed
	adds r4, r0, 0
	bl sub_81D3B0C
	adds r5, r0, 0
	adds r0, r4, 0
	bl Free
	adds r0, r5, 0
	pop {r4,r5}
	pop {r1}
	bx r1
	thumb_func_end sub_81D3B34

	thumb_func_start sub_81D3B54
sub_81D3B54: @ 81D3B54
	push {r4-r7,lr}
	sub sp, 0x4
	adds r6, r0, 0
	adds r5, r1, 0
	bl sub_81D41A0
	movs r7, 0x2
	ldr r4, =gShouldAdvanceLinkState
_081D3B64:
	bl sub_81D4170
	ldr r0, =gUnknown_030012E2
	ldrh r1, [r0]
	movs r0, 0x2
	ands r0, r1
	cmp r0, 0
	beq _081D3B76
	strb r7, [r4]
_081D3B76:
	movs r0, 0x1
	adds r1, r6, 0
	adds r2, r5, 0
	movs r3, 0
	bl sub_81D3D70
	adds r1, r0, 0
	ldr r0, =gUnknown_030012E4
	strh r1, [r0]
	movs r0, 0x13
	ands r0, r1
	cmp r0, 0x10
	bne _081D3BA0
	movs r4, 0
	b _081D3BC2
	.pool
_081D3BA0:
	movs r0, 0x8
	ands r0, r1
	cmp r0, 0
	beq _081D3BAC
	movs r4, 0x1
	b _081D3BC2
_081D3BAC:
	movs r0, 0x4
	ands r0, r1
	lsls r0, 16
	lsrs r0, 16
	cmp r0, 0
	bne _081D3BC0
	strb r0, [r4]
	bl VBlankIntrWait
	b _081D3B64
_081D3BC0:
	movs r4, 0x2
_081D3BC2:
	movs r0, 0
	str r0, [sp]
	ldr r1, =gUnknown_030012C8
	ldr r2, =0x05000006
	mov r0, sp
	bl CpuSet
	bl sub_81D41F4
	adds r0, r4, 0
	add sp, 0x4
	pop {r4-r7}
	pop {r1}
	bx r1
	.pool
	thumb_func_end sub_81D3B54

	thumb_func_start sub_81D3BE8
sub_81D3BE8: @ 81D3BE8
	push {r4-r6,lr}
	sub sp, 0x4
	adds r5, r0, 0
	bl sub_81D41A0
	movs r6, 0x2
	ldr r4, =gShouldAdvanceLinkState
_081D3BF6:
	bl sub_81D4170
	ldr r0, =gUnknown_030012E2
	ldrh r1, [r0]
	movs r0, 0x2
	ands r0, r1
	cmp r0, 0
	beq _081D3C08
	strb r6, [r4]
_081D3C08:
	movs r0, 0
	movs r1, 0
	movs r2, 0
	adds r3, r5, 0
	bl sub_81D3D70
	adds r1, r0, 0
	ldr r0, =gUnknown_030012E4
	strh r1, [r0]
	movs r0, 0x13
	ands r0, r1
	cmp r0, 0x10
	bne _081D3C34
	movs r4, 0
	b _081D3C56
	.pool
_081D3C34:
	movs r0, 0x8
	ands r0, r1
	cmp r0, 0
	beq _081D3C40
	movs r4, 0x1
	b _081D3C56
_081D3C40:
	movs r0, 0x4
	ands r0, r1
	lsls r0, 16
	lsrs r0, 16
	cmp r0, 0
	bne _081D3C54
	strb r0, [r4]
	bl VBlankIntrWait
	b _081D3BF6
_081D3C54:
	movs r4, 0x2
_081D3C56:
	movs r0, 0
	str r0, [sp]
	ldr r1, =gUnknown_030012C8
	ldr r2, =0x05000006
	mov r0, sp
	bl CpuSet
	bl sub_81D41F4
	adds r0, r4, 0
	add sp, 0x4
	pop {r4-r6}
	pop {r1}
	bx r1
	.pool
	thumb_func_end sub_81D3BE8

	thumb_func_start sub_81D3C7C
sub_81D3C7C: @ 81D3C7C
	push {r4,lr}
	ldr r4, =0x04000208
	movs r3, 0
	strh r3, [r4]
	ldr r2, =0x04000200
	ldrh r1, [r2]
	ldr r0, =0x0000ff3f
	ands r0, r1
	strh r0, [r2]
	movs r0, 0x1
	strh r0, [r4]
	ldr r0, =0x04000128
	strh r3, [r0]
	subs r0, 0x1A
	strh r3, [r0]
	ldr r1, =0x04000202
	movs r0, 0xC0
	strh r0, [r1]
	pop {r4}
	pop {r0}
	bx r0
	.pool
	thumb_func_end sub_81D3C7C

	thumb_func_start sub_81D3CBC
sub_81D3CBC: @ 81D3CBC
	push {r4-r7,lr}
	sub sp, 0x4
	ldr r5, =0x04000208
	movs r4, 0
	strh r4, [r5]
	ldr r3, =0x04000200
	ldrh r1, [r3]
	ldr r0, =0x0000ff3f
	ands r0, r1
	strh r0, [r3]
	movs r6, 0x1
	strh r6, [r5]
	ldr r0, =0x04000134
	strh r4, [r0]
	ldr r2, =0x04000128
	movs r1, 0x80
	lsls r1, 6
	adds r0, r1, 0
	strh r0, [r2]
	ldrh r0, [r2]
	ldr r7, =0x00004003
	adds r1, r7, 0
	orrs r0, r1
	strh r0, [r2]
	strh r4, [r5]
	ldrh r0, [r3]
	movs r1, 0x80
	orrs r0, r1
	strh r0, [r3]
	strh r6, [r5]
	ldr r1, =gUnknown_030012C8
	ldrb r0, [r1, 0x1]
	cmp r0, 0
	bne _081D3D0A
	str r0, [sp]
	ldr r2, =0x05000006
	mov r0, sp
	bl CpuSet
_081D3D0A:
	add sp, 0x4
	pop {r4-r7}
	pop {r0}
	bx r0
	.pool
	thumb_func_end sub_81D3CBC

	thumb_func_start sub_81D3D34
sub_81D3D34: @ 81D3D34
	ldr r0, =0x04000134
	movs r3, 0
	strh r3, [r0]
	ldr r2, =0x04000128
	movs r1, 0xA0
	lsls r1, 7
	adds r0, r1, 0
	strh r0, [r2]
	ldrh r0, [r2]
	movs r1, 0x8
	orrs r0, r1
	strh r0, [r2]
	ldr r0, =gShouldAdvanceLinkState
	strb r3, [r0]
	ldr r0, =gUnknown_030012E6
	strh r3, [r0]
	ldr r1, =gUnknown_030012E8
	movs r0, 0
	str r0, [r1]
	bx lr
	.pool
	thumb_func_end sub_81D3D34

	thumb_func_start sub_81D3D70
sub_81D3D70: @ 81D3D70
	push {r4-r6,lr}
	adds r4, r1, 0
	adds r5, r2, 0
	adds r6, r3, 0
	lsls r0, 24
	lsrs r2, r0, 24
	ldr r0, =gUnknown_030012C8
	ldrb r0, [r0, 0x1]
	cmp r0, 0x6
	bls _081D3D86
	b _081D3ECC
_081D3D86:
	lsls r0, 2
	ldr r1, =_081D3D98
	adds r0, r1
	ldr r0, [r0]
	mov pc, r0
	.pool
	.align 2, 0
_081D3D98:
	.4byte _081D3DB4
	.4byte _081D3DC8
	.4byte _081D3DE8
	.4byte _081D3DFC
	.4byte _081D3E74
	.4byte _081D3E84
	.4byte _081D3EBC
_081D3DB4:
	bl sub_81D3CBC
	ldr r1, =gUnknown_030012C8
	movs r0, 0x1
	strb r0, [r1, 0x2]
	strb r0, [r1, 0x1]
	b _081D3ECC
	.pool
_081D3DC8:
	adds r0, r2, 0
	bl sub_81D3EE8
	lsls r0, 16
	cmp r0, 0
	beq _081D3DD8
	bl sub_81D413C
_081D3DD8:
	ldr r0, =gShouldAdvanceLinkState
	ldrb r0, [r0]
	cmp r0, 0x2
	beq _081D3DE2
	b _081D3ECC
_081D3DE2:
	b _081D3E04
	.pool
_081D3DE8:
	bl sub_81D3D34
	adds r0, r4, 0
	adds r1, r5, 0
	adds r2, r6, 0
	bl sub_81D3F1C
	ldr r1, =gUnknown_030012C8
	movs r0, 0x3
	strb r0, [r1, 0x1]
_081D3DFC:
	ldr r0, =gShouldAdvanceLinkState
	ldrb r0, [r0]
	cmp r0, 0x2
	bne _081D3E18
_081D3E04:
	ldr r1, =gUnknown_030012C8
	strb r0, [r1, 0x4]
	movs r0, 0x6
	strb r0, [r1, 0x1]
	b _081D3ECC
	.pool
_081D3E18:
	ldr r2, =gUnknown_030012E6
	ldrh r0, [r2]
	adds r0, 0x1
	strh r0, [r2]
	ldr r1, =gUnknown_030012E8
	ldr r0, [r1]
	adds r3, r0, 0x1
	str r3, [r1]
	ldr r1, =gUnknown_030012C8
	ldrb r0, [r1]
	cmp r0, 0
	bne _081D3E3C
	cmp r3, 0x3C
	bls _081D3E3C
	movs r0, 0x1
	strb r0, [r1, 0x4]
	movs r0, 0x6
	strb r0, [r1, 0x1]
_081D3E3C:
	ldr r4, =gUnknown_030012C8
	ldrb r0, [r4, 0x2]
	cmp r0, 0x2
	beq _081D3ECC
	ldrb r0, [r4]
	cmp r0, 0
	beq _081D3E64
	ldrh r0, [r2]
	cmp r0, 0x2
	bls _081D3E64
	bl sub_81D413C
	movs r0, 0x2
	b _081D3ECA
	.pool
_081D3E64:
	bl sub_81D413C
	ldr r1, =gUnknown_030012C8
	movs r0, 0x2
	strb r0, [r1, 0x2]
	b _081D3ECC
	.pool
_081D3E74:
	bl sub_81D3CBC
	ldr r1, =gUnknown_030012C8
	movs r0, 0x5
	strb r0, [r1, 0x1]
	b _081D3ECC
	.pool
_081D3E84:
	ldr r0, =gUnknown_030012C8
	ldrb r0, [r0]
	cmp r0, 0x1
	bne _081D3E98
	ldr r0, =gUnknown_030012E6
	ldrh r0, [r0]
	cmp r0, 0x2
	bls _081D3E98
	bl sub_81D413C
_081D3E98:
	ldr r1, =gUnknown_030012E6
	ldrh r0, [r1]
	adds r0, 0x1
	strh r0, [r1]
	lsls r0, 16
	lsrs r0, 16
	cmp r0, 0x3C
	bls _081D3ECC
	ldr r0, =gUnknown_030012C8
	movs r1, 0x1
	strb r1, [r0, 0x4]
	movs r1, 0x6
	strb r1, [r0, 0x1]
	b _081D3ECC
	.pool
_081D3EBC:
	ldr r4, =gUnknown_030012C8
	ldrb r0, [r4, 0x2]
	cmp r0, 0
	beq _081D3ECC
	bl sub_81D3C7C
	movs r0, 0
_081D3ECA:
	strb r0, [r4, 0x2]
_081D3ECC:
	ldr r2, =gUnknown_030012C8
	ldrb r0, [r2, 0x2]
	ldrb r1, [r2, 0x4]
	lsls r1, 2
	orrs r0, r1
	ldrb r1, [r2, 0x3]
	lsls r1, 4
	orrs r0, r1
	pop {r4-r6}
	pop {r1}
	bx r1
	.pool
	thumb_func_end sub_81D3D70

	thumb_func_start sub_81D3EE8
sub_81D3EE8: @ 81D3EE8
	push {lr}
	lsls r0, 24
	lsrs r2, r0, 24
	ldr r0, =0x04000128
	ldr r0, [r0]
	movs r1, 0xC
	ands r0, r1
	cmp r0, 0x8
	bne _081D3F0C
	cmp r2, 0
	beq _081D3F0C
	ldr r1, =gUnknown_030012C8
	movs r0, 0x1
	b _081D3F10
	.pool
_081D3F0C:
	ldr r1, =gUnknown_030012C8
	movs r0, 0
_081D3F10:
	strb r0, [r1]
	pop {r1}
	bx r1
	.pool
	thumb_func_end sub_81D3EE8

	thumb_func_start sub_81D3F1C
sub_81D3F1C: @ 81D3F1C
	push {r4,r5,lr}
	adds r4, r0, 0
	adds r5, r1, 0
	ldr r3, =gUnknown_030012C8
	ldrb r0, [r3]
	cmp r0, 0
	beq _081D3F54
	ldr r2, =0x04000128
	ldrh r0, [r2]
	movs r1, 0x1
	orrs r0, r1
	strh r0, [r2]
	str r5, [r3, 0x8]
	ldr r0, =0x04000120
	str r4, [r0]
	lsrs r0, r4, 2
	adds r0, 0x1
	str r0, [r3, 0x10]
	bl sub_81D3F68
	b _081D3F5C
	.pool
_081D3F54:
	ldr r1, =0x04000128
	ldrh r0, [r1]
	strh r0, [r1]
	str r2, [r3, 0x8]
_081D3F5C:
	pop {r4,r5}
	pop {r0}
	bx r0
	.pool
	thumb_func_end sub_81D3F1C

	thumb_func_start sub_81D3F68
sub_81D3F68: @ 81D3F68
	ldr r1, =0x0400010c
	ldr r2, =0x0000fda7
	adds r0, r2, 0
	strh r0, [r1]
	ldr r0, =0x0400010e
	movs r2, 0x40
	strh r2, [r0]
	ldr r3, =0x04000208
	movs r0, 0
	strh r0, [r3]
	adds r1, 0xF4
	ldrh r0, [r1]
	orrs r0, r2
	strh r0, [r1]
	movs r0, 0x1
	strh r0, [r3]
	bx lr
	.pool
	thumb_func_end sub_81D3F68

	thumb_func_start sub_81D3F9C
sub_81D3F9C: @ 81D3F9C
	push {lr}
	bl sub_81D414C
	bl sub_81D413C
	pop {r0}
	bx r0
	thumb_func_end sub_81D3F9C

	thumb_func_start sub_81D3FAC
sub_81D3FAC: @ 81D3FAC
	push {r4-r6,lr}
	sub sp, 0x8
	ldr r2, =gUnknown_030012C8
	ldrb r0, [r2, 0x1]
	adds r3, r2, 0
	cmp r0, 0x3
	beq _081D4034
	cmp r0, 0x3
	bgt _081D3FC8
	cmp r0, 0x1
	beq _081D3FD0
	b _081D412A
	.pool
_081D3FC8:
	cmp r0, 0x5
	bne _081D3FCE
	b _081D40FC
_081D3FCE:
	b _081D412A
_081D3FD0:
	ldr r1, =0x0400012a
	ldr r2, =0x0000ccd0
	adds r0, r2, 0
	strh r0, [r1]
	ldr r0, =0x04000120
	ldr r1, [r0, 0x4]
	ldr r0, [r0]
	str r0, [sp]
	str r1, [sp, 0x4]
	movs r1, 0
	movs r2, 0
	movs r4, 0
	ldr r6, =0x0000ccd0
	ldr r5, =0x0000ffff
_081D3FEC:
	lsls r0, r1, 1
	add r0, sp
	ldrh r0, [r0]
	cmp r0, r6
	bne _081D4010
	adds r0, r2, 0x1
	lsls r0, 16
	lsrs r2, r0, 16
	b _081D401A
	.pool
_081D4010:
	cmp r0, r5
	beq _081D401A
	adds r0, r4, 0x1
	lsls r0, 16
	lsrs r4, r0, 16
_081D401A:
	adds r0, r1, 0x1
	lsls r0, 16
	lsrs r1, r0, 16
	cmp r1, 0x3
	bls _081D3FEC
	cmp r2, 0x2
	beq _081D402A
	b _081D412A
_081D402A:
	cmp r4, 0
	beq _081D4030
	b _081D412A
_081D4030:
	strb r2, [r3, 0x1]
	b _081D412A
_081D4034:
	ldr r0, =0x04000120
	ldr r4, [r0]
	ldr r0, [r2, 0xC]
	cmp r0, 0
	bne _081D404A
	ldrb r0, [r2]
	cmp r0, 0
	bne _081D404A
	lsrs r0, r4, 2
	adds r0, 0x1
	str r0, [r2, 0x10]
_081D404A:
	ldrb r0, [r3]
	cmp r0, 0x1
	bne _081D4080
	ldr r1, [r3, 0xC]
	ldr r0, [r3, 0x10]
	cmp r1, r0
	bge _081D4074
	ldr r2, =0x04000120
	ldr r0, [r3, 0x8]
	lsls r1, 2
	adds r1, r0
	ldr r0, [r1]
	str r0, [r2]
	ldr r0, [r3, 0x14]
	ldr r1, [r1]
	adds r0, r1
	str r0, [r3, 0x14]
	b _081D40BA
	.pool
_081D4074:
	ldr r1, =0x04000120
	ldr r0, [r3, 0x14]
	b _081D40B8
	.pool
_081D4080:
	ldr r1, [r3, 0xC]
	cmp r1, 0
	ble _081D40A0
	ldr r0, [r3, 0x10]
	adds r0, 0x1
	cmp r1, r0
	bge _081D40A0
	ldr r0, [r3, 0x8]
	lsls r1, 2
	adds r1, r0
	subs r1, 0x4
	str r4, [r1]
	ldr r0, [r3, 0x14]
	adds r0, r4
	str r0, [r3, 0x14]
	b _081D40B4
_081D40A0:
	ldr r0, [r3, 0xC]
	cmp r0, 0
	beq _081D40B4
	ldr r0, [r3, 0x14]
	cmp r0, r4
	bne _081D40B0
	movs r0, 0x1
	b _081D40B2
_081D40B0:
	movs r0, 0x2
_081D40B2:
	strb r0, [r3, 0x3]
_081D40B4:
	ldr r1, =gUnknown_030012E8
	movs r0, 0
_081D40B8:
	str r0, [r1]
_081D40BA:
	ldr r1, [r3, 0xC]
	adds r1, 0x1
	str r1, [r3, 0xC]
	ldr r0, [r3, 0x10]
	adds r0, 0x2
	cmp r1, r0
	bge _081D40EA
	ldrb r0, [r3]
	cmp r0, 0
	beq _081D40E4
	ldr r0, =0x0400010e
	ldrh r1, [r0]
	movs r2, 0x80
	orrs r1, r2
	strh r1, [r0]
	b _081D412A
	.pool
_081D40E4:
	bl sub_81D413C
	b _081D412A
_081D40EA:
	movs r0, 0
	movs r1, 0x4
	strb r1, [r3, 0x1]
	ldr r1, =gUnknown_030012E6
	strh r0, [r1]
	b _081D412A
	.pool
_081D40FC:
	ldrb r3, [r2]
	cmp r3, 0
	bne _081D4108
	ldr r1, =0x0400012a
	ldrb r0, [r2, 0x3]
	strh r0, [r1]
_081D4108:
	ldr r0, =0x04000120
	ldr r1, [r0, 0x4]
	ldr r0, [r0]
	str r0, [sp]
	str r1, [sp, 0x4]
	mov r0, sp
	ldrh r1, [r0, 0x2]
	subs r0, r1, 0x1
	lsls r0, 16
	lsrs r0, 16
	cmp r0, 0x1
	bhi _081D412A
	cmp r3, 0x1
	bne _081D4126
	strb r1, [r2, 0x3]
_081D4126:
	movs r0, 0x6
	strb r0, [r2, 0x1]
_081D412A:
	add sp, 0x8
	pop {r4-r6}
	pop {r0}
	bx r0
	.pool
	thumb_func_end sub_81D3FAC

	thumb_func_start sub_81D413C
sub_81D413C: @ 81D413C
	ldr r0, =0x04000128
	ldrh r1, [r0]
	movs r2, 0x80
	orrs r1, r2
	strh r1, [r0]
	bx lr
	.pool
	thumb_func_end sub_81D413C

	thumb_func_start sub_81D414C
sub_81D414C: @ 81D414C
	ldr r2, =0x0400010e
	ldrh r1, [r2]
	ldr r0, =0x0000ff7f
	ands r0, r1
	strh r0, [r2]
	ldr r1, =0x0400010c
	ldr r2, =0x0000fda7
	adds r0, r2, 0
	strh r0, [r1]
	bx lr
	.pool
	thumb_func_end sub_81D414C

	thumb_func_start sub_81D4170
sub_81D4170: @ 81D4170
	push {r4,lr}
	ldr r0, =0x04000130
	ldrh r0, [r0]
	ldr r2, =0x000003ff
	adds r1, r2, 0
	eors r1, r0
	ldr r4, =gUnknown_030012E2
	ldr r3, =gUnknown_030012E0
	ldrh r2, [r3]
	adds r0, r1, 0
	bics r0, r2
	strh r0, [r4]
	strh r1, [r3]
	pop {r4}
	pop {r0}
	bx r0
	.pool
	thumb_func_end sub_81D4170

	thumb_func_start sub_81D41A0
sub_81D41A0: @ 81D41A0
	ldr r1, =gUnknown_030012EC
	ldr r0, =0x04000208
	ldrh r0, [r0]
	strh r0, [r1]
	ldr r1, =gUnknown_030012EE
	ldr r0, =0x04000200
	ldrh r0, [r0]
	strh r0, [r1]
	ldr r1, =gUnknown_030012F0
	ldr r0, =0x0400010e
	ldrh r0, [r0]
	strh r0, [r1]
	ldr r1, =gUnknown_030012F2
	ldr r0, =0x04000128
	ldrh r0, [r0]
	strh r0, [r1]
	ldr r1, =gUnknown_030012F4
	ldr r0, =0x04000134
	ldrh r0, [r0]
	strh r0, [r1]
	bx lr
	.pool
	thumb_func_end sub_81D41A0

	thumb_func_start sub_81D41F4
sub_81D41F4: @ 81D41F4
	ldr r1, =0x04000208
	ldr r0, =gUnknown_030012EC
	ldrh r0, [r0]
	strh r0, [r1]
	subs r1, 0x8
	ldr r0, =gUnknown_030012EE
	ldrh r0, [r0]
	strh r0, [r1]
	subs r1, 0xF2
	ldr r0, =gUnknown_030012F0
	ldrh r0, [r0]
	strh r0, [r1]
	adds r1, 0x1A
	ldr r0, =gUnknown_030012F2
	ldrh r0, [r0]
	strh r0, [r1]
	adds r1, 0xC
	ldr r0, =gUnknown_030012F4
	ldrh r0, [r0]
	strh r0, [r1]
	bx lr
	.pool
	thumb_func_end sub_81D41F4

	thumb_func_start sub_81D4238
sub_81D4238: @ 81D4238
	push {lr}
	sub sp, 0x4
	movs r0, 0
	str r0, [sp]
	ldr r1, =gUnknown_030012C8
	ldr r2, =0x05000006
	mov r0, sp
	bl CpuSet
	add sp, 0x4
	pop {r0}
	bx r0
	.pool
	thumb_func_end sub_81D4238

	thumb_func_start sub_81D4258
sub_81D4258: @ 81D4258
	push {lr}
	sub sp, 0x4
	ldr r0, =gSaveBlock1Ptr
	ldr r0, [r0]
	ldrb r1, [r0, 0x5]
	ldrb r2, [r0, 0x4]
	movs r0, 0x1
	mov r3, sp
	bl TryGetEventObjectIdByLocalIdAndMap
	mov r0, sp
	ldrb r0, [r0]
	add sp, 0x4
	pop {r1}
	bx r1
	.pool
	thumb_func_end sub_81D4258

	thumb_func_start sub_81D427C
sub_81D427C: @ 81D427C
	push {r4-r7,lr}
	mov r7, r10
	mov r6, r9
	mov r5, r8
	push {r5-r7}
	bl sub_81D4258
	lsls r0, 24
	lsrs r0, 24
	lsls r1, r0, 3
	adds r1, r0
	lsls r1, 2
	ldr r2, =gEventObjects
	adds r5, r1, r2
	ldr r4, =gUnknown_030012F8
	ldr r3, =gPlayerAvatar
	ldrb r1, [r3, 0x5]
	lsls r0, r1, 3
	adds r0, r1
	lsls r0, 2
	adds r0, r2
	ldrh r0, [r0, 0x14]
	ldrh r1, [r5, 0x10]
	subs r0, r1
	strh r0, [r4]
	ldr r4, =gUnknown_030012FA
	ldrb r1, [r3, 0x5]
	lsls r0, r1, 3
	adds r0, r1
	lsls r0, 2
	adds r0, r2
	ldrh r0, [r0, 0x16]
	ldrh r1, [r5, 0x12]
	subs r0, r1
	strh r0, [r4]
	movs r0, 0
	mov r8, r0
	ldr r2, =gUnknown_030012FC
	movs r1, 0
_081D42CA:
	mov r3, r8
	adds r0, r3, r2
	strb r1, [r0]
	mov r0, r8
	adds r0, 0x1
	lsls r0, 24
	lsrs r0, 24
	mov r8, r0
	cmp r0, 0x3
	bls _081D42CA
	ldr r2, =gEventObjects
	ldr r0, =gPlayerAvatar
	ldrb r1, [r0, 0x5]
	lsls r0, r1, 3
	adds r0, r1
	lsls r0, 2
	adds r2, r0, r2
	movs r4, 0x14
	ldrsh r1, [r2, r4]
	movs r6, 0x10
	ldrsh r0, [r2, r6]
	cmp r1, r0
	bne _081D4304
	movs r0, 0x16
	ldrsh r1, [r2, r0]
	movs r3, 0x12
	ldrsh r0, [r2, r3]
	cmp r1, r0
	beq _081D4356
_081D4304:
	ldr r0, =0x0000403a
	bl VarGet
	lsls r0, 16
	movs r1, 0xE0
	lsls r1, 11
	ands r1, r0
	cmp r1, 0
	bne _081D4338
	ldrb r1, [r5, 0x1]
	movs r0, 0x21
	negs r0, r0
	ands r0, r1
	b _081D433E
	.pool
_081D4338:
	ldrb r0, [r5, 0x1]
	movs r1, 0x20
	orrs r0, r1
_081D433E:
	strb r0, [r5, 0x1]
	ldr r0, =0x0000403a
	bl VarGet
	lsls r0, 16
	lsrs r0, 16
	movs r1, 0x9
	bl __umodsi3
	lsls r0, 16
	cmp r0, 0
	bne _081D4360
_081D4356:
	movs r0, 0
	b _081D4816
	.pool
_081D4360:
	movs r4, 0
	mov r8, r4
	ldr r6, =gEventObjects
	mov r10, r6
_081D4368:
	ldr r3, =gPlayerAvatar
	ldrb r1, [r3, 0x5]
	lsls r0, r1, 3
	adds r0, r1
	lsls r0, 2
	mov r1, r10
	adds r4, r0, r1
	mov r2, r8
	lsls r1, r2, 2
	ldr r6, =gUnknown_0862608C
	adds r0, r1, r6
	movs r6, 0x14
	ldrsh r2, [r4, r6]
	movs r6, 0
	ldrsh r0, [r0, r6]
	ldr r6, =gEventObjects
	mov r9, r6
	mov r12, r3
	adds r7, r1, 0
	cmp r2, r0
	beq _081D4394
	b _081D449E
_081D4394:
	movs r3, 0
	ldr r1, =gUnknown_0862608C + 2
	adds r0, r7, r1
	movs r2, 0x16
	ldrsh r1, [r4, r2]
	movs r4, 0
	ldrsh r2, [r0, r4]
	cmp r1, r2
	bge _081D43C0
	movs r6, 0x12
	ldrsh r0, [r5, r6]
	cmp r0, r2
	bgt _081D43CA
	b _081D449E
	.pool
_081D43C0:
	movs r1, 0x12
	ldrsh r0, [r5, r1]
	cmp r0, r2
	blt _081D43CA
	movs r3, 0x1
_081D43CA:
	cmp r3, 0
	bne _081D449E
	ldr r0, =gUnknown_030012F8
	movs r2, 0
	ldrsh r0, [r0, r2]
	cmp r0, 0
	ble _081D4410
	movs r3, 0x10
	ldrsh r2, [r5, r3]
	adds r2, 0x1
	mov r4, r12
	ldrb r1, [r4, 0x5]
	lsls r0, r1, 3
	adds r0, r1
	lsls r0, 2
	add r0, r9
	movs r6, 0x14
	ldrsh r0, [r0, r6]
	cmp r2, r0
	bne _081D4446
	ldrh r0, [r5, 0x10]
	adds r0, 0x1
	lsls r0, 16
	asrs r0, 16
	movs r2, 0x12
	ldrsh r1, [r5, r2]
	bl sub_81D4834
	lsls r0, 24
	cmp r0, 0
	beq _081D4446
_081D4408:
	movs r0, 0x4
	b _081D4816
	.pool
_081D4410:
	cmp r0, 0
	bge _081D4446
	movs r3, 0x10
	ldrsh r2, [r5, r3]
	subs r2, 0x1
	mov r4, r12
	ldrb r1, [r4, 0x5]
	lsls r0, r1, 3
	adds r0, r1
	lsls r0, 2
	add r0, r9
	movs r6, 0x14
	ldrsh r0, [r0, r6]
	cmp r2, r0
	bne _081D4446
	ldrh r0, [r5, 0x10]
	subs r0, 0x1
	lsls r0, 16
	asrs r0, 16
	movs r2, 0x12
	ldrsh r1, [r5, r2]
	bl sub_81D4834
	lsls r0, 24
	cmp r0, 0
	beq _081D4446
	b _081D45AA
_081D4446:
	ldr r0, =gPlayerAvatar
	ldrb r1, [r0, 0x5]
	lsls r0, r1, 3
	adds r0, r1
	lsls r0, 2
	add r0, r10
	movs r3, 0x10
	ldrsh r1, [r5, r3]
	movs r4, 0x14
	ldrsh r0, [r0, r4]
	cmp r1, r0
	bne _081D449E
	ldr r0, =gUnknown_030012FA
	movs r6, 0
	ldrsh r0, [r0, r6]
	cmp r0, 0
	ble _081D4488
	adds r0, r1, 0
	ldrh r1, [r5, 0x12]
	subs r1, 0x1
	lsls r1, 16
	asrs r1, 16
	bl sub_81D4834
	lsls r0, 24
	cmp r0, 0
	beq _081D449E
_081D447C:
	movs r0, 0x2
	b _081D4816
	.pool
_081D4488:
	movs r2, 0x10
	ldrsh r0, [r5, r2]
	ldrh r1, [r5, 0x12]
	adds r1, 0x1
	lsls r1, 16
	asrs r1, 16
	bl sub_81D4834
	lsls r0, 24
	cmp r0, 0
	bne _081D4538
_081D449E:
	ldr r2, =gPlayerAvatar
	ldrb r1, [r2, 0x5]
	lsls r0, r1, 3
	adds r0, r1
	lsls r0, 2
	mov r3, r10
	adds r4, r0, r3
	ldr r6, =gUnknown_0862608C
	ldr r1, =gUnknown_0862608C + 2
	adds r0, r7, r1
	movs r3, 0x16
	ldrsh r1, [r4, r3]
	movs r3, 0
	ldrsh r0, [r0, r3]
	ldr r3, =gEventObjects
	mov r9, r3
	mov r12, r2
	cmp r1, r0
	beq _081D44C6
	b _081D45D0
_081D44C6:
	movs r3, 0
	adds r0, r7, r6
	movs r6, 0x14
	ldrsh r1, [r4, r6]
	movs r4, 0
	ldrsh r2, [r0, r4]
	cmp r1, r2
	bge _081D44F0
	movs r6, 0x10
	ldrsh r0, [r5, r6]
	cmp r0, r2
	bgt _081D44FA
	b _081D45D0
	.pool
_081D44F0:
	movs r1, 0x10
	ldrsh r0, [r5, r1]
	cmp r0, r2
	blt _081D44FA
	movs r3, 0x1
_081D44FA:
	cmp r3, 0
	bne _081D45D0
	ldr r0, =gUnknown_030012FA
	movs r2, 0
	ldrsh r0, [r0, r2]
	cmp r0, 0
	ble _081D4540
	movs r3, 0x12
	ldrsh r2, [r5, r3]
	adds r2, 0x1
	mov r4, r12
	ldrb r1, [r4, 0x5]
	lsls r0, r1, 3
	adds r0, r1
	lsls r0, 2
	add r0, r9
	movs r6, 0x16
	ldrsh r0, [r0, r6]
	cmp r2, r0
	bne _081D4576
	movs r1, 0x10
	ldrsh r0, [r5, r1]
	ldrh r1, [r5, 0x12]
	adds r1, 0x1
	lsls r1, 16
	asrs r1, 16
	bl sub_81D4834
	lsls r0, 24
	cmp r0, 0
	beq _081D4576
_081D4538:
	movs r0, 0x1
	b _081D4816
	.pool
_081D4540:
	cmp r0, 0
	bge _081D4576
	movs r3, 0x12
	ldrsh r2, [r5, r3]
	subs r2, 0x1
	mov r4, r12
	ldrb r1, [r4, 0x5]
	lsls r0, r1, 3
	adds r0, r1
	lsls r0, 2
	add r0, r9
	movs r6, 0x16
	ldrsh r0, [r0, r6]
	cmp r2, r0
	bne _081D4576
	movs r1, 0x10
	ldrsh r0, [r5, r1]
	ldrh r1, [r5, 0x12]
	subs r1, 0x1
	lsls r1, 16
	asrs r1, 16
	bl sub_81D4834
	lsls r0, 24
	cmp r0, 0
	beq _081D4576
	b _081D447C
_081D4576:
	ldr r0, =gPlayerAvatar
	ldrb r1, [r0, 0x5]
	lsls r0, r1, 3
	adds r0, r1
	lsls r0, 2
	add r0, r10
	movs r2, 0x12
	ldrsh r1, [r5, r2]
	movs r3, 0x16
	ldrsh r0, [r0, r3]
	cmp r1, r0
	bne _081D45D0
	ldr r0, =gUnknown_030012F8
	movs r4, 0
	ldrsh r0, [r0, r4]
	cmp r0, 0
	ble _081D45B8
	ldrh r0, [r5, 0x10]
	subs r0, 0x1
	lsls r0, 16
	asrs r0, 16
	bl sub_81D4834
	lsls r0, 24
	cmp r0, 0
	beq _081D45D0
_081D45AA:
	movs r0, 0x3
	b _081D4816
	.pool
_081D45B8:
	ldrh r0, [r5, 0x10]
	adds r0, 0x1
	lsls r0, 16
	asrs r0, 16
	movs r2, 0x12
	ldrsh r1, [r5, r2]
	bl sub_81D4834
	lsls r0, 24
	cmp r0, 0
	beq _081D45D0
	b _081D4408
_081D45D0:
	mov r0, r8
	adds r0, 0x1
	lsls r0, 24
	lsrs r0, 24
	mov r8, r0
	cmp r0, 0x3
	bhi _081D45E0
	b _081D4368
_081D45E0:
	adds r0, r5, 0
	movs r1, 0
	bl sub_81D4C14
	lsls r0, 24
	cmp r0, 0
	beq _081D461C
	adds r0, r5, 0
	movs r1, 0x1
	bl sub_81D4C58
	lsls r0, 24
	cmp r0, 0
	beq _081D4604
	movs r0, 0x2
	bl sub_81D4D24
	b _081D4812
_081D4604:
	adds r0, r5, 0
	movs r1, 0x1
	bl sub_81D4CE0
	lsls r0, 24
	cmp r0, 0
	bne _081D4614
	b _081D447C
_081D4614:
	movs r0, 0x2
	bl sub_81D4D24
	b _081D4812
_081D461C:
	adds r0, r5, 0
	movs r1, 0
	bl sub_81D4C9C
	lsls r0, 24
	cmp r0, 0
	beq _081D4658
	adds r0, r5, 0
	movs r1, 0x1
	bl sub_81D4C58
	lsls r0, 24
	cmp r0, 0
	beq _081D4640
	movs r0, 0x2
	bl sub_81D4D24
	b _081D4812
_081D4640:
	adds r0, r5, 0
	movs r1, 0x1
	bl sub_81D4CE0
	lsls r0, 24
	cmp r0, 0
	bne _081D4650
	b _081D4538
_081D4650:
	movs r0, 0x2
	bl sub_81D4D24
	b _081D4812
_081D4658:
	adds r0, r5, 0
	movs r1, 0
	bl sub_81D4C58
	lsls r0, 24
	cmp r0, 0
	beq _081D4694
	adds r0, r5, 0
	movs r1, 0x1
	bl sub_81D4C14
	lsls r0, 24
	cmp r0, 0
	beq _081D467C
	movs r0, 0x2
	bl sub_81D4D24
	b _081D4812
_081D467C:
	adds r0, r5, 0
	movs r1, 0x1
	bl sub_81D4C9C
	lsls r0, 24
	cmp r0, 0
	bne _081D468C
	b _081D4408
_081D468C:
	movs r0, 0x2
	bl sub_81D4D24
	b _081D4812
_081D4694:
	adds r0, r5, 0
	movs r1, 0
	bl sub_81D4CE0
	lsls r0, 24
	cmp r0, 0
	beq _081D46D0
	adds r0, r5, 0
	movs r1, 0x1
	bl sub_81D4C14
	lsls r0, 24
	cmp r0, 0
	beq _081D46B8
	movs r0, 0x2
	bl sub_81D4D24
	b _081D4812
_081D46B8:
	adds r0, r5, 0
	movs r1, 0x1
	bl sub_81D4C9C
	lsls r0, 24
	cmp r0, 0
	bne _081D46C8
	b _081D45AA
_081D46C8:
	movs r0, 0x2
	bl sub_81D4D24
	b _081D4812
_081D46D0:
	ldr r0, =gUnknown_030012FA
	movs r3, 0
	ldrsh r0, [r0, r3]
	cmp r0, 0
	bne _081D476E
	ldr r2, =gEventObjects
	ldr r0, =gPlayerAvatar
	ldrb r1, [r0, 0x5]
	lsls r0, r1, 3
	adds r0, r1
	lsls r0, 2
	adds r0, r2
	movs r4, 0x12
	ldrsh r1, [r0, r4]
	ldrh r2, [r5, 0x12]
	movs r6, 0x12
	ldrsh r0, [r5, r6]
	cmp r1, r0
	ble _081D470C
	movs r1, 0x10
	ldrsh r0, [r5, r1]
	subs r1, r2, 0x1
	lsls r1, 16
	asrs r1, 16
	bl sub_81D4834
	lsls r0, 24
	cmp r0, 0
	beq _081D470C
	b _081D447C
_081D470C:
	ldr r2, =gEventObjects
	ldr r0, =gPlayerAvatar
	ldrb r1, [r0, 0x5]
	lsls r0, r1, 3
	adds r0, r1
	lsls r0, 2
	adds r0, r2
	movs r2, 0x12
	ldrsh r1, [r0, r2]
	ldrh r2, [r5, 0x12]
	movs r3, 0x12
	ldrsh r0, [r5, r3]
	cmp r1, r0
	bge _081D473E
	movs r4, 0x10
	ldrsh r0, [r5, r4]
	adds r1, r2, 0x1
	lsls r1, 16
	asrs r1, 16
	bl sub_81D4834
	lsls r0, 24
	cmp r0, 0
	beq _081D473E
	b _081D4538
_081D473E:
	movs r6, 0x10
	ldrsh r0, [r5, r6]
	ldrh r1, [r5, 0x12]
	subs r1, 0x1
	lsls r1, 16
	asrs r1, 16
	bl sub_81D4834
	lsls r0, 24
	cmp r0, 0
	beq _081D4756
	b _081D447C
_081D4756:
	movs r1, 0x10
	ldrsh r0, [r5, r1]
	ldrh r1, [r5, 0x12]
	adds r1, 0x1
	lsls r1, 16
	asrs r1, 16
	bl sub_81D4834
	lsls r0, 24
	cmp r0, 0
	beq _081D476E
	b _081D4538
_081D476E:
	ldr r0, =gUnknown_030012F8
	movs r2, 0
	ldrsh r0, [r0, r2]
	cmp r0, 0
	bne _081D480C
	ldr r2, =gEventObjects
	ldr r0, =gPlayerAvatar
	ldrb r1, [r0, 0x5]
	lsls r0, r1, 3
	adds r0, r1
	lsls r0, 2
	adds r0, r2
	movs r3, 0x10
	ldrsh r1, [r0, r3]
	ldrh r2, [r5, 0x10]
	movs r4, 0x10
	ldrsh r0, [r5, r4]
	cmp r1, r0
	ble _081D47AA
	subs r0, r2, 0x1
	lsls r0, 16
	asrs r0, 16
	movs r6, 0x12
	ldrsh r1, [r5, r6]
	bl sub_81D4834
	lsls r0, 24
	cmp r0, 0
	beq _081D47AA
	b _081D45AA
_081D47AA:
	ldr r2, =gEventObjects
	ldr r0, =gPlayerAvatar
	ldrb r1, [r0, 0x5]
	lsls r0, r1, 3
	adds r0, r1
	lsls r0, 2
	adds r0, r2
	movs r2, 0x10
	ldrsh r1, [r0, r2]
	ldrh r2, [r5, 0x10]
	movs r3, 0x10
	ldrsh r0, [r5, r3]
	cmp r1, r0
	bge _081D47DC
	adds r0, r2, 0x1
	lsls r0, 16
	asrs r0, 16
	movs r4, 0x12
	ldrsh r1, [r5, r4]
	bl sub_81D4834
	lsls r0, 24
	cmp r0, 0
	beq _081D47DC
	b _081D4408
_081D47DC:
	ldrh r0, [r5, 0x10]
	adds r0, 0x1
	lsls r0, 16
	asrs r0, 16
	movs r6, 0x12
	ldrsh r1, [r5, r6]
	bl sub_81D4834
	lsls r0, 24
	cmp r0, 0
	beq _081D47F4
	b _081D4408
_081D47F4:
	ldrh r0, [r5, 0x10]
	subs r0, 0x1
	lsls r0, 16
	asrs r0, 16
	movs r2, 0x12
	ldrsh r1, [r5, r2]
	bl sub_81D4834
	lsls r0, 24
	cmp r0, 0
	beq _081D480C
	b _081D45AA
_081D480C:
	movs r0, 0
	bl sub_81D4890
_081D4812:
	lsls r0, 24
	lsrs r0, 24
_081D4816:
	pop {r3-r5}
	mov r8, r3
	mov r9, r4
	mov r10, r5
	pop {r4-r7}
	pop {r1}
	bx r1
	.pool
	thumb_func_end sub_81D427C

	thumb_func_start sub_81D4834
sub_81D4834: @ 81D4834
	push {r4,lr}
	lsls r0, 16
	lsls r1, 16
	lsrs r4, r1, 16
	ldr r3, =gEventObjects
	ldr r1, =gPlayerAvatar
	ldrb r2, [r1, 0x5]
	lsls r1, r2, 3
	adds r1, r2
	lsls r1, 2
	adds r2, r1, r3
	movs r3, 0x10
	ldrsh r1, [r2, r3]
	lsrs r3, r0, 16
	asrs r0, 16
	cmp r1, r0
	bne _081D4870
	movs r0, 0x12
	ldrsh r1, [r2, r0]
	lsls r0, r4, 16
	asrs r0, 16
	cmp r1, r0
	bne _081D4870
	movs r0, 0
	b _081D4888
	.pool
_081D4870:
	lsls r0, r3, 16
	asrs r0, 16
	lsls r1, r4, 16
	asrs r1, 16
	bl MapGridGetMetatileBehaviorAt
	lsls r0, 24
	lsrs r0, 24
	bl MetatileBehavior_IsPokeGrass
	lsls r0, 24
	lsrs r0, 24
_081D4888:
	pop {r4}
	pop {r1}
	bx r1
	thumb_func_end sub_81D4834

	thumb_func_start sub_81D4890
sub_81D4890: @ 81D4890
	push {r4-r6,lr}
	lsls r0, 24
	lsrs r6, r0, 24
	movs r5, 0
	bl sub_81D4258
	lsls r0, 24
	lsrs r0, 24
	lsls r1, r0, 3
	adds r1, r0
	lsls r1, 2
	ldr r0, =gEventObjects
	adds r4, r1, r0
	movs r1, 0
	ldr r3, =gUnknown_030012FC
	movs r2, 0
_081D48B0:
	adds r0, r1, r3
	strb r2, [r0]
	adds r0, r1, 0x1
	lsls r0, 24
	lsrs r1, r0, 24
	cmp r1, 0x3
	bls _081D48B0
	movs r1, 0x10
	ldrsh r0, [r4, r1]
	ldrh r1, [r4, 0x12]
	subs r1, 0x1
	lsls r1, 16
	asrs r1, 16
	bl sub_81D4834
	lsls r0, 24
	lsrs r0, 24
	cmp r0, 0x1
	bne _081D48E8
	cmp r6, 0x2
	beq _081D48E8
	ldr r0, =gUnknown_030012FC
	adds r0, r5, r0
	movs r1, 0x2
	strb r1, [r0]
	adds r0, r5, 0x1
	lsls r0, 24
	lsrs r5, r0, 24
_081D48E8:
	ldrh r0, [r4, 0x10]
	adds r0, 0x1
	lsls r0, 16
	asrs r0, 16
	movs r2, 0x12
	ldrsh r1, [r4, r2]
	bl sub_81D4834
	lsls r0, 24
	lsrs r0, 24
	cmp r0, 0x1
	bne _081D4912
	cmp r6, 0x4
	beq _081D4912
	ldr r0, =gUnknown_030012FC
	adds r0, r5, r0
	movs r1, 0x4
	strb r1, [r0]
	adds r0, r5, 0x1
	lsls r0, 24
	lsrs r5, r0, 24
_081D4912:
	movs r1, 0x10
	ldrsh r0, [r4, r1]
	ldrh r1, [r4, 0x12]
	adds r1, 0x1
	lsls r1, 16
	asrs r1, 16
	bl sub_81D4834
	lsls r0, 24
	lsrs r1, r0, 24
	cmp r1, 0x1
	bne _081D493A
	cmp r6, 0x1
	beq _081D493A
	ldr r0, =gUnknown_030012FC
	adds r0, r5, r0
	strb r1, [r0]
	adds r0, r5, 0x1
	lsls r0, 24
	lsrs r5, r0, 24
_081D493A:
	ldrh r0, [r4, 0x10]
	subs r0, 0x1
	lsls r0, 16
	asrs r0, 16
	movs r2, 0x12
	ldrsh r1, [r4, r2]
	bl sub_81D4834
	lsls r0, 24
	lsrs r0, 24
	cmp r0, 0x1
	bne _081D4964
	cmp r6, 0x3
	beq _081D4964
	ldr r0, =gUnknown_030012FC
	adds r0, r5, r0
	movs r1, 0x3
	strb r1, [r0]
	adds r0, r5, 0x1
	lsls r0, 24
	lsrs r5, r0, 24
_081D4964:
	cmp r5, 0x1
	bhi _081D4974
	ldr r0, =gUnknown_030012FC
	b _081D4988
	.pool
_081D4974:
	ldr r4, =gUnknown_030012FC
	ldr r0, =0x0000403a
	bl VarGet
	lsls r0, 16
	lsrs r0, 16
	adds r1, r5, 0
	bl __modsi3
	adds r0, r4
_081D4988:
	ldrb r0, [r0]
	pop {r4-r6}
	pop {r1}
	bx r1
	.pool
	thumb_func_end sub_81D4890

	thumb_func_start sub_81D4998
sub_81D4998: @ 81D4998
	push {r4,lr}
	ldr r4, =0x0000403a
	adds r0, r4, 0
	bl VarGet
	lsls r0, 16
	lsrs r2, r0, 16
	ldr r0, =gSaveBlock1Ptr
	ldr r0, [r0]
	ldrh r1, [r0, 0x4]
	ldr r0, =0x0000391a
	cmp r1, r0
	bne _081D49E0
	adds r0, r2, 0x1
	lsls r0, 16
	lsrs r2, r0, 16
	ldr r0, =0x0000270e
	cmp r2, r0
	bls _081D49D8
	adds r0, r4, 0
	movs r1, 0
	bl VarSet
	b _081D49E0
	.pool
_081D49D8:
	adds r0, r4, 0
	adds r1, r2, 0
	bl VarSet
_081D49E0:
	pop {r4}
	pop {r0}
	bx r0
	thumb_func_end sub_81D4998

	thumb_func_start EventObjectIsFarawayIslandMew
@ bool8 EventObjectIsFarawayIslandMew(struct npc_state *eventObject)
EventObjectIsFarawayIslandMew: @ 81D49E8
	push {lr}
	adds r2, r0, 0
	ldr r0, =gSaveBlock1Ptr
	ldr r0, [r0]
	ldrh r1, [r0, 0x4]
	ldr r0, =0x0000391a
	cmp r1, r0
	bne _081D4A0C
	ldrb r0, [r2, 0x5]
	cmp r0, 0xE5
	bne _081D4A0C
	movs r0, 0x1
	b _081D4A0E
	.pool
_081D4A0C:
	movs r0, 0
_081D4A0E:
	pop {r1}
	bx r1
	thumb_func_end EventObjectIsFarawayIslandMew

	thumb_func_start IsMewPlayingHideAndSeek
IsMewPlayingHideAndSeek: @ 81D4A14
	push {lr}
	ldr r0, =gSaveBlock1Ptr
	ldr r0, [r0]
	ldrh r1, [r0, 0x4]
	ldr r0, =0x0000391a
	cmp r1, r0
	bne _081D4A50
	movs r0, 0xE5
	lsls r0, 1
	bl FlagGet
	lsls r0, 24
	lsrs r0, 24
	cmp r0, 0x1
	beq _081D4A50
	ldr r0, =0x000002ce
	bl FlagGet
	lsls r0, 24
	lsrs r0, 24
	cmp r0, 0x1
	beq _081D4A50
	movs r0, 0x1
	b _081D4A52
	.pool
_081D4A50:
	movs r0, 0
_081D4A52:
	pop {r1}
	bx r1
	thumb_func_end IsMewPlayingHideAndSeek

	thumb_func_start sub_81D4A58
sub_81D4A58: @ 81D4A58
	push {r4,lr}
	ldr r4, =0x0000403a
	adds r0, r4, 0
	bl VarGet
	lsls r0, 16
	ldr r1, =0xffff0000
	cmp r0, r1
	beq _081D4A88
	adds r0, r4, 0
	bl VarGet
	lsls r0, 16
	movs r1, 0xC0
	lsls r1, 10
	ands r1, r0
	cmp r1, 0
	bne _081D4A88
	movs r0, 0x1
	b _081D4A8A
	.pool
_081D4A88:
	movs r0, 0
_081D4A8A:
	pop {r4}
	pop {r1}
	bx r1
	thumb_func_end sub_81D4A58

	thumb_func_start sub_81D4A90
sub_81D4A90: @ 81D4A90
	push {r4-r6,lr}
	sub sp, 0x4
	bl sub_81D4258
	lsls r0, 24
	lsrs r0, 24
	lsls r1, r0, 3
	adds r1, r0
	lsls r1, 2
	ldr r0, =gEventObjects
	adds r5, r1, r0
	ldrb r1, [r5, 0x1]
	movs r0, 0x21
	negs r0, r0
	ands r0, r1
	strb r0, [r5, 0x1]
	ldr r0, =gSpecialVar_0x8004
	ldrh r4, [r0]
	cmp r4, 0x1
	bne _081D4AF8
	ldrb r0, [r5, 0x3]
	movs r1, 0x4
	orrs r0, r1
	strb r0, [r5, 0x3]
	ldr r3, =gSprites
	ldrb r1, [r5, 0x4]
	lsls r0, r1, 4
	adds r0, r1
	lsls r0, 2
	adds r0, r3
	adds r0, 0x42
	ldrb r2, [r0]
	movs r1, 0x3F
	ands r1, r2
	movs r2, 0x80
	orrs r1, r2
	strb r1, [r0]
	ldrb r1, [r5, 0x4]
	lsls r0, r1, 4
	adds r0, r1
	lsls r0, 2
	adds r0, r3
	adds r0, 0x43
	strb r4, [r0]
	b _081D4BC4
	.pool
_081D4AF8:
	ldr r0, =0x0000403a
	ldr r1, =0x0000ffff
	bl VarSet
	ldrb r0, [r5, 0x3]
	movs r1, 0x4
	orrs r0, r1
	strb r0, [r5, 0x3]
	ldr r6, =gSprites
	ldrb r1, [r5, 0x4]
	lsls r0, r1, 4
	adds r0, r1
	lsls r0, 2
	adds r0, r6
	adds r0, 0x42
	ldrb r2, [r0]
	movs r1, 0x3F
	ands r1, r2
	movs r2, 0x80
	orrs r1, r2
	strb r1, [r0]
	ldr r0, =gSpecialVar_Facing
	ldrh r0, [r0]
	cmp r0, 0x2
	beq _081D4B3A
	ldrb r0, [r5, 0x4]
	lsls r1, r0, 4
	adds r1, r0
	lsls r1, 2
	adds r1, r6
	adds r1, 0x43
	movs r0, 0x1
	strb r0, [r1]
_081D4B3A:
	ldr r4, =gFieldEffectObjectPaletteInfo1
	adds r0, r4, 0
	bl LoadSpritePalette
	ldrh r0, [r4, 0x4]
	bl IndexOfSpritePaletteTag
	lsls r0, 24
	lsrs r0, 24
	bl UpdateSpritePaletteWithWeather
	ldrh r1, [r5, 0x10]
	mov r0, sp
	strh r1, [r0]
	ldrh r0, [r5, 0x12]
	mov r4, sp
	adds r4, 0x2
	strh r0, [r4]
	mov r0, sp
	adds r1, r4, 0
	movs r2, 0x8
	movs r3, 0x8
	bl sub_80930E0
	ldr r0, =gFieldEffectObjectTemplatePointers
	ldr r0, [r0, 0x3C]
	mov r1, sp
	movs r2, 0
	ldrsh r1, [r1, r2]
	movs r3, 0
	ldrsh r2, [r4, r3]
	ldrb r4, [r5, 0x4]
	lsls r3, r4, 4
	adds r3, r4
	lsls r3, 2
	adds r3, r6
	adds r3, 0x43
	ldrb r3, [r3]
	subs r3, 0x1
	lsls r3, 24
	lsrs r3, 24
	bl CreateSpriteAtEnd
	ldr r1, =gUnknown_0203CF50
	strb r0, [r1]
	lsls r0, 24
	lsrs r0, 24
	cmp r0, 0x40
	beq _081D4BC4
	ldrb r0, [r1]
	lsls r1, r0, 4
	adds r1, r0
	lsls r1, 2
	adds r1, r6
	adds r3, r1, 0
	adds r3, 0x3E
	ldrb r0, [r3]
	movs r2, 0x2
	orrs r0, r2
	strb r0, [r3]
	ldrb r2, [r1, 0x5]
	movs r0, 0xD
	negs r0, r0
	ands r0, r2
	movs r2, 0x8
	orrs r0, r2
	strb r0, [r1, 0x5]
	ldr r0, =SpriteCallbackDummy
	str r0, [r1, 0x1C]
_081D4BC4:
	add sp, 0x4
	pop {r4-r6}
	pop {r0}
	bx r0
	.pool
	thumb_func_end sub_81D4A90

	thumb_func_start sub_81D4BEC
sub_81D4BEC: @ 81D4BEC
	push {lr}
	ldr r1, =gUnknown_0203CF50
	ldrb r0, [r1]
	cmp r0, 0x40
	beq _081D4C06
	adds r1, r0, 0
	lsls r0, r1, 4
	adds r0, r1
	lsls r0, 2
	ldr r1, =gSprites
	adds r0, r1
	bl DestroySprite
_081D4C06:
	pop {r0}
	bx r0
	.pool
	thumb_func_end sub_81D4BEC

	thumb_func_start sub_81D4C14
sub_81D4C14: @ 81D4C14
	push {r4,lr}
	adds r2, r0, 0
	lsls r1, 24
	lsrs r4, r1, 24
	ldr r0, =gUnknown_030012FA
	movs r1, 0
	ldrsh r0, [r0, r1]
	cmp r0, 0
	ble _081D4C50
	movs r1, 0x10
	ldrsh r0, [r2, r1]
	ldrh r1, [r2, 0x12]
	subs r1, 0x1
	lsls r1, 16
	asrs r1, 16
	bl sub_81D4834
	lsls r0, 24
	cmp r0, 0
	beq _081D4C50
	ldr r0, =gUnknown_030012FC
	adds r0, r4, r0
	movs r1, 0x2
	strb r1, [r0]
	movs r0, 0x1
	b _081D4C52
	.pool
_081D4C50:
	movs r0, 0
_081D4C52:
	pop {r4}
	pop {r1}
	bx r1
	thumb_func_end sub_81D4C14

	thumb_func_start sub_81D4C58
sub_81D4C58: @ 81D4C58
	push {r4,lr}
	adds r2, r0, 0
	lsls r1, 24
	lsrs r4, r1, 24
	ldr r0, =gUnknown_030012F8
	movs r1, 0
	ldrsh r0, [r0, r1]
	cmp r0, 0
	bge _081D4C94
	ldrh r0, [r2, 0x10]
	adds r0, 0x1
	lsls r0, 16
	asrs r0, 16
	movs r3, 0x12
	ldrsh r1, [r2, r3]
	bl sub_81D4834
	lsls r0, 24
	cmp r0, 0
	beq _081D4C94
	ldr r0, =gUnknown_030012FC
	adds r0, r4, r0
	movs r1, 0x4
	strb r1, [r0]
	movs r0, 0x1
	b _081D4C96
	.pool
_081D4C94:
	movs r0, 0
_081D4C96:
	pop {r4}
	pop {r1}
	bx r1
	thumb_func_end sub_81D4C58

	thumb_func_start sub_81D4C9C
sub_81D4C9C: @ 81D4C9C
	push {r4,lr}
	adds r2, r0, 0
	lsls r1, 24
	lsrs r4, r1, 24
	ldr r0, =gUnknown_030012FA
	movs r1, 0
	ldrsh r0, [r0, r1]
	cmp r0, 0
	bge _081D4CD8
	movs r1, 0x10
	ldrsh r0, [r2, r1]
	ldrh r1, [r2, 0x12]
	adds r1, 0x1
	lsls r1, 16
	asrs r1, 16
	bl sub_81D4834
	lsls r0, 24
	cmp r0, 0
	beq _081D4CD8
	ldr r0, =gUnknown_030012FC
	adds r0, r4, r0
	movs r1, 0x1
	strb r1, [r0]
	movs r0, 0x1
	b _081D4CDA
	.pool
_081D4CD8:
	movs r0, 0
_081D4CDA:
	pop {r4}
	pop {r1}
	bx r1
	thumb_func_end sub_81D4C9C

	thumb_func_start sub_81D4CE0
sub_81D4CE0: @ 81D4CE0
	push {r4,lr}
	adds r2, r0, 0
	lsls r1, 24
	lsrs r4, r1, 24
	ldr r0, =gUnknown_030012F8
	movs r1, 0
	ldrsh r0, [r0, r1]
	cmp r0, 0
	ble _081D4D1C
	ldrh r0, [r2, 0x10]
	subs r0, 0x1
	lsls r0, 16
	asrs r0, 16
	movs r3, 0x12
	ldrsh r1, [r2, r3]
	bl sub_81D4834
	lsls r0, 24
	cmp r0, 0
	beq _081D4D1C
	ldr r0, =gUnknown_030012FC
	adds r0, r4, r0
	movs r1, 0x3
	strb r1, [r0]
	movs r0, 0x1
	b _081D4D1E
	.pool
_081D4D1C:
	movs r0, 0
_081D4D1E:
	pop {r4}
	pop {r1}
	bx r1
	thumb_func_end sub_81D4CE0

	thumb_func_start sub_81D4D24
sub_81D4D24: @ 81D4D24
	push {r4,r5,lr}
	adds r4, r0, 0
	lsls r4, 24
	lsrs r4, 24
	ldr r5, =gUnknown_030012FC
	ldr r0, =0x0000403a
	bl VarGet
	lsls r0, 16
	lsrs r0, 16
	adds r1, r4, 0
	bl __modsi3
	adds r0, r5
	ldrb r0, [r0]
	pop {r4,r5}
	pop {r1}
	bx r1
	.pool
	thumb_func_end sub_81D4D24

	thumb_func_start sub_81D4D50
sub_81D4D50: @ 81D4D50
	push {r4-r6,lr}
	mov r6, r8
	push {r6}
	sub sp, 0x4
	adds r5, r0, 0
	adds r6, r1, 0
	mov r8, r2
	mov r1, sp
	ldr r4, =0x04000208
	ldrh r0, [r4]
	strh r0, [r1]
	movs r0, 0
	strh r0, [r4]
	ldr r1, =gIntrTable
	ldr r0, =sub_81D3FAC
	str r0, [r1, 0x4]
	ldr r0, =sub_81D3F9C
	str r0, [r1, 0x8]
	bl sub_81D41A0
	bl sub_81D4238
	ldr r2, =0x04000200
	ldrh r0, [r2]
	movs r1, 0x4
	orrs r0, r1
	strh r0, [r2]
	mov r0, sp
	ldrh r0, [r0]
	strh r0, [r4]
	movs r0, 0
	strh r0, [r5]
	str r6, [r5, 0x4]
	mov r0, r8
	str r0, [r5, 0x8]
	add sp, 0x4
	pop {r3}
	mov r8, r3
	pop {r4-r6}
	pop {r0}
	bx r0
	.pool
	thumb_func_end sub_81D4D50

	thumb_func_start sub_81D4DB8
sub_81D4DB8: @ 81D4DB8
	push {r4,lr}
	sub sp, 0x4
	mov r1, sp
	ldr r4, =0x04000208
	ldrh r0, [r4]
	strh r0, [r1]
	movs r0, 0
	strh r0, [r4]
	bl sub_81D4238
	bl sub_81D41F4
	bl RestoreSerialTimer3IntrHandlers
	mov r0, sp
	ldrh r0, [r0]
	strh r0, [r4]
	add sp, 0x4
	pop {r4}
	pop {r0}
	bx r0
	.pool
	thumb_func_end sub_81D4DB8

	thumb_func_start sub_81D4DE8
sub_81D4DE8: @ 81D4DE8
	push {r4,r5,lr}
	adds r4, r0, 0
	movs r5, 0
	ldr r1, [r4, 0x4]
	ldr r2, [r4, 0x8]
	movs r0, 0x1
	movs r3, 0
	bl sub_81D3D70
	adds r1, r0, 0
	strh r1, [r4]
	movs r0, 0x13
	ands r0, r1
	cmp r0, 0x10
	bne _081D4E08
	movs r5, 0x1
_081D4E08:
	movs r0, 0x8
	ands r0, r1
	cmp r0, 0
	beq _081D4E12
	movs r5, 0x2
_081D4E12:
	movs r0, 0x4
	ands r0, r1
	cmp r0, 0
	beq _081D4E1C
	movs r5, 0x3
_081D4E1C:
	ldr r1, =gShouldAdvanceLinkState
	movs r0, 0
	strb r0, [r1]
	adds r0, r5, 0
	pop {r4,r5}
	pop {r1}
	bx r1
	.pool
	thumb_func_end sub_81D4DE8

	thumb_func_start sub_81D4E30
sub_81D4E30: @ 81D4E30
	push {lr}
	ldr r0, =0x0201c000
	movs r2, 0x80
	lsls r2, 6
	movs r1, 0
	bl memset
	ldr r1, =gLinkType
	ldr r2, =0x00005503
	adds r0, r2, 0
	strh r0, [r1]
	bl OpenLink
	movs r0, 0x1
	bl SetSuppressLinkErrorMessage
	pop {r0}
	bx r0
	.pool
	thumb_func_end sub_81D4E30

	thumb_func_start sub_81D4E60
sub_81D4E60: @ 81D4E60
	push {lr}
	sub sp, 0xC
	mov r1, sp
	ldr r2, =0x04000208
	ldrh r0, [r2]
	strh r0, [r1]
	movs r0, 0
	strh r0, [r2]
	ldr r0, =gLink+0x4
	ldr r1, [r0, 0x4]
	ldr r0, [r0]
	str r0, [sp, 0x4]
	str r1, [sp, 0x8]
	mov r0, sp
	ldrh r0, [r0]
	strh r0, [r2]
	add r2, sp, 0x4
	ldrh r1, [r2]
	ldr r0, =0x0000b9a0
	cmp r1, r0
	bne _081D4EB8
	ldrh r1, [r2, 0x2]
	ldr r0, =0x0000ccd0
	cmp r1, r0
	bne _081D4EB8
	ldrh r1, [r2, 0x4]
	ldr r0, =0x0000ffff
	cmp r1, r0
	bne _081D4EB8
	ldrh r0, [r2, 0x6]
	cmp r0, r1
	bne _081D4EB8
	movs r0, 0x1
	b _081D4EBA
	.pool
_081D4EB8:
	movs r0, 0
_081D4EBA:
	add sp, 0xC
	pop {r1}
	bx r1
	thumb_func_end sub_81D4E60

	thumb_func_start sub_81D4EC0
sub_81D4EC0: @ 81D4EC0
	push {lr}
	bl IsLinkMaster
	lsls r0, 24
	cmp r0, 0
	beq _081D4EDC
	bl GetLinkPlayerCount_2
	lsls r0, 24
	lsrs r0, 24
	cmp r0, 0x2
	bne _081D4EDC
	movs r0, 0x1
	b _081D4EDE
_081D4EDC:
	movs r0, 0
_081D4EDE:
	pop {r1}
	bx r1
	thumb_func_end sub_81D4EC0

	thumb_func_start sub_81D4EE4
sub_81D4EE4: @ 81D4EE4
	push {r4,r5,lr}
	adds r4, r0, 0
	adds r5, r1, 0
	ldrb r0, [r4]
	subs r0, 0x3
	lsls r0, 24
	lsrs r0, 24
	cmp r0, 0x2
	bhi _081D4F08
	bl HasLinkErrorOccurred
	lsls r0, 24
	cmp r0, 0
	beq _081D4F08
	movs r0, 0
	strb r0, [r4]
	movs r0, 0x3
	b _081D500E
_081D4F08:
	ldrb r0, [r4]
	cmp r0, 0x5
	bls _081D4F10
	b _081D500C
_081D4F10:
	lsls r0, 2
	ldr r1, =_081D4F20
	adds r0, r1
	ldr r0, [r0]
	mov pc, r0
	.pool
	.align 2, 0
_081D4F20:
	.4byte _081D4F38
	.4byte _081D4F54
	.4byte _081D4F6C
	.4byte _081D4FA0
	.4byte _081D4FEC
	.4byte _081D4FF8
_081D4F38:
	bl IsLinkMaster
	lsls r0, 24
	cmp r0, 0
	beq _081D4F88
	bl GetLinkPlayerCount_2
	lsls r0, 24
	lsrs r0, 24
	cmp r0, 0x1
	bls _081D4F88
	movs r0, 0x1
	strb r0, [r4]
	b _081D500C
_081D4F54:
	ldrh r0, [r5]
	adds r0, 0x1
	strh r0, [r5]
	lsls r0, 16
	lsrs r0, 16
	cmp r0, 0x5
	bls _081D500C
	movs r0, 0
	strh r0, [r5]
	movs r0, 0x2
	strb r0, [r4]
	b _081D500C
_081D4F6C:
	bl GetLinkPlayerCount_2
	lsls r0, 24
	lsrs r0, 24
	cmp r0, 0x2
	bne _081D4F88
	movs r0, 0x49
	bl PlaySE
	bl sub_800A620
	movs r0, 0
	strh r0, [r5]
	b _081D4FE6
_081D4F88:
	ldr r0, =gMain
	ldrh r1, [r0, 0x2E]
	movs r0, 0x2
	ands r0, r1
	cmp r0, 0
	beq _081D500C
	movs r0, 0
	strb r0, [r4]
	movs r0, 0x1
	b _081D500E
	.pool
_081D4FA0:
	ldrh r0, [r5]
	adds r0, 0x1
	strh r0, [r5]
	lsls r0, 16
	lsrs r0, 16
	cmp r0, 0x1E
	bls _081D4FB6
	movs r0, 0
	strb r0, [r4]
	movs r0, 0x5
	b _081D500E
_081D4FB6:
	bl IsLinkConnectionEstablished
	lsls r0, 24
	cmp r0, 0
	beq _081D500C
	ldr r0, =gReceivedRemoteLinkPlayers
	ldrb r0, [r0]
	cmp r0, 0
	beq _081D4FE6
	bl IsLinkPlayerDataExchangeComplete
	lsls r0, 24
	cmp r0, 0
	beq _081D4FE0
	movs r0, 0
	strb r0, [r4]
	movs r0, 0x2
	b _081D500E
	.pool
_081D4FE0:
	movs r0, 0x4
	strb r0, [r4]
	b _081D500C
_081D4FE6:
	movs r0, 0x3
	strb r0, [r4]
	b _081D500C
_081D4FEC:
	movs r0, 0
	bl sub_800ABF4
	movs r0, 0x5
	strb r0, [r4]
	b _081D500C
_081D4FF8:
	ldr r0, =gReceivedRemoteLinkPlayers
	ldrb r0, [r0]
	cmp r0, 0
	bne _081D500C
	strb r0, [r4]
	movs r0, 0x4
	b _081D500E
	.pool
_081D500C:
	movs r0, 0
_081D500E:
	pop {r4,r5}
	pop {r1}
	bx r1
	thumb_func_end sub_81D4EE4

	thumb_func_start sub_81D5014
sub_81D5014: @ 81D5014
	push {r4,lr}
	ldr r0, =sub_81D5084
	movs r1, 0
	bl CreateTask
	lsls r0, 24
	lsrs r0, 24
	lsls r4, r0, 2
	adds r4, r0
	lsls r4, 3
	ldr r0, =gTasks + 0x8
	adds r4, r0
	movs r0, 0
	strb r0, [r4, 0x8]
	strb r0, [r4, 0x9]
	strb r0, [r4, 0xA]
	strb r0, [r4, 0xB]
	strb r0, [r4, 0xC]
	strb r0, [r4, 0xD]
	movs r1, 0
	strh r0, [r4]
	strh r0, [r4, 0x2]
	strh r0, [r4, 0x4]
	strh r0, [r4, 0x6]
	strb r1, [r4, 0xE]
	movs r0, 0x40
	bl AllocZeroed
	str r0, [r4, 0x10]
	pop {r4}
	pop {r0}
	bx r0
	.pool
	thumb_func_end sub_81D5014

	thumb_func_start sub_81D505C
sub_81D505C: @ 81D505C
	movs r1, 0
	strh r1, [r0]
	bx lr
	thumb_func_end sub_81D505C

	thumb_func_start sub_81D5064
sub_81D5064: @ 81D5064
	push {lr}
	adds r2, r0, 0
	lsls r1, 16
	ldrh r0, [r2]
	adds r0, 0x1
	strh r0, [r2]
	lsls r0, 16
	cmp r0, r1
	bhi _081D507A
	movs r0, 0
	b _081D5080
_081D507A:
	movs r0, 0
	strh r0, [r2]
	movs r0, 0x1
_081D5080:
	pop {r1}
	bx r1
	thumb_func_end sub_81D5064

	thumb_func_start sub_81D5084
sub_81D5084: @ 81D5084
	push {r4,r5,lr}
	lsls r0, 24
	lsrs r5, r0, 24
	lsls r0, r5, 2
	adds r0, r5
	lsls r0, 3
	ldr r1, =gTasks + 0x8
	adds r4, r0, r1
	ldrb r0, [r4, 0x8]
	cmp r0, 0x1A
	bls _081D509C
	b _081D548A
_081D509C:
	lsls r0, 2
	ldr r1, =_081D50B0
	adds r0, r1
	ldr r0, [r0]
	mov pc, r0
	.pool
	.align 2, 0
_081D50B0:
	.4byte _081D511C
	.4byte _081D5138
	.4byte _081D5148
	.4byte _081D515C
	.4byte _081D516C
	.4byte _081D5198
	.4byte _081D51D0
	.4byte _081D524C
	.4byte _081D5268
	.4byte _081D5290
	.4byte _081D52AC
	.4byte _081D52DC
	.4byte _081D52F2
	.4byte _081D5308
	.4byte _081D536A
	.4byte _081D5390
	.4byte _081D53A8
	.4byte _081D53C6
	.4byte _081D53F2
	.4byte _081D5418
	.4byte _081D5448
	.4byte _081D5454
	.4byte _081D5460
	.4byte _081D5430
	.4byte _081D548A
	.4byte _081D548A
	.4byte _081D5478
_081D511C:
	adds r0, r4, 0
	adds r0, 0x9
	ldr r1, =gUnknown_085EDFD6
	bl mevent_0814257C
	cmp r0, 0
	bne _081D512C
	b _081D548A
_081D512C:
	movs r0, 0x1
	strb r0, [r4, 0x8]
	b _081D548A
	.pool
_081D5138:
	bl sub_81D4E30
	adds r0, r4, 0
	bl sub_81D505C
	movs r0, 0x2
	strb r0, [r4, 0x8]
	b _081D548A
_081D5148:
	adds r0, r4, 0
	movs r1, 0xA
	bl sub_81D5064
	cmp r0, 0
	bne _081D5156
	b _081D548A
_081D5156:
	movs r0, 0x3
	strb r0, [r4, 0x8]
	b _081D548A
_081D515C:
	bl sub_81D4EC0
	cmp r0, 0
	beq _081D5166
	b _081D52FC
_081D5166:
	bl CloseLink
	b _081D525C
_081D516C:
	adds r0, r4, 0
	adds r0, 0x9
	ldr r1, =gUnknown_085EDFF5
	bl mevent_0814257C
	cmp r0, 0
	bne _081D517C
	b _081D548A
_081D517C:
	ldr r0, =gUnknown_085EE014
	bl sub_8018884
	adds r0, r4, 0
	bl sub_81D505C
	movs r0, 0x5
	strb r0, [r4, 0x8]
	b _081D548A
	.pool
_081D5198:
	adds r0, r4, 0
	movs r1, 0x5A
	bl sub_81D5064
	cmp r0, 0
	beq _081D51AE
	bl sub_81D4E30
	movs r0, 0x6
	strb r0, [r4, 0x8]
	b _081D548A
_081D51AE:
	ldr r0, =gMain
	ldrh r1, [r0, 0x2E]
	movs r0, 0x2
	ands r0, r1
	cmp r0, 0
	bne _081D51BC
	b _081D548A
_081D51BC:
	adds r0, r4, 0
	bl sub_81D505C
	movs r0, 0x5
	bl PlaySE
	b _081D535A
	.pool
_081D51D0:
	ldr r0, =gMain
	ldrh r1, [r0, 0x2E]
	movs r0, 0x2
	ands r0, r1
	cmp r0, 0
	beq _081D51F4
	movs r0, 0x5
	bl PlaySE
	bl CloseLink
	adds r0, r4, 0
	bl sub_81D505C
	b _081D535A
	.pool
_081D51F4:
	bl GetLinkPlayerCount_2
	lsls r0, 24
	lsrs r0, 24
	cmp r0, 0x1
	bls _081D5210
	adds r0, r4, 0
	bl sub_81D505C
	bl CloseLink
	movs r0, 0x7
	strb r0, [r4, 0x8]
	b _081D548A
_081D5210:
	bl sub_81D4E60
	cmp r0, 0
	beq _081D522E
	movs r0, 0x5
	bl PlaySE
	bl CloseLink
	adds r0, r4, 0
	bl sub_81D505C
	movs r0, 0x8
	strb r0, [r4, 0x8]
	b _081D548A
_081D522E:
	adds r0, r4, 0
	movs r1, 0xA
	bl sub_81D5064
	cmp r0, 0
	bne _081D523C
	b _081D548A
_081D523C:
	bl CloseLink
	bl sub_81D4E30
	adds r0, r4, 0
	bl sub_81D505C
	b _081D548A
_081D524C:
	adds r0, r4, 0
	adds r0, 0x9
	ldr r1, =gUnknown_085EE05C
	bl mevent_0814257C
	cmp r0, 0
	bne _081D525C
	b _081D548A
_081D525C:
	movs r0, 0x4
	strb r0, [r4, 0x8]
	b _081D548A
	.pool
_081D5268:
	ldr r0, =gUnknown_085EE097
	bl sub_8018884
	ldr r0, =gUnknown_03006370
	ldr r1, =gMultiBootProgram_BerryGlitchFix_Start
	ldr r2, =gUnknown_089A3470
	subs r1, r2
	bl sub_81D4D50
	movs r0, 0x9
	strb r0, [r4, 0x8]
	b _081D548A
	.pool
_081D5290:
	ldr r0, =gUnknown_03006370
	bl sub_81D4DE8
	strb r0, [r4, 0xE]
	lsls r0, 24
	cmp r0, 0
	bne _081D52A0
	b _081D548A
_081D52A0:
	movs r0, 0xA
	strb r0, [r4, 0x8]
	b _081D548A
	.pool
_081D52AC:
	ldr r0, =gUnknown_03006370
	bl sub_81D4DB8
	ldrb r0, [r4, 0xE]
	cmp r0, 0x3
	bne _081D52BA
	b _081D53C0
_081D52BA:
	cmp r0, 0x1
	beq _081D52C0
	b _081D546E
_081D52C0:
	adds r0, r4, 0
	bl sub_81D505C
	ldr r0, =gUnknown_085EE120
	bl sub_8018884
	movs r0, 0xB
	strb r0, [r4, 0x8]
	b _081D548A
	.pool
_081D52DC:
	movs r1, 0xD2
	lsls r1, 2
	adds r0, r4, 0
	bl sub_81D5064
	cmp r0, 0
	bne _081D52EC
	b _081D548A
_081D52EC:
	movs r0, 0xC
	strb r0, [r4, 0x8]
	b _081D548A
_081D52F2:
	bl sub_81D4E30
	ldr r0, =gUnknown_085EE0DC
	bl sub_8018884
_081D52FC:
	movs r0, 0xD
	strb r0, [r4, 0x8]
	b _081D548A
	.pool
_081D5308:
	adds r0, r4, 0
	adds r0, 0x9
	adds r1, r4, 0
	bl sub_81D4EE4
	cmp r0, 0x5
	bls _081D5318
	b _081D548A
_081D5318:
	lsls r0, 2
	ldr r1, =_081D5328
	adds r0, r1
	ldr r0, [r0]
	mov pc, r0
	.pool
	.align 2, 0
_081D5328:
	.4byte _081D548A
	.4byte _081D5350
	.4byte _081D5340
	.4byte _081D5374
	.4byte _081D5374
	.4byte _081D5360
_081D5340:
	ldr r0, =gUnknown_085EE097
	bl sub_8018884
	movs r0, 0xE
	strb r0, [r4, 0x8]
	b _081D548A
	.pool
_081D5350:
	movs r0, 0x5
	bl PlaySE
	bl CloseLink
_081D535A:
	movs r0, 0x17
	strb r0, [r4, 0x8]
	b _081D548A
_081D5360:
	bl CloseLink
	movs r0, 0x15
	strb r0, [r4, 0x8]
	b _081D548A
_081D536A:
	bl HasLinkErrorOccurred
	lsls r0, 24
	cmp r0, 0
	beq _081D537A
_081D5374:
	bl CloseLink
	b _081D53C0
_081D537A:
	bl GetBlockReceivedStatus
	lsls r0, 24
	cmp r0, 0
	bne _081D5386
	b _081D548A
_081D5386:
	bl ResetBlockReceivedFlags
	movs r0, 0xF
	strb r0, [r4, 0x8]
	b _081D548A
_081D5390:
	ldr r0, =0x0201c000
	bl sub_81D3920
	strb r0, [r4, 0xE]
	ldrb r0, [r4, 0xE]
	bl sub_800ABF4
	movs r0, 0x10
	strb r0, [r4, 0x8]
	b _081D548A
	.pool
_081D53A8:
	ldr r0, =gReceivedRemoteLinkPlayers
	ldrb r0, [r0]
	cmp r0, 0
	bne _081D548A
	ldrb r0, [r4, 0xE]
	cmp r0, 0x1
	bne _081D53C0
	movs r0, 0x11
	strb r0, [r4, 0x8]
	b _081D548A
	.pool
_081D53C0:
	movs r0, 0x14
	strb r0, [r4, 0x8]
	b _081D548A
_081D53C6:
	ldr r0, =0x0201c000
	bl sub_81D3AB0
	cmp r0, 0
	beq _081D53EC
	ldr r0, =gUnknown_085EE0FA
	bl sub_8018884
	adds r0, r4, 0
	bl sub_81D505C
	movs r0, 0x12
	strb r0, [r4, 0x8]
	b _081D548A
	.pool
_081D53EC:
	movs r0, 0x16
	strb r0, [r4, 0x8]
	b _081D548A
_081D53F2:
	adds r0, r4, 0
	movs r1, 0x78
	bl sub_81D5064
	cmp r0, 0
	beq _081D548A
	ldr r0, =gUnknown_085EE107
	bl sub_8018884
	movs r0, 0xB9
	lsls r0, 1
	bl PlayFanfare
	movs r0, 0x13
	strb r0, [r4, 0x8]
	b _081D548A
	.pool
_081D5418:
	bl IsFanfareTaskInactive
	lsls r0, 24
	cmp r0, 0
	beq _081D548A
	ldr r0, =gMain
	ldrh r1, [r0, 0x2E]
	movs r0, 0x3
	ands r0, r1
	b _081D543A
	.pool
_081D5430:
	adds r0, r4, 0
	adds r0, 0x9
	ldr r1, =gUnknown_085EE06B
	bl mevent_0814257C
_081D543A:
	cmp r0, 0
	beq _081D548A
	movs r0, 0x1A
	strb r0, [r4, 0x8]
	b _081D548A
	.pool
_081D5448:
	adds r0, r4, 0
	adds r0, 0x9
	ldr r1, =gUnknown_085EE0A3
	b _081D5466
	.pool
_081D5454:
	adds r0, r4, 0
	adds r0, 0x9
	ldr r1, =gUnknown_085EE0BF
	b _081D5466
	.pool
_081D5460:
	adds r0, r4, 0
	adds r0, 0x9
	ldr r1, =gUnknown_085EE12D
_081D5466:
	bl mevent_0814257C
	cmp r0, 0
	beq _081D548A
_081D546E:
	movs r0, 0
	strb r0, [r4, 0x8]
	b _081D548A
	.pool
_081D5478:
	ldr r0, [r4, 0x10]
	bl Free
	adds r0, r5, 0
	bl DestroyTask
	ldr r0, =sub_80186A4
	bl SetMainCallback2
_081D548A:
	pop {r4,r5}
	pop {r0}
	bx r0
	.pool
	thumb_func_end sub_81D5084

	thumb_func_start sp194_trainer_tower
sp194_trainer_tower: @ 81D5494
	push {lr}
	bl sub_81D56B0
	ldr r1, =gUnknown_0862A618
	ldr r0, =gSpecialVar_0x8004
	ldrh r0, [r0]
	lsls r0, 2
	adds r0, r1
	ldr r0, [r0]
	bl _call_via_r0
	bl sub_81D5710
	pop {r0}
	bx r0
	.pool
	thumb_func_end sp194_trainer_tower

	thumb_func_start sub_81D54BC
sub_81D54BC: @ 81D54BC
	push {r4-r6,lr}
	ldr r4, =gSaveBlock2Ptr
	ldr r1, [r4]
	ldr r3, =0x00000ef9
	adds r1, r3
	ldrb r2, [r1]
	movs r0, 0x7F
	ands r0, r2
	strb r0, [r1]
	ldr r1, [r4]
	adds r1, r3
	ldrb r2, [r1]
	movs r0, 0x80
	negs r0, r0
	ands r0, r2
	strb r0, [r1]
	ldr r2, =gSaveBlock1Ptr
	ldr r0, [r2]
	ldr r1, =0x00003d68
	adds r0, r1
	movs r1, 0
	str r1, [r0]
	adds r6, r2, 0
	ldr r5, =0x00003718
	movs r4, 0x3
_081D54EE:
	ldr r0, [r6]
	adds r0, r5
	ldr r1, =0x00034bbf
	bl sub_81D5DF4
	adds r5, 0x4
	subs r4, 0x1
	cmp r4, 0
	bge _081D54EE
	pop {r4-r6}
	pop {r0}
	bx r0
	.pool
	thumb_func_end sub_81D54BC

	thumb_func_start sub_81D5520
sub_81D5520: @ 81D5520
	ldr r0, =gMapHeader
	ldrb r0, [r0, 0x12]
	adds r0, 0x61
	lsls r0, 24
	lsrs r0, 24
	bx lr
	.pool
	thumb_func_end sub_81D5520

	thumb_func_start sub_81D5530
sub_81D5530: @ 81D5530
	lsls r0, 24
	movs r1, 0xFF
	lsls r1, 24
	adds r0, r1
	lsrs r0, 24
	ldr r2, =gFacilityClassToTrainerClass
	ldr r1, =gUnknown_0203CF58
	ldr r1, [r1]
	adds r1, 0x16
	adds r1, r0
	ldrb r0, [r1]
	adds r0, r2
	ldrb r0, [r0]
	bx lr
	.pool
	thumb_func_end sub_81D5530

	thumb_func_start sub_81D5554
sub_81D5554: @ 81D5554
	push {r4,lr}
	adds r4, r0, 0
	lsls r1, 24
	movs r0, 0xFF
	lsls r0, 24
	adds r1, r0
	lsrs r1, 24
	movs r3, 0
	ldr r0, =gUnknown_0203CF58
	ldr r2, [r0]
	movs r0, 0xB
	muls r0, r1
	adds r2, r0, r2
_081D556E:
	adds r1, r4, r3
	ldrb r0, [r2]
	strb r0, [r1]
	adds r2, 0x1
	adds r3, 0x1
	cmp r3, 0xA
	ble _081D556E
	pop {r4}
	pop {r0}
	bx r0
	.pool
	thumb_func_end sub_81D5554

	thumb_func_start sub_81D5588
sub_81D5588: @ 81D5588
	push {r4,lr}
	adds r4, r0, 0
	lsls r4, 16
	lsrs r4, 16
	bl sub_81D56B0
	subs r4, 0x1
	lsls r4, 24
	lsrs r4, 24
	ldr r0, =gUnknown_0203CF54
	ldr r3, [r0]
	lsls r1, r4, 2
	adds r1, r4
	lsls r1, 3
	adds r1, r4
	ldrb r2, [r3]
	lsls r0, r2, 4
	subs r0, r2
	lsls r0, 3
	subs r0, r2
	adds r0, r1
	lsls r0, 3
	adds r3, r0
	ldrb r4, [r3, 0x1B]
	bl sub_81D5710
	ldr r0, =gFacilityClassToPicIndex
	adds r4, r0
	ldrb r0, [r4]
	pop {r4}
	pop {r1}
	bx r1
	.pool
	thumb_func_end sub_81D5588

	thumb_func_start sub_81D55D0
sub_81D55D0: @ 81D55D0
	push {r4-r7,lr}
	mov r7, r10
	mov r6, r9
	mov r5, r8
	push {r5-r7}
	bl sub_81D56B0
	ldr r4, =gUnknown_0203CF58
	movs r0, 0x18
	bl AllocZeroed
	str r0, [r4]
	movs r6, 0
	ldr r0, =gUnknown_0203CF54
	mov r10, r0
_081D55EE:
	movs r5, 0
	lsls r1, r6, 2
	mov r8, r1
	adds r0, r6, 0x1
	mov r9, r0
	movs r0, 0xB
	adds r1, r6, 0
	muls r1, r0
	mov r12, r1
	mov r1, r8
	adds r0, r1, r6
	lsls r0, 3
	adds r0, r6
	lsls r7, r0, 3
_081D560A:
	ldr r0, =gUnknown_0203CF58
	ldr r4, [r0]
	mov r1, r12
	adds r0, r5, r1
	adds r4, r0
	mov r0, r10
	ldr r2, [r0]
	adds r3, r5, r7
	ldrb r1, [r2]
	lsls r0, r1, 4
	subs r0, r1
	lsls r0, 3
	subs r0, r1
	lsls r0, 3
	adds r3, r0
	adds r2, 0x10
	adds r2, r3
	ldrb r0, [r2]
	strb r0, [r4]
	adds r5, 0x1
	cmp r5, 0xA
	ble _081D560A
	ldr r1, =gUnknown_0203CF58
	ldr r4, [r1]
	adds r4, 0x16
	adds r4, r6
	mov r0, r10
	ldr r3, [r0]
	mov r1, r8
	adds r2, r1, r6
	lsls r2, 3
	adds r2, r6
	ldrb r1, [r3]
	lsls r0, r1, 4
	subs r0, r1
	lsls r0, 3
	subs r0, r1
	adds r0, r2
	lsls r0, 3
	adds r3, r0
	ldrb r0, [r3, 0x1B]
	strb r0, [r4]
	mov r6, r9
	cmp r6, 0x1
	ble _081D55EE
	ldr r1, =gSaveBlock1Ptr
	ldr r0, [r1]
	ldr r1, =0x00003d64
	adds r0, r1
	bl sub_80008DC
	bl sub_81D5710
	pop {r3-r5}
	mov r8, r3
	mov r9, r4
	mov r10, r5
	pop {r4-r7}
	pop {r0}
	bx r0
	.pool
	thumb_func_end sub_81D55D0

	thumb_func_start sub_81D5694
sub_81D5694: @ 81D5694
	push {r4,lr}
	ldr r4, =gUnknown_0203CF58
	ldr r0, [r4]
	cmp r0, 0
	beq _081D56A6
	bl Free
	movs r0, 0
	str r0, [r4]
_081D56A6:
	pop {r4}
	pop {r0}
	bx r0
	.pool
	thumb_func_end sub_81D5694

	thumb_func_start sub_81D56B0
sub_81D56B0: @ 81D56B0
	push {r4,lr}
	ldr r4, =gUnknown_0203CF54
	ldr r0, [r4]
	cmp r0, 0
	bne _081D56EC
	ldr r0, =0x00000eec
	bl AllocZeroed
	str r0, [r4]
	ldr r1, =gMapHeader
	ldrb r1, [r1, 0x12]
	adds r1, 0x61
	strb r1, [r0]
	ldr r1, =gUnknown_0862A5F8
	ldr r0, =gSaveBlock1Ptr
	ldr r0, [r0]
	ldr r2, =0x00003d6e
	adds r0, r2
	ldrb r0, [r0]
	lsrs r0, 6
	lsls r0, 2
	adds r0, r1
	ldr r0, [r0]
	ldr r1, [r4]
	adds r1, 0x4
	ldr r2, =0x040003ba
	bl CpuSet
	bl nullsub_2
_081D56EC:
	pop {r4}
	pop {r0}
	bx r0
	.pool
	thumb_func_end sub_81D56B0

	thumb_func_start sub_81D5710
sub_81D5710: @ 81D5710
	push {r4,lr}
	ldr r4, =gUnknown_0203CF54
	ldr r0, [r4]
	cmp r0, 0
	beq _081D5722
	bl Free
	movs r0, 0
	str r0, [r4]
_081D5722:
	pop {r4}
	pop {r0}
	bx r0
	.pool
	thumb_func_end sub_81D5710

	thumb_func_start sub_81D572C
sub_81D572C: @ 81D572C
	push {r4-r6,lr}
	adds r4, r1, 0
	lsls r0, 24
	lsrs r5, r0, 24
	adds r6, r5, 0
	lsls r4, 16
	lsrs r4, 16
	bl sub_81D56B0
	bl sub_81D5520
	lsls r0, 24
	lsrs r2, r0, 24
	subs r4, 0x1
	lsls r4, 24
	lsrs r4, 24
	cmp r5, 0x3
	beq _081D5790
	cmp r5, 0x3
	bgt _081D575A
	cmp r5, 0x2
	beq _081D5764
	b _081D580E
_081D575A:
	cmp r6, 0x4
	beq _081D57BC
	cmp r6, 0x5
	beq _081D57E8
	b _081D580E
_081D5764:
	ldr r0, =gUnknown_0203CF54
	lsls r1, r2, 4
	subs r1, r2
	lsls r1, 3
	subs r1, r2
	lsls r1, 3
	adds r1, 0xC
	ldr r0, [r0]
	adds r0, r1
	lsls r1, r4, 2
	adds r1, r4
	lsls r1, 3
	adds r1, r4
	lsls r1, 3
	adds r1, 0x4
	adds r0, r1
	adds r0, 0x10
	bl ConvertBattleFrontierTrainerSpeechToString
	b _081D580E
	.pool
_081D5790:
	ldr r0, =gUnknown_0203CF54
	lsls r1, r2, 4
	subs r1, r2
	lsls r1, 3
	subs r1, r2
	lsls r1, 3
	adds r1, 0xC
	ldr r0, [r0]
	adds r0, r1
	lsls r1, r4, 2
	adds r1, r4
	lsls r1, 3
	adds r1, r4
	lsls r1, 3
	adds r1, 0x4
	adds r0, r1
	adds r0, 0x1C
	bl ConvertBattleFrontierTrainerSpeechToString
	b _081D580E
	.pool
_081D57BC:
	ldr r0, =gUnknown_0203CF54
	lsls r1, r2, 4
	subs r1, r2
	lsls r1, 3
	subs r1, r2
	lsls r1, 3
	adds r1, 0xC
	ldr r0, [r0]
	adds r0, r1
	lsls r1, r4, 2
	adds r1, r4
	lsls r1, 3
	adds r1, r4
	lsls r1, 3
	adds r1, 0x4
	adds r0, r1
	adds r0, 0x28
	bl ConvertBattleFrontierTrainerSpeechToString
	b _081D580E
	.pool
_081D57E8:
	ldr r0, =gUnknown_0203CF54
	lsls r1, r2, 4
	subs r1, r2
	lsls r1, 3
	subs r1, r2
	lsls r1, 3
	adds r1, 0xC
	ldr r0, [r0]
	adds r0, r1
	lsls r1, r4, 2
	adds r1, r4
	lsls r1, 3
	adds r1, r4
	lsls r1, 3
	adds r1, 0x4
	adds r0, r1
	adds r0, 0x34
	bl ConvertBattleFrontierTrainerSpeechToString
_081D580E:
	bl sub_81D5710
	pop {r4-r6}
	pop {r0}
	bx r0
	.pool
	thumb_func_end sub_81D572C

	thumb_func_start sub_81D581C
sub_81D581C: @ 81D581C
	push {r4-r6,lr}
	bl nullsub_2
	bl sub_81D3B34
	cmp r0, 0
	bne _081D5844
	ldr r3, =gSaveBlock1Ptr
	ldr r1, [r3]
	ldr r0, =0x00003d6e
	adds r1, r0
	ldrb r0, [r1]
	movs r2, 0x20
	orrs r0, r2
	b _081D5854
	.pool
_081D5844:
	ldr r3, =gSaveBlock1Ptr
	ldr r1, [r3]
	ldr r0, =0x00003d6e
	adds r1, r0
	ldrb r2, [r1]
	movs r0, 0x21
	negs r0, r0
	ands r0, r2
_081D5854:
	strb r0, [r1]
	adds r6, r3, 0
	ldr r0, [r6]
	ldr r1, =0x00003d6c
	adds r0, r1
	movs r5, 0
	strb r5, [r0]
	ldr r0, [r6]
	ldr r4, =0x00003d64
	adds r0, r4
	bl sub_80008DC
	ldr r1, [r6]
	adds r4, r1, r4
	str r5, [r4]
	ldr r3, =0x00003d6e
	adds r1, r3
	ldrb r2, [r1]
	movs r0, 0x5
	negs r0, r0
	ands r0, r2
	strb r0, [r1]
	ldr r1, [r6]
	adds r1, r3
	ldrb r2, [r1]
	movs r0, 0x3
	negs r0, r0
	ands r0, r2
	strb r0, [r1]
	ldr r1, [r6]
	adds r1, r3
	ldrb r2, [r1]
	movs r0, 0x11
	negs r0, r0
	ands r0, r2
	strb r0, [r1]
	ldr r0, =gSaveBlock2Ptr
	ldr r0, [r0]
	movs r1, 0xEE
	lsls r1, 4
	adds r0, r1
	strb r5, [r0]
	ldr r0, =gBattleOutcome
	strb r5, [r0]
	ldr r1, [r6]
	adds r1, r3
	ldrb r2, [r1]
	movs r0, 0x2
	negs r0, r0
	ands r0, r2
	strb r0, [r1]
	pop {r4-r6}
	pop {r0}
	bx r0
	.pool
	thumb_func_end sub_81D581C

	thumb_func_start sub_81D58D8
sub_81D58D8: @ 81D58D8
	push {lr}
	bl sub_80008E8
	ldr r3, =gSpecialVar_Result
	movs r0, 0
	strh r0, [r3]
	ldr r0, =gSaveBlock1Ptr
	ldr r0, [r0]
	ldr r1, =0x00003d6e
	adds r2, r0, r1
	ldrb r1, [r2]
	movs r0, 0x4
	ands r0, r1
	cmp r0, 0
	beq _081D58FA
	movs r0, 0x1
	strh r0, [r3]
_081D58FA:
	ldrb r1, [r2]
	movs r0, 0x3
	ands r0, r1
	cmp r0, 0x3
	bne _081D590A
	ldrh r0, [r3]
	adds r0, 0x1
	strh r0, [r3]
_081D590A:
	ldrb r0, [r2]
	movs r1, 0x4
	orrs r0, r1
	strb r0, [r2]
	pop {r0}
	bx r0
	.pool
	thumb_func_end sub_81D58D8

	thumb_func_start sub_81D5924
sub_81D5924: @ 81D5924
	push {r4-r7,lr}
	mov r7, r8
	push {r7}
	bl sub_81D6640
	lsls r0, 16
	lsrs r5, r0, 16
	ldr r0, =gUnknown_0203CF54
	ldr r0, [r0]
	ldrb r0, [r0, 0x6]
	cmp r0, 0x4
	bne _081D5952
	ldr r0, =gSaveBlock1Ptr
	mov r8, r0
	ldr r0, [r0]
	ldr r7, =0x00003d6e
	adds r0, r7
	ldrb r0, [r0]
	movs r6, 0x1
	adds r4, r6, 0
	ands r4, r0
	cmp r4, 0
	beq _081D596C
_081D5952:
	ldr r1, =gSpecialVar_Result
	movs r0, 0x2
	strh r0, [r1]
	b _081D59C0
	.pool
_081D596C:
	adds r0, r5, 0
	movs r1, 0x1
	bl AddBagItem
	lsls r0, 24
	lsrs r0, 24
	cmp r0, 0x1
	bne _081D59BC
	ldr r1, =gStringVar2
	adds r0, r5, 0
	bl CopyItemName
	mov r0, r8
	ldr r1, [r0]
	adds r1, r7
	ldrb r0, [r1]
	movs r2, 0x1
	orrs r0, r2
	strb r0, [r1]
	ldr r0, =gSaveBlock2Ptr
	ldr r1, [r0]
	ldr r0, =0x00000ef9
	adds r1, r0
	ldrb r2, [r1]
	movs r0, 0x80
	negs r0, r0
	ands r0, r2
	strb r0, [r1]
	ldr r0, =gSpecialVar_Result
	strh r4, [r0]
	b _081D59C0
	.pool
_081D59BC:
	ldr r0, =gSpecialVar_Result
	strh r6, [r0]
_081D59C0:
	pop {r3}
	mov r8, r3
	pop {r4-r7}
	pop {r0}
	bx r0
	.pool
	thumb_func_end sub_81D5924

	thumb_func_start sub_81D59D0
sub_81D59D0: @ 81D59D0
	push {r4-r6,lr}
	ldr r4, =gSaveBlock1Ptr
	ldr r2, [r4]
	ldr r6, =0x00003d6e
	adds r0, r2, r6
	ldrb r1, [r0]
	movs r3, 0x2
	adds r0, r3, 0
	ands r0, r1
	lsls r0, 24
	lsrs r5, r0, 24
	cmp r5, 0
	beq _081D59FC
	ldr r0, =gSpecialVar_Result
	strh r3, [r0]
	b _081D5A4E
	.pool
_081D59FC:
	ldr r1, =0x00003d68
	adds r0, r2, r1
	bl free_203F458
	ldr r2, [r4]
	ldr r3, =0x00003d64
	adds r1, r2, r3
	ldr r1, [r1]
	cmp r0, r1
	bls _081D5A48
	adds r3, 0x4
	adds r0, r2, r3
	bl sub_81D5DF4
	ldr r2, [r4]
	adds r0, r2, r6
	ldrb r0, [r0]
	lsrs r0, 6
	lsls r0, 2
	ldr r3, =0x00003718
	adds r1, r2, r3
	adds r1, r0
	ldr r0, =0x00003d68
	adds r2, r0
	ldr r0, [r2]
	str r0, [r1]
	ldr r0, =gSpecialVar_Result
	strh r5, [r0]
	b _081D5A4E
	.pool
_081D5A48:
	ldr r1, =gSpecialVar_Result
	movs r0, 0x1
	strh r0, [r1]
_081D5A4E:
	ldr r0, =gSaveBlock1Ptr
	ldr r1, [r0]
	ldr r3, =0x00003d6e
	adds r1, r3
	ldrb r0, [r1]
	movs r2, 0x2
	orrs r0, r2
	strb r0, [r1]
	pop {r4-r6}
	pop {r0}
	bx r0
	.pool
	thumb_func_end sub_81D59D0

	thumb_func_start sub_81D5A70
sub_81D5A70: @ 81D5A70
	push {lr}
	ldr r0, =gSaveBlock1Ptr
	ldr r2, [r0]
	ldr r1, =0x00003d6e
	adds r0, r2, r1
	ldrb r1, [r0]
	movs r0, 0x4
	ands r0, r1
	cmp r0, 0
	bne _081D5AAE
	ldr r0, =0x00003d64
	adds r2, r0
	ldr r1, [r2]
	ldr r0, =0x00034bbe
	cmp r1, r0
	bls _081D5AA8
	adds r0, 0x1
	str r0, [r2]
	b _081D5AAE
	.pool
_081D5AA8:
	adds r0, r2, 0
	bl sub_80008DC
_081D5AAE:
	pop {r0}
	bx r0
	thumb_func_end sub_81D5A70

	thumb_func_start sub_81D5AB4
sub_81D5AB4: @ 81D5AB4
	ldr r0, =gSaveBlock1Ptr
	ldr r1, [r0]
	ldr r0, =0x00003d6e
	adds r1, r0
	ldrb r0, [r1]
	movs r2, 0x8
	orrs r0, r2
	strb r0, [r1]
	bx lr
	.pool
	thumb_func_end sub_81D5AB4

	thumb_func_start sub_81D5AD0
sub_81D5AD0: @ 81D5AD0
	push {lr}
	ldr r0, =gSaveBlock1Ptr
	ldr r0, [r0]
	ldr r1, =0x00003d6e
	adds r2, r0, r1
	ldrb r1, [r2]
	movs r0, 0x8
	ands r0, r1
	cmp r0, 0
	beq _081D5B00
	movs r0, 0x9
	negs r0, r0
	ands r0, r1
	strb r0, [r2]
	ldr r1, =gSpecialVar_Result
	movs r0, 0
	b _081D5B20
	.pool
_081D5B00:
	movs r0, 0x10
	ands r0, r1
	cmp r0, 0
	beq _081D5B1C
	movs r0, 0x11
	negs r0, r0
	ands r0, r1
	strb r0, [r2]
	ldr r1, =gSpecialVar_Result
	movs r0, 0x1
	b _081D5B20
	.pool
_081D5B1C:
	ldr r1, =gSpecialVar_Result
	movs r0, 0x2
_081D5B20:
	strh r0, [r1]
	pop {r0}
	bx r0
	.pool
	thumb_func_end sub_81D5AD0

	thumb_func_start sub_81D5B2C
sub_81D5B2C: @ 81D5B2C
	push {r4-r7,lr}
	ldr r0, =gSaveBlock1Ptr
	ldr r0, [r0]
	ldr r1, =0x00003d64
	adds r0, r1
	ldr r7, [r0]
	ldr r0, =0x00034bbe
	cmp r7, r0
	ble _081D5B40
	ldr r7, =0x00034bbf
_081D5B40:
	movs r4, 0xE1
	lsls r4, 4
	adds r0, r7, 0
	adds r1, r4, 0
	bl __divsi3
	adds r6, r0, 0
	adds r0, r7, 0
	adds r1, r4, 0
	bl __modsi3
	adds r7, r0, 0
	movs r1, 0x3C
	bl __divsi3
	adds r5, r0, 0
	adds r0, r7, 0
	movs r1, 0x3C
	bl __modsi3
	adds r7, r0, 0
	movs r0, 0xA8
	muls r0, r7
	movs r1, 0x64
	bl __divsi3
	adds r4, r0, 0
	ldr r0, =gStringVar1
	adds r1, r6, 0
	movs r2, 0x1
	movs r3, 0x2
	bl ConvertIntToDecimalStringN
	ldr r0, =gStringVar2
	adds r1, r5, 0
	movs r2, 0x1
	movs r3, 0x2
	bl ConvertIntToDecimalStringN
	ldr r0, =gStringVar3
	adds r1, r4, 0
	movs r2, 0x2
	movs r3, 0x2
	bl ConvertIntToDecimalStringN
	pop {r4-r7}
	pop {r0}
	bx r0
	.pool
	thumb_func_end sub_81D5B2C

	thumb_func_start sub_81D5BBC
sub_81D5BBC: @ 81D5BBC
	push {lr}
	bl sub_81D56B0
	ldr r0, =gUnknown_0203CF54
	ldr r1, [r0]
	ldrb r0, [r1, 0x6]
	cmp r0, 0x4
	beq _081D5BEC
	ldr r0, =gStringVar1
	ldrb r1, [r1, 0x6]
	movs r2, 0
	movs r3, 0x1
	bl ConvertIntToDecimalStringN
	ldr r1, =gSpecialVar_Result
	movs r0, 0
	b _081D5BF0
	.pool
_081D5BEC:
	ldr r1, =gSpecialVar_Result
	movs r0, 0x1
_081D5BF0:
	strh r0, [r1]
	bl sub_81D5710
	pop {r0}
	bx r0
	.pool
	thumb_func_end sub_81D5BBC

	thumb_func_start sub_81D5C00
sub_81D5C00: @ 81D5C00
	push {lr}
	bl sub_81D56B0
	ldr r1, =gSpecialVar_Result
	movs r0, 0
	strh r0, [r1]
	bl sub_81D5710
	pop {r0}
	bx r0
	.pool
	thumb_func_end sub_81D5C00

	thumb_func_start sub_81D5C18
sub_81D5C18: @ 81D5C18
	push {lr}
	ldr r0, =0x000040d6
	bl VarGet
	lsls r0, 16
	cmp r0, 0
	beq _081D5C42
	ldr r0, =gSaveBlock1Ptr
	ldr r0, [r0]
	ldr r1, =0x00003d6e
	adds r0, r1
	ldrb r1, [r0]
	movs r0, 0x4
	ands r0, r1
	cmp r0, 0
	bne _081D5C42
	bl GetCurrentTrainerHillMapId
	lsls r0, 24
	cmp r0, 0
	bne _081D5C54
_081D5C42:
	movs r0, 0
	b _081D5C56
	.pool
_081D5C54:
	movs r0, 0x1
_081D5C56:
	pop {r1}
	bx r1
	thumb_func_end sub_81D5C18

	thumb_func_start sub_81D5C5C
sub_81D5C5C: @ 81D5C5C
	push {lr}
	bl sub_81D5C18
	lsls r0, 24
	lsrs r1, r0, 24
	cmp r1, 0
	bne _081D5C74
	ldr r0, =gSpecialVar_Result
	strh r1, [r0]
	b _081D5C7A
	.pool
_081D5C74:
	ldr r1, =gSpecialVar_Result
	movs r0, 0x1
	strh r0, [r1]
_081D5C7A:
	pop {r0}
	bx r0
	.pool
	thumb_func_end sub_81D5C5C

	thumb_func_start nullsub_129
nullsub_129: @ 81D5C84
	bx lr
	thumb_func_end nullsub_129

	thumb_func_start nullsub_2
nullsub_2: @ 81D5C88
	bx lr
	thumb_func_end nullsub_2

	thumb_func_start PrintOnTrainerHillRecordsWindow
PrintOnTrainerHillRecordsWindow: @ 81D5C8C
	push {r4-r7,lr}
	mov r7, r10
	mov r6, r9
	mov r5, r8
	push {r5-r7}
	sub sp, 0xC
	bl sub_81D56B0
	movs r0, 0
	movs r1, 0
	bl FillWindowPixelBuffer
	ldr r5, =gText_TimeBoard
	movs r0, 0x1
	adds r1, r5, 0
	movs r2, 0xD0
	bl GetStringCenterAlignXOffset
	lsls r2, r0, 24
	lsrs r2, 24
	ldr r6, =gUnknown_0862A5F4
	str r6, [sp]
	movs r4, 0x1
	negs r4, r4
	str r4, [sp, 0x4]
	str r5, [sp, 0x8]
	movs r0, 0
	movs r1, 0x1
	movs r3, 0x2
	bl box_print
	movs r7, 0x12
	movs r0, 0
	mov r8, r0
	mov r10, r4
	ldr r1, =gStringVar4
	mov r9, r1
_081D5CD6:
	lsls r3, r7, 24
	lsrs r3, 24
	ldr r0, =gUnknown_0862A5F4
	str r0, [sp]
	mov r1, r10
	str r1, [sp, 0x4]
	ldr r0, =gUnknown_0862A660
	mov r1, r8
	lsls r4, r1, 2
	adds r0, r4, r0
	ldr r0, [r0]
	str r0, [sp, 0x8]
	movs r0, 0
	movs r1, 0x1
	movs r2, 0
	bl box_print
	adds r7, 0xF
	ldr r0, =gSaveBlock1Ptr
	ldr r1, =0x00003718
	adds r4, r1
	ldr r0, [r0]
	adds r0, r4
	bl free_203F458
	adds r4, r0, 0
	movs r5, 0xE1
	lsls r5, 4
	adds r1, r5, 0
	bl __udivsi3
	adds r6, r0, 0
	adds r0, r4, 0
	adds r1, r5, 0
	bl __umodsi3
	adds r5, r0, 0
	ldr r0, =gStringVar1
	adds r1, r6, 0
	movs r2, 0x1
	movs r3, 0x2
	bl ConvertIntToDecimalStringN
	adds r0, r5, 0
	movs r1, 0x3C
	bl __udivsi3
	adds r4, r0, 0
	adds r0, r5, 0
	movs r1, 0x3C
	bl __umodsi3
	adds r5, r0, 0
	ldr r0, =gStringVar2
	adds r1, r4, 0
	movs r2, 0x1
	movs r3, 0x2
	bl ConvertIntToDecimalStringN
	movs r0, 0xA8
	muls r0, r5
	movs r1, 0x64
	bl __udivsi3
	adds r1, r0, 0
	ldr r0, =gStringVar3
	movs r2, 0x2
	movs r3, 0x2
	bl ConvertIntToDecimalStringN
	mov r0, r9
	ldr r1, =gText_TimeCleared
	bl StringCopy
	ldr r1, =gText_XMinYDotZSec
	bl StringExpandPlaceholders
	movs r0, 0x1
	mov r1, r9
	movs r2, 0xD0
	bl GetStringRightAlignXOffset
	lsls r2, r0, 24
	lsrs r2, 24
	lsls r3, r7, 24
	lsrs r3, 24
	ldr r0, =gUnknown_0862A5F4
	str r0, [sp]
	mov r1, r10
	str r1, [sp, 0x4]
	mov r0, r9
	str r0, [sp, 0x8]
	movs r0, 0
	movs r1, 0x1
	bl box_print
	adds r7, 0x11
	movs r1, 0x1
	add r8, r1
	mov r0, r8
	cmp r0, 0x3
	ble _081D5CD6
	movs r0, 0
	bl PutWindowTilemap
	movs r0, 0
	movs r1, 0x3
	bl CopyWindowToVram
	bl sub_81D5710
	add sp, 0xC
	pop {r3-r5}
	mov r8, r3
	mov r9, r4
	mov r10, r5
	pop {r4-r7}
	pop {r0}
	bx r0
	.pool
	thumb_func_end PrintOnTrainerHillRecordsWindow

	thumb_func_start free_203F458
free_203F458: @ 81D5DF0
	ldr r0, [r0]
	bx lr
	thumb_func_end free_203F458

	thumb_func_start sub_81D5DF4
sub_81D5DF4: @ 81D5DF4
	str r1, [r0]
	bx lr
	thumb_func_end sub_81D5DF4

	thumb_func_start sub_81D5DF8
sub_81D5DF8: @ 81D5DF8
	push {r4-r7,lr}
	mov r7, r10
	mov r6, r9
	mov r5, r8
	push {r5-r7}
	sub sp, 0x8
	ldr r0, =gSaveBlock1Ptr
	ldr r0, [r0]
	movs r1, 0xC7
	lsls r1, 4
	adds r1, r0, r1
	str r1, [sp, 0x4]
	bl sub_81D5F48
	cmp r0, 0
	beq _081D5F0E
	bl sub_81D56B0
	movs r7, 0
	ldr r4, =gSaveBlock2Ptr
	ldr r3, =0x00000cb4
	ldr r0, =0x0000ffff
	adds r2, r0, 0
_081D5E26:
	ldr r1, [r4]
	lsls r0, r7, 1
	adds r1, r3
	adds r1, r0
	ldrh r0, [r1]
	orrs r0, r2
	strh r0, [r1]
	adds r0, r7, 0x1
	lsls r0, 24
	lsrs r7, r0, 24
	cmp r7, 0x1
	bls _081D5E26
	movs r0, 0
	str r0, [sp]
	ldr r0, =gSaveBlock1Ptr
	ldr r1, [r0]
	movs r2, 0xC7
	lsls r2, 4
	adds r1, r2
	ldr r2, =0x05000180
	mov r0, sp
	bl CpuSet
	bl sub_81D5520
	lsls r0, 24
	lsrs r0, 24
	mov r9, r0
	movs r7, 0
	ldr r3, =gUnknown_0203CF54
	mov r10, r3
_081D5E64:
	lsls r4, r7, 1
	mov r8, r4
	adds r5, r4, r7
	lsls r5, 3
	ldr r0, [sp, 0x4]
	adds r5, r0
	adds r1, r5, 0
	ldr r0, =gUnknown_0862A670
	ldm r0!, {r2-r4}
	stm r1!, {r2-r4}
	ldm r0!, {r2-r4}
	stm r1!, {r2-r4}
	adds r6, r7, 0x1
	strb r6, [r5]
	mov r0, r10
	ldr r1, [r0]
	lsls r0, r7, 2
	adds r0, r7
	lsls r0, 3
	adds r0, r7
	lsls r0, 3
	mov r2, r9
	lsls r4, r2, 4
	subs r4, r2
	lsls r4, 3
	subs r4, r2
	lsls r4, 3
	adds r0, r4
	adds r1, r0
	ldrb r0, [r1, 0x1B]
	bl sub_81660B8
	strb r0, [r5, 0x1]
	mov r0, r10
	ldr r3, [r0]
	adds r0, r7, r4
	movs r2, 0xF0
	lsls r2, 2
	adds r1, r3, r2
	adds r1, r0
	ldrb r2, [r1]
	movs r0, 0xF
	ands r0, r2
	strh r0, [r5, 0x4]
	ldrb r0, [r1]
	lsrs r0, 4
	movs r1, 0xF
	ands r0, r1
	adds r0, 0x5
	strh r0, [r5, 0x6]
	lsls r1, r7, 26
	lsrs r1, 24
	adds r3, r4
	ldr r2, =0x000003c2
	adds r3, r2
	ldrb r0, [r3]
	asrs r0, r1
	movs r3, 0xF
	ands r0, r3
	adds r0, 0x7
	strb r0, [r5, 0x9]
	mov r2, r10
	ldr r0, [r2]
	adds r0, r4
	ldr r3, =0x000003c3
	adds r0, r3
	ldrb r0, [r0]
	asrs r0, r1
	movs r1, 0xF
	ands r0, r1
	strh r0, [r5, 0xE]
	ldr r0, =EventScript_2C83F0
	str r0, [r5, 0x10]
	ldr r0, =gSaveBlock2Ptr
	ldr r0, [r0]
	ldr r4, =0x00000cb4
	adds r0, r4
	add r0, r8
	strh r6, [r0]
	lsls r6, 24
	lsrs r7, r6, 24
	cmp r7, 0x1
	bls _081D5E64
	bl sub_81D5710
_081D5F0E:
	add sp, 0x8
	pop {r3-r5}
	mov r8, r3
	mov r9, r4
	mov r10, r5
	pop {r4-r7}
	pop {r0}
	bx r0
	.pool
	thumb_func_end sub_81D5DF8

	thumb_func_start sub_81D5F48
sub_81D5F48: @ 81D5F48
	push {lr}
	bl sub_81D56B0
	bl sub_81D5710
	movs r0, 0x1
	pop {r1}
	bx r1
	thumb_func_end sub_81D5F48

	thumb_func_start sub_81D5F58
sub_81D5F58: @ 81D5F58
	push {r4,r5,lr}
	lsls r0, 24
	lsrs r0, 24
	ldr r4, =gUnknown_0203CF54
	ldr r4, [r4]
	mov r12, r4
	lsls r4, r2, 1
	lsls r5, r0, 4
	subs r5, r0
	lsls r5, 3
	subs r5, r0
	lsls r5, 3
	adds r4, r5
	movs r0, 0xE8
	lsls r0, 2
	add r0, r12
	adds r0, r4
	ldrh r0, [r0]
	movs r4, 0xF
	subs r4, r1
	asrs r0, r4
	movs r4, 0x1
	ands r0, r4
	muls r2, r3
	adds r2, r1
	adds r2, r5
	movs r1, 0xA8
	lsls r1, 2
	add r1, r12
	adds r1, r2
	ldrb r1, [r1]
	movs r2, 0x80
	lsls r2, 2
	adds r3, r2, 0
	movs r2, 0xC0
	lsls r2, 6
	lsls r0, 10
	orrs r0, r2
	orrs r1, r3
	orrs r0, r1
	pop {r4,r5}
	pop {r1}
	bx r1
	.pool
	thumb_func_end sub_81D5F58

	thumb_func_start sub_81D5FB4
sub_81D5FB4: @ 81D5FB4
	push {r4-r7,lr}
	mov r7, r9
	mov r6, r8
	push {r6,r7}
	adds r4, r0, 0
	bl GetCurrentTrainerHillMapId
	lsls r0, 24
	lsrs r0, 24
	mov r9, r0
	cmp r0, 0x6
	bne _081D5FD2
	bl sub_8087D74
	b _081D605E
_081D5FD2:
	bl sub_81D56B0
	mov r0, r9
	cmp r0, 0x5
	bne _081D5FE6
	bl sub_8087D74
	bl sub_81D5710
	b _081D605E
_081D5FE6:
	bl sub_81D5520
	lsls r0, 24
	lsrs r0, 24
	mov r9, r0
	ldr r0, =gMapHeader
	ldr r0, [r0]
	ldr r2, [r0, 0xC]
	ldr r1, =gUnknown_03005DC0
	str r4, [r1, 0x8]
	movs r0, 0x1F
	str r0, [r1]
	movs r0, 0x23
	str r0, [r1, 0x4]
	movs r0, 0xE0
	lsls r0, 1
	adds r3, r4, r0
	movs r6, 0x4
_081D600A:
	adds r4, r2, 0
	adds r4, 0x20
	adds r1, r3, 0
	movs r5, 0xF
_081D6012:
	ldrh r0, [r2]
	strh r0, [r1]
	adds r2, 0x2
	adds r1, 0x2
	subs r5, 0x1
	cmp r5, 0
	bge _081D6012
	adds r3, 0x3E
	adds r2, r4, 0
	subs r6, 0x1
	cmp r6, 0
	bge _081D600A
	movs r6, 0
_081D602C:
	movs r5, 0
	adds r7, r3, 0
	adds r7, 0x3E
	adds r0, r6, 0x1
	mov r8, r0
	adds r4, r3, 0
_081D6038:
	mov r0, r9
	adds r1, r5, 0
	adds r2, r6, 0
	movs r3, 0x10
	bl sub_81D5F58
	strh r0, [r4]
	adds r4, 0x2
	adds r5, 0x1
	cmp r5, 0xF
	ble _081D6038
	adds r3, r7, 0
	mov r6, r8
	cmp r6, 0xF
	ble _081D602C
	bl mapheader_run_script_with_tag_x1
	bl sub_81D5710
_081D605E:
	pop {r3,r4}
	mov r8, r3
	mov r9, r4
	pop {r4-r7}
	pop {r0}
	bx r0
	.pool
	thumb_func_end sub_81D5FB4

	thumb_func_start InTrainerHill
InTrainerHill: @ 81D6074
	push {lr}
	ldr r1, =gMapHeader
	ldr r2, =0xfffffe61
	adds r0, r2, 0
	ldrh r1, [r1, 0x12]
	adds r0, r1
	lsls r0, 16
	lsrs r0, 16
	movs r1, 0
	cmp r0, 0x3
	bhi _081D608C
	movs r1, 0x1
_081D608C:
	adds r0, r1, 0
	pop {r1}
	bx r1
	.pool
	thumb_func_end InTrainerHill

	thumb_func_start GetCurrentTrainerHillMapId
@ u8 GetCurrentTrainerHillMapId()
GetCurrentTrainerHillMapId: @ 81D609C
	push {lr}
	ldr r0, =gMapHeader
	ldrh r2, [r0, 0x12]
	ldr r0, =0x0000019f
	cmp r2, r0
	bne _081D60B4
	movs r1, 0x1
	b _081D60F8
	.pool
_081D60B4:
	movs r0, 0xD0
	lsls r0, 1
	cmp r2, r0
	bne _081D60C0
	movs r1, 0x2
	b _081D60F8
_081D60C0:
	ldr r0, =0x000001a1
	cmp r2, r0
	bne _081D60D0
	movs r1, 0x3
	b _081D60F8
	.pool
_081D60D0:
	movs r0, 0xD1
	lsls r0, 1
	cmp r2, r0
	bne _081D60DC
	movs r1, 0x4
	b _081D60F8
_081D60DC:
	ldr r0, =0x000001a3
	cmp r2, r0
	bne _081D60EC
	movs r1, 0x5
	b _081D60F8
	.pool
_081D60EC:
	movs r0, 0xCF
	lsls r0, 1
	movs r1, 0
	cmp r2, r0
	bne _081D60F8
	movs r1, 0x6
_081D60F8:
	adds r0, r1, 0
	pop {r1}
	bx r1
	thumb_func_end GetCurrentTrainerHillMapId

	thumb_func_start sub_81D6100
sub_81D6100: @ 81D6100
	push {lr}
	ldr r0, =gMapHeader
	ldrh r1, [r0, 0x12]
	ldr r0, =0x000001a3
	movs r2, 0
	cmp r1, r0
	bne _081D6110
	movs r2, 0x1
_081D6110:
	adds r0, r2, 0
	pop {r1}
	bx r1
	.pool
	thumb_func_end sub_81D6100

	thumb_func_start sub_81D6120
sub_81D6120: @ 81D6120
	push {lr}
	movs r0, 0x1A
	movs r1, 0x40
	bl Overworld_GetMapHeaderByGroupAndId
	ldr r0, [r0, 0x4]
	ldr r0, [r0, 0x8]
	adds r0, 0x8
	pop {r1}
	bx r1
	thumb_func_end sub_81D6120

	thumb_func_start sub_81D6134
sub_81D6134: @ 81D6134
	push {lr}
	lsls r0, 24
	lsrs r0, 24
	cmp r0, 0x1
	bne _081D614C
	ldr r0, =gMapHeader
	ldr r0, [r0, 0x4]
	ldr r0, [r0, 0x8]
	adds r0, 0x8
	b _081D6176
	.pool
_081D614C:
	bl sub_81D6490
	lsls r0, 24
	lsrs r2, r0, 24
	movs r1, 0xFF
	lsls r1, 24
	adds r0, r1
	lsrs r0, 24
	cmp r0, 0x3
	bls _081D6162
	movs r2, 0x4
_081D6162:
	ldr r1, =gUnknown_0862A688
	subs r0, r2, 0x1
	lsls r0, 2
	adds r0, r1
	ldrh r1, [r0]
	movs r0, 0x1A
	bl Overworld_GetMapHeaderByGroupAndId
	ldr r0, [r0, 0x4]
	ldr r0, [r0, 0x8]
_081D6176:
	pop {r1}
	bx r1
	.pool
	thumb_func_end sub_81D6134

	thumb_func_start sub_81D6180
sub_81D6180: @ 81D6180
	lsls r0, 24
	ldr r1, =gSaveBlock2Ptr
	ldr r1, [r1]
	lsrs r0, 23
	adds r1, r0
	ldr r0, =0x00000cb2
	adds r1, r0
	ldrh r0, [r1]
	bx lr
	.pool
	thumb_func_end sub_81D6180

	thumb_func_start GetTrainerHillTrainerFlag
@ u8 GetTrainerHillTrainerFlag(u8 eventObjectId)
GetTrainerHillTrainerFlag: @ 81D619C
	push {r4,lr}
	adds r4, r0, 0
	lsls r4, 24
	lsrs r4, 24
	bl sub_81D5520
	lsls r0, 24
	lsrs r0, 23
	ldr r2, =gEventObjects
	lsls r1, r4, 3
	adds r1, r4
	lsls r1, 2
	adds r1, r2
	adds r0, 0xFF
	ldrb r1, [r1, 0x8]
	adds r0, r1
	lsls r0, 24
	ldr r1, =gSaveBlock2Ptr
	ldr r1, [r1]
	movs r2, 0xEE
	lsls r2, 4
	adds r1, r2
	ldr r2, =gBitTable
	lsrs r0, 22
	adds r0, r2
	ldr r0, [r0]
	ldrb r1, [r1]
	ands r0, r1
	pop {r4}
	pop {r1}
	bx r1
	.pool
	thumb_func_end GetTrainerHillTrainerFlag

	thumb_func_start sub_81D61E8
sub_81D61E8: @ 81D61E8
	push {r4-r7,lr}
	mov r7, r8
	push {r7}
	bl sub_81D5520
	lsls r0, 25
	lsrs r4, r0, 24
	movs r3, 0
	ldr r0, =gTrainerBattleOpponent_A
	mov r8, r0
	ldr r6, =gSaveBlock2Ptr
	ldr r1, =gBitTable
	mov r12, r1
	adds r5, r6, 0
_081D6204:
	ldr r2, [r5]
	lsls r0, r3, 1
	ldr r7, =0x00000cb4
	adds r1, r2, r7
	adds r1, r0
	ldrh r0, [r1]
	mov r1, r8
	ldrh r1, [r1]
	cmp r0, r1
	bne _081D6240
	movs r7, 0xEE
	lsls r7, 4
	adds r2, r7
	adds r0, r4, r3
	lsls r0, 2
	add r0, r12
	ldr r0, [r0]
	ldrb r1, [r2]
	orrs r0, r1
	strb r0, [r2]
	b _081D624A
	.pool
_081D6240:
	adds r0, r3, 0x1
	lsls r0, 24
	lsrs r3, r0, 24
	cmp r3, 0x1
	bls _081D6204
_081D624A:
	ldr r0, =gBattleTypeFlags
	ldr r0, [r0]
	movs r1, 0x80
	lsls r1, 8
	ands r0, r1
	cmp r0, 0
	beq _081D62A2
	movs r3, 0
	ldr r5, =gTrainerBattleOpponent_B
	ldr r0, =gBitTable
	mov r8, r0
_081D6260:
	ldr r2, [r6]
	lsls r0, r3, 1
	ldr r7, =0x00000cb4
	adds r1, r2, r7
	adds r1, r0
	ldrh r0, [r1]
	ldrh r1, [r5]
	cmp r0, r1
	bne _081D6298
	movs r7, 0xEE
	lsls r7, 4
	adds r2, r7
	adds r0, r4, r3
	lsls r0, 2
	add r0, r8
	ldr r0, [r0]
	ldrb r1, [r2]
	orrs r0, r1
	strb r0, [r2]
	b _081D62A2
	.pool
_081D6298:
	adds r0, r3, 0x1
	lsls r0, 24
	lsrs r3, r0, 24
	cmp r3, 0x1
	bls _081D6260
_081D62A2:
	pop {r3}
	mov r8, r3
	pop {r4-r7}
	pop {r0}
	bx r0
	thumb_func_end sub_81D61E8

	thumb_func_start sub_81D62AC
sub_81D62AC: @ 81D62AC
	ldr r0, =EventScript_2C83F0
	bx lr
	.pool
	thumb_func_end sub_81D62AC

	thumb_func_start sub_81D62B4
sub_81D62B4: @ 81D62B4
	push {lr}
	ldr r0, =gSpecialVar_LastTalked
	ldrh r1, [r0]
	movs r0, 0x5
	bl sub_81D572C
	bl sub_80982B8
	pop {r0}
	bx r0
	.pool
	thumb_func_end sub_81D62B4

	thumb_func_start sub_81D62CC
sub_81D62CC: @ 81D62CC
	push {r4-r7,lr}
	mov r7, r10
	mov r6, r9
	mov r5, r8
	push {r5-r7}
	lsls r0, 16
	lsrs r0, 16
	lsls r1, 24
	lsrs r1, 24
	mov r9, r1
	subs r1, r0, 0x1
	lsls r0, r1, 16
	lsrs r0, 16
	cmp r0, 0x1
	bhi _081D636A
	lsls r0, r1, 24
	lsrs r6, r0, 24
	bl sub_81D56B0
	bl sub_8165CB4
	lsls r0, 24
	lsrs r0, 24
	mov r10, r0
	bl sub_81D5520
	lsls r0, 24
	lsrs r0, 24
	mov r8, r0
	mov r5, r9
	adds r0, r5, 0x3
	cmp r5, r0
	bge _081D6366
	ldr r1, =gUnknown_0862A698
	lsls r0, r6, 1
	adds r0, r6
	adds r7, r0, r1
_081D6316:
	ldrb r2, [r7]
	movs r0, 0x64
	adds r4, r5, 0
	muls r4, r0
	ldr r0, =gEnemyParty
	adds r4, r0
	mov r1, r8
	lsls r0, r1, 4
	subs r0, r1
	lsls r0, 3
	subs r0, r1
	lsls r0, 3
	adds r0, 0xC
	ldr r3, =gUnknown_0203CF54
	ldr r1, [r3]
	adds r1, r0
	lsls r0, r6, 2
	adds r0, r6
	lsls r0, 3
	adds r0, r6
	lsls r0, 3
	adds r0, 0x4
	adds r1, r0
	movs r0, 0x2C
	muls r0, r2
	adds r0, 0x40
	adds r1, r0
	adds r0, r4, 0
	bl sub_806819C
	adds r0, r4, 0
	mov r1, r10
	bl sub_81D642C
	adds r5, 0x1
	adds r7, 0x1
	mov r0, r9
	adds r0, 0x3
	cmp r5, r0
	blt _081D6316
_081D6366:
	bl sub_81D5710
_081D636A:
	pop {r3-r5}
	mov r8, r3
	mov r9, r4
	mov r10, r5
	pop {r4-r7}
	pop {r0}
	bx r0
	.pool
	thumb_func_end sub_81D62CC

	thumb_func_start sub_81D6384
sub_81D6384: @ 81D6384
	push {lr}
	bl ZeroEnemyPartyMons
	ldr r0, =gTrainerBattleOpponent_A
	ldrh r0, [r0]
	movs r1, 0
	bl sub_81D62CC
	pop {r0}
	bx r0
	.pool
	thumb_func_end sub_81D6384

	thumb_func_start sub_81D639C
sub_81D639C: @ 81D639C
	push {lr}
	bl ZeroEnemyPartyMons
	ldr r0, =gTrainerBattleOpponent_A
	ldrh r0, [r0]
	movs r1, 0
	bl sub_81D62CC
	ldr r0, =gTrainerBattleOpponent_B
	ldrh r0, [r0]
	movs r1, 0x3
	bl sub_81D62CC
	pop {r0}
	bx r0
	.pool
	thumb_func_end sub_81D639C

	thumb_func_start sub_81D63C4
sub_81D63C4: @ 81D63C4
	movs r0, 0x7
	bx lr
	thumb_func_end sub_81D63C4

	thumb_func_start sub_81D63C8
sub_81D63C8: @ 81D63C8
	push {r4,lr}
	adds r4, r0, 0
	lsls r4, 16
	lsrs r4, 16
	bl sub_81D56B0
	subs r4, 0x1
	lsls r4, 24
	lsrs r4, 24
	ldr r0, =gUnknown_0203CF54
	ldr r3, [r0]
	lsls r1, r4, 2
	adds r1, r4
	lsls r1, 3
	adds r1, r4
	ldrb r2, [r3]
	lsls r0, r2, 4
	subs r0, r2
	lsls r0, 3
	subs r0, r2
	adds r0, r1
	lsls r0, 3
	adds r3, r0
	ldrb r4, [r3, 0x1B]
	bl sub_81D5710
	movs r2, 0
	ldr r0, =gFacilityClassToTrainerClass
	adds r4, r0
	ldrb r3, [r4]
	ldr r1, =gUnknown_0862A3B4
_081D6406:
	ldrb r0, [r1]
	cmp r0, r3
	bne _081D641C
	ldrb r0, [r1, 0x1]
	b _081D6426
	.pool
_081D641C:
	adds r1, 0x4
	adds r2, 0x1
	cmp r2, 0x35
	bls _081D6406
	movs r0, 0
_081D6426:
	pop {r4}
	pop {r1}
	bx r1
	thumb_func_end sub_81D63C8

	thumb_func_start sub_81D642C
sub_81D642C: @ 81D642C
	push {r4,r5,lr}
	sub sp, 0x8
	adds r4, r0, 0
	mov r0, sp
	strb r1, [r0]
	adds r0, r4, 0
	movs r1, 0xB
	movs r2, 0
	bl GetMonData
	lsls r0, 16
	lsrs r0, 16
	ldr r5, =gExperienceTables
	mov r1, sp
	ldrb r2, [r1]
	lsls r2, 2
	ldr r3, =gBaseStats
	lsls r1, r0, 3
	subs r1, r0
	lsls r1, 2
	adds r1, r3
	ldrb r1, [r1, 0x13]
	movs r0, 0xCA
	lsls r0, 1
	muls r0, r1
	adds r2, r0
	adds r2, r5
	ldr r0, [r2]
	str r0, [sp, 0x4]
	add r2, sp, 0x4
	adds r0, r4, 0
	movs r1, 0x19
	bl SetMonData
	adds r0, r4, 0
	movs r1, 0x38
	mov r2, sp
	bl SetMonData
	adds r0, r4, 0
	bl CalculateMonStats
	add sp, 0x8
	pop {r4,r5}
	pop {r0}
	bx r0
	.pool
	thumb_func_end sub_81D642C

	thumb_func_start sub_81D6490
sub_81D6490: @ 81D6490
	push {r4,lr}
	bl sub_81D56B0
	ldr r0, =gUnknown_0203CF54
	ldr r0, [r0]
	ldrb r4, [r0, 0x6]
	bl sub_81D5710
	adds r0, r4, 0
	pop {r4}
	pop {r1}
	bx r1
	.pool
	thumb_func_end sub_81D6490

	thumb_func_start sub_81D64AC
sub_81D64AC: @ 81D64AC
	ldr r0, =gSaveBlock2Ptr
	ldr r0, [r0]
	movs r1, 0xEE
	lsls r1, 4
	adds r0, r1
	movs r1, 0xFF
	strb r1, [r0]
	bx lr
	.pool
	thumb_func_end sub_81D64AC

	thumb_func_start sub_81D64C0
sub_81D64C0: @ 81D64C0
	push {lr}
	bl sub_81D6534
	cmp r0, 0x1
	bne _081D64D4
	ldr r0, =gUnknown_0862A5D4
	movs r1, 0x70
	movs r2, 0x20
	bl LoadPalette
_081D64D4:
	pop {r0}
	bx r0
	.pool
	thumb_func_end sub_81D64C0

	thumb_func_start sub_81D64DC
sub_81D64DC: @ 81D64DC
	ldr r1, =gSpecialVar_Result
	ldr r0, =gSaveBlock2Ptr
	ldr r0, [r0]
	ldr r2, =0x00000ef9
	adds r0, r2
	ldrb r0, [r0]
	lsrs r0, 7
	strh r0, [r1]
	bx lr
	.pool
	thumb_func_end sub_81D64DC

	thumb_func_start sub_81D64FC
sub_81D64FC: @ 81D64FC
	ldr r0, =gSaveBlock2Ptr
	ldr r1, [r0]
	ldr r0, =0x00000ef9
	adds r1, r0
	ldrb r0, [r1]
	movs r2, 0x80
	orrs r0, r2
	strb r0, [r1]
	bx lr
	.pool
	thumb_func_end sub_81D64FC

	thumb_func_start sub_81D6518
sub_81D6518: @ 81D6518
	ldr r0, =gSaveBlock2Ptr
	ldr r1, [r0]
	ldr r0, =0x00000ef9
	adds r1, r0
	ldrb r2, [r1]
	movs r0, 0x7F
	ands r0, r2
	strb r0, [r1]
	bx lr
	.pool
	thumb_func_end sub_81D6518

	thumb_func_start sub_81D6534
sub_81D6534: @ 81D6534
	push {lr}
	bl sub_81D5C18
	lsls r0, 24
	cmp r0, 0
	beq _081D6560
	bl GetCurrentTrainerHillMapId
	lsls r0, 24
	lsrs r0, 24
	cmp r0, 0x6
	beq _081D6560
	bl sub_81D5C00
	ldr r0, =gSpecialVar_Result
	ldrh r0, [r0]
	cmp r0, 0
	beq _081D6560
	movs r0, 0x1
	b _081D6562
	.pool
_081D6560:
	movs r0, 0
_081D6562:
	pop {r1}
	bx r1
	thumb_func_end sub_81D6534

	thumb_func_start sub_81D6568
sub_81D6568: @ 81D6568
	push {lr}
	ldr r0, =gSaveBlock1Ptr
	ldr r0, [r0]
	ldr r1, =0x00003d6e
	adds r0, r1
	ldrb r1, [r0]
	movs r0, 0x8
	ands r0, r1
	cmp r0, 0
	beq _081D6590
	ldr r1, =gSpecialVar_Result
	movs r0, 0
	b _081D6594
	.pool
_081D6590:
	ldr r1, =gSpecialVar_Result
	movs r0, 0x1
_081D6594:
	strh r0, [r1]
	pop {r0}
	bx r0
	.pool
	thumb_func_end sub_81D6568

	thumb_func_start sub_81D65A0
sub_81D65A0: @ 81D65A0
	push {r4,r5,lr}
	ldr r4, =gSaveBlock1Ptr
	ldr r2, [r4]
	ldr r5, =gSpecialVar_0x8005
	ldr r0, =0x00003d6e
	adds r2, r0
	ldrb r1, [r5]
	lsls r1, 6
	ldrb r3, [r2]
	movs r0, 0x3F
	ands r0, r3
	orrs r0, r1
	strb r0, [r2]
	ldr r1, [r4]
	ldr r3, =0x00003d68
	adds r2, r1, r3
	ldrh r0, [r5]
	lsls r0, 2
	ldr r3, =0x00003718
	adds r1, r3
	adds r1, r0
	ldr r0, [r1]
	str r0, [r2]
	pop {r4,r5}
	pop {r0}
	bx r0
	.pool
	thumb_func_end sub_81D65A0

	thumb_func_start sub_81D65E8
sub_81D65E8: @ 81D65E8
	push {r4-r7,lr}
	lsls r0, 24
	lsrs r7, r0, 24
	movs r3, 0
	movs r4, 0
	ldr r0, =gUnknown_0203CF54
	ldr r6, [r0]
	movs r5, 0x1F
_081D65F8:
	lsls r1, r4, 4
	subs r1, r4
	lsls r1, 3
	subs r1, r4
	lsls r1, 3
	adds r1, r6, r1
	ldrb r2, [r1, 0xC]
	adds r0, r5, 0
	ands r0, r2
	eors r3, r0
	ldrb r1, [r1, 0xD]
	adds r0, r5, 0
	ands r0, r1
	eors r3, r0
	lsls r0, r3, 24
	lsrs r3, r0, 24
	adds r0, r4, 0x1
	lsls r0, 24
	lsrs r4, r0, 24
	cmp r4, 0x3
	bls _081D65F8
	movs r1, 0x5
	cmp r7, 0
	beq _081D662A
	movs r1, 0xA
_081D662A:
	adds r0, r3, 0
	bl __umodsi3
	lsls r0, 24
	lsrs r3, r0, 24
	adds r0, r3, 0
	pop {r4-r7}
	pop {r1}
	bx r1
	.pool
	thumb_func_end sub_81D65E8

	thumb_func_start sub_81D6640
sub_81D6640: @ 81D6640
	push {r4,r5,lr}
	movs r3, 0
	movs r2, 0
	ldr r0, =gUnknown_0203CF54
	ldr r4, [r0]
_081D664A:
	lsls r0, r2, 4
	subs r0, r2
	lsls r0, 3
	subs r0, r2
	lsls r0, 3
	adds r0, r4, r0
	ldrb r1, [r0, 0xC]
	adds r1, r3, r1
	ldrb r0, [r0, 0xD]
	adds r3, r1, r0
	adds r0, r2, 0x1
	lsls r0, 24
	lsrs r2, r0, 24
	cmp r2, 0x3
	bls _081D664A
	adds r0, r3, 0
	cmp r0, 0
	bge _081D6670
	adds r0, 0xFF
_081D6670:
	asrs r4, r0, 8
	lsrs r0, 31
	adds r0, r4, r0
	asrs r0, 1
	lsls r0, 1
	subs r4, r0
	ldr r0, =0x00000864
	bl FlagGet
	lsls r0, 24
	cmp r0, 0
	beq _081D66A0
	ldr r0, =gUnknown_0203CF54
	ldr r0, [r0]
	ldrb r0, [r0, 0x4]
	cmp r0, 0x8
	bne _081D66A0
	movs r0, 0x1
	b _081D66A2
	.pool
_081D66A0:
	movs r0, 0
_081D66A2:
	bl sub_81D65E8
	lsls r0, 24
	lsrs r2, r0, 24
	ldr r0, =gSaveBlock1Ptr
	ldr r5, [r0]
	ldr r1, =0x00003d6e
	adds r0, r5, r1
	ldrb r1, [r0]
	movs r0, 0xC0
	ands r0, r1
	cmp r0, 0xC0
	bne _081D66C8
	adds r0, r2, 0x1
	movs r1, 0xA
	bl __modsi3
	lsls r0, 24
	lsrs r2, r0, 24
_081D66C8:
	ldr r1, =gUnknown_0862A5CC
	lsls r0, r4, 2
	adds r0, r1
	ldr r1, [r0]
	lsls r0, r2, 2
	adds r0, r1
	ldr r4, [r0]
	ldr r1, =0x00003d64
	adds r0, r5, r1
	ldr r0, [r0]
	movs r1, 0xE1
	lsls r1, 4
	bl __divsi3
	movs r1, 0
	cmp r0, 0xB
	ble _081D6704
	movs r1, 0x1
	cmp r0, 0xC
	ble _081D6704
	movs r1, 0x2
	cmp r0, 0xD
	ble _081D6704
	movs r1, 0x3
	cmp r0, 0xF
	ble _081D6704
	movs r1, 0x5
	cmp r0, 0x11
	bgt _081D6704
	movs r1, 0x4
_081D6704:
	lsls r0, r1, 1
	adds r0, r4
	ldrh r0, [r0]
	pop {r4,r5}
	pop {r1}
	bx r1
	.pool
	thumb_func_end sub_81D6640

	.align 2, 0 @ Don't pad with nop.<|MERGE_RESOLUTION|>--- conflicted
+++ resolved
@@ -10101,11 +10101,7 @@
 	ldrb r0, [r4, 0x14]
 	movs r1, 0x1
 	movs r2, 0x40
-<<<<<<< HEAD
-	bl LoadSav2WindowGfx
-=======
 	bl LoadUserWindowBorderGfx
->>>>>>> 07ef7627
 	ldrb r0, [r4, 0x14]
 	movs r1, 0x1
 	movs r2, 0x4
@@ -11355,7 +11351,7 @@
 	lsrs r0, 24
 	movs r1, 0x42
 	movs r2, 0x40
-	bl LoadSav2WindowGfx_
+	bl LoadUserWindowBorderGfx_
 	ldrb r0, [r5, 0x8]
 	movs r1, 0x42
 	movs r2, 0x4
@@ -22286,11 +22282,7 @@
 	movs r0, 0
 	movs r1, 0x1
 	movs r2, 0xE0
-<<<<<<< HEAD
-	bl LoadSav2WindowGfx
-=======
 	bl LoadUserWindowBorderGfx
->>>>>>> 07ef7627
 	ldr r0, =gUnknown_0860F074
 	movs r1, 0xF0
 	movs r2, 0x20
