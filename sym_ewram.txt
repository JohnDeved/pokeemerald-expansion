    .include "src/decompress.o"
	.include "src/main.o"
    .include "src/window.o"
    .include "src/text.o"
    .include "src/sprite.o"
    .align 2

gStringVar1: @ 2021CC4
	.space 0x100

gStringVar2: @ 2021DC4
	.space 0x100

gStringVar3: @ 2021EC4
	.space 0x100

gStringVar4: @ 2021FC4
	.space 0x3E8

	.include "src/string_util.o"
	.include "src/link.o"
	.include "src/link_rfu.o"

gUnknown_02022C20: @ 2022C20
	.space 0xC

gUnknown_02022C2C: @ 2022C2C
	.space 0x1

gUnknown_02022C2D: @ 2022C2D
	.space 0x3

gUnknown_02022C30: @ 2022C30
	.space 0x8

gUnknown_02022C38: @ 2022C38
	.space 0x4

gUnknown_02022C3C: @ 2022C3C
	.space 0x2

gUnknown_02022C3E: @ 2022C3E
	.space 0x2

gUnknown_02022C40: @ 2022C40
	.space 0x18

gUnknown_02022C58: @ 2022C58
	.space 0x8

gUnknown_02022C60: @ 2022C60
	.space 0x4

gUnknown_02022C64: @ 2022C64
	.space 0x4

gUnknown_02022C68: @ 2022C68
	.space 0x4

gUnknown_02022C6C: @ 2022C6C
	.space 0x4

gUnknown_02022C70: @ 2022C70
	.space 0x4

gUnknown_02022C74: @ 2022C74
	.space 0x4

gUnknown_02022C78: @ 2022C78
	.space 0x4

gUnknown_02022C7C: @ 2022C7C
	.space 0x4

gUnknown_02022C80: @ 2022C80
	.space 0x4

gUnknown_02022C84: @ 2022C84
	.space 0x4

gUnknown_02022C88: @ 2022C88
	.space 0x4

gUnknown_02022C8C: @ 2022C8C
	.space 0x4

gUnknown_02022C90: @ 2022C90
	.space 0x4

gUnknown_02022C94: @ 2022C94
	.space 0x4

gUnknown_02022C98: @ 2022C98
	.space 0x4

gUnknown_02022C9C: @ 2022C9C
	.space 0x14

gUnknown_02022CB0: @ 2022CB0
	.space 0x8

gUnknown_02022CB8: @ 2022CB8
	.space 0x2C

gUnknown_02022CE4: @ 2022CE4
	.space 0x10

gUnknown_02022CF4: @ 2022CF4
	.space 0x4

gUnknown_02022CF8: @ 2022CF8
	.space 0x4

gUnknown_02022CFC: @ 2022CFC
	.space 0x4

gUnknown_02022D00: @ 2022D00
	.space 0x4

@ src/main_menu.c
gUnknown_02022D04: @ 2022D04
	.include "src/main_menu.o"

gUnknown_02022D08: @ 2022D08
	.space 0x1

gUnknown_02022D09: @ 2022D09
	.space 0x1

gUnknown_02022D0A: @ 2022D0A
	.space 0x2

gUnknown_02022D0C: @ 2022D0C
	.space 0x4

	.include "src/battle_controllers.o"

gUnknown_02022E10: @ 2022E10
	.space 0x4

gBattle_BG0_X: @ 2022E14
	.space 0x2

gBattle_BG0_Y: @ 2022E16
	.space 0x2

gBattle_BG1_X: @ 2022E18
	.space 0x2

gBattle_BG1_Y: @ 2022E1A
	.space 0x2

gBattle_BG2_X: @ 2022E1C
	.space 0x2

gBattle_BG2_Y: @ 2022E1E
	.space 0x2

gBattle_BG3_X: @ 2022E20
	.space 0x2

gBattle_BG3_Y: @ 2022E22
	.space 0x2

gBattle_WIN0H: @ 2022E24
	.space 0x2

gBattle_WIN0V: @ 2022E26
	.space 0x2

gBattle_WIN1H: @ 2022E28
	.space 0x2

gBattle_WIN1V: @ 2022E2A
	.space 0x2

    .include "src/battle_message.o"
	.include "src/battle_main.o"

	.include "src/pokemon.o"
	.include "src/random.o"
	.include "src/daycare.o"
    .include "src/load_save.o"

gUnknown_02032184: @ 2032184
	.space 0x4

gUnknown_02032188: @ 2032188
	.space 0x38

gUnknown_020321C0: @ 20321C0
	.space 0xD8

gUnknown_02032298: @ 2032298
	.space 0x4

gUnknown_0203229C: @ 203229C
	.space 0x4

gUnknown_020322A0: @ 20322A0
	.space 0x4
    
    .include "src/berry_blender.o"

gDifferentSaveFile: @ 20322D4
	.space 0x1

gUnknown_020322D5: @ 20322D5
	.space 0x3

	.include "src/overworld.o"
	.include "src/fieldmap.o"
	.include "src/field_camera.o"

	.align 2
gUnknown_0203734C: @ 203734C
	.space 0x4

gMapObjects: @ 2037350
	.space 0x240

gPlayerAvatar: @ 2037590
	.space 0x14

gUnknown_020375A4: @ 20375A4
	.space 0x8

gUnknown_020375AC: @ 20375AC
	.space 0x8

gUnknown_020375B4: @ 20375B4
	.space 0x2

gUnknown_020375B6: @ 20375B6
	.space 0x2

gUnknown_020375B8: @ 20375B8
	.space 0x4

    .include "src/field_message_box.o"

    .align 2
gUnknown_020375C0: @ 20375C0
	.space 0x4

    .include "src/scrcmd.o"

    .align 2
gUnknown_020375D4: @ 20375D4
	.space 0x2

gUnknown_020375D6: @ 20375D6
	.space 0x2

    .include "src/event_data.o"
    .include "src/start_menu.o"
	.include "src/tileset_anims.o"
	.include "src/palette.o"
    .include "src/sound.o"
    .include "src/battle_anim.o"

.align 2

gUnknown_02038444: @ 2038444
	.space 0x10

gUnknown_02038454: @ 2038454
	.space 0x200

gUnknown_02038654: @ 2038654
	.space 0x260

gUnknown_020388B4: @ 20388B4
	.space 0x2F0

gUnknown_02038BA4: @ 2038BA4
	.space 0x20

gUnknown_02038BC4: @ 2038BC4
	.space 0x2

gUnknown_02038BC6: @ 2038BC6
	.space 0x2

	.include "src/battle_setup.o"
	.include "src/trainer_see.o"
    .include "src/wild_encounter.o"

gFieldEffectArguments: @ 2038C08
	.space 0x20

    .include "src/scanline_effect.o"
    .include "src/option_menu.o"
	
	.align 2

gUnknown_02039B4C: @ 2039B4C
	.space 0x4

gUnknown_02039B50: @ 2039B50
	.space 0x2

gUnknown_02039B52: @ 2039B52
	.space 0x2

gUnknown_02039B54: @ 2039B54
	.space 0x4

gTrainerCards: @ 2039B58
	.space 0x14

gUnknown_02039B6C: @ 2039B6C
	.space 0x2

gUnknown_02039B6E: @ 2039B6E
	.space 0x1A

gUnknown_02039B88: @ 2039B88
	.space 0x160

gUnknown_02039CE8: @ 2039CE8
	.space 0x4

gUnknown_02039CEC: @ 2039CEC
	.space 0x4

gUnknown_02039CF0: @ 2039CF0
	.space 0x4

gUnknown_02039CF4: @ 2039CF4
	.space 0x4

gUnknown_02039CF8: @ 2039CF8
	.space 0x8

gUnknown_02039D00: @ 2039D00
	.space 0x4

gUnknown_02039D04: @ 2039D04
	.space 0x4

gUnknown_02039D08: @ 2039D08
	.space 0x4

gUnknown_02039D0C: @ 2039D0C
	.space 0x1

gUnknown_02039D0D: @ 2039D0D
	.space 0x1

gUnknown_02039D0E: @ 2039D0E
	.space 0x1

gUnknown_02039D0F: @ 2039D0F
	.space 0x1

gUnknown_02039D10: @ 2039D10
	.space 0x2

gUnknown_02039D12: @ 2039D12
	.space 0x2

gUnknown_02039D14: @ 2039D14
	.space 0x64

gUnknown_02039D78: @ 2039D78
	.space 0x1

gUnknown_02039D79: @ 2039D79
	.space 0x1

gUnknown_02039D7A: @ 2039D7A
	.space 0x1

gUnknown_02039D7B: @ 2039D7B
	.space 0x1

gUnknown_02039D7C: @ 2039D7C
	.space 0x1

gUnknown_02039D7D: @ 2039D7D
	.space 0x1

gUnknown_02039D7E: @ 2039D7E
	.space 0x2

gUnknown_02039D80: @ 2039D80
	.space 0x4

gUnknown_02039D84: @ 2039D84
	.space 0x4

gUnknown_02039D88: @ 2039D88
	.space 0x4

gUnknown_02039D8C: @ 2039D8C
	.space 0x4

	.include "src/script_movement.o"

gUnknown_02039DD0: @ 2039DD0
	.space 0x4

	.include "src/map_name_popup.o"
	.include "src/item.o"
<<<<<<< HEAD
	.include "src/contest.o"
=======

gUnknown_02039E00: @ 2039E00
	.space 0x100

gUnknown_02039F00: @ 2039F00
	.space 0x8

gUnknown_02039F08: @ 2039F08
	.space 0x8

gUnknown_02039F10: @ 2039F10
	.space 0x8

gUnknown_02039F18: @ 2039F18
	.space 0x8

gUnknown_02039F20: @ 2039F20
	.space 0x4

gUnknown_02039F24: @ 2039F24
	.space 0x1

gUnknown_02039F25: @ 2039F25
	.space 0x1

gUnknown_02039F26: @ 2039F26
	.space 0x4

gUnknown_02039F2A: @ 2039F2A
	.space 0x1

gUnknown_02039F2B: @ 2039F2B
	.space 0x1

gSpecialVar_ContestCategory: @ 2039F2C
	.space 0x2

gSpecialVar_ContestRank: @ 2039F2E
	.space 0x2

gUnknown_02039F30: @ 2039F30
	.space 0x1

gUnknown_02039F31: @ 2039F31
	.space 0x3

gContestResources: @ 2039F34
	.space 0x4

gUnknown_02039F38: @ 2039F38
	.space 0x4

gUnknown_02039F3C: @ 2039F3C
	.space 0x20
>>>>>>> 7defc27b

	.align 2
gUnknown_02039F5C: @ 2039F5C
	.space 0x1

gUnknown_02039F5D: @ 2039F5D
	.space 0x3

gUnknown_02039F60: @ 2039F60
	.space 0x10

gUnknown_02039F70: @ 2039F70
	.space 0x4

gUnknown_02039F74: @ 2039F74
	.space 0x4

gUnknown_02039F78: @ 2039F78
	.space 0x4

gUnknown_02039F7C: @ 2039F7C
	.space 0x4

gUnknown_02039F80: @ 2039F80
	.space 0xC

gUnknown_02039F8C: @ 2039F8C
	.space 0x4

gUnknown_02039F90: @ 2039F90
	.space 0x4

    .include "src/naming_screen.o"
    .include "src/money.o"
    
    .align 2
gUnknown_02039F9C: @ 2039F9C
	.space 0x78

gUnknown_0203A014: @ 203A014
	.space 0x4

gUnknown_0203A018: @ 203A018
	.space 0x4

    .include "src/secret_base.o"
    .include "src/tv.o"

gUnknown_0203A034: @ 203A034
	.space 0x4

    .include "src/rotating_gate.o"
    .include "src/safari_zone.o"

gUnknown_0203A0F4: @ 203A0F4
	.space 0x4

gUnknown_0203A0F8: @ 203A0F8
	.space 0x8

gUnknown_0203A100: @ 203A100
	.space 0x10

gUnknown_0203A110: @ 203A110
	.space 0x4

gUnknown_0203A114: @ 203A114
	.space 0x4

gUnknown_0203A118: @ 203A118
	.space 0x4

gUnknown_0203A11C: @ 203A11C
	.space 0x4

gUnknown_0203A120: @ 203A120
	.space 0x4
	.include "src/mon_markings.o"
	.include "src/mauville_old_man.o"
    .include "src/mail.o"

gUnknown_0203A138: @ 203A138
	.space 0x8

gUnknown_0203A140: @ 203A140
	.space 0x4

	.include "src/region_map.o"
    .include "src/decoration.o"
    .align 2

@ slot_machine

gUnknown_0203AAC8: @ 203AAC8
	.space 0x4

gUnknown_0203AACC: @ 203AACC
	.space 0x4

gUnknown_0203AAD0: @ 203AAD0
	.space 0x4

gUnknown_0203AAD4: @ 203AAD4
	.space 0x4

gUnknown_0203AAD8: @ 203AAD8
	.space 0x4

gUnknown_0203AADC: @ 203AADC
	.space 0x4

gUnknown_0203AAE0: @ 203AAE0
	.space 0x4

gUnknown_0203AAE4: @ 203AAE4
	.space 0x4

gUnknown_0203AAE8: @ 203AAE8
	.space 0x4

gUnknown_0203AAEC: @ 203AAEC
	.space 0x4

gUnknown_0203AAF0: @ 203AAF0
	.space 0x4

gUnknown_0203AAF4: @ 203AAF4
	.space 0x4

gUnknown_0203AAF8: @ 203AAF8
	.space 0x4

gUnknown_0203AAFC: @ 203AAFC
	.space 0x4

gUnknown_0203AB00: @ 203AB00
	.space 0x4

gUnknown_0203AB04: @ 203AB04
	.space 0x4

gUnknown_0203AB08: @ 203AB08
	.space 0x4

gUnknown_0203AB0C: @ 203AB0C
	.space 0x4

gUnknown_0203AB10: @ 203AB10
	.space 0x4

gUnknown_0203AB14: @ 203AB14
	.space 0x4

gUnknown_0203AB18: @ 203AB18
	.space 0x4

gUnknown_0203AB1C: @ 203AB1C
	.space 0x4

gUnknown_0203AB20: @ 203AB20
	.space 0x4

gUnknown_0203AB24: @ 203AB24
	.space 0x4

gUnknown_0203AB28: @ 203AB28
	.space 0x4

gUnknown_0203AB2C: @ 203AB2C
	.space 0x4

gUnknown_0203AB30: @ 203AB30
	.space 0x4

gUnknown_0203AB34: @ 203AB34
	.space 0x4

    .include "src/battle_ai_script_commands.o"
    
.align 2
gUnknown_0203AB40: @ 203AB40
	.space 0x8
	
	.include "src/pokeblock.o"

gBikeCyclingChallenge: @ 203AB54
	.space 0x1

gBikeCollisions: @ 203AB55
	.space 0x3

gUnknown_0203AB58: @ 203AB58
	.space 0x4

gUnknown_0203AB5C: @ 203AB5C
	.space 0x1

gUnknown_0203AB5D: @ 203AB5D
	.space 0x1

gUnknown_0203AB5E: @ 203AB5E
	.space 0x2

gUnknown_0203AB60: @ 203AB60
	.space 0x2

gUnknown_0203AB62: @ 203AB62
	.space 0x2

gUnknown_0203AB64: @ 203AB64
	.space 0x4

gUnknown_0203AB68: @ 203AB68
	.space 0x2

gUnknown_0203AB6A: @ 203AB6A
	.space 0x2

gUnknown_0203AB6C: @ 203AB6C
	.space 0x1

gUnknown_0203AB6D: @ 203AB6D
	.space 0x1

gUnknown_0203AB6E: @ 203AB6E
	.space 0x1

gUnknown_0203AB6F: @ 203AB6F
	.space 0x1

gUnknown_0203AB70: @ 203AB70
	.space 0x4

    .include "src/battle_records.o"

gUnknown_0203AB7C: @ 203AB7C
	.space 0x4

    .include "src/evolution_scene.o"

gUnknown_0203AB88: @ 203AB88
	.space 0x4

gUnknown_0203AB8C: @ 203AB8C
	.space 0x4

gUnknown_0203AB90: @ 203AB90
	.space 0x4

gUnknown_0203AB94: @ 203AB94
	.space 0x4

gUnknown_0203AB98: @ 203AB98
	.space 0x4

    .include "src/coins.o"
    .include "src/battle_transition.o"

gBattlerAbilities: @ 203ABA4
	.space 0x4

gStringInfo: @ 203ABA8
	.space 0x4

gUnknown_0203ABAC: @ 203ABAC
	.space 0x4

gUnknown_0203ABB0: @ 203ABB0
	.space 0x1

gUnknown_0203ABB1: @ 203ABB1
	.space 0x1

gUnknown_0203ABB2: @ 203ABB2
	.space 0x1

gUnknown_0203ABB3: @ 203ABB3
	.space 0x1

gUnknown_0203ABB4: @ 203ABB4
	.space 0x1

gUnknown_0203ABB5: @ 203ABB5
	.space 0x3

gUnknown_0203ABB8: @ 203ABB8
	.space 0x4

    .include "src/save.o"
    
.space 0x4 /*unused var?*/

	.include "src/mystery_event_script.o"

gUnknown_0203BC34: @ 203BC34
	.space 0x4

gUnknown_0203BC38: @ 203BC38
	.space 0x8

	.include "src/decoration_inventory.o"
    .include "src/roamer.o"

gUnknown_0203BC88: @ 203BC88
	.space 0x4

gUnknown_0203BC8C: @ 203BC8C
	.space 0x4

	.include "src/use_pokeblock.o"
	.include "src/player_pc.o"
	.include "src/intro.o"
	.include "src/field_region_map.o"

gUnknown_0203BCD4: @ 203BCD4
	.space 0x4

    .include "src/hall_of_fame.o"
    .include "src/credits.o"
    .include "src/lottery_corner.o"
    .include "src/diploma.o"
    .include "src/berry_tag_screen.o"
    .include "src/mystery_event_menu.o"
    .include "src/save_failed_screen.o"

gBraillePuzzleCallbackFlag: @ 203BD14
	.space 0x4

	.include "src/pokeblock_feed.o"
	.include "src/intro_credits_graphics.o"
    .include "src/recorded_battle.o"
    .include "src/battle_dome_cards.o"
    .include "src/lilycove_lady.o"

gUnknown_0203CD70: @ 203CD70
	.space 0x4

gUnknown_0203CD74: @ 203CD74
	.space 0x4

gUnknown_0203CD78: @ 203CD78
	.space 0x4

gUnknown_0203CD7C: @ 203CD7C
	.space 0x4

gUnknown_0203CD80: @ 203CD80
	.space 0x8

gUnknown_0203CD88: @ 203CD88
	.space 0x4

    .include "src/menu.o"

    .align 2
gUnknown_0203CE2C: @ 203CE2C
	.space 0x4

gUnknown_0203CE30: @ 203CE30
	.space 0x4

gUnknown_0203CE34: @ 203CE34
	.space 0x4

gUnknown_0203CE38: @ 203CE38
	.space 0x4

gUnknown_0203CE3C: @ 203CE3C
	.space 0x4

gUnknown_0203CE40: @ 203CE40
	.space 0x4

gUnknown_0203CE44: @ 203CE44
	.space 0x4

gUnknown_0203CE48: @ 203CE48
	.space 0x4

gUnknown_0203CE4C: @ 203CE4C
	.space 0x4

gUnknown_0203CE50: @ 203CE50
	.space 0x4

gUnknown_0203CE54: @ 203CE54
	.align 2
    
    .include "src/item_menu.o"

gUnknown_0203CE84: @ 203CE84
	.space 0x8

gUnknown_0203CE8C: @ 203CE8C
	.space 0x10

    .include "src/unk_text_util.o"
    .include "src/item_icon.o"

gUnknown_0203CEC4: @ 203CEC4
	.space 0x4

gUnknown_0203CEC8: @ 203CEC8
	.space 0xE

gUnknown_0203CED6: @ 203CED6
	.space 0x6

gUnknown_0203CEDC: @ 203CEDC
	.space 0x4

gUnknown_0203CEE0: @ 203CEE0
	.space 0x4

gUnknown_0203CEE4: @ 203CEE4
	.space 0x4

gUnknown_0203CEE8: @ 203CEE8
	.space 0x1

gUnknown_0203CEE9: @ 203CEE9
	.space 0x3

gUnknown_0203CEEC: @ 203CEEC
	.space 0x4

gUnknown_0203CEF0: @ 203CEF0
	.space 0x4

gUnknown_0203CEF4: @ 203CEF4
	.space 0x4

gUnknown_0203CEF8: @ 203CEF8
	.space 0x4

gUnknown_0203CEFC: @ 203CEFC
	.space 0x4

gUnknown_0203CF00: @ 203CF00
	.space 0x4

	.include "src/fossil_specials.o"
	.include "src/fldeff_groundshake.o"

gUnknown_0203CF1C: @ 203CF1C
	.space 0x4

gUnknown_0203CF20: @ 203CF20
	.space 0x1

gUnknown_0203CF21: @ 203CF21
	.space 0x3

gUnknown_0203CF24: @ 203CF24
	.space 0x4

gUnknown_0203CF28: @ 203CF28
	.space 0x4

gUnknown_0203CF2C: @ 203CF2C
	.space 0x4

gUnknown_0203CF30: @ 203CF30
	.space 0x8

gUnknown_0203CF38: @ 203CF38
	.space 0x4

gUnknown_0203CF3C: @ 203CF3C
	.space 0x4

gUnknown_0203CF40: @ 203CF40
	.space 0x4

gUnknown_0203CF44: @ 203CF44
	.space 0x4

gUnknown_0203CF48: @ 203CF48
	.space 0x4

gUnknown_0203CF4C: @ 203CF4C
	.space 0x4

gUnknown_0203CF50: @ 203CF50
	.space 0x4

gUnknown_0203CF54: @ 203CF54
	.space 0x4

gUnknown_0203CF58: @ 203CF58
	.space 0x4

gUnknown_0203CF5C: @ 203CF5C
	.space 0x4

	.include "src/rayquaza_scene.o"<|MERGE_RESOLUTION|>--- conflicted
+++ resolved
@@ -403,64 +403,7 @@
 
 	.include "src/map_name_popup.o"
 	.include "src/item.o"
-<<<<<<< HEAD
 	.include "src/contest.o"
-=======
-
-gUnknown_02039E00: @ 2039E00
-	.space 0x100
-
-gUnknown_02039F00: @ 2039F00
-	.space 0x8
-
-gUnknown_02039F08: @ 2039F08
-	.space 0x8
-
-gUnknown_02039F10: @ 2039F10
-	.space 0x8
-
-gUnknown_02039F18: @ 2039F18
-	.space 0x8
-
-gUnknown_02039F20: @ 2039F20
-	.space 0x4
-
-gUnknown_02039F24: @ 2039F24
-	.space 0x1
-
-gUnknown_02039F25: @ 2039F25
-	.space 0x1
-
-gUnknown_02039F26: @ 2039F26
-	.space 0x4
-
-gUnknown_02039F2A: @ 2039F2A
-	.space 0x1
-
-gUnknown_02039F2B: @ 2039F2B
-	.space 0x1
-
-gSpecialVar_ContestCategory: @ 2039F2C
-	.space 0x2
-
-gSpecialVar_ContestRank: @ 2039F2E
-	.space 0x2
-
-gUnknown_02039F30: @ 2039F30
-	.space 0x1
-
-gUnknown_02039F31: @ 2039F31
-	.space 0x3
-
-gContestResources: @ 2039F34
-	.space 0x4
-
-gUnknown_02039F38: @ 2039F38
-	.space 0x4
-
-gUnknown_02039F3C: @ 2039F3C
-	.space 0x20
->>>>>>> 7defc27b
 
 	.align 2
 gUnknown_02039F5C: @ 2039F5C
