First, you must put a Pokémon Emerald (US) ROM in the root directory of the repository and name it `baserom.gba`. It should have a SHA1 checksum of `f3ae088181bf583e55daf962a92bb46f4f1d07b7`. Then, follow the OS-specific instructions below.

# Linux

Install [**devkitARM**](http://devkitpro.org/wiki/Getting_Started/devkitARM).

Make sure that there is an environment variable called DEVKITARM with the path of the directory before the "bin" directory containing "arm-none-eabi-as", "arm-none-eabi-cpp", "arm-none-eabi-ld" and "arm-none-eabi-objcopy".

Then get the compiler from https://github.com/pret/agbcc and run the following commands.

	build.sh
	install.sh PATH_OF_POKEEMERALD_DIRECTORY

Then in the pokeemerald directory, build the tools.

	build_tools.sh

Finally, build the rom.

	make

# Windows

Install [**devkitARM**](http://devkitpro.org/wiki/Getting_Started/devkitARM).

<<<<<<< HEAD
Then download [**pokeruby-tools**](https://github.com/pret/pokeruby-tools). Copy the `tools/` folder with the compiled `exe`s to the `tools/` folder in your `pokeemerald/` directory.
=======
Then get the compiled tools from https://github.com/pret/pokeruby-tools. Copy the `tools/` folder over the `tools/` folder in your pokeemerald directory.
>>>>>>> e649e3d2

You can then build pokeemerald using `make` in the MSYS environment provided with devkitARM.<|MERGE_RESOLUTION|>--- conflicted
+++ resolved
@@ -23,10 +23,6 @@
 
 Install [**devkitARM**](http://devkitpro.org/wiki/Getting_Started/devkitARM).
 
-<<<<<<< HEAD
-Then download [**pokeruby-tools**](https://github.com/pret/pokeruby-tools). Copy the `tools/` folder with the compiled `exe`s to the `tools/` folder in your `pokeemerald/` directory.
-=======
 Then get the compiled tools from https://github.com/pret/pokeruby-tools. Copy the `tools/` folder over the `tools/` folder in your pokeemerald directory.
->>>>>>> e649e3d2
 
 You can then build pokeemerald using `make` in the MSYS environment provided with devkitARM.